"""volmdlr module for 3D Surfaces."""
import math
import traceback
import warnings
from collections import deque
from functools import cached_property
from itertools import chain
from typing import List, Union, Dict, Any

import matplotlib.pyplot as plt
import numpy as npy
from numpy.typing import NDArray
import triangle as triangle_lib

from geomdl import NURBS, BSpline
from scipy.linalg import lu_factor, lu_solve
from scipy.optimize import least_squares, minimize

from dessia_common.core import DessiaObject, PhysicalObject
from dessia_common.typings import JsonSerializable
import volmdlr.nurbs.helpers as nurbs_helpers
from volmdlr.nurbs.helpers import generate_knot_vector
import volmdlr.core
import volmdlr.geometry
import volmdlr.utils.common_operations as vm_common_operations
import volmdlr.utils.intersections as vm_utils_intersections
import volmdlr.utils.parametric as vm_parametric
from volmdlr import display, edges, grid, wires, curves
from volmdlr.core import EdgeStyle
from volmdlr.nurbs.core import evaluate_surface, derivatives_surface, point_inversion, find_multiplicity
from volmdlr.nurbs.fitting import approximate_surface, interpolate_surface
from volmdlr.nurbs.operations import split_surface_u, split_surface_v
from volmdlr.utils.parametric import (array_range_search, repair_start_end_angle_periodicity, angle_discontinuity,
                                      find_parametric_point_at_singularity, is_isocurve,
                                      verify_repeated_parametric_points, repair_undefined_brep)


def knots_vector_inv(knots_vector):
    """
    Compute knot-elements and multiplicities based on the global knot vector.

    """

    knots = sorted(set(knots_vector))
    multiplicities = [knots_vector.count(knot) for knot in knots]

    return knots, multiplicities


class Surface2D(PhysicalObject):
    """
    A surface bounded by an outer contour.

    """

    def __init__(self, outer_contour: wires.Contour2D,
                 inner_contours: List[wires.Contour2D],
                 name: str = 'name'):
        self.outer_contour = outer_contour
        self.inner_contours = inner_contours
        self._area = None

        PhysicalObject.__init__(self, name=name)

    def __hash__(self):
        """
        Calculate the hash value for Surface2D.

        This method is used to generate a hash value for instances of the
        current class, which can be used for hash-based data structures like
        dictionaries and sets.

        The hash value is computed based on the combined hash of the outer
        contour and a tuple of hash values for the inner contours. This
        ensures that objects with equivalent contours will have the same
        hash value, allowing them to be efficiently compared and retrieved
        from hash-based collections.

        :return: A hash value representing the object's state.
        :rtype: int
        """
        return hash((self.outer_contour, tuple(self.inner_contours)))

    def _data_hash(self):
        return hash(self)

    def __eq__(self, other):
        return self.outer_contour == other.outer_contour and self.inner_contours == other.inner_contours

    def copy(self, deep=True, memo=None):
        """
        Copies the surface2d.

        """
        return self.__class__(outer_contour=self.outer_contour.copy(deep, memo),
                              inner_contours=[c.copy(deep, memo) for c in self.inner_contours],
                              name='copy_' + self.name)

    def area(self):
        """
        Computes the area of the surface.

        """
        if not self._area:
            self._area = self.outer_contour.area() - sum(contour.area() for contour in self.inner_contours)
        return self._area

    def second_moment_area(self, point: volmdlr.Point2D):
        """
        Computes the second moment area of the surface.

        """
        i_x, i_y, i_xy = self.outer_contour.second_moment_area(point)
        for contour in self.inner_contours:
            i_xc, i_yc, i_xyc = contour.second_moment_area(point)
            i_x -= i_xc
            i_y -= i_yc
            i_xy -= i_xyc
        return i_x, i_y, i_xy

    def center_of_mass(self):
        """
        Compute the center of mass of the 2D surface.

        :return: The center of mass of the surface.
        :rtype: :class:`volmdlr.Point2D`
        """
        center = self.outer_contour.area() * self.outer_contour.center_of_mass()
        for contour in self.inner_contours:
            center -= contour.area() * contour.center_of_mass()
        return center / self.area()

    def point_belongs(self, point2d: volmdlr.Point2D, include_edge_points: bool = True):
        """
        Check whether a point belongs to the 2D surface.

        :param point2d: The point to check.
        :type point2d: :class:`volmdlr.Point2D`
        :return: True if the point belongs to the surface, False otherwise.
        :rtype: bool
        """
        if not self.outer_contour.point_belongs(point2d, include_edge_points=include_edge_points):
            return False

        for inner_contour in self.inner_contours:
            if inner_contour.point_belongs(point2d, include_edge_points=False):
                return False
        return True

    def random_point_inside(self):
        """
        Generate a random point inside the 2D surface.

        Taking into account any inner contours (holes) it may have.

        :return: A random point inside the surface.
        :rtype: :class:`volmdlr.Point2D`
        """
        point_inside_outer_contour = None
        center_of_mass = self.center_of_mass()
        if self.point_belongs(center_of_mass, False):
            point_inside_outer_contour = center_of_mass
        if not point_inside_outer_contour:
            point_inside_outer_contour = self.outer_contour.random_point_inside()
        while True:
            inside_inner_contour = False
            for inner_contour in self.inner_contours:
                if inner_contour.point_belongs(point_inside_outer_contour):
                    inside_inner_contour = True
            if not inside_inner_contour and \
                    point_inside_outer_contour is not None:
                break
            point_inside_outer_contour = self.outer_contour.random_point_inside()

        return point_inside_outer_contour

    @staticmethod
    def triangulation_without_holes(vertices, segments, points_grid, tri_opt):
        """
        Triangulates a surface without holes.

        :param vertices: vertices of the surface.
        :param segments: segments defined as tuples of vertices.
        :param points_grid: to do.
        :param tri_opt: triangulation option: "p"
        :return:
        """
        vertices_grid = [(p.x, p.y) for p in points_grid]
        vertices.extend(vertices_grid)
        tri = {'vertices': npy.array(vertices).reshape((-1, 2)),
               'segments': npy.array(segments).reshape((-1, 2)),
               }
        triagulation = triangle_lib.triangulate(tri, tri_opt)
        triangles = triagulation['triangles'].tolist()
        number_points = triagulation['vertices'].shape[0]
        points = [display.Node2D(*triagulation['vertices'][i, :]) for i in range(number_points)]
        return display.DisplayMesh2D(points, triangles=triangles)

    def triangulation(self, number_points_x: int = 15, number_points_y: int = 15):
        """
        Triangulates the Surface2D using the Triangle library.

        :param number_points_x: Number of discretization points in x direction.
        :type number_points_x: int
        :param number_points_y: Number of discretization points in y direction.
        :type number_points_y: int
        :return: The triangulated surface as a display mesh.
        :rtype: :class:`volmdlr.display.DisplayMesh2D`
        """
        area = self.bounding_rectangle().area()
        tri_opt = "p"
        if math.isclose(area, 0., abs_tol=1e-8):
            return display.DisplayMesh2D([], triangles=[])

        triangulates_with_grid = number_points_x > 0 and number_points_y > 0
        discretize_line = number_points_x > 0 or number_points_y > 0
        if not triangulates_with_grid:
            tri_opt = "p"

        discretize_line_direction = "xy"
        if number_points_y == 0 or number_points_x > 25 * number_points_y:
            discretize_line_direction = "x"
        elif number_points_y > 20 * number_points_x:
            discretize_line_direction = "y"
        outer_polygon = self.outer_contour.to_polygon(angle_resolution=15, discretize_line=discretize_line,
                                                      discretize_line_direction=discretize_line_direction)

        if not self.inner_contours and not triangulates_with_grid:
            return outer_polygon.triangulation()

        points_grid, x, y, grid_point_index = outer_polygon.grid_triangulation_points(number_points_x=number_points_x,
                                                                                      number_points_y=number_points_y)
        points = outer_polygon.points.copy()
        points_set = set(points)
        if len(points_set) < len(points):
            return None
        vertices = [(point.x, point.y) for point in points]
        n = len(points)
        segments = [(i, i + 1) for i in range(n - 1)]
        segments.append((n - 1, 0))

        if not self.inner_contours:  # No holes
            return self.triangulation_without_holes(vertices, segments, points_grid, tri_opt)

        point_index = {p: i for i, p in enumerate(points)}
        holes = []
        for inner_contour in self.inner_contours:
            inner_polygon = inner_contour.to_polygon(angle_resolution=10, discretize_line=discretize_line,
                                                     discretize_line_direction=discretize_line_direction)
            inner_polygon_nodes = inner_polygon.points.copy()
            for point in inner_polygon_nodes:
                if point not in point_index:
                    points.append(point)
                    vertices.append((point.x, point.y))
                    point_index[point] = n
                    n += 1

            for point1, point2 in zip(inner_polygon_nodes[:-1],
                                      inner_polygon_nodes[1:]):
                segments.append((point_index[point1], point_index[point2]))
            segments.append((point_index[inner_polygon_nodes[-1]], point_index[inner_polygon_nodes[0]]))
            rpi = inner_polygon.barycenter()
            if not inner_polygon.point_belongs(rpi, include_edge_points=False):
                rpi = inner_polygon.random_point_inside(include_edge_points=False)
            holes.append([rpi.x, rpi.y])

            if triangulates_with_grid:
                # removes with a region search the grid points that are in the inner contour
                xmin, xmax, ymin, ymax = inner_polygon.bounding_rectangle.bounds()
                x_grid_range = array_range_search(x, xmin, xmax)
                y_grid_range = array_range_search(y, ymin, ymax)
                for i in x_grid_range:
                    for j in y_grid_range:
                        point = grid_point_index.get((i, j))
                        if not point:
                            continue
                        if inner_polygon.point_belongs(point):
                            points_grid.remove(point)
                            grid_point_index.pop((i, j))

        if triangulates_with_grid:
            vertices_grid = [(p.x, p.y) for p in points_grid]
            vertices.extend(vertices_grid)

        tri = {'vertices': npy.array(vertices).reshape((-1, 2)),
               'segments': npy.array(segments).reshape((-1, 2)),
               'holes': npy.array(holes).reshape((-1, 2))
               }
        triangulation = triangle_lib.triangulate(tri, tri_opt)
        triangles = triangulation['triangles'].tolist()
        number_points = triangulation['vertices'].shape[0]
        points = [volmdlr.Point2D(*triangulation['vertices'][i, :]) for i in range(number_points)]
        return display.DisplayMesh2D(points, triangles=triangles)

    def split_by_lines(self, lines):
        """
        Returns a list of cut surfaces given by the lines provided as argument.
        """
        cutted_surfaces = []
        iteration_surfaces = self.cut_by_line(lines[0])

        for line in lines[1:]:
            iteration_surfaces2 = []
            for surface in iteration_surfaces:
                line_cutted_surfaces = surface.cut_by_line(line)

                llcs = len(line_cutted_surfaces)

                if llcs == 1:
                    cutted_surfaces.append(line_cutted_surfaces[0])
                else:
                    iteration_surfaces2.extend(line_cutted_surfaces)

            iteration_surfaces = iteration_surfaces2[:]

        cutted_surfaces.extend(iteration_surfaces)
        return cutted_surfaces

    def split_regularly(self, n):
        """
        Split in n slices.
        """
        bounding_rectangle = self.outer_contour.bounding_rectangle
        lines = []
        for i in range(n - 1):
            xi = bounding_rectangle[0] + (i + 1) * (bounding_rectangle[1] - bounding_rectangle[0]) / n
            lines.append(curves.Line2D(volmdlr.Point2D(xi, 0),
                                       volmdlr.Point2D(xi, 1)))
        return self.split_by_lines(lines)

    def cut_by_line(self, line: curves.Line2D):
        """
        Returns a list of cut Surface2D by the given line.

        :param line: The line to cut the Surface2D with.
        :type line: :class:`curves.Line2D`
        :return: A list of 2D surfaces resulting from the cut.
        :rtype: List[:class:`volmdlr.faces.Surface2D`]
        """
        surfaces = []
        splitted_outer_contours = self.outer_contour.cut_by_line(line)
        splitted_inner_contours_table = []
        for inner_contour in self.inner_contours:
            splitted_inner_contours = inner_contour.cut_by_line(line)
            splitted_inner_contours_table.append(splitted_inner_contours)

        # First part of the external contour
        for outer_split in splitted_outer_contours:
            inner_contours = []
            for splitted_inner_contours in splitted_inner_contours_table:
                for inner_split in splitted_inner_contours:
                    inner_split.order_contour()
                    point = inner_split.random_point_inside()
                    if outer_split.point_belongs(point):
                        inner_contours.append(inner_split)

            if inner_contours:
                surface2d = self.from_contours(outer_split, inner_contours)
                surfaces.append(surface2d)
            else:
                surfaces.append(Surface2D(outer_split, []))
        return surfaces

    def line_crossings(self, line: curves.Line2D):
        """
        Find intersection points between a line and the 2D surface.

        :param line: The line to intersect with the shape.
        :type line: :class:`curves.Line2D`
        :return: A list of intersection points sorted by increasing abscissa
            along the line. Each intersection point is a tuple
            (point, primitive) where point is the intersection point and
            primitive is the intersected primitive.
        :rtype: List[Tuple[:class:`volmdlr.Point2D`,
            :class:`volmdlr.core.Primitive2D`]]

        """
        intersection_points = []
        for primitive in self.outer_contour.primitives:
            for point in primitive.line_crossings(line):
                if (point, primitive) not in intersection_points:
                    intersection_points.append((point, primitive))
        for inner_contour in self.inner_contours:
            for primitive in inner_contour.primitives:
                for point in primitive.line_crossings(line):
                    if (point, primitive) not in intersection_points:
                        intersection_points.append((point, primitive))
        return sorted(intersection_points, key=lambda ip: line.abscissa(ip[0]))

    def split_at_centers(self):
        """
        Split in n slices.

        # TODO: is this used ?
        """

        cutted_contours = []
        center_of_mass1 = self.inner_contours[0].center_of_mass()
        center_of_mass2 = self.inner_contours[1].center_of_mass()
        cut_line = curves.Line2D(center_of_mass1, center_of_mass2)

        iteration_contours2 = []

        surface_cut = self.cut_by_line(cut_line)

        iteration_contours2.extend(surface_cut)

        iteration_contours = iteration_contours2[:]
        cutted_contours.extend(iteration_contours)

        return cutted_contours

    def bounding_rectangle(self):
        """
        Returns bounding rectangle.

        :return: Returns a python object with useful methods
        :rtype: :class:`volmdlr.core.BoundingRectangle
        """

        return self.outer_contour.bounding_rectangle

    @classmethod
    def from_contours(cls, outer_contour, inner_contours):
        """
        Create a Surface2D object from an outer contour and a list of inner contours.

        :param outer_contour: The outer contour that bounds the surface.
        :type outer_contour: wires.Contour2D
        :param inner_contours: The list of inner contours that define the holes of the surface.
        :type inner_contours : List[wires.Contour2D]
        :return: Surface2D defined by the given contours.
        """
        surface2d_inner_contours = []
        surface2d_outer_contour = outer_contour
        for inner_contour in inner_contours:
            if surface2d_outer_contour.shared_primitives_extremities(
                    inner_contour):
                # inner_contour will be merged with outer_contour
                merged_contours = surface2d_outer_contour.merge_with(
                    inner_contour)
                if len(merged_contours) >= 2:
                    raise NotImplementedError
                surface2d_outer_contour = merged_contours[0]
            else:
                # inner_contour will be added to the inner contours of the
                # Surface2D
                surface2d_inner_contours.append(inner_contour)
        return cls(surface2d_outer_contour, surface2d_inner_contours)

    def plot(self, ax=None, edge_style: EdgeStyle = EdgeStyle(color='grey', alpha=0.5, equal_aspect=False), **kwargs):
        """Plot surface 2d using Matplotlib."""

        if ax is None:
            _, ax = plt.subplots()
        self.outer_contour.plot(ax=ax, edge_style=edge_style)
        for inner_contour in self.inner_contours:
            inner_contour.plot(ax=ax, edge_style=edge_style)

        if edge_style.equal_aspect:
            ax.set_aspect('equal')

        ax.margins(0.1)
        return ax

    def axial_symmetry(self, line):
        """
        Finds out the symmetric 2D surface according to a line.

        """

        outer_contour = self.outer_contour.axial_symmetry(line)
        inner_contours = []
        if self.inner_contours:
            inner_contours = [contour.axial_symmetry(line) for contour in self.inner_contours]

        return self.__class__(outer_contour=outer_contour,
                              inner_contours=inner_contours)

    def rotation(self, center, angle):
        """
        Surface2D rotation.

        :param center: rotation center.
        :param angle: angle rotation.
        :return: a new rotated Surface2D.
        """

        outer_contour = self.outer_contour.rotation(center, angle)
        if self.inner_contours:
            inner_contours = [contour.rotation(center, angle) for contour in self.inner_contours]
        else:
            inner_contours = []

        return self.__class__(outer_contour, inner_contours)

    def translation(self, offset: volmdlr.Vector2D):
        """
        Surface2D translation.

        :param offset: translation vector.
        :return: A new translated Surface2D.
        """
        outer_contour = self.outer_contour.translation(offset)
        inner_contours = [contour.translation(offset) for contour in self.inner_contours]
        return self.__class__(outer_contour, inner_contours)

    def frame_mapping(self, frame: volmdlr.Frame2D, side: str):
        """Frame mapping of a surface 2d."""
        outer_contour = self.outer_contour.frame_mapping(frame, side)
        inner_contours = [contour.frame_mapping(frame, side) for contour in self.inner_contours]
        return self.__class__(outer_contour, inner_contours)

    def geo_lines(self):  # , mesh_size_list=None):
        """
        Gets the lines that define a Surface2D in a .geo file.
        """

        i, i_p = None, None
        lines, line_surface, lines_tags = [], [], []
        point_account, line_account, line_loop_account = 0, 0, 1
        for outer_contour, contour in enumerate(list(chain(*[[self.outer_contour], self.inner_contours]))):
            if isinstance(contour, curves.Circle2D):
                points = [volmdlr.Point2D(contour.center.x - contour.radius, contour.center.y),
                          contour.center,
                          volmdlr.Point2D(contour.center.x + contour.radius, contour.center.y)]
                index = []
                for i, point in enumerate(points):
                    lines.append(point.get_geo_lines(tag=point_account + i + 1,
                                                     point_mesh_size=None))
                    index.append(point_account + i + 1)

                lines.append('Circle(' + str(line_account + 1) +
                             ') = {' + str(index[0]) + ', ' + str(index[1]) + ', ' + str(index[2]) + '};')
                lines.append('Circle(' + str(line_account + 2) +
                             ') = {' + str(index[2]) + ', ' + str(index[1]) + ', ' + str(index[0]) + '};')

                lines_tags.append(line_account + 1)
                lines_tags.append(line_account + 2)

                lines.append('Line Loop(' + str(outer_contour + 1) + ') = {' + str(lines_tags)[1:-1] + '};')
                line_surface.append(line_loop_account)

                point_account = point_account + 2 + 1
                line_account, line_loop_account = line_account + 1 + 1, line_loop_account + 1
                lines_tags = []

            elif isinstance(contour, (wires.Contour2D, wires.ClosedPolygon2D)):
                if not isinstance(contour, wires.ClosedPolygon2D):
                    contour = contour.to_polygon(1)
                for i, point in enumerate(contour.points):
                    lines.append(point.get_geo_lines(tag=point_account + i + 1,
                                                     point_mesh_size=None))

                for i_p, primitive in enumerate(contour.primitives):
                    if i_p != len(contour.primitives) - 1:
                        lines.append(primitive.get_geo_lines(tag=line_account + i_p + 1,
                                                             start_point_tag=point_account + i_p + 1,
                                                             end_point_tag=point_account + i_p + 2))
                    else:
                        lines.append(primitive.get_geo_lines(tag=line_account + i_p + 1,
                                                             start_point_tag=point_account + i_p + 1,
                                                             end_point_tag=point_account + 1))
                    lines_tags.append(line_account + i_p + 1)

                lines.append('Line Loop(' + str(outer_contour + 1) + ') = {' + str(lines_tags)[1:-1] + '};')
                line_surface.append(line_loop_account)
                point_account = point_account + i + 1
                line_account, line_loop_account = line_account + i_p + 1, line_loop_account + 1
                lines_tags = []

        lines.append('Plane Surface(' + str(1) + ') = {' + str(line_surface)[1:-1] + '};')

        return lines

    def mesh_lines(self,
                   factor: float,
                   curvature_mesh_size: int = None,
                   min_points: int = None,
                   initial_mesh_size: float = 5):
        """
        Gets the lines that define mesh parameters for a Surface2D, to be added to a .geo file.

        :param factor: A float, between 0 and 1, that describes the mesh quality
        (1 for coarse mesh - 0 for fine mesh)
        :type factor: float
        :param curvature_mesh_size: Activate the calculation of mesh element sizes based on curvature
        (with curvature_mesh_size elements per 2*Pi radians), defaults to 0
        :type curvature_mesh_size: int, optional
        :param min_points: Check if there are enough points on small edges (if it is not, we force to have min_points
        on that edge), defaults to None
        :type min_points: int, optional
        :param initial_mesh_size: If factor=1, it will be initial_mesh_size elements per dimension, defaults to 5
        :type initial_mesh_size: float, optional

        :return: A list of lines that describe mesh parameters
        :rtype: List[str]
        """

        lines = []
        if factor == 0:
            factor = 1e-3

        size = (math.sqrt(self.area()) / initial_mesh_size) * factor

        if min_points:
            lines.extend(self.get_mesh_lines_with_transfinite_curves(
                [[self.outer_contour], self.inner_contours], min_points, size))

        lines.append('Field[1] = MathEval;')
        lines.append('Field[1].F = "' + str(size) + '";')
        lines.append('Background Field = 1;')
        if curvature_mesh_size:
            lines.append('Mesh.MeshSizeFromCurvature = ' + str(curvature_mesh_size) + ';')

        return lines

    @staticmethod
    def get_mesh_lines_with_transfinite_curves(lists_contours, min_points, size):
        """Gets Surface 2d mesh lines with transfinite curves."""
        lines, primitives, primitives_length = [], [], []
        circle_class_ = getattr(wires, 'Circle' + lists_contours[0][0].__class__.__name__[-2:])
        for contour in list(chain(*lists_contours)):
            if isinstance(contour, circle_class_):
                primitives.append(contour)
                primitives.append(contour)
                primitives_length.append(contour.length() / 2)
                primitives_length.append(contour.length() / 2)
            else:
                for primitive in contour.primitives:
                    if (primitive not in primitives) and (primitive.reverse() not in primitives):
                        primitives.append(primitive)
                        primitives_length.append(primitive.length())

        for i, length in enumerate(primitives_length):
            if length < min_points * size:
                lines.append('Transfinite Curve {' + str(i) + '} = ' +
                             str(min_points) + ' Using Progression 1;')
        return lines

    def to_geo(self, file_name: str,
               factor: float, **kwargs):
        # curvature_mesh_size: int = None,
        # min_points: int = None,
        # initial_mesh_size: float = 5):
        """
        Gets the .geo file for the Surface2D.
        """

        for element in [('curvature_mesh_size', 0), ('min_points', None), ('initial_mesh_size', 5)]:
            if element[0] not in kwargs:
                kwargs[element[0]] = element[1]

        lines = self.geo_lines()
        lines.extend(self.mesh_lines(factor, kwargs['curvature_mesh_size'],
                                     kwargs['min_points'], kwargs['initial_mesh_size']))

        with open(file_name + '.geo', 'w', encoding="utf-8") as file:
            for line in lines:
                file.write(line)
                file.write('\n')
        file.close()

    def to_msh(self, file_name: str, mesh_dimension: int, mesh_order: int,
               factor: float, **kwargs):
        # curvature_mesh_size: int = 0,
        # min_points: int = None,
        # initial_mesh_size: float = 5):
        """
        Gets .msh file for the Surface2D generated by gmsh.

        :param file_name: The msh. file name
        :type file_name: str
        :param mesh_dimension: The mesh dimension (1: 1D-Edge, 2: 2D-Triangle, 3D-Tetrahedra)
        :type mesh_dimension: int
        :param factor: A float, between 0 and 1, that describes the mesh quality
        (1 for coarse mesh - 0 for fine mesh)
        :type factor: float
        :param curvature_mesh_size: Activate the calculation of mesh element sizes based on curvature
        (with curvature_mesh_size elements per 2*Pi radians), defaults to 0
        :type curvature_mesh_size: int, optional
        :param min_points: Check if there are enough points on small edges (if it is not, we force to have min_points
        on that edge), defaults to None
        :type min_points: int, optional
        :param initial_mesh_size: If factor=1, it will be initial_mesh_size elements per dimension, defaults to 5
        :type initial_mesh_size: float, optional

        :return: A txt file
        :rtype: .txt
        """

        for element in [('curvature_mesh_size', 0), ('min_points', None), ('initial_mesh_size', 5)]:
            if element[0] not in kwargs:
                kwargs[element[0]] = element[1]

        self.to_geo(file_name=file_name, mesh_dimension=mesh_dimension,
                    factor=factor, curvature_mesh_size=kwargs['curvature_mesh_size'],
                    min_points=kwargs['min_points'], initial_mesh_size=kwargs['initial_mesh_size'])

        volmdlr.core.VolumeModel.generate_msh_file(file_name, mesh_dimension, mesh_order)

        # gmsh.initialize()
        # gmsh.open(file_name + ".geo")

        # gmsh.model.geo.synchronize()
        # gmsh.model.mesh.generate(mesh_dimension)

        # gmsh.write(file_name + ".msh")

        # gmsh.finalize()


class Surface3D(DessiaObject):
    """
    Abstract class.

    """
    x_periodicity = None
    y_periodicity = None
    face_class = None

    def __init__(self, frame: volmdlr.Frame3D = None, name: str = ''):
        self.frame = frame
        DessiaObject.__init__(self, name=name)

    def plot(self, ax=None, edge_style: EdgeStyle = EdgeStyle(color='grey', alpha=0.5), **kwargs):
        """
        Abstract method.
        """
        raise NotImplementedError(f"plot method is not implemented for {self.__class__.__name__}")

    def point2d_to_3d(self, point2d):
        raise NotImplementedError(f'point2d_to_3d is abstract and should be implemented in {self.__class__.__name__}')

    def point3d_to_2d(self, point3d):
        """
        Abstract method. Convert a 3D point to a 2D parametric point.

        :param point3d: The 3D point to convert, represented by 3 coordinates (x, y, z).
        :type point3d: `volmdlr.Point3D`
        :return: NotImplementedError: If the method is not implemented in the subclass.
        """
        raise NotImplementedError(f'point3d_to_2d is abstract and should be implemented in {self.__class__.__name__}')

    def face_from_contours3d(self, contours3d: List[wires.Contour3D], name: str = ''):
        """Deprecated method, 'Use Face3D from_contours3d method'."""
        raise AttributeError('Use Face3D from_contours3d method')

    def repair_primitives_periodicity(self, primitives2d, primitives_mapping):
        """
        Repairs the continuity of the 2D contour while using contour3d_to_2d on periodic surfaces.

        :param primitives2d: The primitives in parametric surface domain.
        :type primitives2d: list
        :param primitives_mapping: It is a dictionary that stores the correspondence between primitives
         in the parametric domain with their equivalent primitive in 3D space.
        :type primitives_mapping: dict
        :return: A list of primitives.
        :rtype: list
        """
        # pylint: disable= too-many-locals
        tol = 1e-2
        if self.__class__.__name__ == "ExtrusionSurface3D":
            tol = 5e-6
        x_periodicity = self.x_periodicity if self.x_periodicity else -1
        y_periodicity = self.y_periodicity if self.y_periodicity else -1

        if x_periodicity or y_periodicity:
            if self.is_undefined_brep(primitives2d[0]):
                old_primitive = primitives2d[0]
                primitives2d[0] = self.fix_undefined_brep_with_neighbors(primitives2d[0], primitives2d[-1],
                                                                         primitives2d[1])
                primitives_mapping[primitives2d[0]] = primitives_mapping.pop(old_primitive)
        self._helper_repair_primitives_periodicity(primitives2d, primitives_mapping,
                                                   [x_periodicity, y_periodicity], tol)
        if self.__class__.__name__ in ("SphericalSurface3D", "ConicalSurface3D", "RevolutionSurface3D"):
            delta = primitives2d[-1].end - primitives2d[0].start
            if (math.isclose(abs(delta.x), x_periodicity, abs_tol=tol) or
                    math.isclose(abs(delta.y), y_periodicity, abs_tol=tol)):
                last_end_3d = self.point2d_to_3d(primitives2d[-1].end)
                first_start_3d = self.point2d_to_3d(primitives2d[0].start)
                if last_end_3d.is_close(first_start_3d, 1e-6) and not self.is_singularity_point(last_end_3d):
                    old_primitive = primitives2d[0]
                    primitives2d[0] = primitives2d[0].translation(delta)
                    primitives_mapping[primitives2d[0]] = primitives_mapping.pop(old_primitive)
                    self._helper_repair_primitives_periodicity(primitives2d, primitives_mapping,
                                                               [x_periodicity, y_periodicity], tol)
        self.check_parametric_contour_end(primitives2d, tol)

    def _helper_repair_primitives_periodicity(self, primitives2d, primitives_mapping, periodicities, tol):
        """Helper function to repair_primitives_periodicity."""
        x_periodicity, y_periodicity = periodicities
        i = 1
        while i < len(primitives2d):
            delta = primitives2d[i - 1].end - primitives2d[i].start
            distance = delta.norm()

            if not math.isclose(distance, 0, abs_tol=tol):
                if math.isclose(primitives2d[i].length(), x_periodicity, abs_tol=tol) or \
                        math.isclose(primitives2d[i].length(), y_periodicity, abs_tol=tol):
                    delta_end = primitives2d[i - 1].end - primitives2d[i].end
                    delta_min_index, _ = min(enumerate([distance, delta_end.norm()]), key=lambda x: x[1])
                    if self.is_undefined_brep(primitives2d[i]):
                        repair_undefined_brep(self, primitives2d, primitives_mapping, i, primitives2d[i - 1])
                    elif self.is_singularity_point(self.point2d_to_3d(primitives2d[i - 1].end)) and \
                            self.is_singularity_point(self.point2d_to_3d(primitives2d[i].start)):
                        self.repair_singularity(primitives2d, i, primitives2d[i - 1])
                    elif primitives2d[i].end.is_close(primitives2d[i - 1].end, tol=tol):
                        self.repair_reverse(primitives2d, primitives_mapping, i)
                    elif delta_min_index == 0:
                        self.repair_translation(primitives2d, primitives_mapping, i, delta)
                    else:
                        old_primitive = primitives2d[i]
                        new_primitive = primitives2d[i].reverse()
                        primitives2d[i] = new_primitive.translation(delta_end)
                        primitives_mapping[primitives2d[i]] = primitives_mapping.pop(old_primitive)

                elif primitives2d[i].end.is_close(primitives2d[i - 1].end, tol=tol):
                    self.repair_reverse(primitives2d, primitives_mapping, i)
                elif self.is_undefined_brep(primitives2d[i]):
                    repair_undefined_brep(self, primitives2d, primitives_mapping, i, primitives2d[i - 1])
                elif self.is_singularity_point(self.point2d_to_3d(primitives2d[i - 1].end), tol=1e-5) and \
                        self.is_singularity_point(self.point2d_to_3d(primitives2d[i].start), tol=1e-5):
                    self.repair_singularity(primitives2d, i, primitives2d[i - 1])
                else:
                    self.repair_translation(primitives2d, primitives_mapping, i, delta)
            i += 1

    def check_parametric_contour_end(self, primitives2d, tol):
        """Helper function to repair_primitives_periodicity."""
        previous_primitive = primitives2d[-1]
        delta = previous_primitive.end - primitives2d[0].start
        distance = delta.norm()
        is_connected = math.isclose(distance, 0, abs_tol=tol)
        if not is_connected and self.is_singularity_point(self.point2d_to_3d(previous_primitive.end)) and \
                self.is_singularity_point(self.point2d_to_3d(primitives2d[0].start)):
            primitives2d.append(edges.LineSegment2D(previous_primitive.end, primitives2d[0].start,
                                                    name="construction"))

    @staticmethod
    def repair_singularity(primitives2d, i, previous_primitive):
        """Helper function to repair_primitives_periodicity."""
        primitives2d.insert(i, edges.LineSegment2D(previous_primitive.end, primitives2d[i].start,
                                                   name="construction"))
        if i < len(primitives2d):
            i += 1

    @staticmethod
    def repair_reverse(primitives2d, primitives_mapping, i):
        """Helper function to repair_primitives_periodicity."""
        old_primitive = primitives2d[i]
        primitives2d[i] = primitives2d[i].reverse()
        primitives_mapping[primitives2d[i]] = primitives_mapping.pop(old_primitive)

    @staticmethod
    def repair_translation(primitives2d, primitives_mapping, i, delta):
        """Helper function to repair_primitives_periodicity."""
        old_primitive = primitives2d[i]
        primitives2d[i] = primitives2d[i].translation(delta)
        primitives_mapping[primitives2d[i]] = primitives_mapping.pop(old_primitive)

    def connect_contours(self, outer_contour, inner_contours):
        """
        Abstract method. Repair 2D contours of a face on the parametric domain.

        :param outer_contour: Outer contour 2D.
        :type inner_contours: wires.Contour2D
        :param inner_contours: List of 2D contours.
        :type inner_contours: list
        :return: NotImplementedError: If the method is not implemented in the subclass.
        """
        raise NotImplementedError(f'connect_contours is abstract and should be implemented in '
                                  f'{self.__class__.__name__}')

    @staticmethod
    def update_primitives_mapping(primitives_mapping, primitives, primitive3d):
        """
        Helper function to contour3d_to_2d.
        """
        for primitive in primitives:
            primitives_mapping[primitive] = primitive3d

    def primitives3d_to_2d(self, primitives3d):
        """
        Helper function to perform conversion of 3D primitives into B-Rep primitives.

        :param primitives3d: List of 3D primitives from a 3D contour.
        :type primitives3d: List[edges.Edge]
        :return: A list of 2D primitives on parametric domain.
        :rtype: List[edges.Edge]
        """
        primitives2d = []
        primitives_mapping = {}
        for primitive3d in primitives3d:
            method_name = f'{primitive3d.__class__.__name__.lower()}_to_2d'
            if hasattr(self, method_name):
                primitives = getattr(self, method_name)(primitive3d)
                if primitives is None:
                    continue
                self.update_primitives_mapping(primitives_mapping, primitives, primitive3d)
                primitives2d.extend(primitives)
            else:
                raise AttributeError(f'Class {self.__class__.__name__} does not implement {method_name}')
        return primitives2d, primitives_mapping

    def contour3d_to_2d(self, contour3d, return_primitives_mapping: bool = False):
        """
        Transforms a Contour3D into a Contour2D in the parametric domain of the surface.

        :param contour3d: The contour to be transformed.
        :type contour3d: :class:`wires.Contour3D`
        :param return_primitives_mapping: If True, returns a dictionary containing the correspondence between 2D and 3D
         primitives
        :type return_primitives_mapping: bool
        :return: A 2D contour object.
        :rtype: :class:`wires.Contour2D`
        """
        primitives2d, primitives_mapping = self.primitives3d_to_2d(contour3d.primitives)

        wire2d = wires.Wire2D(primitives2d)
        is_wire = False
        if self.x_periodicity and not self.is_singularity_point(self.point2d_to_3d(wire2d.primitives[0].start)) and \
                not self.is_singularity_point(self.point2d_to_3d(wire2d.primitives[-1].end)):
            delta_x = abs(wire2d.primitives[0].start.x - wire2d.primitives[-1].end.x)
            if math.isclose(delta_x, self.x_periodicity, rel_tol=0.01) and wire2d.is_ordered(1e-3):
                is_wire = True
        if self.y_periodicity and not self.is_singularity_point(self.point2d_to_3d(wire2d.primitives[0].start)) and \
                not self.is_singularity_point(self.point2d_to_3d(wire2d.primitives[-1].end)):
            delta_y = abs(wire2d.primitives[0].start.y - wire2d.primitives[-1].end.y)
            if math.isclose(delta_y, self.y_periodicity, rel_tol=0.01) and wire2d.is_ordered(1e-3):
                is_wire = True
        # Fix contour
        if not is_wire and (self.x_periodicity or self.y_periodicity):
            self.repair_primitives_periodicity(primitives2d, primitives_mapping)
        if return_primitives_mapping:
            return wires.Contour2D(primitives2d), primitives_mapping
        return wires.Contour2D(primitives2d)

    def contour2d_to_3d(self, contour2d, return_primitives_mapping: bool = False):
        """
        Transforms a Contour2D in the parametric domain of the surface into a Contour3D in Cartesian coordinate.

        :param contour2d: The contour to be transformed.
        :type contour2d: :class:`wires.Contour2D`
        :param return_primitives_mapping: If True, returns a dictionary containing the correspondence between 2D and 3D
         primitives
        :type return_primitives_mapping: bool
        :return: A 3D contour object.
        :rtype: :class:`wires.Contour3D`
        """
        primitives3d = []
        primitives_mapping = {}
        for primitive2d in contour2d.primitives:
            if self.is_degenerated_brep(primitive2d):
                continue
            method_name = f'{primitive2d.__class__.__name__.lower()}_to_3d'
            if hasattr(self, method_name):
                try:
                    primitives = getattr(self, method_name)(primitive2d)
                    if primitives is None:
                        continue
                    primitives3d.extend(primitives)
                    primitives_mapping[primitive2d] = primitives[0]
                except AttributeError:
                    print(traceback.format_exc())
                    print(f'Class {self.__class__.__name__} does not implement {method_name}'
                          f'with {primitive2d.__class__.__name__}')
            else:
                raise AttributeError(
                    f'Class {self.__class__.__name__} does not implement {method_name}')
        if not primitives3d:
            raise ValueError("no primitives to create contour")
        if return_primitives_mapping:
            return wires.Contour3D(primitives3d), primitives_mapping
        return wires.Contour3D(primitives3d)

    def linesegment3d_to_2d(self, linesegment3d):
        """
        A line segment on a surface will be in any case a line in 2D?.

        """
        return [edges.LineSegment2D(self.point3d_to_2d(linesegment3d.start),
                                    self.point3d_to_2d(linesegment3d.end))]

    def bsplinecurve3d_to_2d(self, bspline_curve3d):
        """
        Is this right?.
        """
        n = len(bspline_curve3d.control_points)
        points = [self.point3d_to_2d(p)
                  for p in bspline_curve3d.discretization_points(number_points=n)]
        return [edges.BSplineCurve2D.from_points_interpolation(points, bspline_curve3d.degree)]

    def bsplinecurve2d_to_3d(self, bspline_curve2d):
        """
        Is this right?.

        """
        n = len(bspline_curve2d.control_points)
        points = [self.point2d_to_3d(p)
                  for p in bspline_curve2d.discretization_points(number_points=n)]
        return [edges.BSplineCurve3D.from_points_interpolation(points, bspline_curve2d.degree)]

    def normal_from_point2d(self, point2d):
        """
        Evaluates the normal vector of the bspline surface at this 2D point.
        """
        raise NotImplementedError('NotImplemented')

    def normal_from_point3d(self, point3d):
        """
        Evaluates the normal vector of the bspline surface at this 3D point.
        """

        return (self.normal_from_point2d(self.point3d_to_2d(point3d)))[1]

    def geodesic_distance_from_points2d(self, point1_2d: volmdlr.Point2D,
                                        point2_2d: volmdlr.Point2D, number_points: int = 50):
        """
        Approximation of geodesic distance via line segments length sum in 3D.
        """
        # points = [point1_2d]
        current_point3d = self.point2d_to_3d(point1_2d)
        distance = 0.
        for i in range(number_points):
            next_point3d = self.point2d_to_3d(point1_2d + (i + 1) / number_points * (point2_2d - point1_2d))
            distance += next_point3d.point_distance(current_point3d)
            current_point3d = next_point3d
        return distance

    def geodesic_distance(self, point1_3d: volmdlr.Point3D, point2_3d: volmdlr.Point3D):
        """
        Approximation of geodesic distance between 2 3D points supposed to be on the surface.
        """
        point1_2d = self.point3d_to_2d(point1_3d)
        point2_2d = self.point3d_to_2d(point2_3d)
        return self.geodesic_distance_from_points2d(point1_2d, point2_2d)

    def point_projection(self, point3d):
        """
        Returns the projection of the point on the surface.

        :param point3d: Point to project.
        :type point3d: volmdlr.Point3D
        :return: A point on the surface
        :rtype: volmdlr.Point3D
        """
        return self.point2d_to_3d(self.point3d_to_2d(point3d))

    def point_distance(self, point3d: volmdlr.Point3D):
        """
        Calculates the minimal distance from a given point and the surface.

        :param point3d: point to verify distance.
        :type point3d: volmdlr.Point3D
        :return: point distance to the surface.
        :rtype: float
        """
        proj_point = self.point_projection(point3d)
        return proj_point.point_distance(point3d)

    def edge_intersections(self, edge):
        """
        Gets intersections between a Surface 3D, and an edge 3D.

        :param edge: any 3D edge.
        :return: list of points.
        """
        intersections = []
        method_name = f'{edge.__class__.__name__.lower()[:-2]}_intersections'
        if hasattr(self, method_name):
            intersections = getattr(self, method_name)(edge)
        return intersections

    def contour_intersections(self, contour3d: wires.Contour3D):
        """
        Gets intersections between a contour 3D and a Surface 3D.

        :param contour3d: other contour get intersections with.
        :return: list of intersecting points.
        """
        outer_contour_intersections_with_plane = []
        for primitive in contour3d.primitives:
            primitive_plane_intersections = self.edge_intersections(primitive)
            for primitive_plane_intersection in primitive_plane_intersections:
                if not primitive_plane_intersection.in_list(outer_contour_intersections_with_plane):
                    outer_contour_intersections_with_plane.append(primitive_plane_intersection)
        return outer_contour_intersections_with_plane

    def is_singularity_point(self, *args, **kwargs):
        """Verifies if point is on the surface singularity."""
        return False

    @staticmethod
    def is_undefined_brep(*args):
        """Verifies if the edge is contained within the periodicity boundary."""
        return False

    def surface_intersections(self, other_surface: 'Surface3D'):
        """
        Gets intersections between two surfaces.

        :param other_surface: other surface to get intersections with.
        :return: a list containing all intersections between the two surfaces 3d.
        """
        method_name = f'{other_surface.__class__.__name__.lower()[:-2]}_intersections'
        if hasattr(self, method_name):
            return getattr(self, method_name)(other_surface)
        method_name = f'{self.__class__.__name__.lower()[:-2]}_intersections'
        if hasattr(other_surface, method_name):
            return getattr(other_surface, method_name)(self)
        raise NotImplementedError (f'No method available for calculating intersections between {self.__class__} and '
               f'{other_surface.__class__}')

    def line_intersections(self, line: curves.Line3D):
        """Gets intersections between a line and a Surface 3D."""
        raise NotImplementedError(f'line_intersections method not implemented by {self.__class__.__name__}')

    def frame_mapping(self, frame, side: str):
        """Frame mapping for Surface 3D."""
        raise NotImplementedError(f'frame_mapping method not implemented by {self.__class__.__name__}')

    def linesegment_intersections(self, linesegment3d: edges.LineSegment3D, abs_tol: float = 1e-6):
        """
        Calculates the intersection points between a 3D line segment and a surface 3D.

        The method calculates the intersection points between a 3D line segment and a 3d Surface by first
        finding the intersection points between the infinite line containing the line segment and the Surface,
        and then filtering out the points that are not within the line segment. It returns a list of intersection
        points, which can be empty if there are no intersections. The intersection points are represented as
        3D points using the `volmdlr.Point3D` class.
        Note: The method assumes that the line segment and the Surface are in the same coordinate system.

        :param linesegment3d: The 3D line segment object to intersect with the Surface.
        :type linesegment3d: edges.LineSegment3D.
        :param abs_tol: tolerance.
        :type abs_tol: float.
        :return: A list of intersection points between the line segment and the Surface.
        The list may be empty if there are no intersections.
        :rtype: List[volmdlr.Point3D]:
        """
        line_intersections = self.line_intersections(linesegment3d.line)
        linesegment_intersections = [inters for inters in line_intersections
                                     if linesegment3d.point_belongs(inters, abs_tol)]
        return linesegment_intersections

    def plane_intersections(self, plane3d: 'Plane3D'):
        """Gets intersections between a line and a Surface 3D."""
        raise NotImplementedError(f'line_intersections method not implemented by {self.__class__.__name__}')

    def curve_intersections(self, curve):
        """
        Calculates the intersections between a conical surface and a curve 3D.

        :param curve: other circle to verify intersections.
        :return: a list of intersection points, if there exists any.
        """
        if not self.frame.origin.is_close(volmdlr.O3D) or not self.frame.w.is_close(volmdlr.Z3D):
            local_surface = self.frame_mapping(self.frame, 'new')
            local_curve = curve.frame_mapping(self.frame, 'new')
            local_intersections = local_surface.curve_intersections(local_curve)
            global_intersections = []
            for intersection in local_intersections:
                global_intersections.append(self.frame.local_to_global_coordinates(intersection))
            return global_intersections
        curve_plane = Plane3D(curve.frame)
        curve_plane_intersections = self.plane_intersections(curve_plane)
        if not curve_plane_intersections:
            return []
        intersections = []
        for curve_plane_intersection in curve_plane_intersections:
            inters = curve_plane_intersection.curve_intersections(curve)
            for intersection in inters:
                if not intersection.in_list(intersections):
                    intersections.append(intersection)
        return intersections

    def circle_intersections(self, circle: curves.Circle3D):
        """
        Calculates the intersections between a conical surface and a Circle 3D.

        :param circle: other circle to verify intersections.
        :return: a list of intersection points, if there exists any.
        """
        return self.curve_intersections(circle)

    def ellipse_intersections(self, ellipse: curves.Ellipse3D):
        """
        Calculates the intersections between a conical surface and an ellipse 3D.

        :param ellipse: other ellipse to verify intersections.
        :return: a list of intersection points, if there exists any.
        """
        return self.curve_intersections(ellipse)

    def hyperbola_intersections(self, hyperbola: curves.Hyperbola3D):
        """
        Calculates the intersections between a conical surface and a hyperbola 3D.

        :param hyperbola: other hyperbola to verify intersections.
        :return: a list of intersection points, if there exists any.
        """
        return self.curve_intersections(hyperbola)

    def parabola_intersections(self, parabola: curves.Parabola3D):
        """
        Calculates the intersections between a conical surface and a parabola 3D.

        :param parabola: other parabola to verify intersections.
        :return: a list of intersection points, if there exists any.
        """
        return self.curve_intersections(parabola)

    def fullarc_intersections(self, fullarc: edges.FullArc3D):
        """
        Calculates the intersections between a conical surface and a full arc 3D.

        :param fullarc: other fullarc to verify intersections.
        :return: a list of intersection points, if there exists any.
        """
        return self.curve_intersections(fullarc.circle)

    def arc_intersections(self, arc3d: edges.Arc3D):
        """
        Calculates the intersections between a conical surface and an arc 3D.

        :param arc3d: other arc to verify intersections.
        :return: a list of intersection points, if there exists any.
        """
        circle_intersections = self.curve_intersections(arc3d.circle)
        intersections = []
        for intersection in circle_intersections:
            if arc3d.point_belongs(intersection):
                intersections.append(intersection)
        return intersections

    def fullarcellipse_intersections(self, fullarcellipse: edges.FullArcEllipse3D):
        """
        Calculates the intersections between a conical surface and a fullarcellipse 3D.

        :param fullarcellipse: other fullarcellipse to verify intersections.
        :return: a list of intersection points, if there exists any.
        """
        return self.ellipse_intersections(fullarcellipse.ellipse)

    def arcellipse_intersections(self, arcellipse: edges.ArcEllipse3D):
        """
        Calculates the intersections between a conical surface and an arcellipse 3D.

        :param arcellipse: other arcellipse to verify intersections.
        :return: a list of intersection points, if there exists any.
        """
        ellipse_intersections = self.curve_intersections(arcellipse.ellipse)
        intersections = []
        for intersection in ellipse_intersections:
            if arcellipse.point_belongs(intersection):
                intersections.append(intersection)
        return intersections

    def brep_connectivity_check(self, brep: wires.Contour2D, tol: float = 1e-6) -> bool:
        """Checks the topology of 2D BREP in 3D space."""
        if len(brep.primitives) == 2 and brep.primitives[0].direction_independent_is_close(brep.primitives[1]):
            return False
        if self.x_periodicity:
            distance = brep.primitives[-1].end.point_distance(brep.primitives[0].start)
            if distance >= (0.99 * self.x_periodicity):
                return False
        if self.y_periodicity:
            distance = brep.primitives[-1].end.point_distance(brep.primitives[0].start)
            if distance >= (0.99 * self.y_periodicity):
                return False
        for prim1, prim2 in zip(brep.primitives, brep.primitives[1:] + [brep.primitives[0]]):
            end = self.point2d_to_3d(prim1.end)
            start = self.point2d_to_3d(prim2.start)
            if not end.is_close(start, tol):
                return False
        return True

    def is_degenerated_brep(self, *args):
        """
        An edge is said to be degenerated when it corresponds to a single 3D point.
        """
        return False

    def point_belongs(self, point3d, abs_tol: float = 1e-6):
        """
        Verifies if point is on Toroidal Surface 3D.

        :param point3d: other point.
        :param abs_tol: tolerance.
        :return: True or False.
        """
        if self.point_distance(point3d) < abs_tol:
            return True
        return False


class Plane3D(Surface3D):
    """
    Defines a plane 3d.

    :param frame: u and v of frame describe the plane, w is the normal
    """
    face_class = 'PlaneFace3D'

    def __init__(self, frame: volmdlr.Frame3D, name: str = ''):

        self.frame = frame
        self.name = name
        Surface3D.__init__(self, frame=frame, name=name)

    def __hash__(self):
        return hash(('plane 3d', self.frame))

    def __eq__(self, other_plane):
        if other_plane.__class__.__name__ != self.__class__.__name__:
            return False
        return self.frame == other_plane.frame

    @classmethod
    def from_step(cls, arguments, object_dict, **kwargs):
        """
        Converts a step primitive to a Plane3D.

        :param arguments: The arguments of the step primitive.
        :type arguments: list
        :param object_dict: The dictionary containing all the step primitives
            that have already been instantiated
        :type object_dict: dict
        :return: The corresponding Plane3D object.
        :rtype: :class:`volmdlr.faces.Plane3D`
        """
        frame = object_dict[arguments[1]]
        frame = frame.normalize()
        return cls(frame, arguments[0][1:-1])

    def to_step(self, current_id):
        """
        Converts the object to a STEP representation.

        :param current_id: The ID of the last written primitive.
        :type current_id: int
        :return: The STEP representation of the object and the last ID.
        :rtype: tuple[str, list[int]]
        """
        content, frame_id = self.frame.to_step(current_id)
        plane_id = frame_id + 1
        content += f"#{plane_id} = PLANE('{self.name}',#{frame_id});\n"
        return content, [plane_id]

    @classmethod
    def from_3_points(cls, *args, name: str = ''):
        """
        Point 1 is used as origin of the plane.
        """
        point1, point2, point3 = args
        vector1 = point2 - point1
        vector1 = vector1.to_vector()
        vector2 = point3 - point1
        vector2 = vector2.to_vector()
        vector1 = vector1.unit_vector()
        vector2 = vector2.unit_vector()
        normal = vector1.cross(vector2)
        normal = normal.unit_vector()
        frame = volmdlr.Frame3D(point1, vector1, normal.cross(vector1), normal)
        return cls(frame, name=name)

    @classmethod
    def from_normal(cls, point, normal, name: str = ''):
        """Creates a Plane 3D form a point and a normal vector."""
        v1 = normal.deterministic_unit_normal_vector()
        v2 = v1.cross(normal)
        return cls(volmdlr.Frame3D(point, v1, v2, normal), name=name)

    @classmethod
    def from_plane_vectors(cls, plane_origin: volmdlr.Point3D,
                           plane_x: volmdlr.Vector3D, plane_y: volmdlr.Vector3D, name: str = ''):
        """
        Initializes a 3D plane object with a given plane origin and plane x and y vectors.

        :param plane_origin: A volmdlr.Point3D representing the origin of the plane.
        :param plane_x: A volmdlr.Vector3D representing the x-axis of the plane.
        :param plane_y: A volmdlr.Vector3D representing the y-axis of the plane.
        :param name: object's name.
        :return: A Plane3D object initialized from the provided plane origin and plane x and y vectors.
        """
        normal = plane_x.cross(plane_y)
        return cls(volmdlr.Frame3D(plane_origin, plane_x, plane_y, normal), name=name)

    @classmethod
    def from_points(cls, points, name: str = ''):
        """
        Returns a 3D plane that goes through the 3 first points on the list.

        Why for more than 3 points we only do some check and never raise error?
        """
        if len(points) < 3:
            raise ValueError
        if len(points) == 3:
            return cls.from_3_points(points[0],
                                     points[1],
                                     points[2], name=name)
        points = [p.copy() for p in points]
        indexes_to_del = []
        for i, point in enumerate(points[1:]):
            if point.is_close(points[0]):
                indexes_to_del.append(i)
        for index in indexes_to_del[::-1]:
            del points[index + 1]

        origin = points[0]
        vector1 = points[1] - origin
        vector1 = vector1.unit_vector()
        vector2_min = points[2] - origin
        vector2_min = vector2_min.unit_vector()
        dot_min = abs(vector1.dot(vector2_min))
        for point in points[3:]:
            vector2 = point - origin
            vector2 = vector2.unit_vector()
            dot = abs(vector1.dot(vector2))
            if dot < dot_min:
                vector2_min = vector2
                dot_min = dot
        return cls.from_3_points(origin, vector1 + origin, vector2_min + origin, name=name)

    def angle_between_planes(self, plane2):
        """
        Get angle between 2 planes.

        :param plane2: the second plane.
        :return: the angle between the two planes.
        """
        angle = math.acos(self.frame.w.dot(plane2.frame.w))
        return angle

    def point_belongs(self, point3d, abs_tol: float = 1e-6):
        """
        Return if the point belongs to the plane at a tolerance of 1e-6.

        """
        if math.isclose(self.frame.w.dot(point3d - self.frame.origin), 0,
                        abs_tol=abs_tol):
            return True
        return False

    def point_distance(self, point3d):
        """
        Calculates the distance of a point to plane.

        :param point3d: point to verify distance.
        :return: a float, point distance to plane.
        """
        coefficient_a, coefficient_b, coefficient_c, coefficient_d = self.equation_coefficients()
        return abs(self.frame.w.dot(point3d) + coefficient_d) / math.sqrt(coefficient_a ** 2 +
                                                                          coefficient_b ** 2 + coefficient_c ** 2)

    def line_intersections(self, line):
        """
        Find the intersection with a line.

        :param line: Line to evaluate the intersection
        :type line: :class:`edges.Line`
        :return: ADD DESCRIPTION
        :rtype: List[volmdlr.Point3D]
        """
        return vm_utils_intersections.get_plane_line_intersections(self.frame, line)

    def linesegment_intersections(self, linesegment3d: edges.LineSegment3D, abs_tol: float = 1e-6) \
            -> List[volmdlr.Point3D]:
        """
        Gets the intersections of a plane a line segment 3d.

        :param linesegment3d: other line segment.
        :param abs_tol: tolerance allowed.
        :return: a list with the intersecting point.
        """
        return vm_utils_intersections.get_plane_linesegment_intersections(self.frame, linesegment3d, abs_tol)

    def bsplinecurve_intersections(self, bspline_curve):
        """
        Calculates the intersections between a Plane 3D and a Bspline Curve 3D.

        :param bspline_curve: bspline_curve to verify intersections.
        :return: list of intersections: List[volmdlr.Point3D].
        """
        return vm_utils_intersections.get_bsplinecurve_intersections(self, bspline_curve)

    def equation_coefficients(self):
        """
        Returns the a,b,c,d coefficient from equation ax+by+cz+d = 0.

        """
        return vm_common_operations.get_plane_equation_coefficients(self.frame)

    def plane_intersections(self, plane3d):
        """
        Computes intersection points between two Planes 3D.

        """
        plane_intersections = vm_utils_intersections.get_two_planes_intersections(self.frame, plane3d.frame)
        if plane_intersections:
            return [curves.Line3D(plane_intersections[0], plane_intersections[1])]
        return []

    def cylindricalsurface_intersections(self, cylindrical_surface: 'CylindricalSurface3D'):
        """
        Gets intersections between plane and cylindrical surface.

        :param cylindrical_surface: cylindrical surface to get intersections with.
        :return: List containing all intersections between plane and cylindrical surface.
        """
        return cylindrical_surface.plane_intersections(self)

    def is_coincident(self, plane2, abs_tol: float = 1e-6):
        """
        Verifies if two planes are parallel and coincident.

        """
        if not isinstance(self, plane2.__class__):
            return False
        if self.is_parallel(plane2, abs_tol):
            if plane2.point_belongs(self.frame.origin, abs_tol):
                return True
        return False

    def is_parallel(self, plane2, abs_tol: float = 1e-6):
        """
        Verifies if two planes are parallel.

        """
        if self.frame.w.is_colinear_to(plane2.frame.w, abs_tol):
            return True
        return False

    @classmethod
    def plane_between_two_planes(cls, plane1, plane2, name: str = ''):
        """
        Calculates a plane between two other planes.

        :param plane1: plane1.
        :param plane2: plane2.
        :param name: object's name.
        :return: resulting plane.
        """
        plane1_plane2_intersection = plane1.plane_intersections(plane2)[0]
        u = plane1_plane2_intersection.unit_direction_vector()
        v = plane1.frame.w + plane2.frame.w
        v = v.unit_vector()
        w = u.cross(v)
        point = (plane1.frame.origin + plane2.frame.origin) / 2
        return cls(volmdlr.Frame3D(point, u, w, v), name=name)

    def rotation(self, center: volmdlr.Point3D, axis: volmdlr.Vector3D, angle: float):
        """
        Plane3D rotation.

        :param center: rotation center
        :param axis: rotation axis
        :param angle: angle rotation
        :return: a new rotated Plane3D
        """
        new_frame = self.frame.rotation(center=center, axis=axis, angle=angle)
        return Plane3D(new_frame)

    def translation(self, offset: volmdlr.Vector3D):
        """
        Plane3D translation.

        :param offset: translation vector
        :return: A new translated Plane3D
        """
        new_frame = self.frame.translation(offset)
        return Plane3D(new_frame)

    def frame_mapping(self, frame: volmdlr.Frame3D, side: str):
        """
        Changes frame_mapping and return a new Frame3D.

        :param frame: Frame of reference
        :type frame: `volmdlr.Frame3D`
        :param side: 'old' or 'new'
        """
        new_frame = self.frame.frame_mapping(frame, side)
        return Plane3D(new_frame, self.name)

    def copy(self, deep=True, memo=None):
        """Creates a copy of the plane."""
        new_frame = self.frame.copy(deep, memo)
        return Plane3D(new_frame, self.name)

    def plane_grid(self, grid_size: int, length: float = 1.):
        """
        Plane's grid.

        """
        plane_grid = []
        for i in range(grid_size):
            for v1, v2 in [(self.frame.u, self.frame.v), (self.frame.v, self.frame.u)]:
                start = self.frame.origin - 0.5 * length * v1 + (-0.5 + i / (grid_size - 1)) * length * v2
                end = self.frame.origin + 0.5 * length * v1 + (-0.5 + i / (grid_size - 1)) * length * v2
                plane_grid.append(edges.LineSegment3D(start, end))
        return plane_grid

    def plot(self, ax=None, edge_style: EdgeStyle = EdgeStyle(color='grey'), length: float = 1., **kwargs):
        """
        Plot the cylindrical surface in the local frame normal direction.

        :param ax: Matplotlib Axes3D object to plot on. If None, create a new figure.
        :type ax: Axes3D or None
        :param edge_style: edge styles.
        :type edge_style: EdgeStyle.
        :param length: plotted length
        :type length: float
        :return: Matplotlib Axes3D object containing the plotted wire-frame.
        :rtype: Axes3D
        """
        grid_size = 10

        if ax is None:
            fig = plt.figure()
            ax = fig.add_subplot(111, projection='3d')
            ax.set_aspect('auto')

        self.frame.plot(ax=ax, ratio=length)
        for edge in self.plane_grid(grid_size, length):
            edge.plot(ax, edge_style=edge_style)
        return ax

    def point2d_to_3d(self, point2d):
        """
        Converts a 2D parametric point into a 3D point on the surface.
        """
        return point2d.to_3d(self.frame.origin, self.frame.u, self.frame.v)

    def point3d_to_2d(self, point3d):
        """
        Converts a 3D point into a 2D parametric point.
        """
        return point3d.to_2d(self.frame.origin, self.frame.u, self.frame.v)

    def contour2d_to_3d(self, contour2d, return_primitives_mapping: bool = False):
        """
        Transforms a Contour2D in the parametric domain of the surface into a Contour3D in Cartesian coordinate.

        :param contour2d: The contour to be transformed.
        :type contour2d: :class:`wires.Contour2D`
        :param return_primitives_mapping: If True, returns a dictionary containing the correspondence between 2D and 3D
         primitives
        :type return_primitives_mapping: bool
        :return: A 3D contour object.
        :rtype: :class:`wires.Contour3D`
        """
        contour3d = contour2d.to_3d(self.frame.origin, self.frame.u, self.frame.v)
        if return_primitives_mapping:
            primitives_mapping = dict(zip(contour2d.primitives, contour3d.primitives))
            return contour3d, primitives_mapping
        return contour3d

    def contour3d_to_2d(self, contour3d, return_primitives_mapping: bool = False):
        """
        Transforms a Contour3D into a Contour2D in the parametric domain of the surface.

        :param contour3d: The contour to be transformed.
        :type contour3d: :class:`wires.Contour3D`
        :param return_primitives_mapping: If True, returns a dictionary containing the correspondence between 2D and 3D
         primitives
        :type return_primitives_mapping: bool
        :return: A 2D contour object.
        :rtype: :class:`wires.Contour2D`
        """
        primitives2d = []
        primitives_mapping = {}
        for primitive3d in contour3d.primitives:
            method_name = f'{primitive3d.__class__.__name__.lower()}_to_2d'
            if hasattr(self, method_name):
                primitives = getattr(self, method_name)(primitive3d)
                if primitives is None:
                    continue
                self.update_primitives_mapping(primitives_mapping, primitives, primitive3d)
                primitives2d.extend(primitives)
            else:
                primitive = primitive3d.to_2d(self.frame.origin, self.frame.u, self.frame.v)
                if primitive is None:
                    continue
                primitives2d.append(primitive)
        if return_primitives_mapping:
            return wires.Contour2D(primitives2d), primitives_mapping
        return wires.Contour2D(primitives2d)

    def arc3d_to_2d(self, arc3d):
        """Converts primitive from 3D cartesian space to surface parametric space."""
        arc = None
        if arc3d.circle.frame.w.is_colinear_to(self.frame.w, 1e-5):
            arc = [arc3d.to_2d(self.frame.origin, self.frame.u, self.frame.v)]
        else:
            start = self.point3d_to_2d(arc3d.start)
            end = self.point3d_to_2d(arc3d.end)
            if not start.is_close(end):
                arc = [edges.LineSegment2D(start, end)]
        return arc

    def bsplinecurve3d_to_2d(self, bspline_curve3d):
        """
        Converts a 3D B-Spline in spatial domain into a 2D B-Spline in parametric domain.

        :param bspline_curve3d: The B-Spline curve to perform the transformation.
        :type bspline_curve3d: edges.BSplineCurve3D
        :return: A 2D B-Spline.
        :rtype: edges.BSplineCurve2D
        """
        control_points = [self.point3d_to_2d(p)
                          for p in bspline_curve3d.control_points]
        return [edges.BSplineCurve2D(
            bspline_curve3d.degree,
            control_points=control_points,
            knot_multiplicities=bspline_curve3d.knot_multiplicities,
            knots=bspline_curve3d.knots,
            weights=bspline_curve3d.weights)]

    def bsplinecurve2d_to_3d(self, bspline_curve2d):
        """
        Converts a 2D B-Spline in parametric domain into a 3D B-Spline in spatial domain.

        :param bspline_curve2d: The B-Spline curve to perform the transformation.
        :type bspline_curve2d: edges.BSplineCurve2D
        :return: A 3D B-Spline.
        :rtype: edges.BSplineCurve3D
        """
        control_points = [self.point2d_to_3d(point)
                          for point in bspline_curve2d.control_points]
        return [edges.BSplineCurve3D(
            bspline_curve2d.degree,
            control_points=control_points,
            knot_multiplicities=bspline_curve2d.knot_multiplicities,
            knots=bspline_curve2d.knots,
            weights=bspline_curve2d.weights)]

    def rectangular_cut(self, x1: float, x2: float,
                        y1: float, y2: float, name: str = ''):
        """Deprecated method, Use PlaneFace3D from_surface_rectangular_cut method."""

        raise AttributeError('Use PlaneFace3D from_surface_rectangular_cut method')


PLANE3D_OXY = Plane3D(volmdlr.OXYZ)
PLANE3D_OYZ = Plane3D(volmdlr.OYZX)
PLANE3D_OZX = Plane3D(volmdlr.OZXY)
PLANE3D_OXZ = Plane3D(volmdlr.Frame3D(volmdlr.O3D, volmdlr.X3D, volmdlr.Z3D, volmdlr.Y3D))


class PeriodicalSurface(Surface3D):
    """
    Abstract class for surfaces with two-pi periodicity that creates some problems.
    """

    def point2d_to_3d(self, point2d):
        """
        Abstract method.
        """
        raise NotImplementedError(f'point2d_to_3d is abstract and should be implemented in {self.__class__.__name__}')

    def point3d_to_2d(self, point3d):
        """
        Abstract method. Convert a 3D point to a 2D parametric point.

        :param point3d: The 3D point to convert, represented by 3 coordinates (x, y, z).
        :type point3d: `volmdlr.Point3D`
        :return: NotImplementedError: If the method is not implemented in the subclass.
        """
        raise NotImplementedError(f'point3d_to_2d is abstract and should be implemented in {self.__class__.__name__}')

    def _align_contours(self, inner_contour, theta_contours, z_outer_contour, z_inner_contour):
        """
        Helper function to align contours' BREP on periodical surfaces that need to be connected.
        """
        outer_contour_theta, inner_contour_theta = theta_contours
        overlapping_theta, outer_contour_side, inner_contour_side, side = self._get_overlapping_theta(
            outer_contour_theta,
            inner_contour_theta)
        line = curves.Line2D(volmdlr.Point2D(overlapping_theta, z_outer_contour),
                             volmdlr.Point2D(overlapping_theta, z_inner_contour))
        cutted_contours = inner_contour.split_by_line(line)
        number_contours = len(cutted_contours)
        if number_contours == 2:
            contour1, contour2 = cutted_contours
            increasing_theta = inner_contour_theta[0] < inner_contour_theta[1]
            # side = 0 --> left  side = 1 --> right
            if (not side and increasing_theta) or (
                    side and not increasing_theta):
                theta_offset = outer_contour_theta[outer_contour_side] - contour2.primitives[0].start.x
                contour2_positionned = contour2.translation(offset=volmdlr.Vector2D(theta_offset, 0))
                theta_offset = contour2_positionned.primitives[-1].end.x - contour1.primitives[0].start.x
                contour1_positionned = contour1.translation(offset=volmdlr.Vector2D(theta_offset, 0))

            else:
                theta_offset = outer_contour_theta[outer_contour_side] - contour1.primitives[-1].end.x
                contour1_positionned = contour1.translation(offset=volmdlr.Vector2D(theta_offset, 0))
                theta_offset = contour1_positionned.primitives[0].start.x - contour2.primitives[-1].end.x
                contour2_positionned = contour2.translation(offset=volmdlr.Vector2D(theta_offset, 0))
            old_innner_contour_positioned = wires.Wire2D(contour2_positionned.primitives +
                                                         contour1_positionned.primitives).order_wire(tol=1e-2)
        elif number_contours == 1:
            theta_offset = outer_contour_theta[outer_contour_side] - inner_contour_theta[inner_contour_side]
            translation_vector = volmdlr.Vector2D(theta_offset, 0)
            old_innner_contour_positioned = cutted_contours[0].translation(offset=translation_vector)

        else:
            raise NotImplementedError

        return old_innner_contour_positioned

    @staticmethod
    def _get_closing_points(old_outer_contour_positioned, old_innner_contour_positioned):
        """
        Helper function to get points to connect contours with line segments.
        """
        point1 = old_outer_contour_positioned.primitives[0].start
        point2 = old_outer_contour_positioned.primitives[-1].end
        point3 = old_innner_contour_positioned.primitives[0].start
        point4 = old_innner_contour_positioned.primitives[-1].end

        outer_contour_direction = point1.x < point2.x
        inner_contour_direction = point3.x < point4.x
        if outer_contour_direction == inner_contour_direction:
            old_innner_contour_positioned = old_innner_contour_positioned.invert()
            point3 = old_innner_contour_positioned.primitives[0].start
            point4 = old_innner_contour_positioned.primitives[-1].end
        if not math.isclose(point2.x, point3.x, abs_tol=1e-4) or \
                not math.isclose(point4.x, point1.x, abs_tol=1e-4):
            ideal_x = []
            delta = math.inf
            found = False
            for x1 in [point2.x, point3.x]:
                for x2 in [point4.x, point1.x]:
                    delta_x = abs(abs(x1 - x2) - volmdlr.TWO_PI)
                    if delta_x == 0.0:
                        ideal_x = [x1, x2]
                        found = True
                        break
                    if delta_x < delta:
                        delta = delta_x
                        ideal_x = [x1, x2]
                if found:
                    break
            x1, x2 = ideal_x
            point2.x = x1
            point3.x = x1
            point4.x = x2
            point1.x = x2

        return point1, point2, point3, point4

    def connect_contours(self, outer_contour, inner_contours):
        """
        Repair contours on parametric domain.

        :param outer_contour: Outer contour 2D.
        :type inner_contours: wires.Contour2D
        :param inner_contours: List of 2D contours.
        :type inner_contours: list
        """
        new_inner_contours = []
        point1 = outer_contour.primitives[0].start
        point2 = outer_contour.primitives[-1].end

        theta1, z1 = point1
        theta2, _ = point2

        new_outer_contour = outer_contour
        for inner_contour in inner_contours:
            theta3, z3 = inner_contour.primitives[0].start
            theta4, _ = inner_contour.primitives[-1].end

            if not inner_contour.is_ordered():
                # Contours are aligned
                if (math.isclose(theta1, theta3, abs_tol=1e-3) and math.isclose(theta2, theta4, abs_tol=1e-3)) \
                        or (math.isclose(theta1, theta4, abs_tol=1e-3) and math.isclose(theta2, theta3, abs_tol=1e-3)):
                    old_innner_contour_positioned = inner_contour

                else:
                    old_innner_contour_positioned = self._align_contours(inner_contour, [[theta1, theta2],
                                                                                         [theta3, theta4]], z1, z3)
                point1, point2, point3, point4 = self._get_closing_points(outer_contour,
                                                                          old_innner_contour_positioned)
                closing_linesegment1 = edges.LineSegment2D(point2, point3)
                closing_linesegment2 = edges.LineSegment2D(point4, point1)
                new_outer_contour_primitives = outer_contour.primitives + [closing_linesegment1] + \
                    old_innner_contour_positioned.primitives + [closing_linesegment2]
                new_outer_contour = wires.Contour2D(primitives=new_outer_contour_primitives)
                if not new_outer_contour.is_ordered():
                    try:
                        new_outer_contour = new_outer_contour.order_contour(tol=min(1e-2,
                                                                                0.1 * closing_linesegment1.length(),
                                                                                0.1 * closing_linesegment2.length()))
                    except NotImplementedError:
                        pass
            else:
                new_inner_contours.append(inner_contour)
        return new_outer_contour, new_inner_contours

    @staticmethod
    def _get_overlapping_theta(outer_contour_startend_theta, inner_contour_startend_theta):
        """
        Find overlapping theta domain between two contours on periodical Surfaces.
        """
        oc_xmin_index, outer_contour_xmin = min(enumerate(outer_contour_startend_theta), key=lambda x: x[1])
        oc_xmax_index, outer_contour_xman = max(enumerate(outer_contour_startend_theta), key=lambda x: x[1])
        ic_xmin_index, inner_contour_xmin = min(enumerate(inner_contour_startend_theta), key=lambda x: x[1])
        ic_xmax_index, inner_contour_xmax = max(enumerate(inner_contour_startend_theta), key=lambda x: x[1])

        # check if tetha3 or theta4 is in [theta1, theta2] interval
        overlap = outer_contour_xmin <= inner_contour_xmax and outer_contour_xman >= inner_contour_xmin

        if overlap:
            if inner_contour_xmin < outer_contour_xmin:
                overlapping_theta = outer_contour_startend_theta[oc_xmin_index]
                side = 0
                return overlapping_theta, oc_xmin_index, ic_xmin_index, side
            overlapping_theta = outer_contour_startend_theta[oc_xmax_index]
            side = 1
            return overlapping_theta, oc_xmax_index, ic_xmax_index, side

        # if not direct intersection -> find intersection at periodicity
        if inner_contour_xmin < outer_contour_xmin:
            overlapping_theta = outer_contour_startend_theta[oc_xmin_index] - 2 * math.pi
            side = 0
            return overlapping_theta, oc_xmin_index, ic_xmin_index, side
        overlapping_theta = outer_contour_startend_theta[oc_xmax_index] + 2 * math.pi
        side = 1
        return overlapping_theta, oc_xmax_index, ic_xmax_index, side

    def _reference_points(self, edge):
        """
        Helper function to return points of reference on the edge to fix some parametric periodical discontinuities.
        """
        length = edge.length()
        point_after_start = self.point3d_to_2d(edge.point_at_abscissa(0.01 * length))
        point_before_end = self.point3d_to_2d(edge.point_at_abscissa(0.98 * length))
        theta3, _ = point_after_start
        theta4, _ = point_before_end
        if abs(theta3) == math.pi or abs(theta3) == 0.5 * math.pi:
            point_after_start = self.point3d_to_2d(edge.point_at_abscissa(0.02 * length))
        if abs(theta4) == math.pi or abs(theta4) == 0.5 * math.pi:
            point_before_end = self.point3d_to_2d(edge.point_at_abscissa(0.97 * length))
        return point_after_start, point_before_end

    def _verify_start_end_angles(self, edge, theta1, theta2):
        """
        Verify if there is some incoherence with start and end angles. If so, return fixed angles.
        """
        length = edge.length()
        theta3, _ = self.point3d_to_2d(edge.point_at_abscissa(0.001 * length))
        # make sure that the reference angle is not undefined
        if abs(theta3) == math.pi or abs(theta3) == 0.5 * math.pi:
            theta3, _ = self.point3d_to_2d(edge.point_at_abscissa(0.002 * length))

        # Verify if theta1 or theta2 point should be -pi because atan2() -> ]-pi, pi]
        # And also atan2 discontinuity in 0.5 * math.pi
        if math.isclose(abs(theta1), math.pi, abs_tol=1e-4) or abs(theta1) == 0.5 * math.pi:
            theta1 = repair_start_end_angle_periodicity(theta1, theta3)
        if abs(theta2) == math.pi or abs(theta2) == 0.5 * math.pi:
            theta4, _ = self.point3d_to_2d(edge.point_at_abscissa(0.98 * length))
            # make sure that the reference angle is not undefined
            if math.isclose(abs(theta2), math.pi, abs_tol=1e-4) or abs(theta4) == 0.5 * math.pi:
                theta4, _ = self.point3d_to_2d(edge.point_at_abscissa(0.97 * length))
            theta2 = repair_start_end_angle_periodicity(theta2, theta4)

        return theta1, theta2

    def _helper_fix_angle_discontinuity(self, points, index_angle_discontinuity, i):
        sign = round(points[index_angle_discontinuity - 1][i] / abs(points[index_angle_discontinuity - 1][i]), 2)
        if i == 0:
            points = [p + volmdlr.Point2D(sign * volmdlr.TWO_PI, 0) if i >= index_angle_discontinuity else p
                      for i, p in enumerate(points)]
        else:
            points = [p + volmdlr.Point2D(0, sign * volmdlr.TWO_PI) if i >= index_angle_discontinuity else p
                      for i, p in enumerate(points)]
        return points

    def _fix_angle_discontinuity_on_discretization_points(self, points, indexes_angle_discontinuity, direction):
        i = 0 if direction == "x" else 1
        if len(indexes_angle_discontinuity) == 1:
            index_angle_discontinuity = indexes_angle_discontinuity[0]
            points = self._helper_fix_angle_discontinuity(points, index_angle_discontinuity, i)
        else:
            stack = deque(indexes_angle_discontinuity)
            while stack:
                index_angle_discontinuity = stack.popleft()
                if stack:
                    next_angle_discontinuity_index = stack[0]
                    temp_points = points[:next_angle_discontinuity_index]
                    temp_points = self._helper_fix_angle_discontinuity(temp_points, index_angle_discontinuity, i)
                    points = temp_points + points[next_angle_discontinuity_index:]
                else:
                    temp_points = points
                    points = self._helper_fix_angle_discontinuity(temp_points, index_angle_discontinuity, i)
                _, indexes_angle_discontinuity = angle_discontinuity([point.x for point in points])
                stack = deque(indexes_angle_discontinuity)
        return points

    def _helper_arc3d_to_2d_periodicity_verifications(self, arc3d, start):
        """
        Verifies if arc 3D contains discontinuity and undefined start/end points on parametric domain.
        """
        point_theta_discontinuity = self.point2d_to_3d(volmdlr.Point2D(math.pi, start.y))
        discontinuity = arc3d.point_belongs(point_theta_discontinuity) and not \
            arc3d.is_point_edge_extremity(point_theta_discontinuity)

        undefined_start_theta = arc3d.start.is_close(point_theta_discontinuity)
        undefined_end_theta = arc3d.end.is_close(point_theta_discontinuity)
        return discontinuity, undefined_start_theta, undefined_end_theta

    def linesegment3d_to_2d(self, linesegment3d):
        """
        Converts the primitive from 3D spatial coordinates to its equivalent 2D primitive in the parametric space.

        For cylindrical or conical surfaces, a line segment in 3D space is typically projected onto
        the 2D parametric space as a vertical line segment. This is because a 3D line that lies on a
        cylindrical or conical surface corresponds to a generatrix of the surface, and it extends along
        the height of the surface without bending or deviating in the other directions.
        Therefore, the BREP of a line segment on cylindrical or conical surface is a vertical line segment.
        """
        start = self.point3d_to_2d(linesegment3d.start)
        end = self.point3d_to_2d(linesegment3d.end)
        _, _, z1 = self.frame.global_to_local_coordinates(linesegment3d.start)
        _, _, z2 = self.frame.global_to_local_coordinates(linesegment3d.end)
        if math.isclose(z1, z2, rel_tol=0.005):
            # special case when there is a small line segment that should be a small arc of circle instead
            return [edges.LineSegment2D(start, end)]
        if start.x != end.x:
            end = volmdlr.Point2D(start.x, end.y)
        if not start.is_close(end):
            return [edges.LineSegment2D(start, end, name="parametric.linesegment")]
        return None

    def arc3d_to_2d(self, arc3d):
        """
        Converts the primitive from 3D spatial coordinates to its equivalent 2D primitive in the parametric space.

        The BREP of an arc of circle on a cylindrical or a conical surface is a horizontal line segment.
        """
        start = self.point3d_to_2d(arc3d.start)
        end = self.point3d_to_2d(arc3d.end)
        point_after_start, point_before_end = self._reference_points(arc3d)
        discontinuity, undefined_start_theta, undefined_end_theta = self._helper_arc3d_to_2d_periodicity_verifications(
            arc3d, start)
        start, end = vm_parametric.arc3d_to_cylindrical_coordinates_verification(
            [start, end], [undefined_start_theta, undefined_end_theta],
            [point_after_start.x, point_before_end.x], discontinuity)
        return [edges.LineSegment2D(start, end, name="parametric.arc")]

    def fullarc3d_to_2d(self, fullarc3d):
        """
        Converts the primitive from 3D spatial coordinates to its equivalent 2D primitive in the parametric space.

        The BREP of a circle on a cylindrical or a conical surface is a horizontal line segment with length of two pi.
        """
        start = self.point3d_to_2d(fullarc3d.start)
        end = self.point3d_to_2d(fullarc3d.end)

        if self.frame.w.is_colinear_to(fullarc3d.circle.normal):
            normal_dot_product = self.frame.w.dot(fullarc3d.circle.normal)
            start, end = vm_parametric.fullarc_to_cylindrical_coordinates_verification(start, end, normal_dot_product)
            return [edges.LineSegment2D(start, end, name="parametric.fullarc")]
        raise NotImplementedError("This case must be treated in child class.")

    def bsplinecurve3d_to_2d(self, bspline_curve3d):
        """
        Converts the primitive from 3D spatial coordinates to its equivalent 2D primitive in the parametric space.
        """
        n = len(bspline_curve3d.control_points)
        points3d = bspline_curve3d.discretization_points(number_points=n)
        points = [self.point3d_to_2d(point) for point in points3d]
        if self.is_singularity_point(bspline_curve3d.start) or self.is_singularity_point(bspline_curve3d.end):
            points = self.fix_start_end_singularity_point_at_parametric_domain(bspline_curve3d, points, points3d)
        theta1, z1 = points[0]
        theta2, z2 = points[-1]
        theta1, theta2 = self._verify_start_end_angles(bspline_curve3d, theta1, theta2)
        points[0] = volmdlr.Point2D(theta1, z1)
        points[-1] = volmdlr.Point2D(theta2, z2)

        theta_list = [point.x for point in points]
        theta_discontinuity, indexes_theta_discontinuity = angle_discontinuity(theta_list)
        if theta_discontinuity:
            points = self._fix_angle_discontinuity_on_discretization_points(points,
                                                                            indexes_theta_discontinuity, "x")

        return [edges.BSplineCurve2D.from_points_interpolation(points, degree=bspline_curve3d.degree)]

    def arcellipse3d_to_2d(self, arcellipse3d):
        """
        Transformation of a 3D arc of ellipse to a 2D primitive in a cylindrical surface.

        """
        points = [self.point3d_to_2d(p)
                  for p in arcellipse3d.discretization_points(number_points=50)]

        theta1, z1 = points[0]
        theta2, z2 = points[-1]

        # theta3, _ = self.point3d_to_2d(arcellipse3d.point_at_abscissa(0.001 * length))
        theta3, _ = points[1]
        # make sure that the reference angle is not undefined
        if abs(theta3) == math.pi:
            theta3, _ = points[1]

        # Verify if theta1 or theta2 point should be -pi because atan2() -> ]-pi, pi]
        if abs(theta1) == math.pi:
            theta1 = vm_parametric.repair_start_end_angle_periodicity(theta1, theta3)
        if abs(theta2) == math.pi:
            theta4, _ = points[-2]
            # make sure that the reference angle is not undefined
            if abs(theta4) == math.pi:
                theta4, _ = points[-3]
            theta2 = vm_parametric.repair_start_end_angle_periodicity(theta2, theta4)

        points[0] = volmdlr.Point2D(theta1, z1)
        points[-1] = volmdlr.Point2D(theta2, z2)

        theta_list = [point.x for point in points]
        theta_discontinuity, indexes_theta_discontinuity = angle_discontinuity(theta_list)
        if theta_discontinuity:
            points = self._fix_angle_discontinuity_on_discretization_points(points,
                                                                            indexes_theta_discontinuity, "x")

        return [edges.BSplineCurve2D.from_points_interpolation(points, degree=2, name="parametric.arcellipse")]

    def fullarcellipse3d_to_2d(self, fullarcellipse3d):
        """
        Transformation of a 3D arc ellipse to 2D, in a cylindrical surface.

        """
        points = [self.point3d_to_2d(p)
                  for p in fullarcellipse3d.discretization_points(number_points=100)]
        start, end = points[0], points[-1]
        normal_dot_product = self.frame.w.dot(fullarcellipse3d.ellipse.normal)
        start, end = vm_parametric.fullarc_to_cylindrical_coordinates_verification(start, end, normal_dot_product)
        theta1, z1 = start
        theta2, z2 = end
        theta1, theta2 = self._verify_start_end_angles(fullarcellipse3d, theta1, theta2)
        points[0] = volmdlr.Point2D(theta1, z1)
        points[-1] = volmdlr.Point2D(theta2, z2)

        theta_list = [point.x for point in points]
        theta_discontinuity, indexes_theta_discontinuity = angle_discontinuity(theta_list)
        if theta_discontinuity:
            points = self._fix_angle_discontinuity_on_discretization_points(points,
                                                                            indexes_theta_discontinuity, "x")

        return [edges.BSplineCurve2D.from_points_interpolation(points, degree=2,
                                                               name="parametric.fullarcellipse")]

    def bsplinecurve2d_to_3d(self, bspline_curve2d):
        """
        Is this right?.
        """
        n = len(bspline_curve2d.control_points)
        points = [self.point2d_to_3d(p)
                  for p in bspline_curve2d.discretization_points(number_points=n)]
        return [edges.BSplineCurve3D.from_points_interpolation(points, bspline_curve2d.degree)]

    def linesegment2d_to_3d(self, linesegment2d):
        """
        Converts a BREP line segment 2D onto a 3D primitive on the surface.
        """
        theta1, param_z1 = linesegment2d.start
        theta2, param_z2 = linesegment2d.end
        start3d = self.point2d_to_3d(linesegment2d.start)
        end3d = self.point2d_to_3d(linesegment2d.end)
        center = self.frame.origin + param_z1 * self.frame.w
        if theta1 > theta2:
            circle3d = curves.Circle3D(volmdlr.Frame3D(
                center, self.frame.u, -self.frame.v, self.frame.u.cross(-self.frame.v)),
                start3d.point_distance(center))
        else:
            circle3d = curves.Circle3D(
                volmdlr.Frame3D(center, self.frame.u, self.frame.v, self.frame.w),
                start3d.point_distance(center))
        if math.isclose(theta1, theta2, abs_tol=1e-4) or linesegment2d.name == "parametric.linesegment":
            if start3d.is_close(end3d):
                return None
            return [edges.LineSegment3D(start3d, end3d)]

        if math.isclose(param_z1, param_z2, abs_tol=1e-4) or linesegment2d.name == "parametric.arc" or \
                linesegment2d.name == "parametric.fullarc":
            if math.isclose(abs(theta1 - theta2), volmdlr.TWO_PI, abs_tol=1e-4):
                return [edges.FullArc3D(circle=circle3d, start_end=self.point2d_to_3d(linesegment2d.start))]
            # interior_point = self.point2d_to_3d(volmdlr.Point2D(0.5 * (theta1 + theta2), param_z1))
            return [edges.Arc3D(circle3d, self.point2d_to_3d(linesegment2d.start),
                                self.point2d_to_3d(linesegment2d.end))]
        if start3d.is_close(end3d):
            return None
        n = 10
        points = [self.point2d_to_3d(p)
                  for p in linesegment2d.discretization_points(number_points=n)]
        return [edges.BSplineCurve3D.from_points_interpolation(points, 3)]

    @staticmethod
    def is_undefined_brep(edge):
        """Returns True if the edge is contained within the periodicity boundary."""
        if isinstance(edge.simplify, edges.LineSegment2D) and \
                edge.simplify.line.unit_direction_vector().is_colinear_to(volmdlr.Y2D) \
                and math.isclose(abs(edge.start.x), math.pi, abs_tol=1e-6):
            return True
        return False

    def fix_undefined_brep_with_neighbors(self, edge, previous_edge, next_edge):
        """Uses neighbors edges to fix edge contained within the periodicity boundary."""
        delta_previous = previous_edge.end - edge.start
        delta_next = next_edge.start - edge.end
        if not self.is_undefined_brep(previous_edge) and \
                math.isclose(delta_previous.norm(), self.x_periodicity, abs_tol=1e-3):
            edge = edge.translation(delta_previous)
        elif not self.is_undefined_brep(next_edge) and \
                math.isclose(delta_next.norm(), self.x_periodicity, abs_tol=1e-3):
            edge = edge.translation(delta_next)
        elif (math.isclose(delta_previous.x, delta_next.x, abs_tol=1e-3) and
              math.isclose(abs(delta_previous.x), self.x_periodicity, abs_tol=1e-3)):
            edge = edge.translation(delta_next)
        return edge

    def fix_start_end_singularity_point_at_parametric_domain(self, edge3d, points, points3d):
        """
        Helper function.

        Uses local discretization and line intersection with the tangent line at the point just before the undefined
        point on the BREP of the 3D edge to find the real values on parametric domain.
        """

        def get_local_discretization_points(start_point, end_points):
            distance = start_point.point_distance(end_points)
            maximum_linear_distance_reference_point = 1e-4
            if distance < maximum_linear_distance_reference_point:
                return []
            number_points = max(int(distance / maximum_linear_distance_reference_point), 2)

            local_discretization = [self.point3d_to_2d(point)
                                    for point in edge3d.local_discretization(
                    start_point, end_points, number_points)]
            return local_discretization

        def get_temp_edge2d(_points):
            theta_list = [point.x for point in _points]
            theta_discontinuity, indexes_theta_discontinuity = angle_discontinuity(theta_list)
            if theta_discontinuity:
                _points = self._fix_angle_discontinuity_on_discretization_points(_points,
                                                                                 indexes_theta_discontinuity, "x")
            if len(_points) == 2:
                edge2d = edges.LineSegment2D(_points[0], _points[1])
            else:
                edge2d = edges.BSplineCurve2D.from_points_interpolation(_points, 2)
            return edge2d

        if self.is_singularity_point(points3d[0]):
            local_discretization_points = get_local_discretization_points(start_point=points3d[0],
                                                                          end_points=points3d[1])
            if local_discretization_points:
                temp_points = local_discretization_points[1:] + points[2:]
            else:
                temp_points = points
            temp_edge2d = get_temp_edge2d(temp_points)
            singularity_lines = self.get_singularity_lines()
            if len(singularity_lines) > 1:
                singularity_line = min(singularity_lines, key=lambda x: x.point_distance(temp_points[0]))
            else:
                singularity_line = singularity_lines[0]
            points[0] = find_parametric_point_at_singularity(temp_edge2d, abscissa=0,
                                                             singularity_line=singularity_line, domain=self.domain)
        if self.is_singularity_point(points3d[-1]):
            local_discretization_points = get_local_discretization_points(start_point=points3d[-2],
                                                                          end_points=points3d[-1])
            if local_discretization_points:
                temp_points = points[:-2] + local_discretization_points[:-1]
            else:
                temp_points = points[:-1]
            temp_edge2d = get_temp_edge2d(temp_points)
            singularity_lines = self.get_singularity_lines()
            if len(singularity_lines) > 1:
                singularity_line = min(singularity_lines, key=lambda x: x.point_distance(temp_points[-1]))
            else:
                singularity_line = singularity_lines[0]
            points[-1] = find_parametric_point_at_singularity(temp_edge2d, abscissa=temp_edge2d.length(),
                                                             singularity_line=singularity_line, domain=self.domain)
        return points


class CylindricalSurface3D(PeriodicalSurface):
    """
    The local plane is defined by (theta, z).

    :param frame: frame.w is axis, frame.u is theta=0 frame.v theta=pi/2
    :param frame:
    :param radius: Cylinder's radius
    :type radius: float
    """
    face_class = 'CylindricalFace3D'
    x_periodicity = volmdlr.TWO_PI
    y_periodicity = None

    def __init__(self, frame, radius: float, name: str = ''):
        self.frame = frame
        self.radius = radius
        PeriodicalSurface.__init__(self, frame=frame, name=name)

    def __hash__(self):
        return hash((self.__class__.__name__, self.frame, self.radius))

    def __eq__(self, other):
        if self.__class__.__name__ != other.__class__.__name__:
            return False
        if self.frame == other.frame and self.radius == other.radius:
            return True
        return False

<<<<<<< HEAD
    def get_generatrices(self, number_lines: int = 30, length: float = 1):
        """
        Retrieve line segments representing the generatrices of a cylinder.

        Generates a specified number of line segments along the surface of the cylinder,
        each representing a generatrix.

        :param number_lines: The number of generatrices to generate. Default is 30
        :type number_lines: int
        :param length: The length of the cylinder along the z-direction. Default is 1.
        :type length: float
        :return: A list of LineSegment3D instances representing the generatrices of the cylinder.
        :rtype: List[LineSegment3D]
=======
    def get_generatrices(self, length: float = 1, number_lines: int = 30):
        """
        Gets the Cylindrical surface's Line generatrices.

        :param number_lines: number of lines
        :param length: the length used to determine the lines' length.
        :return: list of cylindrical surface's circular generatrices.
>>>>>>> f5cb1838
        """
        list_generatrices = []
        for i in range(number_lines):
            theta = i / (number_lines - 1) * volmdlr.TWO_PI
            start = self.point2d_to_3d(volmdlr.Point2D(theta, -0.5 * length))
            end = self.point2d_to_3d(volmdlr.Point2D(theta, 0.5 * length))
            generatrix = edges.LineSegment3D(start, end)
            list_generatrices.append(generatrix)
        return list_generatrices

    def get_circle_generatrices(self, number_circles: int = 10, length: float = 1.0):
        """
<<<<<<< HEAD
        Retrieve circles representing the generatrices of a cylinder.

        Generates a specified number of circles along the surface of the cylinder,
        each representing a generatrix.

        :param number_circles: The number of generatrices to generate. Default is 10
        :type number_circles: int
        :param length: The length of the cylinder along the z-direction. Default is 1.
        :type length: float
        :return: A list of Circle3D instances representing the generatrices of the cylinder.
        :rtype: List[Circle3D]
=======
        Gets the Cylindrical surface's circular generatrices.

        :param number_circles: number of circles
        :param length: the length used to determine the circles creation range.
        :return: list of cylindrical surface's circular generatrices.
>>>>>>> f5cb1838
        """
        circles = []
        for j in range(number_circles):
            circle_frame = self.frame.copy()
            circle_frame.origin += (-0.5 + j / (number_circles - 1)) * length * circle_frame.w
            circle = curves.Circle3D(circle_frame, self.radius)
            circles.append(circle)
        return circles

    def plot(self, ax=None, edge_style: EdgeStyle = EdgeStyle(color='grey', alpha=0.5),
             length=None, **kwargs):
        """
        Plot the cylindrical surface in the local frame normal direction.

        :param ax: Matplotlib Axes3D object to plot on. If None, create a new figure.
        :type ax: Axes3D or None
        :param edge_style: edge styles.
        :type edge_style: EdgeStyle.
        :param length: plotted length
        :type length: float
        :return: Matplotlib Axes3D object containing the plotted wire-frame.
        :rtype: Axes3D
        """
        ncircles = 50
        nlines = 50

        if ax is None:
            fig = plt.figure()
            ax = fig.add_subplot(111, projection='3d')
        if length is None:
            length = self.radius

        self.frame.plot(ax=ax, color=edge_style.color, ratio=self.radius)
        for edge in self.get_generatrices(nlines, length):
            edge.plot(ax=ax, edge_style=edge_style)

        circles = self.get_circle_generatrices(ncircles, length)
        for circle in circles:
            circle.plot(ax=ax, edge_style=edge_style)
        return ax

    def point2d_to_3d(self, point2d: volmdlr.Point2D):
        """
        Coverts a parametric coordinate on the surface into a 3D spatial point (x, y, z).

        :param point2d: Point at the ToroidalSuface3D
        :type point2d: `volmdlr.`Point2D`
        """

        point = volmdlr.Point3D(self.radius * math.cos(point2d.x),
                                self.radius * math.sin(point2d.x),
                                point2d.y)
        return self.frame.local_to_global_coordinates(point)

    def parametric_points_to_3d(self, points: NDArray[npy.float64]) -> NDArray[npy.float64]:
        """
        Transform parametric coordinates to 3D points on the cylindrical surface.

        Given a set of parametric coordinates `(u, v)` representing points on the surface,
        this method returns the corresponding 3D points on the cylindrical surface.

        :param points: Parametric coordinates in the form of a numpy array with shape (n, 2),
                       where `n` is the number of points, and each row corresponds to `(u, v)`.
        :type points: numpy.ndarray[npy.float64]

        :return: Array of 3D points representing the cylindrical surface in Cartesian coordinates.
        :rtype: numpy.ndarray[npy.float64]
        """
        center = npy.array(self.frame.origin)
        x = npy.array([self.frame.u[0], self.frame.u[1], self.frame.u[2]])
        y = npy.array([self.frame.v[0], self.frame.v[1], self.frame.v[2]])
        z = npy.array([self.frame.w[0], self.frame.w[1], self.frame.w[2]])

        points = points.reshape(-1, 2, 1)

        u_values = points[:, 0]
        v_values = points[:, 1]

        x_component =  npy.cos(u_values) * x
        y_component = npy.sin(u_values) * y
        z_component = v_values * z

        return center + self.radius * (x_component + y_component) + z_component

    def point3d_to_2d(self, point3d):
        """
        Returns the cylindrical coordinates volmdlr.Point2D(theta, z) of a Cartesian coordinates point (x, y, z).

        :param point3d: Point at the CylindricalSuface3D
        :type point3d: `volmdlr.`Point3D`
        """
        x, y, z = self.frame.global_to_local_coordinates(point3d)
        # Do not delete this, mathematical problem when x and y close to zero but not 0
        if abs(x) < 1e-12:
            x = 0
        if abs(y) < 1e-12:
            y = 0

        theta = math.atan2(y, x)
        if abs(theta) < 1e-9:
            theta = 0.0

        return volmdlr.Point2D(theta, z)

    @classmethod
    def from_step(cls, arguments, object_dict, **kwargs):
        """
        Converts a step primitive to a CylindricalSurface3D.

        :param arguments: The arguments of the step primitive.
        :type arguments: list
        :param object_dict: The dictionary containing all the step primitives
            that have already been instantiated
        :type object_dict: dict
        :return: The corresponding CylindricalSurface3D object.
        :rtype: :class:`volmdlr.faces.CylindricalSurface3D`
        """

        length_conversion_factor = kwargs.get("length_conversion_factor", 1)
        frame = object_dict[arguments[1]]
        radius = float(arguments[2]) * length_conversion_factor
        return cls(frame, radius, arguments[0][1:-1])

    def to_step(self, current_id):
        """
        Converts the object to a STEP representation.

        :param current_id: The ID of the last written primitive.
        :type current_id: int
        :return: The STEP representation of the object and the last ID.
        :rtype: tuple[str, list[int]]
        """
        content, frame_id = self.frame.to_step(current_id)
        current_id = frame_id + 1
        content += f"#{current_id} = CYLINDRICAL_SURFACE('{self.name}',#{frame_id},{round(1000 * self.radius, 4)});\n"
        return content, [current_id]

    def frame_mapping(self, frame: volmdlr.Frame3D, side: str):
        """
        Changes frame_mapping and return a new CylindricalSurface3D.

        :param side: 'old' or 'new'
        """
        new_frame = self.frame.frame_mapping(frame, side)
        return CylindricalSurface3D(new_frame, self.radius,
                                    name=self.name)

    def rectangular_cut(self, theta1: float, theta2: float,
                        param_z1: float, param_z2: float, name: str = ''):
        """Deprecated method, Use CylindricalFace3D from_surface_rectangular_cut method."""
        raise AttributeError('Use CylindricalFace3D from_surface_rectangular_cut method')

    def rotation(self, center: volmdlr.Point3D, axis: volmdlr.Vector3D, angle: float):
        """
        CylindricalFace3D rotation.

        :param center: rotation center.
        :param axis: rotation axis.
        :param angle: angle rotation.
        :return: a new rotated Plane3D.
        """
        new_frame = self.frame.rotation(center=center, axis=axis,
                                        angle=angle)
        return CylindricalSurface3D(new_frame, self.radius)

    def translation(self, offset: volmdlr.Vector3D):
        """
        CylindricalFace3D translation.

        :param offset: translation vector.
        :return: A new translated CylindricalFace3D.
        """
        return CylindricalSurface3D(self.frame.translation(offset), self.radius)

    def grid3d(self, grid2d: grid.Grid2D):
        """
        Generate 3d grid points of a Cylindrical surface, based on a Grid2D.

        """

        points_2d = grid2d.points
        points_3d = [self.point2d_to_3d(point2d) for point2d in points_2d]

        return points_3d

    def line_intersections(self, line: curves.Line3D):
        """Gets intersections between a line and a Cylindrical Surface 3D."""
        line_2d = line.to_2d(self.frame.origin, self.frame.u, self.frame.v)
        if line_2d is None:
            return []
        origin2d = self.frame.origin.to_2d(self.frame.origin, self.frame.u, self.frame.v)
        distance_line2d_to_origin = line_2d.point_distance(origin2d)
        if distance_line2d_to_origin > self.radius:
            return []
        a_prime = line_2d.point1
        b_prime = line_2d.point2
        a_prime_minus_b_prime = a_prime - b_prime
        t_param = a_prime.dot(a_prime_minus_b_prime) / a_prime_minus_b_prime.dot(a_prime_minus_b_prime)
        k_param = math.sqrt(
            (self.radius ** 2 - distance_line2d_to_origin ** 2) / a_prime_minus_b_prime.dot(a_prime_minus_b_prime))
        intersection1 = line.point1 + (t_param + k_param) * (line.direction_vector())
        intersection2 = line.point1 + (t_param - k_param) * (line.direction_vector())
        if intersection1 == intersection2:
            return [intersection1]

        return [intersection1, intersection2]

    def parallel_plane_intersection(self, plane3d):
        """
        Cylinder plane intersections when plane's normal is perpendicular with the cylinder axis.

        :param plane3d: intersecting plane
        :return: list of intersecting curves
        """
        distance_plane_cylinder_axis = plane3d.point_distance(self.frame.origin)
        if distance_plane_cylinder_axis > self.radius:
            return []
        if math.isclose(self.frame.w.dot(plane3d.frame.u), 0, abs_tol=1e-6):
            line = curves.Line3D(plane3d.frame.origin, plane3d.frame.origin + plane3d.frame.u)
        else:
            line = curves.Line3D(plane3d.frame.origin, plane3d.frame.origin + plane3d.frame.v)
        line_intersections = self.line_intersections(line)
        lines = []
        for intersection in line_intersections:
            lines.append(curves.Line3D(intersection, intersection + self.frame.w))
        return lines

    def perpendicular_plane_intersection(self, plane3d):
        """
        Cylinder plane intersections when plane's normal is parallel with the cylinder axis.

        :param plane3d: intersecting plane
        :return: list of intersecting curves
        """
        line = curves.Line3D(self.frame.origin, self.frame.origin + self.frame.w)
        center3d_plane = plane3d.line_intersections(line)[0]
        circle3d = curves.Circle3D(volmdlr.Frame3D(center3d_plane, plane3d.frame.u,
                                                   plane3d.frame.v, plane3d.frame.w), self.radius)
        return [circle3d]

    def concurrent_plane_intersection(self, plane3d: Plane3D):
        """
        Cylindrical plane intersections when plane's normal is concurrent with the cone's axis, but not orthogonal.

        :param plane3d: intersecting plane.
        :return: list of intersecting curves.
        """
        plane_normal = self.frame.w.cross(plane3d.frame.w)
        plane2 = Plane3D.from_normal(self.frame.origin, plane_normal)
        plane2_plane3d_intersections = plane3d.plane_intersections(plane2)
        line_intersections = self.line_intersections(plane2_plane3d_intersections[0])
        if not line_intersections:
            return []
        ellipse_center = (line_intersections[0] + line_intersections[1]) / 2
        line2 = curves.Line3D.from_point_and_vector(ellipse_center, plane_normal)
        line_intersections2 = self.line_intersections(line2)
        major_dir = (line_intersections[0] - ellipse_center).unit_vector()
        major_axis = ellipse_center.point_distance(line_intersections[0])
        minor_dir = (line_intersections2[0] - ellipse_center).unit_vector()
        minor_axis = ellipse_center.point_distance(line_intersections2[0])
        if minor_axis > major_axis:
            major_axis, minor_axis = minor_axis, major_axis
            major_dir, minor_dir = minor_dir, major_dir
        ellipse = curves.Ellipse3D(major_axis, minor_axis,
                                   volmdlr.Frame3D(ellipse_center, major_dir,
                                                   minor_dir, plane3d.frame.w))
        return [ellipse]

    def plane_intersections(self, plane3d):
        """
        Cylinder intersections with a plane.

        :param plane3d: intersecting plane.
        :return: list of intersecting curves.
        """
        if math.isclose(abs(plane3d.frame.w.dot(self.frame.w)), 0, abs_tol=1e-6):
            return self.parallel_plane_intersection(plane3d)
        if math.isclose(abs(plane3d.frame.w.dot(self.frame.w)), 1, abs_tol=1e-6):
            return self.perpendicular_plane_intersection(plane3d)
        return self.concurrent_plane_intersection(plane3d)

    def conicalsurface_intersections(self, conical_surface: 'ConicalSurface3D'):
        """
        Cylinder Surface intersections with a Conical surface.

        :param conical_surface: intersecting plane.
        :return: list of intersecting curves.
        """
        def _list_generatrices_intersections(surface, other_surface):
            linesegments = other_surface.get_generatrices(50, 2)
            all_generatrices_intersecting = True
            lists_intersections = [[], []]
            for generatrix in linesegments:
                linseg_intersections = surface.line_intersections(generatrix.line)
                if not linseg_intersections:
                    all_generatrices_intersecting = False
                for index, point in enumerate(linseg_intersections):
                    if other_surface.point_distance(point) < 1e-6 and \
                            not point.in_list(lists_intersections[index]):
                        lists_intersections[index].append(point)
            return lists_intersections, all_generatrices_intersecting

        cone_generatrices_point_intersections, all_cone_generatrices_intersecting_cylinder = \
            _list_generatrices_intersections(self, conical_surface)
        cylinder_generatrices_point_intersections, all_cylinder_generatrices_intersecting_cone = \
            _list_generatrices_intersections(conical_surface, self)
        if all_cylinder_generatrices_intersecting_cone:
            intersections_points = cylinder_generatrices_point_intersections
        elif all_cone_generatrices_intersecting_cylinder:
            intersections_points = cone_generatrices_point_intersections
            if not cone_generatrices_point_intersections[1]:
                intersections_points = [[]]
                for point in (
                        cylinder_generatrices_point_intersections[0] + cylinder_generatrices_point_intersections[1] +
                        cone_generatrices_point_intersections[0] + cone_generatrices_point_intersections[1]):
                    if not point.in_list(intersections_points[0]):
                        intersections_points[0].append(point)
        elif not all_cone_generatrices_intersecting_cylinder:
            intersections_points = [[]]
            for point in (cylinder_generatrices_point_intersections[0] + cylinder_generatrices_point_intersections[1] +
                          cone_generatrices_point_intersections[0] + cone_generatrices_point_intersections[1]):
                if not point.in_list(intersections_points[0]):
                    intersections_points[0].append(point)
        list_curves = []
        for list_points in intersections_points:
            order_ed_points = vm_common_operations.order_points_list_for_nearest_neighbor(list_points)
            bspline = edges.BSplineCurve3D.from_points_interpolation(order_ed_points + [order_ed_points[0]], 4,
                                                                     centripetal=False)
            list_curves.append(bspline)
        return list_curves

    def is_coincident(self, surface3d, abs_tol: float = 1e-6):
        """
        Verifies if two CylindricalSurfaces are coincident.

        :param surface3d: surface to verify.
        :param abs_tol: tolerance.
        :return: True if they are coincident, False otherwise.
        """
        if not isinstance(self, surface3d.__class__):
            return False
        line = curves.Line3D.from_point_and_vector(surface3d.frame.origin, surface3d.frame.w)
        distance_to_self_origin = line.point_distance(self.frame.origin)

        if math.isclose(abs(self.frame.w.dot(surface3d.frame.w)), 1.0, abs_tol=abs_tol) and \
                 math.isclose(distance_to_self_origin, 0.0, abs_tol=abs_tol) and self.radius == surface3d.radius:
            return True
        return False

    def point_belongs(self, point3d, abs_tol: float = 1e-5):
        """
        Verifies if a given point is on the CylindricalSurface3D.

        :param point3d: Point to verify.
        :param abs_tol: Tolerance.
        :return: True if point on surface, False otherwise.
        """
        new_point = self.frame.global_to_local_coordinates(point3d)
        if math.isclose(new_point.x ** 2 + new_point.y ** 2, self.radius ** 2, abs_tol=abs_tol):
            return True
        return False

    def _sphere_cylinder_tangent_intersections(self, frame, distance_axis_sphere_center):
        """
        Gets the intersections between a sphere tangent to the cylinder.

        :param frame: frame for local calculations. Frame is such that w is the cylinder axis,
        and u passes through the sphere's center.
        :param distance_axis_sphere_center: distance of sphere's center to cylinder axis.
        :return: return a list with the intersecting curves.
        """
        curves_ = []
        for phi_range in [(0, math.pi), (math.pi, 2*math.pi), (2*math.pi, 3*math.pi), (3*math.pi, 4*math.pi)]:
            phi = npy.linspace(phi_range[0], phi_range[1], 100)
            intersection_points = [volmdlr.Point3D(x_comp, y_comp, z_comp)
                                   for x_comp, y_comp, z_comp in zip(
                                       self.radius * npy.cos(phi), self.radius * npy.sin(phi),
                                       2 * math.sqrt(distance_axis_sphere_center*self.radius)*npy.cos(phi / 2))]
            bspline = edges.BSplineCurve3D.from_points_interpolation(intersection_points, 4, centripetal=False)
            curves_.append(bspline)
        global_intersections = [edge.frame_mapping(frame, 'old') for edge in curves_]
        return global_intersections

    def _helper_spherical_intersections_points(self, spherical_surface, distance_axis_sphere_center):
        """
        Helper method to get spherical intersections points.

        :param spherical_surface: spherical surface.
        :param distance_axis_sphere_center: distance cylinder axis to sphere center.
        :return: intersection points.
        """
        b = (spherical_surface.radius**2 - self.radius**2 -
             distance_axis_sphere_center**2) / (2*distance_axis_sphere_center)

        if spherical_surface.radius > self.radius + distance_axis_sphere_center:
            phi_0, phi_1, two_curves = 0, 2*math.pi, True
        else:
            phi_0 = math.acos(-b/self.radius)
            phi_1 = phi_0-0.000001
            phi_0 = -phi_0+0.000001
            two_curves = False

        phi = npy.linspace(phi_0, phi_1, 400)
        x_components = self.radius * npy.cos(phi)
        y_components = self.radius * npy.sin(phi)
        z_components1 = npy.sqrt(2 * distance_axis_sphere_center * (b + x_components))

        inters_points = [[volmdlr.Point3D(x_comp, y_comp, z_comp)
                          for x_comp, y_comp, z_comp in zip(x_components, y_components, z_components1)],
                         [volmdlr.Point3D(x_comp, y_comp, -z_comp)
                          for x_comp, y_comp, z_comp in zip(x_components, y_components, z_components1)]]
        if not two_curves:
            inters_points = vm_common_operations.separate_points_by_closeness(inters_points[0]+inters_points[1])
        return inters_points

    def sphericalsurface_intersections(self, spherical_surface: 'SphericalSurface3D'):
        """
        Cylinder Surface intersections with a Spherical surface.

        :param spherical_surface: intersecting sphere.
        :return: list of intersecting curves.
        """
        line_axis = curves.Line3D.from_point_and_vector(self.frame.origin, self.frame.w)
        distance_axis_sphere_center = line_axis.point_distance(spherical_surface.frame.origin)

        if distance_axis_sphere_center < self.radius:
            if distance_axis_sphere_center + spherical_surface.radius < self.radius:
                return []
            if math.isclose(distance_axis_sphere_center, 0.0, abs_tol=1e-6):
                if math.isclose(self.radius, spherical_surface.radius):
                    return [spherical_surface.get_circle_at_z(0)]
                z_plane_position = math.sqrt(spherical_surface.radius**2 - self.radius**2)
                circle1 = spherical_surface.get_circle_at_z(z_plane_position)
                circle2 = spherical_surface.get_circle_at_z(-z_plane_position)
                return [circle1, circle2]

        if distance_axis_sphere_center - spherical_surface.radius > self.radius:
            return []

        point_projection, _ = line_axis.point_projection(spherical_surface.frame.origin)
        vector = (spherical_surface.frame.origin - point_projection).unit_vector()
        frame = volmdlr.Frame3D(point_projection, vector, self.frame.w.cross(vector), self.frame.w)

        if math.isclose(distance_axis_sphere_center + self.radius, spherical_surface.radius, abs_tol=1e-6):
            return self._sphere_cylinder_tangent_intersections(frame, distance_axis_sphere_center)

        inters_points = self._helper_spherical_intersections_points(spherical_surface, distance_axis_sphere_center)

        curves_ = [edges.BSplineCurve3D.from_points_interpolation(points, 4, centripetal=False)
                   for points in inters_points]
        return [edge.frame_mapping(frame, 'old') for edge in curves_]

    def _cylindrical_intersection_points(self, cylindricalsurface: 'SphericalSurface3D'):
        """
        Gets the points of intersections between two cylindrical surfaces.

        :param cylindricalsurface: other Cylindrical surface 3d.
        :return: points of intersections.
        """
        cyl_generatrices = self.get_generatrices(200, self.radius*10) +\
                           self.get_circle_generatrices(200, self.radius*10)
        intersection_points = []
        for gene in cyl_generatrices:
            intersections = cylindricalsurface.edge_intersections(gene)
            for intersection in intersections:
                if not volmdlr.core.point_in_list(intersection, intersection_points):
                    intersection_points.append(intersection)
        return intersection_points

    def cylindricalsurface_intersections(self, cylindricalsurface: 'CylindricalSurface3D'):
        """
        Gets intersections between two cylindrical surfaces 3d.

        :param cylindricalsurface: other cylindrical surface.
        :return: a list containing the resulting intersections, if there are any.
        """
        curves_ = []
        if self.frame.w.is_colinear_to(cylindricalsurface.frame.w):
            circle1 = curves.Circle3D(self.frame, self.radius).to_2d(self.frame.origin, self.frame.u, self.frame.v)
            circle2 = curves.Circle3D(cylindricalsurface.frame, cylindricalsurface.radius).to_2d(
                self.frame.origin, self.frame.u, self.frame.v)
            circle2d_intersections = circle1.circle_intersections(circle2)
            for point in circle2d_intersections:
                point3d = point.to_3d(self.frame.origin, self.frame.u, self.frame.v)
                curves_.append(curves.Line3D.from_point_and_vector(point3d, self.frame.w))
            return curves_

        intersection_points = self._cylindrical_intersection_points(cylindricalsurface)
        if not intersection_points:
            return []
        inters_points = vm_common_operations.separate_points_by_closeness(intersection_points)
        for list_points in inters_points:
            bspline = edges.BSplineCurve3D.from_points_interpolation(list_points, 4, centripetal=False)
            curves_.append(bspline)
        return curves_


class ToroidalSurface3D(PeriodicalSurface):
    """
    The local plane is defined by (theta, phi).

    Theta is the angle around the big (R) circle and phi around the small (r).

    :param frame: Tore's frame: origin is the center, u is pointing at theta=0.
    :param major_radius: Tore's radius.
    :param r: Circle to revolute radius.

    See Also Definitions of R and r according to https://en.wikipedia.org/wiki/Torus.

    """
    face_class = 'ToroidalFace3D'
    x_periodicity = volmdlr.TWO_PI
    y_periodicity = volmdlr.TWO_PI

    def __init__(self, frame: volmdlr.Frame3D, major_radius: float, minor_radius: float, name: str = ''):
        self.frame = frame
        self.major_radius = major_radius
        self.minor_radius = minor_radius
        PeriodicalSurface.__init__(self, frame=frame, name=name)

        self._bbox = None

    def __hash__(self):
        return hash((self.__class__.__name__, self.frame, self.major_radius, self.minor_radius))

    def __eq__(self, other):
        if self.__class__.__name__ != other.__class__.__name__:
            return False
        if self.frame == other.frame and \
                self.major_radius == other.major_radius and \
                self.minor_radius == other.minor_radius:
            return True
        return False

    @cached_property
    def outer_radius(self):
        """Get torus outer radius."""
        return self.major_radius + self.minor_radius

    @cached_property
    def inner_radius(self):
        """Get torus inner radius."""
        return self.major_radius - self.minor_radius

    def _torus_arcs(self, number_arcs: int = 50):
        arcs = []
        center = self.frame.origin + self.frame.u * self.major_radius
        for i in range(number_arcs):
            theta = i / number_arcs * volmdlr.TWO_PI
            i_center = center.rotation(self.frame.origin, self.frame.w, theta)
            u_vector = (i_center - self.frame.origin).unit_vector()
            i_frame = volmdlr.Frame3D(i_center, u_vector, self.frame.w, u_vector.cross(self.frame.w))
            circle = curves.Circle3D(i_frame, self.minor_radius)
            arcs.append(circle)
        return arcs

    def _torus_circle_generatrices_xy(self, number_arcs: int = 50):
        center = self.frame.origin + self.frame.u * self.major_radius
        u_vector = (center - self.frame.origin).unit_vector()
        circle = curves.Circle3D(
            volmdlr.Frame3D(center, u_vector, self.frame.w, u_vector.cross(self.frame.w)),
            self.minor_radius)
        initial_point = self.frame.origin.translation(-self.frame.w * self.minor_radius)
        circles = []
        for i in npy.linspace(0, 2 * self.minor_radius, number_arcs):
            i_center = initial_point.translation(self.frame.w * i)
            line = curves.Line3D.from_point_and_vector(i_center, u_vector)
            line_circle_intersections = circle.line_intersections(line)
            for intersection in line_circle_intersections:
                radius = intersection.point_distance(i_center)
                frame = volmdlr.Frame3D(i_center, self.frame.u, self.frame.v, self.frame.w)
                i_circle = curves.Circle3D(frame, radius)
                circles.append(i_circle)
        return circles

    @classmethod
    def dict_to_object(cls, dict_: JsonSerializable, force_generic: bool = False, global_dict=None,
                       pointers_memo: Dict[str, Any] = None, path: str = '#') -> 'SerializableObject':
        """Creates a ToroidalSurface3D from a dictionary."""
        frame = volmdlr.Frame3D.dict_to_object(dict_['frame'])
        name = dict_['name']
        if 'tore_radius' in dict_:
            # fix done 26/10/2023
            major_radius = dict_['tore_radius']
            minor_radius = dict_['small_radius']
        else:
            major_radius = dict_['major_radius']
            minor_radius = dict_['minor_radius']
        return cls(frame, major_radius, minor_radius, name)

    @property
    def bounding_box(self):
        """
        Returns the surface bounding box.
        """
        if not self._bbox:
            self._bbox = self._bounding_box()
        return self._bbox

    def _bounding_box(self):
        """
        Calculates the BoundingBox for the complete Toroidal Surface 3D.

        :return: surface bounding box.
        """
        distance = self.major_radius + self.minor_radius
        point1 = self.frame.origin + \
            self.frame.u * distance + self.frame.v * distance + self.frame.w * self.minor_radius
        point2 = self.frame.origin + \
            self.frame.u * distance + self.frame.v * distance - self.frame.w * self.minor_radius
        point3 = self.frame.origin + \
            self.frame.u * distance - self.frame.v * distance + self.frame.w * self.minor_radius
        point4 = self.frame.origin + \
            self.frame.u * distance - self.frame.v * distance - self.frame.w * self.minor_radius
        point5 = self.frame.origin - \
            self.frame.u * distance + self.frame.v * distance + self.frame.w * self.minor_radius
        point6 = self.frame.origin - \
            self.frame.u * distance + self.frame.v * distance - self.frame.w * self.minor_radius
        point7 = self.frame.origin - \
            self.frame.u * distance - self.frame.v * distance + self.frame.w * self.minor_radius
        point8 = self.frame.origin - \
            self.frame.u * distance - self.frame.v * distance - self.frame.w * self.minor_radius

        return volmdlr.core.BoundingBox.from_points(
            [point1, point2, point3, point4, point5, point6, point7, point8])

    def point2d_to_3d(self, point2d: volmdlr.Point2D):
        """
        Coverts a parametric coordinate on the surface into a 3D spatial point (x, y, z).

        :param point2d: Point at the ToroidalSuface3D
        :type point2d: `volmdlr.`Point2D`
        """
        theta, phi = point2d

        x = (self.major_radius + self.minor_radius * math.cos(phi)) * math.cos(theta)
        y = (self.major_radius + self.minor_radius * math.cos(phi)) * math.sin(theta)
        z = self.minor_radius * math.sin(phi)
        return self.frame.local_to_global_coordinates(volmdlr.Point3D(x, y, z))

    def point3d_to_2d(self, point3d):
        """
        Transform a 3D spatial point (x, y, z) into a 2D spherical parametric point (theta, phi).
        """
        x, y, z = self.frame.global_to_local_coordinates(point3d)
        z = min(self.minor_radius, max(-self.minor_radius, z))

        # Do not delete this, mathematical problem when x and y close to zero (should be zero) but not 0
        # Generally this is related to uncertainty of step files.

        if abs(x) < 1e-12:
            x = 0.0
        if abs(y) < 1e-12:
            y = 0.0
        if abs(z) < 1e-6:
            z = 0.0

        z_r = z / self.minor_radius
        phi = math.asin(z_r)
        if abs(phi) < 1e-9:
            phi = 0

        u = self.major_radius + math.sqrt((self.minor_radius ** 2) - (z ** 2))
        u1, u2 = x / u, y / u
        theta = math.atan2(u2, u1)

        vector_to_tube_center = volmdlr.Vector3D(abs(self.major_radius) * math.cos(theta),
                                                 abs(self.major_radius) * math.sin(theta), 0)
        vector_from_tube_center_to_point = volmdlr.Vector3D(x, y, z) - vector_to_tube_center
        phi2 = volmdlr.geometry.vectors3d_angle(vector_to_tube_center, vector_from_tube_center_to_point)

        if phi >= 0 and phi2 > 0.5 * math.pi:
            phi = math.pi - phi
        elif phi < 0 and phi2 > 0.5 * math.pi:
            phi = -math.pi - phi
        if abs(theta) < 1e-9:
            theta = 0.0
        if abs(phi) < 1e-9:
            phi = 0.0
        if self.major_radius < self.minor_radius:
            phi_self_intersection = math.acos(-self.major_radius / self.minor_radius)
            if abs(phi) > phi_self_intersection:
                if theta >= 0.0:
                    theta -= math.pi
                else:
                    theta += math.pi
        return volmdlr.Point2D(theta, phi)

    def parametric_points_to_3d(self, points: NDArray[npy.float64]) -> NDArray[npy.float64]:
        """
        Transform parametric coordinates to 3D points on the toroidal surface.

        Given a set of parametric coordinates `(u, v)` representing points on the surface,
        this method returns the corresponding 3D points on the toroidal surface.

        :param points: Parametric coordinates in the form of a numpy array with shape (n, 2),
                       where `n` is the number of points, and each row corresponds to `(u, v)`.
        :type points: numpy.ndarray[npy.float64]

        :return: Array of 3D points representing the toroidal surface in Cartesian coordinates.
        :rtype: numpy.ndarray[npy.float64]
        """
        center = npy.array(self.frame.origin)
        x = npy.array([self.frame.u[0], self.frame.u[1], self.frame.u[2]])
        y = npy.array([self.frame.v[0], self.frame.v[1], self.frame.v[2]])
        z = npy.array([self.frame.w[0], self.frame.w[1], self.frame.w[2]])

        points = points.reshape(-1, 2, 1)

        u_values = points[:, 0]
        v_values = points[:, 1]

        common_term = self.major_radius + self.minor_radius * npy.cos(v_values)
        x_component = npy.cos(u_values) * x
        y_component = npy.sin(u_values) * y
        z_component = self.minor_radius * npy.sin(v_values) * z

        return center + common_term * (x_component + y_component) + z_component

    @classmethod
    def from_step(cls, arguments, object_dict, **kwargs):
        """
        Converts a step primitive to a ToroidalSurface3D.

        :param arguments: The arguments of the step primitive.
        :type arguments: list
        :param object_dict: The dictionary containing all the step primitives
            that have already been instantiated.
        :type object_dict: dict
        :return: The corresponding ToroidalSurface3D object.
        :rtype: :class:`volmdlr.faces.ToroidalSurface3D`
        """

        length_conversion_factor = kwargs.get("length_conversion_factor", 1)

        frame = object_dict[arguments[1]]
        rcenter = abs(float(arguments[2])) * length_conversion_factor
        rcircle = abs(float(arguments[3])) * length_conversion_factor
        return cls(frame, rcenter, rcircle, arguments[0][1:-1])

    def to_step(self, current_id):
        """
        Converts the object to a STEP representation.

        :param current_id: The ID of the last written primitive.
        :type current_id: int
        :return: The STEP representation of the object and the last ID.
        :rtype: tuple[str, list[int]]
        """
        content, frame_id = self.frame.to_step(current_id)
        current_id = frame_id + 1
        content += f"#{current_id} = TOROIDAL_SURFACE('{self.name}',#{frame_id}," \
                   f"{round(1000 * self.major_radius, 4)},{round(1000 * self.minor_radius, 4)});\n"
        return content, [current_id]

    def frame_mapping(self, frame: volmdlr.Frame3D, side: str):
        """
        Changes frame_mapping and return a new ToroidalSurface3D.

        :param frame: The new frame to map to.
        :type frame: `volmdlr.Frame3D
        :param side: Indicates whether the frame should be mapped to the 'old' or 'new' frame.
            Acceptable values are 'old' or 'new'.
        :type side: str
        """
        new_frame = self.frame.frame_mapping(frame, side)
        return ToroidalSurface3D(new_frame, self.major_radius, self.minor_radius, name=self.name)

    def rectangular_cut(self, theta1: float, theta2: float, phi1: float, phi2: float, name: str = ""):
        """Deprecated method, Use ToroidalFace3D from_surface_rectangular_cut method."""
        raise AttributeError('Use ToroidalFace3D from_surface_rectangular_cut method')

    def linesegment2d_to_3d(self, linesegment2d):
        """
        Converts the parametric boundary representation into a 3D primitive.
        """
        theta1, phi1 = linesegment2d.start
        theta2, phi2 = linesegment2d.end

        if math.isclose(theta1, theta2, abs_tol=1e-4):
            center = self.frame.origin + self.major_radius * self.frame.u
            center = center.rotation(self.frame.origin, self.frame.w, angle=theta1)  # todo Is this Correct?
            u_vector = center - self.frame.origin
            u_vector = u_vector.unit_vector()
            if phi1 < phi2:
                w_vector = u_vector.cross(self.frame.w)
            else:
                w_vector = self.frame.w.cross(u_vector)
            v_vector = w_vector.cross(u_vector)
            start3d = self.point2d_to_3d(linesegment2d.start)
            frame = volmdlr.Frame3D(center, u_vector, v_vector, w_vector)
            circle = curves.Circle3D(frame, start3d.point_distance(center))
            if math.isclose(abs(phi1 - phi2), volmdlr.TWO_PI, abs_tol=1e-4):
                return [edges.FullArc3D(circle, start_end=center + self.minor_radius * u_vector)]
            # interior_point = self.point2d_to_3d(volmdlr.Point2D(theta1, 0.5 * (phi1 + phi2)))
            return [edges.Arc3D(circle, start3d, self.point2d_to_3d(linesegment2d.end))]
        if math.isclose(phi1, phi2, abs_tol=1e-4):
            center = self.frame.origin + self.minor_radius * math.sin(phi1) * self.frame.w
            if theta1 > theta2:
                frame = volmdlr.Frame3D(center, self.frame.u, -self.frame.v, self.frame.u.cross(-self.frame.v))
            else:
                frame = volmdlr.Frame3D(center, self.frame.u, self.frame.v, self.frame.w)
            start3d = self.point2d_to_3d(linesegment2d.start)
            circle = curves.Circle3D(frame, start3d.point_distance(center))
            if math.isclose(abs(theta1 - theta2), volmdlr.TWO_PI, abs_tol=1e-4):
                start_end = center + self.frame.u * (self.minor_radius + self.major_radius)
                return [edges.FullArc3D(circle=circle, start_end=start_end)]
            return [edges.Arc3D(circle, start3d, self.point2d_to_3d(linesegment2d.end))]
        points = [self.point2d_to_3d(point2d) for point2d in linesegment2d.discretization_points(number_points=10)]
        return [edges.BSplineCurve3D.from_points_interpolation(points, degree=3).simplify]

    def bsplinecurve2d_to_3d(self, bspline_curve2d):
        """
        Converts the parametric boundary representation into a 3D primitive.
        """
        n = len(bspline_curve2d.control_points)
        points = [self.point2d_to_3d(p)
                  for p in bspline_curve2d.discretization_points(number_points=n)]
        return [edges.BSplineCurve3D.from_points_interpolation(points, bspline_curve2d.degree)]

    def _helper_arc3d_to_2d_periodicity_verifications(self, arc3d, start, end):
        """
        Verifies if arc 3D contains discontinuity and undefined start/end points on parametric domain.
        """

        point_theta_discontinuity = self.point2d_to_3d(volmdlr.Point2D(math.pi, start.y))
        theta_discontinuity = (arc3d.point_belongs(point_theta_discontinuity) and
                               not arc3d.is_point_edge_extremity(point_theta_discontinuity) and
                               not self.frame.w.is_perpendicular_to(arc3d.frame.w))
        point_phi_discontinuity = self.point2d_to_3d(volmdlr.Point2D(start.x, math.pi))
        phi_discontinuity = (arc3d.point_belongs(point_phi_discontinuity) and
                             not arc3d.is_point_edge_extremity(point_phi_discontinuity) and
                             not self.frame.w.is_colinear_to(arc3d.frame.w))
        undefined_start_theta = arc3d.start.is_close(point_theta_discontinuity) or abs(start.x) == math.pi
        undefined_end_theta = arc3d.end.is_close(point_theta_discontinuity) or abs(end.x) == math.pi
        undefined_start_phi = arc3d.start.is_close(point_phi_discontinuity) or start.y == math.pi
        undefined_end_phi = arc3d.end.is_close(point_phi_discontinuity) or end.y == math.pi

        return theta_discontinuity, phi_discontinuity, undefined_start_theta, undefined_end_theta, \
            undefined_start_phi, undefined_end_phi

    def fullarc3d_to_2d(self, fullarc3d):
        """
        Converts the primitive from 3D spatial coordinates to its equivalent 2D primitive in the parametric space.
        """
        start = self.point3d_to_2d(fullarc3d.start)
        end = self.point3d_to_2d(fullarc3d.end)
        point_after_start, point_before_end = self._reference_points(fullarc3d)
        theta_discontinuity, phi_discontinuity, undefined_start_theta, undefined_end_theta, \
            undefined_start_phi, undefined_end_phi = self._helper_arc3d_to_2d_periodicity_verifications(
                fullarc3d, start, end)
        start, end = vm_parametric.arc3d_to_toroidal_coordinates_verification(
            [start, end],
            [undefined_start_theta, undefined_end_theta, undefined_start_phi, undefined_end_phi],
            [point_after_start, point_before_end],
            [theta_discontinuity, phi_discontinuity])

        theta1, phi1 = start
        theta3, phi3 = point_after_start
        if self.frame.w.is_colinear_to(fullarc3d.circle.normal, abs_tol=1e-4):
            if theta1 > theta3:
                end = volmdlr.Point2D(theta1 - volmdlr.TWO_PI, phi1)
            elif theta1 < theta3:
                end = volmdlr.Point2D(theta1 + volmdlr.TWO_PI, phi1)
            return [edges.LineSegment2D(start, end)]
        if phi1 > phi3:
            end = volmdlr.Point2D(theta1, phi1 - volmdlr.TWO_PI)
        elif phi1 < phi3:
            end = volmdlr.Point2D(theta1, phi1 + volmdlr.TWO_PI)
        return [edges.LineSegment2D(start, end)]

    def arc3d_to_2d(self, arc3d):
        """
        Converts the arc from 3D spatial coordinates to its equivalent 2D primitive in the parametric space.
        """
        start = self.point3d_to_2d(arc3d.start)
        end = self.point3d_to_2d(arc3d.end)

        point_after_start, point_before_end = self._reference_points(arc3d)
        theta_discontinuity, phi_discontinuity, undefined_start_theta, undefined_end_theta, \
            undefined_start_phi, undefined_end_phi = self._helper_arc3d_to_2d_periodicity_verifications(arc3d,
                                                                                                        start, end)
        start, end = vm_parametric.arc3d_to_toroidal_coordinates_verification(
            [start, end],
            [undefined_start_theta, undefined_end_theta, undefined_start_phi, undefined_end_phi],
            [point_after_start, point_before_end],
            [theta_discontinuity, phi_discontinuity])
        return [edges.LineSegment2D(start, end)]

    def bsplinecurve3d_to_2d(self, bspline_curve3d):
        """
        Converts the primitive from 3D spatial coordinates to its equivalent 2D primitive in the parametric space.
        """
        point_after_start, point_before_end = self._reference_points(bspline_curve3d)
        theta3, phi3 = point_after_start
        theta4, phi4 = point_before_end
        n = len(bspline_curve3d.control_points)
        points3d = bspline_curve3d.discretization_points(number_points=n)
        points = [self.point3d_to_2d(p) for p in points3d]
        theta1, phi1 = points[0]
        theta2, phi2 = points[-1]

        # Verify if theta1 or theta2 point should be -pi because atan2() -> ]-pi, pi]
        if abs(theta1) == math.pi:
            theta1 = repair_start_end_angle_periodicity(theta1, theta3)
        if abs(theta2) == math.pi:
            theta2 = repair_start_end_angle_periodicity(theta2, theta4)

        # Verify if phi1 or phi2 point should be -pi because phi -> ]-pi, pi]
        if abs(phi1) == math.pi:
            phi1 = repair_start_end_angle_periodicity(phi1, phi3)
        if abs(phi2) == math.pi:
            phi2 = repair_start_end_angle_periodicity(phi2, phi4)

        points[0] = volmdlr.Point2D(theta1, phi1)
        points[-1] = volmdlr.Point2D(theta2, phi2)

        theta_list = [point.x for point in points]
        phi_list = [point.y for point in points]
        theta_discontinuity, indexes_theta_discontinuity = angle_discontinuity(theta_list)
        phi_discontinuity, indexes_phi_discontinuity = angle_discontinuity(phi_list)

        if theta_discontinuity:
            points = self._fix_angle_discontinuity_on_discretization_points(points,
                                                                            indexes_theta_discontinuity, "x")
        if phi_discontinuity:
            points = self._fix_angle_discontinuity_on_discretization_points(points,
                                                                            indexes_phi_discontinuity, "y")
        points = verify_repeated_parametric_points(points)
        return [edges.BSplineCurve2D.from_points_interpolation(points, bspline_curve3d.degree)]

    def triangulation(self):
        """
        Triangulation.

        :rtype: display.DisplayMesh3D
        """
        face = self.rectangular_cut(0, volmdlr.TWO_PI, 0, volmdlr.TWO_PI)
        return face.triangulation()

    def translation(self, offset: volmdlr.Vector3D):
        """
        ToroidalSurface3D translation.

        :param offset: translation vector
        :return: A new translated ToroidalSurface3D
        """
        return ToroidalSurface3D(self.frame.translation(
            offset), self.major_radius, self.minor_radius)

    def rotation(self, center: volmdlr.Point3D, axis: volmdlr.Vector3D, angle: float):
        """
        ToroidalSurface3D rotation.

        :param center: rotation center.
        :param axis: rotation axis.
        :param angle: angle rotation.
        :return: a new rotated ToroidalSurface3D.
        """
        new_frame = self.frame.rotation(center=center, axis=axis,
                                        angle=angle)
        return self.__class__(new_frame, self.major_radius, self.minor_radius)

    def plot(self, ax=None, edge_style: EdgeStyle = EdgeStyle(color='grey', alpha=0.5), **kwargs):
        """Plot torus arcs."""
        if ax is None:
            fig = plt.figure()
            ax = fig.add_subplot(111, projection='3d')

        self.frame.plot(ax=ax, ratio=self.major_radius)
        circles = self._torus_arcs(100) + self._torus_circle_generatrices_xy(30)
        for circle in circles:
            circle.plot(ax=ax, edge_style=edge_style)

        return ax

    def point_projection(self, point3d):
        """
        Returns the projection of the point on the toroidal surface.

        :param point3d: Point to project.
        :type point3d: volmdlr.Point3D
        :return: A point on the surface
        :rtype: volmdlr.Point3D
        """
        x, y, z = self.frame.global_to_local_coordinates(point3d)

        if abs(x) < 1e-12:
            x = 0
        if abs(y) < 1e-12:
            y = 0

        theta = math.atan2(y, x)

        vector_to_tube_center = volmdlr.Vector3D(self.major_radius * math.cos(theta),
                                                 self.major_radius * math.sin(theta), 0)
        vector_from_tube_center_to_point = volmdlr.Vector3D(x, y, z) - vector_to_tube_center
        phi = volmdlr.geometry.vectors3d_angle(vector_to_tube_center, vector_from_tube_center_to_point)
        if z < 0:
            phi = 2 * math.pi - phi
        if abs(theta) < 1e-9:
            theta = 0.0
        if abs(phi) < 1e-9:
            phi = 0.0
        return self.point2d_to_3d(volmdlr.Point2D(theta, phi))

    def _reference_points(self, edge):
        """
        Helper function to return points of reference on the edge to fix some parametric periodical discontinuities.
        """
        length = edge.length()
        point_after_start = self.point3d_to_2d(edge.point_at_abscissa(0.01 * length))
        point_before_end = self.point3d_to_2d(edge.point_at_abscissa(0.98 * length))
        theta3, phi3 = point_after_start
        theta4, phi4 = point_before_end
        if abs(theta3) == math.pi or abs(theta3) == 0.5 * math.pi or \
                abs(phi3) == math.pi or abs(phi3) == 0.5 * math.pi:
            point_after_start = self.point3d_to_2d(edge.point_at_abscissa(0.02 * length))
        if abs(theta4) == math.pi or abs(theta4) == 0.5 * math.pi or \
                abs(phi4) == math.pi or abs(phi4) == 0.5 * math.pi:
            point_before_end = self.point3d_to_2d(edge.point_at_abscissa(0.97 * length))
        return point_after_start, point_before_end

    def _get_line_intersections_solution_roots(self, line):
        """
        Line intersections helper: get roots.

        :param line: other line.
        :return: roots.
        """
        vector = line.unit_direction_vector()
        coeff_a = vector.x**2 + vector.y**2 + vector.z**2
        coeff_b = 2 * (line.point1.x * vector.x + line.point1.y * vector.y + line.point1.z * vector.z)
        coeff_c = line.point1.x**2 + line.point1.y**2 + line.point1.z**2 + self.major_radius**2 - self.minor_radius**2
        coeff_d = vector.x**2 + vector.y**2
        coeff_e = 2 * (line.point1.x * vector.x + line.point1.y * vector.y)
        coeff_f = line.point1.x**2 + line.point1.y**2
        solutions = npy.roots([(coeff_a**2), 2*coeff_a*coeff_b,
                               (2*coeff_a*coeff_c + coeff_b**2 - 4*coeff_d*self.major_radius**2),
                               (2*coeff_b*coeff_c - 4*self.major_radius**2*coeff_e),
                               coeff_c**2 - 4*self.major_radius**2*coeff_f])
        return solutions

    def line_intersections(self, line: curves.Line3D):
        """
        Calculates the intersections between the toroidal surface and an infinite line.

        :param line: other line.
        :return: intersections.
        """
        if line.point_distance(self.frame.origin) > self.inner_radius:
            torus_origin_plane = Plane3D(self.frame)
            projected_point_plane3d, _ = line.point_projection(self.frame.origin)
            torus_plane_projection = torus_origin_plane.point_projection(projected_point_plane3d)
            point = self.frame.origin + (torus_plane_projection - self.frame.origin).unit_vector() * self.major_radius
            if math.sqrt(torus_plane_projection.point_distance(self.frame.origin)**2 +
                         projected_point_plane3d.point_distance(torus_plane_projection)**2) >\
                math.sqrt(self.major_radius**2 + self.minor_radius**2) and\
                    line.point_distance(point) > self.minor_radius:
                return []
        if not self.frame.origin.is_close(volmdlr.O3D) or not self.frame.w.is_close(volmdlr.Z3D):
            frame_mapped_surface = self.frame_mapping(self.frame, 'new')
            frame_mapped_line = line.frame_mapping(self.frame, 'new')
            local_intersections = frame_mapped_surface.line_intersections(frame_mapped_line)
            global_intersections = [self.frame.local_to_global_coordinates(point) for point in local_intersections]
            return global_intersections
        vector = line.unit_direction_vector()
        solutions = self._get_line_intersections_solution_roots(line)
        intersections = []
        for sol_param in sorted(solutions):
            if isinstance(sol_param, npy.complex128):
                if sol_param.imag == 0.0:
                    intersections.append(line.point1 + sol_param.real*vector)
            else:
                intersections.append(line.point1 + sol_param*vector)
        return intersections

    def _helper_parallel_plane_intersections_through_origin(self, plane3d):
        """
        Helper method to get intersection between torus and plane through the origin.

        :param plane3d: other plane.
        :return: two circles.
        """
        plane1 = Plane3D(self.frame)
        plane_intersections = plane1.plane_intersections(plane3d)
        center1 = self.frame.origin + plane_intersections[0].unit_direction_vector() * self.major_radius
        center2 = self.frame.origin - plane_intersections[0].unit_direction_vector() * self.major_radius
        circle1 = curves.Circle3D(
            volmdlr.Frame3D(center1, plane3d.frame.u, plane3d.frame.v, plane3d.frame.w),
            self.major_radius - self.minor_radius)
        circle2 = curves.Circle3D(
            volmdlr.Frame3D(center2, plane3d.frame.u, plane3d.frame.v, plane3d.frame.w),
            self.major_radius - self.minor_radius)
        return [circle1, circle2]

    def parallel_plane_intersection(self, plane3d: Plane3D):
        """
        Toroidal plane intersections when plane's normal is perpendicular with the cylinder axis.

        :param plane3d: intersecting plane.
        :return: list of intersecting curves.
        """
        distance_plane_cylinder_axis = plane3d.point_distance(self.frame.origin)
        if distance_plane_cylinder_axis >= self.outer_radius:
            return []
        if plane3d.point_belongs(self.frame.origin):
            return self._helper_parallel_plane_intersections_through_origin(plane3d)
        if math.isclose(distance_plane_cylinder_axis, self.inner_radius, abs_tol=1e-6):
            point_projection = plane3d.point_projection(self.frame.origin)
            vector = (point_projection - self.frame.origin).unit_vector()
            points = self._plane_intersection_points(plane3d)
            frame = volmdlr.Frame3D(point_projection, vector, self.frame.w, vector.cross(self.frame.w))
            local_points = [frame.global_to_local_coordinates(point) for point in points]
            lists_points = [[], []]
            for i, local_point in enumerate(local_points):
                if local_point.z > 0:
                    lists_points[0].append(points[i])
                elif local_point.z < 0:
                    lists_points[1].append(points[i])
            curves_ = []
            for points in lists_points:
                points_ = vm_common_operations.order_points_list_for_nearest_neighbor(points+[point_projection])
                points_ = points_[points_.index(point_projection):] + points_[:points_.index(point_projection)]
                edge = edges.BSplineCurve3D.from_points_interpolation(points_ + [points_[0]], 5)
                curves_.append(edge)
            return curves_
        return self.concurrent_plane_intersection(plane3d)

    def perpendicular_plane_intersection(self, plane3d):
        """
        Toroidal plane intersections when plane's normal is parallel with the cylinder axis.

        :param plane3d: intersecting plane.
        :return: list of intersecting curves.
        """
        distance_plane_cylinder_axis = plane3d.point_distance(self.frame.origin)
        if distance_plane_cylinder_axis > self.minor_radius:
            return []
        if plane3d.point_belongs(self.frame.origin):
            circle1 = curves.Circle3D(self.frame, self.outer_radius)
            circle2 = curves.Circle3D(self.frame, self.inner_radius)
            return [circle1, circle2]
        plane1 = plane3d.rotation(plane3d.frame.origin, plane3d.frame.u, math.pi/4)
        plane_intersections = plane3d.plane_intersections(plane1)
        torus_line_intersections = self.line_intersections(plane_intersections[0])
        torus_line_intersections = plane_intersections[0].sort_points_along_curve(torus_line_intersections)
        center = plane3d.point_projection(self.frame.origin)
        if not torus_line_intersections and math.isclose(distance_plane_cylinder_axis,
                                                         self.minor_radius, abs_tol=1e-6):
            circle = curves.Circle3D(
                volmdlr.Frame3D(center, plane3d.frame.u, plane3d.frame.v, plane3d.frame.w), self.major_radius)
            return [circle]
        radius1 = center.point_distance(torus_line_intersections[0])
        circle1 = curves.Circle3D(
            volmdlr.Frame3D(center, plane3d.frame.u, plane3d.frame.v, plane3d.frame.w), radius1)
        if len(torus_line_intersections) == 4:
            radius2 = center.point_distance(torus_line_intersections[1])
            circle2 = curves.Circle3D(
                volmdlr.Frame3D(center,
                                plane3d.frame.u, plane3d.frame.v, plane3d.frame.w), radius2)
            return [circle1, circle2]
        return [circle1]

    def _plane_intersection_points(self, plane3d):
        """
        Gets the points of intersections between the plane and the toroidal surface.

        :param plane3d: other plane 3d.
        :return: points of intersections.
        """
        arcs = self._torus_arcs(100) + self._torus_circle_generatrices_xy(100)
        points_intersections = []
        for arc in arcs:
            if plane3d.frame.w.dot(arc.frame.w) == 1.0:
                continue
            intersections = plane3d.circle_intersections(arc)
            points_intersections.extend(inter for inter in intersections if inter not in points_intersections)

        for edge in plane3d.plane_grid(300, self.major_radius * 3):
            intersections = self.line_intersections(edge.line)
            points_intersections.extend(inter for inter in intersections if inter not in points_intersections)

        return points_intersections

    def get_villarceau_circles(self, plane3d):
        """
        The concurrent intersecting plane touches the torus in two isolated points.

        :param plane3d: concurrent plane.
        :return: two circles.
        """
        plane1 = Plane3D(self.frame)
        plane_intersections1 = plane1.plane_intersections(plane3d)
        torus_line_interections1 = self.line_intersections(plane_intersections1[0])
        points = torus_line_interections1
        radius1 = points[0].point_distance(points[2]) / 2
        circle1 = curves.Circle3D(volmdlr.Frame3D((points[0] + points[2]) / 2, plane3d.frame.u,
                                                  plane3d.frame.v, plane3d.frame.w), radius1)
        radius2 = points[1].point_distance(points[3]) / 2
        circle2 = curves.Circle3D(volmdlr.Frame3D((points[1] + points[3]) / 2, plane3d.frame.u,
                                                  plane3d.frame.v, plane3d.frame.w), radius2)
        return [circle1, circle2]

    def concurrent_plane_intersection(self, plane3d):
        """
        Toroidal plane intersections when plane's normal is concurrent with the cone's axis, but not orthogonal.

        :param plane3d: intersecting plane.
        :return: list of intersecting curves.
        """
        if plane3d.point_distance(self.frame.origin) > self.inner_radius:
            torus_origin_plane = Plane3D(self.frame)
            projected_point_plane3d = plane3d.point_projection(self.frame.origin)
            torus_plane_projection = torus_origin_plane.point_projection(projected_point_plane3d)
            point = self.frame.origin + (torus_plane_projection - self.frame.origin).unit_vector() * self.major_radius
            if plane3d.point_distance(point) > self.minor_radius:
                return []
        points_intersections = self._plane_intersection_points(plane3d)
        inters_points = vm_common_operations.separate_points_by_closeness(points_intersections)
        if len(inters_points) == 1 and plane3d.point_belongs(self.frame.origin):
            return self.get_villarceau_circles(plane3d)
        return [edges.BSplineCurve3D.from_points_interpolation(list_points, 4, centripetal=False)
                for list_points in inters_points]

    def plane_intersections(self, plane3d):
        """
        Toroidal intersections with a plane.

        :param plane3d: intersecting plane.
        :return: list of intersecting curves.
        """
        projected_origin = plane3d.point_projection(self.frame.origin)
        translated_to_local_plane3d = plane3d.translation((projected_origin - plane3d.frame.origin).to_vector())
        if math.isclose(abs(translated_to_local_plane3d.frame.w.dot(self.frame.w)), 0, abs_tol=1e-6):
            return self.parallel_plane_intersection(translated_to_local_plane3d)
        if math.isclose(abs(translated_to_local_plane3d.frame.w.dot(self.frame.w)), 1, abs_tol=1e-6):
            return self.perpendicular_plane_intersection(translated_to_local_plane3d)
        return self.concurrent_plane_intersection(translated_to_local_plane3d)

    def _cylinder_intersection_points(self, cylindrical_surface: CylindricalSurface3D):
        """
        Gets the points of intersections between the cylindrical surface and the toroidal surface.

        :param cylindrical_surface: other Cylindrical 3d.
        :return: points of intersections.
        """
        arcs = self._torus_arcs(200) + self._torus_circle_generatrices_xy(200)
        points_intersections = []
        for arc in arcs:
            intersections = cylindrical_surface.circle_intersections(arc)
            for intersection in intersections:
                if not intersection.in_list(points_intersections):
                    points_intersections.append(intersection)
        for edge in cylindrical_surface.get_generatrices(300, self.outer_radius * 3):
            # \
            #    cylindrical_surface.get_circle_generatrices(72, self.outer_radius * 3):
            intersections = self.line_intersections(edge.line)
            for point in intersections:
                if not point.in_list(points_intersections):
                    points_intersections.append(point)
        return points_intersections

    def cylindricalsurface_intersections(self, cylindrical_surface: CylindricalSurface3D):
        """
        Gets the intersections between a toroidal surface and cylindrical surface.

        :param cylindrical_surface: other cylindrical surface.
        :return: List os curves intersecting Torus.
        """
        line = curves.Line3D.from_point_and_vector(cylindrical_surface.frame.origin, cylindrical_surface.frame.w)
        distance_to_self_origin = line.point_distance(self.frame.origin)

        if math.isclose(abs(self.frame.w.dot(cylindrical_surface.frame.w)), 1.0, abs_tol=1e-6) and \
                math.isclose(distance_to_self_origin, 0.0, abs_tol=1e-6):
            if cylindrical_surface.radius < self.minor_radius:
                return []
            if math.isclose(cylindrical_surface.radius, self.minor_radius, abs_tol=1e-6):
                return [curves.Circle3D(self.frame, self.minor_radius)]
        intersection_points = self._cylinder_intersection_points(cylindrical_surface)
        inters_points = vm_common_operations.separate_points_by_closeness(intersection_points)
        curves_ = []
        for list_points in inters_points:
            bspline = edges.BSplineCurve3D.from_points_interpolation(list_points, 7, centripetal=False)
            if isinstance(bspline.simplify, edges.FullArc3D):
                curves_.append(bspline.simplify)
                continue
            curves_.append(bspline)

        return curves_

    def is_coincident(self, surface3d, abs_tol: float = 1e-6):
        """
        Verifies if two ToroidalSurfaces are coincident.

        :param surface3d: surface to verify.
        :param abs_tol: tolerance.
        :return: True if they are coincident, False otherwise.
        """
        if not isinstance(self, surface3d.__class__):
            return False
        if math.isclose(abs(self.frame.w.dot(surface3d.frame.w)), 1.0, abs_tol=abs_tol) and \
                math.isclose(self.major_radius, surface3d.major_radius, abs_tol=abs_tol) and \
                math.isclose(self.minor_radius, surface3d.minor_radius, abs_tol=abs_tol):
            return True
        return False

    def _conical_intersection_points(self, conical_surface: 'ConicalSurface3D'):
        """
        Gets the points of intersections between the cylindrical surface and the toroidal surface.

        :param conical_surface: other Conical Surface 3d.
        :return: points of intersections.
        """
        arcs = self._torus_arcs(200)
        points_intersections = []
        for arc in arcs:
            intersections = conical_surface.circle_intersections(arc)
            points_intersections.extend(intersections)
<<<<<<< HEAD
        for edge in conical_surface.get_generatrices(300, self.outer_radius * 3):
=======
        point1 = conical_surface.frame.global_to_local_coordinates(volmdlr.Point3D(0, 0, self.bounding_box.zmin))
        point2 = conical_surface.frame.global_to_local_coordinates(volmdlr.Point3D(0, 0, self.bounding_box.zmax))
        for edge in conical_surface.get_generatrices(self.outer_radius * 3, 300) + \
                conical_surface.get_circle_generatrices(point1.z, point2.z, 100):
>>>>>>> f5cb1838
            intersections = self.edge_intersections(edge)
            for point in intersections:
                if not point.in_list(points_intersections):
                    points_intersections.append(point)
        return points_intersections

    def conicalsurface_intersections(self, conical_surface: 'ConicalSurface3D'):
        """
        Gets the intersections between a toroidal surface and cylindrical surface.

        :param conical_surface: other Conical Surface 3d.
        :return: List os curves intersecting Torus.
        """
        intersection_points = self._conical_intersection_points(conical_surface)
        if not intersection_points:
            return []
        inters_points = vm_common_operations.separate_points_by_closeness(intersection_points)
        curves_ = []
        for list_points in inters_points:
            bspline = edges.BSplineCurve3D.from_points_interpolation(list_points, 4, centripetal=False)
            if isinstance(bspline.simplify, edges.FullArc3D):
                curves_.append(bspline.simplify)
                continue
            curves_.append(bspline)

        return curves_

    def _spherical_intersection_points(self, spherical_surface: 'SphericalSurface3D'):
        """
        Gets the points of intersections between the spherical surface and the toroidal surface.

        :param spherical_surface: other Spherical Surface 3d.
        :return: points of intersections.
        """
        arcs = self._torus_arcs(300) + self._torus_circle_generatrices_xy(100)
        intersection_points = []
        for arc in arcs:
            intersections = spherical_surface.circle_intersections(arc)
            intersection_points.extend(intersections)
        return intersection_points

    def sphericalsurface_intersections(self, spherical_surface: 'SphericalSurface3D'):
        """
        Gets the intersections between a toroidal surface and spherical surface.

        :param spherical_surface: other spherical Surface 3d.
        :return: List os curves intersecting Torus.
        """
        intersection_points = self._spherical_intersection_points(spherical_surface)
        if not intersection_points:
            return []
        inters_points = vm_common_operations.separate_points_by_closeness(intersection_points)
        curves_ = []
        for list_points in inters_points:
            bspline = edges.BSplineCurve3D.from_points_interpolation(list_points, 4, centripetal=False)
            if isinstance(bspline.simplify, edges.FullArc3D):
                curves_.append(bspline.simplify)
                continue
            curves_.append(bspline)
        return curves_


class ConicalSurface3D(PeriodicalSurface):
    """
    The local plane is defined by (theta, z).

    :param frame: Cone's frame to position it: frame.w is axis of cone frame. Origin is at the angle of the cone.
    :param semi_angle: cone's semi-angle.
    """
    face_class = 'ConicalFace3D'
    x_periodicity = volmdlr.TWO_PI
    y_periodicity = None

    def __init__(self, frame: volmdlr.Frame3D, semi_angle: float,
                 name: str = ''):
        self.frame = frame
        self.semi_angle = semi_angle
        PeriodicalSurface.__init__(self, frame=frame, name=name)

    def __hash__(self):
        return hash((self.__class__.__name__, self.frame, self.semi_angle))

    def __eq__(self, other):
        if self.__class__.__name__ != other.__class__.__name__:
            return False
        if self.frame == other.frame and self.semi_angle == other.semi_angle:
            return True
        return False

    @property
    def domain(self):
        """Returns u and v bounds."""
        return -math.pi, math.pi, -math.inf, math.inf

    def get_generatrices(self, number_lines: int = 36, z: float = 1):
        """
        Gets Conical Surface 3D generatrix lines.

        :param z: cone's z height.
        :param number_lines: number of generatrix lines.
        :return:
        """
        x = z * math.tan(self.semi_angle)
        point1 = self.frame.origin
        point2 = self.frame.local_to_global_coordinates(volmdlr.Point3D(x, 0, z))
        generatrix = edges.LineSegment3D(point1, point2)
        list_generatrices = [generatrix]
        for i in range(number_lines+1):
            theta = i / number_lines * volmdlr.TWO_PI
            wire = generatrix.rotation(self.frame.origin, self.frame.w, theta)
            list_generatrices.append(wire)
        return list_generatrices

<<<<<<< HEAD
    def get_circle_generatrices(self, number_circles: int,  z):
=======
    def get_circle_at_z(self, z):
        """Gets a circle in the conical surface at given z position."""
        i_frame = self.frame.translation(z * self.frame.w)
        radius = z * math.tan(self.semi_angle)
        circle = curves.Circle3D(i_frame, radius)
        return circle

    def get_circle_generatrices(self, z1, z2, number_circles: int):
>>>>>>> f5cb1838
        """
        Get circles generatrix of the cone.

        :param z1: Initial height of cone.
        :param z2: Final height of cone.
        :param number_circles: number of expected circles.
        """
        circles = []
        for i_z in npy.linspace(z1, z2, number_circles):
            circle = self.get_circle_at_z(i_z)
            if circle.radius == 0.0:
                continue
            circles.append(circle)
        return circles

    def plot(self, ax=None, edge_style: EdgeStyle = EdgeStyle(color='grey', alpha=0.5), **kwargs):
        """
        Plots the ConicalSurface3D.
        """
        z = kwargs.get("z", 1)
        if ax is None:
            fig = plt.figure()
            ax = fig.add_subplot(111, projection='3d')

<<<<<<< HEAD
        line_generatrices = self.get_generatrices(36, z)
        circle_generatrices = self.get_circle_generatrices(50, z)
=======
        line_generatrices = self.get_generatrices(z, 36)
        circle_generatrices = self.get_circle_generatrices(0, z, 50)
>>>>>>> f5cb1838
        for edge in line_generatrices + circle_generatrices:
            edge.plot(ax, edge_style)
        return ax

    @classmethod
    def from_step(cls, arguments, object_dict, **kwargs):
        """
        Converts a step primitive to a ConicalSurface3D.

        :param arguments: The arguments of the step primitive.
        :type arguments: list
        :param object_dict: The dictionary containing all the step primitives
            that have already been instantiated.
        :type object_dict: dict
        :return: The corresponding ConicalSurface3D object.
        :rtype: :class:`volmdlr.faces.ConicalSurface3D`
        """

        length_conversion_factor = kwargs.get("length_conversion_factor", 1)
        angle_conversion_factor = kwargs.get("angle_conversion_factor", 1)

        frame = object_dict[arguments[1]]
        radius = float(arguments[2]) * length_conversion_factor
        semi_angle = float(arguments[3]) * angle_conversion_factor
        frame.origin = frame.origin - radius / math.tan(semi_angle) * frame.w
        return cls(frame, semi_angle, arguments[0][1:-1])

    def is_coincident(self, surface3d, abs_tol: float = 1e-6):
        """
        Verifies if two conical surfaces are coincident.

        :param surface3d: other surface 3d.
        :param abs_tol: tolerance.
        :return: True if they are coincident, False otherwise.
        """
        if not isinstance(surface3d, ConicalSurface3D):
            return False
        if math.isclose(self.frame.w.dot(surface3d.frame.w), 1.0, abs_tol=abs_tol) and \
            self.frame.origin.is_close(surface3d.frame.origin) and \
                math.isclose(self.semi_angle, surface3d.semi_angle, abs_tol=abs_tol):
            return True
        return False

    def to_step(self, current_id):
        """
        Converts the object to a STEP representation.

        :param current_id: The ID of the last written primitive.
        :type current_id: int
        :return: The STEP representation of the object and the last ID.
        :rtype: tuple[str, list[int]]
        """
        content, frame_id = self.frame.to_step(current_id)
        current_id = frame_id + 1
        content += f"#{current_id} = CONICAL_SURFACE('{self.name}',#{frame_id},{0.},{self.semi_angle});\n"
        return content, [current_id]

    def frame_mapping(self, frame: volmdlr.Frame3D, side: str):
        """
        Changes frame_mapping and return a new ConicalSurface3D.

        :param side: 'old' or 'new'
        """
        new_frame = self.frame.frame_mapping(frame, side)
        return ConicalSurface3D(new_frame, self.semi_angle, name=self.name)

    def point2d_to_3d(self, point2d: volmdlr.Point2D):
        """
        Coverts a parametric coordinate on the surface into a 3D spatial point (x, y, z).

        :param point2d: Point at the ConicalSuface3D
        :type point2d: `volmdlr.`Point2D`
        """
        theta, z = point2d
        radius = math.tan(self.semi_angle) * z
        new_point = volmdlr.Point3D(radius * math.cos(theta),
                                    radius * math.sin(theta),
                                    z)
        return self.frame.local_to_global_coordinates(new_point)

    def point3d_to_2d(self, point3d: volmdlr.Point3D):
        """
        Returns the cylindrical coordinates volmdlr.Point2D(theta, z) of a Cartesian coordinates point (x, y, z).

        :param point3d: Point at the CylindricalSuface3D.
        :type point3d: :class:`volmdlr.`Point3D`
        """
        x, y, z = self.frame.global_to_local_coordinates(point3d)
        # Do not delete this, mathematical problem when x and y close to zero (should be zero) but not 0
        # Generally this is related to uncertainty of step files.
        if abs(x) < 1e-12:
            x = 0
        if abs(y) < 1e-12:
            y = 0
        theta = math.atan2(y, x)
        if abs(theta) < 1e-9:
            theta = 0.0
        return volmdlr.Point2D(theta, z)

    def rectangular_cut(self, theta1: float, theta2: float,
                        param_z1: float, param_z2: float, name: str = ''):
        """Deprecated method, Use ConicalFace3D from_surface_rectangular_cut method."""
        raise AttributeError("ConicalSurface3D.rectangular_cut is deprecated."
                             "Use the class_method from_surface_rectangular_cut in ConicalFace3D instead")

    def linesegment3d_to_2d(self, linesegment3d):
        """
        Converts the primitive from 3D spatial coordinates to its equivalent 2D primitive in the parametric space.
        """
        start = self.point3d_to_2d(linesegment3d.start)
        end = self.point3d_to_2d(linesegment3d.end)
        if math.isclose(start.y, end.y, rel_tol=0.005):
            # special case when there is a small line segment that should be a small arc of circle instead
            return [edges.LineSegment2D(start, end)]
        if self.is_singularity_point(linesegment3d.start):
            start = volmdlr.Point2D(end.x, 0)
        elif self.is_singularity_point(linesegment3d.end):
            end = volmdlr.Point2D(start.x, 0)
        elif start.x != end.x:
            end = volmdlr.Point2D(start.x, end.y)
        if start != end:
            return [edges.LineSegment2D(start, end)]
        return None

    def linesegment2d_to_3d(self, linesegment2d):
        """
        Converts the primitive from parametric space to 3D spatial coordinates.
        """
        theta1, param_z1 = linesegment2d.start
        theta2, param_z2 = linesegment2d.end

        if math.isclose(theta1, theta2, abs_tol=1e-4):
            return [edges.LineSegment3D(self.point2d_to_3d(linesegment2d.start),
                                        self.point2d_to_3d(linesegment2d.end))]
        if linesegment2d.name == "construction" or (math.isclose(param_z1, param_z2, abs_tol=1e-4) and
                                                     math.isclose(param_z1, 0., abs_tol=1e-6)):
            return None
        start3d = self.point2d_to_3d(linesegment2d.start)
        center = self.frame.origin + param_z1 * self.frame.w
        if linesegment2d.unit_direction_vector().dot(volmdlr.X2D) > 0:
            circle = curves.Circle3D(volmdlr.Frame3D(
                center, self.frame.u, self.frame.v, self.frame.w), center.point_distance(start3d))
        else:
            circle = curves.Circle3D(volmdlr.Frame3D(
                center, self.frame.u, -self.frame.v, -self.frame.w), center.point_distance(start3d))
        if math.isclose(param_z1, param_z2, abs_tol=1e-4):
            if abs(theta1 - theta2) == volmdlr.TWO_PI:
                return [edges.FullArc3D(circle, start3d)]
            interior = self.point2d_to_3d(volmdlr.Point2D(0.5 * (theta1 + theta2), param_z1))
            arc = edges.Arc3D(circle, start3d, self.point2d_to_3d(linesegment2d.end))
            if not arc.point_belongs(interior):
                circle = circle.reverse()
                arc = edges.Arc3D(circle, start3d, arc.end)
            return [arc]
        points = [self.point2d_to_3d(p) for p in linesegment2d.discretization_points(number_points=3)]
        intersections = self.plane_intersections(Plane3D.from_3_points(*points))
        if intersections:
            curve = intersections[0]
            if curve.point_belongs(points[0]) and curve.point_belongs(points[2]):
                edge = curve.trim(points[0], points[2])
                if not edge.point_belongs(points[1]):
                    curve = curve.reverse()
                    edge = curve.trim(points[0], points[2])
                return [edge]
        points = [self.point2d_to_3d(p)
                  for p in linesegment2d.discretization_points(number_points=10)]
        return [edges.BSplineCurve3D.from_points_interpolation(points, 3)]

    def contour3d_to_2d(self, contour3d, return_primitives_mapping: bool = False):
        """
        Transforms a Contour3D into a Contour2D in the parametric domain of the surface.

        :param contour3d: The contour to be transformed.
        :type contour3d: :class:`wires.Contour3D`
        :param return_primitives_mapping: If True, returns a dictionary containing the correspondence between 2D and 3D
         primitives
        :type return_primitives_mapping: bool
        :return: A 2D contour object.
        :rtype: :class:`wires.Contour2D`
        """
        contour3d = self.check_primitives_order(contour3d)
        primitives2d, primitives_mapping = self.primitives3d_to_2d(contour3d.primitives)

        wire2d = wires.Wire2D(primitives2d)
        delta_x = abs(wire2d.primitives[0].start.x - wire2d.primitives[-1].end.x)
        if math.isclose(delta_x, volmdlr.TWO_PI, abs_tol=1e-3) and wire2d.is_ordered():
            if len(primitives2d) > 1:
                # very specific conical case due to the singularity in the point z = 0 on parametric domain.
                if primitives2d[-2].start.y == 0.0:
                    self.repair_primitives_periodicity(primitives2d, primitives_mapping)
            if return_primitives_mapping:
                return wires.Contour2D(primitives2d), primitives_mapping
            return wires.Contour2D(primitives2d)
        # Fix contour
        self.repair_primitives_periodicity(primitives2d, primitives_mapping)
        if return_primitives_mapping:
            return wires.Contour2D(primitives2d), primitives_mapping
        return wires.Contour2D(primitives2d)

    def translation(self, offset: volmdlr.Vector3D):
        """
        ConicalSurface3D translation.

        :param offset: translation vector.
        :return: A new translated ConicalSurface3D.
        """
        return self.__class__(self.frame.translation(offset),
                              self.semi_angle)

    def rotation(self, center: volmdlr.Point3D,
                 axis: volmdlr.Vector3D, angle: float):
        """
        ConicalSurface3D rotation.

        :param center: rotation center.
        :param axis: rotation axis.
        :param angle: angle rotation.
        :return: a new rotated ConicalSurface3D.
        """
        new_frame = self.frame.rotation(center=center, axis=axis, angle=angle)
        return self.__class__(new_frame, self.semi_angle)

    def circle_intersections(self, circle: curves.Circle3D):
        """
        Calculates the intersections between a conical surface and a Circle 3D.

        :param circle: other circle to verify intersections.
        :return: a list of intersection points, if there exists any.
        """
        if not self.frame.origin.is_close(volmdlr.O3D) or not self.frame.w.is_close(volmdlr.Z3D):
            local_surface = self.frame_mapping(self.frame, 'new')
            local_curve = circle.frame_mapping(self.frame, 'new')
            local_intersections = local_surface.circle_intersections(local_curve)
            global_intersections = []
            for intersection in local_intersections:
                global_intersections.append(self.frame.local_to_global_coordinates(intersection))
            return global_intersections
        if circle.bounding_box.zmax < self.frame.origin.z:
            return []
        z_max = circle.bounding_box.zmax
        radius = z_max * math.tan(self.semi_angle)
        line = curves.Line3D.from_point_and_vector(self.frame.origin, self.frame.w)
        if line.point_distance(circle.center) > radius + circle.radius:
            return []
        return self.curve_intersections(circle)

    def _full_line_intersections(self, line: curves.Line3D):
        """
        Calculates the intersections between a conical surface and a Line 3D, for the two lobes of the cone.

        :param line: other line to verify intersections.
        :return: a list of intersection points, if there exists any.
        """
        if line.point_belongs(self.frame.origin):
            return [self.frame.origin]
        line_direction_vector = line.unit_direction_vector()
        plane_normal = line_direction_vector.cross((self.frame.origin - line.point1).to_vector()).unit_vector()
        if self.frame.w.dot(plane_normal) > 0:
            plane_normal = - plane_normal
        plane = Plane3D.from_normal(self.frame.origin, plane_normal)
        cos_theta = math.sqrt(1 - (plane_normal.dot(self.frame.w) ** 2))
        if cos_theta >= math.cos(self.semi_angle):
            plane_h = Plane3D.from_normal(self.frame.origin + self.frame.w, self.frame.w)
            circle = self.perpendicular_plane_intersection(plane_h)[0]
            line_p = plane_h.plane_intersections(plane)[0]
            circle_line_p_intersections = circle.line_intersections(line_p)
            intersections = []
            for intersection in circle_line_p_intersections:
                line_v_x = curves.Line3D(self.frame.origin, intersection)
                line_inter = line_v_x.intersection(line)
                if not line_inter:
                    continue
                intersections.append(line_inter)
            return line.sort_points_along_curve(intersections)
        return []

    def line_intersections(self, line: curves.Line3D):
        """
        Calculates the intersections between a conical surface and a Line 3D.

        :param line: other line to verify intersections.
        :return: a list of intersection points, if there exists any.
        """
        line_intersections = self._full_line_intersections(line)
        positive_lobe_intersections = []
        for point in line_intersections:
            local_point = self.frame.global_to_local_coordinates(point)
            if local_point.z < 0:
                continue
            positive_lobe_intersections.append(point)
        return positive_lobe_intersections

    def _helper_parallel_plane_intersection_through_origin(self, line_plane_intersections):
        """
        Conical plane intersections when plane's normal is perpendicular with the Cone's axis passing through origin.

        :param line_plane_intersections: intersections of plane 3d, and the cone's frame corresponding plane.
        :return: list of intersecting curves
        """
        point1 = self.frame.origin + line_plane_intersections.direction_vector()
        point2 = self.frame.origin - line_plane_intersections.direction_vector()
        point1 = self.frame.local_to_global_coordinates(
            volmdlr.Point3D(point1.x, point1.y,
                            math.sqrt(point1.x ** 2 + point1.y ** 2) / math.tan(self.semi_angle)))
        point2 = self.frame.local_to_global_coordinates(
            volmdlr.Point3D(point2.x, point2.y,
                            math.sqrt(point2.x ** 2 + point2.y ** 2) / math.tan(self.semi_angle)))
        return [curves.Line3D(self.frame.origin, point1), curves.Line3D(self.frame.origin, point2)]

    def _hyperbola_helper(self, plane3d, hyperbola_center, hyperbola_positive_vertex):
        semi_major_axis = hyperbola_center.point_distance(hyperbola_positive_vertex)
        circle = self.get_circle_at_z(2 * semi_major_axis)
        hyperbola_points = plane3d.circle_intersections(circle)
        if not hyperbola_points:
            return []

        semi_major_dir = (hyperbola_positive_vertex - hyperbola_center).unit_vector()
        frame = volmdlr.Frame3D(hyperbola_center, semi_major_dir,
                                plane3d.frame.w.cross(semi_major_dir), plane3d.frame.w)
        local_point = frame.global_to_local_coordinates(hyperbola_points[0])
        return [curves.Hyperbola3D(frame, semi_major_axis,
                                   math.sqrt((local_point.y ** 2) / (local_point.x ** 2 / semi_major_axis ** 2 - 1)))]

    def _parallel_plane_intersections_hyperbola_helper(self, plane3d, plane_intersections_line):
        """
        Conical plane intersections when plane's normal is perpendicular with the Cone's axis.

        :param plane3d: intersecting plane.
        :param plane_intersections_line: line 3d given by the intersections of the plane 3d and cones' frame.
        :return: list containing the resulting intersection hyperbola curve.
        """
        hyperbola_center = plane_intersections_line.closest_point_on_line(self.frame.origin)
        hyperbola_positive_vertex = self.frame.local_to_global_coordinates(
            volmdlr.Point3D(hyperbola_center.x, hyperbola_center.y,
                            math.sqrt(hyperbola_center.x ** 2 + hyperbola_center.y ** 2) / math.tan(self.semi_angle)))
        return self._hyperbola_helper(plane3d, hyperbola_center, hyperbola_positive_vertex)

    def parallel_plane_intersection(self, plane3d: Plane3D):
        """
        Conical plane intersections when plane's normal is perpendicular with the Cone's axis.

        :param plane3d: intersecting plane
        :return: list of intersecting curves
        """
        line_plane_intersections_points = vm_utils_intersections.get_two_planes_intersections(
            self.frame, plane3d.frame)
        plane_intersections_line = curves.Line3D(line_plane_intersections_points[0],
                                                 line_plane_intersections_points[1])

        if plane3d.point_belongs(self.frame.origin):
            return self._helper_parallel_plane_intersection_through_origin(plane_intersections_line)

        if not self.frame.w.is_close(volmdlr.Z3D):
            local_surface = self.frame_mapping(self.frame, 'new')
            local_plane = plane3d.frame_mapping(self.frame, 'new')
            local_intersections = local_surface.parallel_plane_intersection(local_plane)
            return [intersection.frame_mapping(self.frame, 'old') for intersection in local_intersections]
        return self._parallel_plane_intersections_hyperbola_helper(plane3d, plane_intersections_line)

    def perpendicular_plane_intersection(self, plane3d):
        """
        Cone plane intersections when plane's normal is parallel with the cylinder axis.

        :param plane3d: Intersecting plane.
        :return: List of intersecting curves.
        """
        line = curves.Line3D(self.frame.origin, self.frame.origin + self.frame.w)
        center3d_plane = plane3d.line_intersections(line)[0]
        x = math.tan(self.semi_angle)
        point1 = self.frame.origin
        point2 = self.frame.local_to_global_coordinates(volmdlr.Point3D(x, 0, 1))
        generatrix = curves.Line3D(point1, point2)
        generatrix_intersection = plane3d.line_intersections(generatrix)[0]
        radius = center3d_plane.point_distance(generatrix_intersection)
        circle3d = curves.Circle3D(volmdlr.Frame3D(center3d_plane, plane3d.frame.u,
                                                   plane3d.frame.v, plane3d.frame.w), radius)
        return [circle3d]

    def _concurrent_plane_intersection_parabola(self, plane3d, parabola_vertex):
        """
        Calculates parabola for Cone and concurrent plane intersections.

        :param plane3d: intersecting plane.
        :param parabola_vertex: parabla vertex point.
        :return: list of intersecting curves.
        """
        distance_plane_vertex = parabola_vertex.point_distance(self.frame.origin)
        circle = self.perpendicular_plane_intersection(
            Plane3D(volmdlr.Frame3D(self.frame.origin + distance_plane_vertex * 5 * self.frame.w,
                                    self.frame.u, self.frame.v, self.frame.w)))[0]
        line_circle_intersecting_plane = vm_utils_intersections.get_two_planes_intersections(
            plane3d.frame, circle.frame)
        line_circle_intersecting_plane = curves.Line3D(line_circle_intersecting_plane[0],
                                                       line_circle_intersecting_plane[1])
        parabola_points = circle.line_intersections(line_circle_intersecting_plane)
        v_vector = ((parabola_points[0] + parabola_points[1]) / 2 - parabola_vertex).unit_vector()
        frame = volmdlr.Frame3D(parabola_vertex, v_vector.cross(plane3d.frame.w), v_vector, plane3d.frame.w)
        local_point = frame.global_to_local_coordinates(parabola_points[0])
        vrtx_equation_a = local_point.y / local_point.x**2
        parabola = curves.Parabola3D(frame, 1 / (4 * vrtx_equation_a))
        return [parabola]

    def concurrent_plane_intersection(self, plane3d: Plane3D):
        """
        Cone plane intersections when plane's normal is concurrent with the cone's axis, but not orthogonal.

        :param plane3d: intersecting plane.
        :return: list of intersecting curves.
        """
        plane_normal = self.frame.w.cross(plane3d.frame.w)
        plane2 = Plane3D.from_normal(plane3d.frame.origin, plane_normal)
        plane2_plane3d_intersections = plane3d.plane_intersections(plane2)
        line_intersections = self.line_intersections(plane2_plane3d_intersections[0])
        if 1 > len(line_intersections) or len(line_intersections) > 2:
            return []
        angle_plane_cones_direction = volmdlr.geometry.vectors3d_angle(self.frame.w, plane3d.frame.w) - math.pi / 2
        if math.isclose(angle_plane_cones_direction, self.semi_angle, abs_tol=1e-8):
            return self._concurrent_plane_intersection_parabola(plane3d, line_intersections[0])
        if len(line_intersections) == 1:
            full_line_intersections = self._full_line_intersections(plane2_plane3d_intersections[0])
            if len(full_line_intersections) == 1:
                return []
            hyperbola_center = (full_line_intersections[0] + full_line_intersections[1]) / 2
            return self._hyperbola_helper(plane3d, hyperbola_center, line_intersections[0])
        if len(line_intersections) != 2:
            return []
        ellipse_center = (line_intersections[0] + line_intersections[1]) / 2
        line_intersections2 = self.line_intersections(curves.Line3D.from_point_and_vector(
            ellipse_center, plane_normal))
        major_dir = (line_intersections[0] - ellipse_center).unit_vector()
        major_axis = ellipse_center.point_distance(line_intersections[0])
        minor_dir = (line_intersections2[0] - ellipse_center).unit_vector()
        minor_axis = ellipse_center.point_distance(line_intersections2[0])

        if minor_axis > major_axis:
            major_axis, minor_axis = minor_axis, major_axis
            major_dir, minor_dir = minor_dir, major_dir
        return [curves.Ellipse3D(major_axis, minor_axis, volmdlr.Frame3D(
            ellipse_center, major_dir, minor_dir, plane3d.frame.w))]

    def plane_intersections(self, plane3d):
        """
        Gets the intersections between a plane 3d and a conical surface 3d.

        :param plane3d: other plane, to verify intersections.
        :return:
        """
        if math.isclose(abs(plane3d.frame.w.dot(self.frame.w)), 0, abs_tol=1e-6):
            return self.parallel_plane_intersection(plane3d)
        if math.isclose(abs(plane3d.frame.w.dot(self.frame.w)), 1, abs_tol=1e-6):
            return self.perpendicular_plane_intersection(plane3d)
        return self.concurrent_plane_intersection(plane3d)

    def is_singularity_point(self, point, *args, **kwargs):
        """Verifies if point is on the surface singularity."""
        tol = kwargs.get("tol", 1e-6)
        return self.frame.origin.is_close(point, tol)

    def check_primitives_order(self, contour):
        """
        If contours passes at the cone singularity this makes sure that the contour is not in an undefined order.
        """
        pos = 0
        for i, primitive in enumerate(contour.primitives):
            if self.is_singularity_point(primitive.start):
                pos = i
                break
        if pos:
            contour.primitives = contour.primitives[pos:] + contour.primitives[:pos]
        return contour

    @staticmethod
    def get_singularity_lines():
        """
        Return lines that are parallel and coincident with surface singularity at parametric domain.
        """
        return [curves.Line2D(volmdlr.Point2D(-math.pi, 0), volmdlr.Point2D(math.pi, 0))]

    def _spherical_intersection_points(self, spherical_surface: 'SphericalSurface3D'):
        """
        Gets the points of intersections between the spherical surface and the toroidal surface.

        :param spherical_surface: other Spherical Surface 3d.
        :return: points of intersections.
        """
<<<<<<< HEAD
        cyl_generatrices = self.get_generatrices(200, spherical_surface.radius*4) +\
                           self.get_circle_generatrices(200, spherical_surface.radius*4)
=======
        point1 = self.frame.global_to_local_coordinates(volmdlr.Point3D(0, 0, spherical_surface.bounding_box.zmin))
        point2 = self.frame.global_to_local_coordinates(volmdlr.Point3D(0, 0, spherical_surface.bounding_box.zmax))
        cone_generatrices = self.get_generatrices(spherical_surface.radius*4, 200) +\
                            self.get_circle_generatrices(point1.z, point2.z, 200)
>>>>>>> f5cb1838
        intersection_points = []
        for gene in cone_generatrices:
            intersections = spherical_surface.edge_intersections(gene)
            for intersection in intersections:
                if not intersection.in_list(intersection_points):
                    intersection_points.append(intersection)
        return intersection_points

    def sphericalsurface_intersections(self, spherical_surface: 'SphericalSurface3D'):
        """
        Conical Surface intersections with a Spherical surface.

        :param spherical_surface: intersecting sphere.
        :return: list of intersecting curves.
        """
        intersection_points = self._spherical_intersection_points(spherical_surface)
        if not intersection_points:
            return []
        inters_points = vm_common_operations.separate_points_by_closeness(intersection_points)
        curves_ = []
        for list_points in inters_points:
            bspline = edges.BSplineCurve3D.from_points_interpolation(list_points, 4, centripetal=False)
            if isinstance(bspline.simplify, edges.FullArc3D):
                curves_.append(bspline.simplify)
                continue
            curves_.append(bspline)
        return curves_

    def is_degenerated_brep(self, *args):
        """
        An edge is said to be degenerated when it corresponds to a single 3D point.
        """
        edge = args[0]
        if "LineSegment2D" == edge.__class__.__name__:
            start3d = self.point2d_to_3d(edge.start)
            end3d = self.point2d_to_3d(edge.end)
            return bool(start3d.is_close(end3d) and self.is_singularity_point(start3d))
        return False

    def _conical_intersection_points(self, conical_surface: 'ConicalSurface3D', length: float):
        """
        Gets the points of intersections between the spherical surface and the toroidal surface.

        :param conical_surface: other Spherical Surface 3d.
        :return: points of intersections.
        """
        cone_generatrices = self.get_generatrices(length, max(100, int((length / 2) * 10))) + \
                            self.get_circle_generatrices(0, length, max(200, int((length / 2) * 20)))
        intersection_points = []
        for gene in cone_generatrices:
            intersections = conical_surface.edge_intersections(gene)
            for intersection in intersections:
                if not intersection.in_list(intersection_points):
                    intersection_points.append(intersection)
        return intersection_points

    def parallel_conicalsurface_intersections(self, conical_surface):
        """
        Get Conical Surface intersections with another conical surface, when their axis are parallel.

        :param conical_surface: intersecting conical surface.
        :return: list of intersecting curves.
        """
        generatrix = conical_surface.get_generatrices(z=2, number_lines=1)[0]
        line_intersections = self.line_intersections(generatrix.line)
        if line_intersections:
            local_surface = self.frame_mapping(self.frame, 'new')
            local_point = self.frame.global_to_local_coordinates(line_intersections[0])
            local_circle = local_surface.get_circle_at_z(local_point.z)
            return [local_circle.frame_mapping(self.frame, 'old')]
        axis_line = curves.Line3D.from_point_and_vector(self.frame.origin, self.frame.w)
        if axis_line.point_distance(conical_surface.frame.origin) < 1e-6:
            return []
        intersections_points = [self.circle_intersections(circle) for circle in
                                [conical_surface.get_circle_at_z(1), conical_surface.get_circle_at_z(2)]]
        plane = Plane3D.from_3_points(intersections_points[0][0], intersections_points[0][1],
                                      intersections_points[1][0])
        return self.plane_intersections(plane)

    def same_origin_conicalsurface_intersections(self, conical_surface):
        """
        Gets Conical Surface intersections with another conical surface, sharing the same origin.

        :param conical_surface: intersecting conical surface.
        :return: list of intersecting curves.
        """
        circle = self.get_circle_at_z(1)
        circle_intersections = conical_surface.circle_intersections(circle)
        if not circle_intersections:
            return []
        return [curves.Line3D(self.frame.origin, circle_intersections[0]),
                curves.Line3D(self.frame.origin, circle_intersections[1])]

    def conicalsurface_intersections(self, conical_surface):
        """
        Conical Surface intersections with another conical surface.

        :param conical_surface: intersecting conical surface.
        :return: list of intersecting curves.
        """
        if self.frame.w.is_colinear_to(conical_surface.frame.w):
            return self.parallel_conicalsurface_intersections(conical_surface)
        if self.frame.origin.is_close(conical_surface.frame.origin):
            return self.same_origin_conicalsurface_intersections(conical_surface)
        if self.semi_angle + conical_surface.semi_angle > volmdlr.geometry.vectors3d_angle(
                self.frame.w, conical_surface.frame.w):
            intersection_points = self._conical_intersection_points(conical_surface, 5)
            local_intersections = [self.frame.global_to_local_coordinates(point) for point in intersection_points]
            max_z_point = volmdlr.O3D
            for point in local_intersections:
                if point.z > max_z_point.z:
                    max_z_point = point
            point_index = local_intersections.index(max_z_point)
            removed_point = intersection_points.pop(point_index)
            intersection_points.insert(0, removed_point)
            list_points = vm_common_operations.order_points_list_for_nearest_neighbor(intersection_points)
            bspline = edges.BSplineCurve3D.from_points_interpolation(list_points, 3, centripetal=True)
            return [bspline]
        intersection_points = self._conical_intersection_points(conical_surface, 5)
        if not intersection_points:
            return []
        inters_points = vm_common_operations.separate_points_by_closeness(intersection_points)
        curves_ = []
        for list_points in inters_points:
            bspline = edges.BSplineCurve3D.from_points_interpolation(list_points, 4, centripetal=False)
            curves_.append(bspline)
        return curves_


class SphericalSurface3D(PeriodicalSurface):
    """
    Defines a spherical surface.

    :param frame: Sphere's frame to position it
    :type frame: volmdlr.Frame3D
    :param radius: Sphere's radius
    :type radius: float
    """
    face_class = 'SphericalFace3D'
    x_periodicity = volmdlr.TWO_PI
    y_periodicity = math.pi

    def __init__(self, frame, radius, name=''):
        self.frame = frame
        self.radius = radius
        PeriodicalSurface.__init__(self, frame=frame, name=name)

        # Hidden Attributes
        self._bbox = None

    def __hash__(self):
        return hash((self.__class__.__name__, self.frame, self.radius))

    def __eq__(self, other):
        if self.__class__.__name__ != other.__class__.__name__:
            return False
        if self.frame == other.frame and self.radius == other.radius:
            return True
        return False

    def _circle_generatrices(self, number_circles: int):
        """
        Gets the sphere circle generatrices.

        :param number_circles: number of circles to be created.
        :return: List of Circle 3D.
        """
        circles = []
        i_frame = volmdlr.Frame3D(self.frame.origin, self.frame.v, self.frame.w, self.frame.u)
        for theta in npy.linspace(0, volmdlr.TWO_PI / 2, number_circles):
            i_frame_ = i_frame.rotation(self.frame.origin, self.frame.w, theta)
            circle = curves.Circle3D(i_frame_, self.radius)
            circles.append(circle)
        return circles

    def _circle_generatrices_xy(self, number_circles: int):
        """
        Gets the sphere circle generatrices in the a parallel planes.

        :param number_circles: number of circles to be created.
        :return: List of Circle 3D.
        """
        circles = []
        initial_center = self.frame.origin.translation(-self.frame.w*self.radius)
        for i in npy.linspace(0, 2 * self.radius, number_circles):
            center = initial_center.translation(self.frame.w * i)
            frame = volmdlr.Frame3D(center, self.frame.u, self.frame.v, self.frame.w)
            dist = center.point_distance(self.frame.origin)
            if abs(self.radius - dist) < 1e-6:
                continue
            circle_radius = math.sqrt(self.radius ** 2 - dist ** 2)
            circle = curves.Circle3D(frame, circle_radius)
            circles.append(circle)
        return circles

    @property
    def domain(self):
        """Returns u and v bounds."""
        return -math.pi, math.pi, -0.5 * math.pi, 0.5 * math.pi

    @property
    def bounding_box(self):
        """Bounding Box for Spherical Surface 3D."""

        if not self._bbox:
            self._bbox = self._bounding_box()
        return self._bbox

    def _bounding_box(self):
        points = [self.frame.origin + volmdlr.Point3D(-self.radius,
                                                      -self.radius,
                                                      -self.radius),
                  self.frame.origin + volmdlr.Point3D(self.radius,
                                                      self.radius,
                                                      self.radius),

                  ]
        return volmdlr.core.BoundingBox.from_points(points)

    def get_circle_at_z(self, z_position: float):
        """
        Gets a circle on the sphere at given z position < radius.

        :param z_position: circle's z position.
        :return: circle 3D at given z position.
        """
        center1 = self.frame.origin.translation(self.frame.w * z_position)
        circle_radius = math.sqrt(self.radius ** 2 - center1.point_distance(self.frame.origin) ** 2)
        circle = curves.Circle3D(volmdlr.Frame3D(center1, self.frame.u, self.frame.v, self.frame.w),  circle_radius)
        return circle

    def contour2d_to_3d(self, contour2d, return_primitives_mapping: bool = False):
        """
        Transforms a Contour2D in the parametric domain of the surface into a Contour3D in Cartesian coordinate.

        :param contour2d: The contour to be transformed.
        :type contour2d: :class:`wires.Contour2D`
        :param return_primitives_mapping: If True, returns a dictionary containing the correspondence between 2D and 3D
         primitives
        :type return_primitives_mapping: bool
        :return: A 3D contour object.
        :rtype: :class:`wires.Contour3D`
        """
        primitives3d = []
        primitives_mapping = {}
        for primitive2d in contour2d.primitives:
            if self.is_degenerated_brep(primitive2d) or primitive2d.name == "construction":
                continue
            method_name = f'{primitive2d.__class__.__name__.lower()}_to_3d'
            if hasattr(self, method_name):
                try:
                    primitives_list = getattr(self, method_name)(primitive2d)
                    if primitives_list:
                        primitives3d.extend(primitives_list)
                    else:
                        continue
                    primitives_mapping[primitive2d] = primitives_list[0]
                except AttributeError:
                    print(f'Class {self.__class__.__name__} does not implement {method_name}'
                          f'with {primitive2d.__class__.__name__}')
            else:
                raise AttributeError(f'Class {self.__class__.__name__} does not implement {method_name}')
        if return_primitives_mapping:
            return wires.Contour3D(primitives3d), primitives_mapping
        return wires.Contour3D(primitives3d)

    @classmethod
    def from_step(cls, arguments, object_dict, **kwargs):
        """
        Converts a step primitive to a SphericalSurface3D.

        :param arguments: The arguments of the step primitive.
        :type arguments: list
        :param object_dict: The dictionary containing all the step primitives
            that have already been instantiated.
        :type object_dict: dict
        :return: The corresponding SphericalSurface3D object.
        :rtype: :class:`volmdlr.faces.SphericalSurface3D`
        """
        length_conversion_factor = kwargs.get("length_conversion_factor", 1)

        frame = object_dict[arguments[1]]
        radius = float(arguments[2]) * length_conversion_factor
        return cls(frame, radius, arguments[0][1:-1])

    def to_step(self, current_id):
        """
        Converts the object to a STEP representation.

        :param current_id: The ID of the last written primitive.
        :type current_id: int
        :return: The STEP representation of the object and the last ID.
        :rtype: tuple[str, list[int]]
        """
        content, frame_id = self.frame.to_step(current_id)
        current_id = frame_id + 1
        content += f"#{current_id} = SPHERICAL_SURFACE('{self.name}',#{frame_id},{round(1000 * self.radius, 4)});\n"
        return content, [current_id]

    def point2d_to_3d(self, point2d):
        """
        Coverts a parametric coordinate on the surface into a 3D spatial point (x, y, z).

        source: https://mathcurve.com/surfaces/sphere
        # -pi<theta<pi, -pi/2<phi<pi/2

        :param point2d: Point at the CylindricalSuface3D.
        :type point2d: `volmdlr.`Point2D`
        """
        theta, phi = point2d
        x = self.radius * math.cos(phi) * math.cos(theta)
        y = self.radius * math.cos(phi) * math.sin(theta)
        z = self.radius * math.sin(phi)
        return self.frame.local_to_global_coordinates(volmdlr.Point3D(x, y, z))

    def point3d_to_2d(self, point3d):
        """
        Transform a 3D spatial point (x, y, z) into a 2D spherical parametric point (theta, phi).
        """
        x, y, z = self.frame.global_to_local_coordinates(point3d)
        z = min(self.radius, max(-self.radius, z))

        if z == -0.0:
            z = 0.0

        # Do not delete this, mathematical problem when x and y close to zero (should be zero) but not 0
        # Generally this is related to uncertainty of step files.
        if abs(x) < 1e-7:
            x = 0
        if abs(y) < 1e-7:
            y = 0

        theta = math.atan2(y, x)
        if abs(theta) < 1e-10:
            theta = 0

        z_over_r = z / self.radius
        phi = math.asin(z_over_r)
        if abs(phi) < 1e-10:
            phi = 0

        return volmdlr.Point2D(theta, phi)

    def parametric_points_to_3d(self, points: NDArray[npy.float64]) -> NDArray[npy.float64]:
        """
        Transform parametric coordinates to 3D points on the spherical surface.

        Given a set of parametric coordinates `(u, v)` representing points on the surface,
        this method returns the corresponding 3D points on the spherical surface.

        :param points: Parametric coordinates in the form of a numpy array with shape (n, 2),
                       where `n` is the number of points, and each row corresponds to `(u, v)`.
        :type points: numpy.ndarray[npy.float64]

        :return: Array of 3D points representing the spherical surface in Cartesian coordinates.
        :rtype: numpy.ndarray[npy.float64]
        """
        center = npy.array(self.frame.origin)
        x = npy.array([self.frame.u[0], self.frame.u[1], self.frame.u[2]])
        y = npy.array([self.frame.v[0], self.frame.v[1], self.frame.v[2]])
        z = npy.array([self.frame.w[0], self.frame.w[1], self.frame.w[2]])

        points = points.reshape(-1, 2, 1)

        u_values = points[:, 0]
        v_values = points[:, 1]

        common_term = self.radius * npy.cos(v_values)
        x_component = npy.cos(u_values) * x
        y_component = npy.sin(u_values) * y
        z_component = self.radius * npy.sin(v_values) * z

        return center + common_term * (x_component + y_component) + z_component

    def linesegment2d_to_3d(self, linesegment2d):
        """
        Converts a BREP line segment 2D onto a 3D primitive on the surface.
        """
        if linesegment2d.name == "construction":
            return []
        start = self.point2d_to_3d(linesegment2d.start)
        interior = self.point2d_to_3d(0.5 * (linesegment2d.start + linesegment2d.end))
        end = self.point2d_to_3d(linesegment2d.end)
        if start.is_close(interior) and interior.is_close(end) and end.is_close(start):
            return []
        u_vector = start - self.frame.origin
        u_vector = u_vector.unit_vector()
        v_vector = interior - self.frame.origin
        v_vector = v_vector.unit_vector()
        normal = u_vector.cross(v_vector)
        circle = curves.Circle3D(volmdlr.Frame3D(self.frame.origin, u_vector, v_vector, normal),
                                 start.point_distance(self.frame.origin))
        if start.is_close(end) or linesegment2d.length() == 2 * math.pi:
            return [edges.FullArc3D(circle, start)]
        arc = edges.Arc3D(circle, start, end)
        if not arc.point_belongs(interior):
            arc = edges.Arc3D(circle.reverse(), start, end)
        return [arc]

    def contour3d_to_2d(self, contour3d, return_primitives_mapping: bool = False):
        """
        Transforms a Contour3D into a Contour2D in the parametric domain of the surface.

        :param contour3d: The contour to be transformed.
        :type contour3d: :class:`wires.Contour3D`
        :param return_primitives_mapping: If True, returns a dictionary containing the correspondence between 2D and 3D
         primitives
        :type return_primitives_mapping: bool
        :return: A 2D contour object.
        :rtype: :class:`wires.Contour2D`
        """
        primitives2d = []
        primitives_mapping = {}
        # Transform the contour's primitives to parametric domain
        for primitive3d in contour3d.primitives:
            primitive3d = primitive3d.simplify if primitive3d.simplify.__class__.__name__ != "LineSegment3D" else \
                primitive3d
            method_name = f'{primitive3d.__class__.__name__.lower()}_to_2d'
            if hasattr(self, method_name):
                primitives = getattr(self, method_name)(primitive3d)

                if primitives is None:
                    continue
                self.update_primitives_mapping(primitives_mapping, primitives, primitive3d)
                primitives2d.extend(primitives)
            else:
                raise NotImplementedError(
                    f'Class {self.__class__.__name__} does not implement {method_name}')
        contour2d = wires.Contour2D(primitives2d)
        if contour2d.is_ordered(1e-2):
            if return_primitives_mapping:
                return contour2d, primitives_mapping
            return contour2d
        self.repair_primitives_periodicity(primitives2d, primitives_mapping)
        if return_primitives_mapping:
            return wires.Contour2D(primitives2d), primitives_mapping
        return wires.Contour2D(primitives2d)

    def is_lat_long_curve(self, arc):
        """
        Checks if a curve defined on the sphere is a latitude/longitude curve.

        Returns True if it is, False otherwise.
        """
        # Check if curve is a longitude curve (phi is constant)
        if self.frame.w.is_colinear_to(arc.circle.normal, abs_tol=1e-4):
            return True
        # Check if curve is a latitude curve (theta is constant)
        if self.frame.w.is_perpendicular_to(arc.circle.normal, abs_tol=1e-4) and \
                arc.circle.center.is_close(self.frame.origin, 1e-4):
            return True
        return False

    def _arc_start_end_3d_to_2d(self, arc3d):
        """
        Helper function to fix periodicity issues while performing transformations into parametric domain.
        """
        start = self.point3d_to_2d(arc3d.start)
        end = self.point3d_to_2d(arc3d.end)
        theta_i, _ = self.point3d_to_2d(arc3d.middle_point())
        theta1, phi1 = start
        theta2, phi2 = end
        point_after_start, point_before_end = self._reference_points(arc3d)
        theta3, _ = point_after_start
        theta4, _ = point_before_end

        # Fix sphere singularity point
        if math.isclose(abs(phi1), 0.5 * math.pi, abs_tol=1e-2) and theta1 == 0.0 \
                and math.isclose(theta3, theta_i, abs_tol=1e-2) and math.isclose(theta4, theta_i, abs_tol=1e-2):
            theta1 = theta_i
            start = volmdlr.Point2D(theta1, phi1)
        if math.isclose(abs(phi2), 0.5 * math.pi, abs_tol=1e-2) and theta2 == 0.0 \
                and math.isclose(theta3, theta_i, abs_tol=1e-2) and math.isclose(theta4, theta_i, abs_tol=1e-2):
            theta2 = theta_i
            end = volmdlr.Point2D(theta2, phi2)
        discontinuity, _, _ = self._helper_arc3d_to_2d_periodicity_verifications(arc3d, start)

        start, end = vm_parametric.arc3d_to_spherical_coordinates_verification(
            [start, end], [point_after_start, point_before_end], discontinuity)
        return start, end

    def edge_passes_on_singularity_point(self, edge):
        """Helper function to verify id edge passes on the sphere singularity point."""
        half_pi = 0.5 * math.pi
        point_positive_singularity = self.point2d_to_3d(volmdlr.Point2D(0, half_pi))
        point_negative_singularity = self.point2d_to_3d(volmdlr.Point2D(0, -half_pi))
        positive_singularity = edge.point_belongs(point_positive_singularity, 1e-6)
        negative_singularity = edge.point_belongs(point_negative_singularity, 1e-6)
        if positive_singularity and negative_singularity:
            return [point_positive_singularity, point_negative_singularity]
        if positive_singularity:
            return [point_positive_singularity, None]
        if negative_singularity:
            return [None, point_negative_singularity]
        return [None, None]

    def arc3d_to_2d(self, arc3d):
        """
        Converts the primitive from 3D spatial coordinates to its equivalent 2D primitive in the parametric space.
        """
        is_lat_long_curve = self.is_lat_long_curve(arc3d)
        if is_lat_long_curve:
            start, end = self._arc_start_end_3d_to_2d(arc3d)
            singularity_points = self.edge_passes_on_singularity_point(arc3d)
            if any(singularity_points):
                return self.arc3d_to_2d_with_singularity(arc3d, start, end, singularity_points)
            return [edges.LineSegment2D(start, end)]
        return self.arc3d_to_2d_any_direction(arc3d)

    def helper_arc3d_to_2d_with_singularity(self, arc3d, start, end, point_singularity, half_pi):
        """Helper function to arc3d_to_2d_with_singularity."""
        theta1, phi1 = start
        theta2, phi2 = end
        if arc3d.is_point_edge_extremity(point_singularity):
            return [edges.LineSegment2D(start, end)]
        if math.isclose(abs(theta2 - theta1), math.pi, abs_tol=1e-2):
            if theta1 == math.pi and theta2 != math.pi:
                theta1 = -math.pi
            if theta2 == math.pi and theta1 != math.pi:
                theta2 = -math.pi

            primitives = [edges.LineSegment2D(volmdlr.Point2D(theta1, phi1),
                                              volmdlr.Point2D(theta1, half_pi)),
                          edges.LineSegment2D(volmdlr.Point2D(theta1, half_pi),
                                              volmdlr.Point2D(theta2, half_pi),
                                              name="construction"),
                          edges.LineSegment2D(
                              volmdlr.Point2D(
                                  theta2, half_pi), volmdlr.Point2D(
                                  theta2, phi2))
                          ]
            return primitives
        n = 20
        degree = 2
        points = [self.point3d_to_2d(point3d) for point3d in arc3d.discretization_points(number_points=n)]
        return [edges.BSplineCurve2D.from_points_interpolation(points, degree)]

    def arc3d_to_2d_with_singularity(self, arc3d, start, end, singularity_points):
        """
        Converts the primitive from 3D spatial coordinates to its equivalent 2D primitive in the parametric space.
        """
        # trying to treat when the arc starts at theta1 passes at the singularity at |phi| = 0.5*math.pi
        # and ends at theta2 = theta1 + math.pi
        theta1, phi1 = start
        theta2, phi2 = end

        half_pi = 0.5 * math.pi
        point_positive_singularity, point_negative_singularity = singularity_points

        if point_positive_singularity and point_negative_singularity:
            if arc3d.is_point_edge_extremity(point_positive_singularity) and \
                    arc3d.is_point_edge_extremity(point_negative_singularity):
                return [edges.LineSegment2D(start, end)]
            direction_vector = arc3d.direction_vector(0)
            dot = self.frame.w.dot(direction_vector)
            if dot == 0:
                direction_vector = arc3d.direction_vector(0.01 * arc3d.length())
                dot = self.frame.w.dot(direction_vector)
            if dot > 0:
                half_pi = 0.5 * math.pi
                thetai = theta1 - math.pi
            else:
                half_pi = -0.5 * math.pi
                thetai = theta1 + math.pi
            if arc3d.is_point_edge_extremity(point_positive_singularity):
                return [
                    edges.LineSegment2D(start, volmdlr.Point2D(start.x, -0.5 * math.pi)),
                    edges.LineSegment2D(volmdlr.Point2D(start.x, -0.5 * math.pi),
                                        volmdlr.Point2D(theta2, -0.5 * math.pi),
                                        name="construction"),
                    edges.LineSegment2D(volmdlr.Point2D(theta2, -0.5 * math.pi),
                                        volmdlr.Point2D(theta2, phi2))
                ]
            if arc3d.is_point_edge_extremity(point_negative_singularity):
                return [
                    edges.LineSegment2D(start, volmdlr.Point2D(start.x, 0.5 * math.pi)),
                    edges.LineSegment2D(volmdlr.Point2D(start.x, 0.5 * math.pi),
                                        volmdlr.Point2D(theta2, 0.5 * math.pi),
                                        name="construction"),
                    edges.LineSegment2D(volmdlr.Point2D(theta2, 0.5 * math.pi),
                                        volmdlr.Point2D(theta2, phi2))
                ]
            return [edges.LineSegment2D(volmdlr.Point2D(theta1, phi1), volmdlr.Point2D(theta1, half_pi)),
                    edges.LineSegment2D(volmdlr.Point2D(theta1, half_pi), volmdlr.Point2D(thetai, half_pi),
                                        name="construction"),
                    edges.LineSegment2D(volmdlr.Point2D(thetai, half_pi),
                                        volmdlr.Point2D(thetai, -half_pi)),
                    edges.LineSegment2D(volmdlr.Point2D(thetai, -half_pi),
                                        volmdlr.Point2D(theta2, -half_pi),
                                        name="construction"),
                    edges.LineSegment2D(volmdlr.Point2D(theta2, -half_pi), volmdlr.Point2D(theta2, phi2))
                    ]
        if point_positive_singularity:
            return self.helper_arc3d_to_2d_with_singularity(arc3d, start, end, point_positive_singularity, half_pi)
        if point_negative_singularity:
            return self.helper_arc3d_to_2d_with_singularity(arc3d, start, end, point_negative_singularity, -half_pi)

        raise NotImplementedError

    @staticmethod
    def fix_start_end_singularity_point_at_parametric_domain(edge, reference_point, point_at_singularity):
        """Uses tangent line to find real theta angle of the singularity point on parametric domain."""
        _, phi = point_at_singularity
        abscissa_before_singularity = edge.abscissa(reference_point)
        direction_vector = edge.direction_vector(abscissa_before_singularity)
        direction_line = curves.Line2D(reference_point, reference_point + direction_vector)
        if phi > 0:
            line_positive_singularity = curves.Line2D(volmdlr.Point2D(-math.pi, 0.5 * math.pi),
                                                      volmdlr.Point2D(math.pi, 0.5 * math.pi))
            intersections = direction_line.line_intersections(line_positive_singularity)
            if intersections:
                return intersections[0]
            return intersections

        line_negative_singularity = curves.Line2D(volmdlr.Point2D(-math.pi, -0.5 * math.pi),
                                                  volmdlr.Point2D(math.pi, -0.5 * math.pi))

        intersections = direction_line.line_intersections(line_negative_singularity)
        if intersections:
            return intersections[0]
        return intersections

    def is_point2d_on_sphere_singularity(self, point2d, tol=1e-5):
        """Verifies if point is on the spherical singularity point on parametric domain."""
        half_pi = 0.5 * math.pi
        point = self.point2d_to_3d(point2d)
        point_positive_singularity = self.point2d_to_3d(volmdlr.Point2D(0, half_pi))
        point_negative_singularity = self.point2d_to_3d(volmdlr.Point2D(0, -half_pi))
        if point.is_close(point_positive_singularity, tol) or point.is_close(point_negative_singularity, tol):
            return True
        return False

    def is_point3d_on_sphere_singularity(self, point3d):
        """Verifies if point is on the spherical singularity point on parametric domain."""
        half_pi = 0.5 * math.pi
        point_positive_singularity = self.point2d_to_3d(volmdlr.Point2D(0, half_pi))
        point_negative_singularity = self.point2d_to_3d(volmdlr.Point2D(0, -half_pi))
        if point3d.is_close(point_positive_singularity) or point3d.is_close(point_negative_singularity):
            return True
        return False

    def find_edge_start_end_undefined_parametric_points(self, edge3d, points, points3d):
        """
        Helper function.

        Uses local discretization and line intersection with the tangent line at the point just before the undefined
        point on the BREP of the 3D edge to find the real value of theta on the sphere parametric domain.
        """
        def get_temp_edge2d(_points):
            if len(_points) == 2:
                edge2d = edges.LineSegment2D(_points[0], _points[1])
            else:
                edge2d = edges.BSplineCurve2D.from_points_interpolation(_points, 2)
            return edge2d

        if self.is_point3d_on_sphere_singularity(points3d[0]):
            distance = points3d[0].point_distance(points3d[1])
            maximum_linear_distance_reference_point = 1e-5
            if distance < maximum_linear_distance_reference_point:
                temp_points = points[1:]
            else:
                number_points = max(2, int(distance / maximum_linear_distance_reference_point))

                local_discretization = [self.point3d_to_2d(point)
                                        for point in edge3d.local_discretization(
                        points3d[0], points3d[1], number_points)]
                temp_points = local_discretization[1:] + points[2:]

            theta_list = [point.x for point in temp_points]
            theta_discontinuity, indexes_theta_discontinuity = angle_discontinuity(theta_list)

            if theta_discontinuity:
                temp_points = self._fix_angle_discontinuity_on_discretization_points(temp_points,
                                                                                     indexes_theta_discontinuity, "x")

            edge = get_temp_edge2d(temp_points)
            point = self.fix_start_end_singularity_point_at_parametric_domain(edge,
                                                                              reference_point=temp_points[1],
                                                                              point_at_singularity=points[0])
            if point:
                points[0] = point
            else:
                per = 0.001
                while per < 0.05:
                    point = self.point3d_to_2d(edge3d.point_at_abscissa(per * edge3d.length()))
                    if point != points[0]:
                        break
                    per += 0.0025
                points[0] = point
        if self.is_point3d_on_sphere_singularity(points3d[-1]):
            distance = points3d[-2].point_distance(points3d[-1])
            maximum_linear_distance_reference_point = 1e-5
            if distance < maximum_linear_distance_reference_point:
                temp_points = points[:-1]
            else:
                number_points = max(2, int(distance / maximum_linear_distance_reference_point))

                local_discretization = [self.point3d_to_2d(point)
                                        for point in edge3d.local_discretization(
                        points3d[-2], points3d[-1], number_points)]
                temp_points = points[:-2] + local_discretization[:-1]

            theta_list = [point.x for point in temp_points]
            theta_discontinuity, indexes_theta_discontinuity = angle_discontinuity(theta_list)

            if theta_discontinuity:
                temp_points = self._fix_angle_discontinuity_on_discretization_points(
                    temp_points, indexes_theta_discontinuity, "x")

            edge = get_temp_edge2d(temp_points)
            point = self.fix_start_end_singularity_point_at_parametric_domain(
                edge, reference_point=temp_points[-2], point_at_singularity=points[-1])
            if point:
                points[-1] = point
            else:
                per = 0.999
                while per > 0.95:
                    point = self.point3d_to_2d(edge3d.point_at_abscissa(per * edge3d.length()))
                    if point != points[-1]:
                        break
                    per -= 0.0025
                points[-1] = point
        return points

    def arc3d_to_2d_any_direction_singularity(self, arc3d, point_singularity, half_pi):
        split = arc3d.split(point_singularity)
        primitive0 = self.arc3d_to_2d_any_direction(split[0])[0]
        primitive2 = self.arc3d_to_2d_any_direction(split[1])[0]
        primitive1 = edges.LineSegment2D(volmdlr.Point2D(primitive0.end.x, half_pi),
                                         volmdlr.Point2D(primitive2.start.x, half_pi))
        return [primitive0, primitive1, primitive2]

    def arc3d_to_2d_any_direction(self, arc3d):
        """
        Converts the primitive from 3D spatial coordinates to its equivalent 2D primitive in the parametric space.
        """
        singularity_points = self.edge_passes_on_singularity_point(arc3d)
        half_pi = 0.5 * math.pi  # this variable avoid doing this multiplication several times (performance)
        point_positive_singularity, point_negative_singularity = singularity_points

        if point_positive_singularity and point_negative_singularity:
            raise ValueError("Impossible. This case should be treated by arc3d_to_2d_with_singularity method."
                             "See arc3d_to_2d method for detail.")
        if point_positive_singularity and not arc3d.is_point_edge_extremity(point_positive_singularity):
            return self.arc3d_to_2d_any_direction_singularity(arc3d, point_positive_singularity, half_pi)
        if point_negative_singularity and not arc3d.is_point_edge_extremity(point_negative_singularity):
            return self.arc3d_to_2d_any_direction_singularity(arc3d, point_negative_singularity, -half_pi)

        number_points = max(math.ceil(arc3d.angle * 50) + 1, 5)
        points3d = arc3d.discretization_points(number_points=number_points)
        points = [self.point3d_to_2d(p) for p in points3d]
        point_after_start, point_before_end = self._reference_points(arc3d)
        start, end = vm_parametric.spherical_repair_start_end_angle_periodicity(
            points[0], points[-1], point_after_start, point_before_end)
        points[0] = start
        points[-1] = end

        points = self.find_edge_start_end_undefined_parametric_points(arc3d, points, points3d)
        theta_discontinuity, indexes_theta_discontinuity = angle_discontinuity([point.x for point in points])

        if theta_discontinuity:
            points = self._fix_angle_discontinuity_on_discretization_points(points,
                                                                            indexes_theta_discontinuity, "x")

        return [edges.BSplineCurve2D.from_points_interpolation(points, 2)]

    def bsplinecurve3d_to_2d(self, bspline_curve3d):
        """
        Converts the primitive from 3D spatial coordinates to its equivalent 2D primitive in the parametric space.
        """
        n = len(bspline_curve3d.control_points)
        points3d = bspline_curve3d.discretization_points(number_points=n)
        points = [self.point3d_to_2d(point) for point in points3d]

        point_after_start, point_before_end = self._reference_points(bspline_curve3d)
        start, end = vm_parametric.spherical_repair_start_end_angle_periodicity(
            points[0], points[-1], point_after_start, point_before_end)
        points[0] = start
        points[-1] = end
        if start.x == 0.0 or end.x == 0.0:
            points = self.find_edge_start_end_undefined_parametric_points(bspline_curve3d, points, points3d)
        theta_list = [point.x for point in points]
        theta_discontinuity, indexes_theta_discontinuity = angle_discontinuity(theta_list)
        if theta_discontinuity:
            points = self._fix_angle_discontinuity_on_discretization_points(points,
                                                                            indexes_theta_discontinuity, "x")
        degree = bspline_curve3d.degree
        if degree > len(points) - 1:
            degree = len(points) - 1
        return [edges.BSplineCurve2D.from_points_interpolation(points, degree=degree).simplify]

    def bsplinecurve2d_to_3d(self, bspline_curve2d):
        """
        Converts a BREP BSpline curve 2D onto a 3D primitive on the surface.
        """
        # TODO: this is incomplete, a bspline_curve2d can be also a bspline_curve3d
        i = round(0.5 * len(bspline_curve2d.points))
        start = self.point2d_to_3d(bspline_curve2d.points[0])
        interior = self.point2d_to_3d(bspline_curve2d.points[i])
        end = self.point2d_to_3d(bspline_curve2d.points[-1])
        vector_u1 = interior - start
        vector_u2 = interior - end
        points3d = [self.point2d_to_3d(p) for p in bspline_curve2d.points]
        if vector_u1.cross(vector_u2).norm():
            arc3d = edges.Arc3D.from_3_points(start, interior, end)
            flag = True
            for point in points3d:
                if not arc3d.point_belongs(point, 1e-4):
                    flag = False
                    break
            if flag:
                return [arc3d]

        return [edges.BSplineCurve3D.from_points_interpolation(points3d, degree=bspline_curve2d.degree)]

    def arc2d_to_3d(self, arc2d):
        """
        Converts a BREP arc 2D onto a 3D primitive on the surface.
        """
        n = 10
        degree = 2
        points = [self.point2d_to_3d(point2d) for point2d in arc2d.discretization_points(number_points=n)]
        return [edges.BSplineCurve3D.from_points_interpolation(points, degree).simplify]

    @staticmethod
    def _horizontal_fullarc3d_to_2d(theta1, theta3, phi1, phi2):
        """
        Helper Convert primitive from 3D spatial coordinates to its equivalent 2D primitive in the parametric space.

        """
        point1 = volmdlr.Point2D(theta1, phi1)
        if theta1 > theta3:
            point2 = volmdlr.Point2D(theta1 - volmdlr.TWO_PI, phi2)
        elif theta1 < theta3:
            point2 = volmdlr.Point2D(theta1 + volmdlr.TWO_PI, phi2)
        return [edges.LineSegment2D(point1, point2)]

    @staticmethod
    def _vertical_through_origin_fullarc3d_to_2d(theta1, theta3, theta4, phi1, phi2, phi3):
        """
        Helper Convert primitive from 3D spatial coordinates to its equivalent 2D primitive in the parametric space.
        """
        if theta1 > theta3:
            theta_plus_pi = theta1 - math.pi
        else:
            theta_plus_pi = theta1 + math.pi
        if phi1 > phi3:
            half_pi = 0.5 * math.pi
        else:
            half_pi = -0.5 * math.pi
        if abs(phi1) == 0.5 * math.pi:
            return [edges.LineSegment2D(volmdlr.Point2D(theta3, phi1),
                                        volmdlr.Point2D(theta3, -half_pi)),
                    edges.LineSegment2D(volmdlr.Point2D(theta4, -half_pi),
                                        volmdlr.Point2D(theta4, phi2))]

        return [edges.LineSegment2D(volmdlr.Point2D(theta1, phi1), volmdlr.Point2D(theta1, -half_pi)),
                edges.LineSegment2D(volmdlr.Point2D(theta_plus_pi, -half_pi),
                                    volmdlr.Point2D(theta_plus_pi, half_pi)),
                edges.LineSegment2D(volmdlr.Point2D(theta1, half_pi), volmdlr.Point2D(theta1, phi2))]

    def fullarc3d_to_2d(self, fullarc3d):
        """
        Converts the primitive from 3D spatial coordinates to its equivalent 2D primitive in the parametric space.
        """
        # TODO: On a spherical surface we can have fullarc3d in any plane
        start, end = self._arc_start_end_3d_to_2d(fullarc3d)
        theta1, phi1 = start
        theta2, phi2 = end

        point_after_start, point_before_end = self._reference_points(fullarc3d)
        theta3, phi3 = point_after_start
        theta4, _ = point_before_end

        if self.frame.w.is_colinear_to(fullarc3d.circle.normal, abs_tol=1e-4):
            return self._horizontal_fullarc3d_to_2d(theta1, theta3, phi1, phi2)

        if self.frame.w.is_perpendicular_to(fullarc3d.circle.normal, abs_tol=1e-4) and \
                self.frame.origin.is_close(fullarc3d.center):
            return self._vertical_through_origin_fullarc3d_to_2d(theta1, theta3, theta4, phi1, phi2, phi3)

        points = [self.point3d_to_2d(p) for p in fullarc3d.discretization_points(angle_resolution=25)]

        # Verify if theta1 or theta2 point should be -pi because atan2() -> ]-pi, pi]
        theta1 = vm_parametric.repair_start_end_angle_periodicity(theta1, theta3)
        theta2 = vm_parametric.repair_start_end_angle_periodicity(theta2, theta4)

        points[0] = volmdlr.Point2D(theta1, phi1)
        points[-1] = volmdlr.Point2D(theta2, phi2)

        theta_list = [point.x for point in points]
        theta_discontinuity, indexes_theta_discontinuity = angle_discontinuity(theta_list)
        if theta_discontinuity:
            points = self._fix_angle_discontinuity_on_discretization_points(points, indexes_theta_discontinuity, "x")

        return [edges.BSplineCurve2D.from_points_interpolation(points, 2)]

    def plot(self, ax=None, edge_style: EdgeStyle = EdgeStyle(color='grey', alpha=0.5), **kwargs):
        """Plot sphere arcs."""
        if ax is None:
            fig = plt.figure()
            ax = fig.add_subplot(111, projection='3d')

        self.frame.plot(ax=ax, ratio=self.radius)
        for circle in self._circle_generatrices(50) + self._circle_generatrices_xy(50):
            circle.plot(ax, edge_style)
        return ax

    def rectangular_cut(self, theta1, theta2, phi1, phi2, name=''):
        """Deprecated method, Use ShericalFace3D from_surface_rectangular_cut method."""
        raise AttributeError('Use ShericalFace3D from_surface_rectangular_cut method')

    def triangulation(self):
        """
        Triangulation of Spherical Surface.

        """
        face = self.rectangular_cut(0, volmdlr.TWO_PI, -0.5 * math.pi, 0.5 * math.pi)
        return face.triangulation()

    def check_parametric_contour_end(self, primitives2d, tol):
        """Helper function to repair_primitives_periodicity."""
        last_end = primitives2d[-1].end
        first_start = primitives2d[0].start
        if not last_end.is_close(first_start, tol=tol):
            last_end_3d = self.point2d_to_3d(last_end)
            first_start_3d = self.point2d_to_3d(first_start)
            if last_end_3d.is_close(first_start_3d, 1e-6) and \
                    not self.is_point2d_on_sphere_singularity(last_end):
                if first_start.x > last_end.x:
                    half_pi = -0.5 * math.pi
                else:
                    half_pi = 0.5 * math.pi
                if not first_start.is_close(volmdlr.Point2D(first_start.x, half_pi)):
                    lines = [edges.LineSegment2D(
                        last_end, volmdlr.Point2D(last_end.x, half_pi), name="construction"),
                        edges.LineSegment2D(volmdlr.Point2D(last_end.x, half_pi),
                                            volmdlr.Point2D(first_start.x, half_pi), name="construction"),
                        edges.LineSegment2D(volmdlr.Point2D(first_start.x, half_pi),
                                            first_start, name="construction")]
                    primitives2d.extend(lines)
            else:
                primitives2d.append(edges.LineSegment2D(last_end, first_start, name="construction"))

    def is_singularity_point(self, point, *args, **kwargs):
        """Verifies if point is on the surface singularity."""
        tol = kwargs.get("tol", 1e-6)
        positive_singularity = self.point2d_to_3d(volmdlr.Point2D(0.0, 0.5 * math.pi))
        negative_singularity = self.point2d_to_3d(volmdlr.Point2D(0.0, -0.5 * math.pi))
        return bool(positive_singularity.is_close(point, tol) or negative_singularity.is_close(point, tol))

    def rotation(self, center: volmdlr.Point3D, axis: volmdlr.Vector3D, angle: float):
        """
        Spherical Surface 3D rotation.

        :param center: rotation center
        :param axis: rotation axis
        :param angle: angle rotation
        :return: a new rotated Spherical Surface 3D
        """
        new_frame = self.frame.rotation(center=center, axis=axis, angle=angle)
        return SphericalSurface3D(new_frame, self.radius)

    def translation(self, offset: volmdlr.Vector3D):
        """
        Spherical Surface 3D translation.

        :param offset: translation vector
        :return: A new translated Spherical Surface 3D
        """
        new_frame = self.frame.translation(offset)
        return SphericalSurface3D(new_frame, self.radius)

    def frame_mapping(self, frame: volmdlr.Frame3D, side: str):
        """
        Changes Spherical Surface 3D's frame and return a new Spherical Surface 3D.

        :param frame: Frame of reference
        :type frame: `volmdlr.Frame3D`
        :param side: 'old' or 'new'
        """
        new_frame = self.frame.frame_mapping(frame, side)
        return SphericalSurface3D(new_frame, self.radius)

    def plane_intersections(self, plane3d):
        """
        Sphere intersections with a plane.

        :param plane3d: intersecting plane.
        :return: list of intersecting curves.
        """
        dist = plane3d.point_distance(self.frame.origin)
        if dist > self.radius:
            return []
        if dist == self.radius:
            line = curves.Line3D(self.frame.origin, self.frame.origin + plane3d.frame.w)
            return plane3d.line_intersections(line)
        line = curves.Line3D(self.frame.origin, self.frame.origin + plane3d.frame.w)
        circle_radius = math.sqrt(self.radius ** 2 - dist ** 2)
        circle_center = plane3d.line_intersections(line)[0]
        start_end = circle_center + plane3d.frame.u * circle_radius
        circle = curves.Circle3D(volmdlr.Frame3D(circle_center, plane3d.frame.u,
                                                 plane3d.frame.v, plane3d.frame.w),
                                 circle_radius)
        return [edges.FullArc3D(circle, start_end)]

    def line_intersections(self, line: curves.Line3D):
        """
        Calculates the intersection points between a 3D line and a spherical surface.

        The method calculates the intersection points between a 3D line and a sphere using
        the equation of the line and the equation of the sphere. It returns a list of intersection
        points, which can be empty if there are no intersections. The intersection points are
        represented as 3D points using the `volmdlr.Point3D` class.

        :param line: The 3D line object to intersect with the sphere.
        :type line:curves.Line3D
        :return: A list of intersection points between the line and the sphere. The list may be empty if there
        are no intersections.
        :rtype: List[volmdlr.Point3D]

        :Example:
        >>> from volmdlr import Point3D, edges, surfaces, OXYZ
        >>> spherical_surface3d = SphericalSurface3D(OXYZ, 1)
        >>> line2 = curves.Line3D(Point3D(0, 1, -0.5), Point3D(0, 1, 0.5))
        >>> line_intersections2 = spherical_surface3d.line_intersections(line2) #returns [Point3D(0.0, 1.0, 0.0)]
        """
        line_direction_vector = line.direction_vector()
        vector_linept1_center = self.frame.origin - line.point1
        vector_linept1_center = vector_linept1_center.to_vector()
        a_param = line_direction_vector[0] ** 2 + line_direction_vector[1] ** 2 + line_direction_vector[2] ** 2
        b_param = -2 * (line_direction_vector[0] * vector_linept1_center[0] +
                        line_direction_vector[1] * vector_linept1_center[1] +
                        line_direction_vector[2] * vector_linept1_center[2])
        c_param = (vector_linept1_center[0] ** 2 + vector_linept1_center[1] ** 2 +
                   vector_linept1_center[2] ** 2 - self.radius ** 2)
        b2_minus4ac = b_param ** 2 - 4 * a_param * c_param
        if math.isclose(b2_minus4ac, 0, abs_tol=1e-8):
            t_param = -b_param / (2 * a_param)
            return [line.point1 + line_direction_vector * t_param]
        if b2_minus4ac < 0:
            return []
        t_param1 = (-b_param + math.sqrt(b2_minus4ac)) / (2 * a_param)
        t_param2 = (-b_param - math.sqrt(b2_minus4ac)) / (2 * a_param)
        return line.point1 + line_direction_vector * t_param1, line.point1 + line_direction_vector * t_param2

    def circle_intersections(self, circle: curves.Circle3D):
        """
        Gets intersections between a circle 3D and a SphericalSurface3D.

        :param circle: other circle to search intersections with.
        :return: list containing the intersection points.
        """
        circle_plane = Plane3D(circle.frame)
        if circle_plane.point_distance(self.frame.origin) > self.radius:
            return []
        circle_plane_intersections = self.plane_intersections(circle_plane)
        if circle_plane_intersections and isinstance(circle_plane_intersections[0], volmdlr.Point3D):
            return []
        intersections = circle_plane_intersections[0].circle.circle_intersections(circle)
        return intersections

    def arc_intersections(self, arc: edges.Arc3D):
        """
        Gets intersections between an arc 3D and a SphericalSurface3D.

        :param arc: other arc to search intersections with.
        :return: list containing the intersection points.
        """
        circle_intersections = self.circle_intersections(arc.circle)
        intersections = [intersection for intersection in circle_intersections if arc.point_belongs(intersection)]
        return intersections

    def fullarc_intersections(self, fullarc: edges.Arc3D):
        """
        Gets intersections between a fullarc 3D and a SphericalSurface3D.

        :param fullarc: other fullarc to search intersections with.
        :return: list containing the intersection points.
        """
        return self.circle_intersections(fullarc.circle)

    def ellipse_intersections(self, ellipse: curves.Ellipse3D):
        """
        Gets intersections between an ellipse 3D and a SphericalSurface3D.

        :param ellipse: other ellipse to search intersections with.
        :return: list containing the intersection points.
        """
        ellipse_plane = Plane3D(ellipse.frame)
        if ellipse_plane.point_distance(self.frame.origin) > self.radius:
            return []
        ellipse_plane_intersections = self.plane_intersections(ellipse_plane)
        intersections = ellipse_plane_intersections[0].circle.ellipse_intersections(ellipse)
        return intersections

    def arcellipse_intersections(self, arcellipse: edges.ArcEllipse3D):
        """
        Gets intersections between an arcellipse 3D and a SphericalSurface3D.

        :param arcellipse: other arcellipse to search intersections with.
        :return: list containing the intersection points.
        """
        circle_intersections = self.ellipse_intersections(arcellipse.ellipse)
        intersections = [intersection for intersection in circle_intersections
                         if arcellipse.point_belongs(intersection)]
        return intersections

    def fullarcellipse_intersections(self, fullarcellipse: edges.FullArcEllipse3D):
        """
        Gets intersections between a full arcellipse 3D and a SphericalSurface3D.

        :param fullarcellipse: other full arcellipse to search intersections with.
        :return: list containing the intersection points.
        """
        return self.ellipse_intersections(fullarcellipse.ellipse)

    def _spherical_intersection_points(self, spherical_surface: 'SphericalSurface3D'):
        """
        Gets the points of intersections between the spherical surface and the toroidal surface.

        :param spherical_surface: other Spherical Surface 3d.
        :return: points of intersections.
        """
        cyl_generatrices = self._circle_generatrices(200) + self._circle_generatrices_xy(200)
        intersection_points = []
        for gene in cyl_generatrices:
            intersections = spherical_surface.edge_intersections(gene)
            for intersection in intersections:
                if not intersection.in_list(intersection_points):
                    intersection_points.append(intersection)
        return intersection_points

    def sphericalsurface_intersections(self, spherical_surface: 'SphericalSurface3D'):
        """
        Cylinder Surface intersections with a Spherical surface.

        :param spherical_surface: intersecting sphere.
        :return: list of intersecting curves.
        """
        intersection_points = self._spherical_intersection_points(spherical_surface)
        if not intersection_points:
            return []
        inters_points = vm_common_operations.separate_points_by_closeness(intersection_points)
        curves_ = []
        for list_points in inters_points:
            bspline = edges.BSplineCurve3D.from_points_interpolation(list_points, 4, centripetal=False)
            if isinstance(bspline.simplify, edges.FullArc3D):
                curves_.append(bspline.simplify)
                continue
            curves_.append(bspline)
        return curves_

    def is_degenerated_brep(self, *args):
        """
        An edge is said to be degenerated when it corresponds to a single 3D point.
        """
        edge = args[0]
        if "LineSegment2D" == edge.__class__.__name__:
            start3d = self.point2d_to_3d(edge.start)
            end3d = self.point2d_to_3d(edge.end)
            return bool(start3d.is_close(end3d) and self.is_singularity_point(start3d))
        return False


class RuledSurface3D(Surface3D):
    """
    Defines a ruled surface between two wires.

    :param wire1: Wire
    :type wire1: :class:`vmw.Wire3D`
    :param wire2: Wire
    :type wire2: :class:`wires.Wire3D`
    """
    face_class = 'RuledFace3D'

    def __init__(self, wire1: wires.Wire3D, wire2: wires.Wire3D, name: str = ''):
        self.wire1 = wire1
        self.wire2 = wire2
        self.length1 = wire1.length()
        self.length2 = wire2.length()
        Surface3D.__init__(self, name=name)

    def __hash__(self):
        return hash((self.__class__.__name__, self.wire1, self.wire2))

    def __eq__(self, other):
        if self.__class__.__name__ != other.__class__.__name__:
            return False
        if self.wire1 == other.wire1 and self.wire2 == other.wire2:
            return True
        return False

    def point2d_to_3d(self, point2d: volmdlr.Point2D):
        """
        Coverts a parametric coordinate on the surface into a 3D spatial point (x, y, z).

        :param point2d: Point at the ToroidalSuface3D
        :type point2d: `volmdlr.`Point2D`
        """
        x, y = point2d
        point1 = self.wire1.point_at_abscissa(x * self.length1)
        point2 = self.wire2.point_at_abscissa(x * self.length2)
        joining_line = edges.LineSegment3D(point1, point2)
        point = joining_line.point_at_abscissa(y * joining_line.length())
        return point

    def point3d_to_2d(self, point3d):
        """
        Returns the parametric coordinates volmdlr.Point2D(u, v) of a cartesian coordinates point (x, y, z).

        :param point3d: Point at the CylindricalSuface3D
        :type point3d: `volmdlr.`Point3D`
        """
        raise NotImplementedError

    def rectangular_cut(self, x1: float, x2: float,
                        y1: float, y2: float, name: str = ''):
        """Deprecated method, Use RuledFace3D from_surface_rectangular_cut method."""
        raise NotImplementedError('Use RuledFace3D from_surface_rectangular_cut method')


class ExtrusionSurface3D(Surface3D):
    """
    Defines a surface of extrusion.

    An extrusion surface is a surface that is a generic cylindrical surface generated by the linear
    extrusion of a curve, generally an Ellipse or a B-Spline curve.

    :param edge: edge.
    :type edge: Union[:class:`vmw.Wire3D`, :class:`vmw.Contour3D`]
    :param axis_point: Axis placement
    :type axis_point: :class:`volmdlr.Point3D`
    :param axis: Axis of extrusion
    :type axis: :class:`volmdlr.Vector3D`
    """
    face_class = 'ExtrusionFace3D'
    y_periodicity = None

    def __init__(self, edge: Union[edges.FullArcEllipse3D, edges.BSplineCurve3D],
                 direction: volmdlr.Vector3D, name: str = ''):
        self.edge = edge
        direction = direction.unit_vector()
        self.direction = direction
        if hasattr(edge, "center"):
            self.frame = volmdlr.Frame3D.from_point_and_vector(edge.center, direction, volmdlr.Z3D)
        else:
            self.frame = volmdlr.Frame3D.from_point_and_vector(edge.start, direction, volmdlr.Z3D)
        self._x_periodicity = False

        Surface3D.__init__(self, frame=self.frame, name=name)

    def __hash__(self):
        return hash((self.__class__.__name__, self.edge, self.direction))

    def __eq__(self, other):
        if self.__class__.__name__ != other.__class__.__name__:
            return False
        if self.edge == other.edge and self.direction == other.direction:
            return True
        return False

    @property
    def x_periodicity(self):
        """Returns the periodicity in x direction."""
        if self._x_periodicity:
            return self._x_periodicity
        start = self.edge.start
        end = self.edge.end
        if start.is_close(end, 1e-6):
            self._x_periodicity = self.edge.length()
            return self._x_periodicity
        return None

    @x_periodicity.setter
    def x_periodicity(self, value):
        """X periodicity setter."""
        self._x_periodicity = value

    def point2d_to_3d(self, point2d: volmdlr.Point2D):
        """
        Transform a parametric (u, v) point into a 3D Cartesian point (x, y, z).

        # u = [0, 1] and v = z
        """
        u, v = point2d
        if abs(u) < 1e-7:
            u = 0.0
        if abs(v) < 1e-7:
            v = 0.0
        if self.x_periodicity:
            if u > self.x_periodicity:
                u -= self.x_periodicity
            elif u < 0:
                u += self.x_periodicity
        point_at_curve = self.edge.point_at_abscissa(u)
        point = point_at_curve.translation(self.frame.w * v)
        return point

    def point3d_to_2d(self, point3d):
        """
        Transform a 3D Cartesian point (x, y, z) into a parametric (u, v) point.
        """
        x, y, z = self.frame.global_to_local_coordinates(point3d)
        if abs(x) < 1e-7:
            x = 0.0
        if abs(y) < 1e-7:
            y = 0.0
        if abs(z) < 1e-7:
            z = 0.0
        point_at_curve = []
        tol = 1e-4 if self.edge.__class__.__name__ in ("FullArcEllipse3D", "ArcEllipse3D") else 1e-6

        if hasattr(self.edge, "line_intersections"):
            line = curves.Line3D(point3d, point3d.translation(self.frame.w))
            point_at_curve = self.edge.line_intersections(line, tol)
        if point_at_curve:
            point_at_curve = point_at_curve[0]
            point_at_curve_local = self.frame.global_to_local_coordinates(point_at_curve)
        else:
            if hasattr(self.edge, "point_projection"):
                point_at_curve = self.edge.point_projection(point3d)[0]
                point_at_curve_local = self.frame.global_to_local_coordinates(point_at_curve)
            else:
                point_at_curve_local = volmdlr.Point3D(x, y, 0)
                point_at_curve = self.frame.local_to_global_coordinates(point_at_curve_local)
        u = self.edge.abscissa(point_at_curve)
        v = z - point_at_curve_local.z

        return volmdlr.Point2D(u, v)

    def rectangular_cut(self, x1: float = 0.0, x2: float = 1.0,
                        y1: float = 0.0, y2: float = 1.0, name: str = ''):
        """Deprecated method, Use ExtrusionFace3D from_surface_rectangular_cut method."""
        raise AttributeError('Use ExtrusionFace3D from_surface_rectangular_cut method')

    def plot(self, ax=None, edge_style: EdgeStyle = EdgeStyle(color='grey', alpha=0.5), z: float = 0.5, **kwargs):
        """Plot for extrusion surface using matplotlib."""
        if ax is None:
            fig = plt.figure()
            ax = fig.add_subplot(111, projection='3d')
        self.frame.plot(ax=ax, ratio=self.edge.length())
        for i in range(21):
            step = i / 20. * z
            wire = self.edge.translation(step * self.frame.w)
            wire.plot(ax=ax, edge_style=edge_style)
        for i in range(21):
            step = -i / 20. * z
            wire = self.edge.translation(step * self.frame.w)
            wire.plot(ax=ax, edge_style=edge_style)

        return ax

    @classmethod
    def from_step(cls, arguments, object_dict, **kwargs):
        """Creates an extrusion surface from step data."""
        name = arguments[0][1:-1]
        edge = object_dict[arguments[1]]
        if edge.__class__ is curves.Ellipse3D:
            start_end = edge.center + edge.major_axis * edge.major_dir
            fullarcellipse = edges.FullArcEllipse3D(edge, start_end, edge.name)
            direction = -object_dict[arguments[2]]
            surface = cls(edge=fullarcellipse, direction=direction, name=name)
            surface.x_periodicity = fullarcellipse.length()
        elif edge.__class__ is curves.Circle3D:
            start_end = edge.center + edge.frame.u * edge.radius
            fullarc = edges.FullArc3D(edge, start_end)
            direction = object_dict[arguments[2]]
            surface = cls(edge=fullarc, direction=direction, name=name)
            surface.x_periodicity = fullarc.length()

        else:
            direction = object_dict[arguments[2]]
            surface = cls(edge=edge, direction=direction, name=name)
        return surface

    def to_step(self, current_id):
        """
        Translate volmdlr primitive to step syntax.
        """
        content_edge, edge_id = self.edge.to_step(current_id)
        current_id = edge_id + 1
        content_vector, vector_id = self.direction.to_step(current_id)
        current_id = vector_id + 1
        content = content_edge + content_vector
        content += f"#{current_id} = SURFACE_OF_LINEAR_EXTRUSION('{self.name}',#{edge_id},#{vector_id});\n"
        return content, [current_id]

    def linesegment3d_to_2d(self, linesegment3d):
        """
        Converts the primitive from 3D spatial coordinates to its equivalent 2D primitive in the parametric space.
        """
        start = self.point3d_to_2d(linesegment3d.start)
        end = self.point3d_to_2d(linesegment3d.end)
        if self.x_periodicity:
            line_at_periodicity = curves.Line3D(self.edge.start, self.edge.start.translation(self.direction))
            if (line_at_periodicity.point_belongs(linesegment3d.start) and
                line_at_periodicity.point_belongs(linesegment3d.end) and start.x != end.x):
                end.x = start.x
        return [edges.LineSegment2D(start, end)]

    def arc3d_to_2d(self, arc3d):
        """
        Converts the primitive from 3D spatial coordinates to its equivalent 2D primitive in the parametric space.
        """
        start = self.point3d_to_2d(arc3d.start)
        end = self.point3d_to_2d(arc3d.end)
        if self.x_periodicity:
            start, end = self._verify_start_end_parametric_points(start, end, arc3d)
            points3d = [arc3d.start, arc3d.point_at_abscissa(0.02 * arc3d.length()),
                        arc3d.point_at_abscissa(0.98 * arc3d.length()), arc3d.end]
            point_after_start = self.point3d_to_2d(points3d[1])
            point_before_end = self.point3d_to_2d(points3d[2])
            start, _, _, end = self._repair_points_order([start, point_after_start, point_before_end, end], arc3d,
                                                         points3d)
        return [edges.LineSegment2D(start, end, name="arc")]

    def arcellipse3d_to_2d(self, arcellipse3d):
        """
        Transformation of an arc-ellipse 3d to 2d, in a cylindrical surface.

        """
        start2d = self.point3d_to_2d(arcellipse3d.start)
        end2d = self.point3d_to_2d(arcellipse3d.end)
        if isinstance(self.edge, edges.ArcEllipse3D):
            return [edges.LineSegment2D(start2d, end2d)]
        points3d = arcellipse3d.discretization_points(number_points=15)
        points = [self.point3d_to_2d(p) for p in points3d]
        return self._edge3d_to_2d(points, arcellipse3d, points3d)

    def fullarcellipse3d_to_2d(self, fullarcellipse3d):
        """
        Converts a 3D full elliptical arc to a 2D line segment in the current plane.

        This method converts a 3D full elliptical arc to a 2D line segment in the current plane.
        It first calculates the length of the arc using the `length` method of the `fullarcellipse3d`
        object. Then, it converts the start and end points of the arc to 2D points using the `point3d_to_2d`
        method. Additionally, it calculates a point on the arc at a small abscissa value (0.01 * length)
        and converts it to a 2D point. Based on the relative position of this point, the method determines
        the start and end points of the line segment in 2D. If the abscissa point is closer to the start
        point, the line segment starts from (0, start.y) and ends at (length, end.y). If the abscissa point is
        closer to the end point, the line segment starts from (length, start.y) and ends at (0, end.y). If the
        abscissa point lies exactly at the midpoint of the arc, a NotImplementedError is raised. The resulting
        line segment is returned as a list.

        :param fullarcellipse3d: The 3D full elliptical arc object to convert.
        :return: A list containing a 2D line segment representing the converted arc.
        :raises: NotImplementedError: If the abscissa point lies exactly at the midpoint of the arc.
        """

        length = fullarcellipse3d.length()
        start = self.point3d_to_2d(fullarcellipse3d.start)
        end = self.point3d_to_2d(fullarcellipse3d.end)

        u3, _ = self.point3d_to_2d(fullarcellipse3d.point_at_abscissa(0.01 * length))
        if u3 > 0.5 * length:
            start.x = length
            end.x = 0.0
        elif u3 < 0.5 * length:
            start.x = 0.0
            end.x = length
        else:
            raise NotImplementedError
        return [edges.LineSegment2D(start, end)]

    def linesegment2d_to_3d(self, linesegment2d):
        """
        Converts a BREP line segment 2D onto a 3D primitive on the surface.
        """
        start3d = self.point2d_to_3d(linesegment2d.start)
        end3d = self.point2d_to_3d(linesegment2d.end)
        u1, param_z1 = linesegment2d.start
        u2, param_z2 = linesegment2d.end
        if math.isclose(u1, u2, abs_tol=1e-6):
            return [edges.LineSegment3D(start3d, end3d)]
        if math.isclose(param_z1, param_z2, abs_tol=1e-6):
            primitive = self.edge.translation(self.direction * (param_z1 + param_z2) * 0.5)
            if primitive.point_belongs(start3d) and primitive.point_belongs(end3d):
                if math.isclose(abs(u1 - u2), 1.0, abs_tol=1e-6):
                    if primitive.start.is_close(start3d) and primitive.end.is_close(end3d):
                        return [primitive]
                    if primitive.start.is_close(end3d) and primitive.end.is_close(start3d):
                        return [primitive.reverse()]
                primitive = primitive.trim(start3d, end3d)
                return [primitive]
        n = 10
        degree = 3
        points = [self.point2d_to_3d(point2d) for point2d in linesegment2d.discretization_points(number_points=n)]
        return [edges.BSplineCurve3D.from_points_interpolation(points, degree)]

    def bsplinecurve3d_to_2d(self, bspline_curve3d):
        """
        Converts the primitive from 3D spatial coordinates to its equivalent 2D primitive in the parametric space.
        """
        n = len(bspline_curve3d.control_points)
        points3d = bspline_curve3d.discretization_points(number_points=n)
        points = [self.point3d_to_2d(point)
                  for point in points3d]
        return self._edge3d_to_2d(points, bspline_curve3d, points3d)

    def frame_mapping(self, frame: volmdlr.Frame3D, side: str):
        """
        Returns a new Extrusion Surface positioned in the specified frame.

        :param frame: Frame of reference
        :type frame: `volmdlr.Frame3D`
        :param side: 'old' or 'new'
        """
        new_frame = self.frame.frame_mapping(frame, side)
        direction = new_frame.w
        new_edge = self.edge.frame_mapping(frame, side)
        return ExtrusionSurface3D(new_edge, direction, name=self.name)

    def _verify_start_end_parametric_points(self, start, end, edge3d):
        """
        When the generatrix of the surface is periodic we need to verify if the u parameter should be 0 or 1.
        """
        start_ref1 = self.point3d_to_2d(edge3d.point_at_abscissa(0.01 * edge3d.length()))
        start_ref2 = self.point3d_to_2d(edge3d.point_at_abscissa(0.02 * edge3d.length()))
        end_ref1 = self.point3d_to_2d(edge3d.point_at_abscissa(0.99 * edge3d.length()))
        end_ref2 = self.point3d_to_2d(edge3d.point_at_abscissa(0.98 * edge3d.length()))
        if math.isclose(start.x, self.x_periodicity, abs_tol=1e-4):
            vec1 = start_ref1 - start
            vec2 = start_ref2 - start_ref1
            if vec2.dot(vec1) < 0:
                start.x = 0
        if math.isclose(end.x, self.x_periodicity, abs_tol=1e-4):
            vec1 = end - end_ref1
            vec2 = end_ref1 - end_ref2
            if vec2.dot(vec1) < 0:
                end.x = 0
        if math.isclose(start.x, 0, abs_tol=1e-4):
            vec1 = start_ref1 - start
            vec2 = start_ref2 - start_ref1
            if vec2.dot(vec1) < 0:
                start.x = self.x_periodicity
        if math.isclose(end.x, 0, abs_tol=1e-4):
            vec1 = end - end_ref1
            vec2 = end_ref1 - end_ref2
            if vec2.dot(vec1) < 0:
                end.x = self.x_periodicity
        return start, end

    def _repair_points_order(self, points: List[volmdlr.Point2D], edge3d,
                             points3d: List[volmdlr.Point3D]) -> List[volmdlr.Point2D]:
        """
        Helper function to reorder discretization points along a parametric domain for an extrusion surface.

        When generating an extrusion surface from a periodic edge, there may be discontinuities in the parametric
        representation of the edge on the surface. This function addresses this issue by calculating how many times the
        edge crosses the periodic boundary of the surface. It then selects the first side as reference, and then all
        parts of the edge on the "opposite" side (lower/upper bound) are updated by adding or subtracting one
        periodicity. This is achieved using the 'sign' variable. The result is a list of parametric points that form a
        continuous path in parametric space. The cache_point_index keeps track of points that were already checked, so
        we don't need to check it again in the next remaining edge's piece.

        :param points: List of 2D parametric points representing the discretization of the edge on the surface.
        :param edge3d: The 3D curve representing the edge.
        :param points3d: List of corresponding 3D points.

        :return: The reordered list of parametric points forming a continuous path on the extrusion surface.
        """
        line_at_periodicity = curves.Line3D(self.edge.start, self.edge.start.translation(self.direction))
        intersections = edge3d.line_intersections(line_at_periodicity)
        intersections = [point for point in intersections if not edge3d.is_point_edge_extremity(point, abs_tol=5e-6)]
        if not intersections:
            return points
        sign = self._helper_get_sign_repair_points_order(edge3d, points[0], intersections[0])
        remaining_edge = edge3d
        cache_point_index = 0
        crossed_even_number_of_times = True
        for i, intersection in enumerate(intersections):
            current_split = remaining_edge.split(intersection)
            crossed_even_number_of_times = bool(i % 2 == 0)
            for point, point3d in zip(points[cache_point_index:], points3d[cache_point_index:]):
                if crossed_even_number_of_times and current_split[0].point_belongs(point3d):
                    cache_point_index += 1
                elif not crossed_even_number_of_times and current_split[0].point_belongs(point3d):
                    point.x = point.x + sign * self.x_periodicity
                    cache_point_index += 1

            remaining_edge = current_split[1]
        if crossed_even_number_of_times and cache_point_index < len(points):
            for point in points[cache_point_index:]:
                point.x = point.x + sign * self.x_periodicity
        return points

    def _helper_get_sign_repair_points_order(self, edge3d, starting_parametric_point, first_intersection_point):
        """Helper function to repair points order."""
        reference_point = edge3d.local_discretization(edge3d.start, first_intersection_point, 3)[1]
        reference_point_u_parm = self.point3d_to_2d(reference_point).x
        diff = reference_point_u_parm - starting_parametric_point.x
        return diff / abs(diff)

    def _edge3d_to_2d(self, points, edge3d, points3d):
        """Helper to get parametric representation of edges on the surface."""
        if self.x_periodicity:
            start, end = self._verify_start_end_parametric_points(points[0], points[-1], edge3d)
            points[0] = start
            points[-1] = end
            points = self._repair_points_order(points, edge3d, points3d)
        start = points[0]
        end = points[-1]
        if is_isocurve(points, 1e-5):
            return [edges.LineSegment2D(start, end)]
        if hasattr(edge3d, "degree"):
            degree = edge3d.degree
        else:
            degree = 2
        return [edges.BSplineCurve2D.from_points_interpolation(points, degree)]


class RevolutionSurface3D(PeriodicalSurface):
    """
    Defines a surface of revolution.

    :param edge: Edge.
    :type edge: edges.Edge
    :param axis_point: Axis placement
    :type axis_point: :class:`volmdlr.Point3D`
    :param axis: Axis of revolution
    :type axis: :class:`volmdlr.Vector3D`
    """
    face_class = 'RevolutionFace3D'
    x_periodicity = volmdlr.TWO_PI

    def __init__(self, edge,
                 axis_point: volmdlr.Point3D, axis: volmdlr.Vector3D, name: str = ''):
        self.edge = edge
        self.axis_point = axis_point
        self.axis = axis.unit_vector()

        point1 = edge.point_at_abscissa(0)
        vector1 = point1 - axis_point
        w_vector = self.axis
        if point1.is_close(axis_point) or w_vector.is_colinear_to(vector1):
            if edge.__class__.__name__ != "Line3D":
                point1 = edge.point_at_abscissa(0.5 * edge.length())
            else:
                point1 = edge.point_at_abscissa(0.05)
            vector1 = point1 - axis_point
        u_vector = vector1 - vector1.vector_projection(w_vector)
        u_vector = u_vector.unit_vector()
        v_vector = w_vector.cross(u_vector)
        self.frame = volmdlr.Frame3D(origin=axis_point, u=u_vector, v=v_vector, w=w_vector)

        PeriodicalSurface.__init__(self, frame=self.frame, name=name)

    def __hash__(self):
        return hash((self.__class__.__name__, self.edge, self.axis_point, self.axis))

    def __eq__(self, other):
        if self.__class__.__name__ != other.__class__.__name__:
            return False
        if self.edge == other.edge and self.axis_point == other.axis_point and self.axis == other.axis:
            return True
        return False

    @property
    def y_periodicity(self):
        """
        Evaluates the periodicity of the surface in v direction.
        """
        a, b, c, d = self.domain
        point_at_c = self.point2d_to_3d(volmdlr.Point2D(0.5 * (b - a), c))
        point_at_d = self.point2d_to_3d(volmdlr.Point2D(0.5 * (b - a), d))
        if point_at_d.is_close(point_at_c):
            return d
        return None

    @property
    def domain(self):
        """Returns u and v bounds."""
        if self.edge.__class__.__name__ != "Line3D":
            return -math.pi, math.pi, 0.0, self.edge.length()
        return -math.pi, math.pi, 0.0, 1.0

    def point2d_to_3d(self, point2d: volmdlr.Point2D):
        """
        Transform a parametric (u, v) point into a 3D Cartesian point (x, y, z).

        u = [0, 2pi] and v = [0, 1] into a
        """
        u, v = point2d
        point_at_curve = self.edge.point_at_abscissa(v)
        point_vector = point_at_curve - self.axis_point
        point3d = (self.axis_point + point_vector * math.cos(u) +
                   point_vector.dot(self.axis) * self.axis * (1 - math.cos(u)) +
                   self.axis.cross(point_vector) * math.sin(u))
        return point3d

    def point3d_to_2d(self, point3d):
        """
        Transform a 3D Cartesian point (x, y, z) into a parametric (u, v) point.
        """
        x, y, _ = self.frame.global_to_local_coordinates(point3d)
        if abs(x) < 1e-12:
            x = 0
        if abs(y) < 1e-12:
            y = 0
        u = math.atan2(y, x)

        point_at_curve = point3d.rotation(self.axis_point, self.axis, -u)
        v = self.edge.abscissa(point_at_curve)
        return volmdlr.Point2D(u, v)

    def rectangular_cut(self, x1: float, x2: float,
                        y1: float, y2: float, name: str = ''):
        """Deprecated method, Use RevolutionFace3D from_surface_rectangular_cut method."""
        raise AttributeError('Use RevolutionFace3D from_surface_rectangular_cut method')

    def plot(self, ax=None, edge_style: EdgeStyle = EdgeStyle(color='grey', alpha=0.5),
             number_curves: int = 20, **kwargs):
        """
        Plot rotated Revolution surface generatrix.

        :param number_curves: Number of curves to display.
        :param ax: matplotlib axis.
        :param edge_style: plot edge style.
        :type number_curves: int
        """
        if ax is None:
            fig = plt.figure()
            ax = fig.add_subplot(111, projection='3d')
        for i in range(number_curves + 1):
            theta = i / number_curves * volmdlr.TWO_PI
            wire = self.edge.rotation(self.axis_point, self.axis, theta)
            wire.plot(ax=ax, edge_style=edge_style)

        return ax

    @classmethod
    def from_step(cls, arguments, object_dict, **kwargs):
        """
        Converts a step primitive to a RevolutionSurface3D.

        :param arguments: The arguments of the step primitive.
        :type arguments: list
        :param object_dict: The dictionary containing all the step primitives
            that have already been instantiated.
        :type object_dict: dict
        :return: The corresponding RevolutionSurface3D object.
        :rtype: :class:`volmdlr.faces.RevolutionSurface3D`
        """
        name = arguments[0][1:-1]
        edge = object_dict[arguments[1]]
        if edge.__class__ is curves.Circle3D:
            start_end = edge.center + edge.frame.u * edge.radius
            edge = edges.FullArc3D(edge, start_end, edge.name)

        axis_point, axis = object_dict[arguments[2]]
        surface = cls(edge=edge, axis_point=axis_point, axis=axis, name=name)
        return surface.simplify()

    def to_step(self, current_id):
        """
        Translate volmdlr primitive to step syntax.
        """
        content_wire, wire_id = self.edge.to_step(current_id)
        current_id = wire_id + 1
        content_axis_point, axis_point_id = self.axis_point.to_step(current_id)
        current_id = axis_point_id + 1
        content_axis, axis_id = self.axis.to_step(current_id)
        current_id = axis_id + 1
        content = content_wire + content_axis_point + content_axis
        content += f"#{current_id} = AXIS1_PLACEMENT('',#{axis_point_id},#{axis_id});\n"
        current_id += 1
        content += f"#{current_id} = SURFACE_OF_REVOLUTION('{self.name}',#{wire_id},#{current_id - 1});\n"
        return content, [current_id]

    def arc3d_to_2d(self, arc3d):
        """
        Converts the primitive from 3D spatial coordinates to its equivalent 2D primitive in the parametric space.
        """
        start = self.point3d_to_2d(arc3d.start)
        end = self.point3d_to_2d(arc3d.end)
        if self.edge.__class__.__name__ != "Line3D" and hasattr(self.edge.simplify, "circle") and \
                math.isclose(self.edge.simplify.circle.radius, arc3d.circle.radius, rel_tol=0.01):
            if self.edge.is_point_edge_extremity(arc3d.start):
                middle_point = self.point3d_to_2d(arc3d.middle_point())
                if middle_point.x == math.pi:
                    middle_point.x = -math.pi
                    if end.x == math.pi:
                        end.x = middle_point.x
                start.x = middle_point.x
            if self.edge.is_point_edge_extremity(arc3d.end):
                middle_point = self.point3d_to_2d(arc3d.middle_point())
                if middle_point.x == math.pi:
                    middle_point.x = -math.pi
                    if start.x == math.pi:
                        start.x = middle_point.x
                end.x = middle_point.x
        if math.isclose(start.y, end.y, rel_tol=0.01):
            point_after_start, point_before_end = self._reference_points(arc3d)
            point_theta_discontinuity = self.point2d_to_3d(volmdlr.Point2D(math.pi, start.y))
            discontinuity = arc3d.point_belongs(point_theta_discontinuity) and not \
                arc3d.is_point_edge_extremity(point_theta_discontinuity)

            undefined_start_theta = arc3d.start.is_close(point_theta_discontinuity)
            undefined_end_theta = arc3d.end.is_close(point_theta_discontinuity)
            start, end = vm_parametric.arc3d_to_cylindrical_coordinates_verification(
                [start, end], [undefined_start_theta, undefined_end_theta],
                [point_after_start.x, point_before_end.x], discontinuity)
        if math.isclose(start.y, end.y, rel_tol=0.01) or math.isclose(start.x, end.x, rel_tol=0.01):
            return [edges.LineSegment2D(start, end, name="arc")]
        n = 10
        degree = 3
        bsplinecurve3d = edges.BSplineCurve3D.from_points_interpolation(arc3d.discretization_points(number_points=n),
                                                                        degree)
        return self.bsplinecurve3d_to_2d(bsplinecurve3d)

    def fullarc3d_to_2d(self, fullarc3d):
        """
        Converts the primitive from 3D spatial coordinates to its equivalent 2D primitive in the parametric space.
        """
        start = self.point3d_to_2d(fullarc3d.start)
        end = self.point3d_to_2d(fullarc3d.end)
        point_after_start, point_before_end = self._reference_points(fullarc3d)
        point_theta_discontinuity = self.point2d_to_3d(volmdlr.Point2D(math.pi, start.y))
        discontinuity = fullarc3d.point_belongs(point_theta_discontinuity) and not \
            fullarc3d.is_point_edge_extremity(point_theta_discontinuity)

        undefined_start_theta = fullarc3d.start.is_close(point_theta_discontinuity)
        undefined_end_theta = fullarc3d.end.is_close(point_theta_discontinuity)
        start, end = vm_parametric.arc3d_to_cylindrical_coordinates_verification(
            [start, end], [undefined_start_theta, undefined_end_theta],
            [point_after_start.x, point_before_end.x], discontinuity)
        theta1, z1 = start
        theta2, _ = end
        _, z3 = point_after_start

        if self.frame.w.is_colinear_to(fullarc3d.circle.normal):
            normal_dot_product = self.frame.w.dot(fullarc3d.circle.normal)
            start, end = vm_parametric.fullarc_to_cylindrical_coordinates_verification(start, end, normal_dot_product)
            return [edges.LineSegment2D(start, end, name="parametric.fullarc")]
        if math.isclose(theta1, theta2, abs_tol=1e-3):
            # Treating one case from Revolution Surface
            if z1 > z3:
                point1 = volmdlr.Point2D(theta1, 1)
                point2 = volmdlr.Point2D(theta1, 0)
            else:
                point1 = volmdlr.Point2D(theta1, 0)
                point2 = volmdlr.Point2D(theta1, 1)
            return [edges.LineSegment2D(point1, point2, name="parametric.fullarc")]
        if math.isclose(abs(theta1 - theta2), math.pi, abs_tol=1e-3):
            if z1 > z3:
                point1 = volmdlr.Point2D(theta1, 1)
                point2 = volmdlr.Point2D(theta1, 0)
                point3 = volmdlr.Point2D(theta2, 0)
                point4 = volmdlr.Point2D(theta2, 1)
            else:
                point1 = volmdlr.Point2D(theta1, 0)
                point2 = volmdlr.Point2D(theta1, 1)
                point3 = volmdlr.Point2D(theta2, 1)
                point4 = volmdlr.Point2D(theta2, 0)
            return [edges.LineSegment2D(point1, point2, name="parametric.arc"),
                    edges.LineSegment2D(point2, point3, name="parametric.singularity"),
                    edges.LineSegment2D(point3, point4, name="parametric.arc")
                    ]

        raise NotImplementedError

    def linesegment2d_to_3d(self, linesegment2d):
        """
        Converts a BREP line segment 2D onto a 3D primitive on the surface.
        """
        start3d = self.point2d_to_3d(linesegment2d.start)
        end3d = self.point2d_to_3d(linesegment2d.end)
        theta1, abscissa1 = linesegment2d.start
        theta2, abscissa2 = linesegment2d.end

        if self.edge.point_at_abscissa(abscissa1).is_close(self.edge.point_at_abscissa(abscissa2)):
            theta_i = 0.5 * (theta1 + theta2)
            interior = self.point2d_to_3d(volmdlr.Point2D(theta_i, abscissa1))
            if start3d.is_close(end3d):
                theta_e = 0.25 * (theta1 + theta2)
                extra_point = self.point2d_to_3d(volmdlr.Point2D(theta_e, abscissa1))
                temp_arc = edges.Arc3D.from_3_points(start3d, extra_point, interior)
                circle = temp_arc.circle
                if theta1 > theta2:
                    circle = temp_arc.circle.reverse()
                return [edges.FullArc3D.from_curve(circle, start3d)]
            return [edges.Arc3D.from_3_points(start3d, interior, end3d)]

        if math.isclose(theta1, theta2, abs_tol=1e-3):
            primitive = self.edge.rotation(self.axis_point, self.axis, 0.5 * (theta1 + theta2))
            if primitive.point_belongs(start3d) and primitive.point_belongs(end3d):
                if isinstance(self.edge, (curves.Line3D, edges.LineSegment3D)):
                    return [edges.LineSegment3D(start3d, end3d)]
                if self.edge.is_point_edge_extremity(start3d) and self.edge.is_point_edge_extremity(end3d):
                    primitive = primitive.simplify
                    if primitive.start.is_close(end3d) and primitive.end.is_close(start3d):
                        primitive = primitive.reverse()
                    return [primitive]
                primitive = primitive.trim(start3d, end3d)
                if abscissa1 > abscissa2:
                    primitive = primitive.reverse()
                return [primitive]
        n = 10
        degree = 3
        points = [self.point2d_to_3d(point2d) for point2d in linesegment2d.discretization_points(number_points=n)]
        return [edges.BSplineCurve3D.from_points_interpolation(points, degree).simplify]

    def bsplinecurve2d_to_3d(self, bspline_curve2d):
        """
        Is this right?.
        """
        n = len(bspline_curve2d.control_points)
        points = [self.point2d_to_3d(p)
                  for p in bspline_curve2d.discretization_points(number_points=n)]
        return [edges.BSplineCurve3D.from_points_interpolation(points, bspline_curve2d.degree)]

    def frame_mapping(self, frame: volmdlr.Frame3D, side: str):
        """
        Returns a new Revolution Surface positioned in the specified frame.

        :param frame: Frame of reference
        :type frame: `volmdlr.Frame3D`
        :param side: 'old' or 'new'
        """
        new_frame = self.frame.frame_mapping(frame, side)
        axis = new_frame.w
        axis_point = new_frame.origin
        new_edge = self.edge.frame_mapping(frame, side)
        return RevolutionSurface3D(new_edge, axis_point, axis, name=self.name)

    def translation(self, offset):
        """
        Returns a new translated Revolution Surface.

        :param offset: translation vector.
        """
        new_edge = self.edge.translation(offset)
        new_axis_point = self.axis_point.translation(offset)
        return RevolutionSurface3D(new_edge, new_axis_point, self.axis)

    def rotation(self, center: volmdlr.Point3D, axis: volmdlr.Vector3D, angle: float):
        """
        Revolution Surface 3D rotation.

        :param center: rotation center
        :param axis: rotation axis
        :param angle: angle rotation
        :return: a new rotated Revolution Surface 3D
        """
        new_edge = self.edge.rotation(center, axis, angle)
        new_axis_point = self.axis_point.rotation(center, axis, angle)
        new_axis = self.axis.rotation(center, axis, angle)
        return RevolutionSurface3D(new_edge, new_axis_point, new_axis)

    def simplify(self):
        """Gets the simplified version of the surface."""
        line3d = curves.Line3D(self.axis_point, self.axis_point + self.axis)
        if isinstance(self.edge, edges.Arc3D):
            tore_center, _ = line3d.point_projection(self.edge.center)
            # Sphere
            if math.isclose(tore_center.point_distance(self.edge.center), 0., abs_tol=1e-6):
                return SphericalSurface3D(self.frame, self.edge.circle.radius, self.name)
        if isinstance(self.edge, (edges.LineSegment3D, curves.Line3D)):
            if isinstance(self.edge, edges.LineSegment3D):
                generatrix_line = self.edge.line
            else:
                generatrix_line = self.edge
            intersections = line3d.intersection(generatrix_line)
            if intersections:
                generatrix_line_direction = generatrix_line.unit_direction_vector()
                if self.axis.dot(generatrix_line_direction) > 0:
                    semi_angle = volmdlr.geometry.vectors3d_angle(self.axis, generatrix_line_direction)
                else:
                    semi_angle = volmdlr.geometry.vectors3d_angle(self.axis, -generatrix_line_direction)
                if not self.axis_point.is_close(intersections):
                    new_w = self.axis_point - intersections
                    new_w = new_w.unit_vector()
                    new_frame = volmdlr.Frame3D(intersections, self.frame.u, new_w.cross(self.frame.u), new_w)
                else:
                    new_frame = volmdlr.Frame3D(intersections, self.frame.u, self.frame.v, self.frame.w)
                return ConicalSurface3D(new_frame, semi_angle, self.name)
            generatrix_line_direction = generatrix_line.unit_direction_vector()
            if self.axis.is_colinear_to(generatrix_line_direction):
                radius = self.edge.point_distance(self.axis_point)
                return CylindricalSurface3D(self.frame, radius, self.name)
        return self

    def u_closed_lower(self):
        """
        Returns True if the surface is close in any of the u boundaries.
        """
        a, b, c, _ = self.domain
        point_at_a_lower = self.point2d_to_3d(volmdlr.Point2D(a, c))
        point_at_b_lower = self.point2d_to_3d(volmdlr.Point2D(0.5 * (a + b), c))
        if point_at_b_lower.is_close(point_at_a_lower):
            return True
        return False

    def u_closed_upper(self):
        """
        Returns True if the surface is close in any of the u boundaries.
        """
        a, b, _, d = self.domain
        point_at_a_upper = self.point2d_to_3d(volmdlr.Point2D(a, d))
        point_at_b_upper = self.point2d_to_3d(volmdlr.Point2D(0.5 * (a + b), d))
        if point_at_b_upper.is_close(point_at_a_upper):
            return True
        return False

    def u_closed(self):
        """
        Returns True if the surface is close in any of the u boundaries.
        """
        return bool(self.u_closed_lower() or self.u_closed_upper())

    def v_closed(self):
        """
        Returns True if the surface is close in any of the u boundaries.
        """
        return False

    def is_singularity_point(self, point, *args, **kwargs):
        """Returns True if the point belongs to the surface singularity and False otherwise."""
        tol = kwargs.get("tol", 1e-6)
        if self.u_closed_lower() and self.edge.start.is_close(point, tol):
            return True
        if self.u_closed_upper() and self.edge.end.is_close(point, tol):
            return True
        return False

    def get_singularity_lines(self):
        """
        Return lines that are parallel and coincident with surface singularity at parametric domain.
        """
        a, b, c, d = self.domain
        lines = []
        if self.u_closed_lower():
            lines.append(curves.Line2D(volmdlr.Point2D(a, c), volmdlr.Point2D(b, c)))
        if self.u_closed_upper():
            lines.append(curves.Line2D(volmdlr.Point2D(a, d), volmdlr.Point2D(b, d)))
        return lines

    def is_degenerated_brep(self, *args):
        """
        An edge is said to be degenerated when it corresponds to a single 3D point.
        """
        edge = args[0]
        if "LineSegment2D" == edge.__class__.__name__:
            start3d = self.point2d_to_3d(edge.start)
            end3d = self.point2d_to_3d(edge.end)
            return bool(start3d.is_close(end3d) and self.is_singularity_point(start3d))
        return False


class BSplineSurface3D(Surface3D):
    """
    A class representing a 3D B-spline surface.

    A B-spline surface is a smooth surface defined by a set of control points and
    a set of basis functions called B-spline basis functions. The shape of the
    surface is determined by the position of the control points and can be
    modified by moving the control points.

    :param degree_u: The degree of the B-spline curve in the u direction.
    :type degree_u: int
    :param degree_v: The degree of the B-spline curve in the v direction.
    :type degree_v: int
    :param control_points: A list of 3D control points that define the shape of
        the surface.
    :type control_points: List[`volmdlr.Point3D`]
    :param nb_u: The number of control points in the u direction.
    :type nb_u: int
    :param nb_v: The number of control points in the v direction.
    :type nb_v: int
    :param u_multiplicities: A list of multiplicities for the knots in the u direction.
        The multiplicity of a knot is the number of times it appears in the knot vector.
    :type u_multiplicities: List[int]
    :param v_multiplicities: A list of multiplicities for the knots in the v direction.
        The multiplicity of a knot is the number of times it appears in the knot vector.
    :type v_multiplicities: List[int]
    :param u_knots: A list of knots in the u direction. The knots are real numbers that
        define the position of the control points along the u direction.
    :type u_knots: List[float]
    :param v_knots: A list of knots in the v direction. The knots are real numbers that
        define the position of the control points along the v direction.
    :type v_knots: List[float]
    :param weights: (optional) A list of weights for the control points. The weights
        can be used to adjust the influence of each control point on the shape of the
        surface. Default is None.
    :type weights: List[float]
    :param name: (optional) A name for the surface. Default is an empty string.
    :type name: str
    """
    face_class = "BSplineFace3D"
    _eq_is_data_eq = False

    def __init__(self, degree_u: int, degree_v: int, control_points: List[volmdlr.Point3D], nb_u: int, nb_v: int,
                 u_multiplicities: List[int], v_multiplicities: List[int], u_knots: List[float], v_knots: List[float],
                 weights: List[float] = None, name: str = ''):
        self.ctrlpts = npy.asarray(control_points)
        self.degree_u = int(degree_u)
        self.degree_v = int(degree_v)
        self.nb_u = int(nb_u)
        self.nb_v = int(nb_v)

        u_knots = nurbs_helpers.standardize_knot_vector(u_knots)
        v_knots = nurbs_helpers.standardize_knot_vector(v_knots)
        self.u_knots = u_knots
        self.v_knots = v_knots
        self.u_multiplicities = u_multiplicities
        self.v_multiplicities = v_multiplicities
        self._weights = weights
        self.rational = False
        if weights is not None:
            self.rational = True
            self._weights = npy.asarray(weights, dtype=npy.float64)

        self._surface = None
        Surface3D.__init__(self, name=name)

        # Hidden Attributes
        self._displacements = None
        self._grids2d = None
        self._grids2d_deformed = None
        self._bbox = None
        self._surface_curves = None
        self._knotvector = None
        self.ctrlptsw = None
        if self._weights is not None:
            ctrlptsw = []
            for point, w in zip(self.ctrlpts, self._weights):
                temp = [float(c * w) for c in point]
                temp.append(float(w))
                ctrlptsw.append(temp)
            self.ctrlptsw = npy.asarray(ctrlptsw, dtype=npy.float64)

        self._delta = [0.05, 0.05]
        self._eval_points = None
        self._vertices = None
        self._domain = None

        self._x_periodicity = False  # Use False instead of None because None is a possible value of x_periodicity
        self._y_periodicity = False

    def __hash__(self):
        """
        Creates custom hash to the surface.
        """
        control_points = self.control_points
        weights = self.weights
        if weights is None:
            weights = tuple(1.0 for _ in range(len(control_points)))
        else:
            weights = tuple(weights)
        return hash((tuple(control_points),
                     self.degree_u, tuple(self.u_multiplicities), tuple(self.u_knots), self.nb_u,
                     self.degree_v, tuple(self.v_multiplicities), tuple(self.v_knots), self.nb_v, weights))

    def __eq__(self, other):
        """
        Defines the BSpline surface equality operation.
        """
        if not isinstance(other, self.__class__):
            return False

        if (self.rational != other.rational or self.degree_u != other.degree_u or self.degree_v != other.degree_v or
                self.nb_u != other.nb_u or self.nb_v != other.nb_v):
            return False

        for s_k, o_k in zip(self.knotvector, other.knotvector):
            if len(s_k) != len(o_k) or any(not math.isclose(s, o, abs_tol=1e-8) for s, o in zip(s_k, o_k)):
                return False
        self_control_points = self.control_points
        other_control_points = other.control_points
        if len(self_control_points) != len(other_control_points) or \
                any(not s_point.is_close(o_point) for s_point, o_point in
                    zip(self_control_points, other_control_points)):
            return False
        if self.rational and other.rational:
            if len(self.weights) != len(other.weights) or \
                    any(not math.isclose(s_w, o_w, abs_tol=1e-8) for s_w, o_w in zip(self.weights, other.weights)):
                return False
        return True

    def _data_eq(self, other_object):
        """
        Defines dessia common object equality.
        """
        return self == other_object

    @property
    def data(self):
        """
        Returns a dictionary of the BSpline data.
        """
        datadict = {
            "degree": (self.degree_u, self.degree_v),
            "knotvector": self.knotvector,
            "size": (self.nb_u, self.nb_v),
            "sample_size": self.sample_size,
            "rational": not (self._weights is None),
            "precision": 18
        }
        if self._weights is not None:
            datadict["control_points"] = self.ctrlptsw
        else:
            datadict["control_points"] = self.ctrlpts
        return datadict

    @property
    def control_points(self):
        """Gets control points."""
        return [volmdlr.Point3D(*point) for point in self.ctrlpts]

    @property
    def control_points_table(self):
        """Creates control points table."""
        control_points_table = []
        points_row = []
        i = 1
        for point in self.control_points:
            points_row.append(point)
            if i == self.nb_v:
                control_points_table.append(points_row)
                points_row = []
                i = 1
            else:
                i += 1
        return control_points_table

    @property
    def knots_vector_u(self):
        """
        Compute the global knot vector (u direction) based on knot elements and multiplicities.

        """

        knots = self.u_knots
        multiplicities = self.u_multiplicities

        knots_vec = []
        for i, knot in enumerate(knots):
            for _ in range(0, multiplicities[i]):
                knots_vec.append(knot)
        return knots_vec

    @property
    def knots_vector_v(self):
        """
        Compute the global knot vector (v direction) based on knot elements and multiplicities.

        """

        knots = self.v_knots
        multiplicities = self.v_multiplicities

        knots_vec = []
        for i, knot in enumerate(knots):
            for _ in range(0, multiplicities[i]):
                knots_vec.append(knot)
        return knots_vec

    @property
    def knotvector(self):
        """
        Knot vector in u and v direction respectively.
        """
        if not self._knotvector:
            self._knotvector = [self.knots_vector_u, self.knots_vector_v]
        return self._knotvector

    @property
    def sample_size_u(self):
        """
        Sample size for the u-direction.

        :getter: Gets sample size for the u-direction
        :setter: Sets sample size for the u-direction
        :type: int
        """
        s_size = math.floor((1.0 / self.delta_u) + 0.5)
        return int(s_size)

    @sample_size_u.setter
    def sample_size_u(self, value):
        if not isinstance(value, int):
            raise ValueError("Sample size must be an integer value")
        knotvector_u = self.knots_vector_u

        # To make it operate like linspace, we have to know the starting and ending points.
        start_u = knotvector_u[self.degree_u]
        stop_u = knotvector_u[-(self.degree_u + 1)]

        # Set delta values
        self.delta_u = (stop_u - start_u) / float(value)

    @property
    def sample_size_v(self):
        """
        Sample size for the v-direction.

        :getter: Gets sample size for the v-direction
        :setter: Sets sample size for the v-direction
        :type: int
        """
        s_size = math.floor((1.0 / self.delta_v) + 0.5)
        return int(s_size)

    @sample_size_v.setter
    def sample_size_v(self, value):
        if not isinstance(value, int):
            raise ValueError("Sample size must be an integer value")
        knotvector_v = self.knots_vector_v

        # To make it operate like linspace, we have to know the starting and ending points.
        start_v = knotvector_v[self.degree_v]
        stop_v = knotvector_v[-(self.degree_v + 1)]

        # Set delta values
        self.delta_v = (stop_v - start_v) / float(value)

    @property
    def sample_size(self):
        """
        Sample size for both u- and v-directions.

        :getter: Gets sample size as a tuple of values corresponding to u- and v-directions
        :setter: Sets sample size for both u- and v-directions
        :type: int
        """
        sample_size_u = math.floor((1.0 / self.delta_u) + 0.5)
        sample_size_v = math.floor((1.0 / self.delta_v) + 0.5)
        return int(sample_size_u), int(sample_size_v)

    @sample_size.setter
    def sample_size(self, value):
        knotvector_u = self.knots_vector_u
        knotvector_v = self.knots_vector_v

        # To make it operate like linspace, we have to know the starting and ending points.
        start_u = knotvector_u[self.degree_u]
        stop_u = knotvector_u[-(self.degree_u + 1)]
        start_v = knotvector_v[self.degree_v]
        stop_v = knotvector_v[-(self.degree_v + 1)]

        # Set delta values
        self.delta_u = (stop_u - start_u) / float(value)
        self.delta_v = (stop_v - start_v) / float(value)

    @property
    def delta_u(self):
        """
        Evaluation delta for the u-direction.

        :getter: Gets evaluation delta for the u-direction
        :setter: Sets evaluation delta for the u-direction
        :type: float
        """
        return self._delta[0]

    @delta_u.setter
    def delta_u(self, value):
        # Delta value for surface evaluation should be between 0 and 1
        if float(value) <= 0 or float(value) >= 1:
            raise ValueError("Surface evaluation delta (u-direction) must be between 0.0 and 1.0")

        # Set new delta value
        self._delta[0] = float(value)

    @property
    def delta_v(self):
        """
        Evaluation delta for the v-direction.

        :getter: Gets evaluation delta for the v-direction
        :setter: Sets evaluation delta for the v-direction
        :type: float
        """
        return self._delta[1]

    @delta_v.setter
    def delta_v(self, value):
        # Delta value for surface evaluation should be between 0 and 1
        if float(value) <= 0 or float(value) >= 1:
            raise ValueError("Surface evaluation delta (v-direction) should be between 0.0 and 1.0")

        # Set new delta value
        self._delta[1] = float(value)

    @property
    def delta(self):
        """
        Evaluation delta for both u- and v-directions.

        :getter: Gets evaluation delta as a tuple of values corresponding to u- and v-directions
        :setter: Sets evaluation delta for both u- and v-directions
        :type: float
        """
        return self.delta_u, self.delta_v

    @delta.setter
    def delta(self, value):
        if isinstance(value, (int, float)):
            self.delta_u = value
            self.delta_v = value
        elif isinstance(value, (list, tuple)):
            if len(value) == 2:
                self.delta_u = value[0]
                self.delta_v = value[1]
            else:
                raise ValueError("Surface requires 2 delta values")
        else:
            raise ValueError("Cannot set delta. Please input a numeric value or a list or tuple with 2 numeric values")

    @property
    def weights(self):
        if self._weights is None:
            return self._weights
        return self._weights.tolist()

    @property
    def x_periodicity(self):
        """
        Evaluates the periodicity of the surface in u direction.
        """
        if self._x_periodicity is False:
            a, b, c, d = self.domain
            point_at_a = self.point2d_to_3d(volmdlr.Point2D(a, 0.5 * (d - c)))
            point_at_b = self.point2d_to_3d(volmdlr.Point2D(b, 0.5 * (d - c)))
            if point_at_b.is_close(point_at_a) or self.u_closed:
                self._x_periodicity = b - a
            else:
                self._x_periodicity = None
        return self._x_periodicity

    @property
    def y_periodicity(self):
        """
        Evaluates the periodicity of the surface in v direction.
        """
        if self._y_periodicity is False:
            a, b, c, d = self.domain
            point_at_c = self.point2d_to_3d(volmdlr.Point2D(0.5 * (b - a), c))
            point_at_d = self.point2d_to_3d(volmdlr.Point2D(0.5 * (b - a), d))
            if point_at_d.is_close(point_at_c) or self.v_closed:
                self._y_periodicity = d - c
            else:
                self._y_periodicity = None
        return self._y_periodicity

    @property
    def bounding_box(self):
        """Gets the Bounding box of the BSpline Surface 3d."""
        if not self._bbox:
            self._bbox = self._bounding_box()
        return self._bbox

    def _bounding_box(self):
        """
        Computes the bounding box of the surface.

        """
        points = self.evalpts
        xmin = npy.min(points[:, 0])
        ymin = npy.min(points[:, 1])
        zmin = npy.min(points[:, 2])

        xmax = npy.max(points[:, 0])
        ymax = npy.max(points[:, 1])
        zmax = npy.max(points[:, 2])
        return volmdlr.core.BoundingBox(xmin, xmax, ymin, ymax, zmin, zmax)

    @property
    def surface_curves(self):
        """
        Extracts curves from a surface.
        """
        if not self._surface_curves:
            self._surface_curves = self.get_surface_curves()
        return self._surface_curves

    def get_surface_curves(self, **kwargs):
        """
        Extracts curves from a surface.
        """
        # Get keyword arguments
        extract_u = kwargs.get('extract_u', True)
        extract_v = kwargs.get('extract_v', True)

        # Get data from the surface object
        kv_u = self.knots_vector_u
        u_knots = list(sorted(set(kv_u)))
        u_multiplicities = [find_multiplicity(knot, kv_u) for knot in u_knots]
        kv_v = self.knots_vector_v
        v_knots = list(sorted(set(kv_v)))
        v_multiplicities = [find_multiplicity(knot, kv_v) for knot in v_knots]
        cpts = self.control_points

        # v-direction
        crvlist_v = []
        weights = []
        if extract_v:
            for u in range(self.nb_u):
                control_points = [cpts[v + (self.nb_v * u)] for v in range(self.nb_v)]
                if self.rational:
                    weights = [self._weights[v + (self.nb_v * u)] for v in range(self.nb_v)]
                curve = edges.BSplineCurve3D(self.degree_v, control_points, v_multiplicities, v_knots, weights)
                crvlist_v.append(curve)

        # u-direction
        crvlist_u = []
        if extract_u:
            for v in range(self.nb_v):
                control_points = [cpts[v + (self.nb_v * u)] for u in range(self.nb_u)]
                if self.rational:
                    weights = [self._weights[v + (self.nb_v * u)] for u in range(self.nb_u)]
                curve = edges.BSplineCurve3D(self.degree_u, control_points, u_multiplicities, u_knots, weights)
                crvlist_u.append(curve)

        # Return shapes as a dict object
        return {"u": crvlist_u, "v": crvlist_v}

    def evaluate(self, **kwargs):
        """
        Evaluates the surface.

        The evaluated points are stored in :py:attr:`evalpts` property.

        Keyword Arguments:
            * ``start_u``: start parameter on the u-direction
            * ``stop_u``: stop parameter on the u-direction
            * ``start_v``: start parameter on the v-direction
            * ``stop_v``: stop parameter on the v-direction

        The ``start_u``, ``start_v`` and ``stop_u`` and ``stop_v`` parameters allow evaluation of a surface segment
        in the range  *[start_u, stop_u][start_v, stop_v]* i.e. the surface will also be evaluated at the ``stop_u``
        and ``stop_v`` parameter values.

        """
        knotvector_u = self.knots_vector_u
        knotvector_v = self.knots_vector_v
        # Find evaluation start and stop parameter values
        start_u = kwargs.get('start_u', knotvector_u[self.degree_u])
        stop_u = kwargs.get('stop_u', knotvector_u[-(self.degree_u + 1)])
        start_v = kwargs.get('start_v', knotvector_v[self.degree_v])
        stop_v = kwargs.get('stop_v', knotvector_v[-(self.degree_v + 1)])

        # Evaluate and cache
        self._eval_points = npy.asarray(evaluate_surface(self.data,
                                                         start=(start_u, start_v),
                                                         stop=(stop_u, stop_v)), dtype=npy.float64)

    @property
    def evalpts(self):
        """
        Evaluated points.

        :getter: Gets the coordinates of the evaluated points
        :type: list
        """
        if self._eval_points is None or len(self._eval_points) == 0:
            self.evaluate()
        return self._eval_points

    @property
    def domain(self):
        """
        Domain.

        Domain is determined using the knot vector(s).

        :getter: Gets the domain
        """
        if not self._domain:
            knotvector_u = self.knots_vector_u
            knotvector_v = self.knots_vector_v
            # Find evaluation start and stop parameter values
            start_u = knotvector_u[self.degree_u]
            stop_u = knotvector_u[-(self.degree_u + 1)]
            start_v = knotvector_v[self.degree_v]
            stop_v = knotvector_v[-(self.degree_v + 1)]
            self._domain = start_u, stop_u, start_v, stop_v
        return self._domain

    def to_geomdl(self):
        """Translate into a geomdl object."""
        if not self._surface:
            if self._weights is None:
                surface = BSpline.Surface()
                points = self.ctrlpts.tolist()

            else:
                surface = NURBS.Surface()
                points = [(control_point[0] * self._weights[i], control_point[1] * self._weights[i],
                           control_point[2] * self._weights[i], self._weights[i])
                          for i, control_point in enumerate(self.control_points)]
            surface.degree_u = self.degree_u
            surface.degree_v = self.degree_v
            surface.set_ctrlpts(points, self.nb_u, self.nb_v)
            knot_vector = self.knotvector
            surface.knotvector_u = knot_vector[0]
            surface.knotvector_v = knot_vector[1]
            surface.delta = 0.05
            self._surface = surface
        return self._surface

    def to_dict(self, *args, **kwargs):
        """Avoids storing points in memo that makes serialization slow."""
        dict_ = self.base_dict()
        dict_['degree_u'] = self.degree_u
        dict_['degree_v'] = self.degree_v
        dict_['control_points'] = [point.to_dict() for point in self.control_points]
        dict_['nb_u'] = self.nb_u
        dict_['nb_v'] = self.nb_v
        dict_['u_multiplicities'] = self.u_multiplicities
        dict_['v_multiplicities'] = self.v_multiplicities
        dict_['u_knots'] = self.u_knots
        dict_['v_knots'] = self.v_knots
        dict_['weights'] = self.weights
        return dict_

    def ctrlpts2d(self):
        """
        Each row represents the control points in u direction and each column the points in v direction.
        """
        ctrlpts = self.ctrlptsw if self.rational else self.ctrlpts
        control_points_table = []
        points_row = []
        i = 1
        for point in ctrlpts:
            points_row.append(point)
            if i == self.nb_v:
                control_points_table.append(points_row)
                points_row = []
                i = 1
            else:
                i += 1
        return control_points_table

    def vertices(self):
        """
        Evaluated points.

        :getter: Gets the coordinates of the evaluated points
        :type: list
        """
        u_min, u_max, v_min, v_max = self.domain
        if self._vertices is None or len(self._vertices) == 0:
            vertices = []
            u_vector = npy.linspace(u_min, u_max, self.sample_size_u, dtype=npy.float64)
            v_vector = npy.linspace(v_min, v_max, self.sample_size_v, dtype=npy.float64)
            for u in u_vector:
                for v in v_vector:
                    vertices.append((u, v))
            self._vertices = vertices
        return self._vertices

    def points(self):
        """
        Returns surface points.
        """
        return [volmdlr.Point3D(*point) for point in self.evalpts]

    def control_points_matrix(self, coordinates):
        """
        Define control points like a matrix, for each coordinate: x:0, y:1, z:2.
        """

        points = npy.empty((self.nb_u, self.nb_v))
        for i in range(0, self.nb_u):
            for j in range(0, self.nb_v):
                points[i][j] = self.control_points_table[i][j][coordinates]
        return points

    def basis_functions_u(self, u, k, i):
        """
        Compute basis functions Bi in u direction for u=u and degree=k.

        """

        # k = self.degree_u
        knots_vector_u = self.knots_vector_u

        if k == 0:
            return 1.0 if knots_vector_u[i] <= u < knots_vector_u[i + 1] else 0.0
        if knots_vector_u[i + k] == knots_vector_u[i]:
            param_c1 = 0.0
        else:
            param_c1 = (u - knots_vector_u[i]) / (knots_vector_u[i + k] - knots_vector_u[i]) \
                       * self.basis_functions_u(u, k - 1, i)
        if knots_vector_u[i + k + 1] == knots_vector_u[i + 1]:
            param_c2 = 0.0
        else:
            param_c2 = (knots_vector_u[i + k + 1] - u) / (knots_vector_u[i + k + 1] - knots_vector_u[i + 1]) * \
                       self.basis_functions_u(u, k - 1, i + 1)
        return param_c1 + param_c2

    def basis_functions_v(self, v, k, i):
        """
        Compute basis functions Bi in v direction for v=v and degree=k.

        """

        # k = self.degree_u
        knots = self.knots_vector_v

        if k == 0:
            return 1.0 if knots[i] <= v < knots[i + 1] else 0.0
        if knots[i + k] == knots[i]:
            param_c1 = 0.0
        else:
            param_c1 = (v - knots[i]) / (knots[i + k] - knots[i]) * self.basis_functions_v(v, k - 1, i)
        if knots[i + k + 1] == knots[i + 1]:
            param_c2 = 0.0
        else:
            param_c2 = (knots[i + k + 1] - v) / (knots[i + k + 1] - knots[i + 1]) * self.basis_functions_v(v, k - 1,
                                                                                                           i + 1)
        return param_c1 + param_c2

    def derivatives(self, u, v, order):
        """
        Evaluates n-th order surface derivatives at the given (u, v) parameter pair.

        :param u: Point's u coordinate.
        :type u: float
        :param v: Point's v coordinate.
        :type v: float
        :param order: Order of the derivatives.
        :type order: int
        :return: A list SKL, where SKL[k][l] is the derivative of the surface S(u,v) with respect
        to u k times and v l times
        :rtype: List[`volmdlr.Vector3D`]
        """
        if self.weights is not None:
            control_points = self.ctrlptsw
        else:
            control_points = self.ctrlpts
        derivatives = derivatives_surface([self.degree_u, self.degree_v], self.knotvector, control_points,
                                          [self.nb_u, self.nb_v], self.rational, [u, v], order)
        for i in range(order + 1):
            for j in range(order + 1):
                derivatives[i][j] = volmdlr.Vector3D(*derivatives[i][j])
        return derivatives

    def blending_vector_u(self, u):
        """
        Compute a vector of basis_functions in u direction for u=u.
        """

        blending_vect = npy.empty((1, self.nb_u))
        for j in range(0, self.nb_u):
            blending_vect[0][j] = self.basis_functions_u(u, self.degree_u, j)

        return blending_vect

    def blending_vector_v(self, v):
        """
        Compute a vector of basis_functions in v direction for v=v.

        """

        blending_vect = npy.empty((1, self.nb_v))
        for j in range(0, self.nb_v):
            blending_vect[0][j] = self.basis_functions_v(v, self.degree_v, j)

        return blending_vect

    def blending_matrix_u(self, u):
        """
        Compute a matrix of basis_functions in u direction for a vector u like [0,1].

        """

        blending_mat = npy.empty((len(u), self.nb_u))
        for i, u_i in enumerate(u):
            for j in range(self.nb_u):
                blending_mat[i][j] = self.basis_functions_u(u_i, self.degree_u, j)
        return blending_mat

    def blending_matrix_v(self, v):
        """
        Compute a matrix of basis_functions in v direction for a vector v like [0,1].

        """

        blending_mat = npy.empty((len(v), self.nb_v))
        for i, v_i in enumerate(v):
            for j in range(self.nb_v):
                blending_mat[i][j] = self.basis_functions_v(v_i, self.degree_v, j)
        return blending_mat

    def point2d_to_3d(self, point2d: volmdlr.Point2D):
        """
        Evaluate the surface at a given parameter coordinate.
        """
        u, v = point2d
        u = float(min(max(u, 0.0), 1.0))
        v = float(min(max(v, 0.0), 1.0))
        point_array = evaluate_surface(self.data, start=(u, v), stop=(u, v))[0]
        return volmdlr.Point3D(*point_array)

    def _get_grid_bounds(self, params, delta_u, delta_v, sample_size_u, sample_size_v):
        """
        Update bounds and grid_size at each iteration of point inversion grid search.
        """
        u, v = params
        if u == self.domain[0]:
            u_start = self.domain[0]
            u_stop = self.domain[0]
            sample_size_u = 1

        elif u == self.domain[1]:
            u_start = self.domain[1]
            u_stop = self.domain[1]
            sample_size_u = 1
        else:
            u_start = max(u - delta_u, self.domain[0])
            u_stop = min(u + delta_u, self.domain[1])

        if v == self.domain[2]:
            v_start = self.domain[2]
            v_stop = self.domain[2]
            sample_size_v = 1
        elif v == self.domain[3]:
            v_start = self.domain[3]
            v_stop = self.domain[3]
            sample_size_v = 1
        else:
            v_start = max(v - delta_v, self.domain[2])
            v_stop = min(v + delta_v, self.domain[3])
        return u_start, u_stop, v_start, v_stop, sample_size_u, sample_size_v

    @staticmethod
    def _update_parameters(bounds, sample_size_u, sample_size_v, index):
        """
        Helper function to update parameters of point inversion grid search at each iteration.
        """
        u_start, u_stop, v_start, v_stop = bounds
        if sample_size_u == 1:
            delta_u = 0.0
            u = u_start
            delta_v = (v_stop - v_start) / (sample_size_v - 1)
            v = v_start + index * delta_v
        elif sample_size_v == 1:
            delta_u = (u_stop - u_start) / (sample_size_u - 1)
            u = u_start + index * delta_u
            delta_v = 0.0
            v = v_start
        else:
            if index == 0:
                u_idx, v_idx = 0, 0
            else:
                u_idx = int(index / sample_size_v)
                v_idx = index % sample_size_v
            delta_u = (u_stop - u_start) / (sample_size_u - 1)
            delta_v = (v_stop - v_start) / (sample_size_v - 1)
            u = u_start + u_idx * delta_u
            v = v_start + v_idx * delta_v
        return u, v, delta_u, delta_v

    @staticmethod
    def _find_index_min(matrix_points, point):
        """Helper function to find point of minimal distance."""
        distances = npy.linalg.norm(matrix_points - point, axis=1)

        return npy.argmin(distances), distances.min()

    def _point_inversion_initialization(self, point3d_array):
        """
        Helper function to initialize parameters.
        """
        sample_size_u = 10
        sample_size_v = 10
        initial_index, minimal_distance = self._find_index_min(self.evalpts, point3d_array)

        if initial_index == 0:
            u_idx, v_idx = 0, 0
        else:
            u_idx = int(initial_index / self.sample_size_v)
            v_idx = initial_index % self.sample_size_v

        u_start, u_stop, v_start, v_stop = self.domain
        delta_u = (u_stop - u_start) / (self.sample_size_u - 1)
        delta_v = (v_stop - v_start) / (self.sample_size_v - 1)
        u = u_start + u_idx * delta_u
        v = v_start + v_idx * delta_v

        if u == u_start:
            u_stop = u + delta_u
            sample_size_u = 2
        elif u == u_stop:
            u_start = u - delta_u
            sample_size_u = 2
        else:
            u_start = max(u - delta_u, self.domain[0])
            u_stop = min(u + delta_u, self.domain[1])

        if v == v_start:
            v_stop = v + delta_v
            sample_size_v = 2
        elif v == v_stop:
            v_start = v - delta_v
            sample_size_v = 2
        else:
            v_start = max(v - delta_v, self.domain[2])
            v_stop = min(v + delta_v, self.domain[3])
        return u, v, u_start, u_stop, v_start, v_stop, delta_u, delta_v, sample_size_u, sample_size_v, minimal_distance

    def point_inversion_grid_search(self, point3d, acceptable_distance):
        """
        Find the parameters (u, v) of a 3D point on the BSpline surface using a grid search algorithm.
        """
        point3d_array = npy.array([point3d[0], point3d[1], point3d[2]], dtype=npy.float64)
        u, v, u_start, u_stop, v_start, v_stop, delta_u, delta_v, sample_size_u, sample_size_v, minimal_distance = \
            self._point_inversion_initialization(point3d_array)
        if minimal_distance <= acceptable_distance:
            return (u, v), minimal_distance
        datadict = {
            "degree": (self.degree_u, self.degree_v),
            "knotvector": self.knotvector,
            "size": (self.nb_u, self.nb_v),
            "sample_size": [sample_size_u, sample_size_v],
            "rational": not (self._weights is None),
            "precision": 18
        }
        if self._weights is not None:
            datadict["control_points"] = self.ctrlptsw
        else:
            datadict["control_points"] = self.ctrlpts
        last_distance = 0.0
        count = 0
        while minimal_distance > acceptable_distance and count < 15:
            if count > 0:
                u_start, u_stop, v_start, v_stop, sample_size_u, sample_size_v = self._get_grid_bounds(
                    (u, v), delta_u, delta_v, sample_size_u, sample_size_v)

            if sample_size_u == 1 and sample_size_v == 1:
                return (u, v), minimal_distance
            datadict["sample_size"] = [sample_size_u, sample_size_v]
            matrix = npy.asarray(evaluate_surface(datadict,
                                                  start=(u_start, v_start),
                                                  stop=(u_stop, v_stop)), dtype=npy.float64)
            index, distance = self._find_index_min(matrix, point3d_array)
            if distance < minimal_distance:
                minimal_distance = distance
            if abs(distance - last_distance) < acceptable_distance * 0.01:
                return (u, v), minimal_distance
            u, v, delta_u, delta_v = self._update_parameters([u_start, u_stop, v_start, v_stop], sample_size_u,
                                                             sample_size_v, index)
            last_distance = distance
            count += 1

        return (u, v), minimal_distance

    def point3d_to_2d(self, point3d: volmdlr.Point3D, tol=1e-6):
        """
        Evaluates the parametric coordinates (u, v) of a 3D point (x, y, z).

        :param point3d: A 3D point to be evaluated.
        :type point3d: :class:`volmdlr.Point3D`
        :param tol: Tolerance to accept the results.
        :type tol: float
        :return: The parametric coordinates (u, v) of the point.
        :rtype: :class:`volmdlr.Point2D`
        """
        umin, umax, vmin, vmax = self.domain
        point = None
        if self.is_singularity_point(point3d):
            if self.u_closed_upper() and point3d.is_close(self.point2d_to_3d(volmdlr.Point2D(umin, vmax))):
                point = volmdlr.Point2D(umin, vmax)
            if self.u_closed_lower() and point3d.is_close(self.point2d_to_3d(volmdlr.Point2D(umin, vmin))):
                point = volmdlr.Point2D(umin, vmin)
            if self.v_closed_upper() and point3d.is_close(self.point2d_to_3d(volmdlr.Point2D(umax, vmin))):
                return volmdlr.Point2D(umax, vmin)
            if self.v_closed_lower() and point3d.is_close(self.point2d_to_3d(volmdlr.Point2D(umin, vmin))):
                point = volmdlr.Point2D(umin, vmin)
            return point

        x0, distance = self.point_inversion_grid_search(point3d, 5e-5)
        if distance < tol:
            return volmdlr.Point2D(*x0)
        x1, check, distance = self.point_inversion(x0, point3d, tol)
        if check:
            return volmdlr.Point2D(*x1)
        return self.point3d_to_2d_minimize(point3d, x0, tol)

    def point3d_to_2d_minimize(self, point3d, x0, tol: float = 1e-6):
        """Auxiliary function for point3d_to_2d in case the point inversion does not converge."""
        def sort_func(x):
            return point3d.point_distance(self.point2d_to_3d(volmdlr.Point2D(x[0], x[1])))

        def fun(x):
            derivatives = self.derivatives(x[0], x[1], 1)
            vector = derivatives[0][0] - point3d
            f_value = vector.norm()
            if f_value == 0.0:
                jacobian = npy.array([0.0, 0.0])
            else:
                jacobian = npy.array([vector.dot(derivatives[1][0]) / f_value,
                                      vector.dot(derivatives[0][1]) / f_value])
            return f_value, jacobian

        min_bound_x, max_bound_x, min_bound_y, max_bound_y = self.domain
        res = minimize(fun, x0=npy.array(x0), jac=True,
                       bounds=[(min_bound_x, max_bound_x),
                               (min_bound_y, max_bound_y)])
        if res.fun < 1e-6:
            return volmdlr.Point2D(*res.x)

        point3d_array = npy.array(point3d)
        delta_bound_x = max_bound_x - min_bound_x
        delta_bound_y = max_bound_y - min_bound_y
        x0s = [((min_bound_x + max_bound_x) / 2, (min_bound_y + max_bound_y) / 2),
               ((min_bound_x + max_bound_x) / 2, min_bound_y + delta_bound_y / 10),
               ((min_bound_x + max_bound_x) / 2, max_bound_y - delta_bound_y / 10),
               ((min_bound_x + max_bound_x) / 4, min_bound_y + delta_bound_y / 10),
               (max_bound_x - delta_bound_x / 4, min_bound_y + delta_bound_y / 10),
               ((min_bound_x + max_bound_x) / 4, max_bound_y - delta_bound_y / 10),
               (max_bound_x - delta_bound_x / 4, max_bound_y - delta_bound_y / 10),
               (min_bound_x + delta_bound_x / 10, min_bound_y + delta_bound_y / 10),
               (min_bound_x + delta_bound_x / 10, max_bound_y - delta_bound_y / 10),
               (max_bound_x - delta_bound_x / 10, min_bound_y + delta_bound_y / 10),
               (max_bound_x - delta_bound_x / 10, max_bound_y - delta_bound_y / 10),
               (0.33333333, 0.009), (0.5555555, 0.0099)]
        # Sort the initial conditions
        x0s.sort(key=sort_func)
        x0s = [x0] + x0s
        if self.weights is not None:
            control_points = self.ctrlptsw
        else:
            control_points = self.ctrlpts
        bounds = [(min_bound_x, max_bound_x), (min_bound_y, max_bound_y)]
        results = []
        for x in x0s[:2]:
            res = point_inversion(point3d_array, x, bounds, [self.degree_u, self.degree_v],
                                  self.knotvector, control_points, [self.nb_u, self.nb_v], self.rational)
            if res.fun <= tol:
                return volmdlr.Point2D(*res.x)

            results.append((res.x, res.fun))

        return volmdlr.Point2D(*min(results, key=lambda r: r[1])[0])

    def point_inversion(self, x, point3d, tol, maxiter: int = 50):
        """
        Performs point inversion.

        Given a point P = (x, y, z) assumed to lie on the NURBS surface S(u, v), point inversion is
        the problem of finding the corresponding parameters u, v that S(u, v) = P.
        """
        dist = None
        if maxiter == 1:
            return x, False, dist
        jacobian, k, surface_derivatives, distance_vector = self.point_inversion_funcs(x, point3d)
        dist, check = self.check_convergence(surface_derivatives, distance_vector, tol1=tol)
        if check:
            return x, True, dist
        if jacobian[1][1]:
            lu, piv = lu_factor(jacobian)
            delta = lu_solve((lu, piv), k)
            new_x = [delta[0][0] + x[0], delta[1][0] + x[1]]
            new_x = self.check_bounds(new_x)
        else:
            new_x = x
        residual = (new_x[0] - x[0]) * surface_derivatives[1][0] + (new_x[1] - x[1]) * surface_derivatives[0][1]
        if residual.norm() <= 1e-12:
            return x, False, dist
        return self.point_inversion(new_x, point3d, tol, maxiter=maxiter - 1)

    def point_inversion_funcs(self, x, point3d):
        """Returns functions evaluated at x."""
        surface_derivatives = self.derivatives(x[0], x[1], 2)
        distance_vector = surface_derivatives[0][0] - point3d
        common_term = (surface_derivatives[1][0].dot(surface_derivatives[0][1]) +
                       distance_vector.dot(surface_derivatives[1][1]))
        jacobian = npy.array(
            [[surface_derivatives[1][0].norm() ** 2 + distance_vector.dot(surface_derivatives[2][0]),
              common_term],
             [common_term,
              surface_derivatives[0][1].norm() ** 2 + distance_vector.dot(surface_derivatives[0][2])]])
        k = npy.array(
            [[-(distance_vector.dot(surface_derivatives[1][0]))], [-(distance_vector.dot(surface_derivatives[0][1]))]])

        return jacobian, k, surface_derivatives, distance_vector

    @staticmethod
    def check_convergence(surf_derivatives, distance_vector, tol1: float = 1e-6, tol2: float = 1e-8):
        """Check convergence of point inversion method."""
        dist = distance_vector.norm()
        if dist <= tol1:
            return dist, True
        zero_cos_u = abs(surf_derivatives[1][0].dot(distance_vector)) / (
                    (surf_derivatives[1][0].norm() + 1e-12) * dist)
        zero_cos_v = abs(surf_derivatives[0][1].dot(distance_vector)) / (
                    (surf_derivatives[0][1].norm() + 1e-12) * dist)

        if zero_cos_u <= tol2 and zero_cos_v <= tol2:
            return dist, True
        return dist, False

    def check_bounds(self, x):
        """Check surface bounds."""
        u, v = x
        a, b, c, d = self.domain

        if self.u_closed:
            if u < a:
                u = b - (a - u)
            elif u > b:
                u = a + (u - b)

        if u < a:
            u = a

        elif u > b:
            u = b

        if self.v_closed:
            if v < c:
                v = d - (c - v)

            elif v > d:
                v = c + (v - d)

        if v < c:
            v = c

        elif v > d:
            v = d

        x[0] = u
        x[1] = v
        return x

    def linesegment2d_to_3d(self, linesegment2d):
        """Evaluates the Euclidean form for the parametric line segment."""
        points = []
        for point in linesegment2d.discretization_points(number_points=20):
            point3d = self.point2d_to_3d(point)
            if not point3d.in_list(points):
                points.append(point3d)
        if len(points) < 2:
            return None
        if len(points) == 2:
            return [volmdlr.edges.LineSegment3D(points[0], points[-1])]
        if len(points) < min(self.degree_u, self.degree_v) + 1:
            bspline = edges.BSplineCurve3D.from_points_interpolation(points, 2)
            return [bspline]

        bspline = edges.BSplineCurve3D.from_points_interpolation(points, min(self.degree_u, self.degree_v))
        return [bspline.simplify]

    def linesegment3d_to_2d(self, linesegment3d):
        """
        A line segment on a BSplineSurface3D will be in any case a line in 2D?.

        """
        tol = 1e-6 if linesegment3d.length() > 1e-5 else 1e-7
        if self.u_closed or self.v_closed:
            discretization_points = linesegment3d.discretization_points(number_points=3)
            parametric_points = [self.point3d_to_2d(point, tol) for point in discretization_points]
            start, _, end = self.fix_start_end_singularity_point_at_parametric_domain(linesegment3d,
                                                                                      parametric_points,
                                                                                      discretization_points)
        else:
            start = self.point3d_to_2d(linesegment3d.start, tol)
            end = self.point3d_to_2d(linesegment3d.end, tol)
        if start.is_close(end):
            return None
        return [edges.LineSegment2D(start, end)]

    def _repair_periodic_boundary_points(self, edge3d, points, direction_periodicity):
        """
        Verifies points at boundary on a periodic BSplineSurface3D.

        :param points: List of `volmdlr.Point2D` after transformation from 3D Cartesian coordinates
        :type points: List[volmdlr.Point2D]
        :param direction_periodicity: should be 'x' if x_periodicity or 'y' if y periodicity
        :type direction_periodicity: str
        """
        lth = edge3d.length()
        pt_after_start = self.point3d_to_2d(edge3d.point_at_abscissa(0.15 * lth))
        pt_before_end = self.point3d_to_2d(edge3d.point_at_abscissa(0.85 * lth))
        min_bound_x, max_bound_x, min_bound_y, max_bound_y = self.domain
        if direction_periodicity == 'x':
            i = 0
            min_bound, max_bound = min_bound_x, max_bound_x
        else:
            i = 1
            min_bound, max_bound = min_bound_y, max_bound_y
        if ((direction_periodicity == 'x' and not self.u_closed) or
                (direction_periodicity == 'y' and not self.v_closed)):
            points = self._repair_points_order(points, edge3d, [min_bound_x, max_bound_x, min_bound_y, max_bound_y],
                                           direction_periodicity)
        start = points[0]
        end = points[-1]
        delta = max_bound + min_bound

        if math.isclose(start[i], min_bound, abs_tol=1e-4) and pt_after_start[i] > 0.5 * delta:
            start[i] = max_bound
        elif math.isclose(start[i], max_bound, abs_tol=1e-4) and pt_after_start[i] < 0.5 * delta:
            start[i] = min_bound

        if math.isclose(end[i], min_bound, abs_tol=1e-4) and pt_before_end[i] > 0.5 * delta:
            end[i] = max_bound
        elif math.isclose(end[i], max_bound, abs_tol=1e-4) and pt_before_end[i] < 0.5 * delta:
            end[i] = min_bound

        points[0] = start
        points[-1] = end

        if all((math.isclose(p[i], max_bound, abs_tol=1e-4) or math.isclose(p[i], min_bound, abs_tol=1e-4)) for
               p in points):
            # if the line is at the boundary of the surface domain, we take the first point as reference
            t_param = max_bound if math.isclose(points[0][i], max_bound, abs_tol=1e-4) else min_bound
            if direction_periodicity == 'x':
                points = [volmdlr.Point2D(t_param, p[1]) for p in points]
            else:
                points = [volmdlr.Point2D(p[0], t_param) for p in points]

        return points

    def _repair_points_order(self, points, edge3d, surface_domain, direction_periodicity):
        """Helper function to reorder edge discretization points on parametric domain."""
        min_bound_x, max_bound_x, min_bound_y, max_bound_y = surface_domain
        line_at_periodicity = edges.LineSegment3D(
            self.point2d_to_3d(volmdlr.Point2D(min_bound_x, min_bound_y)),
            self.point2d_to_3d(volmdlr.Point2D(
                min_bound_x if direction_periodicity == 'x' else max_bound_x,
                min_bound_y if direction_periodicity == 'y' else max_bound_y
            ))
        )
        if line_at_periodicity.point_belongs(edge3d.start) or line_at_periodicity.point_belongs(edge3d.end):
            return points

        intersections = edge3d.intersections(line_at_periodicity)
        if not intersections:
            return points
        point_at_periodicity = self.point3d_to_2d(intersections[0])
        index_periodicity = volmdlr.core.get_point_index_in_list(point_at_periodicity, points)

        if index_periodicity is not None:
            if edge3d.periodic:
                points = [point_at_periodicity] + points[index_periodicity + 1:-1] + points[:index_periodicity + 1]
            else:
                points = [point_at_periodicity] + points[index_periodicity + 1:] + points[:index_periodicity + 1]
        else:
            sign = points[1].x - points[0].x if direction_periodicity == 'x' else points[1].y - points[0].y
            for i, (point, next_point) in enumerate(zip(points[:-1], points[1:])):
                if sign * (next_point.x - point.x if direction_periodicity == 'x' else next_point.y - point.y) < 0:
                    index_periodicity = i
                    break
            if edge3d.periodic:
                points = ([point_at_periodicity] + points[index_periodicity + 1: -1] +
                          points[:index_periodicity + 1] + [point_at_periodicity])
            else:
                points = ([point_at_periodicity] + points[index_periodicity + 1:] +
                          points[:index_periodicity + 1] + [point_at_periodicity])

        return points

    def _edge3d_to_2d(self, edge3d, discretization_points, interpolation_degree,  parametric_points):
        if self.u_closed or self.v_closed:
            parametric_points = self.fix_start_end_singularity_point_at_parametric_domain(edge3d,
                                                                                          parametric_points,
                                                                                          discretization_points)

        if self.x_periodicity:
            parametric_points = self._repair_periodic_boundary_points(edge3d, parametric_points, 'x')

        if self.y_periodicity:
            parametric_points = self._repair_periodic_boundary_points(edge3d, parametric_points, 'y')

        if self._is_line_segment(parametric_points):
            return [edges.LineSegment2D(parametric_points[0], parametric_points[-1])]
        parametric_points = verify_repeated_parametric_points(parametric_points)
        if interpolation_degree >= len(parametric_points):
            interpolation_degree = len(parametric_points) - 1
        brep = edges.BSplineCurve2D.from_points_interpolation(points=parametric_points, degree=interpolation_degree)
        if brep:
            return [brep]
        return None

    def bsplinecurve3d_to_2d(self, bspline_curve3d):
        """
        Converts the primitive from 3D spatial coordinates to its equivalent 2D primitive in the parametric space.
        """
        lth = bspline_curve3d.length()

        if lth <= 1e-6:
            print('BSplineCurve3D skipped because it is too small')
            return []
        n = min(len(bspline_curve3d.control_points), 20)
        points3d = bspline_curve3d.discretization_points(number_points=n)
        tol = 1e-6 if lth > 5e-4 else 1e-7
        # todo: how to ensure convergence of point3d_to_2d ?
        points = [self.point3d_to_2d(point3d, tol) for point3d in points3d]
        if len(points) < 2:
            return None
        return self._edge3d_to_2d(bspline_curve3d, points3d, bspline_curve3d.degree, points)

    def fullarcellipse3d_to_2d(self, fullarcellipse3d):
        """
        Converts the primitive from 3D spatial coordinates to its equivalent 2D primitive in the parametric space.
        """
        number_points = max(self.nb_u, self.nb_v)
        degree = max(self.degree_u, self.degree_v)
        tol = 1e-6 if fullarcellipse3d.length() > 1e-5 else 1e-7
        points3d = fullarcellipse3d.discretization_points(number_points=number_points)
        # todo: how to ensure convergence of point3d_to_2d ?
        points = [self.point3d_to_2d(point3d, tol) for point3d in points3d]
        return self._edge3d_to_2d(fullarcellipse3d, points3d, degree, points)

    @staticmethod
    def _is_line_segment(points):
        """Helper function to check if the BREP can be a line segment."""
        if points[0].is_close(points[-1]):
            return False
        linesegment = edges.LineSegment2D(points[0], points[-1])
        for point in points:
            if not linesegment.point_belongs(point, abs_tol=1e-4):
                return False
        return True

    def bsplinecurve2d_to_3d(self, bspline_curve2d):
        """
        Converts the parametric boundary representation into a 3D primitive.
        """
        if bspline_curve2d.name == "parametric.arc":
            start = self.point2d_to_3d(bspline_curve2d.start)
            interior = self.point2d_to_3d(bspline_curve2d.evaluate_single(0.5))
            end = self.point2d_to_3d(bspline_curve2d.end)
            vector_u1 = interior - start
            vector_u2 = interior - end
            dot_product = vector_u2.dot(vector_u1)
            if dot_product and abs(dot_product) != 1.0:
                return [edges.Arc3D.from_3_points(start, interior, end)]

        number_points = len(bspline_curve2d.control_points)
        points = []
        for point in bspline_curve2d.discretization_points(number_points=number_points):
            point3d = self.point2d_to_3d(point)
            if not point3d.in_list(points):
                points.append(point3d)
        if len(points) < bspline_curve2d.degree + 1:
            return None
        return [edges.BSplineCurve3D.from_points_interpolation(points, bspline_curve2d.degree)]

    def arc3d_to_2d(self, arc3d):
        """
        Converts the primitive from 3D spatial coordinates to its equivalent 2D primitive in the parametric space.
        """
        number_points = max(self.nb_u, self.nb_v)
        degree = min(self.degree_u, self.degree_v)
        points = []
        tol = 1e-6 if arc3d.length() > 1e-5 else 1e-8
        for point3d in arc3d.discretization_points(number_points=number_points):
            point2d = self.point3d_to_2d(point3d, tol)
            if not point2d.in_list(points):
                points.append(point2d)
        start = points[0]
        end = points[-1]
        min_bound_x, max_bound_x, min_bound_y, max_bound_y = self.domain
        if self.x_periodicity:
            points = self._repair_periodic_boundary_points(arc3d, points, 'x')
            start = points[0]
            end = points[-1]
            if start.is_close(end):
                if math.isclose(start.x, min_bound_x, abs_tol=1e-4):
                    end.x = max_bound_x
                else:
                    end.x = min_bound_x
        if self.y_periodicity:
            points = self._repair_periodic_boundary_points(arc3d, points, 'y')
            start = points[0]
            end = points[-1]
            if start.is_close(end):
                if math.isclose(start.y, min_bound_y, abs_tol=1e-4):
                    end.y = max_bound_y
                else:
                    end.y = min_bound_y
        if start.is_close(end):
            return []
        linesegment = edges.LineSegment2D(start, end, name="parametric.arc")
        flag = True
        for point in points:
            if not linesegment.point_belongs(point):
                flag = False
                break
        if flag:
            return [linesegment]
        if degree > len(points) - 1:
            degree = len(points) - 1
        return [edges.BSplineCurve2D.from_points_interpolation(points, degree, name="parametric.arc")]

    def arcellipse3d_to_2d(self, arcellipse3d):
        """
        Converts the primitive from 3D spatial coordinates to its equivalent 2D primitive in the parametric space.
        """
        # todo: Is this right? Needs detailed investigation
        number_points = max(self.nb_u, self.nb_v)
        degree = max(self.degree_u, self.degree_v)
        points3d = arcellipse3d.discretization_points(number_points=number_points)
        tol = 1e-6 if arcellipse3d.length() > 1e-5 else 1e-7
        points = [self.point3d_to_2d(point3d, tol) for point3d in points3d]
        return self._edge3d_to_2d(arcellipse3d, points3d, degree, points)

    def arc2d_to_3d(self, arc2d):
        """Evaluates the Euclidean form for the parametric arc."""
        number_points = math.ceil(arc2d.angle * 7) + 1  # 7 points per radian
        length = arc2d.length()
        points = [self.point2d_to_3d(arc2d.point_at_abscissa(i * length / (number_points - 1)))
                  for i in range(number_points)]
        return [edges.BSplineCurve3D.from_points_interpolation(
            points, max(self.degree_u, self.degree_v))]

    def rectangular_cut(self, u1: float, u2: float,
                        v1: float, v2: float, name: str = ''):
        """Deprecated method, Use BSplineFace3D from_surface_rectangular_cut method."""
        raise AttributeError("BSplineSurface3D.rectangular_cut is deprecated."
                             " Use the class_method from_surface_rectangular_cut in BSplineFace3D instead")

    def rotation(self, center: volmdlr.Vector3D,
                 axis: volmdlr.Vector3D, angle: float):
        """
        BSplineSurface3D rotation.

        :param center: rotation center
        :param axis: rotation axis
        :param angle: angle rotation
        :return: a new rotated BSplineSurface3D
        """
        new_control_points = [p.rotation(center, axis, angle)
                              for p in self.control_points]
        new_bsplinesurface3d = BSplineSurface3D(self.degree_u, self.degree_v,
                                                new_control_points, self.nb_u,
                                                self.nb_v,
                                                self.u_multiplicities,
                                                self.v_multiplicities,
                                                self.u_knots, self.v_knots,
                                                self.weights, self.name)
        return new_bsplinesurface3d

    def translation(self, offset: volmdlr.Vector3D):
        """
        BSplineSurface3D translation.

        :param offset: translation vector
        :return: A new translated BSplineSurface3D
        """
        new_control_points = [p.translation(offset) for p in
                              self.control_points]
        new_bsplinesurface3d = BSplineSurface3D(self.degree_u, self.degree_v,
                                                new_control_points, self.nb_u,
                                                self.nb_v,
                                                self.u_multiplicities,
                                                self.v_multiplicities,
                                                self.u_knots, self.v_knots,
                                                self.weights, self.name)

        return new_bsplinesurface3d

    def frame_mapping(self, frame: volmdlr.Frame3D, side: str):
        """
        Changes frame_mapping and return a new BSplineSurface3D.

        side = 'old' or 'new'
        """
        new_control_points = [p.frame_mapping(frame, side) for p in
                              self.control_points]
        new_bsplinesurface3d = BSplineSurface3D(self.degree_u, self.degree_v,
                                                new_control_points, self.nb_u,
                                                self.nb_v,
                                                self.u_multiplicities,
                                                self.v_multiplicities,
                                                self.u_knots, self.v_knots,
                                                self.weights, self.name)
        return new_bsplinesurface3d

    def plot(self, ax=None, edge_style: EdgeStyle = EdgeStyle(color='grey', alpha=0.5), **kwargs):
        """Plot representation of the surface."""
        u_curves = self.surface_curves['u']
        v_curves = self.surface_curves['v']
        if ax is None:
            ax = plt.figure().add_subplot(111, projection='3d')
        for u in u_curves:
            u.plot(ax=ax, edge_style=edge_style)
        for v in v_curves:
            v.plot(ax=ax, edge_style=edge_style)
        for point in self.control_points:
            point.plot(ax, color=edge_style.color, alpha=edge_style.alpha)
        return ax

    def simplify_surface(self):
        """
        Verifies if BSplineSurface3D could be a Plane3D.

        :return: A planar surface if possible, otherwise, returns self.
        """
        points = [self.control_points[0]]
        vector_list = []
        for point in self.control_points[1:]:
            vector = point - points[0]
            is_colinear = any(vector.is_colinear_to(other_vector) for other_vector in vector_list)
            if not point.in_list(points) and not is_colinear:
                points.append(point)
                vector_list.append(vector)
                if len(points) == 3:
                    plane3d = Plane3D.from_3_points(*points)
                    if all(plane3d.point_belongs(point) for point in self.control_points):
                        return plane3d
                    break
        return self

    @classmethod
    def from_step(cls, arguments, object_dict, **kwargs):
        """
        Converts a step primitive to a BSplineSurface3D.

        :param arguments: The arguments of the step primitive.
        :type arguments: list
        :param object_dict: The dictionary containing all the step primitives
            that have already been instantiated.
        :type object_dict: dict
        :return: The corresponding BSplineSurface3D object.
        :rtype: :class:`volmdlr.faces.BSplineSurface3D`
        """
        name = arguments[0][1:-1]
        degree_u = int(arguments[1])
        degree_v = int(arguments[2])
        points_sets = arguments[3][1:-1].split("),")
        points_sets = [elem + ")" for elem in points_sets[:-1]] + [
            points_sets[-1]]
        control_points = []
        for points_set in points_sets:
            points = [object_dict[int(i[1:])] for i in
                      points_set[1:-1].split(",")]
            nb_v = len(points)
            control_points.extend(points)
        nb_u = int(len(control_points) / nb_v)

        u_multiplicities = [int(i) for i in arguments[8][1:-1].split(",")]
        v_multiplicities = [int(i) for i in arguments[9][1:-1].split(",")]
        u_knots = [float(i) for i in arguments[10][1:-1].split(",")]
        v_knots = [float(i) for i in arguments[11][1:-1].split(",")]
        # knot_spec = arguments[12]

        if 13 in range(len(arguments)):
            weight_data = [
                float(i) for i in
                arguments[13][1:-1].replace("(", "").replace(")", "").split(",")
            ]
        else:
            weight_data = None

        bsplinesurface = cls(degree_u, degree_v, control_points, nb_u, nb_v,
                             u_multiplicities, v_multiplicities, u_knots,
                             v_knots, weight_data, name)
        if not bsplinesurface.x_periodicity and not bsplinesurface.y_periodicity:
            bsplinesurface = bsplinesurface.simplify_surface()

        return bsplinesurface

    def to_step(self, current_id):
        """Converts object into a step entity."""
        content = ''
        point_matrix_ids = '('
        for points in self.control_points_table:
            point_ids = '('
            for point in points:
                point_content, point_id = point.to_step(current_id)
                content += point_content
                point_ids += f'#{point_id},'
                current_id = point_id + 1
            point_ids = point_ids[:-1]
            point_ids += '),'
            point_matrix_ids += point_ids
        point_matrix_ids = point_matrix_ids[:-1]
        point_matrix_ids += ')'

        u_close = '.T.' if self.x_periodicity else '.F.'
        v_close = '.T.' if self.y_periodicity else '.F.'

        content += f"#{current_id} = B_SPLINE_SURFACE_WITH_KNOTS('{self.name}',{self.degree_u},{self.degree_v}," \
                   f"{point_matrix_ids},.UNSPECIFIED.,{u_close},{v_close},.F.,{tuple(self.u_multiplicities)}," \
                   f"{tuple(self.v_multiplicities)},{tuple(self.u_knots)},{tuple(self.v_knots)},.UNSPECIFIED.);\n"
        return content, [current_id]

    def grid3d(self, grid2d: grid.Grid2D):
        """
        Generate 3d grid points of a Bspline surface, based on a Grid2D.

        """

        if not self._grids2d:
            self._grids2d = grid2d

        points_2d = grid2d.points
        points_3d = [self.point2d_to_3d(point2d) for point2d in points_2d]

        return points_3d

    def grid2d_deformed(self, grid2d: grid.Grid2D):
        """
        Dimension and deform a Grid2D points based on a Bspline surface.

        """

        points_2d = grid2d.points
        points_3d = self.grid3d(grid2d)

        points_x, points_y = grid2d.points_xy

        # Parameters
        index_x = {}  # grid point position(i,j), x coordinates position in X(unknown variable)
        index_y = {}  # grid point position(i,j), y coordinates position in X(unknown variable)
        index_points = {}  # grid point position(j,i), point position in points_2d (or points_3d)
        k_index, p_index = 0, 0
        for i in range(0, points_x):
            for j in range(0, points_y):
                index_x.update({(j, i): k_index})
                index_y.update({(j, i): k_index + 1})
                index_points.update({(j, i): p_index})
                k_index = k_index + 2
                p_index = p_index + 1

        equation_points = []  # points combination to compute distances between 2D and 3D grid points
        for i in range(0, points_y):  # row from (0,i)
            for j in range(1, points_x):
                equation_points.append(((0, i), (j, i)))
        for i in range(0, points_x):  # column from (i,0)
            for j in range(1, points_y):
                equation_points.append(((i, 0), (i, j)))
        for i in range(0, points_y):  # row
            for j in range(0, points_x - 1):
                equation_points.append(((j, i), (j + 1, i)))
        for i in range(0, points_x):  # column
            for j in range(0, points_x - 1):
                equation_points.append(((i, j), (i, j + 1)))
        for i in range(0, points_y - 1):  # diagonal
            for j in range(0, points_x - 1):
                equation_points.append(((j, i), (j + 1, i + 1)))

        for i in range(0, points_y):  # row 2segments (before.point.after)
            for j in range(1, points_x - 1):
                equation_points.append(((j - 1, i), (j + 1, i)))

        for i in range(0, points_x):  # column 2segments (before.point.after)
            for j in range(1, points_y - 1):
                equation_points.append(((i, j - 1), (i, j + 1)))

        # geodesic distances between 3D grid points (based on points combination [equation_points])
        geodesic_distances = []
        for point in equation_points:
            geodesic_distances.append((self.geodesic_distance(
                points_3d[index_points[point[0]]], points_3d[index_points[point[1]]])) ** 2)

        # System of nonlinear equations
        def non_linear_equations(xparam):
            vector_f = npy.empty(len(equation_points) + 2)
            idx = 0
            for idx, point_ in enumerate(equation_points):
                vector_f[idx] = abs((xparam[index_x[point_[0]]] ** 2 +
                                     xparam[index_x[point_[1]]] ** 2 +
                                     xparam[index_y[point_[0]]] ** 2 +
                                     xparam[index_y[point_[1]]] ** 2 -
                                     2 *
                                     xparam[index_x[point_[0]]] *
                                     xparam[index_x[point_[1]]] -
                                     2 *
                                     xparam[index_y[point_[0]]] *
                                     xparam[index_y[point_[1]]] -
                                     geodesic_distances[idx]) /
                                    geodesic_distances[idx])

            vector_f[idx + 1] = xparam[0] * 1000
            vector_f[idx + 2] = xparam[1] * 1000

            return vector_f

        # Solution with "least_squares"
        x_init = []  # initial guess (2D grid points)
        for point in points_2d:
            x_init.append(point[0])
            x_init.append(point[1])
        z = least_squares(non_linear_equations, x_init)

        points_2d_deformed = [volmdlr.Point2D(z.x[i], z.x[i + 1])
                              for i in range(0, len(z.x), 2)]  # deformed 2d grid points

        grid2d_deformed = grid.Grid2D.from_points(points=points_2d_deformed,
                                                  points_dim_1=points_x,
                                                  direction=grid2d.direction)

        self._grids2d_deformed = grid2d_deformed

        return points_2d_deformed

    def grid2d_deformation(self, grid2d: grid.Grid2D):
        """
        Compute the deformation/displacement (dx/dy) of a Grid2D based on a Bspline surface.

        """

        if not self._grids2d_deformed:
            self.grid2d_deformed(grid2d)

        displacement = self._grids2d_deformed.displacement_compared_to(grid2d)
        self._displacements = displacement

        return displacement

    def point2d_parametric_to_dimension(self, point2d: volmdlr.Point3D, grid2d: grid.Grid2D):
        """
        Convert a point 2d from the parametric to the dimensioned frame.

        """

        # Check if the 0<point2d.x<1 and 0<point2d.y<1
        if point2d.x < 0:
            point2d.x = 0
        elif point2d.x > 1:
            point2d.x = 1
        if point2d.y < 0:
            point2d.y = 0
        elif point2d.y > 1:
            point2d.y = 1

        if self._grids2d == grid2d:
            points_2d = self._grids2d.points
        else:
            points_2d = grid2d.points
            self._grids2d = grid2d

        if self._displacements is not None:
            displacement = self._displacements
        else:
            displacement = self.grid2d_deformation(grid2d)

        points_x, points_y = grid2d.points_xy

        # Parameters
        index_points = {}  # grid point position(j,i), point position in points_2d (or points_3d)
        p_index = 0
        for i in range(0, points_x):
            for j in range(0, points_y):
                index_points.update({(j, i): p_index})
                p_index = p_index + 1

        # Form function "Finite Elements"
        def form_function(s_param, t_param):
            empty_n = npy.empty(4)
            empty_n[0] = (1 - s_param) * (1 - t_param) / 4
            empty_n[1] = (1 + s_param) * (1 - t_param) / 4
            empty_n[2] = (1 + s_param) * (1 + t_param) / 4
            empty_n[3] = (1 - s_param) * (1 + t_param) / 4
            return empty_n

        finite_elements_points = []  # 2D grid points index that define one element
        for j in range(0, points_y - 1):
            for i in range(0, points_x - 1):
                finite_elements_points.append(((i, j), (i + 1, j), (i + 1, j + 1), (i, j + 1)))
        finite_elements = []  # finite elements defined with closed polygon
        for point in finite_elements_points:
            finite_elements.append(
                wires.ClosedPolygon2D([points_2d[index_points[point[0]]],
                                       points_2d[index_points[point[1]]],
                                       points_2d[index_points[point[2]]],
                                       points_2d[index_points[point[3]]]]))
        k = 0
        for k, point in enumerate(finite_elements_points):
            if (wires.Contour2D(finite_elements[k].primitives).point_belongs(point2d)
                    or wires.Contour2D(finite_elements[k].primitives).point_over_contour(point2d)
                    or ((points_2d[index_points[point[0]]][0] < point2d.x <
                         points_2d[index_points[point[1]]][0])
                        and point2d.y == points_2d[index_points[point[0]]][1])
                    or ((points_2d[index_points[point[1]]][1] < point2d.y <
                         points_2d[index_points[point[2]]][1])
                        and point2d.x == points_2d[index_points[point[1]]][0])
                    or ((points_2d[index_points[point[3]]][0] < point2d.x <
                         points_2d[index_points[point[2]]][0])
                        and point2d.y == points_2d[index_points[point[1]]][1])
                    or ((points_2d[index_points[point[0]]][1] < point2d.y <
                         points_2d[index_points[point[3]]][1])
                        and point2d.x == points_2d[index_points[point[0]]][0])):
                break

        x0 = points_2d[index_points[finite_elements_points[k][0]]][0]
        y0 = points_2d[index_points[finite_elements_points[k][0]]][1]
        x1 = points_2d[index_points[finite_elements_points[k][1]]][0]
        y2 = points_2d[index_points[finite_elements_points[k][2]]][1]
        x = point2d.x
        y = point2d.y
        s_param = 2 * ((x - x0) / (x1 - x0)) - 1
        t_param = 2 * ((y - y0) / (y2 - y0)) - 1

        n = form_function(s_param, t_param)
        dx = npy.array([displacement[index_points[finite_elements_points[k][0]]][0],
                        displacement[index_points[finite_elements_points[k][1]]][0],
                        displacement[index_points[finite_elements_points[k][2]]][0],
                        displacement[index_points[finite_elements_points[k][3]]][0]])
        dy = npy.array([displacement[index_points[finite_elements_points[k][0]]][1],
                        displacement[index_points[finite_elements_points[k][1]]][1],
                        displacement[index_points[finite_elements_points[k][2]]][1],
                        displacement[index_points[finite_elements_points[k][3]]][1]])

        return volmdlr.Point2D(point2d.x + npy.transpose(n).dot(dx), point2d.y + npy.transpose(n).dot(dy))

    def point3d_to_2d_with_dimension(self, point3d: volmdlr.Point3D, grid2d: grid.Grid2D):
        """
        Compute the point2d of a point3d, on a Bspline surface, in the dimensioned frame.
        """

        point2d = self.point3d_to_2d(point3d)

        point2d_with_dimension = self.point2d_parametric_to_dimension(point2d, grid2d)

        return point2d_with_dimension

    def point2d_with_dimension_to_parametric_frame(self, point2d, grid2d: grid.Grid2D):
        """
        Convert a point 2d from the dimensioned to the parametric frame.

        """

        if self._grids2d != grid2d:
            self._grids2d = grid2d
        if not self._grids2d_deformed:
            self.grid2d_deformed(grid2d)

        points_2d = grid2d.points
        points_2d_deformed = self._grids2d_deformed.points
        points_x, points_y = grid2d.points_xy

        # Parameters
        index_points = {}  # grid point position(j,i), point position in points_2d (or points_3d)
        p_index = 0
        for i in range(0, points_x):
            for j in range(0, points_y):
                index_points.update({(j, i): p_index})
                p_index = p_index + 1

        finite_elements_points = []  # 2D grid points index that define one element
        for j in range(0, points_y - 1):
            for i in range(0, points_x - 1):
                finite_elements_points.append(((i, j), (i + 1, j), (i + 1, j + 1), (i, j + 1)))
        finite_elements = []  # finite elements defined with closed polygon  DEFORMED
        for point in finite_elements_points:
            finite_elements.append(
                wires.ClosedPolygon2D((points_2d_deformed[index_points[point[0]]],
                                       points_2d_deformed[index_points[point[1]]],
                                       points_2d_deformed[index_points[point[2]]],
                                       points_2d_deformed[index_points[point[3]]])))

        finite_elements_initial = []  # finite elements defined with closed polygon  INITIAL
        for point in finite_elements_points:
            finite_elements_initial.append(
                wires.ClosedPolygon2D((points_2d[index_points[point[0]]],
                                       points_2d[index_points[point[1]]],
                                       points_2d[index_points[point[2]]],
                                       points_2d[index_points[point[3]]])))
        k = 0
        for k, point in enumerate(finite_elements_points):
            if (finite_elements[k].point_belongs(point2d)
                    or ((points_2d_deformed[index_points[point[0]]][0] < point2d.x <
                         points_2d_deformed[index_points[point[1]]][0])
                        and point2d.y == points_2d_deformed[index_points[point[0]]][1])
                    or ((points_2d_deformed[index_points[finite_elements_points[k][1]]][1] < point2d.y <
                         points_2d_deformed[index_points[finite_elements_points[k][2]]][1])
                        and point2d.x == points_2d_deformed[index_points[point[1]]][0])
                    or ((points_2d_deformed[index_points[point[3]]][0] < point2d.x <
                         points_2d_deformed[index_points[point[2]]][0])
                        and point2d.y == points_2d_deformed[index_points[point[1]]][1])
                    or ((points_2d_deformed[index_points[point[0]]][1] < point2d.y <
                         points_2d_deformed[index_points[point[3]]][1])
                        and point2d.x == points_2d_deformed[index_points[point[0]]][0])
                    or finite_elements[k].primitives[0].point_belongs(point2d) or finite_elements[k].primitives[
                        1].point_belongs(point2d)
                    or finite_elements[k].primitives[2].point_belongs(point2d) or finite_elements[k].primitives[
                        3].point_belongs(point2d)):
                break

        frame_deformed = volmdlr.Frame2D(
            finite_elements[k].center_of_mass(),
            volmdlr.Vector2D(finite_elements[k].primitives[1].middle_point()[0] -
                             finite_elements[k].center_of_mass()[0],
                             finite_elements[k].primitives[1].middle_point()[1] -
                             finite_elements[k].center_of_mass()[1]),
            volmdlr.Vector2D(finite_elements[k].primitives[0].middle_point()[0] -
                             finite_elements[k].center_of_mass()[0],
                             finite_elements[k].primitives[0].middle_point()[1] -
                             finite_elements[k].center_of_mass()[1]))

        point2d_frame_deformed = volmdlr.Point2D(point2d.frame_mapping(frame_deformed, 'new')[0],
                                                 point2d.frame_mapping(frame_deformed, 'new')[1])

        frame_inital = volmdlr.Frame2D(
            finite_elements_initial[k].center_of_mass(),
            volmdlr.Vector2D(finite_elements_initial[k].primitives[1].middle_point()[0] -
                             finite_elements_initial[k].center_of_mass()[0],
                             finite_elements_initial[k].primitives[1].middle_point()[1] -
                             finite_elements_initial[k].center_of_mass()[1]),
            volmdlr.Vector2D(finite_elements_initial[k].primitives[0].middle_point()[0] -
                             finite_elements_initial[k].center_of_mass()[0],
                             finite_elements_initial[k].primitives[0].middle_point()[1] -
                             finite_elements_initial[k].center_of_mass()[1]))

        point2d = point2d_frame_deformed.frame_mapping(frame_inital, 'old')
        if point2d.x < 0:
            point2d.x = 0
        elif point2d.x > 1:
            point2d.x = 1
        if point2d.y < 0:
            point2d.y = 0
        elif point2d.y > 1:
            point2d.y = 1

        return point2d

    def point2d_with_dimension_to_3d(self, point2d, grid2d: grid.Grid2D):
        """
        Compute the point 3d, on a Bspline surface, of a point 2d define in the dimensioned frame.

        """

        point2d_01 = self.point2d_with_dimension_to_parametric_frame(point2d, grid2d)

        return self.point2d_to_3d(point2d_01)

    def linesegment2d_parametric_to_dimension(self, linesegment2d, grid2d: grid.Grid2D):
        """
        Convert a linesegment2d from the parametric to the dimensioned frame.

        """

        points = linesegment2d.discretization_points(number_points=20)
        points_dim = [
            self.point2d_parametric_to_dimension(
                point, grid2d) for point in points]

        return edges.BSplineCurve2D.from_points_interpolation(
            points_dim, max(self.degree_u, self.degree_v))

    def linesegment3d_to_2d_with_dimension(self, linesegment3d, grid2d: grid.Grid2D):
        """
        Compute the linesegment2d of a linesegment3d, on a Bspline surface, in the dimensioned frame.

        """

        linesegment2d = self.linesegment3d_to_2d(linesegment3d)
        bsplinecurve2d_with_dimension = self.linesegment2d_parametric_to_dimension(linesegment2d, grid2d)

        return bsplinecurve2d_with_dimension

    def linesegment2d_with_dimension_to_parametric_frame(self, linesegment2d):
        """
        Convert a linesegment2d from the dimensioned to the parametric frame.

        """

        try:
            linesegment2d = edges.LineSegment2D(
                self.point2d_with_dimension_to_parametric_frame(linesegment2d.start, self._grids2d),
                self.point2d_with_dimension_to_parametric_frame(linesegment2d.end, self._grids2d))
        except NotImplementedError:
            return None

        return linesegment2d

    def linesegment2d_with_dimension_to_3d(self, linesegment2d):
        """
        Compute the linesegment3d, on a Bspline surface, of a linesegment2d defined in the dimensioned frame.

        """

        linesegment2d_01 = self.linesegment2d_with_dimension_to_parametric_frame(linesegment2d)
        linesegment3d = self.linesegment2d_to_3d(linesegment2d_01)

        return linesegment3d

    def bsplinecurve2d_parametric_to_dimension(self, bsplinecurve2d, grid2d: grid.Grid2D):
        """
        Convert a bsplinecurve2d from the parametric to the dimensioned frame.

        """

        # check if bsplinecurve2d is in a list
        if isinstance(bsplinecurve2d, list):
            bsplinecurve2d = bsplinecurve2d[0]
        points = bsplinecurve2d.control_points
        points_dim = []

        for point in points:
            points_dim.append(self.point2d_parametric_to_dimension(point, grid2d))

        bsplinecurve2d_with_dimension = edges.BSplineCurve2D(bsplinecurve2d.degree, points_dim,
                                                             bsplinecurve2d.knot_multiplicities,
                                                             bsplinecurve2d.knots,
                                                             bsplinecurve2d.weights,
                                                             bsplinecurve2d.periodic)

        return bsplinecurve2d_with_dimension

    def bsplinecurve3d_to_2d_with_dimension(self, bsplinecurve3d, grid2d: grid.Grid2D):
        """
        Compute the bsplinecurve2d of a bsplinecurve3d, on a Bspline surface, in the dimensioned frame.

        """

        bsplinecurve2d_01 = self.bsplinecurve3d_to_2d(bsplinecurve3d)
        bsplinecurve2d_with_dimension = self.bsplinecurve2d_parametric_to_dimension(
            bsplinecurve2d_01, grid2d)

        return bsplinecurve2d_with_dimension

    def bsplinecurve2d_with_dimension_to_parametric_frame(self, bsplinecurve2d):
        """
        Convert a bsplinecurve2d from the dimensioned to the parametric frame.

        """

        points_dim = bsplinecurve2d.control_points
        points = []
        for point in points_dim:
            points.append(
                self.point2d_with_dimension_to_parametric_frame(point, self._grids2d))

        bsplinecurve2d = edges.BSplineCurve2D(bsplinecurve2d.degree, points,
                                              bsplinecurve2d.knot_multiplicities,
                                              bsplinecurve2d.knots,
                                              bsplinecurve2d.weights,
                                              bsplinecurve2d.periodic)
        return bsplinecurve2d

    def bsplinecurve2d_with_dimension_to_3d(self, bsplinecurve2d):
        """
        Compute the bsplinecurve3d, on a Bspline surface, of a bsplinecurve2d defined in the dimensioned frame.

        """

        bsplinecurve2d_01 = self.bsplinecurve2d_with_dimension_to_parametric_frame(bsplinecurve2d)
        bsplinecurve3d = self.bsplinecurve2d_to_3d(bsplinecurve2d_01)

        return bsplinecurve3d

    def arc2d_parametric_to_dimension(self, arc2d, grid2d: grid.Grid2D):
        """
        Convert an arc 2d from the parametric to the dimensioned frame.

        """

        number_points = math.ceil(arc2d.angle * 7) + 1
        length = arc2d.length()
        points = [self.point2d_parametric_to_dimension(arc2d.point_at_abscissa(
            i * length / (number_points - 1)), grid2d) for i in range(number_points)]

        return edges.BSplineCurve2D.from_points_interpolation(
            points, max(self.degree_u, self.degree_v))

    def arc3d_to_2d_with_dimension(self, arc3d, grid2d: grid.Grid2D):
        """
        Compute the arc 2d of an arc 3d, on a Bspline surface, in the dimensioned frame.

        """

        bsplinecurve2d = self.arc3d_to_2d(arc3d)[0]  # it's a bsplinecurve2d
        arc2d_with_dimension = self.bsplinecurve2d_parametric_to_dimension(bsplinecurve2d, grid2d)

        return arc2d_with_dimension  # it's a bsplinecurve2d-dimension

    def arc2d_with_dimension_to_parametric_frame(self, arc2d):
        """
        Convert an arc 2d from the dimensioned to the parametric frame.

        """

        number_points = math.ceil(arc2d.angle * 7) + 1
        length = arc2d.length()

        points = [self.point2d_with_dimension_to_parametric_frame(arc2d.point_at_abscissa(
            i * length / (number_points - 1)), self._grids2d) for i in range(number_points)]

        return edges.BSplineCurve2D.from_points_interpolation(points, max(self.degree_u, self.degree_v))

    def arc2d_with_dimension_to_3d(self, arc2d):
        """
        Compute the arc 3d, on a Bspline surface, of an arc 2d in the dimensioned frame.

        """

        arc2d_01 = self.arc2d_with_dimension_to_parametric_frame(arc2d)
        arc3d = self.arc2d_to_3d(arc2d_01)

        return arc3d  # it's a bsplinecurve3d

    def contour2d_parametric_to_dimension(self, contour2d: wires.Contour2D,
                                          grid2d: grid.Grid2D):
        """
        Convert a contour 2d from the parametric to the dimensioned frame.

        """

        primitives2d_dim = []

        for primitive2d in contour2d.primitives:
            method_name = f'{primitive2d.__class__.__name__.lower()}_parametric_to_dimension'

            if hasattr(self, method_name):
                primitives = getattr(self, method_name)(primitive2d, grid2d)
                if primitives:
                    primitives2d_dim.append(primitives)

            else:
                raise NotImplementedError(
                    f'Class {self.__class__.__name__} does not implement {method_name}')

        return wires.Contour2D(primitives2d_dim)

    def contour3d_to_2d_with_dimension(self, contour3d: wires.Contour3D,
                                       grid2d: grid.Grid2D):
        """
        Compute the Contour 2d of a Contour 3d, on a Bspline surface, in the dimensioned frame.

        """

        contour2d_01 = self.contour3d_to_2d(contour3d)

        return self.contour2d_parametric_to_dimension(contour2d_01, grid2d)

    def contour2d_with_dimension_to_parametric_frame(self, contour2d):
        """
        Convert a contour 2d from the dimensioned to the parametric frame.

        """

        # TODO: check and avoid primitives with start=end
        primitives2d = []

        for primitive2d in contour2d.primitives:
            method_name = f'{primitive2d.__class__.__name__.lower()}_with_dimension_to_parametric_frame'

            if hasattr(self, method_name):
                primitives = getattr(self, method_name)(primitive2d)
                if primitives:
                    primitives2d.append(primitives)

            else:
                raise NotImplementedError(
                    f'Class {self.__class__.__name__} does not implement {method_name}')

        # #Avoid to have primitives with start=end
        # start_points = []
        # for i in range(0, len(new_start_points)-1):
        #     if new_start_points[i] != new_start_points[i+1]:
        #         start_points.append(new_start_points[i])
        # if new_start_points[-1] != new_start_points[0]:
        #     start_points.append(new_start_points[-1])

        return wires.Contour2D(primitives2d)

    def contour2d_with_dimension_to_3d(self, contour2d):
        """
        Compute the contour3d, on a Bspline surface, of a contour2d define in the dimensioned frame.

        """

        contour01 = self.contour2d_with_dimension_to_parametric_frame(contour2d)

        return self.contour2d_to_3d(contour01)

    @classmethod
    def from_geomdl_surface(cls, surface, name: str = ""):
        """
        Create a volmdlr BSpline_Surface3D from a geomdl's one.

        """

        control_points = []
        for point in surface.ctrlpts:
            control_points.append(volmdlr.Point3D(point[0], point[1], point[2]))

        (u_knots, u_multiplicities) = knots_vector_inv(surface.knotvector_u)
        (v_knots, v_multiplicities) = knots_vector_inv(surface.knotvector_v)

        bspline_surface = cls(degree_u=surface.degree_u,
                              degree_v=surface.degree_v,
                              control_points=control_points,
                              nb_u=surface.ctrlpts_size_u,
                              nb_v=surface.ctrlpts_size_v,
                              u_multiplicities=u_multiplicities,
                              v_multiplicities=v_multiplicities,
                              u_knots=u_knots,
                              v_knots=v_knots, weights=surface.weights, name=name)
        return bspline_surface

    @classmethod
    def points_fitting_into_bspline_surface(cls, points_3d, size_u, size_v, degree_u, degree_v, name: str = ""):
        """
        Bspline Surface interpolation through 3d points.
        """
        warnings.warn("points_fitting_into_bspline_surface is deprecated. Use from_points_interpolation instead")
        return cls.from_points_interpolation(points_3d, size_u, size_v, degree_u, degree_v, name)

    @classmethod
    def from_points_interpolation(cls, points_3d: List[volmdlr.Point3D], size_u: int, size_v: int,
                                  degree_u: int, degree_v: int, name: str = ""):
        """
        Bspline Surface interpolation through 3d points.

        :param points_3d: data points.
        :type points_3d: List[volmdlr.Point3D]
        :param size_u: number of data points on the u-direction.
        :type size_u: int
        :param size_v: number of data points on the v-direction.
        :type size_v: int
        :param degree_u: degree of the output surface for the u-direction.
        :type degree_u: int
        :param degree_v: degree of the output surface for the v-direction.
        :type degree_v: int
        :param name: (Optional) instance name.
        :type name: str
        :return: B-spline surface.
        :rtype: BSplineSurface3D
        """
        points = npy.asarray(points_3d)

        ctrlpts, knots_u, knot_multiplicities_u, knots_v, knot_multiplicities_v = \
            interpolate_surface(points, size_u, size_v, degree_u, degree_v)
        ctrlpts = [volmdlr.Point3D(*point) for point in ctrlpts]
        return cls(degree_u, degree_v, ctrlpts, size_u, size_v, knot_multiplicities_u, knot_multiplicities_v, knots_u,
                   knots_v, name=name)

    @classmethod
    def points_approximate_into_bspline_surface(cls, points_3d, size_u, size_v, degree_u, degree_v,
                                                name: str = "", **kwargs):
        """
        Bspline Surface approximate through 3d points.
        """
        warnings.warn("points_approximate_into_bspline_surface is deprecated. Use from_points_approximation instead")
        return cls.from_points_approximation(points_3d, size_u, size_v, degree_u, degree_v, name, **kwargs)

    @classmethod
    def from_points_approximation(cls, points_3d: List[volmdlr.Point3D], size_u: int, size_v: int, degree_u: int,
                                  degree_v: int, name: str = "", **kwargs):
        """
        Bspline Surface approximate through 3d points.

        :param points_3d: data points.
        :type points_3d: List[volmdlr.Point3D]
        :param size_u: number of data points on the u-direction.
        :type size_u: int
        :param size_v: number of data points on the v-direction.
        :type size_v: int
        :param degree_u: degree of the output surface for the u-direction.
        :type degree_u: int
        :param degree_v: degree of the output surface for the v-direction.
        :type degree_v: int
        :param name: (Optional) instance name.
        :type name: str

        Keyword Arguments:
            * ``ctrlpts_size_u``: number of control points on the u-direction. *Default: size_u - 1*
            * ``ctrlpts_size_v``: number of control points on the v-direction. *Default: size_v - 1*

        :return: B-spline surface.
        :rtype: BSplineSurface3D

        """

        # Keyword arguments
        # number of data points, r + 1 > number of control points, n + 1
        num_cpts_u = kwargs.get('ctrlpts_size_u', size_u - 1)
        # number of data points, s + 1 > number of control points, m + 1
        num_cpts_v = kwargs.get('ctrlpts_size_v', size_v - 1)

        points = npy.asarray(points_3d)

        ctrlpts, knots_u, knot_multiplicities_u, knots_v, knot_multiplicities_v = \
            approximate_surface(points, size_u, size_v, degree_u, degree_v,
                                ctrlpts_size_u=num_cpts_u, ctrlpts_size_v=num_cpts_v)

        ctrlpts = [volmdlr.Point3D(*point) for point in ctrlpts]
        return cls(degree_u, degree_v, ctrlpts, size_u, size_v, knot_multiplicities_u, knot_multiplicities_v, knots_u,
                   knots_v, name=name)

    @classmethod
    def _from_cylindrical_faces_x_direction(cls, cylindrical_faces, degree_u, degree_v,
                                            points_x: int = 10, points_y: int = 10, name: str = ''):
        """
        Define an x direction bspline surface from a list of cylindrical faces.

        Parameters
        ----------
        cylindrical_faces : List[volmdlr.faces.CylindricalFace3D]
            faces 3d
        degree_u : int
            degree of the output surface for the u-direction
        degree_v : int
            degree of the output surface for the v-direction
        points_x : int
            number of points in x-direction
        points_y : int
            number of points in y-direction
        name: str
            object's name.

        Returns
        -------
        B-spline surface

        """
        bspline_surfaces = []
        bounding_rectangle_0 = cylindrical_faces[0].surface2d.outer_contour.bounding_rectangle
        ymin = bounding_rectangle_0[2]
        ymax = bounding_rectangle_0[3]
        for face in cylindrical_faces:
            bounding_rectangle = face.surface2d.outer_contour.bounding_rectangle
            ymin = min(ymin, bounding_rectangle[2])
            ymax = max(ymax, bounding_rectangle[3])
        for face in cylindrical_faces:
            bounding_rectangle = face.surface2d.outer_contour.bounding_rectangle

            points_3d = face.surface3d.grid3d(
                grid.Grid2D.from_properties(
                    x_limits=(bounding_rectangle[0], bounding_rectangle[1]),
                    y_limits=(ymin, ymax),
                    points_nbr=(points_x, points_y)))

            bspline_surfaces.append(
                cls.points_fitting_into_bspline_surface(
                    points_3d, points_x, points_y, degree_u, degree_v, name))
        return bspline_surfaces

    @classmethod
    def _from_cylindrical_faces_y_direction(cls, cylindrical_faces, degree_u, degree_v,
                                            points_x: int = 10, points_y: int = 10, name: str = ''):
        """
        Define a y direction bspline surface from a list of cylindrical faces.

        Parameters
        ----------
        cylindrical_faces : List[volmdlr.faces.CylindricalFace3D]
            faces 3d
        degree_u : int
            degree of the output surface for the u-direction
        degree_v : int
            degree of the output surface for the v-direction
        points_x : int
            number of points in x-direction
        points_y : int
            number of points in y-direction
        name: str
            object's name.

        Returns
        -------
        B-spline surface

        """
        bspline_surfaces = []
        bounding_rectangle_0 = cylindrical_faces[0].surface2d.outer_contour.bounding_rectangle
        xmin = bounding_rectangle_0[0]
        xmax = bounding_rectangle_0[1]
        for face in cylindrical_faces:
            bounding_rectangle = face.surface2d.outer_contour.bounding_rectangle
            xmin = min(xmin, bounding_rectangle[0])
            xmax = max(xmax, bounding_rectangle[1])
        for face in cylindrical_faces:
            bounding_rectangle = face.surface2d.outer_contour.bounding_rectangle

            points_3d = face.surface3d.grid3d(
                grid.Grid2D.from_properties(
                    x_limits=(xmin, xmax),
                    y_limits=(bounding_rectangle[2], bounding_rectangle[3]),
                    points_nbr=(points_x, points_y)))

            bspline_surfaces.append(
                cls.points_fitting_into_bspline_surface(
                    points_3d, points_x, points_y, degree_u, degree_v, name))
        return bspline_surfaces

    @classmethod
    def from_cylindrical_faces(cls, cylindrical_faces, degree_u, degree_v,
                               points_x: int = 10, points_y: int = 10, name: str = ''):
        """
        Define a bspline surface from a list of cylindrical faces.

        Parameters
        ----------
        cylindrical_faces : List[volmdlr.faces.CylindricalFace3D]
            faces 3d
        degree_u : int
            degree of the output surface for the u-direction
        degree_v : int
            degree of the output surface for the v-direction
        points_x : int
            number of points in x-direction
        points_y : int
            number of points in y-direction
        name: str
            object's name.

        Returns
        -------
        B-spline surface

        """
        if len(cylindrical_faces) < 1:
            raise NotImplementedError
        if len(cylindrical_faces) == 1:
            return cls.from_cylindrical_face(cylindrical_faces[0], degree_u, degree_v, points_x=50, points_y=50)
        bspline_surfaces = []
        direction = cylindrical_faces[0].adjacent_direction(cylindrical_faces[1])

        if direction == 'x':
            bspline_surfaces.extend(cls._from_cylindrical_faces_x_direction(
                cylindrical_faces, degree_u, degree_v, points_x, points_y, name))

        elif direction == 'y':
            bspline_surfaces.extend(cls._from_cylindrical_faces_y_direction(
                cylindrical_faces, degree_u, degree_v, points_x, points_y, name
            ))

        to_be_merged = bspline_surfaces[0]
        for i in range(0, len(bspline_surfaces) - 1):
            merged = to_be_merged.merge_with(bspline_surfaces[i + 1])
            to_be_merged = merged

        bspline_surface = to_be_merged
        bspline_surface.name = name
        return bspline_surface

    @classmethod
    def from_cylindrical_face(cls, cylindrical_face, degree_u, degree_v, name: str = '',
                              **kwargs):  # points_x: int = 50, points_y: int = 50
        """
        Define a bspline surface from a cylindrical face.

        Parameters
        ----------
        cylindrical_face : volmdlr.faces.CylindricalFace3D
            face 3d
        degree_u : int
            degree of the output surface for the u-direction.
        degree_v : int
            degree of the output surface for the v-direction.
        points_x : int
            number of points in x-direction
        points_y : int
            number of points in y-direction
        name: str
            object's name.

        Returns
        -------
        B-spline surface

        """

        points_x = kwargs['points_x']
        points_y = kwargs['points_y']
        bounding_rectangle = cylindrical_face.surface2d.outer_contour.bounding_rectangle
        points_3d = cylindrical_face.surface3d.grid3d(
            grid.Grid2D.from_properties(x_limits=(bounding_rectangle[0],
                                                  bounding_rectangle[1]),
                                        y_limits=(bounding_rectangle[2],
                                                  bounding_rectangle[3]),
                                        points_nbr=(points_x, points_y)))

        return cls.points_fitting_into_bspline_surface(points_3d, points_x, points_x, degree_u, degree_v, name=name)

    def intersection_with(self, other_bspline_surface3d):
        """
        Compute intersection points between two Bspline surfaces.

        return u,v parameters for intersection points for both surfaces
        """

        def fun(param):
            return (self.point2d_to_3d(volmdlr.Point2D(param[0], param[1])) -
                    other_bspline_surface3d.point2d_to_3d(volmdlr.Point2D(param[2], param[3]))).norm()

        x = npy.linspace(0, 1, 10)
        x_init = []
        for xi in x:
            for yi in x:
                x_init.append((xi, yi, xi, yi))

        u1, v1, u2, v2 = [], [], [], []
        solutions = []
        for x0 in x_init:
            z = least_squares(fun, x0=x0, bounds=([0, 1]))
            if z.fun < 1e-5:
                solution = z.x
                if solution not in solutions:
                    solutions.append(solution)
                    u1.append(solution[0])
                    v1.append(solution[1])
                    u2.append(solution[2])
                    v2.append(solution[3])

        # uv1 = [[min(u1),max(u1)],[min(v1),max(v1)]]
        # uv2 = [[min(u2),max(u2)],[min(v2),max(v2)]]

        return (u1, v1), (u2, v2)  # (uv1, uv2)

    def plane_intersections(self, plane3d):
        """
        Compute intersection points between a Bspline surface and a plane 3d.
        """
        a, b, c, d = plane3d.equation_coefficients()

        def fun(param):
            point3d = self.point2d_to_3d(volmdlr.Point2D(*param))
            return point3d[0] * a + point3d[1] * b + point3d[2] * c + d

        x = npy.linspace(0, 1, 20)
        x_init = []
        for xi in x:
            for yi in x:
                x_init.append((xi, yi))

        intersection_points = []

        for x0 in x_init:
            z = least_squares(fun, x0=npy.array(x0), bounds=([0, 1]))
            if abs(z.fun) < 1e-8:
                solution = z.x
                intersection_points.append(self.point2d_to_3d(volmdlr.Point2D(*solution)))
        return intersection_points

    def error_with_point3d(self, point3d):
        """
        Compute the error/distance between the Bspline surface and a point 3d.

        """

        def fun(x):
            return (point3d - self.point2d_to_3d(volmdlr.Point2D(x[0], x[1]))).norm()

        cost = []

        for x0 in [(0, 0), (0, 1), (1, 0), (1, 1), (0.5, 0.5)]:
            z = least_squares(fun, x0=x0, bounds=([0, 1]))
            cost.append(z.fun)

        return min(cost)

    def error_with_edge3d(self, edge3d):
        """
        Compute the error/distance between the Bspline surface and an edge 3d.

        it's the mean of the start and end points errors'
        """

        return (self.error_with_point3d(edge3d.start) + self.error_with_point3d(edge3d.end)) / 2

    def nearest_edges3d(self, contour3d, threshold: float):
        """
        Compute the nearest edges of a contour 3d to a Bspline_surface3d based on a threshold.

        """

        nearest = []
        for primitive in contour3d.primitives:
            if self.error_with_edge3d(primitive) <= threshold:
                nearest.append(primitive)
        nearest_primitives = wires.Wire3D(nearest)

        return nearest_primitives

    def edge3d_to_2d_with_dimension(self, edge3d, grid2d: grid.Grid2D):
        """
        Compute the edge 2d of an edge 3d, on a Bspline surface, in the dimensioned frame.

        """
        method_name = f'{edge3d.__class__.__name__.lower()}_to_2d_with_dimension'

        if hasattr(self, method_name):
            edge2d_dim = getattr(self, method_name)(edge3d, grid2d)
            if edge2d_dim:
                return edge2d_dim
            raise NotImplementedError
        raise NotImplementedError(
            f'Class {self.__class__.__name__} does not implement {method_name}')

    def wire3d_to_2d(self, wire3d):
        """
        Compute the 2d of a wire 3d, on a Bspline surface.

        """

        contour = self.contour3d_to_2d(wire3d)

        return wires.Wire2D(contour.primitives)

    def wire3d_to_2d_with_dimension(self, wire3d):
        """
        Compute the 2d of a wire 3d, on a Bspline surface, in the dimensioned frame.

        """

        contour = self.contour3d_to_2d_with_dimension(wire3d, self._grids2d)

        return wires.Wire2D(contour.primitives)

    def split_surface_u(self, u: float):
        """
        Splits the surface at the input parametric coordinate on the u-direction.

        :param u: Parametric coordinate u chosen between 0 and 1
        :type u: float
        :return: Two split surfaces
        :rtype: List[:class:`volmdlr.faces.BSplineSurface3D`]
        """
        return split_surface_u(self, u)

    def split_surface_v(self, v: float):
        """
        Splits the surface at the input parametric coordinate on the v-direction.

        :param v: Parametric coordinate v chosen between 0 and 1
        :type v: float
        :return: Two split surfaces
        :rtype: List[:class:`volmdlr.faces.BSplineSurface3D`]
        """
        return split_surface_v(self, v)

    def split_surface_with_bspline_curve(self, bspline_curve3d: edges.BSplineCurve3D):
        """
        Cuts the surface into two pieces with a bspline curve.

        :param bspline_curve3d: A BSplineCurve3d used for cutting
        :type bspline_curve3d: :class:`edges.BSplineCurve3D`
        :return: Two split surfaces
        :rtype: List[:class:`volmdlr.faces.BSplineSurface3D`]
        """

        surfaces = []
        bspline_curve2d = self.bsplinecurve3d_to_2d(bspline_curve3d)[0]
        # if type(bspline_curve2d) == list:
        #     points = [bspline_curve2d[0].start]
        #     for edge in bspline_curve2d:
        #         points.append(edge.end)
        #     bspline_curve2d = edges.BSplineCurve2D.from_points_approximation(points, 2, ctrlpts_size = 5)
        contour = volmdlr.faces.BSplineFace3D.from_surface_rectangular_cut(self, 0, 1, 0, 1).surface2d.outer_contour
        contours = contour.cut_by_bspline_curve(bspline_curve2d)

        du, dv = bspline_curve2d.end - bspline_curve2d.start
        resolution = 8

        for contour in contours:
            u_min, u_max, v_min, v_max = contour.bounding_rectangle.bounds()
            if du > dv:
                delta_u = u_max - u_min
                nlines_x = int(delta_u * resolution)
                lines_x = [curves.Line2D(volmdlr.Point2D(u_min, v_min),
                                         volmdlr.Point2D(u_min, v_max))]
                for i in range(nlines_x):
                    u = u_min + (i + 1) / (nlines_x + 1) * delta_u
                    lines_x.append(curves.Line2D(volmdlr.Point2D(u, v_min),
                                                 volmdlr.Point2D(u, v_max)))
                lines_x.append(curves.Line2D(volmdlr.Point2D(u_max, v_min),
                                             volmdlr.Point2D(u_max, v_max)))
                lines = lines_x

            else:
                delta_v = v_max - v_min
                nlines_y = int(delta_v * resolution)
                lines_y = [curves.Line2D(volmdlr.Point2D(v_min, v_min),
                                         volmdlr.Point2D(v_max, v_min))]
                for i in range(nlines_y):
                    v = v_min + (i + 1) / (nlines_y + 1) * delta_v
                    lines_y.append(curves.Line2D(volmdlr.Point2D(v_min, v),
                                                 volmdlr.Point2D(v_max, v)))
                lines_y.append(curves.Line2D(volmdlr.Point2D(v_min, v_max),
                                             volmdlr.Point2D(v_max, v_max)))
                lines = lines_y

            pt0 = volmdlr.O2D
            points = []

            for line in lines:
                inter = contour.line_intersections(line)
                if inter:
                    pt_ = set()
                    for point_intersection in inter:
                        pt_.add(point_intersection[0])
                else:
                    raise NotImplementedError

                pt_ = sorted(pt_, key=pt0.point_distance)
                pt0 = pt_[0]
                edge = edges.LineSegment2D(pt_[0], pt_[1])

                points.extend(edge.discretization_points(number_points=10))

            points3d = []
            for point in points:
                points3d.append(self.point2d_to_3d(point))

            size_u, size_v, degree_u, degree_v = 10, 10, self.degree_u, self.degree_v
            surfaces.append(
                BSplineSurface3D.points_fitting_into_bspline_surface(points3d, size_u, size_v, degree_u, degree_v))

        return surfaces

    def is_intersected_with(self, other_bspline_surface3d):
        """
        Check if the two surfaces are intersected or not.

        return True, when there are more 50points on the intersection zone.

        """

        # intersection_results = self.intersection_with(other_bspline_surface3d)
        # if len(intersection_results[0][0]) >= 50:
        #     return True
        # else:
        #     return False

        def fun(param):
            return (self.point2d_to_3d(volmdlr.Point2D(param[0], param[1])) -
                    other_bspline_surface3d.point2d_to_3d(volmdlr.Point2D(param[2], param[3]))).norm()

        x = npy.linspace(0, 1, 10)
        x_init = []
        for xi in x:
            for yi in x:
                x_init.append((xi, yi, xi, yi))

        i = 0
        for x0 in x_init:
            z = least_squares(fun, x0=x0, bounds=([0, 1]))
            if z.fun < 1e-5:
                i += 1
                if i >= 50:
                    return True
        return False

    def merge_with(self, other_bspline_surface3d, abs_tol: float = 1e-6):
        """
        Merges two adjacent surfaces based on their faces.

        :param other_bspline_surface3d: Other adjacent surface
        :type other_bspline_surface3d: :class:`volmdlr.faces.BSplineSurface3D`
        :param abs_tol: tolerance.
        :type abs_tol: float.

        :return: Merged surface
        :rtype: :class:`volmdlr.faces.BSplineSurface3D`
        """

        bspline_face3d = volmdlr.faces.BSplineFace3D.from_surface_rectangular_cut(self, 0, 1, 0, 1)
        other_bspline_face3d = volmdlr.faces.BSplineFace3D.from_surface_rectangular_cut(
            other_bspline_surface3d, 0, 1, 0, 1)

        bsplines = [self, other_bspline_surface3d]
        bsplines_new = bsplines

        center = [bspline_face3d.surface2d.outer_contour.center_of_mass(),
                  other_bspline_face3d.surface2d.outer_contour.center_of_mass()]
        grid2d_direction = (bspline_face3d.pair_with(other_bspline_face3d))[1]

        if (not bspline_face3d.outer_contour3d.is_sharing_primitives_with(
                other_bspline_face3d.outer_contour3d, abs_tol)
                and self.is_intersected_with(other_bspline_surface3d)):
            # find primitives to split with
            contour1 = bspline_face3d.outer_contour3d
            contour2 = other_bspline_face3d.outer_contour3d

            distances = []
            for prim1 in contour1.primitives:
                dis = []
                for prim2 in contour2.primitives:
                    point1 = (prim1.start + prim1.end) / 2
                    point2 = (prim2.start + prim2.end) / 2
                    dis.append(point1.point_distance(point2))
                distances.append(dis)

            i = distances.index((min(distances)))
            j = distances[i].index(min(distances[i]))

            curves_ = [contour2.primitives[j], contour1.primitives[i]]

            # split surface
            for i, bspline in enumerate(bsplines):
                surfaces = bspline.split_surface_with_bspline_curve(curves_[i])

                errors = []
                for surface in surfaces:
                    errors.append(surface.error_with_point3d(bsplines[i].point2d_to_3d(center[i])))

                bsplines_new[i] = surfaces[errors.index(min(errors))]

            grid2d_direction = (
                bsplines_new[0].rectangular_cut(
                    0, 1, 0, 1).pair_with(
                    bsplines_new[1].rectangular_cut(
                        0, 1, 0, 1)))[1]

        # grid3d
        number_points = 10
        points3d = []
        is_true = (bspline_face3d.outer_contour3d.is_sharing_primitives_with(
            other_bspline_face3d.outer_contour3d, abs_tol) or self.is_intersected_with(other_bspline_surface3d))

        for i, bspline in enumerate(bsplines_new):
            grid3d = bspline.grid3d(grid.Grid2D.from_properties(x_limits=(0, 1),
                                                                y_limits=(0, 1),
                                                                points_nbr=(number_points, number_points),
                                                                direction=grid2d_direction[i]))

            if is_true and i == 1:
                points3d.extend(grid3d[number_points:number_points * number_points])
            else:
                points3d.extend(grid3d)

        # fitting
        size_u, size_v, degree_u, degree_v = (number_points * 2) - 1, number_points, 3, 3

        merged_surface = BSplineSurface3D.points_fitting_into_bspline_surface(
            points3d, size_u, size_v, degree_u, degree_v)

        return merged_surface

    def xy_limits(self, other_bspline_surface3d):
        """
        Compute x, y limits to define grid2d.

        """

        grid2d_direction = (
            self.rectangular_cut(
                0, 1, 0, 1).pair_with(
                other_bspline_surface3d.rectangular_cut(
                    0, 1, 0, 1)))[1]

        xmin, xmax, ymin, ymax = [], [], [], []
        if grid2d_direction[0][1] == '+y':
            xmin.append(0)
            xmax.append(1)
            ymin.append(0)
            ymax.append(0.99)
        elif grid2d_direction[0][1] == '+x':
            xmin.append(0)
            xmax.append(0.99)
            ymin.append(0)
            ymax.append(1)
        elif grid2d_direction[0][1] == '-x':
            xmin.append(0.01)
            xmax.append(1)
            ymin.append(0)
            ymax.append(1)
        elif grid2d_direction[0][1] == '-y':
            xmin.append(0)
            xmax.append(1)
            ymin.append(0.01)
            ymax.append(1)

        xmin.append(0)
        xmax.append(1)
        ymin.append(0)
        ymax.append(1)

        return xmin, xmax, ymin, ymax

    def _determine_contour_params(self, outer_contour_start, outer_contour_end, inner_contour_start,
                                  inner_contour_end):
        """
        Helper function.
        """
        u1, v1 = outer_contour_start
        u2, v2 = outer_contour_end
        u3, v3 = inner_contour_start
        u4, v4 = inner_contour_end
        if self.x_periodicity and self.y_periodicity:
            raise NotImplementedError
        if self.x_periodicity:
            outer_contour_param = [u1, u2]
            inner_contour_param = [u3, u4]
        elif self.y_periodicity:
            outer_contour_param = [v1, v2]
            inner_contour_param = [v3, v4]
        else:
            raise NotImplementedError
        return outer_contour_param, inner_contour_param

    def connect_contours(self, outer_contour, inner_contours):
        """
        Create connections between contours on parametric domain.

        :param outer_contour: Outer contour 2D.
        :type inner_contours: wires.Contour2D
        :param inner_contours: List of 2D contours.
        :type inner_contours: list
        """
        new_inner_contours = []
        new_outer_contour = outer_contour
        point1 = outer_contour.primitives[0].start
        point2 = outer_contour.primitives[-1].end

        for inner_contour in inner_contours:
            if not inner_contour.is_ordered():
                outer_contour_param, inner_contour_param = self._determine_contour_params(
                    point1, point2, inner_contour.primitives[0].start, inner_contour.primitives[-1].end)

                outer_contour_direction = outer_contour_param[0] < outer_contour_param[1]
                inner_contour_direction = inner_contour_param[0] < inner_contour_param[1]
                if outer_contour_direction == inner_contour_direction:
                    inner_contour = inner_contour.invert()

                closing_linesegment1 = edges.LineSegment2D(outer_contour.primitives[-1].end,
                                                           inner_contour.primitives[0].start)
                closing_linesegment2 = edges.LineSegment2D(inner_contour.primitives[-1].end,
                                                           outer_contour.primitives[0].start)
                new_outer_contour_primitives = outer_contour.primitives + [closing_linesegment1] + \
                    inner_contour.primitives + [closing_linesegment2]
                new_outer_contour = wires.Contour2D(primitives=new_outer_contour_primitives)
                new_outer_contour.order_contour(tol=1e-3)
            else:
                new_inner_contours.append(inner_contour)
        return new_outer_contour, new_inner_contours

    @staticmethod
    def _get_overlapping_theta(outer_contour_startend_theta, inner_contour_startend_theta):
        """
        Find overlapping theta domain between two contours on periodical Surfaces.
        """
        oc_xmin_index, outer_contour_xmin = min(enumerate(outer_contour_startend_theta), key=lambda x: x[1])
        oc_xmax_index, outer_contour_xman = max(enumerate(outer_contour_startend_theta), key=lambda x: x[1])
        inner_contour_xmin = min(inner_contour_startend_theta)
        inner_contour_xmax = max(inner_contour_startend_theta)

        # check if tetha3 or theta4 is in [theta1, theta2] interval
        overlap = outer_contour_xmin <= inner_contour_xmax and outer_contour_xman >= inner_contour_xmin

        if overlap:
            if inner_contour_xmin < outer_contour_xmin:
                overlapping_theta = outer_contour_startend_theta[oc_xmin_index]
                outer_contour_side = oc_xmin_index
                side = 0
                return overlapping_theta, outer_contour_side, side
            overlapping_theta = outer_contour_startend_theta[oc_xmax_index]
            outer_contour_side = oc_xmax_index
            side = 1
            return overlapping_theta, outer_contour_side, side

        # if not direct intersection -> find intersection at periodicity
        if inner_contour_xmin < outer_contour_xmin:
            overlapping_theta = outer_contour_startend_theta[oc_xmin_index] - 2 * math.pi
            outer_contour_side = oc_xmin_index
            side = 0
            return overlapping_theta, outer_contour_side, side
        overlapping_theta = outer_contour_startend_theta[oc_xmax_index] + 2 * math.pi
        outer_contour_side = oc_xmax_index
        side = 1
        return overlapping_theta, outer_contour_side, side

    def to_plane3d(self):
        """
        Converts a Bspline surface3d to a Plane3d.

        :return: A Plane
        :rtype: Plane3D
        """

        points_2d = [volmdlr.Point2D(0.1, 0.1),
                     volmdlr.Point2D(0.1, 0.8),
                     volmdlr.Point2D(0.8, 0.5)]
        points = [self.point2d_to_3d(pt) for pt in points_2d]

        surface3d = Plane3D.from_3_points(points[0],
                                          points[1],
                                          points[2])
        return surface3d

    def u_closed_lower(self):
        """
        Returns True if the surface is close in any of the u boundaries.
        """
        a, b, c, _ = self.domain
        point_at_a_lower = self.point2d_to_3d(volmdlr.Point2D(a, c))
        point_at_b_lower = self.point2d_to_3d(volmdlr.Point2D(b, c))
        if point_at_b_lower.is_close(point_at_a_lower):
            return True
        return False

    def u_closed_upper(self):
        """
        Returns True if the surface is close in any of the u boundaries.
        """
        a, b, _, d = self.domain
        point_at_a_upper = self.point2d_to_3d(volmdlr.Point2D(a, d))
        point_at_b_upper = self.point2d_to_3d(volmdlr.Point2D(b, d))
        if point_at_b_upper.is_close(point_at_a_upper):
            return True
        return False

    def v_closed_lower(self):
        """
        Returns True if the surface is close in any of the u boundaries.
        """
        a, _, c, d = self.domain
        point_at_c_lower = self.point2d_to_3d(volmdlr.Point2D(a, c))
        point_at_d_lower = self.point2d_to_3d(volmdlr.Point2D(a, d))
        if point_at_d_lower.is_close(point_at_c_lower):
            return True
        return False

    def v_closed_upper(self):
        """
        Returns True if the surface is close in any of the u boundaries.
        """
        _, b, c, d = self.domain
        point_at_c_upper = self.point2d_to_3d(volmdlr.Point2D(b, c))
        point_at_d_upper = self.point2d_to_3d(volmdlr.Point2D(b, d))
        if point_at_d_upper.is_close(point_at_c_upper):
            return True
        return False

    @cached_property
    def u_closed(self):
        """
        Returns True if the surface is close in any of the u boundaries.
        """
        return bool(self.u_closed_lower() or self.u_closed_upper())

    @cached_property
    def v_closed(self):
        """
        Returns True if the surface is close in any of the u boundaries.
        """
        return bool(self.v_closed_lower() or self.v_closed_upper())

    def is_singularity_point(self, point, *args, **kwargs):
        """Returns True if the point belongs to the surface singularity and False otherwise."""
        if not self.u_closed and not self.v_closed:
            return False
        u_min, u_max, v_min, v_max = self.domain
        delta_u = u_max - u_min
        delta_v = v_max - v_min

        test_u_lower = [self.point2d_to_3d(volmdlr.Point2D(u_min, v_min)),
                        self.point2d_to_3d(volmdlr.Point2D(0.5 * delta_u, v_min))]
        test_u_upper = [self.point2d_to_3d(volmdlr.Point2D(u_min, v_max)),
                        self.point2d_to_3d(volmdlr.Point2D(0.5 * delta_u, v_max))]
        test_v_lower = [self.point2d_to_3d(volmdlr.Point2D(u_min, v_min)),
                        self.point2d_to_3d(volmdlr.Point2D(u_min, 0.5 * delta_v))]
        test_v_upper = [self.point2d_to_3d(volmdlr.Point2D(u_max, v_min)),
                        self.point2d_to_3d(volmdlr.Point2D(u_max, 0.5 * delta_v))]
        if all(test_point.is_close(point) for test_point in test_u_lower) and self.u_closed_lower():
            return True
        if all(test_point.is_close(point) for test_point in test_u_upper) and self.u_closed_upper():
            return True
        if all(test_point.is_close(point) for test_point in test_v_lower) and self.v_closed_lower():
            return True
        if all(test_point.is_close(point) for test_point in test_v_upper) and self.v_closed_upper():
            return True
        return False

    def fix_start_end_singularity_point_at_parametric_domain(self, edge3d, points, points3d):
        """
        Helper function.

        Uses local discretization and line intersection with the tangent line at the point just before the undefined
        point on the BREP of the 3D edge to find the real values on parametric domain.
        """

        def get_singularity_line(a, b, c, d, test_point):
            line = None
            if self.u_closed:
                if (self.u_closed_lower() and
                        test_point.is_close(self.point2d_to_3d(volmdlr.Point2D(0.5 * (a + b), c)))):
                    line = curves.Line2D(volmdlr.Point2D(a, c), volmdlr.Point2D(b, c))
                if (self.u_closed_upper() and
                        test_point.is_close(self.point2d_to_3d(volmdlr.Point2D(0.5 * (a + b), d)))):
                    line = curves.Line2D(volmdlr.Point2D(a, d), volmdlr.Point2D(b, d))
            else:
                if (self.v_closed_lower() and
                        test_point.is_close(self.point2d_to_3d(volmdlr.Point2D(a, 0.5 * (c + d))))):
                    line = curves.Line2D(volmdlr.Point2D(a, c), volmdlr.Point2D(a, d))
                if (self.v_closed_upper() and
                        test_point.is_close(self.point2d_to_3d(volmdlr.Point2D(b, 0.5 * (c + d))))):
                    line = curves.Line2D(volmdlr.Point2D(b, c), volmdlr.Point2D(b, d))
            return line

        def get_temp_edge2d(_points):
            _points = verify_repeated_parametric_points(_points)
            if len(_points) == 2:
                edge2d = edges.LineSegment2D(_points[0], _points[1])
            else:
                edge2d = edges.BSplineCurve2D.from_points_interpolation(_points, 2)
            return edge2d

        umin, umax, vmin, vmax = self.domain
        if self.is_singularity_point(points3d[0]):
            temp_edge2d = get_temp_edge2d(points[1:])
            singularity_line = get_singularity_line(umin, umax, vmin, vmax, points3d[0])
            point = find_parametric_point_at_singularity(temp_edge2d, abscissa=0,
                                                         singularity_line=singularity_line,
                                                         domain=[umin, umax, vmin, vmax])
            if not point.is_close(points[0], 1e-3):
                points[0] = point
        if self.is_singularity_point(points3d[-1]):
            temp_edge2d = get_temp_edge2d(points[:-1])
            singularity_line = get_singularity_line(umin, umax, vmin, vmax, points3d[-1])
            point = find_parametric_point_at_singularity(temp_edge2d, abscissa=temp_edge2d.length(),
                                                         singularity_line=singularity_line,
                                                         domain=[umin, umax, vmin, vmax])
            if not point.is_close(points[-1], 1e-3):
                points[-1] = point
        return points


class BezierSurface3D(BSplineSurface3D):
    """
    A 3D Bezier surface.

    :param degree_u: The degree of the Bezier surface in the u-direction.
    :type degree_u: int
    :param degree_v: The degree of the Bezier surface in the v-direction.
    :type degree_v: int
    :param control_points: A list of lists of control points defining the Bezier surface.
    :type control_points: List[List[`volmdlr.Point3D`]]
    :param nb_u: The number of control points in the u-direction.
    :type nb_u: int
    :param nb_v: The number of control points in the v-direction.
    :type nb_v: int
    :param name: (Optional) name for the Bezier surface.
    :type name: str
    """

    def __init__(self, degree_u: int, degree_v: int,
                 control_points: List[List[volmdlr.Point3D]],
                 nb_u: int, nb_v: int, name=''):
        u_knots = generate_knot_vector(degree_u, nb_u)
        v_knots = generate_knot_vector(degree_v, nb_v)

        u_multiplicities = [1] * len(u_knots)
        v_multiplicities = [1] * len(v_knots)

        BSplineSurface3D.__init__(self, degree_u, degree_v,
                                  control_points, nb_u, nb_v,
                                  u_multiplicities, v_multiplicities,
                                  u_knots, v_knots, None, name)<|MERGE_RESOLUTION|>--- conflicted
+++ resolved
@@ -2312,7 +2312,6 @@
             return True
         return False
 
-<<<<<<< HEAD
     def get_generatrices(self, number_lines: int = 30, length: float = 1):
         """
         Retrieve line segments representing the generatrices of a cylinder.
@@ -2326,15 +2325,6 @@
         :type length: float
         :return: A list of LineSegment3D instances representing the generatrices of the cylinder.
         :rtype: List[LineSegment3D]
-=======
-    def get_generatrices(self, length: float = 1, number_lines: int = 30):
-        """
-        Gets the Cylindrical surface's Line generatrices.
-
-        :param number_lines: number of lines
-        :param length: the length used to determine the lines' length.
-        :return: list of cylindrical surface's circular generatrices.
->>>>>>> f5cb1838
         """
         list_generatrices = []
         for i in range(number_lines):
@@ -2347,7 +2337,6 @@
 
     def get_circle_generatrices(self, number_circles: int = 10, length: float = 1.0):
         """
-<<<<<<< HEAD
         Retrieve circles representing the generatrices of a cylinder.
 
         Generates a specified number of circles along the surface of the cylinder,
@@ -2359,13 +2348,6 @@
         :type length: float
         :return: A list of Circle3D instances representing the generatrices of the cylinder.
         :rtype: List[Circle3D]
-=======
-        Gets the Cylindrical surface's circular generatrices.
-
-        :param number_circles: number of circles
-        :param length: the length used to determine the circles creation range.
-        :return: list of cylindrical surface's circular generatrices.
->>>>>>> f5cb1838
         """
         circles = []
         for j in range(number_circles):
@@ -3685,14 +3667,11 @@
         for arc in arcs:
             intersections = conical_surface.circle_intersections(arc)
             points_intersections.extend(intersections)
-<<<<<<< HEAD
-        for edge in conical_surface.get_generatrices(300, self.outer_radius * 3):
-=======
         point1 = conical_surface.frame.global_to_local_coordinates(volmdlr.Point3D(0, 0, self.bounding_box.zmin))
         point2 = conical_surface.frame.global_to_local_coordinates(volmdlr.Point3D(0, 0, self.bounding_box.zmax))
-        for edge in conical_surface.get_generatrices(self.outer_radius * 3, 300) + \
-                conical_surface.get_circle_generatrices(point1.z, point2.z, 100):
->>>>>>> f5cb1838
+        for edge in conical_surface.get_generatrices(self.outer_radius * 3) + \
+        for edge in conical_surface.get_generatrices(300, self.outer_radius * 3) + \
+                conical_surface.get_circle_generatrices(100, point1.z, point2.z):
             intersections = self.edge_intersections(edge)
             for point in intersections:
                 if not point.in_list(points_intersections):
@@ -3806,9 +3785,6 @@
             list_generatrices.append(wire)
         return list_generatrices
 
-<<<<<<< HEAD
-    def get_circle_generatrices(self, number_circles: int,  z):
-=======
     def get_circle_at_z(self, z):
         """Gets a circle in the conical surface at given z position."""
         i_frame = self.frame.translation(z * self.frame.w)
@@ -3816,8 +3792,7 @@
         circle = curves.Circle3D(i_frame, radius)
         return circle
 
-    def get_circle_generatrices(self, z1, z2, number_circles: int):
->>>>>>> f5cb1838
+    def get_circle_generatrices(self, number_circles: int, z1, z2):
         """
         Get circles generatrix of the cone.
 
@@ -3842,13 +3817,9 @@
             fig = plt.figure()
             ax = fig.add_subplot(111, projection='3d')
 
-<<<<<<< HEAD
         line_generatrices = self.get_generatrices(36, z)
-        circle_generatrices = self.get_circle_generatrices(50, z)
-=======
-        line_generatrices = self.get_generatrices(z, 36)
-        circle_generatrices = self.get_circle_generatrices(0, z, 50)
->>>>>>> f5cb1838
+        circle_generatrices = self.get_circle_generatrices(50, 0, z)
+
         for edge in line_generatrices + circle_generatrices:
             edge.plot(ax, edge_style)
         return ax
@@ -4334,15 +4305,10 @@
         :param spherical_surface: other Spherical Surface 3d.
         :return: points of intersections.
         """
-<<<<<<< HEAD
-        cyl_generatrices = self.get_generatrices(200, spherical_surface.radius*4) +\
-                           self.get_circle_generatrices(200, spherical_surface.radius*4)
-=======
         point1 = self.frame.global_to_local_coordinates(volmdlr.Point3D(0, 0, spherical_surface.bounding_box.zmin))
         point2 = self.frame.global_to_local_coordinates(volmdlr.Point3D(0, 0, spherical_surface.bounding_box.zmax))
-        cone_generatrices = self.get_generatrices(spherical_surface.radius*4, 200) +\
-                            self.get_circle_generatrices(point1.z, point2.z, 200)
->>>>>>> f5cb1838
+        cone_generatrices = self.get_generatrices(200, spherical_surface.radius*4) +\
+                            self.get_circle_generatrices(200, point1.z, point2.z)
         intersection_points = []
         for gene in cone_generatrices:
             intersections = spherical_surface.edge_intersections(gene)
