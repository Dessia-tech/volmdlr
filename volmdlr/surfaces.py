"""volmdlr module for 3D Surfaces."""
import math
from itertools import chain
from typing import List, Union
import traceback

import matplotlib.pyplot as plt
import numpy as npy
import triangle as triangle_lib
from geomdl import NURBS, BSpline, utilities
from geomdl.construct import extract_curves
from geomdl.fitting import approximate_surface, interpolate_surface
from geomdl.operations import split_surface_u, split_surface_v
from scipy.optimize import least_squares

from dessia_common.core import DessiaObject, PhysicalObject
from volmdlr.nurbs.core import evaluate_surface, derivatives_surface, point_inversion
import volmdlr.bspline_compiled
import volmdlr.core
from volmdlr import display, edges, grid, wires, curves
import volmdlr.geometry
import volmdlr.utils.parametric as vm_parametric
from volmdlr.core import EdgeStyle
from volmdlr.core import point_in_list
import volmdlr.nurbs.helpers as nurbs_helpers
from volmdlr.utils.parametric import array_range_search, repair_start_end_angle_periodicity, angle_discontinuity
import volmdlr.utils.intersections as vm_utils_intersections


def knots_vector_inv(knots_vector):
    """
    Compute knot-elements and multiplicities based on the global knot vector.

    """

    knots = sorted(set(knots_vector))
    multiplicities = [knots_vector.count(knot) for knot in knots]

    return knots, multiplicities


class Surface2D(PhysicalObject):
    """
    A surface bounded by an outer contour.

    """

    def __init__(self, outer_contour: wires.Contour2D,
                 inner_contours: List[wires.Contour2D],
                 name: str = 'name'):
        self.outer_contour = outer_contour
        self.inner_contours = inner_contours
        self._area = None

        PhysicalObject.__init__(self, name=name)

    def __hash__(self):
        return hash((self.outer_contour, tuple(self.inner_contours)))

    def _data_hash(self):
        return hash(self)

    def copy(self, deep=True, memo=None):
        """
        Copies the surface2d.

        """
        return self.__class__(outer_contour=self.outer_contour.copy(deep, memo),
                              inner_contours=[c.copy(deep, memo) for c in self.inner_contours],
                              name='copy_' + self.name)

    def area(self):
        """
        Computes the area of the surface.

        """
        if not self._area:
            self._area = self.outer_contour.area() - sum(contour.area() for contour in self.inner_contours)
        return self._area

    def second_moment_area(self, point: volmdlr.Point2D):
        """
        Computes the second moment area of the surface.

        """
        i_x, i_y, i_xy = self.outer_contour.second_moment_area(point)
        for contour in self.inner_contours:
            i_xc, i_yc, i_xyc = contour.second_moment_area(point)
            i_x -= i_xc
            i_y -= i_yc
            i_xy -= i_xyc
        return i_x, i_y, i_xy

    def center_of_mass(self):
        """
        Compute the center of mass of the 2D surface.

        :return: The center of mass of the surface.
        :rtype: :class:`volmdlr.Point2D`
        """
        center = self.outer_contour.area() * self.outer_contour.center_of_mass()
        for contour in self.inner_contours:
            center -= contour.area() * contour.center_of_mass()
        return center / self.area()

    def point_belongs(self, point2d: volmdlr.Point2D, include_edge_points: bool = True):
        """
        Check whether a point belongs to the 2D surface.

        :param point2d: The point to check.
        :type point2d: :class:`volmdlr.Point2D`
        :return: True if the point belongs to the surface, False otherwise.
        :rtype: bool
        """
        if not self.outer_contour.point_belongs(point2d, include_edge_points=include_edge_points):
            return False

        for inner_contour in self.inner_contours:
            if inner_contour.point_belongs(point2d, include_edge_points=False):
                return False
        return True

    def random_point_inside(self):
        """
        Generate a random point inside the 2D surface.

        Taking into account any inner contours (holes) it may have.

        :return: A random point inside the surface.
        :rtype: :class:`volmdlr.Point2D`
        """
        point_inside_outer_contour = None
        center_of_mass = self.center_of_mass()
        if self.point_belongs(center_of_mass, False):
            point_inside_outer_contour = center_of_mass
        if not point_inside_outer_contour:
            point_inside_outer_contour = self.outer_contour.random_point_inside()
        while True:
            inside_inner_contour = False
            for inner_contour in self.inner_contours:
                if inner_contour.point_belongs(point_inside_outer_contour):
                    inside_inner_contour = True
            if not inside_inner_contour and \
                    point_inside_outer_contour is not None:
                break
            point_inside_outer_contour = self.outer_contour.random_point_inside()

        return point_inside_outer_contour

    @staticmethod
    def triangulation_without_holes(vertices, segments, points_grid, tri_opt):
        """
        Triangulates a surface without holes.

        :param vertices: vertices of the surface.
        :param segments: segments defined as tuples of vertices.
        :param points_grid: to do.
        :param tri_opt: triangulation option: "p"
        :return:
        """
        vertices_grid = [(p.x, p.y) for p in points_grid]
        vertices.extend(vertices_grid)
        tri = {'vertices': npy.array(vertices).reshape((-1, 2)),
               'segments': npy.array(segments).reshape((-1, 2)),
               }
        triagulation = triangle_lib.triangulate(tri, tri_opt)
        triangles = triagulation['triangles'].tolist()
        number_points = triagulation['vertices'].shape[0]
        points = [display.Node2D(*triagulation['vertices'][i, :]) for i in range(number_points)]
        return display.DisplayMesh2D(points, triangles=triangles)

    def triangulation(self, number_points_x: int = 15, number_points_y: int = 15):
        """
        Triangulates the Surface2D using the Triangle library.

        :param number_points_x: Number of discretization points in x direction.
        :type number_points_x: int
        :param number_points_y: Number of discretization points in y direction.
        :type number_points_y: int
        :return: The triangulated surface as a display mesh.
        :rtype: :class:`volmdlr.display.DisplayMesh2D`
        """
        area = self.bounding_rectangle().area()
        tri_opt = "p"
        if math.isclose(area, 0., abs_tol=1e-8):
            return display.DisplayMesh2D([], triangles=[])

        triangulates_with_grid = number_points_x > 0 and number_points_y > 0
        discretize_line = number_points_x > 0 or number_points_y > 0
        if not triangulates_with_grid:
            tri_opt = "pq"

        discretize_line_direction = "xy"
        if number_points_y == 0 or number_points_x > 25 * number_points_y:
            discretize_line_direction = "x"
        elif number_points_y > 20 * number_points_x:
            discretize_line_direction = "y"
        outer_polygon = self.outer_contour.to_polygon(angle_resolution=15, discretize_line=discretize_line,
                                                      discretize_line_direction=discretize_line_direction)

        if not self.inner_contours and not triangulates_with_grid:
            return outer_polygon.triangulation()

        points_grid, x, y, grid_point_index = outer_polygon.grid_triangulation_points(number_points_x=number_points_x,
                                                                                      number_points_y=number_points_y)
        points = [display.Node2D(*point) for point in outer_polygon.points]
        vertices = [(point.x, point.y) for point in points]
        n = len(points)
        segments = [(i, i + 1) for i in range(n - 1)]
        segments.append((n - 1, 0))

        if not self.inner_contours:  # No holes
            return self.triangulation_without_holes(vertices, segments, points_grid, tri_opt)

        point_index = {p: i for i, p in enumerate(points)}
        holes = []
        for inner_contour in self.inner_contours:
            inner_polygon = inner_contour.to_polygon(angle_resolution=5, discretize_line=discretize_line,
                                                     discretize_line_direction=discretize_line_direction)
            inner_polygon_nodes = [display.Node2D.from_point(p) for p in inner_polygon.points]
            for point in inner_polygon_nodes:
                if point not in point_index:
                    points.append(point)
                    vertices.append((point.x, point.y))
                    point_index[point] = n
                    n += 1

            for point1, point2 in zip(inner_polygon_nodes[:-1],
                                      inner_polygon_nodes[1:]):
                segments.append((point_index[point1], point_index[point2]))
            segments.append((point_index[inner_polygon_nodes[-1]], point_index[inner_polygon_nodes[0]]))
            rpi = inner_polygon.barycenter()
            if not inner_polygon.point_belongs(rpi, include_edge_points=False):
                rpi = inner_polygon.random_point_inside(include_edge_points=False)
            holes.append([rpi.x, rpi.y])

            if triangulates_with_grid:
                # removes with a region search the grid points that are in the inner contour
                xmin, xmax, ymin, ymax = inner_polygon.bounding_rectangle.bounds()
                x_grid_range = array_range_search(x, xmin, xmax)
                y_grid_range = array_range_search(y, ymin, ymax)
                for i in x_grid_range:
                    for j in y_grid_range:
                        point = grid_point_index.get((i, j))
                        if not point:
                            continue
                        if inner_polygon.point_belongs(point):
                            points_grid.remove(point)
                            grid_point_index.pop((i, j))

        if triangulates_with_grid:
            vertices_grid = [(p.x, p.y) for p in points_grid]
            vertices.extend(vertices_grid)

        tri = {'vertices': npy.array(vertices).reshape((-1, 2)),
               'segments': npy.array(segments).reshape((-1, 2)),
               'holes': npy.array(holes).reshape((-1, 2))
               }
        triangulation = triangle_lib.triangulate(tri, tri_opt)
        triangles = triangulation['triangles'].tolist()
        number_points = triangulation['vertices'].shape[0]
        points = [display.Node2D(*triangulation['vertices'][i, :]) for i in range(number_points)]
        return display.DisplayMesh2D(points, triangles=triangles)

    def split_by_lines(self, lines):
        """
        Returns a list of cut surfaces given by the lines provided as argument.
        """
        cutted_surfaces = []
        iteration_surfaces = self.cut_by_line(lines[0])

        for line in lines[1:]:
            iteration_surfaces2 = []
            for surface in iteration_surfaces:
                line_cutted_surfaces = surface.cut_by_line(line)

                llcs = len(line_cutted_surfaces)

                if llcs == 1:
                    cutted_surfaces.append(line_cutted_surfaces[0])
                else:
                    iteration_surfaces2.extend(line_cutted_surfaces)

            iteration_surfaces = iteration_surfaces2[:]

        cutted_surfaces.extend(iteration_surfaces)
        return cutted_surfaces

    def split_regularly(self, n):
        """
        Split in n slices.
        """
        bounding_rectangle = self.outer_contour.bounding_rectangle
        lines = []
        for i in range(n - 1):
            xi = bounding_rectangle[0] + (i + 1) * (bounding_rectangle[1] - bounding_rectangle[0]) / n
            lines.append(curves.Line2D(volmdlr.Point2D(xi, 0),
                                       volmdlr.Point2D(xi, 1)))
        return self.split_by_lines(lines)

    def cut_by_line(self, line: curves.Line2D):
        """
        Returns a list of cut Surface2D by the given line.

        :param line: The line to cut the Surface2D with.
        :type line: :class:`curves.Line2D`
        :return: A list of 2D surfaces resulting from the cut.
        :rtype: List[:class:`volmdlr.faces.Surface2D`]
        """
        surfaces = []
        splitted_outer_contours = self.outer_contour.cut_by_line(line)
        splitted_inner_contours_table = []
        for inner_contour in self.inner_contours:
            splitted_inner_contours = inner_contour.cut_by_line(line)
            splitted_inner_contours_table.append(splitted_inner_contours)

        # First part of the external contour
        for outer_split in splitted_outer_contours:
            inner_contours = []
            for splitted_inner_contours in splitted_inner_contours_table:
                for inner_split in splitted_inner_contours:
                    inner_split.order_contour()
                    point = inner_split.random_point_inside()
                    if outer_split.point_belongs(point):
                        inner_contours.append(inner_split)

            if inner_contours:
                surface2d = self.from_contours(outer_split, inner_contours)
                surfaces.append(surface2d)
            else:
                surfaces.append(Surface2D(outer_split, []))
        return surfaces

    def line_crossings(self, line: curves.Line2D):
        """
        Find intersection points between a line and the 2D surface.

        :param line: The line to intersect with the shape.
        :type line: :class:`curves.Line2D`
        :return: A list of intersection points sorted by increasing abscissa
            along the line. Each intersection point is a tuple
            (point, primitive) where point is the intersection point and
            primitive is the intersected primitive.
        :rtype: List[Tuple[:class:`volmdlr.Point2D`,
            :class:`volmdlr.core.Primitive2D`]]

        """
        intersection_points = []
        for primitive in self.outer_contour.primitives:
            for point in primitive.line_crossings(line):
                if (point, primitive) not in intersection_points:
                    intersection_points.append((point, primitive))
        for inner_contour in self.inner_contours:
            for primitive in inner_contour.primitives:
                for point in primitive.line_crossings(line):
                    if (point, primitive) not in intersection_points:
                        intersection_points.append((point, primitive))
        return sorted(intersection_points, key=lambda ip: line.abscissa(ip[0]))

    def split_at_centers(self):
        """
        Split in n slices.

        # TODO: is this used ?
        """

        cutted_contours = []
        center_of_mass1 = self.inner_contours[0].center_of_mass()
        center_of_mass2 = self.inner_contours[1].center_of_mass()
        cut_line = curves.Line2D(center_of_mass1, center_of_mass2)

        iteration_contours2 = []

        surface_cut = self.cut_by_line(cut_line)

        iteration_contours2.extend(surface_cut)

        iteration_contours = iteration_contours2[:]
        cutted_contours.extend(iteration_contours)

        return cutted_contours

    def cut_by_line2(self, line):
        """
        Cuts a Surface2D with line (2).

        :param line: DESCRIPTION
        :type line: TYPE
        :raises NotImplementedError: DESCRIPTION
        :return: DESCRIPTION
        :rtype: TYPE

        """

        all_contours = []
        inner_1 = self.inner_contours[0]
        inner_2 = self.inner_contours[1]

        inner_intersections_1 = inner_1.line_intersections(line)
        inner_intersections_2 = inner_2.line_intersections(line)

        arc1, arc2 = inner_1.split(inner_intersections_1[1],
                                   inner_intersections_1[0])
        arc3, arc4 = inner_2.split(inner_intersections_2[1],
                                   inner_intersections_2[0])
        new_inner_1 = wires.Contour2D([arc1, arc2])
        new_inner_2 = wires.Contour2D([arc3, arc4])

        intersections = [(inner_intersections_1[0], arc1), (inner_intersections_1[1], arc2)]
        intersections += self.outer_contour.line_intersections(line)
        intersections.append((inner_intersections_2[0], arc3))
        intersections.append((inner_intersections_2[1], arc4))
        intersections += self.outer_contour.line_intersections(line)

        if not intersections:
            all_contours.extend([self])
        if len(intersections) < 4:
            return [self]
        if len(intersections) >= 4:
            if isinstance(intersections[0][0], volmdlr.Point2D) and \
                    isinstance(intersections[1][0], volmdlr.Point2D):
                ip1, ip2 = sorted(
                    [new_inner_1.primitives.index(intersections[0][1]),
                     new_inner_1.primitives.index(intersections[1][1])])
                ip5, ip6 = sorted(
                    [new_inner_2.primitives.index(intersections[4][1]),
                     new_inner_2.primitives.index(intersections[5][1])])
                ip3, ip4 = sorted(
                    [self.outer_contour.primitives.index(intersections[2][1]),
                     self.outer_contour.primitives.index(intersections[3][1])])

                # sp11, sp12 = intersections[2][1].split(intersections[2][0])
                # sp21, sp22 = intersections[3][1].split(intersections[3][0])
                sp33, sp34 = intersections[6][1].split(intersections[6][0])
                sp44, sp43 = intersections[7][1].split(intersections[7][0])

                primitives1 = [edges.LineSegment2D(intersections[6][0], intersections[1][0]),
                               new_inner_1.primitives[ip1],
                               edges.LineSegment2D(intersections[0][0], intersections[5][0]),
                               new_inner_2.primitives[ip5],
                               edges.LineSegment2D(intersections[4][0], intersections[7][0]),
                               sp44
                               ]
                primitives1.extend(self.outer_contour.primitives[ip3 + 1:ip4])
                primitives1.append(sp34)

                primitives2 = [edges.LineSegment2D(intersections[7][0], intersections[4][0]),
                               new_inner_2.primitives[ip6],
                               edges.LineSegment2D(intersections[5][0], intersections[0][0]),
                               new_inner_1.primitives[ip2],
                               edges.LineSegment2D(intersections[1][0], intersections[6][0]),
                               sp33
                               ]

                primitives2.extend(self.outer_contour.primitives[:ip3].reverse())
                primitives2.append(sp43)

                all_contours.extend([wires.Contour2D(primitives1),
                                     wires.Contour2D(primitives2)])

            else:
                raise NotImplementedError(
                    'Non convex contour not supported yet')

        return all_contours

    def bounding_rectangle(self):
        """
        Returns bounding rectangle.

        :return: Returns a python object with useful methods
        :rtype: :class:`volmdlr.core.BoundingRectangle
        """

        return self.outer_contour.bounding_rectangle

    @classmethod
    def from_contours(cls, outer_contour, inner_contours):
        """
        Create a Surface2D object from an outer contour and a list of inner contours.

        :param outer_contour: The outer contour that bounds the surface.
        :type outer_contour: wires.Contour2D
        :param inner_contours: The list of inner contours that define the holes of the surface.
        :type inner_contours : List[wires.Contour2D]
        :return: Surface2D defined by the given contours.
        """
        surface2d_inner_contours = []
        surface2d_outer_contour = outer_contour
        for inner_contour in inner_contours:
            if surface2d_outer_contour.shared_primitives_extremities(
                    inner_contour):
                # inner_contour will be merged with outer_contour
                merged_contours = surface2d_outer_contour.merge_with(
                    inner_contour)
                if len(merged_contours) >= 2:
                    raise NotImplementedError
                surface2d_outer_contour = merged_contours[0]
            else:
                # inner_contour will be added to the inner contours of the
                # Surface2D
                surface2d_inner_contours.append(inner_contour)
        return cls(surface2d_outer_contour, surface2d_inner_contours)

    def plot(self, ax=None, color='k', alpha=1, equal_aspect=False, **kwargs):
        """Plot surface 2d using Matplotlib."""

        if ax is None:
            _, ax = plt.subplots()
        self.outer_contour.plot(ax=ax, edge_style=EdgeStyle(color=color, alpha=alpha,
                                                            equal_aspect=equal_aspect))
        for inner_contour in self.inner_contours:
            inner_contour.plot(ax=ax, edge_style=EdgeStyle(color=color, alpha=alpha,
                                                           equal_aspect=equal_aspect))

        if equal_aspect:
            ax.set_aspect('equal')

        ax.margins(0.1)
        return ax

    def axial_symmetry(self, line):
        """
        Finds out the symmetric 2D surface according to a line.

        """

        outer_contour = self.outer_contour.axial_symmetry(line)
        inner_contours = []
        if self.inner_contours:
            inner_contours = [contour.axial_symmetry(line) for contour in self.inner_contours]

        return self.__class__(outer_contour=outer_contour,
                              inner_contours=inner_contours)

    def rotation(self, center, angle):
        """
        Surface2D rotation.

        :param center: rotation center.
        :param angle: angle rotation.
        :return: a new rotated Surface2D.
        """

        outer_contour = self.outer_contour.rotation(center, angle)
        if self.inner_contours:
            inner_contours = [contour.rotation(center, angle) for contour in self.inner_contours]
        else:
            inner_contours = []

        return self.__class__(outer_contour, inner_contours)

    def translation(self, offset: volmdlr.Vector2D):
        """
        Surface2D translation.

        :param offset: translation vector.
        :return: A new translated Surface2D.
        """
        outer_contour = self.outer_contour.translation(offset)
        inner_contours = [contour.translation(offset) for contour in self.inner_contours]
        return self.__class__(outer_contour, inner_contours)

    def frame_mapping(self, frame: volmdlr.Frame2D, side: str):
        """Frame mapping of a surface 2d."""
        outer_contour = self.outer_contour.frame_mapping(frame, side)
        inner_contours = [contour.frame_mapping(frame, side) for contour in self.inner_contours]
        return self.__class__(outer_contour, inner_contours)

    def geo_lines(self):  # , mesh_size_list=None):
        """
        Gets the lines that define a Surface2D in a .geo file.
        """

        i, i_p = None, None
        lines, line_surface, lines_tags = [], [], []
        point_account, line_account, line_loop_account = 0, 0, 1
        for outer_contour, contour in enumerate(list(chain(*[[self.outer_contour], self.inner_contours]))):
            if isinstance(contour, curves.Circle2D):
                points = [volmdlr.Point2D(contour.center.x - contour.radius, contour.center.y),
                          contour.center,
                          volmdlr.Point2D(contour.center.x + contour.radius, contour.center.y)]
                index = []
                for i, point in enumerate(points):
                    lines.append(point.get_geo_lines(tag=point_account + i + 1,
                                                     point_mesh_size=None))
                    index.append(point_account + i + 1)

                lines.append('Circle(' + str(line_account + 1) +
                             ') = {' + str(index[0]) + ', ' + str(index[1]) + ', ' + str(index[2]) + '};')
                lines.append('Circle(' + str(line_account + 2) +
                             ') = {' + str(index[2]) + ', ' + str(index[1]) + ', ' + str(index[0]) + '};')

                lines_tags.append(line_account + 1)
                lines_tags.append(line_account + 2)

                lines.append('Line Loop(' + str(outer_contour + 1) + ') = {' + str(lines_tags)[1:-1] + '};')
                line_surface.append(line_loop_account)

                point_account = point_account + 2 + 1
                line_account, line_loop_account = line_account + 1 + 1, line_loop_account + 1
                lines_tags = []

            elif isinstance(contour, (wires.Contour2D, wires.ClosedPolygon2D)):
                if not isinstance(contour, wires.ClosedPolygon2D):
                    contour = contour.to_polygon(1)
                for i, point in enumerate(contour.points):
                    lines.append(point.get_geo_lines(tag=point_account + i + 1,
                                                     point_mesh_size=None))

                for i_p, primitive in enumerate(contour.primitives):
                    if i_p != len(contour.primitives) - 1:
                        lines.append(primitive.get_geo_lines(tag=line_account + i_p + 1,
                                                             start_point_tag=point_account + i_p + 1,
                                                             end_point_tag=point_account + i_p + 2))
                    else:
                        lines.append(primitive.get_geo_lines(tag=line_account + i_p + 1,
                                                             start_point_tag=point_account + i_p + 1,
                                                             end_point_tag=point_account + 1))
                    lines_tags.append(line_account + i_p + 1)

                lines.append('Line Loop(' + str(outer_contour + 1) + ') = {' + str(lines_tags)[1:-1] + '};')
                line_surface.append(line_loop_account)
                point_account = point_account + i + 1
                line_account, line_loop_account = line_account + i_p + 1, line_loop_account + 1
                lines_tags = []

        lines.append('Plane Surface(' + str(1) + ') = {' + str(line_surface)[1:-1] + '};')

        return lines

    def mesh_lines(self,
                   factor: float,
                   curvature_mesh_size: int = None,
                   min_points: int = None,
                   initial_mesh_size: float = 5):
        """
        Gets the lines that define mesh parameters for a Surface2D, to be added to a .geo file.

        :param factor: A float, between 0 and 1, that describes the mesh quality
        (1 for coarse mesh - 0 for fine mesh)
        :type factor: float
        :param curvature_mesh_size: Activate the calculation of mesh element sizes based on curvature
        (with curvature_mesh_size elements per 2*Pi radians), defaults to 0
        :type curvature_mesh_size: int, optional
        :param min_points: Check if there are enough points on small edges (if it is not, we force to have min_points
        on that edge), defaults to None
        :type min_points: int, optional
        :param initial_mesh_size: If factor=1, it will be initial_mesh_size elements per dimension, defaults to 5
        :type initial_mesh_size: float, optional

        :return: A list of lines that describe mesh parameters
        :rtype: List[str]
        """

        lines = []
        if factor == 0:
            factor = 1e-3

        size = (math.sqrt(self.area()) / initial_mesh_size) * factor

        if min_points:
            lines.extend(self.get_mesh_lines_with_transfinite_curves(
                [[self.outer_contour], self.inner_contours], min_points, size))

        lines.append('Field[1] = MathEval;')
        lines.append('Field[1].F = "' + str(size) + '";')
        lines.append('Background Field = 1;')
        if curvature_mesh_size:
            lines.append('Mesh.MeshSizeFromCurvature = ' + str(curvature_mesh_size) + ';')

        return lines

    @staticmethod
    def get_mesh_lines_with_transfinite_curves(lists_contours, min_points, size):
        """Gets Surface 2d mesh lines with transfinite curves."""
        lines, primitives, primitives_length = [], [], []
        circle_class_ = getattr(wires, 'Circle' + lists_contours[0][0].__class__.__name__[-2:])
        for contour in list(chain(*lists_contours)):
            if isinstance(contour, circle_class_):
                primitives.append(contour)
                primitives.append(contour)
                primitives_length.append(contour.length() / 2)
                primitives_length.append(contour.length() / 2)
            else:
                for primitive in contour.primitives:
                    if (primitive not in primitives) and (primitive.reverse() not in primitives):
                        primitives.append(primitive)
                        primitives_length.append(primitive.length())

        for i, length in enumerate(primitives_length):
            if length < min_points * size:
                lines.append('Transfinite Curve {' + str(i) + '} = ' +
                             str(min_points) + ' Using Progression 1;')
        return lines

    def to_geo(self, file_name: str,
               factor: float, **kwargs):
        # curvature_mesh_size: int = None,
        # min_points: int = None,
        # initial_mesh_size: float = 5):
        """
        Gets the .geo file for the Surface2D.
        """

        for element in [('curvature_mesh_size', 0), ('min_points', None), ('initial_mesh_size', 5)]:
            if element[0] not in kwargs:
                kwargs[element[0]] = element[1]

        lines = self.geo_lines()
        lines.extend(self.mesh_lines(factor, kwargs['curvature_mesh_size'],
                                     kwargs['min_points'], kwargs['initial_mesh_size']))

        with open(file_name + '.geo', 'w', encoding="utf-8") as file:
            for line in lines:
                file.write(line)
                file.write('\n')
        file.close()

    def to_msh(self, file_name: str, mesh_dimension: int, mesh_order: int,
               factor: float, **kwargs):
        # curvature_mesh_size: int = 0,
        # min_points: int = None,
        # initial_mesh_size: float = 5):
        """
        Gets .msh file for the Surface2D generated by gmsh.

        :param file_name: The msh. file name
        :type file_name: str
        :param mesh_dimension: The mesh dimension (1: 1D-Edge, 2: 2D-Triangle, 3D-Tetrahedra)
        :type mesh_dimension: int
        :param factor: A float, between 0 and 1, that describes the mesh quality
        (1 for coarse mesh - 0 for fine mesh)
        :type factor: float
        :param curvature_mesh_size: Activate the calculation of mesh element sizes based on curvature
        (with curvature_mesh_size elements per 2*Pi radians), defaults to 0
        :type curvature_mesh_size: int, optional
        :param min_points: Check if there are enough points on small edges (if it is not, we force to have min_points
        on that edge), defaults to None
        :type min_points: int, optional
        :param initial_mesh_size: If factor=1, it will be initial_mesh_size elements per dimension, defaults to 5
        :type initial_mesh_size: float, optional

        :return: A txt file
        :rtype: .txt
        """

        for element in [('curvature_mesh_size', 0), ('min_points', None), ('initial_mesh_size', 5)]:
            if element[0] not in kwargs:
                kwargs[element[0]] = element[1]

        self.to_geo(file_name=file_name, mesh_dimension=mesh_dimension,
                    factor=factor, curvature_mesh_size=kwargs['curvature_mesh_size'],
                    min_points=kwargs['min_points'], initial_mesh_size=kwargs['initial_mesh_size'])

        volmdlr.core.VolumeModel.generate_msh_file(file_name, mesh_dimension, mesh_order)

        # gmsh.initialize()
        # gmsh.open(file_name + ".geo")

        # gmsh.model.geo.synchronize()
        # gmsh.model.mesh.generate(mesh_dimension)

        # gmsh.write(file_name + ".msh")

        # gmsh.finalize()


class Surface3D(DessiaObject):
    """
    Abstract class.

    """
    x_periodicity = None
    y_periodicity = None
    face_class = None

    def __init__(self, frame: volmdlr.Frame3D = None, name: str = ''):
        self.frame = frame
        DessiaObject.__init__(self, name=name)

    def plot(self, ax=None, edge_style: EdgeStyle = EdgeStyle(color='grey', alpha=0.5), **kwargs):
        """
        Abstract method.
        """
        raise NotImplementedError(f"plot method is not implemented for {self.__class__.__name__}")

    def point2d_to_3d(self, point2d):
        raise NotImplementedError(f'point2d_to_3d is abstract and should be implemented in {self.__class__.__name__}')

    def point3d_to_2d(self, point3d):
        """
        Abstract method. Convert a 3D point to a 2D parametric point.

        :param point3d: The 3D point to convert, represented by 3 coordinates (x, y, z).
        :type point3d: `volmdlr.Point3D`
        :return: NotImplementedError: If the method is not implemented in the subclass.
        """
        raise NotImplementedError(f'point3d_to_2d is abstract and should be implemented in {self.__class__.__name__}')

    def face_from_contours3d(self, contours3d: List[wires.Contour3D], name: str = ''):
        """Deprecated method, 'Use Face3D from_contours3d method'."""
        raise AttributeError('Use Face3D from_contours3d method')

    def repair_primitives_periodicity(self, primitives2d):
        """
        Repairs the continuity of the 2D contour while using contour3d_to_2d on periodic surfaces.

        :param primitives2d: The primitives in parametric surface domain.
        :type primitives2d: list
        :return: A list of primitives.
        :rtype: list
        """
        x_periodicity = self.x_periodicity
        y_periodicity = self.y_periodicity

        if x_periodicity or y_periodicity:
            if self.is_undefined_brep(primitives2d[0]):
                primitives2d[0] = self.fix_undefined_brep_with_neighbors(primitives2d[0], primitives2d[-1],
                                                                         primitives2d[1])
        if x_periodicity is None:
            x_periodicity = -1
        if y_periodicity is None:
            y_periodicity = -1
        i = 1
        while i < len(primitives2d):
            previous_primitive = primitives2d[i - 1]
            current_primitive = primitives2d[i]
            delta = previous_primitive.end - current_primitive.start
            distance = delta.norm()
            is_connected = math.isclose(distance, 0, abs_tol=1e-2)

            if not is_connected:
                if math.isclose(current_primitive.length(), x_periodicity, abs_tol=1e-2) or \
                        math.isclose(current_primitive.length(), y_periodicity, abs_tol=1e-2):
                    delta_end = previous_primitive.end - current_primitive.end
                    delta_min_index, _ = min(enumerate([distance, delta_end.norm()]), key=lambda x: x[1])
                    if self.is_undefined_brep(primitives2d[i]):
                        primitives2d[i] = self.fix_undefined_brep_with_neighbors(primitives2d[i], previous_primitive,
                                                                                 primitives2d[
                                                                                     (i + 1) % len(primitives2d)])
                        delta = previous_primitive.end - primitives2d[i].start
                        if not math.isclose(delta.norm(), 0, abs_tol=1e-3):
                            primitives2d.insert(i, edges.LineSegment2D(previous_primitive.end, primitives2d[i].start,
                                                                       name="construction"))
                            i += 1
                    elif self.is_singularity_point(self.point2d_to_3d(previous_primitive.end)) and \
                            self.is_singularity_point(self.point2d_to_3d(current_primitive.start)):
                        primitives2d.insert(i, edges.LineSegment2D(previous_primitive.end, current_primitive.start,
                                                                   name="construction"))
                        if i < len(primitives2d):
                            i += 1
                    elif current_primitive.end.is_close(previous_primitive.end, tol=1e-2):
                        primitives2d[i] = current_primitive.reverse()
                    elif delta_min_index == 0:
                        primitives2d[i] = current_primitive.translation(delta)
                    else:
                        new_primitive = current_primitive.reverse()
                        primitives2d[i] = new_primitive.translation(delta_end)

                elif current_primitive.end.is_close(previous_primitive.end, tol=1e-2):
                    primitives2d[i] = current_primitive.reverse()
                elif self.is_singularity_point(self.point2d_to_3d(previous_primitive.end)) and \
                        self.is_singularity_point(self.point2d_to_3d(current_primitive.start)):
                    primitives2d.insert(i, edges.LineSegment2D(previous_primitive.end, current_primitive.start,
                                                               name="construction"))
                    i += 1
                else:
                    primitives2d[i] = current_primitive.translation(delta)
            i += 1
        previous_primitive = primitives2d[-1]
        delta = previous_primitive.end - primitives2d[0].start
        distance = delta.norm()
        is_connected = math.isclose(distance, 0, abs_tol=1e-2)
        if not is_connected and self.is_singularity_point(self.point2d_to_3d(previous_primitive.end)) and \
                self.is_singularity_point(self.point2d_to_3d(primitives2d[0].start)):
            primitives2d.append(edges.LineSegment2D(previous_primitive.end, primitives2d[0].start,
                                                    name="construction"))

        return primitives2d

    def connect_contours(self, outer_contour, inner_contours):
        """
        Abstract method. Repair 2D contours of a face on the parametric domain.

        :param outer_contour: Outer contour 2D.
        :type inner_contours: wires.Contour2D
        :param inner_contours: List of 2D contours.
        :type inner_contours: list
        :return: NotImplementedError: If the method is not implemented in the subclass.
        """
        raise NotImplementedError(f'connect_contours is abstract and should be implemented in '
                                  f'{self.__class__.__name__}')

    def primitives3d_to_2d(self, primitives3d):
        """
        Helper function to perform conversion of 3D primitives into B-Rep primitives.

        :param primitives3d: List of 3D primitives from a 3D contour.
        :type primitives3d: List[edges.Edge]
        :return: A list of 2D primitives on parametric domain.
        :rtype: List[edges.Edge]
        """
        primitives2d = []
        for primitive3d in primitives3d:
            method_name = f'{primitive3d.__class__.__name__.lower()}_to_2d'
            if hasattr(self, method_name):
                primitives = getattr(self, method_name)(primitive3d)

                if primitives is None:
                    continue
                primitives2d.extend(primitives)
            else:
                raise AttributeError(f'Class {self.__class__.__name__} does not implement {method_name}')
        return primitives2d

    def contour3d_to_2d(self, contour3d):
        """
        Transforms a Contour3D into a Contour2D in the parametric domain of the surface.

        :param contour3d: The contour to be transformed.
        :type contour3d: :class:`wires.Contour3D`
        :return: A 2D contour object.
        :rtype: :class:`wires.Contour2D`
        """
        primitives2d = self.primitives3d_to_2d(contour3d.primitives)

        wire2d = wires.Wire2D(primitives2d)
        if self.x_periodicity and not self.is_singularity_point(self.point2d_to_3d(wire2d.primitives[0].start)) and \
                not self.is_singularity_point(self.point2d_to_3d(wire2d.primitives[-1].end)):
            delta_x = abs(wire2d.primitives[0].start.x - wire2d.primitives[-1].end.x)
            if math.isclose(delta_x, self.x_periodicity, rel_tol=0.01) and wire2d.is_ordered(1e-3):
                return wires.Contour2D(primitives2d)
        if self.y_periodicity and not self.is_singularity_point(self.point2d_to_3d(wire2d.primitives[0].start)) and \
                not self.is_singularity_point(self.point2d_to_3d(wire2d.primitives[-1].end)):
            delta_y = abs(wire2d.primitives[0].start.y - wire2d.primitives[-1].end.y)
            if math.isclose(delta_y, self.y_periodicity, rel_tol=0.01) and wire2d.is_ordered(1e-3):
                return wires.Contour2D(primitives2d)
        # Fix contour
        if self.x_periodicity or self.y_periodicity:
            primitives2d = self.repair_primitives_periodicity(primitives2d)
        return wires.Contour2D(primitives2d)

    def contour2d_to_3d(self, contour2d):
        """
        Transforms a Contour2D in the parametric domain of the surface into a Contour3D in Cartesian coordinate.

        :param contour2d: The contour to be transformed.
        :type contour2d: :class:`wires.Contour2D`
        :return: A 3D contour object.
        :rtype: :class:`wires.Contour3D`
        """
        primitives3d = []
        for primitive2d in contour2d.primitives:
            if primitive2d.name == "construction":
                continue
            method_name = f'{primitive2d.__class__.__name__.lower()}_to_3d'
            if hasattr(self, method_name):
                try:
                    primitives = getattr(self, method_name)(primitive2d)
                    if primitives is None:
                        continue
                    primitives3d.extend(primitives)
                except AttributeError:
                    print(traceback.format_exc())
                    print(f'Class {self.__class__.__name__} does not implement {method_name}'
                          f'with {primitive2d.__class__.__name__}')
            else:
                raise AttributeError(
                    f'Class {self.__class__.__name__} does not implement {method_name}')
        if not primitives3d:
            raise ValueError("no primitives to create contour")
        return wires.Contour3D(primitives3d)

    def linesegment3d_to_2d(self, linesegment3d):
        """
        A line segment on a surface will be in any case a line in 2D?.

        """
        return [edges.LineSegment2D(self.point3d_to_2d(linesegment3d.start),
                                    self.point3d_to_2d(linesegment3d.end))]

    def bsplinecurve3d_to_2d(self, bspline_curve3d):
        """
        Is this right?.
        """
        n = len(bspline_curve3d.control_points)
        points = [self.point3d_to_2d(p)
                  for p in bspline_curve3d.discretization_points(number_points=n)]
        return [edges.BSplineCurve2D.from_points_interpolation(points, bspline_curve3d.degree)]

    def bsplinecurve2d_to_3d(self, bspline_curve2d):
        """
        Is this right?.

        """
        n = len(bspline_curve2d.control_points)
        points = [self.point2d_to_3d(p)
                  for p in bspline_curve2d.discretization_points(number_points=n)]
        return [edges.BSplineCurve3D.from_points_interpolation(points, bspline_curve2d.degree)]

    def normal_from_point2d(self, point2d):

        raise NotImplementedError('NotImplemented')

    def normal_from_point3d(self, point3d):
        """
        Evaluates the normal vector of the bspline surface at this 3D point.
        """

        return (self.normal_from_point2d(self.point3d_to_2d(point3d)))[1]

    def geodesic_distance_from_points2d(self, point1_2d: volmdlr.Point2D,
                                        point2_2d: volmdlr.Point2D, number_points: int = 50):
        """
        Approximation of geodesic distance via line segments length sum in 3D.
        """
        # points = [point1_2d]
        current_point3d = self.point2d_to_3d(point1_2d)
        distance = 0.
        for i in range(number_points):
            next_point3d = self.point2d_to_3d(point1_2d + (i + 1) / number_points * (point2_2d - point1_2d))
            distance += next_point3d.point_distance(current_point3d)
            current_point3d = next_point3d
        return distance

    def geodesic_distance(self, point1_3d: volmdlr.Point3D, point2_3d: volmdlr.Point3D):
        """
        Approximation of geodesic distance between 2 3D points supposed to be on the surface.
        """
        point1_2d = self.point3d_to_2d(point1_3d)
        point2_2d = self.point3d_to_2d(point2_3d)
        return self.geodesic_distance_from_points2d(point1_2d, point2_2d)

    def point_projection(self, point3d):
        """
        Returns the projection of the point on the surface.

        :param point3d: Point to project.
        :type point3d: volmdlr.Point3D
        :return: A point on the surface
        :rtype: volmdlr.Point3D
        """
        return self.point2d_to_3d(self.point3d_to_2d(point3d))

    def point_distance(self, point3d: volmdlr.Point3D):
        """
        Calculates the minimal distance from a given point and the surface.

        :param point3d: point to verify distance.
        :type point3d: volmdlr.Point3D
        :return: point distance to the surface.
        :rtype: float
        """
        proj_point = self.point_projection(point3d)
        return proj_point.point_distance(point3d)

    def edge_intersections(self, edge):
        """
        Gets intersections between a Surface 3D, and an edge 3D.

        :param edge: any 3D edge.
        :return: list of points.
        """
        intersections = []
        method_name = f'{edge.__class__.__name__.lower()[:-2]}_intersections'
        if hasattr(self, method_name):
            intersections = getattr(self, method_name)(edge)
        return intersections

    def contour_intersections(self, contour3d: wires.Contour3D):
        outer_contour_intersections_with_plane = []
        for primitive in contour3d.primitives:
            primitive_plane_intersections = self.edge_intersections(primitive)
            for primitive_plane_intersection in primitive_plane_intersections:
                if not volmdlr.core.point_in_list(primitive_plane_intersection,
                                                  outer_contour_intersections_with_plane):
                    outer_contour_intersections_with_plane.append(primitive_plane_intersection)
        return outer_contour_intersections_with_plane

    def is_singularity_point(self, *args):
        """Verifies if point is on the surface singularity."""
        return False

    @staticmethod
    def is_undefined_brep(*args):
        """Verifies if the edge is contained within the periodicity boundary."""
        return False


class Plane3D(Surface3D):
    """
    Defines a plane 3d.

    :param frame: u and v of frame describe the plane, w is the normal
    """
    face_class = 'PlaneFace3D'

    def __init__(self, frame: volmdlr.Frame3D, name: str = ''):

        self.frame = frame
        self.name = name
        Surface3D.__init__(self, frame=frame, name=name)

    def __hash__(self):
        return hash(('plane 3d', self.frame))

    def __eq__(self, other_plane):
        if other_plane.__class__.__name__ != self.__class__.__name__:
            return False
        return self.frame == other_plane.frame

    @classmethod
    def from_step(cls, arguments, object_dict, **kwargs):
        """
        Converts a step primitive to a Plane3D.

        :param arguments: The arguments of the step primitive.
        :type arguments: list
        :param object_dict: The dictionary containing all the step primitives
            that have already been instantiated
        :type object_dict: dict
        :return: The corresponding Plane3D object.
        :rtype: :class:`volmdlr.faces.Plane3D`
        """
        frame = object_dict[arguments[1]]
        frame = frame.normalize()
        return cls(frame, arguments[0][1:-1])

    def to_step(self, current_id):
        """
        Converts the object to a STEP representation.

        :param current_id: The ID of the last written primitive.
        :type current_id: int
        :return: The STEP representation of the object and the last ID.
        :rtype: tuple[str, list[int]]
        """
        content, frame_id = self.frame.to_step(current_id)
        plane_id = frame_id + 1
        content += f"#{plane_id} = PLANE('{self.name}',#{frame_id});\n"
        return content, [plane_id]

    @classmethod
    def from_3_points(cls, *args):
        """
        Point 1 is used as origin of the plane.
        """
        point1, point2, point3 = args
        vector1 = point2 - point1
        vector1 = vector1.to_vector()
        vector2 = point3 - point1
        vector2 = vector2.to_vector()
        vector1 = vector1.unit_vector()
        vector2 = vector2.unit_vector()
        normal = vector1.cross(vector2)
        normal = normal.unit_vector()
        frame = volmdlr.Frame3D(point1, vector1, normal.cross(vector1), normal)
        return cls(frame)

    @classmethod
    def from_normal(cls, point, normal):
        """Creates a Plane 3D form a point and a normal vector."""
        v1 = normal.deterministic_unit_normal_vector()
        v2 = v1.cross(normal)
        return cls(volmdlr.Frame3D(point, v1, v2, normal))

    @classmethod
    def from_plane_vectors(cls, plane_origin: volmdlr.Point3D,
                           plane_x: volmdlr.Vector3D, plane_y: volmdlr.Vector3D):
        """
        Initializes a 3D plane object with a given plane origin and plane x and y vectors.

        :param plane_origin: A volmdlr.Point3D representing the origin of the plane.
        :param plane_x: A volmdlr.Vector3D representing the x-axis of the plane.
        :param plane_y: A volmdlr.Vector3D representing the y-axis of the plane.
        :return: A Plane3D object initialized from the provided plane origin and plane x and y vectors.
        """
        normal = plane_x.cross(plane_y)
        return cls(volmdlr.Frame3D(plane_origin, plane_x, plane_y, normal))

    @classmethod
    def from_points(cls, points):
        """
        Returns a 3D plane that goes through the 3 first points on the list.

        Why for more than 3 points we only do some check and never raise error?
        """
        if len(points) < 3:
            raise ValueError
        if len(points) == 3:
            return cls.from_3_points(points[0],
                                     points[1],
                                     points[2])
        points = [p.copy() for p in points]
        indexes_to_del = []
        for i, point in enumerate(points[1:]):
            if point.is_close(points[0]):
                indexes_to_del.append(i)
        for index in indexes_to_del[::-1]:
            del points[index + 1]

        origin = points[0]
        vector1 = points[1] - origin
        vector1 = vector1.unit_vector()
        vector2_min = points[2] - origin
        vector2_min = vector2_min.unit_vector()
        dot_min = abs(vector1.dot(vector2_min))
        for point in points[3:]:
            vector2 = point - origin
            vector2 = vector2.unit_vector()
            dot = abs(vector1.dot(vector2))
            if dot < dot_min:
                vector2_min = vector2
                dot_min = dot
        return cls.from_3_points(origin, vector1 + origin, vector2_min + origin)

    def angle_between_planes(self, plane2):
        """
        Get angle between 2 planes.

        :param plane2: the second plane.
        :return: the angle between the two planes.
        """
        angle = math.acos(self.frame.w.dot(plane2.frame.w))
        return angle

    def point_on_surface(self, point):
        """
        Return if the point belongs to the plane at a tolerance of 1e-6.

        """
        if math.isclose(self.frame.w.dot(point - self.frame.origin), 0,
                        abs_tol=1e-6):
            return True
        return False

    def point_distance(self, point3d):
        """
        Calculates the distance of a point to plane.

        :param point3d: point to verify distance.
        :return: a float, point distance to plane.
        """
        coefficient_a, coefficient_b, coefficient_c, coefficient_d = self.equation_coefficients()
        return abs(self.frame.w.dot(point3d) + coefficient_d) / math.sqrt(coefficient_a ** 2 +
                                                                          coefficient_b ** 2 + coefficient_c ** 2)

    def line_intersections(self, line):
        """
        Find the intersection with a line.

        :param line: Line to evaluate the intersection
        :type line: :class:`edges.Line`
        :return: ADD DESCRIPTION
        :rtype: List[volmdlr.Point3D]
        """
        return vm_utils_intersections.get_plane_line_intersections(self.frame, line)

    def linesegment_intersections(self, linesegment: edges.LineSegment3D, abs_tol: float = 1e-6) \
            -> List[volmdlr.Point3D]:
        """
        Gets the intersections of a plane a line segment 3d.

        :param linesegment: other line segment.
        :param abs_tol: tolerance allowed.
        :return: a list with the intersecting point.
        """
        return vm_utils_intersections.get_plane_linesegment_intersections(self.frame, linesegment, abs_tol)

    def fullarc_intersections(self, fullarc: edges.FullArc3D):
        """
        Calculates the intersections between a Plane 3D and a FullArc 3D.

        :param fullarc: full arc to verify intersections.
        :return: list of intersections: List[volmdlr.Point3D].
        """
        fullarc_plane = Plane3D(fullarc.circle.frame)
        plane_intersections = self.plane_intersection(fullarc_plane)
        if not plane_intersections:
            return []
        fullarc2d = fullarc.to_2d(fullarc.circle.center, fullarc_plane.frame.u, fullarc_plane.frame.v)
        line2d = plane_intersections[0].to_2d(fullarc.circle.center, fullarc_plane.frame.u, fullarc_plane.frame.v)
        fullarc2d_inters_line2d = fullarc2d.line_intersections(line2d)
        intersections = []
        for inter in fullarc2d_inters_line2d:
            intersections.append(inter.to_3d(fullarc.circle.center, fullarc_plane.frame.u, fullarc_plane.frame.v))
        return intersections

    def arc_intersections(self, arc):
        """
        Calculates the intersections between a Plane 3D and an Arc 3D.

        :param arc: arc to verify intersections.
        :return: list of intersections: List[volmdlr.Point3D].
        """
        return self.fullarc_intersections(arc)

    def bsplinecurve_intersections(self, bspline_curve):
        """
        Calculates the intersections between a Plane 3D and a Bspline Curve 3D.

        :param bspline_curve: bspline_curve to verify intersections.
        :return: list of intersections: List[volmdlr.Point3D].
        """
        return vm_utils_intersections.get_bsplinecurve_intersections(self, bspline_curve)

    def equation_coefficients(self):
        """
        Returns the a,b,c,d coefficient from equation ax+by+cz+d = 0.

        """
        a, b, c = self.frame.w
        d = -self.frame.origin.dot(self.frame.w)
        return round(a, 12), round(b, 12), round(c, 12), round(d, 12)

    def plane_intersection(self, other_plane):
        """
        Computes intersection points between two Planes 3D.

        """
        if self.is_parallel(other_plane):
            return []
        line_direction = self.frame.w.cross(other_plane.frame.w)

        if line_direction.norm() < 1e-6:
            return None

        a1, b1, c1, d1 = self.equation_coefficients()
        a2, b2, c2, d2 = other_plane.equation_coefficients()
        if not math.isclose(a1 * b2 - a2 * b1, 0.0, abs_tol=1e-10):
            x0 = (b1 * d2 - b2 * d1) / (a1 * b2 - a2 * b1)
            y0 = (a2 * d1 - a1 * d2) / (a1 * b2 - a2 * b1)
            point1 = volmdlr.Point3D(x0, y0, 0)
        elif a2 * c1 != a1 * c2:
            x0 = (c2 * d1 - c1 * d2) / (a2 * c1 - a1 * c2)
            z0 = (a1 * d2 - a2 * d1) / (a2 * c1 - a1 * c2)
            point1 = volmdlr.Point3D(x0, 0, z0)
        elif c1 * b2 != b1 * c2:
            y0 = (- c2 * d1 + c1 * d2) / (b1 * c2 - c1 * b2)
            z0 = (- b1 * d2 + b2 * d1) / (b1 * c2 - c1 * b2)
            point1 = volmdlr.Point3D(0, y0, z0)
        else:
            raise NotImplementedError
        return [curves.Line3D(point1, point1 + line_direction)]

    def is_coincident(self, plane2):
        """
        Verifies if two planes are parallel and coincident.

        """
        if not isinstance(self, plane2.__class__):
            return False
        if self.is_parallel(plane2):
            if plane2.point_on_surface(self.frame.origin):
                return True
        return False

    def is_parallel(self, plane2):
        """
        Verifies if two planes are parallel.

        """
        if self.frame.w.is_colinear_to(plane2.frame.w):
            return True
        return False

    @classmethod
    def plane_betweeen_two_planes(cls, plane1, plane2):
        """
        Calculates a plane between two other planes.

        :param plane1: plane1.
        :param plane2: plane2.
        :return: resulting plane.
        """
        plane1_plane2_intersection = plane1.plane_intersection(plane2)[0]
        u = plane1_plane2_intersection.unit_direction_vector()
        v = plane1.frame.w + plane2.frame.w
        v = v.unit_vector()
        w = u.cross(v)
        point = (plane1.frame.origin + plane2.frame.origin) / 2
        return cls(volmdlr.Frame3D(point, u, w, v))

    def rotation(self, center: volmdlr.Point3D, axis: volmdlr.Vector3D, angle: float):
        """
        Plane3D rotation.

        :param center: rotation center
        :param axis: rotation axis
        :param angle: angle rotation
        :return: a new rotated Plane3D
        """
        new_frame = self.frame.rotation(center=center, axis=axis, angle=angle)
        return Plane3D(new_frame)

    def translation(self, offset: volmdlr.Vector3D):
        """
        Plane3D translation.

        :param offset: translation vector
        :return: A new translated Plane3D
        """
        new_frame = self.frame.translation(offset)
        return Plane3D(new_frame)

    def frame_mapping(self, frame: volmdlr.Frame3D, side: str):
        """
        Changes frame_mapping and return a new Frame3D.

        :param frame: Frame of reference
        :type frame: `volmdlr.Frame3D`
        :param side: 'old' or 'new'
        """
        new_frame = self.frame.frame_mapping(frame, side)
        return Plane3D(new_frame, self.name)

    def copy(self, deep=True, memo=None):
        """Creates a copy of the plane."""
        new_frame = self.frame.copy(deep, memo)
        return Plane3D(new_frame, self.name)

    def plot(self, ax=None, edge_style: EdgeStyle = EdgeStyle(color='grey'), length: float = 1., **kwargs):
        """
        Plot the cylindrical surface in the local frame normal direction.

        :param ax: Matplotlib Axes3D object to plot on. If None, create a new figure.
        :type ax: Axes3D or None
        :param edge_style: edge styles.
        :type edge_style: EdgeStyle.
        :param length: plotted length
        :type length: float
        :return: Matplotlib Axes3D object containing the plotted wire-frame.
        :rtype: Axes3D
        """
        grid_size = 10

        if ax is None:
            fig = plt.figure()
            ax = fig.add_subplot(111, projection='3d')
            ax.set_aspect('auto')

        self.frame.plot(ax=ax, color=edge_style.color, ratio=length)
        for i in range(grid_size):
            for v1, v2 in [(self.frame.u, self.frame.v), (self.frame.v, self.frame.u)]:
                start = self.frame.origin - 0.5 * length * v1 + (-0.5 + i / (grid_size - 1)) * length * v2
                end = self.frame.origin + 0.5 * length * v1 + (-0.5 + i / (grid_size - 1)) * length * v2
                edges.LineSegment3D(start, end).plot(ax=ax, edge_style=edge_style)
        return ax

    def point2d_to_3d(self, point2d):
        """
        Converts a 2D parametric point into a 3D point on the surface.
        """
        return point2d.to_3d(self.frame.origin, self.frame.u, self.frame.v)

    def point3d_to_2d(self, point3d):
        """
        Converts a 3D point into a 2D parametric point.
        """
        return point3d.to_2d(self.frame.origin, self.frame.u, self.frame.v)

    def contour2d_to_3d(self, contour2d):
        """
        Converts a contour 2D on parametric surface into a 3D contour.
        """
        return contour2d.to_3d(self.frame.origin, self.frame.u, self.frame.v)

    def contour3d_to_2d(self, contour3d):
        """
        Converts a contour 3D into a 2D parametric contour.
        """
        return contour3d.to_2d(self.frame.origin, self.frame.u, self.frame.v)

    def bsplinecurve3d_to_2d(self, bspline_curve3d):
        """
        Converts a 3D B-Spline in spatial domain into a 2D B-Spline in parametric domain.

        :param bspline_curve3d: The B-Spline curve to perform the transformation.
        :type bspline_curve3d: edges.BSplineCurve3D
        :return: A 2D B-Spline.
        :rtype: edges.BSplineCurve2D
        """
        control_points = [self.point3d_to_2d(p)
                          for p in bspline_curve3d.control_points]
        return [edges.BSplineCurve2D(
            bspline_curve3d.degree,
            control_points=control_points,
            knot_multiplicities=bspline_curve3d.knot_multiplicities,
            knots=bspline_curve3d.knots,
            weights=bspline_curve3d.weights)]

    def bsplinecurve2d_to_3d(self, bspline_curve2d):
        """
        Converts a 2D B-Spline in parametric domain into a 3D B-Spline in spatial domain.

        :param bspline_curve2d: The B-Spline curve to perform the transformation.
        :type bspline_curve2d: edges.BSplineCurve2D
        :return: A 3D B-Spline.
        :rtype: edges.BSplineCurve3D
        """
        control_points = [self.point2d_to_3d(point)
                          for point in bspline_curve2d.control_points]
        return [edges.BSplineCurve3D(
            bspline_curve2d.degree,
            control_points=control_points,
            knot_multiplicities=bspline_curve2d.knot_multiplicities,
            knots=bspline_curve2d.knots,
            weights=bspline_curve2d.weights)]

    def rectangular_cut(self, x1: float, x2: float,
                        y1: float, y2: float, name: str = ''):
        """Deprecated method, Use PlaneFace3D from_surface_rectangular_cut method."""

        raise AttributeError('Use PlaneFace3D from_surface_rectangular_cut method')


PLANE3D_OXY = Plane3D(volmdlr.OXYZ)
PLANE3D_OYZ = Plane3D(volmdlr.OYZX)
PLANE3D_OZX = Plane3D(volmdlr.OZXY)
PLANE3D_OXZ = Plane3D(volmdlr.Frame3D(volmdlr.O3D, volmdlr.X3D, volmdlr.Z3D, volmdlr.Y3D))


class PeriodicalSurface(Surface3D):
    """
    Abstract class for surfaces with two-pi periodicity that creates some problems.
    """

    def point2d_to_3d(self, point2d):
        """
        Abstract method.
        """
        raise NotImplementedError(f'point2d_to_3d is abstract and should be implemented in {self.__class__.__name__}')

    def point3d_to_2d(self, point3d):
        """
        Abstract method. Convert a 3D point to a 2D parametric point.

        :param point3d: The 3D point to convert, represented by 3 coordinates (x, y, z).
        :type point3d: `volmdlr.Point3D`
        :return: NotImplementedError: If the method is not implemented in the subclass.
        """
        raise NotImplementedError(f'point3d_to_2d is abstract and should be implemented in {self.__class__.__name__}')

    def _align_contours(self, inner_contour, theta_contours, z_outer_contour, z_inner_contour):
        """
        Helper function to align contours' BREP on periodical surfaces that need to be connected.
        """
        outer_contour_theta, inner_contour_theta = theta_contours
        overlapping_theta, outer_contour_side, inner_contour_side, side = self._get_overlapping_theta(
            outer_contour_theta,
            inner_contour_theta)
        line = curves.Line2D(volmdlr.Point2D(overlapping_theta, z_outer_contour),
                             volmdlr.Point2D(overlapping_theta, z_inner_contour))
        cutted_contours = inner_contour.split_by_line(line)
        number_contours = len(cutted_contours)
        if number_contours == 2:
            contour1, contour2 = cutted_contours
            increasing_theta = inner_contour_theta[0] < inner_contour_theta[1]
            # side = 0 --> left  side = 1 --> right
            if (not side and increasing_theta) or (
                    side and not increasing_theta):
                theta_offset = outer_contour_theta[outer_contour_side] - contour2.primitives[0].start.x
                translation_vector = volmdlr.Vector2D(theta_offset, 0)
                contour2_positionned = contour2.translation(offset=translation_vector)
                theta_offset = contour2_positionned.primitives[-1].end.x - contour1.primitives[0].start.x
                translation_vector = volmdlr.Vector2D(theta_offset, 0)
                contour1_positionned = contour1.translation(offset=translation_vector)
                primitives2d = contour2_positionned.primitives
                primitives2d.extend(contour1_positionned.primitives)
                old_innner_contour_positioned = wires.Wire2D(primitives2d)
            else:
                theta_offset = outer_contour_theta[outer_contour_side] - contour1.primitives[-1].end.x
                translation_vector = volmdlr.Vector2D(theta_offset, 0)
                contour1_positionned = contour1.translation(offset=translation_vector)
                theta_offset = contour1_positionned.primitives[0].start.x - contour2.primitives[-1].end.x
                translation_vector = volmdlr.Vector2D(theta_offset, 0)
                contour2_positionned = contour2.translation(offset=translation_vector)
                primitives2d = contour1_positionned.primitives
                primitives2d.extend(contour2_positionned.primitives)
                old_innner_contour_positioned = wires.Wire2D(primitives2d)
            old_innner_contour_positioned = old_innner_contour_positioned.order_wire(tol=1e-4)
        elif number_contours == 1:
            contour = cutted_contours[0]
            theta_offset = outer_contour_theta[outer_contour_side] - inner_contour_theta[inner_contour_side]
            translation_vector = volmdlr.Vector2D(theta_offset, 0)
            old_innner_contour_positioned = contour.translation(offset=translation_vector)

        else:
            raise NotImplementedError

        return old_innner_contour_positioned

    @staticmethod
    def _get_closing_points(old_outer_contour_positioned, old_innner_contour_positioned):
        """
        Helper function to get points to connect contours with line segments.
        """
        point1 = old_outer_contour_positioned.primitives[0].start
        point2 = old_outer_contour_positioned.primitives[-1].end
        point3 = old_innner_contour_positioned.primitives[0].start
        point4 = old_innner_contour_positioned.primitives[-1].end

        outer_contour_direction = point1.x < point2.x
        inner_contour_direction = point3.x < point4.x
        if outer_contour_direction == inner_contour_direction:
            old_innner_contour_positioned = old_innner_contour_positioned.invert()
            point3 = old_innner_contour_positioned.primitives[0].start
            point4 = old_innner_contour_positioned.primitives[-1].end
        if not math.isclose(point2.x, point3.x, abs_tol=1e-4) or \
                not math.isclose(point4.x, point1.x, abs_tol=1e-4):
            ideal_x = []
            delta = math.inf
            found = False
            for x1 in [point2.x, point3.x]:
                for x2 in [point4.x, point1.x]:
                    delta_x = abs(abs(x1 - x2) - volmdlr.TWO_PI)
                    if delta_x == 0.0:
                        ideal_x = [x1, x2]
                        found = True
                        break
                    if delta_x < delta:
                        delta = delta_x
                        ideal_x = [x1, x2]
                if found:
                    break
            x1, x2 = ideal_x
            point2.x = x1
            point3.x = x1
            point4.x = x2
            point1.x = x2

        return point1, point2, point3, point4

    def connect_contours(self, outer_contour, inner_contours):
        """
        Repair contours on parametric domain.

        :param outer_contour: Outer contour 2D.
        :type inner_contours: wires.Contour2D
        :param inner_contours: List of 2D contours.
        :type inner_contours: list
        """
        new_inner_contours = []
        point1 = outer_contour.primitives[0].start
        point2 = outer_contour.primitives[-1].end

        theta1, z1 = point1
        theta2, _ = point2

        new_outer_contour = outer_contour
        for inner_contour in inner_contours:
            theta3, z3 = inner_contour.primitives[0].start
            theta4, _ = inner_contour.primitives[-1].end

            if not inner_contour.is_ordered():
                # Contours are aligned
                if (math.isclose(theta1, theta3, abs_tol=1e-3) and math.isclose(theta2, theta4, abs_tol=1e-3)) \
                        or (math.isclose(theta1, theta4, abs_tol=1e-3) and math.isclose(theta2, theta3, abs_tol=1e-3)):
                    old_innner_contour_positioned = inner_contour

                else:
                    old_innner_contour_positioned = self._align_contours(inner_contour, [[theta1, theta2],
                                                                                         [theta3, theta4]], z1, z3)
                point1, point2, point3, point4 = self._get_closing_points(outer_contour,
                                                                          old_innner_contour_positioned)
                closing_linesegment1 = edges.LineSegment2D(point2, point3)
                closing_linesegment2 = edges.LineSegment2D(point4, point1)
                new_outer_contour_primitives = outer_contour.primitives + [closing_linesegment1] + \
                                               old_innner_contour_positioned.primitives + [closing_linesegment2]
                new_outer_contour = wires.Contour2D(primitives=new_outer_contour_primitives)
                new_outer_contour.order_contour(tol=1e-4)
            else:
                new_inner_contours.append(inner_contour)
        return new_outer_contour, new_inner_contours

    @staticmethod
    def _get_overlapping_theta(outer_contour_startend_theta, inner_contour_startend_theta):
        """
        Find overlapping theta domain between two contours on periodical Surfaces.
        """
        oc_xmin_index, outer_contour_xmin = min(enumerate(outer_contour_startend_theta), key=lambda x: x[1])
        oc_xmax_index, outer_contour_xman = max(enumerate(outer_contour_startend_theta), key=lambda x: x[1])
        ic_xmin_index, inner_contour_xmin = min(enumerate(inner_contour_startend_theta), key=lambda x: x[1])
        ic_xmax_index, inner_contour_xmax = max(enumerate(inner_contour_startend_theta), key=lambda x: x[1])

        # check if tetha3 or theta4 is in [theta1, theta2] interval
        overlap = outer_contour_xmin <= inner_contour_xmax and outer_contour_xman >= inner_contour_xmin

        if overlap:
            if inner_contour_xmin < outer_contour_xmin:
                overlapping_theta = outer_contour_startend_theta[oc_xmin_index]
                side = 0
                return overlapping_theta, oc_xmin_index, ic_xmin_index, side
            overlapping_theta = outer_contour_startend_theta[oc_xmax_index]
            side = 1
            return overlapping_theta, oc_xmax_index, ic_xmax_index, side

        # if not direct intersection -> find intersection at periodicity
        if inner_contour_xmin < outer_contour_xmin:
            overlapping_theta = outer_contour_startend_theta[oc_xmin_index] - 2 * math.pi
            side = 0
            return overlapping_theta, oc_xmin_index, ic_xmin_index, side
        overlapping_theta = outer_contour_startend_theta[oc_xmax_index] + 2 * math.pi
        side = 1
        return overlapping_theta, oc_xmax_index, ic_xmax_index, side

    def _reference_points(self, edge):
        """
        Helper function to return points of reference on the edge to fix some parametric periodical discontinuities.
        """
        length = edge.length()
        point_after_start = self.point3d_to_2d(edge.point_at_abscissa(0.01 * length))
        point_before_end = self.point3d_to_2d(edge.point_at_abscissa(0.98 * length))
        theta3, _ = point_after_start
        theta4, _ = point_before_end
        if abs(theta3) == math.pi or abs(theta3) == 0.5 * math.pi:
            point_after_start = self.point3d_to_2d(edge.point_at_abscissa(0.02 * length))
        if abs(theta4) == math.pi or abs(theta4) == 0.5 * math.pi:
            point_before_end = self.point3d_to_2d(edge.point_at_abscissa(0.97 * length))
        return point_after_start, point_before_end

    def _verify_start_end_angles(self, edge, theta1, theta2):
        """
        Verify if there is some incoherence with start and end angles. If so, return fixed angles.
        """
        length = edge.length()
        theta3, _ = self.point3d_to_2d(edge.point_at_abscissa(0.001 * length))
        # make sure that the reference angle is not undefined
        if abs(theta3) == math.pi or abs(theta3) == 0.5 * math.pi:
            theta3, _ = self.point3d_to_2d(edge.point_at_abscissa(0.002 * length))

        # Verify if theta1 or theta2 point should be -pi because atan2() -> ]-pi, pi]
        # And also atan2 discontinuity in 0.5 * math.pi
        if math.isclose(abs(theta1), math.pi, abs_tol=1e-4) or abs(theta1) == 0.5 * math.pi:
            theta1 = repair_start_end_angle_periodicity(theta1, theta3)
        if abs(theta2) == math.pi or abs(theta2) == 0.5 * math.pi:
            theta4, _ = self.point3d_to_2d(edge.point_at_abscissa(0.98 * length))
            # make sure that the reference angle is not undefined
            if math.isclose(abs(theta2), math.pi, abs_tol=1e-4) or abs(theta4) == 0.5 * math.pi:
                theta4, _ = self.point3d_to_2d(edge.point_at_abscissa(0.97 * length))
            theta2 = repair_start_end_angle_periodicity(theta2, theta4)

        return theta1, theta2

    def _helper_fix_angle_discontinuity(self, points, index_angle_discontinuity, i):
        sign = round(points[index_angle_discontinuity - 1][i] / abs(points[index_angle_discontinuity - 1][i]), 2)
        if i == 0:
            points = [p + volmdlr.Point2D(sign * volmdlr.TWO_PI, 0) if i >= index_angle_discontinuity else p
                      for i, p in enumerate(points)]
        else:
            points = [p + volmdlr.Point2D(0, sign * volmdlr.TWO_PI) if i >= index_angle_discontinuity else p
                      for i, p in enumerate(points)]
        return points

    def _fix_angle_discontinuity_on_discretization_points(self, points, indexes_angle_discontinuity, direction):
        i = 0 if direction == "x" else 1
        if len(indexes_angle_discontinuity) == 1:
            index_angle_discontinuity = indexes_angle_discontinuity[0]
            points = self._helper_fix_angle_discontinuity(points, index_angle_discontinuity, i)
        else:
            for j, index_angle_discontinuity in enumerate(indexes_angle_discontinuity[:-1]):
                next_angle_discontinuity_index = indexes_angle_discontinuity[j + 1]
                temp_points = points[:next_angle_discontinuity_index]
                temp_points = self._helper_fix_angle_discontinuity(temp_points, index_angle_discontinuity, i)
                points = temp_points + points[next_angle_discontinuity_index:]
        return points

    def _helper_arc3d_to_2d_periodicity_verifications(self, arc3d, start):
        """
        Verifies if arc 3D contains discontinuity and undefined start/end points on parametric domain.
        """
        point_theta_discontinuity = self.point2d_to_3d(volmdlr.Point2D(math.pi, start.y))
        discontinuity = arc3d.point_belongs(point_theta_discontinuity) and not \
            arc3d.is_point_edge_extremity(point_theta_discontinuity)

        undefined_start_theta = arc3d.start.is_close(point_theta_discontinuity)
        undefined_end_theta = arc3d.end.is_close(point_theta_discontinuity)
        return discontinuity, undefined_start_theta, undefined_end_theta

    def linesegment3d_to_2d(self, linesegment3d):
        """
        Converts the primitive from 3D spatial coordinates to its equivalent 2D primitive in the parametric space.

        For cylindrical or conical surfaces, a line segment in 3D space is typically projected onto
        the 2D parametric space as a vertical line segment. This is because a 3D line that lies on a
        cylindrical or conical surface corresponds to a generatrix of the surface, and it extends along
        the height of the surface without bending or deviating in the other directions.
        Therefore, the BREP of a line segment on cylindrical or conical surface is a vertical line segment.
        """
        start = self.point3d_to_2d(linesegment3d.start)
        end = self.point3d_to_2d(linesegment3d.end)
        _, _, z1 = self.frame.global_to_local_coordinates(linesegment3d.start)
        _, _, z2 = self.frame.global_to_local_coordinates(linesegment3d.end)
        if math.isclose(z1, z2, rel_tol=0.005):
            # special case when there is a small line segment that should be a small arc of circle instead
            return [edges.LineSegment2D(start, end)]
        if start.x != end.x:
            end = volmdlr.Point2D(start.x, end.y)
        if not start.is_close(end):
            return [edges.LineSegment2D(start, end, name="parametric.linesegment")]
        return None

    def arc3d_to_2d(self, arc3d):
        """
        Converts the primitive from 3D spatial coordinates to its equivalent 2D primitive in the parametric space.

        The BREP of an arc of circle on a cylindrical or a conical surface is a horizontal line segment.
        """
        start = self.point3d_to_2d(arc3d.start)
        end = self.point3d_to_2d(arc3d.end)
        point_after_start, point_before_end = self._reference_points(arc3d)
        discontinuity, undefined_start_theta, undefined_end_theta = self._helper_arc3d_to_2d_periodicity_verifications(
            arc3d, start)
        start, end = vm_parametric.arc3d_to_cylindrical_coordinates_verification(
            [start, end], [undefined_start_theta, undefined_end_theta],
            [point_after_start.x, point_before_end.x], discontinuity)
        return [edges.LineSegment2D(start, end, name="parametric.arc")]

    def fullarc3d_to_2d(self, fullarc3d):
        """
        Converts the primitive from 3D spatial coordinates to its equivalent 2D primitive in the parametric space.

        The BREP of a circle on a cylindrical or a conical surface is a horizontal line segment with length of two pi.
        """
        start = self.point3d_to_2d(fullarc3d.start)
        end = self.point3d_to_2d(fullarc3d.end)

        if self.frame.w.is_colinear_to(fullarc3d.circle.normal):
            normal_dot_product = self.frame.w.dot(fullarc3d.circle.normal)
            start, end = vm_parametric.fullarc_to_cylindrical_coordinates_verification(start, end, normal_dot_product)
            return [edges.LineSegment2D(start, end, name="parametric.fullarc")]
        raise NotImplementedError("This case must be treated in child class.")

    def bsplinecurve3d_to_2d(self, bspline_curve3d):
        """
        Converts the primitive from 3D spatial coordinates to its equivalent 2D primitive in the parametric space.
        """
        n = len(bspline_curve3d.control_points)
        points3d = bspline_curve3d.discretization_points(number_points=n)
        points = [self.point3d_to_2d(point) for point in points3d]
        theta1, z1 = points[0]
        theta2, z2 = points[-1]
        theta1, theta2 = self._verify_start_end_angles(bspline_curve3d, theta1, theta2)
        points[0] = volmdlr.Point2D(theta1, z1)
        points[-1] = volmdlr.Point2D(theta2, z2)

        theta_list = [point.x for point in points]
        theta_discontinuity, indexes_theta_discontinuity = angle_discontinuity(theta_list)
        if theta_discontinuity:
            points = self._fix_angle_discontinuity_on_discretization_points(points,
                                                                            indexes_theta_discontinuity, "x")

        return [edges.BSplineCurve2D.from_points_interpolation(points, degree=bspline_curve3d.degree)]

    def arcellipse3d_to_2d(self, arcellipse3d):
        """
        Transformation of a 3D arc of ellipse to a 2D primitive in a cylindrical surface.

        """
        points = [self.point3d_to_2d(p)
                  for p in arcellipse3d.discretization_points(number_points=50)]

        theta1, z1 = points[0]
        theta2, z2 = points[-1]

        # theta3, _ = self.point3d_to_2d(arcellipse3d.point_at_abscissa(0.001 * length))
        theta3, _ = points[1]
        # make sure that the reference angle is not undefined
        if abs(theta3) == math.pi:
            theta3, _ = points[1]

        # Verify if theta1 or theta2 point should be -pi because atan2() -> ]-pi, pi]
        if abs(theta1) == math.pi:
            theta1 = vm_parametric.repair_start_end_angle_periodicity(theta1, theta3)
        if abs(theta2) == math.pi:
            theta4, _ = points[-2]
            # make sure that the reference angle is not undefined
            if abs(theta4) == math.pi:
                theta4, _ = points[-3]
            theta2 = vm_parametric.repair_start_end_angle_periodicity(theta2, theta4)

        points[0] = volmdlr.Point2D(theta1, z1)
        points[-1] = volmdlr.Point2D(theta2, z2)

        theta_list = [point.x for point in points]
        theta_discontinuity, indexes_theta_discontinuity = angle_discontinuity(theta_list)
        if theta_discontinuity:
            points = self._fix_angle_discontinuity_on_discretization_points(points,
                                                                            indexes_theta_discontinuity, "x")

        return [edges.BSplineCurve2D.from_points_interpolation(points, degree=2, name="parametric.arcellipse")]

    def fullarcellipse3d_to_2d(self, fullarcellipse3d):
        """
        Transformation of a 3D arc ellipse to 2D, in a cylindrical surface.

        """
        points = [self.point3d_to_2d(p)
                  for p in fullarcellipse3d.discretization_points(number_points=100)]
        start, end = points[0], points[-1]
        normal_dot_product = self.frame.w.dot(fullarcellipse3d.ellipse.normal)
        start, end = vm_parametric.fullarc_to_cylindrical_coordinates_verification(start, end, normal_dot_product)
        theta1, z1 = start
        theta2, z2 = end
        theta1, theta2 = self._verify_start_end_angles(fullarcellipse3d, theta1, theta2)
        points[0] = volmdlr.Point2D(theta1, z1)
        points[-1] = volmdlr.Point2D(theta2, z2)

        theta_list = [point.x for point in points]
        theta_discontinuity, indexes_theta_discontinuity = angle_discontinuity(theta_list)
        if theta_discontinuity:
            points = self._fix_angle_discontinuity_on_discretization_points(points,
                                                                            indexes_theta_discontinuity, "x")

        return [edges.BSplineCurve2D.from_points_interpolation(points, degree=2,
                                                               name="parametric.fullarcellipse")]

    def bsplinecurve2d_to_3d(self, bspline_curve2d):
        """
        Is this right?.
        """
        n = len(bspline_curve2d.control_points)
        points = [self.point2d_to_3d(p)
                  for p in bspline_curve2d.discretization_points(number_points=n)]
        return [edges.BSplineCurve3D.from_points_interpolation(points, bspline_curve2d.degree)]

    def linesegment2d_to_3d(self, linesegment2d):
        """
        Converts a BREP line segment 2D onto a 3D primitive on the surface.
        """
        theta1, param_z1 = linesegment2d.start
        theta2, param_z2 = linesegment2d.end
        start3d = self.point2d_to_3d(linesegment2d.start)
        end3d = self.point2d_to_3d(linesegment2d.end)
        center = self.frame.origin + param_z1 * self.frame.w
        if theta1 > theta2:
            circle3d = curves.Circle3D(volmdlr.Frame3D(
                center, self.frame.u, -self.frame.v, self.frame.u.cross(-self.frame.v)),
                start3d.point_distance(center))
        else:
            circle3d = curves.Circle3D(
                volmdlr.Frame3D(center, self.frame.u, self.frame.v, self.frame.w),
                start3d.point_distance(center))
        if math.isclose(theta1, theta2, abs_tol=1e-4) or linesegment2d.name == "parametic.linesegment":
            if start3d.is_close(end3d):
                return None
            return [edges.LineSegment3D(start3d, end3d)]

        if math.isclose(param_z1, param_z2, abs_tol=1e-4) or linesegment2d.name == "parametric.arc" or \
                linesegment2d.name == "parametric.fullarc":
            if math.isclose(abs(theta1 - theta2), volmdlr.TWO_PI, abs_tol=1e-4):
                return [edges.FullArc3D(circle=circle3d, start_end=self.point2d_to_3d(linesegment2d.start))]
            # interior_point = self.point2d_to_3d(volmdlr.Point2D(0.5 * (theta1 + theta2), param_z1))
            return [edges.Arc3D(circle3d, self.point2d_to_3d(linesegment2d.start),
                                self.point2d_to_3d(linesegment2d.end))]
        if start3d.is_close(end3d):
            return None
        n = 10
        points = [self.point2d_to_3d(p)
                  for p in linesegment2d.discretization_points(number_points=n)]
        return [edges.BSplineCurve3D.from_points_interpolation(points, 3)]

    @staticmethod
    def is_undefined_brep(edge):
        """Returns True if the edge is contained within the periodicity boundary."""
        if isinstance(edge.simplify, edges.LineSegment2D) and \
                edge.simplify.line.unit_direction_vector().is_colinear_to(volmdlr.Y2D) \
                and math.isclose(abs(edge.start.x), math.pi, abs_tol=1e-6):
            return True
        return False

    def fix_undefined_brep_with_neighbors(self, edge, previous_edge, next_edge):
        """Uses neighbors edges to fix edge contained within the periodicity boundary."""
        delta_previous = previous_edge.end - edge.start
        delta_next = next_edge.start - edge.end
        if not self.is_undefined_brep(previous_edge) and \
                math.isclose(delta_previous.norm(), self.x_periodicity, abs_tol=1e-3):
            edge = edge.translation(delta_previous)
        elif not self.is_undefined_brep(next_edge) and \
                math.isclose(delta_next.norm(), self.x_periodicity, abs_tol=1e-3):
            edge = edge.translation(delta_next)
        return edge


class CylindricalSurface3D(PeriodicalSurface):
    """
    The local plane is defined by (theta, z).

    :param frame: frame.w is axis, frame.u is theta=0 frame.v theta=pi/2
    :param frame:
    :param radius: Cylinder's radius
    :type radius: float
    """
    face_class = 'CylindricalFace3D'
    x_periodicity = volmdlr.TWO_PI
    y_periodicity = None

    def __init__(self, frame, radius: float, name: str = ''):
        self.frame = frame
        self.radius = radius
        PeriodicalSurface.__init__(self, frame=frame, name=name)

    def plot(self, ax=None, edge_style: EdgeStyle = EdgeStyle(color='grey', alpha=0.5),
             length: float = 1, **kwargs):
        """
        Plot the cylindrical surface in the local frame normal direction.

        :param ax: Matplotlib Axes3D object to plot on. If None, create a new figure.
        :type ax: Axes3D or None
        :param edge_style: edge styles.
        :type edge_style: EdgeStyle.
        :param length: plotted length
        :type length: float
        :return: Matplotlib Axes3D object containing the plotted wire-frame.
        :rtype: Axes3D
        """
        ncircles = 10
        nlines = 30

        if ax is None:
            fig = plt.figure()
            ax = fig.add_subplot(111, projection='3d')

        self.frame.plot(ax=ax, color=edge_style.color, ratio=self.radius)
        for i in range(nlines):
            theta = i / (nlines - 1) * volmdlr.TWO_PI
            start = self.point2d_to_3d(volmdlr.Point2D(theta, -0.5 * length))
            end = self.point2d_to_3d(volmdlr.Point2D(theta, 0.5 * length))
            edges.LineSegment3D(start, end).plot(ax=ax, edge_style=edge_style)

        for j in range(ncircles):
            circle_frame = self.frame.copy()
            circle_frame.origin += (-0.5 + j / (ncircles - 1)) * length * circle_frame.w
            circle = curves.Circle3D(circle_frame, self.radius)
            circle.plot(ax=ax, edge_style=edge_style)
        return ax

    def point2d_to_3d(self, point2d: volmdlr.Point2D):
        """
        Coverts a parametric coordinate on the surface into a 3D spatial point (x, y, z).

        :param point2d: Point at the ToroidalSuface3D
        :type point2d: `volmdlr.`Point2D`
        """

        point = volmdlr.Point3D(self.radius * math.cos(point2d.x),
                                self.radius * math.sin(point2d.x),
                                point2d.y)
        return self.frame.local_to_global_coordinates(point)

    def point3d_to_2d(self, point3d):
        """
        Returns the cylindrical coordinates volmdlr.Point2D(theta, z) of a Cartesian coordinates point (x, y, z).

        :param point3d: Point at the CylindricalSuface3D
        :type point3d: `volmdlr.`Point3D`
        """
        x, y, z = self.frame.global_to_local_coordinates(point3d)
        # Do not delete this, mathematical problem when x and y close to zero but not 0
        if abs(x) < 1e-12:
            x = 0
        if abs(y) < 1e-12:
            y = 0

        theta = math.atan2(y, x)
        if abs(theta) < 1e-9:
            theta = 0.0

        return volmdlr.Point2D(theta, z)

    @classmethod
    def from_step(cls, arguments, object_dict, **kwargs):
        """
        Converts a step primitive to a CylindricalSurface3D.

        :param arguments: The arguments of the step primitive.
        :type arguments: list
        :param object_dict: The dictionary containing all the step primitives
            that have already been instantiated
        :type object_dict: dict
        :return: The corresponding CylindricalSurface3D object.
        :rtype: :class:`volmdlr.faces.CylindricalSurface3D`
        """

        length_conversion_factor = kwargs.get("length_conversion_factor", 1)
        frame = object_dict[arguments[1]]
        radius = float(arguments[2]) * length_conversion_factor
        return cls(frame, radius, arguments[0][1:-1])

    def to_step(self, current_id):
        """
        Converts the object to a STEP representation.

        :param current_id: The ID of the last written primitive.
        :type current_id: int
        :return: The STEP representation of the object and the last ID.
        :rtype: tuple[str, list[int]]
        """
        content, frame_id = self.frame.to_step(current_id)
        current_id = frame_id + 1
        content += f"#{current_id} = CYLINDRICAL_SURFACE('{self.name}',#{frame_id},{round(1000 * self.radius, 4)});\n"
        return content, [current_id]

    def frame_mapping(self, frame: volmdlr.Frame3D, side: str):
        """
        Changes frame_mapping and return a new CylindricalSurface3D.

        :param side: 'old' or 'new'
        """
        new_frame = self.frame.frame_mapping(frame, side)
        return CylindricalSurface3D(new_frame, self.radius,
                                    name=self.name)

    def rectangular_cut(self, theta1: float, theta2: float,
                        param_z1: float, param_z2: float, name: str = ''):
        """Deprecated method, Use CylindricalFace3D from_surface_rectangular_cut method."""
        raise AttributeError('Use CylindricalFace3D from_surface_rectangular_cut method')

    def rotation(self, center: volmdlr.Point3D, axis: volmdlr.Vector3D, angle: float):
        """
        CylindricalFace3D rotation.

        :param center: rotation center.
        :param axis: rotation axis.
        :param angle: angle rotation.
        :return: a new rotated Plane3D.
        """
        new_frame = self.frame.rotation(center=center, axis=axis,
                                        angle=angle)
        return CylindricalSurface3D(new_frame, self.radius)

    def translation(self, offset: volmdlr.Vector3D):
        """
        CylindricalFace3D translation.

        :param offset: translation vector.
        :return: A new translated CylindricalFace3D.
        """
        return CylindricalSurface3D(self.frame.translation(offset), self.radius)

    def grid3d(self, grid2d: grid.Grid2D):
        """
        Generate 3d grid points of a Cylindrical surface, based on a Grid2D.

        """

        points_2d = grid2d.points
        points_3d = [self.point2d_to_3d(point2d) for point2d in points_2d]

        return points_3d

    def line_intersections(self, line: curves.Line3D):
        """Gets intersections between a line and a Cylindrical Surface 3D."""
        line_2d = line.to_2d(self.frame.origin, self.frame.u, self.frame.v)
        if line_2d is None:
            return []
        origin2d = self.frame.origin.to_2d(self.frame.origin, self.frame.u, self.frame.v)
        distance_line2d_to_origin = line_2d.point_distance(origin2d)
        if distance_line2d_to_origin > self.radius:
            return []
        a_prime = line_2d.point1
        b_prime = line_2d.point2
        a_prime_minus_b_prime = a_prime - b_prime
        t_param = a_prime.dot(a_prime_minus_b_prime) / a_prime_minus_b_prime.dot(a_prime_minus_b_prime)
        k_param = math.sqrt(
            (self.radius ** 2 - distance_line2d_to_origin ** 2) / a_prime_minus_b_prime.dot(a_prime_minus_b_prime))
        intersection1 = line.point1 + (t_param + k_param) * (line.direction_vector())
        intersection2 = line.point1 + (t_param - k_param) * (line.direction_vector())
        if intersection1 == intersection2:
            return [intersection1]

        return [intersection1, intersection2]

    def linesegment_intersections(self, linesegment: edges.LineSegment3D):
        """Gets intersections between a line segment and a Cylindrical Surface 3D."""
        line = linesegment.line
        line_intersections = self.line_intersections(line)
        linesegment_intersections = [inters for inters in line_intersections if linesegment.point_belongs(inters)]
        return linesegment_intersections

    def parallel_plane_intersection(self, plane3d):
        """
        Cylinder plane intersections when plane's normal is perpendicular with the cylinder axis.

        :param plane3d: intersecting plane
        :return: list of intersecting curves
        """
        distance_plane_cylinder_axis = plane3d.point_distance(self.frame.origin)
        if distance_plane_cylinder_axis > self.radius:
            return []
        if math.isclose(self.frame.w.dot(plane3d.frame.u), 0, abs_tol=1e-6):
            line = curves.Line3D(plane3d.frame.origin, plane3d.frame.origin + plane3d.frame.u)
        else:
            line = curves.Line3D(plane3d.frame.origin, plane3d.frame.origin + plane3d.frame.v)
        line_intersections = self.line_intersections(line)
        lines = []
        for intersection in line_intersections:
            lines.append(curves.Line3D(intersection, intersection + self.frame.w))
        return lines

    def perpendicular_plane_intersection(self, plane3d):
        """
        Cylinder plane intersections when plane's normal is parallel with the cylinder axis.

        :param plane3d: intersecting plane
        :return: list of intersecting curves
        """
        line = curves.Line3D(self.frame.origin, self.frame.origin + self.frame.w)
        center3d_plane = plane3d.line_intersections(line)[0]
        circle3d = curves.Circle3D(volmdlr.Frame3D(center3d_plane, plane3d.frame.u,
                                                   plane3d.frame.v, plane3d.frame.w), self.radius)
        return [circle3d]

    def concurrent_plane_intersection(self, plane3d):
        """
        Cylinder plane intersections when plane's normal is concurrent with the cylinder axis, but not orthogonal.

        Heavily based on the implementation available in this link:
        https://www.geometrictools.com/Documentation/IntersectionCylinderPlane.pdf

        :param plane3d: intersecting plane.
        :return: list of intersecting curves.
        """
        a_plane_vector = npy.array([[plane3d.frame.u.x],
                                    [plane3d.frame.u.y],
                                    [plane3d.frame.u.z]])
        b_plane_vector = npy.array([[plane3d.frame.v.x],
                                    [plane3d.frame.v.y],
                                    [plane3d.frame.v.z]])
        c_point = npy.array([[self.frame.origin.x],
                             [self.frame.origin.y],
                             [self.frame.origin.z]])
        i_matrix = npy.identity(3)
        w_vector = npy.array([[self.frame.w.x],
                              [self.frame.w.y],
                              [self.frame.w.z]])
        point_on_plane = npy.array([[plane3d.frame.origin.x],
                                    [plane3d.frame.origin.y],
                                    [plane3d.frame.origin.z]])
        delta = point_on_plane - c_point
        m_matrix = i_matrix - npy.dot(w_vector, w_vector.T)
        q_2 = npy.array([[npy.dot(npy.dot(a_plane_vector.T, m_matrix), a_plane_vector)[0][0],
                          npy.dot(npy.dot(a_plane_vector.T, m_matrix), b_plane_vector)[0][0]],
                         [npy.dot(npy.dot(a_plane_vector.T, m_matrix), b_plane_vector)[0][0],
                          npy.dot(npy.dot(b_plane_vector.T, m_matrix), b_plane_vector)[0][0]]])
        q_1 = 2 * npy.array([[npy.dot(npy.dot(a_plane_vector.T, m_matrix), delta)[0][0]],
                             [npy.dot(npy.dot(b_plane_vector.T, m_matrix), delta)[0][0]]])
        k_vector = - npy.dot(npy.linalg.inv(q_2), q_1)
        q_0 = npy.dot(npy.dot(delta.T, m_matrix), delta) - self.radius ** 2
        s_matrix = q_2 / (npy.dot(npy.dot(k_vector.T, q_2), k_vector) - q_0)
        eigenvalues, eigenvectors = npy.linalg.eig(s_matrix)
        k_0, k_1 = k_vector[0][0], k_vector[1][0]
        ellipse_center = point_on_plane + k_0 * a_plane_vector + k_1 * b_plane_vector
        ellipse_center = volmdlr.Point3D(ellipse_center[0][0], ellipse_center[1][0], ellipse_center[2][0])
        major_dir = eigenvectors[0][0] * a_plane_vector + eigenvectors[1][0] * b_plane_vector
        major_dir = volmdlr.Point3D(major_dir[0][0], major_dir[1][0], major_dir[2][0]).unit_vector()
        minor_dir = eigenvectors[0][1] * a_plane_vector + eigenvectors[1][1] * b_plane_vector
        minor_dir = volmdlr.Point3D(minor_dir[0][0], minor_dir[1][0], minor_dir[2][0]).unit_vector()
        lineseg1 = edges.LineSegment3D(ellipse_center, ellipse_center + major_dir * 10 * self.radius)
        lineseg2 = edges.LineSegment3D(ellipse_center, ellipse_center + minor_dir * 10 * self.radius)
        inters_lineseg1 = self.linesegment_intersections(lineseg1)
        inters_lineseg2 = self.linesegment_intersections(lineseg2)
        major_axis = ellipse_center.point_distance(inters_lineseg1[0])
        minor_axis = ellipse_center.point_distance(inters_lineseg2[0])
        if minor_axis > major_axis:
            major_axis, minor_axis = minor_axis, major_axis
            major_dir, minor_dir = minor_dir, major_dir
        ellipse = curves.Ellipse3D(major_axis, minor_axis,
                                   volmdlr.Frame3D(ellipse_center, major_dir,
                                                   minor_dir, plane3d.frame.w))
        return [ellipse]

    def plane_intersection(self, plane3d):
        """
        Cylinder intersections with a plane.

        :param plane3d: intersecting plane.
        :return: list of intersecting curves.
        """
        if math.isclose(abs(plane3d.frame.w.dot(self.frame.w)), 0, abs_tol=1e-6):
            return self.parallel_plane_intersection(plane3d)
        if math.isclose(abs(plane3d.frame.w.dot(self.frame.w)), 1, abs_tol=1e-6):
            return self.perpendicular_plane_intersection(plane3d)
        return self.concurrent_plane_intersection(plane3d)

    def is_coincident(self, surface3d):
        """
        Verifies if two CylindricalSurfaces are coincident.

        :param surface3d: surface to verify.
        :return: True if they are coincident, False otherwise.
        """
        if not isinstance(self, surface3d.__class__):
            return False
        if math.isclose(abs(self.frame.w.dot(surface3d.frame.w)), 1.0, abs_tol=1e-6) and \
                self.radius == surface3d.radius:
            return True
        return False

    def point_on_surface(self, point3d):
        """
        Verifies if a given point is on the CylindricalSurface3D.

        :param point3d: point to verify.
        :return: True if point on surface, False otherwise.
        """
        new_point = self.frame.global_to_local_coordinates(point3d)
        if math.isclose(new_point.x ** 2 + new_point.y ** 2, self.radius ** 2, abs_tol=1e-6):
            return True
        return False


class ToroidalSurface3D(PeriodicalSurface):
    """
    The local plane is defined by (theta, phi).

    Theta is the angle around the big (R) circle and phi around the small (r).

    :param frame: Tore's frame: origin is the center, u is pointing at theta=0.
    :param tore_radius: Tore's radius.
    :param r: Circle to revolute radius.

    See Also Definitions of R and r according to https://en.wikipedia.org/wiki/Torus.

    """
    face_class = 'ToroidalFace3D'
    x_periodicity = volmdlr.TWO_PI
    y_periodicity = volmdlr.TWO_PI

    def __init__(self, frame: volmdlr.Frame3D, tore_radius: float, small_radius: float, name: str = ''):
        self.frame = frame
        self.tore_radius = tore_radius
        self.small_radius = small_radius
        PeriodicalSurface.__init__(self, frame=frame, name=name)

        self._bbox = None

    @property
    def bounding_box(self):
        """
        Returns the surface bounding box.
        """
        if not self._bbox:
            self._bbox = self._bounding_box()
        return self._bbox

    def _bounding_box(self):
        distance = self.tore_radius + self.small_radius
        point1 = self.frame.origin + \
                 self.frame.u * distance + self.frame.v * distance + self.frame.w * self.small_radius
        point2 = self.frame.origin + \
                 self.frame.u * distance + self.frame.v * distance - self.frame.w * self.small_radius
        point3 = self.frame.origin + \
                 self.frame.u * distance - self.frame.v * distance + self.frame.w * self.small_radius
        point4 = self.frame.origin + \
                 self.frame.u * distance - self.frame.v * distance - self.frame.w * self.small_radius
        point5 = self.frame.origin - \
                 self.frame.u * distance + self.frame.v * distance + self.frame.w * self.small_radius
        point6 = self.frame.origin - \
                 self.frame.u * distance + self.frame.v * distance - self.frame.w * self.small_radius
        point7 = self.frame.origin - \
                 self.frame.u * distance - self.frame.v * distance + self.frame.w * self.small_radius
        point8 = self.frame.origin - \
                 self.frame.u * distance - self.frame.v * distance - self.frame.w * self.small_radius

        return volmdlr.core.BoundingBox.from_points(
            [point1, point2, point3, point4, point5, point6, point7, point8])

    def point2d_to_3d(self, point2d: volmdlr.Point2D):
        """
        Coverts a parametric coordinate on the surface into a 3D spatial point (x, y, z).

        :param point2d: Point at the ToroidalSuface3D
        :type point2d: `volmdlr.`Point2D`
        """
        theta, phi = point2d
        x = (self.tore_radius + self.small_radius * math.cos(phi)) * math.cos(theta)
        y = (self.tore_radius + self.small_radius * math.cos(phi)) * math.sin(theta)
        z = self.small_radius * math.sin(phi)
        return self.frame.local_to_global_coordinates(volmdlr.Point3D(x, y, z))

    def point3d_to_2d(self, point3d):
        """
        Transform a 3D spatial point (x, y, z) into a 2D spherical parametric point (theta, phi).
        """
        x, y, z = self.frame.global_to_local_coordinates(point3d)
        z = min(self.small_radius, max(-self.small_radius, z))

        # Do not delete this, mathematical problem when x and y close to zero (should be zero) but not 0
        # Generally this is related to uncertainty of step files.

        if abs(x) < 1e-6:
            x = 0
        if abs(y) < 1e-6:
            y = 0
        if abs(z) < 1e-6:
            z = 0

        z_r = z / self.small_radius
        phi = math.asin(z_r)
        if abs(phi) < 1e-9:
            phi = 0

        u = self.tore_radius + math.sqrt((self.small_radius ** 2) - (z ** 2))
        u1, u2 = round(x / u, 5), round(y / u, 5)
        theta = math.atan2(u2, u1)

        vector_to_tube_center = volmdlr.Vector3D(self.tore_radius * math.cos(theta),
                                                 self.tore_radius * math.sin(theta), 0)
        vector_from_tube_center_to_point = volmdlr.Vector3D(x, y, z) - vector_to_tube_center
        phi2 = volmdlr.geometry.vectors3d_angle(vector_to_tube_center, vector_from_tube_center_to_point)

        if phi >= 0 and phi2 > 0.5 * math.pi:
            phi = math.pi - phi
        elif phi < 0 and phi2 > 0.5 * math.pi:
            phi = -math.pi - phi
        if abs(theta) < 1e-9:
            theta = 0.0
        if abs(phi) < 1e-9:
            phi = 0.0
        return volmdlr.Point2D(theta, phi)

    @classmethod
    def from_step(cls, arguments, object_dict, **kwargs):
        """
        Converts a step primitive to a ToroidalSurface3D.

        :param arguments: The arguments of the step primitive.
        :type arguments: list
        :param object_dict: The dictionary containing all the step primitives
            that have already been instantiated.
        :type object_dict: dict
        :return: The corresponding ToroidalSurface3D object.
        :rtype: :class:`volmdlr.faces.ToroidalSurface3D`
        """

        length_conversion_factor = kwargs.get("length_conversion_factor", 1)

        frame = object_dict[arguments[1]]
        rcenter = float(arguments[2]) * length_conversion_factor
        rcircle = float(arguments[3]) * length_conversion_factor
        return cls(frame, rcenter, rcircle, arguments[0][1:-1])

    def to_step(self, current_id):
        """
        Converts the object to a STEP representation.

        :param current_id: The ID of the last written primitive.
        :type current_id: int
        :return: The STEP representation of the object and the last ID.
        :rtype: tuple[str, list[int]]
        """
        content, frame_id = self.frame.to_step(current_id)
        current_id = frame_id + 1
        content += f"#{current_id} = TOROIDAL_SURFACE('{self.name}',#{frame_id}," \
                   f"{round(1000 * self.tore_radius, 4)},{round(1000 * self.small_radius, 4)});\n"
        return content, [current_id]

    def frame_mapping(self, frame: volmdlr.Frame3D, side: str):
        """
        Changes frame_mapping and return a new ToroidalSurface3D.

        :param frame: The new frame to map to.
        :type frame: `volmdlr.Frame3D
        :param side: Indicates whether the frame should be mapped to the 'old' or 'new' frame.
            Acceptable values are 'old' or 'new'.
        :type side: str
        """
        new_frame = self.frame.frame_mapping(frame, side)
        return ToroidalSurface3D(new_frame, self.tore_radius, self.small_radius, name=self.name)

    def rectangular_cut(self, theta1: float, theta2: float, phi1: float, phi2: float, name: str = ""):
        """Deprecated method, Use ToroidalFace3D from_surface_rectangular_cut method."""
        raise AttributeError('Use ToroidalFace3D from_surface_rectangular_cut method')

    def linesegment2d_to_3d(self, linesegment2d):
        """
        Converts the parametric boundary representation into a 3D primitive.
        """
        theta1, phi1 = linesegment2d.start
        theta2, phi2 = linesegment2d.end

        if math.isclose(theta1, theta2, abs_tol=1e-4):
            center = self.frame.origin + self.tore_radius * self.frame.u
            center = center.rotation(self.frame.origin, self.frame.w, angle=theta1)  # todo Is this Correct?
            u_vector = center - self.frame.origin
            u_vector = u_vector.unit_vector()
            if phi1 < phi2:
                w_vector = u_vector.cross(self.frame.w)
            else:
                w_vector = self.frame.w.cross(u_vector)
            v_vector = w_vector.cross(u_vector)
            start3d = self.point2d_to_3d(linesegment2d.start)
            frame = volmdlr.Frame3D(center, u_vector, v_vector, w_vector)
            circle = curves.Circle3D(frame, start3d.point_distance(center))
            if math.isclose(abs(phi1 - phi2), volmdlr.TWO_PI, abs_tol=1e-4):
                return [edges.FullArc3D(circle, start_end=center + self.small_radius * u_vector)]
            # interior_point = self.point2d_to_3d(volmdlr.Point2D(theta1, 0.5 * (phi1 + phi2)))
            return [edges.Arc3D(circle, start3d, self.point2d_to_3d(linesegment2d.end))]
        if math.isclose(phi1, phi2, abs_tol=1e-4):
            center = self.frame.origin + self.small_radius * math.sin(phi1) * self.frame.w
            if theta1 > theta2:
                frame = volmdlr.Frame3D(center, self.frame.u, -self.frame.v, self.frame.u.cross(-self.frame.v))
            else:
                frame = volmdlr.Frame3D(center, self.frame.u, self.frame.v, self.frame.w)
            start3d = self.point2d_to_3d(linesegment2d.start)
            circle = curves.Circle3D(frame, start3d.point_distance(center))
            if math.isclose(abs(theta1 - theta2), volmdlr.TWO_PI, abs_tol=1e-4):
                start_end = center + self.frame.u * (self.small_radius + self.tore_radius)
                return [edges.FullArc3D(circle=circle, start_end=start_end)]
            return [edges.Arc3D(circle, start3d, self.point2d_to_3d(linesegment2d.end))]
        points = [self.point2d_to_3d(point2d) for point2d in linesegment2d.discretization_points(number_points=10)]
        return [edges.BSplineCurve3D.from_points_interpolation(points, degree=3).simplify]

    def bsplinecurve2d_to_3d(self, bspline_curve2d):
        """
        Converts the parametric boundary representation into a 3D primitive.
        """
        n = len(bspline_curve2d.control_points)
        points = [self.point2d_to_3d(p)
                  for p in bspline_curve2d.discretization_points(number_points=n)]
        return [edges.BSplineCurve3D.from_points_interpolation(points, bspline_curve2d.degree)]

    def _helper_arc3d_to_2d_periodicity_verifications(self, arc3d, start):
        """
        Verifies if arc 3D contains discontinuity and undefined start/end points on parametric domain.
        """

        point_theta_discontinuity = self.point2d_to_3d(volmdlr.Point2D(math.pi, start.y))
        theta_discontinuity = arc3d.point_belongs(point_theta_discontinuity) and \
                              not arc3d.is_point_edge_extremity(point_theta_discontinuity)
        point_phi_discontinuity = self.point2d_to_3d(volmdlr.Point2D(start.x, math.pi))
        phi_discontinuity = arc3d.point_belongs(point_phi_discontinuity) and \
                            not arc3d.is_point_edge_extremity(point_phi_discontinuity)
        undefined_start_theta = arc3d.start.is_close(point_theta_discontinuity)
        undefined_end_theta = arc3d.end.is_close(point_theta_discontinuity)
        undefined_start_phi = arc3d.start.is_close(point_phi_discontinuity)
        undefined_end_phi = arc3d.end.is_close(point_phi_discontinuity)

        return theta_discontinuity, phi_discontinuity, undefined_start_theta, undefined_end_theta, \
            undefined_start_phi, undefined_end_phi

    def fullarc3d_to_2d(self, fullarc3d):
        """
        Converts the primitive from 3D spatial coordinates to its equivalent 2D primitive in the parametric space.
        """
        start = self.point3d_to_2d(fullarc3d.start)
        end = self.point3d_to_2d(fullarc3d.end)
        point_after_start, point_before_end = self._reference_points(fullarc3d)
        theta_discontinuity, phi_discontinuity, undefined_start_theta, undefined_end_theta, \
            undefined_start_phi, undefined_end_phi = self._helper_arc3d_to_2d_periodicity_verifications(
            fullarc3d, start)
        start, end = vm_parametric.arc3d_to_toroidal_coordinates_verification(
            [start, end],
            [undefined_start_theta, undefined_end_theta, undefined_start_phi, undefined_end_phi],
            [point_after_start, point_before_end],
            [theta_discontinuity, phi_discontinuity])

        theta1, phi1 = start
        # theta2, phi2 = end
        theta3, phi3 = point_after_start
        # theta4, phi4 = point_before_end
        if self.frame.w.is_colinear_to(fullarc3d.circle.normal, abs_tol=1e-4):
            point1 = start
            if theta1 > theta3:
                point2 = volmdlr.Point2D(theta1 - volmdlr.TWO_PI, phi1)
            elif theta1 < theta3:
                point2 = volmdlr.Point2D(theta1 + volmdlr.TWO_PI, phi1)
            return [edges.LineSegment2D(point1, point2)]
        point1 = start
        if phi1 > phi3:
            point2 = volmdlr.Point2D(theta1, phi1 - volmdlr.TWO_PI)
        elif phi1 < phi3:
            point2 = volmdlr.Point2D(theta1, phi1 + volmdlr.TWO_PI)
        return [edges.LineSegment2D(point1, point2)]

    def arc3d_to_2d(self, arc3d):
        """
        Converts the arc from 3D spatial coordinates to its equivalent 2D primitive in the parametric space.
        """
        start = self.point3d_to_2d(arc3d.start)
        end = self.point3d_to_2d(arc3d.end)

        point_after_start, point_before_end = self._reference_points(arc3d)
        theta_discontinuity, phi_discontinuity, undefined_start_theta, undefined_end_theta, \
            undefined_start_phi, undefined_end_phi = self._helper_arc3d_to_2d_periodicity_verifications(arc3d, start)
        start, end = vm_parametric.arc3d_to_toroidal_coordinates_verification(
            [start, end],
            [undefined_start_theta, undefined_end_theta, undefined_start_phi, undefined_end_phi],
            [point_after_start, point_before_end],
            [theta_discontinuity, phi_discontinuity])
        return [edges.LineSegment2D(start, end)]

    def bsplinecurve3d_to_2d(self, bspline_curve3d):
        """
        Converts the primitive from 3D spatial coordinates to its equivalent 2D primitive in the parametric space.
        """
        point_after_start, point_before_end = self._reference_points(bspline_curve3d)
        theta3, phi3 = point_after_start
        theta4, phi4 = point_before_end
        n = len(bspline_curve3d.control_points)
        points3d = bspline_curve3d.discretization_points(number_points=n)
        points = [self.point3d_to_2d(p) for p in points3d]
        theta1, phi1 = points[0]
        theta2, phi2 = points[-1]

        # Verify if theta1 or theta2 point should be -pi because atan2() -> ]-pi, pi]
        if abs(theta1) == math.pi:
            theta1 = repair_start_end_angle_periodicity(theta1, theta3)
        if abs(theta2) == math.pi:
            theta2 = repair_start_end_angle_periodicity(theta2, theta4)

        # Verify if phi1 or phi2 point should be -pi because phi -> ]-pi, pi]
        if abs(phi1) == math.pi:
            phi1 = repair_start_end_angle_periodicity(phi1, phi3)
        if abs(phi2) == math.pi:
            phi2 = repair_start_end_angle_periodicity(phi2, phi4)

        points[0] = volmdlr.Point2D(theta1, phi1)
        points[-1] = volmdlr.Point2D(theta2, phi2)

        theta_list = [point.x for point in points]
        phi_list = [point.y for point in points]
        theta_discontinuity, indexes_theta_discontinuity = angle_discontinuity(theta_list)
        phi_discontinuity, indexes_phi_discontinuity = angle_discontinuity(phi_list)

        if theta_discontinuity:
            points = self._fix_angle_discontinuity_on_discretization_points(points,
                                                                            indexes_theta_discontinuity, "x")
        if phi_discontinuity:
            points = self._fix_angle_discontinuity_on_discretization_points(points,
                                                                            indexes_phi_discontinuity, "y")

        return [edges.BSplineCurve2D.from_points_interpolation(points, bspline_curve3d.degree)]

    def triangulation(self):
        """
        Triangulation.

        :rtype: display.DisplayMesh3D
        """
        face = self.rectangular_cut(0, volmdlr.TWO_PI, 0, volmdlr.TWO_PI)
        return face.triangulation()

    def translation(self, offset: volmdlr.Vector3D):
        """
        ToroidalSurface3D translation.

        :param offset: translation vector
        :return: A new translated ToroidalSurface3D
        """
        return ToroidalSurface3D(self.frame.translation(
            offset), self.tore_radius, self.small_radius)

    def rotation(self, center: volmdlr.Point3D, axis: volmdlr.Vector3D, angle: float):
        """
        ToroidalSurface3D rotation.

        :param center: rotation center.
        :param axis: rotation axis.
        :param angle: angle rotation.
        :return: a new rotated ToroidalSurface3D.
        """
        new_frame = self.frame.rotation(center=center, axis=axis,
                                        angle=angle)
        return self.__class__(new_frame, self.tore_radius, self.small_radius)

    def plot(self, ax=None, color='grey', alpha=0.5, **kwargs):
        """Plot torus arcs."""
        if ax is None:
            fig = plt.figure()
            ax = fig.add_subplot(111, projection='3d')

        self.frame.plot(ax=ax, ratio=self.tore_radius)
        number_arcs = 50
        for i in range(number_arcs):
            theta = i / number_arcs * volmdlr.TWO_PI
            t_points = []
            for j in range(number_arcs):
                phi = j / number_arcs * volmdlr.TWO_PI
                t_points.append(self.point2d_to_3d(volmdlr.Point2D(theta, phi)))
            ax = wires.ClosedPolygon3D(t_points).plot(ax=ax, edge_style=EdgeStyle(color=color, alpha=alpha))

        return ax

    def point_projection(self, point3d):
        """
        Returns the projection of the point on the toroidal surface.

        :param point3d: Point to project.
        :type point3d: volmdlr.Point3D
        :return: A point on the surface
        :rtype: volmdlr.Point3D
        """
        x, y, z = self.frame.global_to_local_coordinates(point3d)

        if abs(x) < 1e-12:
            x = 0
        if abs(y) < 1e-12:
            y = 0

        theta = math.atan2(y, x)

        vector_to_tube_center = volmdlr.Vector3D(self.tore_radius * math.cos(theta),
                                                 self.tore_radius * math.sin(theta), 0)
        vector_from_tube_center_to_point = volmdlr.Vector3D(x, y, z) - vector_to_tube_center
        phi = volmdlr.geometry.vectors3d_angle(vector_to_tube_center, vector_from_tube_center_to_point)
        if z < 0:
            phi = 2 * math.pi - phi
        if abs(theta) < 1e-9:
            theta = 0.0
        if abs(phi) < 1e-9:
            phi = 0.0
        return self.point2d_to_3d(volmdlr.Point2D(theta, phi))

    def _reference_points(self, edge):
        """
        Helper function to return points of reference on the edge to fix some parametric periodical discontinuities.
        """
        length = edge.length()
        point_after_start = self.point3d_to_2d(edge.point_at_abscissa(0.01 * length))
        point_before_end = self.point3d_to_2d(edge.point_at_abscissa(0.98 * length))
        theta3, phi3 = point_after_start
        theta4, phi4 = point_before_end
        if abs(theta3) == math.pi or abs(theta3) == 0.5 * math.pi or \
                abs(phi3) == math.pi or abs(phi3) == 0.5 * math.pi:
            point_after_start = self.point3d_to_2d(edge.point_at_abscissa(0.02 * length))
        if abs(theta4) == math.pi or abs(theta4) == 0.5 * math.pi or \
                abs(phi4) == math.pi or abs(phi4) == 0.5 * math.pi:
            point_before_end = self.point3d_to_2d(edge.point_at_abscissa(0.97 * length))
        return point_after_start, point_before_end


class ConicalSurface3D(PeriodicalSurface):
    """
    The local plane is defined by (theta, z).

    :param frame: Cone's frame to position it: frame.w is axis of cone frame. Origin is at the angle of the cone.
    :param semi_angle: cone's semi-angle.
    """
    face_class = 'ConicalFace3D'
    x_periodicity = volmdlr.TWO_PI
    y_periodicity = None

    def __init__(self, frame: volmdlr.Frame3D, semi_angle: float,
                 name: str = ''):
        self.frame = frame
        self.semi_angle = semi_angle
        PeriodicalSurface.__init__(self, frame=frame, name=name)

    def plot(self, ax=None, color='grey', alpha=0.5, **kwargs):
        """
        Plots the ConicalSurface3D.
        """
        z = kwargs.get("z", 0.5)
        if ax is None:
            fig = plt.figure()
            ax = fig.add_subplot(111, projection='3d')

        self.frame.plot(ax=ax, ratio=z)
        x = z * math.tan(self.semi_angle)
        # point1 = self.frame.local_to_global_coordinates(volmdlr.Point3D(-x, 0, -z))
        point1 = self.frame.origin
        point2 = self.frame.local_to_global_coordinates(volmdlr.Point3D(x, 0, z))
        generatrix = edges.LineSegment3D(point1, point2)
        for i in range(37):
            theta = i / 36. * volmdlr.TWO_PI
            wire = generatrix.rotation(self.frame.origin, self.frame.w, theta)
            wire.plot(ax=ax, edge_style=EdgeStyle(color=color, alpha=alpha))
        return ax

    @classmethod
    def from_step(cls, arguments, object_dict, **kwargs):
        """
        Converts a step primitive to a ConicalSurface3D.

        :param arguments: The arguments of the step primitive.
        :type arguments: list
        :param object_dict: The dictionary containing all the step primitives
            that have already been instantiated.
        :type object_dict: dict
        :return: The corresponding ConicalSurface3D object.
        :rtype: :class:`volmdlr.faces.ConicalSurface3D`
        """

        length_conversion_factor = kwargs.get("length_conversion_factor", 1)
        angle_conversion_factor = kwargs.get("angle_conversion_factor", 1)

        frame = object_dict[arguments[1]]
        radius = float(arguments[2]) * length_conversion_factor
        semi_angle = float(arguments[3]) * angle_conversion_factor
        frame.origin = frame.origin - radius / math.tan(semi_angle) * frame.w
        return cls(frame, semi_angle, arguments[0][1:-1])

    def to_step(self, current_id):
        """
        Converts the object to a STEP representation.

        :param current_id: The ID of the last written primitive.
        :type current_id: int
        :return: The STEP representation of the object and the last ID.
        :rtype: tuple[str, list[int]]
        """
        content, frame_id = self.frame.to_step(current_id)
        current_id = frame_id + 1
        content += f"#{current_id} = CONICAL_SURFACE('{self.name}',#{frame_id},{0.},{self.semi_angle});\n"
        return content, [current_id]

    def frame_mapping(self, frame: volmdlr.Frame3D, side: str):
        """
        Changes frame_mapping and return a new ConicalSurface3D.

        :param side: 'old' or 'new'
        """
        new_frame = self.frame.frame_mapping(frame, side)
        return ConicalSurface3D(new_frame, self.semi_angle, name=self.name)

    def point2d_to_3d(self, point2d: volmdlr.Point2D):
        """
        Coverts a parametric coordinate on the surface into a 3D spatial point (x, y, z).

        :param point2d: Point at the ConicalSuface3D
        :type point2d: `volmdlr.`Point2D`
        """
        theta, z = point2d
        radius = math.tan(self.semi_angle) * z
        new_point = volmdlr.Point3D(radius * math.cos(theta),
                                    radius * math.sin(theta),
                                    z)
        return self.frame.local_to_global_coordinates(new_point)

    def point3d_to_2d(self, point3d: volmdlr.Point3D):
        """
        Returns the cylindrical coordinates volmdlr.Point2D(theta, z) of a Cartesian coordinates point (x, y, z).

        :param point3d: Point at the CylindricalSuface3D.
        :type point3d: :class:`volmdlr.`Point3D`
        """
        x, y, z = self.frame.global_to_local_coordinates(point3d)
        # Do not delete this, mathematical problem when x and y close to zero (should be zero) but not 0
        # Generally this is related to uncertainty of step files.
        if abs(x) < 1e-12:
            x = 0
        if abs(y) < 1e-12:
            y = 0
        theta = math.atan2(y, x)
        if abs(theta) < 1e-9:
            theta = 0.0
        return volmdlr.Point2D(theta, z)

    def rectangular_cut(self, theta1: float, theta2: float,
                        param_z1: float, param_z2: float, name: str = ''):
        """Deprecated method, Use ConicalFace3D from_surface_rectangular_cut method."""
        raise AttributeError("ConicalSurface3D.rectangular_cut is deprecated."
                             "Use the class_method from_surface_rectangular_cut in ConicalFace3D instead")

    def linesegment3d_to_2d(self, linesegment3d):
        """
        Converts the primitive from 3D spatial coordinates to its equivalent 2D primitive in the parametric space.
        """
        start = self.point3d_to_2d(linesegment3d.start)
        end = self.point3d_to_2d(linesegment3d.end)
        if start.x != end.x and start.is_close(volmdlr.Point2D(0, 0)):
            start = volmdlr.Point2D(end.x, 0)
        elif start.x != end.x and end == volmdlr.Point2D(0, 0):
            end = volmdlr.Point2D(start.x, 0)
        elif start.x != end.x:
            end = volmdlr.Point2D(start.x, end.y)
        if not start.is_close(end):
            return [edges.LineSegment2D(start, end)]
        self.save_to_file("conicalsurface_linesegment3d_to_2d.json")
        linesegment3d.save_to_file("conicalsurface_linesegment3d_to_2d_linesegment3d.json")
        return None

    def linesegment2d_to_3d(self, linesegment2d):
        """
        Converts the primitive from parametric space to 3D spatial coordinates.
        """
        if linesegment2d.name == "construction":
            return None
        theta1, param_z1 = linesegment2d.start
        theta2, param_z2 = linesegment2d.end

        if math.isclose(theta1, theta2, abs_tol=1e-4):
            return [edges.LineSegment3D(self.point2d_to_3d(linesegment2d.start),
                                        self.point2d_to_3d(linesegment2d.end))]
        if math.isclose(param_z1, param_z2, abs_tol=1e-4) and math.isclose(param_z1, 0., abs_tol=1e-6):
            return []
        start3d = self.point2d_to_3d(linesegment2d.start)
        center = self.frame.origin + param_z1 * self.frame.w
        if linesegment2d.unit_direction_vector().dot(volmdlr.X2D) > 0:
            circle = curves.Circle3D(volmdlr.Frame3D(
                center, self.frame.u, self.frame.v, self.frame.w), center.point_distance(start3d))
        else:
            circle = curves.Circle3D(volmdlr.Frame3D(
                center, self.frame.u, -self.frame.v, -self.frame.w), center.point_distance(start3d))
        if math.isclose(param_z1, param_z2, abs_tol=1e-4):
            if abs(theta1 - theta2) == volmdlr.TWO_PI:
                return [edges.FullArc3D(circle, start3d)]
            interior = self.point2d_to_3d(volmdlr.Point2D(0.5 * (theta1 + theta2), param_z1))
            end3d = self.point2d_to_3d(linesegment2d.end)
            arc = edges.Arc3D(circle, start3d, end3d)
            if not arc.point_belongs(interior):
                circle = circle.reverse()
                arc = edges.Arc3D(circle, start3d, end3d)
            return [arc]
        raise NotImplementedError('Ellipse?')

    def contour3d_to_2d(self, contour3d):
        """
        Transforms a Contour3D into a Contour2D in the parametric domain of the surface.

        :param contour3d: The contour to be transformed.
        :type contour3d: :class:`wires.Contour3D`
        :return: A 2D contour object.
        :rtype: :class:`wires.Contour2D`
        """
        primitives2d = self.primitives3d_to_2d(contour3d.primitives)

        wire2d = wires.Wire2D(primitives2d)
        delta_x = abs(wire2d.primitives[0].start.x - wire2d.primitives[-1].end.x)
        if math.isclose(delta_x, volmdlr.TWO_PI, abs_tol=1e-3) and wire2d.is_ordered():
            if len(primitives2d) > 1:
                # very specific conical case due to the singularity in the point z = 0 on parametric domain.
                if primitives2d[-2].start.y == 0.0:
                    primitives2d = self.repair_primitives_periodicity(primitives2d)
            return wires.Contour2D(primitives2d)
        # Fix contour
        primitives2d = self.repair_primitives_periodicity(primitives2d)
        return wires.Contour2D(primitives2d)

    def translation(self, offset: volmdlr.Vector3D):
        """
        ConicalSurface3D translation.

        :param offset: translation vector.
        :return: A new translated ConicalSurface3D.
        """
        return self.__class__(self.frame.translation(offset),
                              self.semi_angle)

    def rotation(self, center: volmdlr.Point3D,
                 axis: volmdlr.Vector3D, angle: float):
        """
        ConicalSurface3D rotation.

        :param center: rotation center.
        :param axis: rotation axis.
        :param angle: angle rotation.
        :return: a new rotated ConicalSurface3D.
        """
        new_frame = self.frame.rotation(center=center, axis=axis, angle=angle)
        return self.__class__(new_frame, self.semi_angle)

    def repair_primitives_periodicity(self, primitives2d):
        """
        Repairs the continuity of the 2D contour while using contour3d_to_2d on periodic surfaces.

        :param primitives2d: The primitives in parametric surface domain.
        :type primitives2d: list
        :return: A list of primitives.
        :rtype: list
        """
        # Search for a primitive that can be used as reference for repairing periodicity
        pos = vm_parametric.find_index_defined_brep_primitive_on_periodical_surface(primitives2d,
                                                                                    [self.x_periodicity,
                                                                                     self.y_periodicity])
        if pos != 0:
            primitives2d = primitives2d[pos:] + primitives2d[:pos]

        i = 1
        while i < len(primitives2d):
            previous_primitive = primitives2d[i - 1]
            delta = previous_primitive.end - primitives2d[i].start
            if not math.isclose(delta.norm(), 0, abs_tol=1e-5):
                if primitives2d[i].end.is_close(primitives2d[i - 1].end, tol=1e-4) and \
                        math.isclose(primitives2d[i].length(), volmdlr.TWO_PI, abs_tol=1e-4):
                    primitives2d[i] = primitives2d[i].reverse()
                elif delta.norm() and math.isclose(abs(previous_primitive.end.y), 0, abs_tol=1e-6):
                    primitives2d.insert(i, edges.LineSegment2D(previous_primitive.end, primitives2d[i].start,
                                                               name="construction"))
                    i += 1
                else:
                    primitives2d[i] = primitives2d[i].translation(delta)
            # treat very specific case of conical surfaces when the previous primitive and the primitive are a
            # linesegment3d with singularity
            elif math.isclose(primitives2d[i].start.y, 0.0, abs_tol=1e-6) and \
                    math.isclose(primitives2d[i].start.x, primitives2d[i].end.x, abs_tol=1e-6) and \
                    math.isclose(primitives2d[i].start.x, previous_primitive.end.x, abs_tol=1e-6):

                if primitives2d[i + 1].end.x < primitives2d[i].end.x:
                    theta_offset = volmdlr.TWO_PI
                elif primitives2d[i + 1].end.x > primitives2d[i].end.x:
                    theta_offset = -volmdlr.TWO_PI
                primitive1 = edges.LineSegment2D(previous_primitive.end,
                                                 previous_primitive.end + volmdlr.Point2D(theta_offset, 0),
                                                 name="construction")
                primitive2 = primitives2d[i].translation(volmdlr.Vector2D(theta_offset, 0))
                primitive3 = primitives2d[i + 1].translation(volmdlr.Vector2D(theta_offset, 0))
                primitives2d[i] = primitive1
                primitives2d.insert(i + 1, primitive2)
                primitives2d[i + 2] = primitive3
                i += 1
            i += 1
        if not primitives2d[0].start.is_close(primitives2d[-1].end) \
                and primitives2d[0].start.y == 0.0 and primitives2d[-1].end.y == 0.0:
            primitives2d.append(edges.LineSegment2D(primitives2d[-1].end, primitives2d[0].start))

        return primitives2d

    def face_from_base_and_vertex(self, contour: wires.Contour3D, vertex: volmdlr.Point3D, name: str = ''):

        raise AttributeError(f'Use method from ConicalFace3D{volmdlr.faces.ConicalFace3D.from_base_and_vertex}')


class SphericalSurface3D(PeriodicalSurface):
    """
    Defines a spherical surface.

    :param frame: Sphere's frame to position it
    :type frame: volmdlr.Frame3D
    :param radius: Sphere's radius
    :type radius: float
    """
    face_class = 'SphericalFace3D'
    x_periodicity = volmdlr.TWO_PI
    y_periodicity = math.pi

    def __init__(self, frame, radius, name=''):
        self.frame = frame
        self.radius = radius
        PeriodicalSurface.__init__(self, frame=frame, name=name)

        # Hidden Attributes
        self._bbox = None

    @property
    def bounding_box(self):
        """Bounding Box for Spherical Surface 3D."""

        if not self._bbox:
            self._bbox = self._bounding_box()
        return self._bbox

    def _bounding_box(self):
        points = [self.frame.origin + volmdlr.Point3D(-self.radius,
                                                      -self.radius,
                                                      -self.radius),
                  self.frame.origin + volmdlr.Point3D(self.radius,
                                                      self.radius,
                                                      self.radius),

                  ]
        return volmdlr.core.BoundingBox.from_points(points)

    def contour2d_to_3d(self, contour2d):
        """
        Converts the primitive from parametric 2D space to 3D spatial coordinates.
        """
        primitives3d = []
        for primitive2d in contour2d.primitives:
            if primitive2d.name == "construction":
                continue
            method_name = f'{primitive2d.__class__.__name__.lower()}_to_3d'
            if hasattr(self, method_name):
                try:
                    primitives_list = getattr(self, method_name)(primitive2d)
                    if primitives_list:
                        primitives3d.extend(primitives_list)
                    else:
                        continue
                except AttributeError:
                    print(f'Class {self.__class__.__name__} does not implement {method_name}'
                          f'with {primitive2d.__class__.__name__}')
            else:
                raise AttributeError(f'Class {self.__class__.__name__} does not implement {method_name}')

        return wires.Contour3D(primitives3d)

    @classmethod
    def from_step(cls, arguments, object_dict, **kwargs):
        """
        Converts a step primitive to a SphericalSurface3D.

        :param arguments: The arguments of the step primitive.
        :type arguments: list
        :param object_dict: The dictionary containing all the step primitives
            that have already been instantiated.
        :type object_dict: dict
        :return: The corresponding SphericalSurface3D object.
        :rtype: :class:`volmdlr.faces.SphericalSurface3D`
        """
        length_conversion_factor = kwargs.get("length_conversion_factor", 1)

        frame = object_dict[arguments[1]]
        radius = float(arguments[2]) * length_conversion_factor
        return cls(frame, radius, arguments[0][1:-1])

    def to_step(self, current_id):
        """
        Converts the object to a STEP representation.

        :param current_id: The ID of the last written primitive.
        :type current_id: int
        :return: The STEP representation of the object and the last ID.
        :rtype: tuple[str, list[int]]
        """
        content, frame_id = self.frame.to_step(current_id)
        current_id = frame_id + 1
        content += f"#{current_id} = SPHERICAL_SURFACE('{self.name}',#{frame_id},{round(1000 * self.radius, 4)});\n"
        return content, [current_id]

    def point2d_to_3d(self, point2d):
        """
        Coverts a parametric coordinate on the surface into a 3D spatial point (x, y, z).

        source: https://mathcurve.com/surfaces/sphere
        # -pi<theta<pi, -pi/2<phi<pi/2

        :param point2d: Point at the CylindricalSuface3D.
        :type point2d: `volmdlr.`Point2D`
        """
        theta, phi = point2d
        x = self.radius * math.cos(phi) * math.cos(theta)
        y = self.radius * math.cos(phi) * math.sin(theta)
        z = self.radius * math.sin(phi)
        return self.frame.local_to_global_coordinates(volmdlr.Point3D(x, y, z))

    def point3d_to_2d(self, point3d):
        """
        Transform a 3D spatial point (x, y, z) into a 2D spherical parametric point (theta, phi).
        """
        x, y, z = self.frame.global_to_local_coordinates(point3d)
        z = min(self.radius, max(-self.radius, z))

        if z == -0.0:
            z = 0.0

        # Do not delete this, mathematical problem when x and y close to zero (should be zero) but not 0
        # Generally this is related to uncertainty of step files.
        if abs(x) < 1e-7:
            x = 0
        if abs(y) < 1e-7:
            y = 0

        theta = math.atan2(y, x)
        if abs(theta) < 1e-10:
            theta = 0

        z_over_r = z / self.radius
        phi = math.asin(z_over_r)
        if abs(phi) < 1e-10:
            phi = 0

        return volmdlr.Point2D(theta, phi)

    def linesegment2d_to_3d(self, linesegment2d):
        """
        Converts a BREP line segment 2D onto a 3D primitive on the surface.
        """
        if linesegment2d.name == "construction":
            return []
        start = self.point2d_to_3d(linesegment2d.start)
        interior = self.point2d_to_3d(0.5 * (linesegment2d.start + linesegment2d.end))
        end = self.point2d_to_3d(linesegment2d.end)
        if start.is_close(interior) and interior.is_close(end) and end.is_close(start):
            return []
        u_vector = start - self.frame.origin
        u_vector = u_vector.unit_vector()
        v_vector = interior - self.frame.origin
        v_vector = v_vector.unit_vector()
        normal = u_vector.cross(v_vector)
        circle = curves.Circle3D(volmdlr.Frame3D(self.frame.origin, u_vector, v_vector, normal),
                                 start.point_distance(self.frame.origin))
        if start.is_close(end) or linesegment2d.length() == 2 * math.pi:
            return [edges.FullArc3D(circle, start)]
        arc = edges.Arc3D(circle, start, end)
        if not arc.point_belongs(interior):
            arc = edges.Arc3D(circle.reverse(), start, end)
        return [arc]

    def contour3d_to_2d(self, contour3d):
        """
        Transforms a Contour3D into a Contour2D in the parametric domain of the surface.

        :param contour3d: The contour to be transformed.
        :type contour3d: :class:`wires.Contour3D`
        :return: A 2D contour object.
        :rtype: :class:`wires.Contour2D`
        """
        primitives2d = []

        # Transform the contour's primitives to parametric domain
        for primitive3d in contour3d.primitives:
            primitive3d = primitive3d.simplify if primitive3d.simplify.__class__.__name__ != "LineSegment3D" else \
                primitive3d
            method_name = f'{primitive3d.__class__.__name__.lower()}_to_2d'
            if hasattr(self, method_name):
                primitives = getattr(self, method_name)(primitive3d)

                if primitives is None:
                    continue
                primitives2d.extend(primitives)
            else:
                raise NotImplementedError(
                    f'Class {self.__class__.__name__} does not implement {method_name}')
        contour2d = wires.Contour2D(primitives2d)
        if contour2d.is_ordered(1e-2):
            return contour2d
        primitives2d = self.repair_primitives_periodicity(primitives2d)
        return wires.Contour2D(primitives2d)

    def is_lat_long_curve(self, arc):
        """
        Checks if a curve defined on the sphere is a latitude/longitude curve.

        Returns True if it is, False otherwise.
        """
        # Check if curve is a longitude curve (phi is constant)
        if self.frame.w.is_colinear_to(arc.circle.normal, abs_tol=1e-4):
            return True
        # Check if curve is a latitude curve (theta is constant)
        if self.frame.w.is_perpendicular_to(arc.circle.normal, abs_tol=1e-4) and \
                arc.circle.center.is_close(self.frame.origin, 1e-4):
            return True
        return False

    def _arc_start_end_3d_to_2d(self, arc3d):
        """
        Helper function to fix periodicity issues while performing transformations into parametric domain.
        """
        start = self.point3d_to_2d(arc3d.start)
        end = self.point3d_to_2d(arc3d.end)
        theta_i, _ = self.point3d_to_2d(arc3d.middle_point())
        theta1, phi1 = start
        theta2, phi2 = end
        point_after_start, point_before_end = self._reference_points(arc3d)
        theta3, _ = point_after_start
        theta4, _ = point_before_end

        # Fix sphere singularity point
        if math.isclose(abs(phi1), 0.5 * math.pi, abs_tol=1e-2) and theta1 == 0.0 \
                and math.isclose(theta3, theta_i, abs_tol=1e-2) and math.isclose(theta4, theta_i, abs_tol=1e-2):
            theta1 = theta_i
            start = volmdlr.Point2D(theta1, phi1)
        if math.isclose(abs(phi2), 0.5 * math.pi, abs_tol=1e-2) and theta2 == 0.0 \
                and math.isclose(theta3, theta_i, abs_tol=1e-2) and math.isclose(theta4, theta_i, abs_tol=1e-2):
            theta2 = theta_i
            end = volmdlr.Point2D(theta2, phi2)
        discontinuity, _, _ = self._helper_arc3d_to_2d_periodicity_verifications(arc3d, start)

        start, end = vm_parametric.arc3d_to_spherical_coordinates_verification(
            [start, end], [point_after_start, point_before_end], discontinuity)
        return start, end

    def edge_passes_on_singularity_point(self, edge):
        """Helper function to verify id edge passes on the sphere singularity point."""
        half_pi = 0.5 * math.pi
        point_positive_singularity = self.point2d_to_3d(volmdlr.Point2D(0, half_pi))
        point_negative_singularity = self.point2d_to_3d(volmdlr.Point2D(0, -half_pi))
        positive_singularity = edge.point_belongs(point_positive_singularity, 1e-6)
        negative_singularity = edge.point_belongs(point_negative_singularity, 1e-6)
        if positive_singularity and negative_singularity:
            return [point_positive_singularity, point_negative_singularity]
        if positive_singularity:
            return [point_positive_singularity, None]
        if negative_singularity:
            return [None, point_negative_singularity]
        return [None, None]

    def arc3d_to_2d(self, arc3d):
        """
        Converts the primitive from 3D spatial coordinates to its equivalent 2D primitive in the parametric space.
        """
        is_lat_long_curve = self.is_lat_long_curve(arc3d)
        if is_lat_long_curve:
            start, end = self._arc_start_end_3d_to_2d(arc3d)
            singularity_points = self.edge_passes_on_singularity_point(arc3d)
            if any(singularity_points):
                return self.arc3d_to_2d_with_singularity(arc3d, start, end, singularity_points)
            return [edges.LineSegment2D(start, end)]
        return self.arc3d_to_2d_any_direction(arc3d)

    def helper_arc3d_to_2d_with_singularity(self, arc3d, start, end, point_singularity, half_pi):
        """Helper function to arc3d_to_2d_with_singularity."""
        theta1, phi1 = start
        theta2, phi2 = end
        if arc3d.is_point_edge_extremity(point_singularity):
            return [edges.LineSegment2D(start, end)]
        primitives = []
        if math.isclose(abs(theta2 - theta1), math.pi, abs_tol=1e-2):
            if theta1 == math.pi and theta2 != math.pi:
                theta1 = -math.pi
            if theta2 == math.pi and theta1 != math.pi:
                theta2 = -math.pi

            primitives = [edges.LineSegment2D(volmdlr.Point2D(theta1, phi1),
                                              volmdlr.Point2D(theta1, half_pi)),
                          edges.LineSegment2D(volmdlr.Point2D(theta1, half_pi),
                                              volmdlr.Point2D(theta2, half_pi),
                                              name="construction"),
                          edges.LineSegment2D(
                              volmdlr.Point2D(
                                  theta2, half_pi), volmdlr.Point2D(
                                  theta2, phi2))
                          ]
            return primitives
        n = 20
        degree = 2
        points = [self.point3d_to_2d(point3d) for point3d in arc3d.discretization_points(number_points=n)]
        return [edges.BSplineCurve2D.from_points_interpolation(points, degree)]

    def arc3d_to_2d_with_singularity(self, arc3d, start, end, singularity_points):
        """
        Converts the primitive from 3D spatial coordinates to its equivalent 2D primitive in the parametric space.
        """
        # trying to treat when the arc starts at theta1 passes at the singularity at |phi| = 0.5*math.pi
        # and ends at theta2 = theta1 + math.pi
        theta1, phi1 = start
        theta2, phi2 = end

        half_pi = 0.5 * math.pi
        point_positive_singularity, point_negative_singularity = singularity_points

        if point_positive_singularity and point_negative_singularity:
            if arc3d.is_point_edge_extremity(point_positive_singularity) and \
                    arc3d.is_point_edge_extremity(point_negative_singularity):
                return [edges.LineSegment2D(start, end)]
            direction_vector = arc3d.direction_vector(0)
            dot = self.frame.w.dot(direction_vector)
            if dot == 0:
                direction_vector = arc3d.direction_vector(0.01 * arc3d.length())
                dot = self.frame.w.dot(direction_vector)
            if dot > 0:
                half_pi = 0.5 * math.pi
                thetai = theta1 - math.pi
            else:
                half_pi = -0.5 * math.pi
                thetai = theta1 + math.pi
            if arc3d.is_point_edge_extremity(point_positive_singularity):
                return [
                    edges.LineSegment2D(start, volmdlr.Point2D(start.x, -0.5 * math.pi)),
                    edges.LineSegment2D(volmdlr.Point2D(start.x, -0.5 * math.pi),
                                        volmdlr.Point2D(theta2, -0.5 * math.pi),
                                        name="construction"),
                    edges.LineSegment2D(volmdlr.Point2D(theta2, -0.5 * math.pi),
                                        volmdlr.Point2D(theta2, phi2))
                ]
            if arc3d.is_point_edge_extremity(point_negative_singularity):
                return [
                    edges.LineSegment2D(start, volmdlr.Point2D(start.x, 0.5 * math.pi)),
                    edges.LineSegment2D(volmdlr.Point2D(start.x, 0.5 * math.pi),
                                        volmdlr.Point2D(theta2, 0.5 * math.pi),
                                        name="construction"),
                    edges.LineSegment2D(volmdlr.Point2D(theta2, 0.5 * math.pi),
                                        volmdlr.Point2D(theta2, phi2))
                ]
            return [edges.LineSegment2D(volmdlr.Point2D(theta1, phi1), volmdlr.Point2D(theta1, half_pi)),
                    edges.LineSegment2D(volmdlr.Point2D(theta1, half_pi), volmdlr.Point2D(thetai, half_pi),
                                        name="construction"),
                    edges.LineSegment2D(volmdlr.Point2D(thetai, half_pi),
                                        volmdlr.Point2D(thetai, -half_pi)),
                    edges.LineSegment2D(volmdlr.Point2D(thetai, -half_pi),
                                        volmdlr.Point2D(theta2, -half_pi),
                                        name="construction"),
                    edges.LineSegment2D(volmdlr.Point2D(theta2, -half_pi), volmdlr.Point2D(theta2, phi2))
                    ]
        if point_positive_singularity:
            return self.helper_arc3d_to_2d_with_singularity(arc3d, start, end, point_positive_singularity, half_pi)
        if point_negative_singularity:
            return self.helper_arc3d_to_2d_with_singularity(arc3d, start, end, point_negative_singularity, -half_pi)

        raise NotImplementedError

    @staticmethod
    def fix_start_end_singularity_point_at_parametric_domain(edge, reference_point, point_at_singularity):
        """Uses tangent line to find real theta angle of the singularity point on parametric domain."""
        _, phi = point_at_singularity
        abscissa_before_singularity = edge.abscissa(reference_point)
        direction_vector = edge.direction_vector(abscissa_before_singularity)
        direction_line = curves.Line2D(reference_point, reference_point + direction_vector)
        if phi > 0:
            line_positive_singularity = curves.Line2D(volmdlr.Point2D(-math.pi, 0.5 * math.pi),
                                                      volmdlr.Point2D(math.pi, 0.5 * math.pi))
            return direction_line.line_intersections(line_positive_singularity)[0]

        line_negative_singularity = curves.Line2D(volmdlr.Point2D(-math.pi, -0.5 * math.pi),
                                                  volmdlr.Point2D(math.pi, -0.5 * math.pi))

        return direction_line.line_intersections(line_negative_singularity)[0]

    def is_point2d_on_sphere_singularity(self, point2d, tol=1e-5):
        """Verifies if point is on the spherical singularity point on parametric domain."""
        half_pi = 0.5 * math.pi
        point = self.point2d_to_3d(point2d)
        point_positive_singularity = self.point2d_to_3d(volmdlr.Point2D(0, half_pi))
        point_negative_singularity = self.point2d_to_3d(volmdlr.Point2D(0, -half_pi))
        if point.is_close(point_positive_singularity, tol) or point.is_close(point_negative_singularity, tol):
            return True
        return False

    def is_point3d_on_sphere_singularity(self, point3d):
        """Verifies if point is on the spherical singularity point on parametric domain."""
        half_pi = 0.5 * math.pi
        point_positive_singularity = self.point2d_to_3d(volmdlr.Point2D(0, half_pi))
        point_negative_singularity = self.point2d_to_3d(volmdlr.Point2D(0, -half_pi))
        if point3d.is_close(point_positive_singularity) or point3d.is_close(point_negative_singularity):
            return True
        return False

    def find_edge_start_end_undefined_parametric_points(self, edge3d, points, points3d):
        """
        Helper function.

        Uses local discretization and line intersection with the tangent line at the point just before the undefined
        point on the BREP of the 3D edge to find the real value of theta on the sphere parametric domain.
        """
        if self.is_point3d_on_sphere_singularity(points3d[0]):
            distance = points3d[0].point_distance(points3d[1])
            maximum_linear_distance_reference_point = 1e-5
            if distance < maximum_linear_distance_reference_point:
                temp_points = points[1:]
            else:
                number_points = int(distance / maximum_linear_distance_reference_point)

                local_discretization = [self.point3d_to_2d(point)
                                        for point in edge3d.local_discretization(
                        points3d[0], points3d[1], number_points)]
                temp_points = local_discretization[1:] + points[2:]

            theta_list = [point.x for point in temp_points]
            theta_discontinuity, indexes_theta_discontinuity = angle_discontinuity(theta_list)

            if theta_discontinuity:
                temp_points = self._fix_angle_discontinuity_on_discretization_points(temp_points,
                                                                                     indexes_theta_discontinuity, "x")

            edge = edges.BSplineCurve2D.from_points_interpolation(temp_points, 2)
            points[0] = self.fix_start_end_singularity_point_at_parametric_domain(edge,
                                                                                  reference_point=temp_points[1],
                                                                                  point_at_singularity=points[0])
        if self.is_point3d_on_sphere_singularity(points3d[-1]):
            distance = points3d[-2].point_distance(points3d[-1])
            maximum_linear_distance_reference_point = 1e-5
            if distance < maximum_linear_distance_reference_point:
                temp_points = points[:-1]
            else:
                number_points = int(distance / maximum_linear_distance_reference_point)

                local_discretization = [self.point3d_to_2d(point)
                                        for point in edge3d.local_discretization(
                        points3d[-2], points3d[-1], number_points)]
                temp_points = points[:-2] + local_discretization[:-1]

            theta_list = [point.x for point in temp_points]
            theta_discontinuity, indexes_theta_discontinuity = angle_discontinuity(theta_list)

            if theta_discontinuity:
                temp_points = self._fix_angle_discontinuity_on_discretization_points(temp_points,
                                                                                     indexes_theta_discontinuity, "x")

            edge = edges.BSplineCurve2D.from_points_interpolation(temp_points, 2)
            points[-1] = self.fix_start_end_singularity_point_at_parametric_domain(edge,
                                                                                   reference_point=temp_points[-2],
                                                                                   point_at_singularity=points[-1])
        return points

    def arc3d_to_2d_any_direction(self, arc3d):
        """
        Converts the primitive from 3D spatial coordinates to its equivalent 2D primitive in the parametric space.
        """
        singularity_points = self.edge_passes_on_singularity_point(arc3d)
        half_pi = 0.5 * math.pi  # this variable avoid doing this multiplication several times (performance)
        point_positive_singularity, point_negative_singularity = singularity_points

        if point_positive_singularity and point_negative_singularity:
            raise ValueError("Impossible. This case should be treated by arc3d_to_2d_with_singularity method."
                             "See arc3d_to_2d method for detail.")
        if point_positive_singularity and not arc3d.is_point_edge_extremity(point_positive_singularity):
            split = arc3d.split(point_positive_singularity)
            primitive0 = self.arc3d_to_2d_any_direction(split[0])[0]
            primitive2 = self.arc3d_to_2d_any_direction(split[1])[0]
            primitive1 = edges.LineSegment2D(volmdlr.Point2D(primitive0.end.x, half_pi),
                                             volmdlr.Point2D(primitive2.start.x, half_pi))
            return [primitive0, primitive1, primitive2]
        if point_negative_singularity and not arc3d.is_point_edge_extremity(point_negative_singularity):
            split = arc3d.split(point_negative_singularity)
            primitive0 = self.arc3d_to_2d_any_direction(split[0])[0]
            primitive2 = self.arc3d_to_2d_any_direction(split[1])[0]
            primitive1 = edges.LineSegment2D(volmdlr.Point2D(primitive0.end.x, -half_pi),
                                             volmdlr.Point2D(primitive2.start.x, -half_pi))
            return [primitive0, primitive1, primitive2]

        angle3d = arc3d.angle
        number_points = math.ceil(angle3d * 50) + 1  # 50 points per radian
        number_points = max(number_points, 5)
        points3d = arc3d.discretization_points(number_points=number_points)
        points = [self.point3d_to_2d(p) for p in points3d]
        point_after_start, point_before_end = self._reference_points(arc3d)
        start, end = vm_parametric.spherical_repair_start_end_angle_periodicity(
            points[0], points[-1], point_after_start, point_before_end)
        points[0] = start
        points[-1] = end

        points = self.find_edge_start_end_undefined_parametric_points(arc3d, points, points3d)

        theta_list = [point.x for point in points]
        theta_discontinuity, indexes_theta_discontinuity = angle_discontinuity(theta_list)

        if theta_discontinuity:
            points = self._fix_angle_discontinuity_on_discretization_points(points,
                                                                            indexes_theta_discontinuity, "x")

        return [edges.BSplineCurve2D.from_points_interpolation(points, 2)]

    def bsplinecurve3d_to_2d(self, bspline_curve3d):
        """
        Converts the primitive from 3D spatial coordinates to its equivalent 2D primitive in the parametric space.
        """
        n = len(bspline_curve3d.control_points)
        points3d = bspline_curve3d.discretization_points(number_points=n)
        points = [self.point3d_to_2d(point) for point in points3d]

        point_after_start, point_before_end = self._reference_points(bspline_curve3d)
        start, end = vm_parametric.spherical_repair_start_end_angle_periodicity(
            points[0], points[-1], point_after_start, point_before_end)
        points[0] = start
        points[-1] = end

        points = self.find_edge_start_end_undefined_parametric_points(bspline_curve3d, points, points3d)
        theta_list = [point.x for point in points]
        theta_discontinuity, indexes_theta_discontinuity = angle_discontinuity(theta_list)
        if theta_discontinuity:
            points = self._fix_angle_discontinuity_on_discretization_points(points,
                                                                            indexes_theta_discontinuity, "x")

        return [edges.BSplineCurve2D.from_points_interpolation(points, degree=bspline_curve3d.degree).simplify]

    def bsplinecurve2d_to_3d(self, bspline_curve2d):
        """
        Converts a BREP BSpline curve 2D onto a 3D primitive on the surface.
        """
        # TODO: this is incomplete, a bspline_curve2d can be also a bspline_curve3d
        i = round(0.5 * len(bspline_curve2d.points))
        start = self.point2d_to_3d(bspline_curve2d.points[0])
        interior = self.point2d_to_3d(bspline_curve2d.points[i])
        end = self.point2d_to_3d(bspline_curve2d.points[-1])
        arc3d = edges.Arc3D.from_3_points(start, interior, end)
        flag = True
        points3d = [self.point2d_to_3d(p) for p in bspline_curve2d.points]
        for point in points3d:
            if not arc3d.point_belongs(point, 1e-4):
                flag = False
                break
        if flag:
            return [arc3d]

        return [edges.BSplineCurve3D.from_points_interpolation(points3d, degree=bspline_curve2d.degree)]

    def arc2d_to_3d(self, arc2d):
        """
        Converts a BREP arc 2D onto a 3D primitive on the surface.
        """
        n = 10
        degree = 2
        points = [self.point2d_to_3d(point2d) for point2d in arc2d.discretization_points(number_points=n)]
        return [edges.BSplineCurve3D.from_points_interpolation(points, degree).simplify]

    def fullarc3d_to_2d(self, fullarc3d):
        """
        Converts the primitive from 3D spatial coordinates to its equivalent 2D primitive in the parametric space.
        """
        # TODO: On a spherical surface we can have fullarc3d in any plane
        start, end = self._arc_start_end_3d_to_2d(fullarc3d)
        theta1, phi1 = start
        theta2, phi2 = end

        point_after_start, point_before_end = self._reference_points(fullarc3d)
        theta3, phi3 = point_after_start
        theta4, _ = point_before_end

        if self.frame.w.is_colinear_to(fullarc3d.circle.normal, abs_tol=1e-4):
            point1 = volmdlr.Point2D(theta1, phi1)
            if theta1 > theta3:
                point2 = volmdlr.Point2D(theta1 - volmdlr.TWO_PI, phi2)
            elif theta1 < theta3:
                point2 = volmdlr.Point2D(theta1 + volmdlr.TWO_PI, phi2)
            return [edges.LineSegment2D(point1, point2)]

        if self.frame.w.is_perpendicular_to(fullarc3d.circle.normal, abs_tol=1e-4) and \
                self.frame.origin.is_close(fullarc3d.center):
            if theta1 > theta3:
                theta_plus_pi = theta1 - math.pi
            else:
                theta_plus_pi = theta1 + math.pi
            if phi1 > phi3:
                half_pi = 0.5 * math.pi
            else:
                half_pi = -0.5 * math.pi
            if abs(phi1) == 0.5 * math.pi:
                return [edges.LineSegment2D(volmdlr.Point2D(theta3, phi1),
                                            volmdlr.Point2D(theta3, -half_pi)),
                        edges.LineSegment2D(volmdlr.Point2D(theta4, -half_pi),
                                            volmdlr.Point2D(theta4, phi2))]

            return [edges.LineSegment2D(volmdlr.Point2D(theta1, phi1), volmdlr.Point2D(theta1, -half_pi)),
                    edges.LineSegment2D(volmdlr.Point2D(theta_plus_pi, -half_pi),
                                        volmdlr.Point2D(theta_plus_pi, half_pi)),
                    edges.LineSegment2D(volmdlr.Point2D(theta1, half_pi), volmdlr.Point2D(theta1, phi2))]

        points = [self.point3d_to_2d(p) for p in fullarc3d.discretization_points(angle_resolution=25)]

        # Verify if theta1 or theta2 point should be -pi because atan2() -> ]-pi, pi]
        theta1 = vm_parametric.repair_start_end_angle_periodicity(theta1, theta3)
        theta2 = vm_parametric.repair_start_end_angle_periodicity(theta2, theta4)

        points[0] = volmdlr.Point2D(theta1, phi1)
        points[-1] = volmdlr.Point2D(theta2, phi2)

        theta_list = [point.x for point in points]
        theta_discontinuity, indexes_theta_discontinuity = angle_discontinuity(theta_list)
        if theta_discontinuity:
            points = self._fix_angle_discontinuity_on_discretization_points(points, indexes_theta_discontinuity, "x")

        return [edges.BSplineCurve2D.from_points_interpolation(points, 2)]

    def plot(self, ax=None, color='grey', alpha=0.5, **kwargs):
        """Plot sphere arcs."""
        if ax is None:
            fig = plt.figure()
            ax = fig.add_subplot(111, projection='3d')

        self.frame.plot(ax=ax, ratio=self.radius)
        for i in range(20):
            theta = i / 20. * volmdlr.TWO_PI
            t_points = []
            for j in range(20):
                phi = j / 20. * volmdlr.TWO_PI
                t_points.append(self.point2d_to_3d(volmdlr.Point2D(theta, phi)))
            ax = wires.ClosedPolygon3D(t_points).plot(ax=ax, edge_style=EdgeStyle(color=color, alpha=alpha))

        return ax

    def rectangular_cut(self, theta1, theta2, phi1, phi2, name=''):
        """Deprecated method, Use ShericalFace3D from_surface_rectangular_cut method."""
        raise AttributeError('Use ShericalFace3D from_surface_rectangular_cut method')

    def triangulation(self):
        face = self.rectangular_cut(0, volmdlr.TWO_PI, -0.5 * math.pi, 0.5 * math.pi)
        return face.triangulation()

    def repair_primitives_periodicity(self, primitives2d):
        """
        Repairs the continuity of the 2D contour while using contour3d_to_2d on periodic surfaces.

        :param primitives2d: The primitives in parametric surface domain.
        :type primitives2d: list
        :return: A list of primitives.
        :rtype: list
        """
        if self.is_undefined_brep(primitives2d[0]):
            primitives2d[0] = self.fix_undefined_brep_with_neighbors(primitives2d[0], primitives2d[-1],
                                                                     primitives2d[1])
        i = 1
        while i < len(primitives2d):
            previous_primitive = primitives2d[i - 1]
            delta = previous_primitive.end - primitives2d[i].start
            if not math.isclose(delta.norm(), 0, abs_tol=1e-3):
                if primitives2d[i].end.is_close(previous_primitive.end, 1e-3) and \
                        primitives2d[i].length() == volmdlr.TWO_PI:
                    primitives2d[i] = primitives2d[i].reverse()
                elif self.is_undefined_brep(primitives2d[i]):
                    primitives2d[i] = self.fix_undefined_brep_with_neighbors(primitives2d[i], previous_primitive,
                                                                             primitives2d[(i + 1) % len(primitives2d)])
                    delta = previous_primitive.end - primitives2d[i].start
                    if not math.isclose(delta.norm(), 0, abs_tol=1e-3):
                        primitives2d.insert(i, edges.LineSegment2D(previous_primitive.end, primitives2d[i].start,
                                                                   name="construction"))
                        if i < len(primitives2d):
                            i += 1
                elif self.is_point2d_on_sphere_singularity(previous_primitive.end, 1e-5):
                    primitives2d.insert(i, edges.LineSegment2D(previous_primitive.end, primitives2d[i].start,
                                                               name="construction"))
                    if i < len(primitives2d):
                        i += 1
                else:
                    primitives2d[i] = primitives2d[i].translation(delta)
            i += 1
        #     return primitives2d
        # primitives2d = repair(primitives2d)
        last_end = primitives2d[-1].end
        first_start = primitives2d[0].start
        if not last_end.is_close(first_start, tol=1e-2):
            last_end_3d = self.point2d_to_3d(last_end)
            first_start_3d = self.point2d_to_3d(first_start)
            if last_end_3d.is_close(first_start_3d, 1e-6) and \
                    not self.is_point2d_on_sphere_singularity(last_end):
                if first_start.x > last_end.x:
                    half_pi = -0.5 * math.pi
                else:
                    half_pi = 0.5 * math.pi
                if not first_start.is_close(volmdlr.Point2D(first_start.x, half_pi)):
                    lines = [edges.LineSegment2D(
                        last_end, volmdlr.Point2D(last_end.x, half_pi), name="construction"),
                        edges.LineSegment2D(volmdlr.Point2D(last_end.x, half_pi),
                                            volmdlr.Point2D(first_start.x, half_pi), name="construction"),
                        edges.LineSegment2D(volmdlr.Point2D(first_start.x, half_pi),
                                            first_start, name="construction")]
                    primitives2d.extend(lines)
            else:
                primitives2d.append(edges.LineSegment2D(last_end, first_start, name="construction"))
        return primitives2d

    def rotation(self, center: volmdlr.Point3D, axis: volmdlr.Vector3D, angle: float):
        """
        Spherical Surface 3D rotation.

        :param center: rotation center
        :param axis: rotation axis
        :param angle: angle rotation
        :return: a new rotated Spherical Surface 3D
        """
        new_frame = self.frame.rotation(center=center, axis=axis, angle=angle)
        return SphericalSurface3D(new_frame, self.radius)

    def translation(self, offset: volmdlr.Vector3D):
        """
        Spherical Surface 3D translation.

        :param offset: translation vector
        :return: A new translated Spherical Surface 3D
        """
        new_frame = self.frame.translation(offset)
        return SphericalSurface3D(new_frame, self.radius)

    def frame_mapping(self, frame: volmdlr.Frame3D, side: str):
        """
        Changes Spherical Surface 3D's frame and return a new Spherical Surface 3D.

        :param frame: Frame of reference
        :type frame: `volmdlr.Frame3D`
        :param side: 'old' or 'new'
        """
        new_frame = self.frame.frame_mapping(frame, side)
        return SphericalSurface3D(new_frame, self.radius)

    def plane_intersection(self, plane3d):
        """
        Sphere intersections with a plane.

        :param plane3d: intersecting plane.
        :return: list of intersecting curves.
        """
        dist = plane3d.point_distance(self.frame.origin)
        if dist > self.radius:
            return []
        if dist == self.radius:
            line = curves.Line3D(self.frame.origin, self.frame.origin + plane3d.frame.w)
            return plane3d.line_intersections(line)
        line = curves.Line3D(self.frame.origin, self.frame.origin + plane3d.frame.w)
        circle_radius = math.sqrt(self.radius ** 2 - dist ** 2)
        circle_center = plane3d.line_intersections(line)[0]
        start_end = circle_center + plane3d.frame.u * circle_radius
        circle = curves.Circle3D(volmdlr.Frame3D(circle_center, plane3d.frame.u,
                                                 plane3d.frame.v, plane3d.frame.w),
                                 circle_radius)
        return [edges.FullArc3D(circle, start_end)]

    def line_intersections(self, line3d: curves.Line3D):
        """
        Calculates the intersection points between a 3D line and a spherical surface.

        The method calculates the intersection points between a 3D line and a sphere using
        the equation of the line and the equation of the sphere. It returns a list of intersection
        points, which can be empty if there are no intersections. The intersection points are
        represented as 3D points using the `volmdlr.Point3D` class.

        :param line3d: The 3D line object to intersect with the sphere.
        :type line3d:curves.Line3D
        :return: A list of intersection points between the line and the sphere. The list may be empty if there
        are no intersections.
        :rtype: List[volmdlr.Point3D]

        :Example:
        >>> from volmdlr import Point3D, edges, surfaces, OXYZ
        >>> spherical_surface3d = SphericalSurface3D(OXYZ, 1)
        >>> line2 = curves.Line3D(Point3D(0, 1, -0.5), Point3D(0, 1, 0.5))
        >>> line_intersections2 = spherical_surface3d.line_intersections(line2) #returns [Point3D(0.0, 1.0, 0.0)]
        """
        line_direction_vector = line3d.direction_vector()
        vector_linept1_center = self.frame.origin - line3d.point1
        vector_linept1_center = vector_linept1_center.to_vector()
        a_param = line_direction_vector[0] ** 2 + line_direction_vector[1] ** 2 + line_direction_vector[2] ** 2
        b_param = -2 * (line_direction_vector[0] * vector_linept1_center[0] +
                        line_direction_vector[1] * vector_linept1_center[1] +
                        line_direction_vector[2] * vector_linept1_center[2])
        c_param = (vector_linept1_center[0] ** 2 + vector_linept1_center[1] ** 2 +
                   vector_linept1_center[2] ** 2 - self.radius ** 2)
        b2_minus4ac = b_param ** 2 - 4 * a_param * c_param
        if math.isclose(b2_minus4ac, 0, abs_tol=1e-8):
            t_param = -b_param / (2 * a_param)
            return [line3d.point1 + line_direction_vector * t_param]
        if b2_minus4ac < 0:
            return []
        t_param1 = (-b_param + math.sqrt(b2_minus4ac)) / (2 * a_param)
        t_param2 = (-b_param - math.sqrt(b2_minus4ac)) / (2 * a_param)
        return line3d.point1 + line_direction_vector * t_param1, line3d.point1 + line_direction_vector * t_param2

    def linesegment_intersections(self, linesegment3d: edges.LineSegment3D):
        """
        Calculates the intersection points between a 3D line segment and a spherical surface.

        The method calculates the intersection points between a 3D line segment and a sphere by first
        finding the intersection points between the infinite line containing the line segment and the sphere,
        and then filtering out the points that are not within the line segment. It returns a list of intersection
        points, which can be empty if there are no intersections. The intersection points are represented as
        3D points using the `volmdlr.Point3D` class.
        Note: The method assumes that the line segment and the sphere are in the same coordinate system.

        :param linesegment3d: The 3D line segment object to intersect with the sphere.
        :type linesegment3d: edges.LineSegment3D.
        :return: A list of intersection points between the line segment and the sphere.
        The list may be empty if there are no intersections.
        :rtype: List[volmdlr.Point3D]:

        :Example:
        >>> from volmdlr import Point3D, edges, surfaces, OXYZ
        >>> spherical_surface3d = SphericalSurface3D(OXYZ, 1)
        >>> linesegment2 = edges.LineSegment3D(Point3D(-0.8, -0.8, -0.8), Point3D(0.8, 0.8, 0.8))
        >>> linesegment2_intersections = spherical_surface3d.linesegment_intersections(linesegment2)
            '[Point3D: [0.5773502691896257, 0.5773502691896257, 0.5773502691896257],
              Point3D: [-0.5773502691896257, -0.5773502691896257, -0.5773502691896257]]'
        """
        line_intersections = self.line_intersections(linesegment3d.line)
        intersections = []
        for intersection in line_intersections:
            if linesegment3d.point_belongs(intersection):
                intersections.append(intersection)
        return intersections


class RuledSurface3D(Surface3D):
    """
    Defines a ruled surface between two wires.

    :param wire1: Wire
    :type wire1: :class:`vmw.Wire3D`
    :param wire2: Wire
    :type wire2: :class:`wires.Wire3D`
    """
    face_class = 'RuledFace3D'

    def __init__(self, wire1: wires.Wire3D, wire2: wires.Wire3D, name: str = ''):
        self.wire1 = wire1
        self.wire2 = wire2
        self.length1 = wire1.length()
        self.length2 = wire2.length()
        Surface3D.__init__(self, name=name)

    def point2d_to_3d(self, point2d: volmdlr.Point2D):
        """
        Coverts a parametric coordinate on the surface into a 3D spatial point (x, y, z).

        :param point2d: Point at the ToroidalSuface3D
        :type point2d: `volmdlr.`Point2D`
        """
        x, y = point2d
        point1 = self.wire1.point_at_abscissa(x * self.length1)
        point2 = self.wire2.point_at_abscissa(x * self.length2)
        joining_line = edges.LineSegment3D(point1, point2)
        point = joining_line.point_at_abscissa(y * joining_line.length())
        return point

    def point3d_to_2d(self, point3d):
        """
        Returns the parametric coordinates volmdlr.Point2D(u, v) of a cartesian coordinates point (x, y, z).

        :param point3d: Point at the CylindricalSuface3D
        :type point3d: `volmdlr.`Point3D`
        """
        raise NotImplementedError

    def rectangular_cut(self, x1: float, x2: float,
                        y1: float, y2: float, name: str = ''):
        """Deprecated method, Use RuledFace3D from_surface_rectangular_cut method."""
        raise NotImplementedError('Use RuledFace3D from_surface_rectangular_cut method')


class ExtrusionSurface3D(Surface3D):
    """
    Defines a surface of extrusion.

    An extrusion surface is a surface that is a generic cylindrical surface generated by the linear
    extrusion of a curve, generally an Ellipse or a B-Spline curve.

    :param edge: edge.
    :type edge: Union[:class:`vmw.Wire3D`, :class:`vmw.Contour3D`]
    :param axis_point: Axis placement
    :type axis_point: :class:`volmdlr.Point3D`
    :param axis: Axis of extrusion
    :type axis: :class:`volmdlr.Vector3D`
    """
    face_class = 'ExtrusionFace3D'
    y_periodicity = None

    def __init__(self, edge: Union[edges.FullArcEllipse3D, edges.BSplineCurve3D],
                 direction: volmdlr.Vector3D, name: str = ''):
        self.edge = edge
        direction = direction.unit_vector()
        self.direction = direction
        if hasattr(edge, "center"):
            self.frame = volmdlr.Frame3D.from_point_and_vector(edge.center, direction, volmdlr.Z3D)
        else:
            self.frame = volmdlr.Frame3D.from_point_and_vector(edge.start, direction, volmdlr.Z3D)
        self._x_periodicity = False

        Surface3D.__init__(self, frame=self.frame, name=name)

    @property
    def x_periodicity(self):
        """Returns the periodicity in x direction."""
        if self._x_periodicity:
            return self._x_periodicity
        start = self.edge.start
        end = self.edge.end
        if start.is_close(end, 1e-4):
            return 1
        return None

    @x_periodicity.setter
    def x_periodicity(self, value):
        """X periodicity setter."""
        self._x_periodicity = value

    def point2d_to_3d(self, point2d: volmdlr.Point2D):
        """
        Transform a parametric (u, v) point into a 3D Cartesian point (x, y, z).

        # u = [0, 1] and v = z
        """
        u, v = point2d
        if abs(u) < 1e-7:
            u = 0.0
        if abs(v) < 1e-7:
            v = 0.0

        point_at_curve_global = self.edge.point_at_abscissa(u * self.edge.length())
        point_at_curve_local = self.frame.global_to_local_coordinates(point_at_curve_global)
        # x, y, z = point_at_curve_local
        point_local = point_at_curve_local.translation(volmdlr.Vector3D(0, 0, v))
        return self.frame.local_to_global_coordinates(point_local)

    def point3d_to_2d(self, point3d):
        """
        Transform a 3D Cartesian point (x, y, z) into a parametric (u, v) point.
        """
        x, y, z = self.frame.global_to_local_coordinates(point3d)
        if abs(x) < 1e-7:
            x = 0.0
        if abs(y) < 1e-7:
            y = 0.0
        if abs(z) < 1e-7:
            z = 0.0
        v = z
        point_at_curve_local = volmdlr.Point3D(x, y, 0)
        point_at_curve_global = self.frame.local_to_global_coordinates(point_at_curve_local)

        u = self.edge.abscissa(point_at_curve_global, tol=1e-6) / self.edge.length()
        u = min(u, 1.0)
        return volmdlr.Point2D(u, v)

    def rectangular_cut(self, x1: float = 0.0, x2: float = 1.0,
                        y1: float = 0.0, y2: float = 1.0, name: str = ''):
        """Deprecated method, Use ExtrusionFace3D from_surface_rectangular_cut method."""
        raise AttributeError('Use ExtrusionFace3D from_surface_rectangular_cut method')

    def plot(self, ax=None, color='grey', alpha=0.5, z: float = 0.5, **kwargs):
        if ax is None:
            fig = plt.figure()
            ax = fig.add_subplot(111, projection='3d')
        self.frame.plot(ax=ax, ratio=self.edge.length())
        for i in range(21):
            step = i / 20. * z
            wire = self.edge.translation(step * self.frame.w)
            wire.plot(ax=ax, edge_style=EdgeStyle(color=color, alpha=alpha))

        return ax

    @classmethod
    def from_step(cls, arguments, object_dict, **kwargs):
        """Creates an extrusion surface from step data."""
        name = arguments[0][1:-1]
        edge = object_dict[arguments[1]]
        if edge.__class__ is curves.Ellipse3D:
            start_end = edge.center + edge.major_axis * edge.major_dir
            fullarcellipse = edges.FullArcEllipse3D(edge, start_end, edge.name)
            direction = -object_dict[arguments[2]]
            surface = cls(edge=fullarcellipse, direction=direction, name=name)
            surface.x_periodicity = 1
        elif edge.__class__ is curves.Circle3D:
            start_end = edge.center + edge.frame.u * edge.radius
            fullarc = edges.FullArc3D(edge, start_end)
            direction = object_dict[arguments[2]]
            surface = cls(edge=fullarc, direction=direction, name=name)
            surface.x_periodicity = 1

        else:
            direction = object_dict[arguments[2]]
            surface = cls(edge=edge, direction=direction, name=name)
        return surface

    def to_step(self, current_id):
        """
        Translate volmdlr primitive to step syntax.
        """
        content_edge, edge_id = self.edge.to_step(current_id)
        current_id = edge_id + 1
        content_vector, vector_id = self.direction.to_step(current_id)
        current_id = vector_id + 1
        content = content_edge + content_vector
        content += f"#{current_id} = SURFACE_OF_LINEAR_EXTRUSION('{self.name}',#{edge_id},#{vector_id});\n"
        return content, [current_id]

    def arc3d_to_2d(self, arc3d):
        """
        Converts the primitive from 3D spatial coordinates to its equivalent 2D primitive in the parametric space.
        """
        # todo: needs detailed investigation
        start = self.point3d_to_2d(arc3d.start)
        end = self.point3d_to_2d(arc3d.end)
        if start.is_close(end):
            print("surfaces.py")
        if self.x_periodicity:
            start, end = self._verify_start_end_parametric_points(start, end, arc3d)
        return [edges.LineSegment2D(start, end, name="arc")]

    def arcellipse3d_to_2d(self, arcellipse3d):
        """
        Transformation of an arc-ellipse 3d to 2d, in a cylindrical surface.

        """
        if isinstance(self.edge, edges.FullArcEllipse3D):
            start2d = self.point3d_to_2d(arcellipse3d.start)
            end2d = self.point3d_to_2d(arcellipse3d.end)
            return [edges.LineSegment2D(start2d, end2d)]
        points = [self.point3d_to_2d(p)
                  for p in arcellipse3d.discretization_points(number_points=15)]
        if self.x_periodicity:
            start, end = self._verify_start_end_parametric_points(points[0], points[-1], arcellipse3d)
            points[0] = start
            points[-1] = end
        bsplinecurve2d = edges.BSplineCurve2D.from_points_interpolation(points, degree=2)
        return [bsplinecurve2d]

    def fullarcellipse3d_to_2d(self, fullarcellipse3d):
        """
        Converts a 3D full elliptical arc to a 2D line segment in the current plane.

        This method converts a 3D full elliptical arc to a 2D line segment in the current plane.
        It first calculates the length of the arc using the `length` method of the `fullarcellipse3d`
        object. Then, it converts the start and end points of the arc to 2D points using the `point3d_to_2d`
        method. Additionally, it calculates a point on the arc at a small abscissa value (0.01 * length)
        and converts it to a 2D point. Based on the relative position of this point, the method determines
        the start and end points of the line segment in 2D. If the abscissa point is closer to the start
        point, the line segment starts from (0, start.y) and ends at (1, end.y). If the abscissa point is
        closer to the end point, the line segment starts from (1, start.y) and ends at (0, end.y). If the
        abscissa point lies exactly at the midpoint of the arc, a NotImplementedError is raised. The resulting
        line segment is returned as a list.

        :param fullarcellipse3d: The 3D full elliptical arc object to convert.
        :return: A list containing a 2D line segment representing the converted arc.
        :raises: NotImplementedError: If the abscissa point lies exactly at the midpoint of the arc.
        """

        length = fullarcellipse3d.length()
        start = self.point3d_to_2d(fullarcellipse3d.start)
        end = self.point3d_to_2d(fullarcellipse3d.end)

        u3, _ = self.point3d_to_2d(fullarcellipse3d.point_at_abscissa(0.01 * length))
        if u3 > 0.5:
            p1 = volmdlr.Point2D(1, start.y)
            p2 = volmdlr.Point2D(0, end.y)
        elif u3 < 0.5:
            p1 = volmdlr.Point2D(0, start.y)
            p2 = volmdlr.Point2D(1, end.y)
        else:
            raise NotImplementedError
        return [edges.LineSegment2D(p1, p2)]

    def linesegment2d_to_3d(self, linesegment2d):
        """
        Converts a BREP line segment 2D onto a 3D primitive on the surface.
        """
        start3d = self.point2d_to_3d(linesegment2d.start)
        end3d = self.point2d_to_3d(linesegment2d.end)
        u1, param_z1 = linesegment2d.start
        u2, param_z2 = linesegment2d.end
        if math.isclose(u1, u2, abs_tol=1e-4):
            return [edges.LineSegment3D(start3d, end3d)]
        if math.isclose(param_z1, param_z2, abs_tol=1e-6):
            primitive = self.edge.translation(self.direction * (param_z1 + param_z2) * 0.5)
            if primitive.point_belongs(start3d) and primitive.point_belongs(end3d):
                if math.isclose(abs(u1 - u2), 1.0, abs_tol=1e-4):
                    if primitive.start.is_close(start3d) and primitive.end.is_close(end3d):
                        return [primitive]
                    if primitive.start.is_close(end3d) and primitive.end.is_close(start3d):
                        return [primitive.reverse()]
                primitive = primitive.split_between_two_points(start3d, end3d)
                return [primitive]
        n = 10
        degree = 3
        points = [self.point2d_to_3d(point2d) for point2d in linesegment2d.discretization_points(number_points=n)]
        return [edges.BSplineCurve3D.from_points_interpolation(points, degree)]

    def bsplinecurve3d_to_2d(self, bspline_curve3d):
        n = len(bspline_curve3d.control_points)
        points = [self.point3d_to_2d(point)
                  for point in bspline_curve3d.discretization_points(number_points=n)]
        if self.x_periodicity:
            start, end = self._verify_start_end_parametric_points(points[0], points[-1], bspline_curve3d)
            points[0] = start
            points[-1] = end
        return [edges.BSplineCurve2D.from_points_interpolation(points, bspline_curve3d.degree)]

    def frame_mapping(self, frame: volmdlr.Frame3D, side: str):
        """
        Returns a new Extrusion Surface positioned in the specified frame.

        :param frame: Frame of reference
        :type frame: `volmdlr.Frame3D`
        :param side: 'old' or 'new'
        """
        new_frame = self.frame.frame_mapping(frame, side)
        direction = new_frame.w
        new_edge = self.edge.frame_mapping(frame, side)
        return ExtrusionSurface3D(new_edge, direction, name=self.name)

    def _verify_start_end_parametric_points(self, start, end, edge3d):
        """
        When the generatrix of the surface is periodic we need to verify if the u parameter should be 0 or 1.
        """
        start_ref1 = self.point3d_to_2d(edge3d.point_at_abscissa(0.01 * edge3d.length()))
        start_ref2 = self.point3d_to_2d(edge3d.point_at_abscissa(0.02 * edge3d.length()))
        end_ref1 = self.point3d_to_2d(edge3d.point_at_abscissa(0.99 * edge3d.length()))
        end_ref2 = self.point3d_to_2d(edge3d.point_at_abscissa(0.98 * edge3d.length()))
        if math.isclose(start.x, self.x_periodicity, abs_tol=1e-4):
            vec1 = start_ref1 - start
            vec2 = start_ref2 - start_ref1
            if vec2.dot(vec1) < 0:
                start.x = 0
        if math.isclose(end.x, self.x_periodicity, abs_tol=1e-4):
            vec1 = end - end_ref1
            vec2 = end_ref1 - end_ref2
            if vec2.dot(vec1) < 0:
                end.x = 0
        if math.isclose(start.x, 0, abs_tol=1e-4):
            vec1 = start_ref1 - start
            vec2 = start_ref2 - start_ref1
            if vec2.dot(vec1) < 0:
                start.x = self.x_periodicity
        if math.isclose(end.x, 0, abs_tol=1e-4):
            vec1 = end - end_ref1
            vec2 = end_ref1 - end_ref2
            if vec2.dot(vec1) < 0:
                end.x = self.x_periodicity
        return start, end


class RevolutionSurface3D(PeriodicalSurface):
    """
    Defines a surface of revolution.

    :param edge: Edge.
    :type edge: edges.Edge
    :param axis_point: Axis placement
    :type axis_point: :class:`volmdlr.Point3D`
    :param axis: Axis of revolution
    :type axis: :class:`volmdlr.Vector3D`
    """
    face_class = 'RevolutionFace3D'
    x_periodicity = volmdlr.TWO_PI
    y_periodicity = None

    def __init__(self, edge,
                 axis_point: volmdlr.Point3D, axis: volmdlr.Vector3D, name: str = ''):
        self.edge = edge
        self.axis_point = axis_point
        self.axis = axis

        point1 = edge.point_at_abscissa(0)
        vector1 = point1 - axis_point
        w_vector = axis
        w_vector = w_vector.unit_vector()
        if point1.is_close(axis_point) or w_vector.is_colinear_to(vector1):
            if edge.__class__.__name__ != "Line3D":
                point1 = edge.point_at_abscissa(0.5 * edge.length())
            else:
                point1 = edge.point_at_abscissa(0.05)
            vector1 = point1 - axis_point
        u_vector = vector1 - vector1.vector_projection(w_vector)
        u_vector = u_vector.unit_vector()
        v_vector = w_vector.cross(u_vector)
        self.frame = volmdlr.Frame3D(origin=axis_point, u=u_vector, v=v_vector, w=w_vector)

        PeriodicalSurface.__init__(self, frame=self.frame, name=name)

    def point2d_to_3d(self, point2d: volmdlr.Point2D):
        """
        Transform a parametric (u, v) point into a 3D Cartesian point (x, y, z).

        u = [0, 2pi] and v = [0, 1] into a
        """
        u, v = point2d
        point_at_curve = self.edge.point_at_abscissa(v)
        point = point_at_curve.rotation(self.axis_point, self.axis, u)
        return point

    def point3d_to_2d(self, point3d):
        """
        Transform a 3D Cartesian point (x, y, z) into a parametric (u, v) point.
        """
        x, y, _ = self.frame.global_to_local_coordinates(point3d)
        if abs(x) < 1e-12:
            x = 0
        if abs(y) < 1e-12:
            y = 0
        u = math.atan2(y, x)

        point_at_curve = point3d.rotation(self.axis_point, self.axis, -u)
        v = self.edge.abscissa(point_at_curve)
        return volmdlr.Point2D(u, v)

    def rectangular_cut(self, x1: float, x2: float,
                        y1: float, y2: float, name: str = ''):
        """Deprecated method, Use RevolutionFace3D from_surface_rectangular_cut method."""
        raise AttributeError('Use RevolutionFace3D from_surface_rectangular_cut method')

    def plot(self, ax=None, color='grey', alpha=0.5, number_curves: int = 20, **kwargs):
        """
        Plot rotated Revolution surface generatrix.

        :param number_curves: Number of curves to display.
        :type number_curves: int
        """
        if ax is None:
            fig = plt.figure()
            ax = fig.add_subplot(111, projection='3d')
        for i in range(number_curves + 1):
            theta = i / number_curves * volmdlr.TWO_PI
            wire = self.edge.rotation(self.axis_point, self.axis, theta)
            wire.plot(ax=ax, edge_style=EdgeStyle(color=color, alpha=alpha))

        return ax

    @classmethod
    def from_step(cls, arguments, object_dict, **kwargs):
        """
        Converts a step primitive to a RevolutionSurface3D.

        :param arguments: The arguments of the step primitive.
        :type arguments: list
        :param object_dict: The dictionary containing all the step primitives
            that have already been instantiated.
        :type object_dict: dict
        :return: The corresponding RevolutionSurface3D object.
        :rtype: :class:`volmdlr.faces.RevolutionSurface3D`
        """
        y_periodicity = None
        name = arguments[0][1:-1]
        edge = object_dict[arguments[1]]
        if edge.__class__ is curves.Circle3D:
            start_end = edge.center + edge.frame.u * edge.radius
            edge = edges.FullArc3D(edge, start_end, edge.name)
            y_periodicity = edge.length()

        axis_point, axis = object_dict[arguments[2]]
        surface = cls(edge=edge, axis_point=axis_point, axis=axis, name=name)
        surface.y_periodicity = y_periodicity
        return surface.simplify()

    def to_step(self, current_id):
        """
        Translate volmdlr primitive to step syntax.
        """
        content_wire, wire_id = self.edge.to_step(current_id)
        current_id = wire_id + 1
        content_axis_point, axis_point_id = self.axis_point.to_step(current_id)
        current_id = axis_point_id + 1
        content_axis, axis_id = self.axis.to_step(current_id)
        current_id = axis_id + 1
        content = content_wire + content_axis_point + content_axis
        content += f"#{current_id} = AXIS1_PLACEMENT('',#{axis_point_id},#{axis_id});\n"
        current_id += 1
        content += f"#{current_id} = SURFACE_OF_REVOLUTION('{self.name}',#{wire_id},#{current_id - 1});\n"
        return content, [current_id]

    def arc3d_to_2d(self, arc3d):
        """
        Converts the primitive from 3D spatial coordinates to its equivalent 2D primitive in the parametric space.
        """
        start = self.point3d_to_2d(arc3d.start)
        end = self.point3d_to_2d(arc3d.end)
        if self.edge.__class__.__name__ != "Line3D" and hasattr(self.edge.simplify, "circle") and \
                math.isclose(self.edge.simplify.circle.radius, arc3d.circle.radius, rel_tol=0.01):
            if self.edge.is_point_edge_extremity(arc3d.start):
                middle_point = self.point3d_to_2d(arc3d.middle_point())
                if middle_point.x == math.pi:
                    middle_point.x = -math.pi
                    if end.x == math.pi:
                        end.x = middle_point.x
                start.x = middle_point.x
            if self.edge.is_point_edge_extremity(arc3d.end):
                middle_point = self.point3d_to_2d(arc3d.middle_point())
                if middle_point.x == math.pi:
                    middle_point.x = -math.pi
                    if start.x == math.pi:
                        start.x = middle_point.x
                end.x = middle_point.x
        if math.isclose(start.y, end.y, rel_tol=0.01):
            point_after_start, point_before_end = self._reference_points(arc3d)
            point_theta_discontinuity = self.point2d_to_3d(volmdlr.Point2D(math.pi, start.y))
            discontinuity = arc3d.point_belongs(point_theta_discontinuity) and not \
                arc3d.is_point_edge_extremity(point_theta_discontinuity)

            undefined_start_theta = arc3d.start.is_close(point_theta_discontinuity)
            undefined_end_theta = arc3d.end.is_close(point_theta_discontinuity)
            start, end = vm_parametric.arc3d_to_cylindrical_coordinates_verification(
                [start, end], [undefined_start_theta, undefined_end_theta],
                [point_after_start.x, point_before_end.x], discontinuity)
        if math.isclose(start.y, end.y, rel_tol=0.01) or math.isclose(start.x, end.x, rel_tol=0.01):
            return [edges.LineSegment2D(start, end, name="arc")]
        n = 10
        degree = 3
        points = [self.point3d_to_2d(point3d) for point3d in arc3d.discretization_points(number_points=n)]
        return [edges.BSplineCurve2D.from_points_interpolation(points, degree)]

    def fullarc3d_to_2d(self, fullarc3d):
        """
        Converts the primitive from 3D spatial coordinates to its equivalent 2D primitive in the parametric space.
        """
        start = self.point3d_to_2d(fullarc3d.start)
        end = self.point3d_to_2d(fullarc3d.end)
        point_after_start, point_before_end = self._reference_points(fullarc3d)
        point_theta_discontinuity = self.point2d_to_3d(volmdlr.Point2D(math.pi, start.y))
        discontinuity = fullarc3d.point_belongs(point_theta_discontinuity) and not \
            fullarc3d.is_point_edge_extremity(point_theta_discontinuity)

        undefined_start_theta = fullarc3d.start.is_close(point_theta_discontinuity)
        undefined_end_theta = fullarc3d.end.is_close(point_theta_discontinuity)
        start, end = vm_parametric.arc3d_to_cylindrical_coordinates_verification(
            [start, end], [undefined_start_theta, undefined_end_theta],
            [point_after_start.x, point_before_end.x], discontinuity)
        theta1, z1 = start
        theta2, _ = end
        _, z3 = point_after_start

        if self.frame.w.is_colinear_to(fullarc3d.circle.normal):
            normal_dot_product = self.frame.w.dot(fullarc3d.circle.normal)
            start, end = vm_parametric.fullarc_to_cylindrical_coordinates_verification(start, end, normal_dot_product)
            return [edges.LineSegment2D(start, end, name="parametric.fullarc")]
        if math.isclose(theta1, theta2, abs_tol=1e-3):
            # Treating one case from Revolution Surface
            if z1 > z3:
                point1 = volmdlr.Point2D(theta1, 1)
                point2 = volmdlr.Point2D(theta1, 0)
            else:
                point1 = volmdlr.Point2D(theta1, 0)
                point2 = volmdlr.Point2D(theta1, 1)
            return [edges.LineSegment2D(point1, point2, name="parametric.fullarc")]
        if math.isclose(abs(theta1 - theta2), math.pi, abs_tol=1e-3):
            if z1 > z3:
                point1 = volmdlr.Point2D(theta1, 1)
                point2 = volmdlr.Point2D(theta1, 0)
                point3 = volmdlr.Point2D(theta2, 0)
                point4 = volmdlr.Point2D(theta2, 1)
            else:
                point1 = volmdlr.Point2D(theta1, 0)
                point2 = volmdlr.Point2D(theta1, 1)
                point3 = volmdlr.Point2D(theta2, 1)
                point4 = volmdlr.Point2D(theta2, 0)
            return [edges.LineSegment2D(point1, point2, name="parametric.arc"),
                    edges.LineSegment2D(point2, point3, name="parametric.singularity"),
                    edges.LineSegment2D(point3, point4, name="parametric.arc")
                    ]

        raise NotImplementedError

    def linesegment2d_to_3d(self, linesegment2d):
        """
        Converts a BREP line segment 2D onto a 3D primitive on the surface.
        """
        start3d = self.point2d_to_3d(linesegment2d.start)
        end3d = self.point2d_to_3d(linesegment2d.end)
        theta1, abscissa1 = linesegment2d.start
        theta2, abscissa2 = linesegment2d.end

        if self.edge.point_at_abscissa(abscissa1).is_close(self.edge.point_at_abscissa(abscissa2)):
            theta_i = 0.5 * (theta1 + theta2)
            interior = self.point2d_to_3d(volmdlr.Point2D(theta_i, abscissa1))
            if start3d.is_close(end3d):
                theta_e = 0.25 * (theta1 + theta2)
                extra_point = self.point2d_to_3d(volmdlr.Point2D(theta_e, abscissa1))
                temp_arc = edges.Arc3D.from_3_points(start3d, extra_point, interior)
                circle = temp_arc.circle
                if theta1 > theta2:
                    circle = temp_arc.circle.reverse()
                return [edges.FullArc3D.from_curve(circle, start3d)]
            return [edges.Arc3D.from_3_points(start3d, interior, end3d)]

        if math.isclose(theta1, theta2, abs_tol=1e-3):
            primitive = self.edge.rotation(self.axis_point, self.axis, 0.5 * (theta1 + theta2))
            if primitive.point_belongs(start3d) and primitive.point_belongs(end3d):
                if isinstance(self.edge, (curves.Line3D, edges.LineSegment3D)):
                    return [edges.LineSegment3D(start3d, end3d)]
                if self.edge.is_point_edge_extremity(start3d) and self.edge.is_point_edge_extremity(end3d):
                    primitive = primitive.simplify
                    if primitive.start.is_close(end3d) and primitive.end.is_close(start3d):
                        primitive = primitive.reverse()
                    return [primitive]
                primitive = primitive.split_between_two_points(start3d, end3d)
                if abscissa1 > abscissa2:
                    primitive = primitive.reverse()
                return [primitive]
        n = 10
        degree = 3
        points = [self.point2d_to_3d(point2d) for point2d in linesegment2d.discretization_points(number_points=n)]
        return [edges.BSplineCurve3D.from_points_interpolation(points, degree).simplify]

    def bsplinecurve2d_to_3d(self, bspline_curve2d):
        """
        Is this right?.
        """
        n = len(bspline_curve2d.control_points)
        points = [self.point2d_to_3d(p)
                  for p in bspline_curve2d.discretization_points(number_points=n)]
        return [edges.BSplineCurve3D.from_points_interpolation(points, bspline_curve2d.degree)]

    def frame_mapping(self, frame: volmdlr.Frame3D, side: str):
        """
        Returns a new Revolution Surface positioned in the specified frame.

        :param frame: Frame of reference
        :type frame: `volmdlr.Frame3D`
        :param side: 'old' or 'new'
        """
        new_frame = self.frame.frame_mapping(frame, side)
        axis = new_frame.w
        axis_point = new_frame.origin
        new_edge = self.edge.frame_mapping(frame, side)
        return RevolutionSurface3D(new_edge, axis_point, axis, name=self.name)

    def translation(self, offset):
        """
        Returns a new translated Revolution Surface.

        :param offset: translation vector.
        """
        new_edge = self.edge.translation(offset)
        new_axis_point = self.axis_point.translation(offset)
        return RevolutionSurface3D(new_edge, new_axis_point, self.axis)

    def rotation(self, center: volmdlr.Point3D, axis: volmdlr.Vector3D, angle: float):
        """
        Revolution Surface 3D rotation.

        :param center: rotation center
        :param axis: rotation axis
        :param angle: angle rotation
        :return: a new rotated Revolution Surface 3D
        """
        new_edge = self.edge.rotation(center, axis, angle)
        new_axis_point = self.axis_point.rotation(center, axis, angle)
        new_axis = self.axis.rotation(center, axis, angle)
        return RevolutionSurface3D(new_edge, new_axis_point, new_axis)

    def simplify(self):
        line3d = curves.Line3D(self.axis_point, self.axis_point + self.axis)
        if isinstance(self.edge, edges.Arc3D):
            tore_center, _ = line3d.point_projection(self.edge.center)
            # Sphere
            if math.isclose(tore_center.point_distance(self.edge.center), 0., abs_tol=1e-6):
                return SphericalSurface3D(self.frame, self.edge.circle.radius, self.name)
        if isinstance(self.edge, (edges.LineSegment3D, curves.Line3D)):
            if isinstance(self.edge, edges.LineSegment3D):
                generatrix_line = self.edge.line
            else:
                generatrix_line = self.edge
            intersections = line3d.intersection(generatrix_line)
            if intersections:
                generatrix_line_direction = generatrix_line.unit_direction_vector()
                if self.axis.dot(generatrix_line_direction) > 0:
                    semi_angle = volmdlr.geometry.vectors3d_angle(self.axis, generatrix_line_direction)
                else:
                    semi_angle = volmdlr.geometry.vectors3d_angle(self.axis, -generatrix_line_direction)
                if not self.axis_point.is_close(intersections):
                    new_w = self.axis_point - intersections
                    new_w = new_w.unit_vector()
                    new_frame = volmdlr.Frame3D(intersections, self.frame.u, new_w.cross(self.frame.u), new_w)
                else:
                    new_frame = volmdlr.Frame3D(intersections, self.frame.u, self.frame.v, self.frame.w)
                return ConicalSurface3D(new_frame, semi_angle, self.name)
            generatrix_line_direction = generatrix_line.unit_direction_vector()
            if self.axis.is_colinear_to(generatrix_line_direction):
                radius = self.edge.point_distance(self.axis_point)
                return CylindricalSurface3D(self.frame, radius, self.name)
        return self

    def is_singularity_point(self, point):
        """Verifies if point is on the surface singularity."""
        if self.edge.__class__.__name__ == "Line3D":
            return False
        return self.edge.is_point_edge_extremity(point)




class BSplineSurface3D(Surface3D):
    """
    A class representing a 3D B-spline surface.

    A B-spline surface is a smooth surface defined by a set of control points and
    a set of basis functions called B-spline basis functions. The shape of the
    surface is determined by the position of the control points and can be
    modified by moving the control points.

    :param degree_u: The degree of the B-spline curve in the u direction.
    :type degree_u: int
    :param degree_v: The degree of the B-spline curve in the v direction.
    :type degree_v: int
    :param control_points: A list of 3D control points that define the shape of
        the surface.
    :type control_points: List[`volmdlr.Point3D`]
    :param nb_u: The number of control points in the u direction.
    :type nb_u: int
    :param nb_v: The number of control points in the v direction.
    :type nb_v: int
    :param u_multiplicities: A list of multiplicities for the knots in the u direction.
        The multiplicity of a knot is the number of times it appears in the knot vector.
    :type u_multiplicities: List[int]
    :param v_multiplicities: A list of multiplicities for the knots in the v direction.
        The multiplicity of a knot is the number of times it appears in the knot vector.
    :type v_multiplicities: List[int]
    :param u_knots: A list of knots in the u direction. The knots are real numbers that
        define the position of the control points along the u direction.
    :type u_knots: List[float]
    :param v_knots: A list of knots in the v direction. The knots are real numbers that
        define the position of the control points along the v direction.
    :type v_knots: List[float]
    :param weights: (optional) A list of weights for the control points. The weights
        can be used to adjust the influence of each control point on the shape of the
        surface. Default is None.
    :type weights: List[float]
    :param name: (optional) A name for the surface. Default is an empty string.
    :type name: str
    """
    face_class = "BSplineFace3D"
    _eq_is_data_eq = False
    def __init__(self, degree_u: int, degree_v: int, control_points: List[volmdlr.Point3D], nb_u: int, nb_v: int,
                 u_multiplicities: List[int], v_multiplicities: List[int], u_knots: List[float], v_knots: List[float],
                 weights: List[float] = None, name: str = ''):
        self.ctrlpts = npy.asarray([npy.asarray([*point], dtype=npy.float64) for point in control_points],
                                   dtype=npy.float64)
        self.degree_u = int(degree_u)
        self.degree_v = int(degree_v)
        self.nb_u = int(nb_u)
        self.nb_v = int(nb_v)

        u_knots = nurbs_helpers.standardize_knot_vector(u_knots)
        v_knots = nurbs_helpers.standardize_knot_vector(v_knots)
        self.u_knots = u_knots
        self.v_knots = v_knots
        self.u_multiplicities = u_multiplicities
        self.v_multiplicities = v_multiplicities
<<<<<<< HEAD
        self._weights = weights
        self.rational = False
        if weights is not None:
            self.rational = True
            self._weights = npy.asarray(weights, dtype=npy.float64)
=======
        self.weights = weights
        self.rational = False
        if weights is not None:
            self.rational = True
            self.weights = npy.asarray(weights, dtype=npy.float64)
>>>>>>> f2c232a2

        self._surface = None
        Surface3D.__init__(self, name=name)

        # Hidden Attributes
        self._displacements = None
        self._grids2d = None
        self._grids2d_deformed = None
        self._bbox = None
        self._surface_curves = None
        self._knotvector = None
        self.ctrlptsw = None
<<<<<<< HEAD
        if self._weights is not None:
            ctrlptsw = []
            for point, w in zip(self.ctrlpts, self._weights):
=======
        if self.weights is not None:
            ctrlptsw = []
            for point, w in zip(self.ctrlpts, self.weights):
>>>>>>> f2c232a2
                temp = [float(c * w) for c in point]
                temp.append(float(w))
                ctrlptsw.append(temp)
            self.ctrlptsw = npy.asarray(ctrlptsw, dtype=npy.float64)

        self._delta = [0.05, 0.05]
        self._eval_points = None
        self._vertices = None
        self._domain = None

        self._x_periodicity = False  # Use False instead of None because None is a possible value of x_periodicity
        self._y_periodicity = False

    def __hash__(self):
        """
        Creates custom hash to the surface.
        """
        control_points = self.control_points
        weights = self.weights
        if weights is None:
            weights = tuple(1.0 for _ in range(len(control_points)))
        else:
<<<<<<< HEAD
            weights = tuple(weights)
=======
            weights = tuple(self.weights)
>>>>>>> f2c232a2
        return hash((tuple(control_points),
                     self.degree_u, tuple(self.u_multiplicities), tuple(self.u_knots), self.nb_u,
                     self.degree_v, tuple(self.v_multiplicities), tuple(self.v_knots), self.nb_v, weights))

    def __eq__(self, other):
        """
        Defines the BSpline surface equality operation.
        """
        if not isinstance(other, self.__class__):
            return False

        if (self.rational != other.rational or self.degree_u != other.degree_u or self.degree_v != other.degree_v or
            self.nb_u != other.nb_u or self.nb_v != other.nb_v):
            return False

        for s_k, o_k in zip(self.knotvector, other.knotvector):
            if len(s_k) != len(o_k) or any(not math.isclose(s, o, abs_tol=1e-8) for s, o in zip(s_k, o_k)):
                return False
        self_control_points = self.control_points
        other_control_points = other.control_points
        if len(self_control_points) != len(other_control_points) or \
                any(not s_point.is_close(o_point) for s_point, o_point in
                    zip(self_control_points, other_control_points)):
            return False
        if self.rational and other.rational:
            if len(self.weights) != len(other.weights) or \
                    any(not math.isclose(s_w, o_w, abs_tol=1e-8) for s_w, o_w in zip(self.weights, other.weights)):
                return False
        return True

    def _data_eq(self, other_object):
        """
        Defines dessia common object equality.
        """
        return self == other_object

    @property
    def data(self):
        """
        Returns a dictionary of the BSpline data.
        """
        datadict = {
            "degree": (self.degree_u, self.degree_v),
            "knotvector": self.knotvector,
            "size": (self.nb_u, self.nb_v),
            "sample_size": self.sample_size,
<<<<<<< HEAD
            "rational": not (self._weights is None),
            "precision": 18
        }
        if self._weights is not None:
=======
            "rational": not (self.weights is None),
            "precision": 18
        }
        if self.weights is not None:
>>>>>>> f2c232a2
            datadict["control_points"] = self.ctrlptsw
        else:
            datadict["control_points"] = self.ctrlpts
        return datadict

    @property
    def control_points(self):
        return [volmdlr.Point3D(*point) for point in self.ctrlpts]

    @property
    def control_points_table(self):
        """Creates control points table."""
        control_points_table = []
        points_row = []
        i = 1
        for point in self.control_points:
            points_row.append(point)
            if i == self.nb_v:
                control_points_table.append(points_row)
                points_row = []
                i = 1
            else:
                i += 1
        return control_points_table

    @property
    def knots_vector_u(self):
        """
        Compute the global knot vector (u direction) based on knot elements and multiplicities.

        """

        knots = self.u_knots
        multiplicities = self.u_multiplicities

        knots_vec = []
        for i, knot in enumerate(knots):
            for _ in range(0, multiplicities[i]):
                knots_vec.append(knot)
        return knots_vec

    @property
    def knots_vector_v(self):
        """
        Compute the global knot vector (v direction) based on knot elements and multiplicities.

        """

        knots = self.v_knots
        multiplicities = self.v_multiplicities

        knots_vec = []
        for i, knot in enumerate(knots):
            for _ in range(0, multiplicities[i]):
                knots_vec.append(knot)
        return knots_vec

    @property
    def knotvector(self):
        """
        Knot vector in u and v direction respectively.
        """
        if not self._knotvector:
            self._knotvector = [self.knots_vector_u, self.knots_vector_v]
        return self._knotvector

    @property
    def sample_size_u(self):
        """
        Sample size for the u-direction.

        :getter: Gets sample size for the u-direction
        :setter: Sets sample size for the u-direction
        :type: int
        """
        s_size = math.floor((1.0 / self.delta_u) + 0.5)
        return int(s_size)

    @sample_size_u.setter
    def sample_size_u(self, value):
        if not isinstance(value, int):
            raise ValueError("Sample size must be an integer value")
        knotvector_u = self.knots_vector_u

        # To make it operate like linspace, we have to know the starting and ending points.
        start_u = knotvector_u[self.degree_u]
        stop_u = knotvector_u[-(self.degree_u + 1)]

        # Set delta values
        self.delta_u = (stop_u - start_u) / float(value)

    @property
    def sample_size_v(self):
        """
        Sample size for the v-direction.

        :getter: Gets sample size for the v-direction
        :setter: Sets sample size for the v-direction
        :type: int
        """
        s_size = math.floor((1.0 / self.delta_v) + 0.5)
        return int(s_size)

    @sample_size_v.setter
    def sample_size_v(self, value):
        if not isinstance(value, int):
            raise ValueError("Sample size must be an integer value")
        knotvector_v = self.knots_vector_v

        # To make it operate like linspace, we have to know the starting and ending points.
        start_v = knotvector_v[self.degree_v]
        stop_v = knotvector_v[-(self.degree_v + 1)]

        # Set delta values
        self.delta_v = (stop_v - start_v) / float(value)

    @property
    def sample_size(self):
        """
        Sample size for both u- and v-directions.

        :getter: Gets sample size as a tuple of values corresponding to u- and v-directions
        :setter: Sets sample size for both u- and v-directions
        :type: int
        """
        sample_size_u = math.floor((1.0 / self.delta_u) + 0.5)
        sample_size_v = math.floor((1.0 / self.delta_v) + 0.5)
        return int(sample_size_u), int(sample_size_v)

    @sample_size.setter
    def sample_size(self, value):
        knotvector_u = self.knots_vector_u
        knotvector_v = self.knots_vector_v

        # To make it operate like linspace, we have to know the starting and ending points.
        start_u = knotvector_u[self.degree_u]
        stop_u = knotvector_u[-(self.degree_u + 1)]
        start_v = knotvector_v[self.degree_v]
        stop_v = knotvector_v[-(self.degree_v + 1)]

        # Set delta values
        self.delta_u = (stop_u - start_u) / float(value)
        self.delta_v = (stop_v - start_v) / float(value)

    @property
    def delta_u(self):
        """
        Evaluation delta for the u-direction.

        :getter: Gets evaluation delta for the u-direction
        :setter: Sets evaluation delta for the u-direction
        :type: float
        """
        return self._delta[0]

    @delta_u.setter
    def delta_u(self, value):
        # Delta value for surface evaluation should be between 0 and 1
        if float(value) <= 0 or float(value) >= 1:
            raise ValueError("Surface evaluation delta (u-direction) must be between 0.0 and 1.0")

        # Set new delta value
        self._delta[0] = float(value)

    @property
    def delta_v(self):
        """
        Evaluation delta for the v-direction.

        :getter: Gets evaluation delta for the v-direction
        :setter: Sets evaluation delta for the v-direction
        :type: float
        """
        return self._delta[1]

    @delta_v.setter
    def delta_v(self, value):
        # Delta value for surface evaluation should be between 0 and 1
        if float(value) <= 0 or float(value) >= 1:
            raise ValueError("Surface evaluation delta (v-direction) should be between 0.0 and 1.0")

        # Set new delta value
        self._delta[1] = float(value)

    @property
    def delta(self):
        """
        Evaluation delta for both u- and v-directions.

        :getter: Gets evaluation delta as a tuple of values corresponding to u- and v-directions
        :setter: Sets evaluation delta for both u- and v-directions
        :type: float
        """
        return self.delta_u, self.delta_v

    @delta.setter
    def delta(self, value):
        if isinstance(value, (int, float)):
            self.delta_u = value
            self.delta_v = value
        elif isinstance(value, (list, tuple)):
            if len(value) == 2:
                self.delta_u = value[0]
                self.delta_v = value[1]
            else:
                raise ValueError("Surface requires 2 delta values")
        else:
            raise ValueError("Cannot set delta. Please input a numeric value or a list or tuple with 2 numeric values")

    @property
    def surface(self):
        """Create nurbs surface for special evaluations."""
        if not self._surface:
            if self._weights is None:
                surface = BSpline.Surface()
                points = self.ctrlpts.tolist()

            else:
                surface = NURBS.Surface()
                points = [(control_point[0] * self._weights[i], control_point[1] * self._weights[i],
                           control_point[2] * self._weights[i], self._weights[i])
                          for i, control_point in enumerate(self.control_points)]
            surface.degree_u = self.degree_u
            surface.degree_v = self.degree_v
            surface.set_ctrlpts(points, self.nb_u, self.nb_v)
            knot_vector = self.knotvector
            surface.knotvector_u = knot_vector[0]
            surface.knotvector_v = knot_vector[1]
            surface.delta = 0.05
            self._surface = surface
        return self._surface

    @property
    def curves(self):
        """Extract curves from surface."""
        return extract_curves(self.surface, extract_u=True, extract_v=True)

    def to_dict(self, *args, **kwargs):
        """Avoids storing points in memo that makes serialization slow."""
        dict_ = self.base_dict()
        dict_['degree_u'] = self.degree_u
        dict_['degree_v'] = self.degree_v
        dict_['control_points'] = [point.to_dict() for point in self.control_points]
        dict_['nb_u'] = self.nb_u
        dict_['nb_v'] = self.nb_v
        dict_['u_multiplicities'] = self.u_multiplicities
        dict_['v_multiplicities'] = self.v_multiplicities
        dict_['u_knots'] = self.u_knots
        dict_['v_knots'] = self.v_knots
        if self.weights is None:
            dict_['weights'] = self.weights
        else:
            dict_['weights'] = self.weights.tolist()
        return dict_

    @property
    def weights(self):
        if self._weights is None:
            return self._weights
        return self._weights.tolist()

    @property
    def x_periodicity(self):
        """
        Evaluates the periodicity of the surface in u direction.
        """
        if self._x_periodicity is False:
            a, b = self.surface.domain[0]
            c, d = self.surface.domain[1]
            point_at_a = self.point2d_to_3d(volmdlr.Point2D(a, 0.5 * (d - c)))
            point_at_b = self.point2d_to_3d(volmdlr.Point2D(b, 0.5 * (d - c)))
            if point_at_b.is_close(point_at_a) or self.u_closed():
                self._x_periodicity = b - a
            else:
                self._x_periodicity = None
        return self._x_periodicity

    @property
    def y_periodicity(self):
        """
        Evaluates the periodicity of the surface in v direction.
        """
        if self._y_periodicity is False:
            a, b = self.surface.domain[0]
            c, d = self.surface.domain[1]
            point_at_c = self.point2d_to_3d(volmdlr.Point2D(0.5 * (b - a), c))
            point_at_d = self.point2d_to_3d(volmdlr.Point2D(0.5 * (b - a), d))
            if point_at_d.is_close(point_at_c) or self.v_closed():
                self._y_periodicity = d - c
            else:
                self._y_periodicity = None
        return self._y_periodicity

    @property
    def bounding_box(self):
        if not self._bbox:
            self._bbox = self._bounding_box()
        return self._bbox

    def _bounding_box(self):
        """
        Computes the bounding box of the surface.

        """
        min_bounds, max_bounds = self.surface.bbox
        xmin, ymin, zmin = min_bounds
        xmax, ymax, zmax = max_bounds
        return volmdlr.core.BoundingBox(xmin, xmax, ymin, ymax, zmin, zmax)

    @property
    def surface_curves(self):
        """
        Extracts curves from a surface.
        """
        if not self._surface_curves:
            self._surface_curves = self.get_surface_curves()
        return self._surface_curves

    def get_surface_curves(self):
        """
        Converts the surface curves from geomdl curve to volmdlr.
        """
        # v-direction
        crvlist_v = []
        surf_curves = self.curves
        v_curves = surf_curves["v"]
        for curve in v_curves:
            crvlist_v.append(edges.BSplineCurve3D.from_geomdl_curve(curve))
        # u-direction
        crvlist_u = []
        u_curves = surf_curves["u"]
        for curve in u_curves:
            crvlist_u.append(edges.BSplineCurve3D.from_geomdl_curve(curve))

        # Return shapes as a dict object
        return {"u": crvlist_u, "v": crvlist_v}

    def evaluate(self, **kwargs):
        """
        Evaluates the surface.

        The evaluated points are stored in :py:attr:`evalpts` property.

        Keyword Arguments:
            * ``start_u``: start parameter on the u-direction
            * ``stop_u``: stop parameter on the u-direction
            * ``start_v``: start parameter on the v-direction
            * ``stop_v``: stop parameter on the v-direction

        The ``start_u``, ``start_v`` and ``stop_u`` and ``stop_v`` parameters allow evaluation of a surface segment
        in the range  *[start_u, stop_u][start_v, stop_v]* i.e. the surface will also be evaluated at the ``stop_u``
        and ``stop_v`` parameter values.

        """
        knotvector_u = self.knots_vector_u
        knotvector_v = self.knots_vector_v
        # Find evaluation start and stop parameter values
        start_u = kwargs.get('start_u', knotvector_u[self.degree_u])
        stop_u = kwargs.get('stop_u', knotvector_u[-(self.degree_u + 1)])
        start_v = kwargs.get('start_v', knotvector_v[self.degree_v])
        stop_v = kwargs.get('stop_v', knotvector_v[-(self.degree_v + 1)])

        # Evaluate and cache
        self._eval_points = npy.asarray(evaluate_surface(self.data,
                                                         start=(start_u, start_v),
                                                         stop=(stop_u, stop_v)), dtype=npy.float64)

    @property
    def evalpts(self):
        """
        Evaluated points.

        :getter: Gets the coordinates of the evaluated points
        :type: list
        """
        if self._eval_points is None or len(self._eval_points) == 0:
            self.evaluate()
        return self._eval_points

    @property
    def domain(self):
        """
        Domain.

        Domain is determined using the knot vector(s).

        :getter: Gets the domain
        """
        if not self._domain:
            knotvector_u = self.knots_vector_u
            knotvector_v = self.knots_vector_v
            # Find evaluation start and stop parameter values
            start_u = knotvector_u[self.degree_u]
            stop_u = knotvector_u[-(self.degree_u + 1)]
            start_v = knotvector_v[self.degree_v]
            stop_v = knotvector_v[-(self.degree_v + 1)]
            self._domain = start_u, stop_u, start_v, stop_v
        return self._domain

    @property
    def vertices(self):
        """
        Evaluated points.

        :getter: Gets the coordinates of the evaluated points
        :type: list
        """
        u_min, u_max, v_min, v_max = self.domain
        if self._vertices is None or len(self._vertices) == 0:
            vertices = []
            u_vector = npy.linspace(u_min, u_max, self.sample_size_u, dtype=npy.float64)
            v_vector = npy.linspace(v_min, v_max, self.sample_size_v, dtype=npy.float64)
            for u in u_vector:
                for v in v_vector:
                    vertices.append((u, v))
            self._vertices = vertices
        return self._vertices

    def control_points_matrix(self, coordinates):
        """
        Define control points like a matrix, for each coordinate: x:0, y:1, z:2.

        """

        points = npy.empty((self.nb_u, self.nb_v))
        for i in range(0, self.nb_u):
            for j in range(0, self.nb_v):
                points[i][j] = self.control_points_table[i][j][coordinates]
        return points

    def basis_functions_u(self, u, k, i):
        """
        Compute basis functions Bi in u direction for u=u and degree=k.

        """

        # k = self.degree_u
        knots_vector_u = self.knots_vector_u

        if k == 0:
            return 1.0 if knots_vector_u[i] <= u < knots_vector_u[i + 1] else 0.0
        if knots_vector_u[i + k] == knots_vector_u[i]:
            param_c1 = 0.0
        else:
            param_c1 = (u - knots_vector_u[i]) / (knots_vector_u[i + k] - knots_vector_u[i]) \
                       * self.basis_functions_u(u, k - 1, i)
        if knots_vector_u[i + k + 1] == knots_vector_u[i + 1]:
            param_c2 = 0.0
        else:
            param_c2 = (knots_vector_u[i + k + 1] - u) / (knots_vector_u[i + k + 1] - knots_vector_u[i + 1]) * \
                       self.basis_functions_u(u, k - 1, i + 1)
        return param_c1 + param_c2

    def basis_functions_v(self, v, k, i):
        """
        Compute basis functions Bi in v direction for v=v and degree=k.

        """

        # k = self.degree_u
        knots = self.knots_vector_v

        if k == 0:
            return 1.0 if knots[i] <= v < knots[i + 1] else 0.0
        if knots[i + k] == knots[i]:
            param_c1 = 0.0
        else:
            param_c1 = (v - knots[i]) / (knots[i + k] - knots[i]) * self.basis_functions_v(v, k - 1, i)
        if knots[i + k + 1] == knots[i + 1]:
            param_c2 = 0.0
        else:
            param_c2 = (knots[i + k + 1] - v) / (knots[i + k + 1] - knots[i + 1]) * self.basis_functions_v(v, k - 1,
                                                                                                           i + 1)
        return param_c1 + param_c2

    def derivatives(self, u, v, order):
        """
        Evaluates n-th order surface derivatives at the given (u, v) parameter pair.

        :param u: Point's u coordinate.
        :type u: float
        :param v: Point's v coordinate.
        :type v: float
        :param order: Order of the derivatives.
        :type order: int
        :return: A list SKL, where SKL[k][l] is the derivative of the surface S(u,v) with respect
        to u k times and v l times
        :rtype: List[`volmdlr.Vector3D`]
        """
        if self.weights is not None:
            control_points = self.ctrlptsw
        else:
            control_points = self.ctrlpts
        derivatives = derivatives_surface([self.degree_u, self.degree_v], self.knotvector, control_points,
                                          [self.nb_u, self.nb_v], self.rational, [u, v], order)
        for i in range(order + 1):
            for j in range(order + 1):
                derivatives[i][j] = volmdlr.Vector3D(*derivatives[i][j])
        return derivatives

    def blending_vector_u(self, u):
        """
        Compute a vector of basis_functions in u direction for u=u.
        """

        blending_vect = npy.empty((1, self.nb_u))
        for j in range(0, self.nb_u):
            blending_vect[0][j] = self.basis_functions_u(u, self.degree_u, j)

        return blending_vect

    def blending_vector_v(self, v):
        """
        Compute a vector of basis_functions in v direction for v=v.

        """

        blending_vect = npy.empty((1, self.nb_v))
        for j in range(0, self.nb_v):
            blending_vect[0][j] = self.basis_functions_v(v, self.degree_v, j)

        return blending_vect

    def blending_matrix_u(self, u):
        """
        Compute a matrix of basis_functions in u direction for a vector u like [0,1].

        """

        blending_mat = npy.empty((len(u), self.nb_u))
        for i, u_i in enumerate(u):
            for j in range(self.nb_u):
                blending_mat[i][j] = self.basis_functions_u(u_i, self.degree_u, j)
        return blending_mat

    def blending_matrix_v(self, v):
        """
        Compute a matrix of basis_functions in v direction for a vector v like [0,1].

        """

        blending_mat = npy.empty((len(v), self.nb_v))
        for i, v_i in enumerate(v):
            for j in range(self.nb_v):
                blending_mat[i][j] = self.basis_functions_v(v_i, self.degree_v, j)
        return blending_mat

    def point2d_to_3d(self, point2d: volmdlr.Point2D):
        """
        Evaluate the surface at a given parameter coordinate.
        """
        u, v = point2d
        u = float(min(max(u, 0.0), 1.0))
        v = float(min(max(v, 0.0), 1.0))
        point_array = evaluate_surface(self.data, start=(u, v), stop=(u, v))[0]
        return volmdlr.Point3D(*point_array)
<<<<<<< HEAD

    def _get_grid_bounds(self, params, delta_u, delta_v, sample_size_u, sample_size_v):
        """
        Update bounds and grid_size at each iteration of point inversion grid search.
        """
        u, v = params
        if u == self.domain[0]:
            u_start = self.domain[0]
            u_stop = self.domain[0]
            sample_size_u = 1

        elif u == self.domain[1]:
            u_start = self.domain[1]
            u_stop = self.domain[1]
            sample_size_u = 1
        else:
            u_start = max(u - delta_u, self.domain[0])
            u_stop = min(u + delta_u, self.domain[1])

        if v == self.domain[2]:
            v_start = self.domain[2]
            v_stop = self.domain[2]
            sample_size_v = 1
        elif v == self.domain[3]:
            v_start = self.domain[3]
            v_stop = self.domain[3]
            sample_size_v = 1
        else:
            v_start = max(v - delta_v, self.domain[2])
            v_stop = min(v + delta_v, self.domain[3])
        return u_start, u_stop, v_start, v_stop, sample_size_u, sample_size_v

    @staticmethod
    def _update_parameters(bounds, sample_size_u, sample_size_v, index):
        """
        Helper function to update parameters of point inversion grid search at each iteration.
        """
        u_start, u_stop, v_start, v_stop = bounds
        if sample_size_u == 1:
            delta_u = 0.0
            u = u_start
            delta_v = (v_stop - v_start) / (sample_size_v - 1)
            v = v_start + index * delta_v
        elif sample_size_v == 1:
            delta_u = (u_stop - u_start) / (sample_size_u - 1)
            u = u_start + index * delta_u
            delta_v = 0.0
            v = v_start
        else:
            if index == 0:
                u_idx, v_idx = 0, 0
            else:
                u_idx = int(index / sample_size_v)
                v_idx = index % sample_size_v
            delta_u = (u_stop - u_start) / (sample_size_u - 1)
            delta_v = (v_stop - v_start) / (sample_size_v - 1)
            u = u_start + u_idx * delta_u
            v = v_start + v_idx * delta_v
        return u, v, delta_u, delta_v

    @staticmethod
    def _find_index_min(matrix_points, point):
        # Calculate distances
        distances = npy.linalg.norm(matrix_points - point, axis=1)

        return npy.argmin(distances), distances.min()

    def _point_inversion_initialization(self, point3d_array):
        """
        Helper function to initialize parameters.
        """
        sample_size_u = 10
        sample_size_v = 10
        initial_index, minimal_distance = self._find_index_min(self.evalpts, point3d_array)

        if initial_index == 0:
            u_idx, v_idx = 0, 0
        else:
            u_idx = int(initial_index / self.sample_size_v)
            v_idx = initial_index % self.sample_size_v

        u_start, u_stop, v_start, v_stop = self.domain
        delta_u = (u_stop - u_start) / (self.sample_size_u - 1)
        delta_v = (v_stop - v_start) / (self.sample_size_v - 1)
        u = u_start + u_idx * delta_u
        v = v_start + v_idx * delta_v

        if u == u_start:
            u_stop = u + delta_u
            sample_size_u = 2
        elif u == u_stop:
            u_start = u - delta_u
            sample_size_u = 2
        else:
            u_start = max(u - delta_u, self.domain[0])
            u_stop = min(u + delta_u, self.domain[1])

        if v == v_start:
            v_stop = v + delta_v
            sample_size_v = 2
        elif v == v_stop:
            v_start = v - delta_v
            sample_size_v = 2
        else:
            v_start = max(v - delta_v, self.domain[2])
            v_stop = min(v + delta_v, self.domain[3])
        return u, v, u_start, u_stop, v_start, v_stop, delta_u, delta_v, sample_size_u, sample_size_v, minimal_distance

    def point_inversion_grid_search(self, point3d, acceptable_distance):
        """
        Find the parameters (u, v) of a 3D point on the BSpline surface using a grid search algorithm.
        """
        point3d_array = npy.array([point3d[0], point3d[1], point3d[2]], dtype=npy.float64)
        u, v, u_start, u_stop, v_start, v_stop, delta_u, delta_v, sample_size_u, sample_size_v, minimal_distance = \
            self._point_inversion_initialization(point3d_array)
        datadict = {
            "degree": (self.degree_u, self.degree_v),
            "knotvector": self.knotvector,
            "size": (self.nb_u, self.nb_v),
            "sample_size": [sample_size_u, sample_size_v],
            "rational": not (self._weights is None),
            "precision": 18
        }
        if self._weights is not None:
            datadict["control_points"] = self.ctrlptsw
        else:
            datadict["control_points"] = self.ctrlpts
        last_distance = 0.0
        count = 0
        while minimal_distance > acceptable_distance and count < 15:
            if count > 0:
                u_start, u_stop, v_start, v_stop, sample_size_u, sample_size_v = self._get_grid_bounds(
                    (u, v), delta_u, delta_v, sample_size_u, sample_size_v)

            if sample_size_u == 1 and sample_size_v == 1:
                return (u, v), minimal_distance
            datadict["sample_size"] = [sample_size_u, sample_size_v]
            matrix = npy.asarray(evaluate_surface(datadict,
                                         start=(u_start, v_start),
                                         stop=(u_stop, v_stop)), dtype=npy.float64)
            index, distance = self._find_index_min(matrix, point3d_array)
            if distance < minimal_distance:
                minimal_distance = distance
            if abs(distance - last_distance) < acceptable_distance * 0.01:
                return (u, v), minimal_distance
            u, v, delta_u, delta_v = self._update_parameters([u_start, u_stop, v_start, v_stop], sample_size_u,
                                                             sample_size_v, index)
            last_distance = distance
            count += 1

        return (u, v), minimal_distance
=======
>>>>>>> f2c232a2

    def point3d_to_2d(self, point3d: volmdlr.Point3D, tol=1e-6):
        """
        Evaluates the parametric coordinates (u, v) of a 3D point (x, y, z).

        :param point3d: A 3D point to be evaluated.
        :type point3d: :class:`volmdlr.Point3D`
        :param tol: Tolerance to accept the results.
        :type tol: float
        :return: The parametric coordinates (u, v) of the point.
        :rtype: :class:`volmdlr.Point2D`
        """
        def sort_func(x):
            return point3d.point_distance(self.point2d_to_3d(volmdlr.Point2D(x[0], x[1])))

        def fun(x):
            derivatives = self.derivatives(x[0], x[1], 1)
            vector = derivatives[0][0] - point3d
            f_value = vector.norm()
            if f_value == 0.0:
                jacobian = npy.array([0.0, 0.0])
            else:
                jacobian = npy.array([vector.dot(derivatives[1][0]) / f_value,
                                      vector.dot(derivatives[0][1]) / f_value])
            return f_value, jacobian

<<<<<<< HEAD
        x0, distance = self.point_inversion_grid_search(point3d, tol)
        if distance < tol:
            return volmdlr.Point2D(*x0)

        min_bound_x, max_bound_x, min_bound_y, max_bound_y = self.domain
        res = minimize(fun, x0=npy.array(x0), jac=True,
                       bounds=[(min_bound_x, max_bound_x),
                               (min_bound_y, max_bound_y)])
        if res.fun <= tol:
            return volmdlr.Point2D(*res.x)
=======
        min_bound_x, max_bound_x, min_bound_y, max_bound_y = self.domain
>>>>>>> f2c232a2

        point3d_array = npy.array([point3d[0], point3d[1], point3d[2]], dtype=npy.float64)
        delta_bound_x = max_bound_x - min_bound_x
        delta_bound_y = max_bound_y - min_bound_y
        x0s = [((min_bound_x + max_bound_x) / 2, (min_bound_y + max_bound_y) / 2),
               ((min_bound_x + max_bound_x) / 2, min_bound_y + delta_bound_y / 10),
               ((min_bound_x + max_bound_x) / 2, max_bound_y - delta_bound_y / 10),
               ((min_bound_x + max_bound_x) / 4, min_bound_y + delta_bound_y / 10),
               (max_bound_x - delta_bound_x / 4, min_bound_y + delta_bound_y / 10),
               ((min_bound_x + max_bound_x) / 4, max_bound_y - delta_bound_y / 10),
               (max_bound_x - delta_bound_x / 4, max_bound_y - delta_bound_y / 10),
               (min_bound_x + delta_bound_x / 10, min_bound_y + delta_bound_y / 10),
               (min_bound_x + delta_bound_x / 10, max_bound_y - delta_bound_y / 10),
               (max_bound_x - delta_bound_x / 10, min_bound_y + delta_bound_y / 10),
               (max_bound_x - delta_bound_x / 10, max_bound_y - delta_bound_y / 10),
               (0.33333333, 0.009), (0.5555555, 0.0099)]
<<<<<<< HEAD
        #Sort the initial conditions
        x0s.sort(key=sort_func)
        x0s = [x0] + x0s
        if self.weights is not None:
            control_points = self.ctrlptsw
        else:
=======

        # Sort the initial conditions
        x0s.sort(key=sort_func)
        matrix = self.evalpts
        point3d_array = npy.array([point3d[0], point3d[1], point3d[2]], dtype=npy.float64)

        # Calculate distances
        distances = npy.linalg.norm(matrix - point3d_array, axis=1)

        # Find the minimal index
        index = npy.argmin(distances)
        # Find the parametric coordinates of the point

        if self.x_periodicity or self.y_periodicity:
            x0s.insert(1, self.vertices[index])
        else:
            x0s.insert(0, self.vertices[index])

        if self.weights is not None:
            control_points = self.ctrlptsw
        else:
>>>>>>> f2c232a2
            control_points = self.ctrlpts
        bounds = [(min_bound_x, max_bound_x), (min_bound_y, max_bound_y)]
        results = []
        for x0 in x0s:
            res = point_inversion(point3d_array, x0, bounds, [self.degree_u, self.degree_v],
                                  self.knotvector, control_points, [self.nb_u, self.nb_v], self.rational)
            if res.fun <= tol:
                return volmdlr.Point2D(*res.x)

            results.append((res.x, res.fun))

        return volmdlr.Point2D(*min(results, key=lambda r: r[1])[0])

    def linesegment2d_to_3d(self, linesegment2d):
        """Evaluates the Euclidean form for the parametric line segment."""
        points = []
        for point in linesegment2d.discretization_points(number_points=20):
            point3d = self.point2d_to_3d(point)
            if not volmdlr.core.point_in_list(point3d, points):
                points.append(point3d)
        if len(points) < 2:
            return None
        if len(points) == 2:
            return [volmdlr.edges.LineSegment3D(points[0], points[-1])]
        if len(points) < min(self.degree_u, self.degree_v) + 1:
            bspline = edges.BSplineCurve3D.from_points_interpolation(points, 2)
            return [bspline]

        bspline = edges.BSplineCurve3D.from_points_interpolation(points, min(self.degree_u, self.degree_v))
        return [bspline.simplify]

    def linesegment3d_to_2d(self, linesegment3d):
        """
        A line segment on a BSplineSurface3D will be in any case a line in 2D?.

        """
        tol = 1e-6 if linesegment3d.length() > 1e-5 else 1e-8
        start = self.point3d_to_2d(linesegment3d.start, tol)
        end = self.point3d_to_2d(linesegment3d.end, tol)
        if self.x_periodicity:
            if start.x != end.x:
                end = volmdlr.Point2D(start.x, end.y)
            if not start.is_close(end):
                return [edges.LineSegment2D(start, end)]
            return None
        if self.y_periodicity:
            if start.y != end.y:
                end = volmdlr.Point2D(end.x, start.y)
            if not start.is_close(end):
                return [edges.LineSegment2D(start, end)]
            return None
        if start.is_close(end):
            return None
        return [edges.LineSegment2D(start, end)]

    def _repair_periodic_boundary_points(self, curve3d, points_2d, direction_periodicity):
        """
        Verifies points at boundary on a periodic BSplineSurface3D.

        :param points_2d: List of `volmdlr.Point2D` after transformation from 3D Cartesian coordinates
        :type points_2d: List[volmdlr.Point2D]
        :param direction_periodicity: should be 'x' if x_periodicity or 'y' if y periodicity
        :type direction_periodicity: str
        """
        lth = curve3d.length()
        start = points_2d[0]
        end = points_2d[-1]
        points = points_2d
        pt_after_start = self.point3d_to_2d(curve3d.point_at_abscissa(0.15 * lth))
        pt_before_end = self.point3d_to_2d(curve3d.point_at_abscissa(0.85 * lth))
        # pt_after_start = points[1]
        # pt_before_end = points[-2]

        if direction_periodicity == 'x':
            i = 0
        else:
            i = 1
        min_bound, max_bound = self.surface.domain[i]
        delta = max_bound + min_bound

        if math.isclose(start[i], min_bound, abs_tol=1e-4) and pt_after_start[i] > 0.5 * delta:
            start[i] = max_bound
        elif math.isclose(start[i], max_bound, abs_tol=1e-4) and pt_after_start[i] < 0.5 * delta:
            start[i] = min_bound

        if math.isclose(end[i], min_bound, abs_tol=1e-4) and pt_before_end[i] > 0.5 * delta:
            end[i] = max_bound
        elif math.isclose(end[i], max_bound, abs_tol=1e-4) and pt_before_end[i] < 0.5 * delta:
            end[i] = min_bound

        points[0] = start
        points[-1] = end

        if all((math.isclose(p[i], max_bound, abs_tol=1e-4) or math.isclose(p[i], min_bound, abs_tol=1e-4)) for
               p in points):
            # if the line is at the boundary of the surface domain, we take the first point as reference
            t_param = max_bound if math.isclose(points[0][i], max_bound, abs_tol=1e-4) else min_bound
            if direction_periodicity == 'x':
                points = [volmdlr.Point2D(t_param, p[1]) for p in points]
            else:
                points = [volmdlr.Point2D(p[0], t_param) for p in points]

        return points

    def bsplinecurve3d_to_2d(self, bspline_curve3d):
        """
        Converts the primitive from 3D spatial coordinates to its equivalent 2D primitive in the parametric space.
        """
        lth = bspline_curve3d.length()

        if lth <= 1e-6:
            print('BSplineCurve3D skipped because it is too small')
            return []

        n = min(len(bspline_curve3d.control_points), 20)  # Limit points to avoid non-convergence
        points3d = bspline_curve3d.discretization_points(number_points=n)
        tol = 1e-6 if lth > 1e-5 else 1e-8
        points = [self.point3d_to_2d(p, tol) for p in points3d]

        if self.u_closed() or self.v_closed():
            points = self.check_start_end_parametric_points(bspline_curve3d, points, points3d)

        if self.x_periodicity:
            points = self._repair_periodic_boundary_points(bspline_curve3d, points, 'x')
            if bspline_curve3d.periodic:
                points = self._handle_periodic_curve(bspline_curve3d.domain, points, 'x')

        if self.y_periodicity:
            points = self._repair_periodic_boundary_points(bspline_curve3d, points, 'y')
            if bspline_curve3d.periodic:
                points = self._handle_periodic_curve(bspline_curve3d.domain, points, 'y')

        if self._is_line_segment(points):
            return [edges.LineSegment2D(points[0], points[-1])]
        brep = edges.BSplineCurve2D.from_points_interpolation(points=points, degree=bspline_curve3d.degree)
        if brep:
            return [brep]
        return None

    @staticmethod
    def _handle_periodic_curve(curve_domain, points, axis):
        """Helper function to check the consistency of 2D parameters of the 3D discretization points of an edge."""
        u_min, u_max = curve_domain
        start_param = points[0].x if axis == 'x' else points[0].y
        param_after_start = points[1].x if axis == 'x' else points[1].y
        should_be_umax = (u_max - param_after_start) < (param_after_start - u_min)
        if math.isclose(start_param, u_min, abs_tol=1e-6):
            if axis == 'x':
                if should_be_umax:
                    points[0] = volmdlr.Point2D(u_max, points[0].y)
                else:
                    points[-1] = volmdlr.Point2D(u_max, points[-1].y)
            else:
                if should_be_umax:
                    points[0] = volmdlr.Point2D(points[0].x, u_max)
                else:
                    points[-1] = volmdlr.Point2D(points[-1].x, u_max)
        elif math.isclose(start_param, u_max, abs_tol=1e-6):
            should_be_umin = (u_max - param_after_start) > (param_after_start - u_min)
            if axis == 'x':
                if should_be_umin:
                    points[0] = volmdlr.Point2D(u_min, points[0].y)
                else:
                    points[-1] = volmdlr.Point2D(u_min, points[-1].y)
            else:
                if should_be_umin:
                    points[0] = volmdlr.Point2D(points[0].x, u_min)
                else:
                    points[-1] = volmdlr.Point2D(points[-1].x, u_min)
        return points

    @staticmethod
    def _is_line_segment(points):
        """Helper function to check if the BREP can be a line segment."""
        if points[0].is_close(points[-1]):
            return False
        linesegment = edges.LineSegment2D(points[0], points[-1])
        for point in points:
            if not linesegment.point_belongs(point, abs_tol=1e-4):
                return False
        return True

    def bsplinecurve2d_to_3d(self, bspline_curve2d):
        """
        Converts the parametric boundary representation into a 3D primitive.
        """
        if bspline_curve2d.name == "parametric.arc":
            start = self.point2d_to_3d(bspline_curve2d.start)
            interior = self.point2d_to_3d(bspline_curve2d.evaluate_single(0.5))
            end = self.point2d_to_3d(bspline_curve2d.end)
            vector_u1 = interior - start
            vector_u2 = interior - end
            dot_product = vector_u2.dot(vector_u1)
            if dot_product and abs(dot_product) != 1.0:
                return [edges.Arc3D.from_3_points(start, interior, end)]

        number_points = len(bspline_curve2d.control_points)
        points = []
        for point in bspline_curve2d.discretization_points(number_points=number_points):
            point3d = self.point2d_to_3d(point)
            if not volmdlr.core.point_in_list(point3d, points):
                points.append(point3d)
        if len(points) < bspline_curve2d.degree + 1:
            return None
        return [edges.BSplineCurve3D.from_points_interpolation(points, bspline_curve2d.degree)]

    def arc3d_to_2d(self, arc3d):
        """
        Converts the primitive from 3D spatial coordinates to its equivalent 2D primitive in the parametric space.
        """
        number_points = max(self.nb_u, self.nb_v)
        degree = min(self.degree_u, self.degree_v)
        points = []
        tol = 1e-6 if arc3d.length() > 1e-5 else 1e-8
        for point3d in arc3d.discretization_points(number_points=number_points):
            point2d = self.point3d_to_2d(point3d, tol)
            if not volmdlr.core.point_in_list(point2d, points):
                points.append(point2d)
        start = points[0]
        end = points[-1]
<<<<<<< HEAD

=======
>>>>>>> f2c232a2
        min_bound_x, max_bound_x, min_bound_y, max_bound_y = self.domain
        if self.x_periodicity:
            points = self._repair_periodic_boundary_points(arc3d, points, 'x')
            start = points[0]
            end = points[-1]
            if start.is_close(end):
                if math.isclose(start.x, min_bound_x, abs_tol=1e-4):
                    end.x = max_bound_x
                else:
                    end.x = min_bound_x
        if self.y_periodicity:
            points = self._repair_periodic_boundary_points(arc3d, points, 'y')
            start = points[0]
            end = points[-1]
            if start.is_close(end):
                if math.isclose(start.y, min_bound_y, abs_tol=1e-4):
                    end.y = max_bound_y
                else:
                    end.y = min_bound_y
        if start.is_close(end):
            return []
        linesegment = edges.LineSegment2D(start, end, name="parametric.arc")
        flag = True
        for point in points:
            if not linesegment.point_belongs(point):
                flag = False
                break
        if flag:
            return [linesegment]
        if degree > len(points) - 1:
            degree = len(points) - 1
        return [edges.BSplineCurve2D.from_points_interpolation(points, degree, name="parametric.arc")]

    def arcellipse3d_to_2d(self, arcellipse3d):
        """
        Converts the primitive from 3D spatial coordinates to its equivalent 2D primitive in the parametric space.
        """
        # todo: Is this right? Needs detailed investigation
        number_points = max(self.nb_u, self.nb_v)
        degree = max(self.degree_u, self.degree_v)
        tol = 1e-6 if arcellipse3d.length() > 1e-5 else 1e-8
        points = [self.point3d_to_2d(point3d, tol) for point3d in
                  arcellipse3d.discretization_points(number_points=number_points)]
        start = points[0]
        end = points[-1]
        min_bound_x, max_bound_x = self.surface.domain[0]
        min_bound_y, max_bound_y = self.surface.domain[1]
        if self.x_periodicity:
            points = self._repair_periodic_boundary_points(arcellipse3d, points, 'x')
            start = points[0]
            end = points[-1]
            if start.is_close(end):
                if math.isclose(start.x, min_bound_x, abs_tol=1e-4):
                    end.x = max_bound_x
                else:
                    end.x = min_bound_x
        if self.y_periodicity:
            points = self._repair_periodic_boundary_points(arcellipse3d, points, 'y')
            start = points[0]
            end = points[-1]
            if start.is_close(end):
                if math.isclose(start.y, min_bound_y, abs_tol=1e-4):
                    end.y = max_bound_y
                else:
                    end.y = min_bound_y
        if start.is_close(end):
            return []
        linesegment = edges.LineSegment2D(start, end, name="parametric.arc")
        flag = True
        for point in points:
            if not linesegment.point_belongs(point, 1e-3):
                flag = False
                break
        if flag:
            return [linesegment]
        return [edges.BSplineCurve2D.from_points_interpolation(points, degree, name="parametric.arc")]

    def arc2d_to_3d(self, arc2d):
        number_points = math.ceil(arc2d.angle * 7) + 1  # 7 points per radian
        length = arc2d.length()
        points = [self.point2d_to_3d(arc2d.point_at_abscissa(i * length / (number_points - 1)))
                  for i in range(number_points)]
        return [edges.BSplineCurve3D.from_points_interpolation(
            points, max(self.degree_u, self.degree_v))]

    def rectangular_cut(self, u1: float, u2: float,
                        v1: float, v2: float, name: str = ''):
        """Deprecated method, Use BSplineFace3D from_surface_rectangular_cut method."""
        raise AttributeError("BSplineSurface3D.rectangular_cut is deprecated."
                             " Use the class_method from_surface_rectangular_cut in BSplineFace3D instead")

    def rotation(self, center: volmdlr.Vector3D,
                 axis: volmdlr.Vector3D, angle: float):
        """
        BSplineSurface3D rotation.

        :param center: rotation center
        :param axis: rotation axis
        :param angle: angle rotation
        :return: a new rotated BSplineSurface3D
        """
        new_control_points = [p.rotation(center, axis, angle)
                              for p in self.control_points]
        new_bsplinesurface3d = BSplineSurface3D(self.degree_u, self.degree_v,
                                                new_control_points, self.nb_u,
                                                self.nb_v,
                                                self.u_multiplicities,
                                                self.v_multiplicities,
                                                self.u_knots, self.v_knots,
                                                self.weights, self.name)
        return new_bsplinesurface3d

    def translation(self, offset: volmdlr.Vector3D):
        """
        BSplineSurface3D translation.

        :param offset: translation vector
        :return: A new translated BSplineSurface3D
        """
        new_control_points = [p.translation(offset) for p in
                              self.control_points]
        new_bsplinesurface3d = BSplineSurface3D(self.degree_u, self.degree_v,
                                                new_control_points, self.nb_u,
                                                self.nb_v,
                                                self.u_multiplicities,
                                                self.v_multiplicities,
                                                self.u_knots, self.v_knots,
                                                self.weights, self.name)

        return new_bsplinesurface3d

    def frame_mapping(self, frame: volmdlr.Frame3D, side: str):
        """
        Changes frame_mapping and return a new BSplineSurface3D.

        side = 'old' or 'new'
        """
        new_control_points = [p.frame_mapping(frame, side) for p in
                              self.control_points]
        new_bsplinesurface3d = BSplineSurface3D(self.degree_u, self.degree_v,
                                                new_control_points, self.nb_u,
                                                self.nb_v,
                                                self.u_multiplicities,
                                                self.v_multiplicities,
                                                self.u_knots, self.v_knots,
                                                self.weights, self.name)
        return new_bsplinesurface3d

    def plot(self, ax=None, color='grey', alpha=0.5, **kwargs):
        u_curves = [edges.BSplineCurve3D.from_geomdl_curve(u) for u in self.curves['u']]
        v_curves = [edges.BSplineCurve3D.from_geomdl_curve(v) for v in self.curves['v']]
        if ax is None:
            ax = plt.figure().add_subplot(111, projection='3d')
        for u in u_curves:
            u.plot(ax=ax, edge_style=EdgeStyle(color=color, alpha=alpha))
        for v in v_curves:
            v.plot(ax=ax, edge_style=EdgeStyle(color=color, alpha=alpha))
        for point in self.control_points:
            point.plot(ax, color=color, alpha=alpha)
        return ax

    def simplify_surface(self):
        """
        Verifies if BSplineSurface3D could be a Plane3D.

        :return: A planar surface if possible, otherwise, returns self.
        """
        points = [self.control_points[0]]
        vector_list = []
        for point in self.control_points[1:]:
            vector = point - points[0]
            is_colinear = any(vector.is_colinear_to(other_vector) for other_vector in vector_list)
            if not point_in_list(point, points) and not is_colinear:
                points.append(point)
                vector_list.append(vector)
                if len(points) == 3:
                    plane3d = Plane3D.from_3_points(*points)
                    if all(plane3d.point_on_surface(point) for point in self.control_points):
                        return plane3d
                    break
        return self

    @classmethod
    def from_step(cls, arguments, object_dict, **kwargs):
        """
        Converts a step primitive to a BSplineSurface3D.

        :param arguments: The arguments of the step primitive.
        :type arguments: list
        :param object_dict: The dictionary containing all the step primitives
            that have already been instantiated.
        :type object_dict: dict
        :return: The corresponding BSplineSurface3D object.
        :rtype: :class:`volmdlr.faces.BSplineSurface3D`
        """
        name = arguments[0][1:-1]
        degree_u = int(arguments[1])
        degree_v = int(arguments[2])
        points_sets = arguments[3][1:-1].split("),")
        points_sets = [elem + ")" for elem in points_sets[:-1]] + [
            points_sets[-1]]
        control_points = []
        for points_set in points_sets:
            points = [object_dict[int(i[1:])] for i in
                      points_set[1:-1].split(",")]
            nb_v = len(points)
            control_points.extend(points)
        nb_u = int(len(control_points) / nb_v)

        u_multiplicities = [int(i) for i in arguments[8][1:-1].split(",")]
        v_multiplicities = [int(i) for i in arguments[9][1:-1].split(",")]
        u_knots = [float(i) for i in arguments[10][1:-1].split(",")]
        v_knots = [float(i) for i in arguments[11][1:-1].split(",")]
        # knot_spec = arguments[12]

        if 13 in range(len(arguments)):
            weight_data = [
                float(i) for i in
                arguments[13][1:-1].replace("(", "").replace(")", "").split(",")
            ]
        else:
            weight_data = None

        bsplinesurface = cls(degree_u, degree_v, control_points, nb_u, nb_v,
                             u_multiplicities, v_multiplicities, u_knots,
                             v_knots, weight_data, name)
        if not bsplinesurface.x_periodicity and not bsplinesurface.y_periodicity:
            bsplinesurface = bsplinesurface.simplify_surface()

        return bsplinesurface

    def to_step(self, current_id):
        content = ''
        point_matrix_ids = '('
        for points in self.control_points_table:
            point_ids = '('
            for point in points:
                point_content, point_id = point.to_step(current_id)
                content += point_content
                point_ids += f'#{point_id},'
                current_id = point_id + 1
            point_ids = point_ids[:-1]
            point_ids += '),'
            point_matrix_ids += point_ids
        point_matrix_ids = point_matrix_ids[:-1]
        point_matrix_ids += ')'

        u_close = '.T.' if self.x_periodicity else '.F.'
        v_close = '.T.' if self.y_periodicity else '.F.'

        content += f"#{current_id} = B_SPLINE_SURFACE_WITH_KNOTS('{self.name}',{self.degree_u},{self.degree_v}," \
                   f"{point_matrix_ids},.UNSPECIFIED.,{u_close},{v_close},.F.,{tuple(self.u_multiplicities)}," \
                   f"{tuple(self.v_multiplicities)},{tuple(self.u_knots)},{tuple(self.v_knots)},.UNSPECIFIED.);\n"
        return content, [current_id]

    def grid3d(self, grid2d: grid.Grid2D):
        """
        Generate 3d grid points of a Bspline surface, based on a Grid2D.

        """

        if not self._grids2d:
            self._grids2d = grid2d

        points_2d = grid2d.points
        points_3d = [self.point2d_to_3d(point2d) for point2d in points_2d]

        return points_3d

    def grid2d_deformed(self, grid2d: grid.Grid2D):
        """
        Dimension and deform a Grid2D points based on a Bspline surface.

        """

        points_2d = grid2d.points
        points_3d = self.grid3d(grid2d)

        points_x, points_y = grid2d.points_xy

        # Parameters
        index_x = {}  # grid point position(i,j), x coordinates position in X(unknown variable)
        index_y = {}  # grid point position(i,j), y coordinates position in X(unknown variable)
        index_points = {}  # grid point position(j,i), point position in points_2d (or points_3d)
        k_index, p_index = 0, 0
        for i in range(0, points_x):
            for j in range(0, points_y):
                index_x.update({(j, i): k_index})
                index_y.update({(j, i): k_index + 1})
                index_points.update({(j, i): p_index})
                k_index = k_index + 2
                p_index = p_index + 1

        equation_points = []  # points combination to compute distances between 2D and 3D grid points
        for i in range(0, points_y):  # row from (0,i)
            for j in range(1, points_x):
                equation_points.append(((0, i), (j, i)))
        for i in range(0, points_x):  # column from (i,0)
            for j in range(1, points_y):
                equation_points.append(((i, 0), (i, j)))
        for i in range(0, points_y):  # row
            for j in range(0, points_x - 1):
                equation_points.append(((j, i), (j + 1, i)))
        for i in range(0, points_x):  # column
            for j in range(0, points_x - 1):
                equation_points.append(((i, j), (i, j + 1)))
        for i in range(0, points_y - 1):  # diagonal
            for j in range(0, points_x - 1):
                equation_points.append(((j, i), (j + 1, i + 1)))

        for i in range(0, points_y):  # row 2segments (before.point.after)
            for j in range(1, points_x - 1):
                equation_points.append(((j - 1, i), (j + 1, i)))

        for i in range(0, points_x):  # column 2segments (before.point.after)
            for j in range(1, points_y - 1):
                equation_points.append(((i, j - 1), (i, j + 1)))

        # geodesic distances between 3D grid points (based on points combination [equation_points])
        geodesic_distances = []
        for point in equation_points:
            geodesic_distances.append((self.geodesic_distance(
                points_3d[index_points[point[0]]], points_3d[index_points[point[1]]])) ** 2)

        # System of nonlinear equations
        def non_linear_equations(xparam):
            vector_f = npy.empty(len(equation_points) + 2)
            idx = 0
            for idx, point_ in enumerate(equation_points):
                vector_f[idx] = abs((xparam[index_x[point_[0]]] ** 2 +
                                     xparam[index_x[point_[1]]] ** 2 +
                                     xparam[index_y[point_[0]]] ** 2 +
                                     xparam[index_y[point_[1]]] ** 2 -
                                     2 *
                                     xparam[index_x[point_[0]]] *
                                     xparam[index_x[point_[1]]] -
                                     2 *
                                     xparam[index_y[point_[0]]] *
                                     xparam[index_y[point_[1]]] -
                                     geodesic_distances[idx]) /
                                    geodesic_distances[idx])

            vector_f[idx + 1] = xparam[0] * 1000
            vector_f[idx + 2] = xparam[1] * 1000

            return vector_f

        # Solution with "least_squares"
        x_init = []  # initial guess (2D grid points)
        for point in points_2d:
            x_init.append(point[0])
            x_init.append(point[1])
        z = least_squares(non_linear_equations, x_init)

        points_2d_deformed = [volmdlr.Point2D(z.x[i], z.x[i + 1])
                              for i in range(0, len(z.x), 2)]  # deformed 2d grid points

        grid2d_deformed = grid.Grid2D.from_points(points=points_2d_deformed,
                                                  points_dim_1=points_x,
                                                  direction=grid2d.direction)

        self._grids2d_deformed = grid2d_deformed

        return points_2d_deformed

    def grid2d_deformation(self, grid2d: grid.Grid2D):
        """
        Compute the deformation/displacement (dx/dy) of a Grid2D based on a Bspline surface.

        """

        if not self._grids2d_deformed:
            self.grid2d_deformed(grid2d)

        displacement = self._grids2d_deformed.displacement_compared_to(grid2d)
        self._displacements = displacement

        return displacement

    def point2d_parametric_to_dimension(self, point2d: volmdlr.Point3D, grid2d: grid.Grid2D):
        """
        Convert a point 2d from the parametric to the dimensioned frame.

        """

        # Check if the 0<point2d.x<1 and 0<point2d.y<1
        if point2d.x < 0:
            point2d.x = 0
        elif point2d.x > 1:
            point2d.x = 1
        if point2d.y < 0:
            point2d.y = 0
        elif point2d.y > 1:
            point2d.y = 1

        if self._grids2d == grid2d:
            points_2d = self._grids2d.points
        else:
            points_2d = grid2d.points
            self._grids2d = grid2d

        if self._displacements is not None:
            displacement = self._displacements
        else:
            displacement = self.grid2d_deformation(grid2d)

        points_x, points_y = grid2d.points_xy

        # Parameters
        index_points = {}  # grid point position(j,i), point position in points_2d (or points_3d)
        p_index = 0
        for i in range(0, points_x):
            for j in range(0, points_y):
                index_points.update({(j, i): p_index})
                p_index = p_index + 1

        # Form function "Finite Elements"
        def form_function(s_param, t_param):
            empty_n = npy.empty(4)
            empty_n[0] = (1 - s_param) * (1 - t_param) / 4
            empty_n[1] = (1 + s_param) * (1 - t_param) / 4
            empty_n[2] = (1 + s_param) * (1 + t_param) / 4
            empty_n[3] = (1 - s_param) * (1 + t_param) / 4
            return empty_n

        finite_elements_points = []  # 2D grid points index that define one element
        for j in range(0, points_y - 1):
            for i in range(0, points_x - 1):
                finite_elements_points.append(((i, j), (i + 1, j), (i + 1, j + 1), (i, j + 1)))
        finite_elements = []  # finite elements defined with closed polygon
        for point in finite_elements_points:
            finite_elements.append(
                wires.ClosedPolygon2D((points_2d[index_points[point[0]]],
                                       points_2d[index_points[point[1]]],
                                       points_2d[index_points[point[2]]],
                                       points_2d[index_points[point[3]]])))
        k = 0
        for k, point in enumerate(finite_elements_points):
            if (wires.Contour2D(finite_elements[k].primitives).point_belongs(point2d)
                    or wires.Contour2D(finite_elements[k].primitives).point_over_contour(point2d)
                    or ((points_2d[index_points[point[0]]][0] < point2d.x <
                         points_2d[index_points[point[1]]][0])
                        and point2d.y == points_2d[index_points[point[0]]][1])
                    or ((points_2d[index_points[point[1]]][1] < point2d.y <
                         points_2d[index_points[point[2]]][1])
                        and point2d.x == points_2d[index_points[point[1]]][0])
                    or ((points_2d[index_points[point[3]]][0] < point2d.x <
                         points_2d[index_points[point[2]]][0])
                        and point2d.y == points_2d[index_points[point[1]]][1])
                    or ((points_2d[index_points[point[0]]][1] < point2d.y <
                         points_2d[index_points[point[3]]][1])
                        and point2d.x == points_2d[index_points[point[0]]][0])):
                break

        x0 = points_2d[index_points[finite_elements_points[k][0]]][0]
        y0 = points_2d[index_points[finite_elements_points[k][0]]][1]
        x1 = points_2d[index_points[finite_elements_points[k][1]]][0]
        y2 = points_2d[index_points[finite_elements_points[k][2]]][1]
        x = point2d.x
        y = point2d.y
        s_param = 2 * ((x - x0) / (x1 - x0)) - 1
        t_param = 2 * ((y - y0) / (y2 - y0)) - 1

        n = form_function(s_param, t_param)
        dx = npy.array([displacement[index_points[finite_elements_points[k][0]]][0],
                        displacement[index_points[finite_elements_points[k][1]]][0],
                        displacement[index_points[finite_elements_points[k][2]]][0],
                        displacement[index_points[finite_elements_points[k][3]]][0]])
        dy = npy.array([displacement[index_points[finite_elements_points[k][0]]][1],
                        displacement[index_points[finite_elements_points[k][1]]][1],
                        displacement[index_points[finite_elements_points[k][2]]][1],
                        displacement[index_points[finite_elements_points[k][3]]][1]])

        return volmdlr.Point2D(point2d.x + npy.transpose(n).dot(dx), point2d.y + npy.transpose(n).dot(dy))

    def point3d_to_2d_with_dimension(self, point3d: volmdlr.Point3D, grid2d: grid.Grid2D):
        """
        Compute the point2d of a point3d, on a Bspline surface, in the dimensioned frame.
        """

        point2d = self.point3d_to_2d(point3d)

        point2d_with_dimension = self.point2d_parametric_to_dimension(point2d, grid2d)

        return point2d_with_dimension

    def point2d_with_dimension_to_parametric_frame(self, point2d, grid2d: grid.Grid2D):
        """
        Convert a point 2d from the dimensioned to the parametric frame.

        """

        if self._grids2d != grid2d:
            self._grids2d = grid2d
        if not self._grids2d_deformed:
            self.grid2d_deformed(grid2d)

        points_2d = grid2d.points
        points_2d_deformed = self._grids2d_deformed.points
        points_x, points_y = grid2d.points_xy

        # Parameters
        index_points = {}  # grid point position(j,i), point position in points_2d (or points_3d)
        p_index = 0
        for i in range(0, points_x):
            for j in range(0, points_y):
                index_points.update({(j, i): p_index})
                p_index = p_index + 1

        finite_elements_points = []  # 2D grid points index that define one element
        for j in range(0, points_y - 1):
            for i in range(0, points_x - 1):
                finite_elements_points.append(((i, j), (i + 1, j), (i + 1, j + 1), (i, j + 1)))
        finite_elements = []  # finite elements defined with closed polygon  DEFORMED
        for point in finite_elements_points:
            finite_elements.append(
                wires.ClosedPolygon2D((points_2d_deformed[index_points[point[0]]],
                                       points_2d_deformed[index_points[point[1]]],
                                       points_2d_deformed[index_points[point[2]]],
                                       points_2d_deformed[index_points[point[3]]])))

        finite_elements_initial = []  # finite elements defined with closed polygon  INITIAL
        for point in finite_elements_points:
            finite_elements_initial.append(
                wires.ClosedPolygon2D((points_2d[index_points[point[0]]],
                                       points_2d[index_points[point[1]]],
                                       points_2d[index_points[point[2]]],
                                       points_2d[index_points[point[3]]])))
        k = 0
        for k, point in enumerate(finite_elements_points):
            if (finite_elements[k].point_belongs(point2d)
                    or ((points_2d_deformed[index_points[point[0]]][0] < point2d.x <
                         points_2d_deformed[index_points[point[1]]][0])
                        and point2d.y == points_2d_deformed[index_points[point[0]]][1])
                    or ((points_2d_deformed[index_points[finite_elements_points[k][1]]][1] < point2d.y <
                         points_2d_deformed[index_points[finite_elements_points[k][2]]][1])
                        and point2d.x == points_2d_deformed[index_points[point[1]]][0])
                    or ((points_2d_deformed[index_points[point[3]]][0] < point2d.x <
                         points_2d_deformed[index_points[point[2]]][0])
                        and point2d.y == points_2d_deformed[index_points[point[1]]][1])
                    or ((points_2d_deformed[index_points[point[0]]][1] < point2d.y <
                         points_2d_deformed[index_points[point[3]]][1])
                        and point2d.x == points_2d_deformed[index_points[point[0]]][0])
                    or finite_elements[k].primitives[0].point_belongs(point2d) or finite_elements[k].primitives[
                        1].point_belongs(point2d)
                    or finite_elements[k].primitives[2].point_belongs(point2d) or finite_elements[k].primitives[
                        3].point_belongs(point2d)):
                break

        frame_deformed = volmdlr.Frame2D(
            finite_elements[k].center_of_mass(),
            volmdlr.Vector2D(finite_elements[k].primitives[1].middle_point()[0] -
                             finite_elements[k].center_of_mass()[0],
                             finite_elements[k].primitives[1].middle_point()[1] -
                             finite_elements[k].center_of_mass()[1]),
            volmdlr.Vector2D(finite_elements[k].primitives[0].middle_point()[0] -
                             finite_elements[k].center_of_mass()[0],
                             finite_elements[k].primitives[0].middle_point()[1] -
                             finite_elements[k].center_of_mass()[1]))

        point2d_frame_deformed = volmdlr.Point2D(point2d.frame_mapping(frame_deformed, 'new')[0],
                                                 point2d.frame_mapping(frame_deformed, 'new')[1])

        frame_inital = volmdlr.Frame2D(
            finite_elements_initial[k].center_of_mass(),
            volmdlr.Vector2D(finite_elements_initial[k].primitives[1].middle_point()[0] -
                             finite_elements_initial[k].center_of_mass()[0],
                             finite_elements_initial[k].primitives[1].middle_point()[1] -
                             finite_elements_initial[k].center_of_mass()[1]),
            volmdlr.Vector2D(finite_elements_initial[k].primitives[0].middle_point()[0] -
                             finite_elements_initial[k].center_of_mass()[0],
                             finite_elements_initial[k].primitives[0].middle_point()[1] -
                             finite_elements_initial[k].center_of_mass()[1]))

        point2d = point2d_frame_deformed.frame_mapping(frame_inital, 'old')
        if point2d.x < 0:
            point2d.x = 0
        elif point2d.x > 1:
            point2d.x = 1
        if point2d.y < 0:
            point2d.y = 0
        elif point2d.y > 1:
            point2d.y = 1

        return point2d

    def point2d_with_dimension_to_3d(self, point2d, grid2d: grid.Grid2D):
        """
        Compute the point 3d, on a Bspline surface, of a point 2d define in the dimensioned frame.

        """

        point2d_01 = self.point2d_with_dimension_to_parametric_frame(point2d, grid2d)

        return self.point2d_to_3d(point2d_01)

    def linesegment2d_parametric_to_dimension(self, linesegment2d, grid2d: grid.Grid2D):
        """
        Convert a linesegment2d from the parametric to the dimensioned frame.

        """

        points = linesegment2d.discretization_points(number_points=20)
        points_dim = [
            self.point2d_parametric_to_dimension(
                point, grid2d) for point in points]

        return edges.BSplineCurve2D.from_points_interpolation(
            points_dim, max(self.degree_u, self.degree_v))

    def linesegment3d_to_2d_with_dimension(self, linesegment3d, grid2d: grid.Grid2D):
        """
        Compute the linesegment2d of a linesegment3d, on a Bspline surface, in the dimensioned frame.

        """

        linesegment2d = self.linesegment3d_to_2d(linesegment3d)
        bsplinecurve2d_with_dimension = self.linesegment2d_parametric_to_dimension(linesegment2d, grid2d)

        return bsplinecurve2d_with_dimension

    def linesegment2d_with_dimension_to_parametric_frame(self, linesegment2d):
        """
        Convert a linesegment2d from the dimensioned to the parametric frame.

        """

        try:
            linesegment2d = edges.LineSegment2D(
                self.point2d_with_dimension_to_parametric_frame(linesegment2d.start, self._grids2d),
                self.point2d_with_dimension_to_parametric_frame(linesegment2d.end, self._grids2d))
        except NotImplementedError:
            return None

        return linesegment2d

    def linesegment2d_with_dimension_to_3d(self, linesegment2d):
        """
        Compute the linesegment3d, on a Bspline surface, of a linesegment2d defined in the dimensioned frame.

        """

        linesegment2d_01 = self.linesegment2d_with_dimension_to_parametric_frame(linesegment2d)
        linesegment3d = self.linesegment2d_to_3d(linesegment2d_01)

        return linesegment3d

    def bsplinecurve2d_parametric_to_dimension(self, bsplinecurve2d, grid2d: grid.Grid2D):
        """
        Convert a bsplinecurve2d from the parametric to the dimensioned frame.

        """

        # check if bsplinecurve2d is in a list
        if isinstance(bsplinecurve2d, list):
            bsplinecurve2d = bsplinecurve2d[0]
        points = bsplinecurve2d.control_points
        points_dim = []

        for point in points:
            points_dim.append(self.point2d_parametric_to_dimension(point, grid2d))

        bsplinecurve2d_with_dimension = edges.BSplineCurve2D(bsplinecurve2d.degree, points_dim,
                                                             bsplinecurve2d.knot_multiplicities,
                                                             bsplinecurve2d.knots,
                                                             bsplinecurve2d.weights,
                                                             bsplinecurve2d.periodic)

        return bsplinecurve2d_with_dimension

    def bsplinecurve3d_to_2d_with_dimension(self, bsplinecurve3d, grid2d: grid.Grid2D):
        """
        Compute the bsplinecurve2d of a bsplinecurve3d, on a Bspline surface, in the dimensioned frame.

        """

        bsplinecurve2d_01 = self.bsplinecurve3d_to_2d(bsplinecurve3d)
        bsplinecurve2d_with_dimension = self.bsplinecurve2d_parametric_to_dimension(
            bsplinecurve2d_01, grid2d)

        return bsplinecurve2d_with_dimension

    def bsplinecurve2d_with_dimension_to_parametric_frame(self, bsplinecurve2d):
        """
        Convert a bsplinecurve2d from the dimensioned to the parametric frame.

        """

        points_dim = bsplinecurve2d.control_points
        points = []
        for point in points_dim:
            points.append(
                self.point2d_with_dimension_to_parametric_frame(point, self._grids2d))

        bsplinecurve2d = edges.BSplineCurve2D(bsplinecurve2d.degree, points,
                                              bsplinecurve2d.knot_multiplicities,
                                              bsplinecurve2d.knots,
                                              bsplinecurve2d.weights,
                                              bsplinecurve2d.periodic)
        return bsplinecurve2d

    def bsplinecurve2d_with_dimension_to_3d(self, bsplinecurve2d):
        """
        Compute the bsplinecurve3d, on a Bspline surface, of a bsplinecurve2d defined in the dimensioned frame.

        """

        bsplinecurve2d_01 = self.bsplinecurve2d_with_dimension_to_parametric_frame(bsplinecurve2d)
        bsplinecurve3d = self.bsplinecurve2d_to_3d(bsplinecurve2d_01)

        return bsplinecurve3d

    def arc2d_parametric_to_dimension(self, arc2d, grid2d: grid.Grid2D):
        """
        Convert an arc 2d from the parametric to the dimensioned frame.

        """

        number_points = math.ceil(arc2d.angle * 7) + 1
        length = arc2d.length()
        points = [self.point2d_parametric_to_dimension(arc2d.point_at_abscissa(
            i * length / (number_points - 1)), grid2d) for i in range(number_points)]

        return edges.BSplineCurve2D.from_points_interpolation(
            points, max(self.degree_u, self.degree_v))

    def arc3d_to_2d_with_dimension(self, arc3d, grid2d: grid.Grid2D):
        """
        Compute the arc 2d of an arc 3d, on a Bspline surface, in the dimensioned frame.

        """

        bsplinecurve2d = self.arc3d_to_2d(arc3d)[0]  # it's a bsplinecurve2d
        arc2d_with_dimension = self.bsplinecurve2d_parametric_to_dimension(bsplinecurve2d, grid2d)

        return arc2d_with_dimension  # it's a bsplinecurve2d-dimension

    def arc2d_with_dimension_to_parametric_frame(self, arc2d):
        """
        Convert an arc 2d from the dimensioned to the parametric frame.

        """

        number_points = math.ceil(arc2d.angle * 7) + 1
        length = arc2d.length()

        points = [self.point2d_with_dimension_to_parametric_frame(arc2d.point_at_abscissa(
            i * length / (number_points - 1)), self._grids2d) for i in range(number_points)]

        return edges.BSplineCurve2D.from_points_interpolation(points, max(self.degree_u, self.degree_v))

    def arc2d_with_dimension_to_3d(self, arc2d):
        """
        Compute the arc 3d, on a Bspline surface, of an arc 2d in the dimensioned frame.

        """

        arc2d_01 = self.arc2d_with_dimension_to_parametric_frame(arc2d)
        arc3d = self.arc2d_to_3d(arc2d_01)

        return arc3d  # it's a bsplinecurve3d

    def contour2d_parametric_to_dimension(self, contour2d: wires.Contour2D,
                                          grid2d: grid.Grid2D):
        """
        Convert a contour 2d from the parametric to the dimensioned frame.

        """

        primitives2d_dim = []

        for primitive2d in contour2d.primitives:
            method_name = f'{primitive2d.__class__.__name__.lower()}_parametric_to_dimension'

            if hasattr(self, method_name):
                primitives = getattr(self, method_name)(primitive2d, grid2d)
                if primitives:
                    primitives2d_dim.append(primitives)

            else:
                raise NotImplementedError(
                    f'Class {self.__class__.__name__} does not implement {method_name}')

        return wires.Contour2D(primitives2d_dim)

    def contour3d_to_2d_with_dimension(self, contour3d: wires.Contour3D,
                                       grid2d: grid.Grid2D):
        """
        Compute the Contour 2d of a Contour 3d, on a Bspline surface, in the dimensioned frame.

        """

        contour2d_01 = self.contour3d_to_2d(contour3d)

        return self.contour2d_parametric_to_dimension(contour2d_01, grid2d)

    def contour2d_with_dimension_to_parametric_frame(self, contour2d):
        """
        Convert a contour 2d from the dimensioned to the parametric frame.

        """

        # TODO: check and avoid primitives with start=end
        primitives2d = []

        for primitive2d in contour2d.primitives:
            method_name = f'{primitive2d.__class__.__name__.lower()}_with_dimension_to_parametric_frame'

            if hasattr(self, method_name):
                primitives = getattr(self, method_name)(primitive2d)
                if primitives:
                    primitives2d.append(primitives)

            else:
                raise NotImplementedError(
                    f'Class {self.__class__.__name__} does not implement {method_name}')

        # #Avoid to have primitives with start=end
        # start_points = []
        # for i in range(0, len(new_start_points)-1):
        #     if new_start_points[i] != new_start_points[i+1]:
        #         start_points.append(new_start_points[i])
        # if new_start_points[-1] != new_start_points[0]:
        #     start_points.append(new_start_points[-1])

        return wires.Contour2D(primitives2d)

    def contour2d_with_dimension_to_3d(self, contour2d):
        """
        Compute the contour3d, on a Bspline surface, of a contour2d define in the dimensioned frame.

        """

        contour01 = self.contour2d_with_dimension_to_parametric_frame(contour2d)

        return self.contour2d_to_3d(contour01)

    @classmethod
    def from_geomdl_surface(cls, surface):
        """
        Create a volmdlr BSpline_Surface3D from a geomdl's one.

        """

        control_points = []
        for point in surface.ctrlpts:
            control_points.append(volmdlr.Point3D(point[0], point[1], point[2]))

        (u_knots, u_multiplicities) = knots_vector_inv(surface.knotvector_u)
        (v_knots, v_multiplicities) = knots_vector_inv(surface.knotvector_v)

        bspline_surface = cls(degree_u=surface.degree_u,
                              degree_v=surface.degree_v,
                              control_points=control_points,
                              nb_u=surface.ctrlpts_size_u,
                              nb_v=surface.ctrlpts_size_v,
                              u_multiplicities=u_multiplicities,
                              v_multiplicities=v_multiplicities,
                              u_knots=u_knots,
                              v_knots=v_knots)

        return bspline_surface

    @classmethod
    def points_fitting_into_bspline_surface(cls, points_3d, size_u, size_v, degree_u, degree_v):
        """
        Bspline Surface interpolation through 3d points.

        Parameters
        ----------
        points_3d : volmdlr.Point3D
            data points
        size_u : int
            number of data points on the u-direction.
        size_v : int
            number of data points on the v-direction.
        degree_u : int
            degree of the output surface for the u-direction.
        degree_v : int
            degree of the output surface for the v-direction.

        Returns
        -------
        B-spline surface

        """

        points = []
        for point in points_3d:
            points.append((point.x, point.y, point.z))

        surface = interpolate_surface(points, size_u, size_v, degree_u, degree_v)

        return cls.from_geomdl_surface(surface)

    @classmethod
    def points_approximate_into_bspline_surface(cls, points_3d, size_u, size_v, degree_u, degree_v, **kwargs):
        """
        Bspline Surface approximate through 3d points.

        Parameters
        ----------
        points_3d : volmdlr.Point3D
            data points
        size_u : int
            number of data points on the u-direction.
        size_v : int
            number of data points on the v-direction.
        degree_u : int
            degree of the output surface for the u-direction.
        degree_v : int
            degree of the output surface for the v-direction.

        Keyword Arguments:
            * ``ctrlpts_size_u``: number of control points on the u-direction. *Default: size_u - 1*
            * ``ctrlpts_size_v``: number of control points on the v-direction. *Default: size_v - 1*

        Returns
        -------
        B-spline surface: volmdlr.faces.BSplineSurface3D

        """

        # Keyword arguments
        # number of data points, r + 1 > number of control points, n + 1
        num_cpts_u = kwargs.get('ctrlpts_size_u', size_u - 1)
        # number of data points, s + 1 > number of control points, m + 1
        num_cpts_v = kwargs.get('ctrlpts_size_v', size_v - 1)

        points = [tuple([*point]) for point in points_3d]

        surface = approximate_surface(points, size_u, size_v, degree_u, degree_v,
                                      ctrlpts_size_u=num_cpts_u, num_cpts_v=num_cpts_v)

        return cls.from_geomdl_surface(surface)

    @classmethod
    def from_cylindrical_faces(cls, cylindrical_faces, degree_u, degree_v,
                               points_x: int = 10, points_y: int = 10):
        """
        Define a bspline surface from a list of cylindrical faces.

        Parameters
        ----------
        cylindrical_faces : List[volmdlr.faces.CylindricalFace3D]
            faces 3d
        degree_u : int
            degree of the output surface for the u-direction
        degree_v : int
            degree of the output surface for the v-direction
        points_x : int
            number of points in x-direction
        points_y : int
            number of points in y-direction

        Returns
        -------
        B-spline surface

        """
        if len(cylindrical_faces) < 1:
            raise NotImplementedError
        if len(cylindrical_faces) == 1:
            return cls.from_cylindrical_face(cylindrical_faces[0], degree_u, degree_v, points_x=50, points_y=50)
        bspline_surfaces = []
        direction = cylindrical_faces[0].adjacent_direction(cylindrical_faces[1])

        if direction == 'x':
            bounding_rectangle_0 = cylindrical_faces[0].surface2d.outer_contour.bounding_rectangle
            ymin = bounding_rectangle_0[2]
            ymax = bounding_rectangle_0[3]
            for face in cylindrical_faces:
                bounding_rectangle = face.surface2d.outer_contour.bounding_rectangle
                ymin = min(ymin, bounding_rectangle[2])
                ymax = max(ymax, bounding_rectangle[3])
            for face in cylindrical_faces:
                bounding_rectangle = face.surface2d.outer_contour.bounding_rectangle

                points_3d = face.surface3d.grid3d(
                    grid.Grid2D.from_properties(
                        x_limits=(bounding_rectangle[0], bounding_rectangle[1]),
                        y_limits=(ymin, ymax),
                        points_nbr=(points_x, points_y)))

                bspline_surfaces.append(
                    cls.points_fitting_into_bspline_surface(
                        points_3d, points_x, points_y, degree_u, degree_v))

        elif direction == 'y':
            bounding_rectangle_0 = cylindrical_faces[0].surface2d.outer_contour.bounding_rectangle
            xmin = bounding_rectangle_0[0]
            xmax = bounding_rectangle_0[1]
            for face in cylindrical_faces:
                bounding_rectangle = face.surface2d.outer_contour.bounding_rectangle
                xmin = min(xmin, bounding_rectangle[0])
                xmax = max(xmax, bounding_rectangle[1])
            for face in cylindrical_faces:
                bounding_rectangle = face.surface2d.outer_contour.bounding_rectangle

                points_3d = face.surface3d.grid3d(
                    grid.Grid2D.from_properties(
                        x_limits=(xmin, xmax),
                        y_limits=(bounding_rectangle[2], bounding_rectangle[3]),
                        points_nbr=(points_x, points_y)))

                bspline_surfaces.append(
                    cls.points_fitting_into_bspline_surface(
                        points_3d, points_x, points_y, degree_u, degree_v))

        to_be_merged = bspline_surfaces[0]
        for i in range(0, len(bspline_surfaces) - 1):
            merged = to_be_merged.merge_with(bspline_surfaces[i + 1])
            to_be_merged = merged

        bspline_surface = to_be_merged

        return bspline_surface

    @classmethod
    def from_cylindrical_face(cls, cylindrical_face, degree_u, degree_v,
                              **kwargs):  # points_x: int = 50, points_y: int = 50
        """
        Define a bspline surface from a cylindrical face.

        Parameters
        ----------
        cylindrical_face : volmdlr.faces.CylindricalFace3D
            face 3d
        degree_u : int
            degree of the output surface for the u-direction.
        degree_v : int
            degree of the output surface for the v-direction.
        points_x : int
            number of points in x-direction
        points_y : int
            number of points in y-direction

        Returns
        -------
        B-spline surface

        """

        points_x = kwargs['points_x']
        points_y = kwargs['points_y']
        bounding_rectangle = cylindrical_face.surface2d.outer_contour.bounding_rectangle
        points_3d = cylindrical_face.surface3d.grid3d(
            grid.Grid2D.from_properties(x_limits=(bounding_rectangle[0],
                                                  bounding_rectangle[1]),
                                        y_limits=(bounding_rectangle[2],
                                                  bounding_rectangle[3]),
                                        points_nbr=(points_x, points_y)))

        return cls.points_fitting_into_bspline_surface(points_3d, points_x, points_x, degree_u, degree_v)

    def intersection_with(self, other_bspline_surface3d):
        """
        Compute intersection points between two Bspline surfaces.

        return u,v parameters for intersection points for both surfaces
        """

        def fun(param):
            return (self.point2d_to_3d(volmdlr.Point2D(param[0], param[1])) -
                    other_bspline_surface3d.point2d_to_3d(volmdlr.Point2D(param[2], param[3]))).norm()

        x = npy.linspace(0, 1, 10)
        x_init = []
        for xi in x:
            for yi in x:
                x_init.append((xi, yi, xi, yi))

        u1, v1, u2, v2 = [], [], [], []
        solutions = []
        for x0 in x_init:
            z = least_squares(fun, x0=x0, bounds=([0, 1]))
            # print(z.cost)
            if z.fun < 1e-5:
                solution = z.x
                if solution not in solutions:
                    solutions.append(solution)
                    u1.append(solution[0])
                    v1.append(solution[1])
                    u2.append(solution[2])
                    v2.append(solution[3])

        # uv1 = [[min(u1),max(u1)],[min(v1),max(v1)]]
        # uv2 = [[min(u2),max(u2)],[min(v2),max(v2)]]

        return (u1, v1), (u2, v2)  # (uv1, uv2)

    def plane_intersection(self, plane3d):
        """
        Compute intersection points between a Bspline surface and a plane 3d.

        """

        def fun(param):
            return ((self.surface.evaluate_single((param[0], param[1]))[0]) * plane3d.equation_coefficients()[0] +
                    (self.surface.evaluate_single((param[0], param[1]))[1]) * plane3d.equation_coefficients()[1] +
                    (self.surface.evaluate_single((param[0], param[1]))[2]) * plane3d.equation_coefficients()[2] +
                    plane3d.equation_coefficients()[3])

        x = npy.linspace(0, 1, 20)
        x_init = []
        for xi in x:
            for yi in x:
                x_init.append((xi, yi))

        intersection_points = []

        for x0 in x_init:
            z = least_squares(fun, x0=x0, bounds=([0, 1]))
            if z.fun < 1e-20:
                solution = z.x
                intersection_points.append(volmdlr.Point3D(
                    self.surface.evaluate_single((solution[0], solution[1]))[0],
                    self.surface.evaluate_single((solution[0], solution[1]))[1],
                    self.surface.evaluate_single((solution[0], solution[1]))[2]))
        return intersection_points

    def error_with_point3d(self, point3d):
        """
        Compute the error/distance between the Bspline surface and a point 3d.

        """

        def fun(x):
            return (point3d - self.point2d_to_3d(volmdlr.Point2D(x[0], x[1]))).norm()

        cost = []

        for x0 in [(0, 0), (0, 1), (1, 0), (1, 1), (0.5, 0.5)]:
            z = least_squares(fun, x0=x0, bounds=([0, 1]))
            cost.append(z.fun)

        return min(cost)

    def error_with_edge3d(self, edge3d):
        """
        Compute the error/distance between the Bspline surface and an edge 3d.

        it's the mean of the start and end points errors'
        """

        return (self.error_with_point3d(edge3d.start) + self.error_with_point3d(edge3d.end)) / 2

    def nearest_edges3d(self, contour3d, threshold: float):
        """
        Compute the nearest edges of a contour 3d to a Bspline_surface3d based on a threshold.

        """

        nearest = []
        for primitive in contour3d.primitives:
            if self.error_with_edge3d(primitive) <= threshold:
                nearest.append(primitive)
        nearest_primitives = wires.Wire3D(nearest)

        return nearest_primitives

    def edge3d_to_2d_with_dimension(self, edge3d, grid2d: grid.Grid2D):
        """
        Compute the edge 2d of an edge 3d, on a Bspline surface, in the dimensioned frame.

        """
        method_name = f'{edge3d.__class__.__name__.lower()}_to_2d_with_dimension'

        if hasattr(self, method_name):
            edge2d_dim = getattr(self, method_name)(edge3d, grid2d)
            if edge2d_dim:
                return edge2d_dim
            raise NotImplementedError
        raise NotImplementedError(
            f'Class {self.__class__.__name__} does not implement {method_name}')

    def wire3d_to_2d(self, wire3d):
        """
        Compute the 2d of a wire 3d, on a Bspline surface.

        """

        contour = self.contour3d_to_2d(wire3d)

        return wires.Wire2D(contour.primitives)

    def wire3d_to_2d_with_dimension(self, wire3d):
        """
        Compute the 2d of a wire 3d, on a Bspline surface, in the dimensioned frame.

        """

        contour = self.contour3d_to_2d_with_dimension(wire3d, self._grids2d)

        return wires.Wire2D(contour.primitives)

    def split_surface_u(self, u: float):
        """
        Splits the surface at the input parametric coordinate on the u-direction.

        :param u: Parametric coordinate u chosen between 0 and 1
        :type u: float
        :return: Two split surfaces
        :rtype: List[:class:`volmdlr.faces.BSplineSurface3D`]
        """

        surfaces_geo = split_surface_u(self.surface, u)
        surfaces = [BSplineSurface3D.from_geomdl_surface(surface) for surface in surfaces_geo]
        return surfaces

    def split_surface_v(self, v: float):
        """
        Splits the surface at the input parametric coordinate on the v-direction.

        :param v: Parametric coordinate v chosen between 0 and 1
        :type v: float
        :return: Two split surfaces
        :rtype: List[:class:`volmdlr.faces.BSplineSurface3D`]
        """

        surfaces_geo = split_surface_v(self.surface, v)
        surfaces = [BSplineSurface3D.from_geomdl_surface(surface) for surface in surfaces_geo]
        return surfaces

    def split_surface_with_bspline_curve(self, bspline_curve3d: edges.BSplineCurve3D):
        """
        Cuts the surface into two pieces with a bspline curve.

        :param bspline_curve3d: A BSplineCurve3d used for cutting
        :type bspline_curve3d: :class:`edges.BSplineCurve3D`
        :return: Two split surfaces
        :rtype: List[:class:`volmdlr.faces.BSplineSurface3D`]
        """

        surfaces = []
        bspline_curve2d = self.bsplinecurve3d_to_2d(bspline_curve3d)[0]
        # if type(bspline_curve2d) == list:
        #     points = [bspline_curve2d[0].start]
        #     for edge in bspline_curve2d:
        #         points.append(edge.end)
        #     bspline_curve2d = edges.BSplineCurve2D.from_points_approximation(points, 2, ctrlpts_size = 5)
        contour = volmdlr.faces.BSplineFace3D.from_surface_rectangular_cut(self, 0, 1, 0, 1).surface2d.outer_contour
        contours = contour.cut_by_bspline_curve(bspline_curve2d)

        du, dv = bspline_curve2d.end - bspline_curve2d.start
        resolution = 8

        for contour in contours:
            u_min, u_max, v_min, v_max = contour.bounding_rectangle.bounds()
            if du > dv:
                delta_u = u_max - u_min
                nlines_x = int(delta_u * resolution)
                lines_x = [curves.Line2D(volmdlr.Point2D(u_min, v_min),
                                         volmdlr.Point2D(u_min, v_max))]
                for i in range(nlines_x):
                    u = u_min + (i + 1) / (nlines_x + 1) * delta_u
                    lines_x.append(curves.Line2D(volmdlr.Point2D(u, v_min),
                                                 volmdlr.Point2D(u, v_max)))
                lines_x.append(curves.Line2D(volmdlr.Point2D(u_max, v_min),
                                             volmdlr.Point2D(u_max, v_max)))
                lines = lines_x

            else:
                delta_v = v_max - v_min
                nlines_y = int(delta_v * resolution)
                lines_y = [curves.Line2D(volmdlr.Point2D(v_min, v_min),
                                         volmdlr.Point2D(v_max, v_min))]
                for i in range(nlines_y):
                    v = v_min + (i + 1) / (nlines_y + 1) * delta_v
                    lines_y.append(curves.Line2D(volmdlr.Point2D(v_min, v),
                                                 volmdlr.Point2D(v_max, v)))
                lines_y.append(curves.Line2D(volmdlr.Point2D(v_min, v_max),
                                             volmdlr.Point2D(v_max, v_max)))
                lines = lines_y

            pt0 = volmdlr.O2D
            points = []

            for line in lines:
                inter = contour.line_intersections(line)
                if inter:
                    pt_ = set()
                    for point_intersection in inter:
                        pt_.add(point_intersection[0])
                else:
                    raise NotImplementedError

                pt_ = sorted(pt_, key=pt0.point_distance)
                pt0 = pt_[0]
                edge = edges.LineSegment2D(pt_[0], pt_[1])

                points.extend(edge.discretization_points(number_points=10))

            points3d = []
            for point in points:
                points3d.append(self.point2d_to_3d(point))

            size_u, size_v, degree_u, degree_v = 10, 10, self.degree_u, self.degree_v
            surfaces.append(
                BSplineSurface3D.points_fitting_into_bspline_surface(points3d, size_u, size_v, degree_u, degree_v))

        return surfaces

    def point_belongs(self, point3d):
        """
        Check if a point 3d belongs to the bspline_surface or not.

        """

        def fun(param):
            p3d = self.point2d_to_3d(volmdlr.Point2D(param[0], param[1]))
            return point3d.point_distance(p3d)

        x = npy.linspace(0, 1, 5)
        x_init = []
        for xi in x:
            for yi in x:
                x_init.append((xi, yi))

        for x0 in x_init:
            z = least_squares(fun, x0=x0, bounds=([0, 1]))
            if z.fun < 1e-10:
                return True
        return False

    def is_intersected_with(self, other_bspline_surface3d):
        """
        Check if the two surfaces are intersected or not.

        return True, when there are more 50points on the intersection zone.

        """

        # intersection_results = self.intersection_with(other_bspline_surface3d)
        # if len(intersection_results[0][0]) >= 50:
        #     return True
        # else:
        #     return False

        def fun(param):
            return (self.point2d_to_3d(volmdlr.Point2D(param[0], param[1])) -
                    other_bspline_surface3d.point2d_to_3d(volmdlr.Point2D(param[2], param[3]))).norm()

        x = npy.linspace(0, 1, 10)
        x_init = []
        for xi in x:
            for yi in x:
                x_init.append((xi, yi, xi, yi))

        i = 0
        for x0 in x_init:
            z = least_squares(fun, x0=x0, bounds=([0, 1]))
            if z.fun < 1e-5:
                i += 1
                if i >= 50:
                    return True
        return False

    def merge_with(self, other_bspline_surface3d, abs_tol: float = 1e-6):
        """
        Merges two adjacent surfaces based on their faces.

        :param other_bspline_surface3d: Other adjacent surface
        :type other_bspline_surface3d: :class:`volmdlr.faces.BSplineSurface3D`
        :param abs_tol: tolerance.
        :type abs_tol: float.

        :return: Merged surface
        :rtype: :class:`volmdlr.faces.BSplineSurface3D`
        """

        bspline_face3d = volmdlr.faces.BSplineFace3D.from_surface_rectangular_cut(self, 0, 1, 0, 1)
        other_bspline_face3d = volmdlr.faces.BSplineFace3D.from_surface_rectangular_cut(
            other_bspline_surface3d, 0, 1, 0, 1)

        bsplines = [self, other_bspline_surface3d]
        bsplines_new = bsplines

        center = [bspline_face3d.surface2d.outer_contour.center_of_mass(),
                  other_bspline_face3d.surface2d.outer_contour.center_of_mass()]
        grid2d_direction = (bspline_face3d.pair_with(other_bspline_face3d))[1]

        if (not bspline_face3d.outer_contour3d.is_sharing_primitives_with(
                other_bspline_face3d.outer_contour3d, abs_tol)
                and self.is_intersected_with(other_bspline_surface3d)):
            # find primitives to split with
            contour1 = bspline_face3d.outer_contour3d
            contour2 = other_bspline_face3d.outer_contour3d

            distances = []
            for prim1 in contour1.primitives:
                dis = []
                for prim2 in contour2.primitives:
                    point1 = (prim1.start + prim1.end) / 2
                    point2 = (prim2.start + prim2.end) / 2
                    dis.append(point1.point_distance(point2))
                distances.append(dis)

            i = distances.index((min(distances)))
            j = distances[i].index(min(distances[i]))

            curves_ = [contour2.primitives[j], contour1.primitives[i]]

            # split surface
            for i, bspline in enumerate(bsplines):
                surfaces = bspline.split_surface_with_bspline_curve(curves_[i])

                errors = []
                for surface in surfaces:
                    errors.append(surface.error_with_point3d(bsplines[i].point2d_to_3d(center[i])))

                bsplines_new[i] = surfaces[errors.index(min(errors))]

            grid2d_direction = (
                bsplines_new[0].rectangular_cut(
                    0, 1, 0, 1).pair_with(
                    bsplines_new[1].rectangular_cut(
                        0, 1, 0, 1)))[1]

        # grid3d
        number_points = 10
        points3d = []
        is_true = (bspline_face3d.outer_contour3d.is_sharing_primitives_with(
            other_bspline_face3d.outer_contour3d, abs_tol) or self.is_intersected_with(other_bspline_surface3d))

        for i, bspline in enumerate(bsplines_new):
            grid3d = bspline.grid3d(grid.Grid2D.from_properties(x_limits=(0, 1),
                                                                y_limits=(0, 1),
                                                                points_nbr=(number_points, number_points),
                                                                direction=grid2d_direction[i]))

            if is_true and i == 1:
                points3d.extend(grid3d[number_points:number_points * number_points])
            else:
                points3d.extend(grid3d)

        # fitting
        size_u, size_v, degree_u, degree_v = (number_points * 2) - 1, number_points, 3, 3

        merged_surface = BSplineSurface3D.points_fitting_into_bspline_surface(
            points3d, size_u, size_v, degree_u, degree_v)

        return merged_surface

    def xy_limits(self, other_bspline_surface3d):
        """
        Compute x, y limits to define grid2d.

        """

        grid2d_direction = (
            self.rectangular_cut(
                0, 1, 0, 1).pair_with(
                other_bspline_surface3d.rectangular_cut(
                    0, 1, 0, 1)))[1]

        xmin, xmax, ymin, ymax = [], [], [], []
        if grid2d_direction[0][1] == '+y':
            xmin.append(0)
            xmax.append(1)
            ymin.append(0)
            ymax.append(0.99)
        elif grid2d_direction[0][1] == '+x':
            xmin.append(0)
            xmax.append(0.99)
            ymin.append(0)
            ymax.append(1)
        elif grid2d_direction[0][1] == '-x':
            xmin.append(0.01)
            xmax.append(1)
            ymin.append(0)
            ymax.append(1)
        elif grid2d_direction[0][1] == '-y':
            xmin.append(0)
            xmax.append(1)
            ymin.append(0.01)
            ymax.append(1)

        xmin.append(0)
        xmax.append(1)
        ymin.append(0)
        ymax.append(1)

        return xmin, xmax, ymin, ymax

    def _determine_contour_params(self, outer_contour_start, outer_contour_end, inner_contour_start,
                                  inner_contour_end):
        """
        Helper function.
        """
        u1, v1 = outer_contour_start
        u2, v2 = outer_contour_end
        u3, v3 = inner_contour_start
        u4, v4 = inner_contour_end
        if self.x_periodicity and self.y_periodicity:
            raise NotImplementedError
        if self.x_periodicity:
            outer_contour_param = [u1, u2]
            inner_contour_param = [u3, u4]
        elif self.y_periodicity:
            outer_contour_param = [v1, v2]
            inner_contour_param = [v3, v4]
        else:
            raise NotImplementedError
        return outer_contour_param, inner_contour_param

    def connect_contours(self, outer_contour, inner_contours):
        """
        Create connections between contours on parametric domain.

        :param outer_contour: Outer contour 2D.
        :type inner_contours: wires.Contour2D
        :param inner_contours: List of 2D contours.
        :type inner_contours: list
        """
        new_inner_contours = []
        new_outer_contour = outer_contour
        point1 = outer_contour.primitives[0].start
        point2 = outer_contour.primitives[-1].end

        for inner_contour in inner_contours:
            if not inner_contour.is_ordered():
                outer_contour_param, inner_contour_param = self._determine_contour_params(
                    point1, point2, inner_contour.primitives[0].start, inner_contour.primitives[-1].end)

                outer_contour_direction = outer_contour_param[0] < outer_contour_param[1]
                inner_contour_direction = inner_contour_param[0] < inner_contour_param[1]
                if outer_contour_direction == inner_contour_direction:
                    inner_contour = inner_contour.invert()

                closing_linesegment1 = edges.LineSegment2D(outer_contour.primitives[-1].end,
                                                           inner_contour.primitives[0].start)
                closing_linesegment2 = edges.LineSegment2D(inner_contour.primitives[-1].end,
                                                           outer_contour.primitives[0].start)
                new_outer_contour_primitives = outer_contour.primitives + [closing_linesegment1] + \
                                               inner_contour.primitives + [closing_linesegment2]
                new_outer_contour = wires.Contour2D(primitives=new_outer_contour_primitives)
                new_outer_contour.order_contour(tol=1e-3)
            else:
                new_inner_contours.append(inner_contour)
        return new_outer_contour, new_inner_contours

    @staticmethod
    def _get_overlapping_theta(outer_contour_startend_theta, inner_contour_startend_theta):
        """
        Find overlapping theta domain between two contours on periodical Surfaces.
        """
        oc_xmin_index, outer_contour_xmin = min(enumerate(outer_contour_startend_theta), key=lambda x: x[1])
        oc_xmax_index, outer_contour_xman = max(enumerate(outer_contour_startend_theta), key=lambda x: x[1])
        inner_contour_xmin = min(inner_contour_startend_theta)
        inner_contour_xmax = max(inner_contour_startend_theta)

        # check if tetha3 or theta4 is in [theta1, theta2] interval
        overlap = outer_contour_xmin <= inner_contour_xmax and outer_contour_xman >= inner_contour_xmin

        if overlap:
            if inner_contour_xmin < outer_contour_xmin:
                overlapping_theta = outer_contour_startend_theta[oc_xmin_index]
                outer_contour_side = oc_xmin_index
                side = 0
                return overlapping_theta, outer_contour_side, side
            overlapping_theta = outer_contour_startend_theta[oc_xmax_index]
            outer_contour_side = oc_xmax_index
            side = 1
            return overlapping_theta, outer_contour_side, side

        # if not direct intersection -> find intersection at periodicity
        if inner_contour_xmin < outer_contour_xmin:
            overlapping_theta = outer_contour_startend_theta[oc_xmin_index] - 2 * math.pi
            outer_contour_side = oc_xmin_index
            side = 0
            return overlapping_theta, outer_contour_side, side
        overlapping_theta = outer_contour_startend_theta[oc_xmax_index] + 2 * math.pi
        outer_contour_side = oc_xmax_index
        side = 1
        return overlapping_theta, outer_contour_side, side

    def to_plane3d(self):
        """
        Converts a Bspline surface3d to a Plane3d.

        :return: A Plane
        :rtype: Plane3D
        """

        points_2d = [volmdlr.Point2D(0.1, 0.1),
                     volmdlr.Point2D(0.1, 0.8),
                     volmdlr.Point2D(0.8, 0.5)]
        points = [self.point2d_to_3d(pt) for pt in points_2d]

        surface3d = Plane3D.from_3_points(points[0],
                                          points[1],
                                          points[2])
        return surface3d

    def u_closed_lower(self):
        """
        Returns True if the surface is close in any of the u boundaries.
        """
        a, b = self.surface.domain[0]
        c, _ = self.surface.domain[1]
        point_at_a_lower = self.point2d_to_3d(volmdlr.Point2D(a, c))
        point_at_b_lower = self.point2d_to_3d(volmdlr.Point2D(b, c))
        if point_at_b_lower.is_close(point_at_a_lower):
            return True
        return False

    def u_closed_upper(self):
        """
        Returns True if the surface is close in any of the u boundaries.
        """
        a, b = self.surface.domain[0]
        _, d = self.surface.domain[1]
        point_at_a_upper = self.point2d_to_3d(volmdlr.Point2D(a, d))
        point_at_b_upper = self.point2d_to_3d(volmdlr.Point2D(b, d))
        if point_at_b_upper.is_close(point_at_a_upper):
            return True
        return False

    def v_closed_lower(self):
        """
        Returns True if the surface is close in any of the u boundaries.
        """
        a, _ = self.surface.domain[0]
        c, d = self.surface.domain[1]
        point_at_c_lower = self.point2d_to_3d(volmdlr.Point2D(a, c))
        point_at_d_lower = self.point2d_to_3d(volmdlr.Point2D(a, d))
        if point_at_d_lower.is_close(point_at_c_lower):
            return True
        return False

    def v_closed_upper(self):
        """
        Returns True if the surface is close in any of the u boundaries.
        """
        _, b = self.surface.domain[0]
        c, d = self.surface.domain[1]
        point_at_c_upper = self.point2d_to_3d(volmdlr.Point2D(b, c))
        point_at_d_upper = self.point2d_to_3d(volmdlr.Point2D(b, d))
        if point_at_d_upper.is_close(point_at_c_upper):
            return True
        return False

    def u_closed(self):
        """
        Returns True if the surface is close in any of the u boundaries.
        """
        return bool(self.u_closed_lower() or self.u_closed_upper())

    def v_closed(self):
        """
        Returns True if the surface is close in any of the u boundaries.
        """
        return bool(self.v_closed_lower() or self.v_closed_upper())

    def is_singularity_point(self, point, *args):
        """Returns True if the point belongs to the surface singularity and False otherwise."""
        if not self.u_closed() and not self.v_closed():
            return False
        u_min, u_max = self.surface.domain[0]
        v_min, v_max = self.surface.domain[1]
        delta_u = u_max - u_min
        delta_v = v_max - v_min

        test_u_lower = [self.point2d_to_3d(volmdlr.Point2D(u_min, v_min)),
                        self.point2d_to_3d(volmdlr.Point2D(0.5 * delta_u, v_min))]
        test_u_upper = [self.point2d_to_3d(volmdlr.Point2D(u_min, v_max)),
                        self.point2d_to_3d(volmdlr.Point2D(0.5 * delta_u, v_max))]
        test_v_lower = [self.point2d_to_3d(volmdlr.Point2D(u_min, v_min)),
                        self.point2d_to_3d(volmdlr.Point2D(u_min, 0.5 * delta_v))]
        test_v_upper = [self.point2d_to_3d(volmdlr.Point2D(u_max, v_min)),
                        self.point2d_to_3d(volmdlr.Point2D(u_max, 0.5 * delta_v))]
        if all(test_point.is_close(point) for test_point in test_u_lower) and self.u_closed_lower():
            return True
        if all(test_point.is_close(point) for test_point in test_u_upper) and self.u_closed_upper():
            return True
        if all(test_point.is_close(point) for test_point in test_v_lower) and self.v_closed_lower():
            return True
        if all(test_point.is_close(point) for test_point in test_v_upper) and self.v_closed_upper():
            return True
        return False

    def check_start_end_parametric_points(self, edge3d, points, points3d):
        """
        Helper function.

        Uses local discretization and line intersection with the tangent line at the point just before the undefined
        point on the BREP of the 3D edge to find the real values on parametric domain.
        """

        def get_local_discretization_points(start_point, end_points):
            distance = start_point.point_distance(end_points)
            maximum_linear_distance_reference_point = 1e-4
            if distance < maximum_linear_distance_reference_point:
                return []
            number_points = max(int(distance / maximum_linear_distance_reference_point), 2)

            local_discretization = [self.point3d_to_2d(point, 1e-8)
                                    for point in edge3d.local_discretization(
                    start_point, end_points, number_points)]
            return local_discretization

        def get_singularity_line(a, b, c, d, test_point):
            lines = []
            if self.u_closed():
                if self.u_closed_lower():
                    lines.append(curves.Line2D(volmdlr.Point2D(a, c), volmdlr.Point2D(b, c)))
                if self.u_closed_upper():
                    lines.append(curves.Line2D(volmdlr.Point2D(a, d), volmdlr.Point2D(b, d)))
            else:
                if self.v_closed_lower():
                    lines.append(curves.Line2D(volmdlr.Point2D(a, c), volmdlr.Point2D(a, d)))
                if self.v_closed_upper():
                    lines.append(curves.Line2D(volmdlr.Point2D(b, c), volmdlr.Point2D(b, d)))
            if len(lines) == 1:
                return lines[0]
            return min(lines, key=lambda x: x.point_distance(test_point))

        def get_temp_edge2d(_points):
            if len(_points) == 2:
                edge2d = edges.LineSegment2D(_points[0], _points[1])
            else:
                edge2d = edges.BSplineCurve2D.from_points_interpolation(_points, 2)
            return edge2d

        umin, umax = self.surface.domain[0]
        vmin, vmax = self.surface.domain[1]
        if self.is_singularity_point(points3d[0]):
            local_discretization_points = get_local_discretization_points(start_point=points3d[0],
                                                                          end_points=points3d[1])
            if local_discretization_points:
                temp_points = local_discretization_points[1:] + points[2:]
            else:
                temp_points = points
            temp_edge2d = get_temp_edge2d(temp_points)
            singularity_line = get_singularity_line(umin, umax, vmin, vmax, temp_points[0])
            points[0] = self.fix_start_end_singularity_point_at_parametric_domain(temp_edge2d,
                                                                                  reference_point=temp_points[1],
                                                                                  singularity_line=singularity_line)
        if self.is_singularity_point(points3d[-1]):
            local_discretization_points = get_local_discretization_points(start_point=points3d[-2],
                                                                          end_points=points3d[-1])
            if local_discretization_points:
                temp_points = points[:-2] + local_discretization_points[:-1]
            else:
                temp_points = points[:-1]
            temp_edge2d = get_temp_edge2d(temp_points)
            singularity_line = get_singularity_line(umin, umax, vmin, vmax, temp_points[-1])
            points[-1] = self.fix_start_end_singularity_point_at_parametric_domain(temp_edge2d,
                                                                                   reference_point=temp_points[-2],
                                                                                   singularity_line=singularity_line)
        return points

    @staticmethod
    def fix_start_end_singularity_point_at_parametric_domain(edge, reference_point, singularity_line):
        """Uses tangent line to find real theta angle of the singularity point on parametric domain."""
        abscissa_before_singularity = edge.abscissa(reference_point)
        direction_vector = edge.direction_vector(abscissa_before_singularity)
        direction_line = curves.Line2D(reference_point, reference_point + direction_vector)
        return direction_line.line_intersections(singularity_line)[0]


class BezierSurface3D(BSplineSurface3D):
    """
    A 3D Bezier surface.

    :param degree_u: The degree of the Bezier surface in the u-direction.
    :type degree_u: int
    :param degree_v: The degree of the Bezier surface in the v-direction.
    :type degree_v: int
    :param control_points: A list of lists of control points defining the Bezier surface.
    :type control_points: List[List[`volmdlr.Point3D`]]
    :param nb_u: The number of control points in the u-direction.
    :type nb_u: int
    :param nb_v: The number of control points in the v-direction.
    :type nb_v: int
    :param name: (Optional) name for the Bezier surface.
    :type name: str
    """

    def __init__(self, degree_u: int, degree_v: int,
                 control_points: List[List[volmdlr.Point3D]],
                 nb_u: int, nb_v: int, name=''):
        u_knots = utilities.generate_knot_vector(degree_u, nb_u)
        v_knots = utilities.generate_knot_vector(degree_v, nb_v)

        u_multiplicities = [1] * len(u_knots)
        v_multiplicities = [1] * len(v_knots)

        BSplineSurface3D.__init__(self, degree_u, degree_v,
                                  control_points, nb_u, nb_v,
                                  u_multiplicities, v_multiplicities,
                                  u_knots, v_knots, None, name)<|MERGE_RESOLUTION|>--- conflicted
+++ resolved
@@ -11,7 +11,7 @@
 from geomdl.construct import extract_curves
 from geomdl.fitting import approximate_surface, interpolate_surface
 from geomdl.operations import split_surface_u, split_surface_v
-from scipy.optimize import least_squares
+from scipy.optimize import least_squares, minimize
 
 from dessia_common.core import DessiaObject, PhysicalObject
 from volmdlr.nurbs.core import evaluate_surface, derivatives_surface, point_inversion
@@ -4572,19 +4572,11 @@
         self.v_knots = v_knots
         self.u_multiplicities = u_multiplicities
         self.v_multiplicities = v_multiplicities
-<<<<<<< HEAD
         self._weights = weights
         self.rational = False
         if weights is not None:
             self.rational = True
             self._weights = npy.asarray(weights, dtype=npy.float64)
-=======
-        self.weights = weights
-        self.rational = False
-        if weights is not None:
-            self.rational = True
-            self.weights = npy.asarray(weights, dtype=npy.float64)
->>>>>>> f2c232a2
 
         self._surface = None
         Surface3D.__init__(self, name=name)
@@ -4597,15 +4589,9 @@
         self._surface_curves = None
         self._knotvector = None
         self.ctrlptsw = None
-<<<<<<< HEAD
         if self._weights is not None:
             ctrlptsw = []
             for point, w in zip(self.ctrlpts, self._weights):
-=======
-        if self.weights is not None:
-            ctrlptsw = []
-            for point, w in zip(self.ctrlpts, self.weights):
->>>>>>> f2c232a2
                 temp = [float(c * w) for c in point]
                 temp.append(float(w))
                 ctrlptsw.append(temp)
@@ -4628,11 +4614,7 @@
         if weights is None:
             weights = tuple(1.0 for _ in range(len(control_points)))
         else:
-<<<<<<< HEAD
             weights = tuple(weights)
-=======
-            weights = tuple(self.weights)
->>>>>>> f2c232a2
         return hash((tuple(control_points),
                      self.degree_u, tuple(self.u_multiplicities), tuple(self.u_knots), self.nb_u,
                      self.degree_v, tuple(self.v_multiplicities), tuple(self.v_knots), self.nb_v, weights))
@@ -4679,17 +4661,10 @@
             "knotvector": self.knotvector,
             "size": (self.nb_u, self.nb_v),
             "sample_size": self.sample_size,
-<<<<<<< HEAD
             "rational": not (self._weights is None),
             "precision": 18
         }
         if self._weights is not None:
-=======
-            "rational": not (self.weights is None),
-            "precision": 18
-        }
-        if self.weights is not None:
->>>>>>> f2c232a2
             datadict["control_points"] = self.ctrlptsw
         else:
             datadict["control_points"] = self.ctrlpts
@@ -4939,10 +4914,7 @@
         dict_['v_multiplicities'] = self.v_multiplicities
         dict_['u_knots'] = self.u_knots
         dict_['v_knots'] = self.v_knots
-        if self.weights is None:
-            dict_['weights'] = self.weights
-        else:
-            dict_['weights'] = self.weights.tolist()
+        dict_['weights'] = self.weights
         return dict_
 
     @property
@@ -5246,7 +5218,6 @@
         v = float(min(max(v, 0.0), 1.0))
         point_array = evaluate_surface(self.data, start=(u, v), stop=(u, v))[0]
         return volmdlr.Point3D(*point_array)
-<<<<<<< HEAD
 
     def _get_grid_bounds(self, params, delta_u, delta_v, sample_size_u, sample_size_v):
         """
@@ -5398,8 +5369,6 @@
             count += 1
 
         return (u, v), minimal_distance
-=======
->>>>>>> f2c232a2
 
     def point3d_to_2d(self, point3d: volmdlr.Point3D, tol=1e-6):
         """
@@ -5426,7 +5395,6 @@
                                       vector.dot(derivatives[0][1]) / f_value])
             return f_value, jacobian
 
-<<<<<<< HEAD
         x0, distance = self.point_inversion_grid_search(point3d, tol)
         if distance < tol:
             return volmdlr.Point2D(*x0)
@@ -5437,9 +5405,6 @@
                                (min_bound_y, max_bound_y)])
         if res.fun <= tol:
             return volmdlr.Point2D(*res.x)
-=======
-        min_bound_x, max_bound_x, min_bound_y, max_bound_y = self.domain
->>>>>>> f2c232a2
 
         point3d_array = npy.array([point3d[0], point3d[1], point3d[2]], dtype=npy.float64)
         delta_bound_x = max_bound_x - min_bound_x
@@ -5456,36 +5421,12 @@
                (max_bound_x - delta_bound_x / 10, min_bound_y + delta_bound_y / 10),
                (max_bound_x - delta_bound_x / 10, max_bound_y - delta_bound_y / 10),
                (0.33333333, 0.009), (0.5555555, 0.0099)]
-<<<<<<< HEAD
         #Sort the initial conditions
         x0s.sort(key=sort_func)
         x0s = [x0] + x0s
         if self.weights is not None:
             control_points = self.ctrlptsw
         else:
-=======
-
-        # Sort the initial conditions
-        x0s.sort(key=sort_func)
-        matrix = self.evalpts
-        point3d_array = npy.array([point3d[0], point3d[1], point3d[2]], dtype=npy.float64)
-
-        # Calculate distances
-        distances = npy.linalg.norm(matrix - point3d_array, axis=1)
-
-        # Find the minimal index
-        index = npy.argmin(distances)
-        # Find the parametric coordinates of the point
-
-        if self.x_periodicity or self.y_periodicity:
-            x0s.insert(1, self.vertices[index])
-        else:
-            x0s.insert(0, self.vertices[index])
-
-        if self.weights is not None:
-            control_points = self.ctrlptsw
-        else:
->>>>>>> f2c232a2
             control_points = self.ctrlpts
         bounds = [(min_bound_x, max_bound_x), (min_bound_y, max_bound_y)]
         results = []
@@ -5706,10 +5647,6 @@
                 points.append(point2d)
         start = points[0]
         end = points[-1]
-<<<<<<< HEAD
-
-=======
->>>>>>> f2c232a2
         min_bound_x, max_bound_x, min_bound_y, max_bound_y = self.domain
         if self.x_periodicity:
             points = self._repair_periodic_boundary_points(arc3d, points, 'x')
