"""volmdlr module for 3D Surfaces."""
import math
import warnings
from itertools import chain
from typing import List, Union
import traceback

import matplotlib.pyplot as plt
import numpy as npy
import triangle as triangle_lib
from geomdl import NURBS, BSpline, utilities
from geomdl.construct import extract_curves
from geomdl.fitting import approximate_surface, interpolate_surface
from geomdl.operations import split_surface_u, split_surface_v
from scipy.optimize import least_squares, minimize

from dessia_common.core import DessiaObject
from volmdlr.bspline_evaluators import evaluate_single
import volmdlr.bspline_compiled
import volmdlr.core_compiled
import volmdlr.core
from volmdlr import display, edges, grid, wires, curves
import volmdlr.geometry
import volmdlr.utils.parametric as vm_parametric
from volmdlr.core import EdgeStyle
from volmdlr.core import point_in_list
from volmdlr.utils.parametric import array_range_search, repair_start_end_angle_periodicity, angle_discontinuity
import volmdlr.utils.intersections as vm_utils_intersections


def knots_vector_inv(knots_vector):
    """
    Compute knot-elements and multiplicities based on the global knot vector.

    """

    knots = sorted(set(knots_vector))
    multiplicities = [knots_vector.count(knot) for knot in knots]

    return knots, multiplicities


class Surface2D(volmdlr.core.Primitive2D):
    """
    A surface bounded by an outer contour.

    """

    def __init__(self, outer_contour: wires.Contour2D,
                 inner_contours: List[wires.Contour2D],
                 name: str = 'name'):
        self.outer_contour = outer_contour
        self.inner_contours = inner_contours
        self._area = None

        volmdlr.core.Primitive2D.__init__(self, name=name)

    def __hash__(self):
        return hash((self.outer_contour, tuple(self.inner_contours)))

    def _data_hash(self):
        return hash(self)

    def copy(self, deep=True, memo=None):
        """
        Copies the surface2d.

        """
        return self.__class__(outer_contour=self.outer_contour.copy(deep, memo),
                              inner_contours=[c.copy(deep, memo) for c in self.inner_contours],
                              name='copy_' + self.name)

    def area(self):
        """
        Computes the area of the surface.

        """
        if not self._area:
            self._area = self.outer_contour.area() - sum(contour.area() for contour in self.inner_contours)
        return self._area

    def second_moment_area(self, point: volmdlr.Point2D):
        """
        Computes the second moment area of the surface.

        """
        i_x, i_y, i_xy = self.outer_contour.second_moment_area(point)
        for contour in self.inner_contours:
            i_xc, i_yc, i_xyc = contour.second_moment_area(point)
            i_x -= i_xc
            i_y -= i_yc
            i_xy -= i_xyc
        return i_x, i_y, i_xy

    def center_of_mass(self):
        """
        Compute the center of mass of the 2D surface.

        :return: The center of mass of the surface.
        :rtype: :class:`volmdlr.Point2D`
        """
        center = self.outer_contour.area() * self.outer_contour.center_of_mass()
        for contour in self.inner_contours:
            center -= contour.area() * contour.center_of_mass()
        return center / self.area()

    def point_belongs(self, point2d: volmdlr.Point2D, include_edge_points: bool = True):
        """
        Check whether a point belongs to the 2D surface.

        :param point2d: The point to check.
        :type point2d: :class:`volmdlr.Point2D`
        :return: True if the point belongs to the surface, False otherwise.
        :rtype: bool
        """
        if not self.outer_contour.point_belongs(point2d, include_edge_points=include_edge_points):
            return False

        for inner_contour in self.inner_contours:
            if inner_contour.point_belongs(point2d, include_edge_points=False):
                return False
        return True

    def random_point_inside(self):
        """
        Generate a random point inside the 2D surface.

        Taking into account any inner contours (holes) it may have.

        :return: A random point inside the surface.
        :rtype: :class:`volmdlr.Point2D`
        """
        point_inside_outer_contour = None
        center_of_mass = self.center_of_mass()
        if self.point_belongs(center_of_mass, False):
            point_inside_outer_contour = center_of_mass
        if not point_inside_outer_contour:
            point_inside_outer_contour = self.outer_contour.random_point_inside()
        while True:
            inside_inner_contour = False
            for inner_contour in self.inner_contours:
                if inner_contour.point_belongs(point_inside_outer_contour):
                    inside_inner_contour = True
            if not inside_inner_contour and \
                    point_inside_outer_contour is not None:
                break
            point_inside_outer_contour = self.outer_contour.random_point_inside()

        return point_inside_outer_contour

    @staticmethod
    def triangulation_without_holes(vertices, segments, points_grid, tri_opt):
        """
        Triangulates a surface without holes.

        :param vertices: vertices of the surface.
        :param segments: segments defined as tuples of vertices.
        :param points_grid: to do.
        :param tri_opt: triangulation option: "p"
        :return:
        """
        vertices_grid = [(p.x, p.y) for p in points_grid]
        vertices.extend(vertices_grid)
        tri = {'vertices': npy.array(vertices).reshape((-1, 2)),
               'segments': npy.array(segments).reshape((-1, 2)),
               }
        triagulation = triangle_lib.triangulate(tri, tri_opt)
        triangles = triagulation['triangles'].tolist()
        number_points = triagulation['vertices'].shape[0]
        points = [display.Node2D(*triagulation['vertices'][i, :]) for i in range(number_points)]
        return display.DisplayMesh2D(points, triangles=triangles)

    def triangulation(self, number_points_x: int = 15, number_points_y: int = 15):
        """
        Triangulates the Surface2D using the Triangle library.

        :param number_points_x: Number of discretization points in x direction.
        :type number_points_x: int
        :param number_points_y: Number of discretization points in y direction.
        :type number_points_y: int
        :return: The triangulated surface as a display mesh.
        :rtype: :class:`volmdlr.display.DisplayMesh2D`
        """
        area = self.bounding_rectangle().area()
        tri_opt = "p"
        if math.isclose(area, 0., abs_tol=1e-8):
            return display.DisplayMesh2D([], triangles=[])

        triangulates_with_grid = number_points_x > 0 and number_points_y > 0
        discretize_line = number_points_x > 0 or number_points_y > 0
        if not triangulates_with_grid:
            tri_opt = "pq"

        discretize_line_direction = "xy"
        if number_points_y == 0:
            discretize_line_direction = "x"
        outer_polygon = self.outer_contour.to_polygon(angle_resolution=15, discretize_line=discretize_line,
                                                      discretize_line_direction=discretize_line_direction)

        if not self.inner_contours and not triangulates_with_grid:
            return outer_polygon.triangulation()

        points_grid, x, y, grid_point_index = outer_polygon.grid_triangulation_points(number_points_x=number_points_x,
                                                                                      number_points_y=number_points_y)
        points = [display.Node2D(*point) for point in outer_polygon.points]
        vertices = [(point.x, point.y) for point in points]
        n = len(points)
        segments = [(i, i + 1) for i in range(n - 1)]
        segments.append((n - 1, 0))

        if not self.inner_contours:  # No holes
            return self.triangulation_without_holes(vertices, segments, points_grid, tri_opt)

        point_index = {p: i for i, p in enumerate(points)}
        holes = []
        for inner_contour in self.inner_contours:
            inner_polygon = inner_contour.to_polygon(angle_resolution=10, discretize_line=discretize_line,
                                                     discretize_line_direction=discretize_line_direction)
            inner_polygon_nodes = [display.Node2D.from_point(p) for p in inner_polygon.points]
            for point in inner_polygon_nodes:
                if point not in point_index:
                    points.append(point)
                    vertices.append((point.x, point.y))
                    point_index[point] = n
                    n += 1

            for point1, point2 in zip(inner_polygon_nodes[:-1],
                                      inner_polygon_nodes[1:]):
                segments.append((point_index[point1], point_index[point2]))
            segments.append((point_index[inner_polygon_nodes[-1]], point_index[inner_polygon_nodes[0]]))
            rpi = inner_polygon.barycenter()
            if not inner_polygon.point_belongs(rpi, include_edge_points=False):
                rpi = inner_polygon.random_point_inside(include_edge_points=False)
            holes.append([rpi.x, rpi.y])

            if triangulates_with_grid:
                # removes with a region search the grid points that are in the inner contour
                xmin, xmax, ymin, ymax = inner_polygon.bounding_rectangle.bounds()
                x_grid_range = array_range_search(x, xmin, xmax)
                y_grid_range = array_range_search(y, ymin, ymax)
                for i in x_grid_range:
                    for j in y_grid_range:
                        point = grid_point_index.get((i, j))
                        if not point:
                            continue
                        if inner_polygon.point_belongs(point):
                            points_grid.remove(point)
                            grid_point_index.pop((i, j))

        if triangulates_with_grid:
            vertices_grid = [(p.x, p.y) for p in points_grid]
            vertices.extend(vertices_grid)

        tri = {'vertices': npy.array(vertices).reshape((-1, 2)),
               'segments': npy.array(segments).reshape((-1, 2)),
               'holes': npy.array(holes).reshape((-1, 2))
               }
        triangulation = triangle_lib.triangulate(tri, tri_opt)
        triangles = triangulation['triangles'].tolist()
        number_points = triangulation['vertices'].shape[0]
        points = [display.Node2D(*triangulation['vertices'][i, :]) for i in range(number_points)]
        return display.DisplayMesh2D(points, triangles=triangles)

    def split_by_lines(self, lines):
        """
        Returns a list of cut surfaces given by the lines provided as argument.
        """
        cutted_surfaces = []
        iteration_surfaces = self.cut_by_line(lines[0])

        for line in lines[1:]:
            iteration_surfaces2 = []
            for surface in iteration_surfaces:
                line_cutted_surfaces = surface.cut_by_line(line)

                llcs = len(line_cutted_surfaces)

                if llcs == 1:
                    cutted_surfaces.append(line_cutted_surfaces[0])
                else:
                    iteration_surfaces2.extend(line_cutted_surfaces)

            iteration_surfaces = iteration_surfaces2[:]

        cutted_surfaces.extend(iteration_surfaces)
        return cutted_surfaces

    def split_regularly(self, n):
        """
        Split in n slices.
        """
        bounding_rectangle = self.outer_contour.bounding_rectangle
        lines = []
        for i in range(n - 1):
            xi = bounding_rectangle[0] + (i + 1) * (bounding_rectangle[1] - bounding_rectangle[0]) / n
            lines.append(curves.Line2D(volmdlr.Point2D(xi, 0),
                                       volmdlr.Point2D(xi, 1)))
        return self.split_by_lines(lines)

    def cut_by_line(self, line: curves.Line2D):
        """
        Returns a list of cut Surface2D by the given line.

        :param line: The line to cut the Surface2D with.
        :type line: :class:`curves.Line2D`
        :return: A list of 2D surfaces resulting from the cut.
        :rtype: List[:class:`volmdlr.faces.Surface2D`]
        """
        surfaces = []
        splitted_outer_contours = self.outer_contour.cut_by_line(line)
        splitted_inner_contours_table = []
        for inner_contour in self.inner_contours:
            splitted_inner_contours = inner_contour.cut_by_line(line)
            splitted_inner_contours_table.append(splitted_inner_contours)

        # First part of the external contour
        for outer_split in splitted_outer_contours:
            inner_contours = []
            for splitted_inner_contours in splitted_inner_contours_table:
                for inner_split in splitted_inner_contours:
                    inner_split.order_contour()
                    point = inner_split.random_point_inside()
                    if outer_split.point_belongs(point):
                        inner_contours.append(inner_split)

            if inner_contours:
                surface2d = self.from_contours(outer_split, inner_contours)
                surfaces.append(surface2d)
            else:
                surfaces.append(Surface2D(outer_split, []))
        return surfaces

    def line_crossings(self, line: curves.Line2D):
        """
        Find intersection points between a line and the 2D surface.

        :param line: The line to intersect with the shape.
        :type line: :class:`curves.Line2D`
        :return: A list of intersection points sorted by increasing abscissa
            along the line. Each intersection point is a tuple
            (point, primitive) where point is the intersection point and
            primitive is the intersected primitive.
        :rtype: List[Tuple[:class:`volmdlr.Point2D`,
            :class:`volmdlr.core.Primitive2D`]]

        """
        intersection_points = []
        for primitive in self.outer_contour.primitives:
            for point in primitive.line_crossings(line):
                if (point, primitive) not in intersection_points:
                    intersection_points.append((point, primitive))
        for inner_contour in self.inner_contours:
            for primitive in inner_contour.primitives:
                for point in primitive.line_crossings(line):
                    if (point, primitive) not in intersection_points:
                        intersection_points.append((point, primitive))
        return sorted(intersection_points, key=lambda ip: line.abscissa(ip[0]))

    def split_at_centers(self):
        """
        Split in n slices.

        # TODO: is this used ?
        """

        cutted_contours = []
        center_of_mass1 = self.inner_contours[0].center_of_mass()
        center_of_mass2 = self.inner_contours[1].center_of_mass()
        cut_line = curves.Line2D(center_of_mass1, center_of_mass2)

        iteration_contours2 = []

        surface_cut = self.cut_by_line(cut_line)

        iteration_contours2.extend(surface_cut)

        iteration_contours = iteration_contours2[:]
        cutted_contours.extend(iteration_contours)

        return cutted_contours

    def cut_by_line2(self, line):
        """
        Cuts a Surface2D with line (2).

        :param line: DESCRIPTION
        :type line: TYPE
        :raises NotImplementedError: DESCRIPTION
        :return: DESCRIPTION
        :rtype: TYPE

        """

        all_contours = []
        inner_1 = self.inner_contours[0]
        inner_2 = self.inner_contours[1]

        inner_intersections_1 = inner_1.line_intersections(line)
        inner_intersections_2 = inner_2.line_intersections(line)

        arc1, arc2 = inner_1.split(inner_intersections_1[1],
                                   inner_intersections_1[0])
        arc3, arc4 = inner_2.split(inner_intersections_2[1],
                                   inner_intersections_2[0])
        new_inner_1 = wires.Contour2D([arc1, arc2])
        new_inner_2 = wires.Contour2D([arc3, arc4])

        intersections = [(inner_intersections_1[0], arc1), (inner_intersections_1[1], arc2)]
        intersections += self.outer_contour.line_intersections(line)
        intersections.append((inner_intersections_2[0], arc3))
        intersections.append((inner_intersections_2[1], arc4))
        intersections += self.outer_contour.line_intersections(line)

        if not intersections:
            all_contours.extend([self])
        if len(intersections) < 4:
            return [self]
        if len(intersections) >= 4:
            if isinstance(intersections[0][0], volmdlr.Point2D) and \
                    isinstance(intersections[1][0], volmdlr.Point2D):
                ip1, ip2 = sorted(
                    [new_inner_1.primitives.index(intersections[0][1]),
                     new_inner_1.primitives.index(intersections[1][1])])
                ip5, ip6 = sorted(
                    [new_inner_2.primitives.index(intersections[4][1]),
                     new_inner_2.primitives.index(intersections[5][1])])
                ip3, ip4 = sorted(
                    [self.outer_contour.primitives.index(intersections[2][1]),
                     self.outer_contour.primitives.index(intersections[3][1])])

                # sp11, sp12 = intersections[2][1].split(intersections[2][0])
                # sp21, sp22 = intersections[3][1].split(intersections[3][0])
                sp33, sp34 = intersections[6][1].split(intersections[6][0])
                sp44, sp43 = intersections[7][1].split(intersections[7][0])

                primitives1 = [edges.LineSegment2D(intersections[6][0], intersections[1][0]),
                               new_inner_1.primitives[ip1],
                               edges.LineSegment2D(intersections[0][0], intersections[5][0]),
                               new_inner_2.primitives[ip5],
                               edges.LineSegment2D(intersections[4][0], intersections[7][0]),
                               sp44
                               ]
                primitives1.extend(self.outer_contour.primitives[ip3 + 1:ip4])
                primitives1.append(sp34)

                primitives2 = [edges.LineSegment2D(intersections[7][0], intersections[4][0]),
                               new_inner_2.primitives[ip6],
                               edges.LineSegment2D(intersections[5][0], intersections[0][0]),
                               new_inner_1.primitives[ip2],
                               edges.LineSegment2D(intersections[1][0], intersections[6][0]),
                               sp33
                               ]

                primitives2.extend(self.outer_contour.primitives[:ip3].reverse())
                primitives2.append(sp43)

                all_contours.extend([wires.Contour2D(primitives1),
                                     wires.Contour2D(primitives2)])

            else:
                raise NotImplementedError(
                    'Non convex contour not supported yet')

        return all_contours

    def bounding_rectangle(self):
        """
        Returns bounding rectangle.

        :return: Returns a python object with useful methods
        :rtype: :class:`volmdlr.core.BoundingRectangle
        """

        return self.outer_contour.bounding_rectangle

    @classmethod
    def from_contours(cls, outer_contour, inner_contours):
        """
        Create a Surface2D object from an outer contour and a list of inner contours.

        :param outer_contour: The outer contour that bounds the surface.
        :type outer_contour: wires.Contour2D
        :param inner_contours: The list of inner contours that define the holes of the surface.
        :type inner_contours : List[wires.Contour2D]
        :return: Surface2D defined by the given contours.
        """
        surface2d_inner_contours = []
        surface2d_outer_contour = outer_contour
        for inner_contour in inner_contours:
            if surface2d_outer_contour.shared_primitives_extremities(
                    inner_contour):
                # inner_contour will be merged with outer_contour
                merged_contours = surface2d_outer_contour.merge_with(
                    inner_contour)
                if len(merged_contours) >= 2:
                    raise NotImplementedError
                surface2d_outer_contour = merged_contours[0]
            else:
                # inner_contour will be added to the inner contours of the
                # Surface2D
                surface2d_inner_contours.append(inner_contour)
        return cls(surface2d_outer_contour, surface2d_inner_contours)

    def plot(self, ax=None, color='k', alpha=1, equal_aspect=False):
        """Plot surface 2d using Matplotlib."""

        if ax is None:
            _, ax = plt.subplots()
        self.outer_contour.plot(ax=ax, edge_style=EdgeStyle(color=color, alpha=alpha,
                                                            equal_aspect=equal_aspect))
        for inner_contour in self.inner_contours:
            inner_contour.plot(ax=ax, edge_style=EdgeStyle(color=color, alpha=alpha,
                                                           equal_aspect=equal_aspect))

        if equal_aspect:
            ax.set_aspect('equal')

        ax.margins(0.1)
        return ax

    def axial_symmetry(self, line):
        """
        Finds out the symmetric 2D surface according to a line.

        """

        outer_contour = self.outer_contour.axial_symmetry(line)
        inner_contours = []
        if self.inner_contours:
            inner_contours = [contour.axial_symmetry(line) for contour in self.inner_contours]

        return self.__class__(outer_contour=outer_contour,
                              inner_contours=inner_contours)

    def rotation(self, center, angle):
        """
        Surface2D rotation.

        :param center: rotation center.
        :param angle: angle rotation.
        :return: a new rotated Surface2D.
        """

        outer_contour = self.outer_contour.rotation(center, angle)
        if self.inner_contours:
            inner_contours = [contour.rotation(center, angle) for contour in self.inner_contours]
        else:
            inner_contours = []

        return self.__class__(outer_contour, inner_contours)

    def rotation_inplace(self, center, angle):
        """
        Rotate the surface in-place.
        """
        warnings.warn("'in-place' methods are deprecated. Use a not in-place method instead.", DeprecationWarning)

        new_surface2d = self.rotation(center, angle)
        self.outer_contour = new_surface2d.outer_contour
        self.inner_contours = new_surface2d.inner_contours

    def translation(self, offset: volmdlr.Vector2D):
        """
        Surface2D translation.

        :param offset: translation vector.
        :return: A new translated Surface2D.
        """
        outer_contour = self.outer_contour.translation(offset)
        inner_contours = [contour.translation(offset) for contour in self.inner_contours]
        return self.__class__(outer_contour, inner_contours)

    def translation_inplace(self, offset: volmdlr.Vector2D):
        """
        Translate the surface in-place.
        """
        warnings.warn("'in-place' methods are deprecated. Use a not in-place method instead.", DeprecationWarning)

        new_contour = self.translation(offset)
        self.outer_contour = new_contour.outer_contour
        self.inner_contours = new_contour.inner_contours

    def frame_mapping(self, frame: volmdlr.Frame2D, side: str):
        """Frame mapping of a surface 2d."""
        outer_contour = self.outer_contour.frame_mapping(frame, side)
        inner_contours = [contour.frame_mapping(frame, side) for contour in self.inner_contours]
        return self.__class__(outer_contour, inner_contours)

    def frame_mapping_inplace(self, frame: volmdlr.Frame2D, side: str):
        """'in-place' methods are deprecated. Use a not in-place method instead."""
        warnings.warn("'in-place' methods are deprecated. Use a not in-place method instead.", DeprecationWarning)

        new_contour = self.frame_mapping(frame, side)
        self.outer_contour = new_contour.outer_contour
        self.inner_contours = new_contour.inner_contours

    def geo_lines(self):  # , mesh_size_list=None):
        """
        Gets the lines that define a Surface2D in a .geo file.
        """

        i, i_p = None, None
        lines, line_surface, lines_tags = [], [], []
        point_account, line_account, line_loop_account = 0, 0, 1
        for outer_contour, contour in enumerate(list(chain(*[[self.outer_contour], self.inner_contours]))):
            if isinstance(contour, curves.Circle2D):
                points = [volmdlr.Point2D(contour.center.x - contour.radius, contour.center.y),
                          contour.center,
                          volmdlr.Point2D(contour.center.x + contour.radius, contour.center.y)]
                index = []
                for i, point in enumerate(points):
                    lines.append(point.get_geo_lines(tag=point_account + i + 1,
                                                     point_mesh_size=None))
                    index.append(point_account + i + 1)

                lines.append('Circle(' + str(line_account + 1) +
                             ') = {' + str(index[0]) + ', ' + str(index[1]) + ', ' + str(index[2]) + '};')
                lines.append('Circle(' + str(line_account + 2) +
                             ') = {' + str(index[2]) + ', ' + str(index[1]) + ', ' + str(index[0]) + '};')

                lines_tags.append(line_account + 1)
                lines_tags.append(line_account + 2)

                lines.append('Line Loop(' + str(outer_contour + 1) + ') = {' + str(lines_tags)[1:-1] + '};')
                line_surface.append(line_loop_account)

                point_account = point_account + 2 + 1
                line_account, line_loop_account = line_account + 1 + 1, line_loop_account + 1
                lines_tags = []

            elif isinstance(contour, (wires.Contour2D, wires.ClosedPolygon2D)):
                if not isinstance(contour, wires.ClosedPolygon2D):
                    contour = contour.to_polygon(1)
                for i, point in enumerate(contour.points):
                    lines.append(point.get_geo_lines(tag=point_account + i + 1,
                                                     point_mesh_size=None))

                for i_p, primitive in enumerate(contour.primitives):
                    if i_p != len(contour.primitives) - 1:
                        lines.append(primitive.get_geo_lines(tag=line_account + i_p + 1,
                                                             start_point_tag=point_account + i_p + 1,
                                                             end_point_tag=point_account + i_p + 2))
                    else:
                        lines.append(primitive.get_geo_lines(tag=line_account + i_p + 1,
                                                             start_point_tag=point_account + i_p + 1,
                                                             end_point_tag=point_account + 1))
                    lines_tags.append(line_account + i_p + 1)

                lines.append('Line Loop(' + str(outer_contour + 1) + ') = {' + str(lines_tags)[1:-1] + '};')
                line_surface.append(line_loop_account)
                point_account = point_account + i + 1
                line_account, line_loop_account = line_account + i_p + 1, line_loop_account + 1
                lines_tags = []

        lines.append('Plane Surface(' + str(1) + ') = {' + str(line_surface)[1:-1] + '};')

        return lines

    def mesh_lines(self,
                   factor: float,
                   curvature_mesh_size: int = None,
                   min_points: int = None,
                   initial_mesh_size: float = 5):
        """
        Gets the lines that define mesh parameters for a Surface2D, to be added to a .geo file.

        :param factor: A float, between 0 and 1, that describes the mesh quality
        (1 for coarse mesh - 0 for fine mesh)
        :type factor: float
        :param curvature_mesh_size: Activate the calculation of mesh element sizes based on curvature
        (with curvature_mesh_size elements per 2*Pi radians), defaults to 0
        :type curvature_mesh_size: int, optional
        :param min_points: Check if there are enough points on small edges (if it is not, we force to have min_points
        on that edge), defaults to None
        :type min_points: int, optional
        :param initial_mesh_size: If factor=1, it will be initial_mesh_size elements per dimension, defaults to 5
        :type initial_mesh_size: float, optional

        :return: A list of lines that describe mesh parameters
        :rtype: List[str]
        """

        lines = []
        if factor == 0:
            factor = 1e-3

        size = (math.sqrt(self.area()) / initial_mesh_size) * factor

        if min_points:
            lines.extend(self.get_mesh_lines_with_transfinite_curves(
                [[self.outer_contour], self.inner_contours], min_points, size))

        lines.append('Field[1] = MathEval;')
        lines.append('Field[1].F = "' + str(size) + '";')
        lines.append('Background Field = 1;')
        if curvature_mesh_size:
            lines.append('Mesh.MeshSizeFromCurvature = ' + str(curvature_mesh_size) + ';')

        return lines

    @staticmethod
    def get_mesh_lines_with_transfinite_curves(lists_contours, min_points, size):
        """Gets Surface 2d mesh lines with transfinite curves."""
        lines, primitives, primitives_length = [], [], []
        circle_class_ = getattr(wires, 'Circle' + lists_contours[0][0].__class__.__name__[-2:])
        for contour in list(chain(*lists_contours)):
            if isinstance(contour, circle_class_):
                primitives.append(contour)
                primitives.append(contour)
                primitives_length.append(contour.length() / 2)
                primitives_length.append(contour.length() / 2)
            else:
                for primitive in contour.primitives:
                    if (primitive not in primitives) and (primitive.reverse() not in primitives):
                        primitives.append(primitive)
                        primitives_length.append(primitive.length())

        for i, length in enumerate(primitives_length):
            if length < min_points * size:
                lines.append('Transfinite Curve {' + str(i) + '} = ' +
                             str(min_points) + ' Using Progression 1;')
        return lines

    def to_geo(self, file_name: str,
               factor: float, **kwargs):
        # curvature_mesh_size: int = None,
        # min_points: int = None,
        # initial_mesh_size: float = 5):
        """
        Gets the .geo file for the Surface2D.
        """

        for element in [('curvature_mesh_size', 0), ('min_points', None), ('initial_mesh_size', 5)]:
            if element[0] not in kwargs:
                kwargs[element[0]] = element[1]

        lines = self.geo_lines()
        lines.extend(self.mesh_lines(factor, kwargs['curvature_mesh_size'],
                                     kwargs['min_points'], kwargs['initial_mesh_size']))

        with open(file_name + '.geo', 'w', encoding="utf-8") as file:
            for line in lines:
                file.write(line)
                file.write('\n')
        file.close()

    def to_msh(self, file_name: str, mesh_dimension: int, mesh_order: int,
               factor: float, **kwargs):
        # curvature_mesh_size: int = 0,
        # min_points: int = None,
        # initial_mesh_size: float = 5):
        """
        Gets .msh file for the Surface2D generated by gmsh.

        :param file_name: The msh. file name
        :type file_name: str
        :param mesh_dimension: The mesh dimension (1: 1D-Edge, 2: 2D-Triangle, 3D-Tetrahedra)
        :type mesh_dimension: int
        :param factor: A float, between 0 and 1, that describes the mesh quality
        (1 for coarse mesh - 0 for fine mesh)
        :type factor: float
        :param curvature_mesh_size: Activate the calculation of mesh element sizes based on curvature
        (with curvature_mesh_size elements per 2*Pi radians), defaults to 0
        :type curvature_mesh_size: int, optional
        :param min_points: Check if there are enough points on small edges (if it is not, we force to have min_points
        on that edge), defaults to None
        :type min_points: int, optional
        :param initial_mesh_size: If factor=1, it will be initial_mesh_size elements per dimension, defaults to 5
        :type initial_mesh_size: float, optional

        :return: A txt file
        :rtype: .txt
        """

        for element in [('curvature_mesh_size', 0), ('min_points', None), ('initial_mesh_size', 5)]:
            if element[0] not in kwargs:
                kwargs[element[0]] = element[1]

        self.to_geo(file_name=file_name, mesh_dimension=mesh_dimension,
                    factor=factor, curvature_mesh_size=kwargs['curvature_mesh_size'],
                    min_points=kwargs['min_points'], initial_mesh_size=kwargs['initial_mesh_size'])

        volmdlr.core.VolumeModel.generate_msh_file(file_name, mesh_dimension, mesh_order)

        # gmsh.initialize()
        # gmsh.open(file_name + ".geo")

        # gmsh.model.geo.synchronize()
        # gmsh.model.mesh.generate(mesh_dimension)

        # gmsh.write(file_name + ".msh")

        # gmsh.finalize()


class Surface3D(DessiaObject):
    """
    Abstract class.

    """
    x_periodicity = None
    y_periodicity = None
    face_class = None

    def point2d_to_3d(self, point2d):
        raise NotImplementedError(f'point2d_to_3d is abstract and should be implemented in {self.__class__.__name__}')

    def point3d_to_2d(self, point3d):
        """
        Abstract method. Convert a 3D point to a 2D parametric point.

        :param point3d: The 3D point to convert, represented by 3 coordinates (x, y, z).
        :type point3d: `volmdlr.Point3D`
        :return: NotImplementedError: If the method is not implemented in the subclass.
        """
        raise NotImplementedError(f'point3d_to_2d is abstract and should be implemented in {self.__class__.__name__}')

    def face_from_contours3d(self, contours3d: List[wires.Contour3D], name: str = ''):
        """Deprecated method, 'Use Face3D from_contours3d method'."""
        raise AttributeError('Use Face3D from_contours3d method')

    def repair_primitives_periodicity(self, primitives2d):
        """
        Repairs the continuity of the 2D contour while using contour3d_to_2d on periodic surfaces.

        :param primitives2d: The primitives in parametric surface domain.
        :type primitives2d: list
        :return: A list of primitives.
        :rtype: list
        """
        x_periodicity = self.x_periodicity
        y_periodicity = self.y_periodicity

        if x_periodicity or y_periodicity:
            pos = vm_parametric.find_index_defined_brep_primitive_on_periodical_surface(primitives2d,
                                                                                        [x_periodicity, y_periodicity])
            if pos != 0:
                primitives2d = primitives2d[pos:] + primitives2d[:pos]
        if x_periodicity is None:
            x_periodicity = -1
        if y_periodicity is None:
            y_periodicity = -1
        for i in range(1, len(primitives2d)):
            previous_primitive = primitives2d[i - 1]
            current_primitive = primitives2d[i]
            delta = previous_primitive.end - current_primitive.start
            distance = delta.norm()
            is_connected = math.isclose(distance, 0, abs_tol=1e-2)

            if not is_connected:
                if math.isclose(current_primitive.length(), x_periodicity, abs_tol=1e-2) or \
                        math.isclose(current_primitive.length(), y_periodicity, abs_tol=1e-2):
                    delta_end = previous_primitive.end - current_primitive.end
                    delta_min_index, _ = min(enumerate([distance, delta_end.norm()]), key=lambda x: x[1])

                    if current_primitive.end.is_close(previous_primitive.end, tol=1e-2):
                        primitives2d[i] = current_primitive.reverse()
                    elif delta_min_index == 0:
                        primitives2d[i] = current_primitive.translation(delta)
                    else:
                        new_primitive = current_primitive.reverse()
                        primitives2d[i] = new_primitive.translation(delta_end)

                elif current_primitive.end.is_close(previous_primitive.end, tol=1e-2):
                    primitives2d[i] = current_primitive.reverse()
                elif hasattr(self, "is_singularity_point") and \
                        self.is_singularity_point(self.point2d_to_3d(previous_primitive.end)) and \
                        self.is_singularity_point(self.point2d_to_3d(current_primitive.start)):
                    primitives2d.insert(i, edges.LineSegment2D(previous_primitive.end, current_primitive.start,
                                                               name="construction"))
                    i += 1
                else:
<<<<<<< HEAD
                    new_primitive = primitives2d[i].reverse()
                    primitives2d[i] = new_primitive.translation(delta_end)
            elif not is_connected and \
                    primitives2d[i].end.is_close(primitives2d[i - 1].end, tol=1e-2):
                primitives2d[i] = primitives2d[i].reverse()
            elif not is_connected and math.isclose(primitives2d[i].length(), x_periodicity, abs_tol=1e-2) or \
                    math.isclose(primitives2d[i].length(), y_periodicity, abs_tol=1e-2):
                new_primitive = primitives2d[i].reverse()
                new_delta = previous_primitive.end - new_primitive.start
                primitives2d[i] = new_primitive.translation(new_delta)
            elif not is_connected:
                primitives2d[i] = primitives2d[i].translation(delta)
            i += 1
=======
                    primitives2d[i] = current_primitive.translation(delta)

        previous_primitive = primitives2d[-1]
        delta = previous_primitive.end - primitives2d[0].start
        distance = delta.norm()
        is_connected = math.isclose(distance, 0, abs_tol=1e-2)
        if not is_connected and hasattr(self, "is_singularity_point") and \
                self.is_singularity_point(self.point2d_to_3d(previous_primitive.end)) and \
                self.is_singularity_point(self.point2d_to_3d(primitives2d[0].start)):
            primitives2d.append(edges.LineSegment2D(previous_primitive.end, primitives2d[0].start,
                                                    name="construction"))
>>>>>>> ab538905

        return primitives2d

    def connect_contours(self, outer_contour, inner_contours):
        """
        Abstract method. Repair 2D contours of a face on the parametric domain.

        :param outer_contour: Outer contour 2D.
        :type inner_contours: wires.Contour2D
        :param inner_contours: List of 2D contours.
        :type inner_contours: list
        :return: NotImplementedError: If the method is not implemented in the subclass.
        """
        raise NotImplementedError(f'connect_contours is abstract and should be implemented in '
                                  f'{self.__class__.__name__}')

    def primitives3d_to_2d(self, primitives3d):
        """
        Helper function to perform conversion of 3D primitives into B-Rep primitives.

        :param primitives3d: List of 3D primitives from a 3D contour.
        :type primitives3d: List[edges.Edge]
        :return: A list of 2D primitives on parametric domain.
        :rtype: List[edges.Edge]
        """
        primitives2d = []
        for primitive3d in primitives3d:
            method_name = f'{primitive3d.__class__.__name__.lower()}_to_2d'
            if hasattr(self, method_name):
                primitives = getattr(self, method_name)(primitive3d)

                if primitives is None:
                    continue
                primitives2d.extend(primitives)
            else:
                raise AttributeError(f'Class {self.__class__.__name__} does not implement {method_name}')
        return primitives2d

    def contour3d_to_2d(self, contour3d):
        """
        Transforms a Contour3D into a Contour2D in the parametric domain of the surface.

        :param contour3d: The contour to be transformed.
        :type contour3d: :class:`wires.Contour3D`
        :return: A 2D contour object.
        :rtype: :class:`wires.Contour2D`
        """
        primitives2d = self.primitives3d_to_2d(contour3d.primitives)

        wire2d = wires.Wire2D(primitives2d)
        delta_x = abs(wire2d.primitives[0].start.x - wire2d.primitives[-1].end.x)
        if math.isclose(delta_x, volmdlr.TWO_PI, abs_tol=1e-3) and wire2d.is_ordered():
            return wires.Contour2D(primitives2d)
        # Fix contour
        if self.x_periodicity or self.y_periodicity:
            primitives2d = self.repair_primitives_periodicity(primitives2d)
        return wires.Contour2D(primitives2d)

    def contour2d_to_3d(self, contour2d):
        """
        Transforms a Contour2D in the parametric domain of the surface into a Contour3D in Cartesian coordinate.

        :param contour2d: The contour to be transformed.
        :type contour2d: :class:`wires.Contour2D`
        :return: A 3D contour object.
        :rtype: :class:`wires.Contour3D`
        """
        primitives3d = []
        for primitive2d in contour2d.primitives:
            method_name = f'{primitive2d.__class__.__name__.lower()}_to_3d'
            if hasattr(self, method_name):
                try:
                    primitives = getattr(self, method_name)(primitive2d)
                    if primitives is None:
                        continue
                    primitives3d.extend(primitives)
                except AttributeError:
                    print(traceback.format_exc())
                    print(f'Class {self.__class__.__name__} does not implement {method_name}'
                          f'with {primitive2d.__class__.__name__}')
            else:
                raise AttributeError(
                    f'Class {self.__class__.__name__} does not implement {method_name}')
        if not primitives3d:
            raise ValueError("no primitives to create contour")
        return wires.Contour3D(primitives3d)

    def linesegment3d_to_2d(self, linesegment3d):
        """
        A line segment on a surface will be in any case a line in 2D?.

        """
        return [edges.LineSegment2D(self.point3d_to_2d(linesegment3d.start),
                                    self.point3d_to_2d(linesegment3d.end))]

    def bsplinecurve3d_to_2d(self, bspline_curve3d):
        """
        Is this right?.
        """
        n = len(bspline_curve3d.control_points)
        points = [self.point3d_to_2d(p)
                  for p in bspline_curve3d.discretization_points(number_points=n)]
        return [edges.BSplineCurve2D.from_points_interpolation(
            points, bspline_curve3d.degree, bspline_curve3d.periodic)]

    def bsplinecurve2d_to_3d(self, bspline_curve2d):
        """
        Is this right?.

        """
        n = len(bspline_curve2d.control_points)
        points = [self.point2d_to_3d(p)
                  for p in bspline_curve2d.discretization_points(number_points=n)]
        return [edges.BSplineCurve3D.from_points_interpolation(
            points, bspline_curve2d.degree, bspline_curve2d.periodic)]

    def normal_from_point2d(self, point2d):

        raise NotImplementedError('NotImplemented')

    def normal_from_point3d(self, point3d):
        """
        Evaluates the normal vector of the bspline surface at this 3D point.
        """

        return (self.normal_from_point2d(self.point3d_to_2d(point3d)))[1]

    def geodesic_distance_from_points2d(self, point1_2d: volmdlr.Point2D,
                                        point2_2d: volmdlr.Point2D, number_points: int = 50):
        """
        Approximation of geodesic distance via line segments length sum in 3D.
        """
        # points = [point1_2d]
        current_point3d = self.point2d_to_3d(point1_2d)
        distance = 0.
        for i in range(number_points):
            next_point3d = self.point2d_to_3d(point1_2d + (i + 1) / number_points * (point2_2d - point1_2d))
            distance += next_point3d.point_distance(current_point3d)
            current_point3d = next_point3d
        return distance

    def geodesic_distance(self, point1_3d: volmdlr.Point3D, point2_3d: volmdlr.Point3D):
        """
        Approximation of geodesic distance between 2 3D points supposed to be on the surface.
        """
        point1_2d = self.point3d_to_2d(point1_3d)
        point2_2d = self.point3d_to_2d(point2_3d)
        return self.geodesic_distance_from_points2d(point1_2d, point2_2d)

    def point_projection(self, point3d):
        """
        Returns the projection of the point on the surface.

        :param point3d: Point to project.
        :type point3d: volmdlr.Point3D
        :return: A point on the surface
        :rtype: volmdlr.Point3D
        """
        return self.point2d_to_3d(self.point3d_to_2d(point3d))

    def point_distance(self, point3d: volmdlr.Point3D):
        """
        Calculates the minimal distance from a given point and the surface.

        :param point3d: point to verify distance.
        :type point3d: volmdlr.Point3D
        :return: point distance to the surface.
        :rtype: float
        """
        proj_point = self.point_projection(point3d)
        return proj_point.point_distance(point3d)

    def edge_intersections(self, edge):
        """
        Gets intersections between a Surface 3D, and an edge 3D.

        :param edge: any 3D edge.
        :return: list of points.
        """
        intersections = []
        method_name = f'{edge.__class__.__name__.lower()[:-2]}_intersections'
        if hasattr(self, method_name):
            intersections = getattr(self, method_name)(edge)
        return intersections


class Plane3D(Surface3D):
    """
    Defines a plane 3d.

    :param frame: u and v of frame describe the plane, w is the normal
    """
    face_class = 'PlaneFace3D'

    def __init__(self, frame: volmdlr.Frame3D, name: str = ''):

        self.frame = frame
        self.name = name
        Surface3D.__init__(self, name=name)

    def __hash__(self):
        return hash(('plane 3d', self.frame))

    def __eq__(self, other_plane):
        if other_plane.__class__.__name__ != self.__class__.__name__:
            return False
        return self.frame == other_plane.frame

    @classmethod
    def from_step(cls, arguments, object_dict, **kwargs):
        """
        Converts a step primitive to a Plane3D.

        :param arguments: The arguments of the step primitive.
        :type arguments: list
        :param object_dict: The dictionary containing all the step primitives
            that have already been instantiated
        :type object_dict: dict
        :return: The corresponding Plane3D object.
        :rtype: :class:`volmdlr.faces.Plane3D`
        """
        frame3d = object_dict[arguments[1]]
        frame3d.normalize()
        frame = volmdlr.Frame3D(frame3d.origin,
                                frame3d.v, frame3d.w, frame3d.u)
        return cls(frame, arguments[0][1:-1])

    def to_step(self, current_id):
        """
        Transform a Plane 3D to step.

        """
        frame = volmdlr.Frame3D(self.frame.origin, self.frame.w, self.frame.u,
                                self.frame.v)
        content, frame_id = frame.to_step(current_id)
        plane_id = frame_id + 1
        content += f"#{plane_id} = PLANE('{self.name}',#{frame_id});\n"
        return content, [plane_id]

    @classmethod
    def from_3_points(cls, *args):
        """
        Point 1 is used as origin of the plane.
        """
        point1, point2, point3 = args
        vector1 = point2 - point1
        vector2 = point3 - point1
        vector1 = vector1.to_vector()
        vector2 = vector2.to_vector()
        vector1.normalize()
        vector2.normalize()
        normal = vector1.cross(vector2)
        normal.normalize()
        frame = volmdlr.Frame3D(point1, vector1, normal.cross(vector1), normal)
        return cls(frame)

    @classmethod
    def from_normal(cls, point, normal):
        """Creates a Plane 3D form a point and a normal vector."""
        v1 = normal.deterministic_unit_normal_vector()
        v2 = v1.cross(normal)
        return cls(volmdlr.Frame3D(point, v1, v2, normal))

    @classmethod
    def from_plane_vectors(cls, plane_origin: volmdlr.Point3D, plane_x: volmdlr.Vector3D, plane_y: volmdlr.Vector3D):
        """
        Initializes a 3D plane object with a given plane origin and plane x and y vectors.

        :param plane_origin: A volmdlr.Point3D representing the origin of the plane.
        :param plane_x: A volmdlr.Vector3D representing the x-axis of the plane.
        :param plane_y: A volmdlr.Vector3D representing the y-axis of the plane.
        :return: A Plane3D object initialized from the provided plane origin and plane x and y vectors.
        """
        normal = plane_x.cross(plane_y)
        return cls(volmdlr.Frame3D(plane_origin, plane_x, plane_y, normal))

    @classmethod
    def from_points(cls, points):
        """
        Returns a 3D plane that goes through the 3 first points on the list.

        Why for more than 3 points we only do some check and never raise error?
        """
        if len(points) < 3:
            raise ValueError
        if len(points) == 3:
            return cls.from_3_points(points[0],
                                     points[1],
                                     points[2])
        points = [p.copy() for p in points]
        indexes_to_del = []
        for i, point in enumerate(points[1:]):
            if point.is_close(points[0]):
                indexes_to_del.append(i)
        for index in indexes_to_del[::-1]:
            del points[index + 1]

        origin = points[0]
        vector1 = points[1] - origin
        vector1.normalize()
        vector2_min = points[2] - origin
        vector2_min.normalize()
        dot_min = abs(vector1.dot(vector2_min))
        for point in points[3:]:
            vector2 = point - origin
            vector2.normalize()
            dot = abs(vector1.dot(vector2))
            if dot < dot_min:
                vector2_min = vector2
                dot_min = dot
        return cls.from_3_points(origin, vector1 + origin, vector2_min + origin)

    def angle_between_planes(self, plane2):
        """
        Get angle between 2 planes.

        :param plane2: the second plane.
        :return: the angle between the two planes.
        """
        angle = math.acos(self.frame.w.dot(plane2.frame.w))
        return angle

    def point_on_surface(self, point):
        """
        Return if the point belongs to the plane at a tolerance of 1e-6.

        """
        if math.isclose(self.frame.w.dot(point - self.frame.origin), 0,
                        abs_tol=1e-6):
            return True
        return False

    def point_distance(self, point3d):
        """
        Calculates the distance of a point to plane.

        :param point3d: point to verify distance.
        :return: a float, point distance to plane.
        """
        coefficient_a, coefficient_b, coefficient_c, coefficient_d = self.equation_coefficients()
        return abs(self.frame.w.dot(point3d) + coefficient_d) / math.sqrt(coefficient_a ** 2 +
                                                                          coefficient_b ** 2 + coefficient_c ** 2)

    def line_intersections(self, line):
        """
        Find the intersection with a line.

        :param line: Line to evaluate the intersection
        :type line: :class:`edges.Line`
        :return: ADD DESCRIPTION
        :rtype: List[volmdlr.Point3D]
        """
        u_vector = line.point2 - line.point1
        w_vector = line.point1 - self.frame.origin
        if math.isclose(self.frame.w.dot(u_vector), 0, abs_tol=1e-08):
            return []
        intersection_abscissea = - self.frame.w.dot(w_vector) / self.frame.w.dot(u_vector)
        return [line.point1 + intersection_abscissea * u_vector]

    def linesegment_intersections(self, linesegment: edges.LineSegment3D, abs_tol: float = 1e-6) \
            -> List[volmdlr.Point3D]:
        """
        Gets the intersections of a plane a line segment 3d.

        :param linesegment: other line segment.
        :param abs_tol: tolerance allowed.
        :return: a list with the intersecting point.
        """
        u_vector = linesegment.end - linesegment.start
        w_vector = linesegment.start - self.frame.origin
        normaldotu = self.frame.w.dot(u_vector)
<<<<<<< HEAD
        if normaldotu == 0 or math.isclose(self.frame.w.unit_vector().dot(u_vector.unit_vector()),
                                           0.0, abs_tol=abs_tol):
=======
        if normaldotu == 0.0 or math.isclose(self.frame.w.unit_vector().dot(u_vector.unit_vector()),
                                             0.0, abs_tol=abs_tol):
>>>>>>> ab538905
            return []
        intersection_abscissea = - self.frame.w.dot(w_vector) / normaldotu
        if intersection_abscissea < 0 or intersection_abscissea > 1:
            if math.isclose(abs(intersection_abscissea), 0, abs_tol=abs_tol):
                return [linesegment.start]
            if math.isclose(intersection_abscissea, 1, abs_tol=abs_tol):
                return [linesegment.end]
            return []
        return [linesegment.start + intersection_abscissea * u_vector]

    def fullarc_intersections(self, fullarc: edges.FullArc3D):
        """
        Calculates the intersections between a Plane 3D and a FullArc 3D.

        :param fullarc: full arc to verify intersections.
        :return: list of intersections: List[volmdlr.Point3D].
        """
        fullarc_plane = Plane3D(fullarc.circle.frame)
        plane_intersections = self.plane_intersection(fullarc_plane)
        if not plane_intersections:
            return []
        fullarc2d = fullarc.to_2d(fullarc.circle.center, fullarc_plane.frame.u, fullarc_plane.frame.v)
        line2d = plane_intersections[0].to_2d(fullarc.circle.center, fullarc_plane.frame.u, fullarc_plane.frame.v)
        fullarc2d_inters_line2d = fullarc2d.line_intersections(line2d)
        intersections = []
        for inter in fullarc2d_inters_line2d:
            intersections.append(inter.to_3d(fullarc.circle.center, fullarc_plane.frame.u, fullarc_plane.frame.v))
        return intersections

    def arc_intersections(self, arc):
        """
        Calculates the intersections between a Plane 3D and an Arc 3D.

        :param arc: arc to verify intersections.
        :return: list of intersections: List[volmdlr.Point3D].
        """
        return self.fullarc_intersections(arc)

    def bsplinecurve_intersections(self, bspline_curve):
        """
        Calculates the intersections between a Plane 3D and a Bspline Curve 3D.

        :param bspline_curve: bspline_curve to verify intersections.
        :return: list of intersections: List[volmdlr.Point3D].
        """
        return vm_utils_intersections.get_bsplinecurve_intersections(self, bspline_curve)

    def equation_coefficients(self):
        """
        Returns the a,b,c,d coefficient from equation ax+by+cz+d = 0.

        """
        a, b, c = self.frame.w
        d = -self.frame.origin.dot(self.frame.w)
        return round(a, 12), round(b, 12), round(c, 12), round(d, 12)

    def plane_intersection(self, other_plane):
        """
        Computes intersection points between two Planes 3D.

        """
        if self.is_parallel(other_plane):
            return []
        line_direction = self.frame.w.cross(other_plane.frame.w)

        if line_direction.norm() < 1e-6:
            return None

        a1, b1, c1, d1 = self.equation_coefficients()
        a2, b2, c2, d2 = other_plane.equation_coefficients()
        if not math.isclose(a1 * b2 - a2 * b1, 0.0, abs_tol=1e-10):
            x0 = (b1 * d2 - b2 * d1) / (a1 * b2 - a2 * b1)
            y0 = (a2 * d1 - a1 * d2) / (a1 * b2 - a2 * b1)
            point1 = volmdlr.Point3D(x0, y0, 0)
        elif a2 * c1 != a1 * c2:
            x0 = (c2 * d1 - c1 * d2) / (a2 * c1 - a1 * c2)
            z0 = (a1 * d2 - a2 * d1) / (a2 * c1 - a1 * c2)
            point1 = volmdlr.Point3D(x0, 0, z0)
        elif c1 * b2 != b1 * c2:
            y0 = (- c2 * d1 + c1 * d2) / (b1 * c2 - c1 * b2)
            z0 = (- b1 * d2 + b2 * d1) / (b1 * c2 - c1 * b2)
            point1 = volmdlr.Point3D(0, y0, z0)
        else:
            raise NotImplementedError
        return [curves.Line3D(point1, point1 + line_direction)]

    def is_coincident(self, plane2):
        """
        Verifies if two planes are parallel and coincident.

        """
        if not isinstance(self, plane2.__class__):
            return False
        if self.is_parallel(plane2):
            if plane2.point_on_surface(self.frame.origin):
                return True
        return False

    def is_parallel(self, plane2):
        """
        Verifies if two planes are parallel.

        """
        if self.frame.w.is_colinear_to(plane2.frame.w):
            return True
        return False

    @classmethod
    def plane_betweeen_two_planes(cls, plane1, plane2):
        """
        Calculates a plane between two other planes.

        :param plane1: plane1.
        :param plane2: plane2.
        :return: resulting plane.
        """
        plane1_plane2_intersection = plane1.plane_intersection(plane2)[0]
        u = plane1_plane2_intersection.unit_direction_vector()
        v = plane1.frame.w + plane2.frame.w
        v.normalize()
        w = u.cross(v)
        point = (plane1.frame.origin + plane2.frame.origin) / 2
        return cls(volmdlr.Frame3D(point, u, w, v))

    def rotation(self, center: volmdlr.Point3D, axis: volmdlr.Vector3D, angle: float):
        """
        Plane3D rotation.

        :param center: rotation center
        :param axis: rotation axis
        :param angle: angle rotation
        :return: a new rotated Plane3D
        """
        new_frame = self.frame.rotation(center=center, axis=axis, angle=angle)
        return Plane3D(new_frame)

    def rotation_inplace(self, center: volmdlr.Point3D, axis: volmdlr.Vector3D, angle: float):
        """
        Plane3D rotation. Object is updated in-place.

        :param center: rotation center
        :param axis: rotation axis
        :param angle: rotation angle
        """
        warnings.warn("'in-place' methods are deprecated. Use a not in-place method instead.", DeprecationWarning)

        self.frame.rotation_inplace(center=center, axis=axis, angle=angle)

    def translation(self, offset: volmdlr.Vector3D):
        """
        Plane3D translation.

        :param offset: translation vector
        :return: A new translated Plane3D
        """
        new_frame = self.frame.translation(offset)
        return Plane3D(new_frame)

    def translation_inplace(self, offset: volmdlr.Vector3D):
        """
        Plane3D translation. Object is updated in-place.

        :param offset: translation vector
        """
        warnings.warn("'in-place' methods are deprecated. Use a not in-place method instead.", DeprecationWarning)

        self.frame.translation_inplace(offset)

    def frame_mapping(self, frame: volmdlr.Frame3D, side: str):
        """
        Changes frame_mapping and return a new Frame3D.

        :param frame: Frame of reference
        :type frame: `volmdlr.Frame3D`
        :param side: 'old' or 'new'
        """
        new_frame = self.frame.frame_mapping(frame, side)
        return Plane3D(new_frame, self.name)

    def frame_mapping_inplace(self, frame: volmdlr.Frame3D, side: str):
        """
        Changes frame_mapping and the object is updated in-place.

        :param frame: Frame of reference
        :type frame: `volmdlr.Frame3D`
        :param side: 'old' or 'new'
        """
        warnings.warn("'in-place' methods are deprecated. Use a not in-place method instead.", DeprecationWarning)

        new_frame = self.frame.frame_mapping(frame, side)
        self.frame.origin = new_frame.origin
        self.frame.u = new_frame.u
        self.frame.v = new_frame.v
        self.frame.w = new_frame.w

    def copy(self, deep=True, memo=None):
        """Creates a copy of the plane."""
        new_frame = self.frame.copy(deep, memo)
        return Plane3D(new_frame, self.name)

    def plot(self, ax=None, edge_style: EdgeStyle = EdgeStyle(color='grey'), length: float = 1.):
        """
        Plot the cylindrical surface in the local frame normal direction.

        :param ax: Matplotlib Axes3D object to plot on. If None, create a new figure.
        :type ax: Axes3D or None
        :param edge_style: edge styles.
        :type edge_style; EdgeStyle.
        :param length: plotted length
        :type length: float
        :return: Matplotlib Axes3D object containing the plotted wire-frame.
        :rtype: Axes3D
        """
        grid_size = 10

        if ax is None:
            fig = plt.figure()
            ax = fig.add_subplot(111, projection='3d')
            ax.set_aspect('auto')

        self.frame.plot(ax=ax, color=edge_style.color, ratio=length)
        for i in range(grid_size):
            for v1, v2 in [(self.frame.u, self.frame.v), (self.frame.v, self.frame.u)]:
                start = self.frame.origin - 0.5 * length * v1 + (-0.5 + i / (grid_size - 1)) * length * v2
                end = self.frame.origin + 0.5 * length * v1 + (-0.5 + i / (grid_size - 1)) * length * v2
                edges.LineSegment3D(start, end).plot(ax=ax, edge_style=edge_style)
        return ax

    def point2d_to_3d(self, point2d):
        """
        Converts a 2D parametric point into a 3D point on the surface.
        """
        return point2d.to_3d(self.frame.origin, self.frame.u, self.frame.v)

    def point3d_to_2d(self, point3d):
        """
        Converts a 3D point into a 2D parametric point.
        """
        return point3d.to_2d(self.frame.origin, self.frame.u, self.frame.v)

    def contour2d_to_3d(self, contour2d):
        """
        Converts a contour 2D on parametric surface into a 3D contour.
        """
        return contour2d.to_3d(self.frame.origin, self.frame.u, self.frame.v)

    def contour3d_to_2d(self, contour3d):
        """
        Converts a contour 3D into a 2D parametric contour.
        """
        return contour3d.to_2d(self.frame.origin, self.frame.u, self.frame.v)

    def bsplinecurve3d_to_2d(self, bspline_curve3d):
        """
        Converts a 3D B-Spline in spatial domain into a 2D B-Spline in parametric domain.

        :param bspline_curve3d: The B-Spline curve to perform the transformation.
        :type bspline_curve3d: edges.BSplineCurve3D
        :return: A 2D B-Spline.
        :rtype: edges.BSplineCurve2D
        """
        control_points = [self.point3d_to_2d(p)
                          for p in bspline_curve3d.control_points]
        return [edges.BSplineCurve2D(
            bspline_curve3d.degree,
            control_points=control_points,
            knot_multiplicities=bspline_curve3d.knot_multiplicities,
            knots=bspline_curve3d.knots,
            weights=bspline_curve3d.weights,
            periodic=bspline_curve3d.periodic)]

    def bsplinecurve2d_to_3d(self, bspline_curve2d):
        """
        Converts a 2D B-Spline in parametric domain into a 3D B-Spline in spatial domain.

        :param bspline_curve2d: The B-Spline curve to perform the transformation.
        :type bspline_curve2d: edges.BSplineCurve2D
        :return: A 3D B-Spline.
        :rtype: edges.BSplineCurve3D
        """
        control_points = [self.point2d_to_3d(point)
                          for point in bspline_curve2d.control_points]
        return [edges.BSplineCurve3D(
            bspline_curve2d.degree,
            control_points=control_points,
            knot_multiplicities=bspline_curve2d.knot_multiplicities,
            knots=bspline_curve2d.knots,
            weights=bspline_curve2d.weights,
            periodic=bspline_curve2d.periodic)]

    def rectangular_cut(self, x1: float, x2: float,
                        y1: float, y2: float, name: str = ''):
        """Deprecated method, Use PlaneFace3D from_surface_rectangular_cut method."""

        raise AttributeError('Use PlaneFace3D from_surface_rectangular_cut method')


PLANE3D_OXY = Plane3D(volmdlr.OXYZ)
PLANE3D_OYZ = Plane3D(volmdlr.OYZX)
PLANE3D_OZX = Plane3D(volmdlr.OZXY)


class PeriodicalSurface(Surface3D):
    """
    Abstract class for surfaces with two-pi periodicity that creates some problems.
    """

    def point2d_to_3d(self, point2d):
        """
        Abstract method.
        """
        raise NotImplementedError(f'point2d_to_3d is abstract and should be implemented in {self.__class__.__name__}')

    def point3d_to_2d(self, point3d):
        """
        Abstract method. Convert a 3D point to a 2D parametric point.

        :param point3d: The 3D point to convert, represented by 3 coordinates (x, y, z).
        :type point3d: `volmdlr.Point3D`
        :return: NotImplementedError: If the method is not implemented in the subclass.
        """
        raise NotImplementedError(f'point3d_to_2d is abstract and should be implemented in {self.__class__.__name__}')

    def _align_contours(self, inner_contour, theta_contours, z_outer_contour, z_inner_contour):
        """
        Helper function to align contours' BREP on periodical surfaces that need to be connected.
        """
        outer_contour_theta, inner_contour_theta = theta_contours
        overlapping_theta, outer_contour_side, inner_contour_side, side = self._get_overlapping_theta(
            outer_contour_theta,
            inner_contour_theta)
        line = edges.Line2D(volmdlr.Point2D(overlapping_theta, z_outer_contour),
                            volmdlr.Point2D(overlapping_theta, z_inner_contour))
        cutted_contours = inner_contour.split_by_line(line)
        number_contours = len(cutted_contours)
        if number_contours == 2:
            contour1, contour2 = cutted_contours
            increasing_theta = inner_contour_theta[0] < inner_contour_theta[1]
            # side = 0 --> left  side = 1 --> right
            if (not side and increasing_theta) or (
                    side and not increasing_theta):
                theta_offset = outer_contour_theta[outer_contour_side] - contour2.primitives[0].start.x
                translation_vector = volmdlr.Vector2D(theta_offset, 0)
                contour2_positionned = contour2.translation(offset=translation_vector)
                theta_offset = contour2_positionned.primitives[-1].end.x - contour1.primitives[0].start.x
                translation_vector = volmdlr.Vector2D(theta_offset, 0)
                contour1_positionned = contour1.translation(offset=translation_vector)
                primitives2d = contour2_positionned.primitives
                primitives2d.extend(contour1_positionned.primitives)
                old_innner_contour_positioned = wires.Wire2D(primitives2d)
            else:
                theta_offset = outer_contour_theta[outer_contour_side] - contour1.primitives[-1].end.x
                translation_vector = volmdlr.Vector2D(theta_offset, 0)
                contour1_positionned = contour1.translation(offset=translation_vector)
                theta_offset = contour1_positionned.primitives[0].start.x - contour2.primitives[-1].end.x
                translation_vector = volmdlr.Vector2D(theta_offset, 0)
                contour2_positionned = contour2.translation(offset=translation_vector)
                primitives2d = contour1_positionned.primitives
                primitives2d.extend(contour2_positionned.primitives)
                old_innner_contour_positioned = wires.Wire2D(primitives2d)
            old_innner_contour_positioned = old_innner_contour_positioned.order_wire(tol=1e-4)
        elif number_contours == 1:
            contour = cutted_contours[0]
            theta_offset = outer_contour_theta[outer_contour_side] - inner_contour_theta[inner_contour_side]
            translation_vector = volmdlr.Vector2D(theta_offset, 0)
            old_innner_contour_positioned = contour.translation(offset=translation_vector)

        else:
            raise NotImplementedError

        return old_innner_contour_positioned

    @staticmethod
    def _get_closing_points(old_outer_contour_positioned, old_innner_contour_positioned):
        """
        Helper function to get points to connect contours with line segments.
        """
        point1 = old_outer_contour_positioned.primitives[0].start
        point2 = old_outer_contour_positioned.primitives[-1].end
        point3 = old_innner_contour_positioned.primitives[0].start
        point4 = old_innner_contour_positioned.primitives[-1].end

        outer_contour_direction = point1.x < point2.x
        inner_contour_direction = point3.x < point4.x
        if outer_contour_direction == inner_contour_direction:
            old_innner_contour_positioned = old_innner_contour_positioned.invert()
            point3 = old_innner_contour_positioned.primitives[0].start
            point4 = old_innner_contour_positioned.primitives[-1].end
        if not math.isclose(point2.x, point3.x, abs_tol=1e-4) or \
                not math.isclose(point4.x, point1.x, abs_tol=1e-4):
            ideal_x = []
            delta = math.inf
            found = False
            for x1 in [point2.x, point3.x]:
                for x2 in [point4.x, point1.x]:
                    delta_x = abs(abs(x1 - x2) - volmdlr.TWO_PI)
                    if delta_x == 0.0:
                        ideal_x = [x1, x2]
                        found = True
                        break
                    if delta_x < delta:
                        delta = delta_x
                        ideal_x = [x1, x2]
                if found:
                    break
            x1, x2 = ideal_x
            point2.x = x1
            point3.x = x1
            point4.x = x2
            point1.x = x2

        return point1, point2, point3, point4

    def connect_contours(self, outer_contour, inner_contours):
        """
        Repair contours on parametric domain.

        :param outer_contour: Outer contour 2D.
        :type inner_contours: wires.Contour2D
        :param inner_contours: List of 2D contours.
        :type inner_contours: list
        """
        new_inner_contours = []
        point1 = outer_contour.primitives[0].start
        point2 = outer_contour.primitives[-1].end

        theta1, z1 = point1
        theta2, _ = point2

        new_outer_contour = outer_contour
        for inner_contour in inner_contours:
            theta3, z3 = inner_contour.primitives[0].start
            theta4, _ = inner_contour.primitives[-1].end

            if not inner_contour.is_ordered():
                # Contours are aligned
                if (math.isclose(theta1, theta3, abs_tol=1e-3) and math.isclose(theta2, theta4, abs_tol=1e-3)) \
                        or (math.isclose(theta1, theta4, abs_tol=1e-3) and math.isclose(theta2, theta3, abs_tol=1e-3)):
                    old_innner_contour_positioned = inner_contour

                else:
<<<<<<< HEAD
                    overlapping_theta, outer_contour_side, inner_contour_side, side = self._get_overlapping_theta(
                        outer_contour_theta,
                        inner_contour_theta)
                    line = curves.Line2D(volmdlr.Point2D(overlapping_theta, z1),
                                         volmdlr.Point2D(overlapping_theta, z3))
                    cutted_contours = inner_contour.split_by_line(line)
                    number_contours = len(cutted_contours)
                    if number_contours == 2:
                        contour1, contour2 = cutted_contours
                        increasing_theta = theta3 < theta4
                        # side = 0 --> left  side = 1 --> right
                        if (not side and increasing_theta) or (
                                side and not increasing_theta):
                            theta_offset = outer_contour_theta[outer_contour_side] - contour2.primitives[0].start.x
                            translation_vector = volmdlr.Vector2D(theta_offset, 0)
                            contour2_positionned = contour2.translation(offset=translation_vector)
                            theta_offset = contour2_positionned.primitives[-1].end.x - contour1.primitives[0].start.x
                            translation_vector = volmdlr.Vector2D(theta_offset, 0)
                            contour1_positionned = contour1.translation(offset=translation_vector)
                            primitives2d = contour2_positionned.primitives
                            primitives2d.extend(contour1_positionned.primitives)
                            old_innner_contour_positioned = wires.Wire2D(primitives2d)
                        else:
                            theta_offset = outer_contour_theta[outer_contour_side] - contour1.primitives[-1].end.x
                            translation_vector = volmdlr.Vector2D(theta_offset, 0)
                            contour1_positionned = contour1.translation(offset=translation_vector)
                            theta_offset = contour1_positionned.primitives[0].start.x - contour2.primitives[-1].end.x
                            translation_vector = volmdlr.Vector2D(theta_offset, 0)
                            contour2_positionned = contour2.translation(offset=translation_vector)
                            primitives2d = contour1_positionned.primitives
                            primitives2d.extend(contour2_positionned.primitives)
                            old_innner_contour_positioned = wires.Wire2D(primitives2d)
                        old_innner_contour_positioned = old_innner_contour_positioned.order_wire(tol=1e-4)
                    elif number_contours == 1:
                        contour = cutted_contours[0]
                        theta_offset = outer_contour_theta[outer_contour_side] - \
                            inner_contour_theta[inner_contour_side]
                        translation_vector = volmdlr.Vector2D(theta_offset, 0)
                        old_innner_contour_positioned = contour.translation(offset=translation_vector)

                    else:
                        raise NotImplementedError
                point1 = old_outer_contour_positioned.primitives[0].start
                point2 = old_outer_contour_positioned.primitives[-1].end
                point3 = old_innner_contour_positioned.primitives[0].start
                point4 = old_innner_contour_positioned.primitives[-1].end

                outer_contour_direction = point1.x < point2.x
                inner_contour_direction = point3.x < point4.x
                if outer_contour_direction == inner_contour_direction:
                    old_innner_contour_positioned = old_innner_contour_positioned.invert()
                    point3 = old_innner_contour_positioned.primitives[0].start
                    point4 = old_innner_contour_positioned.primitives[-1].end

=======
                    old_innner_contour_positioned = self._align_contours(inner_contour, [[theta1, theta2],
                                                                                         [theta3, theta4]], z1, z3)
                point1, point2, point3, point4 = self._get_closing_points(outer_contour,
                                                                          old_innner_contour_positioned)
>>>>>>> ab538905
                closing_linesegment1 = edges.LineSegment2D(point2, point3)
                closing_linesegment2 = edges.LineSegment2D(point4, point1)
                new_outer_contour_primitives = outer_contour.primitives + [closing_linesegment1] + \
                                               old_innner_contour_positioned.primitives + [closing_linesegment2]
                new_outer_contour = wires.Contour2D(primitives=new_outer_contour_primitives)
                new_outer_contour.order_contour(tol=1e-4)
            else:
                new_inner_contours.append(inner_contour)
        return new_outer_contour, new_inner_contours

    @staticmethod
    def _get_overlapping_theta(outer_contour_startend_theta, inner_contour_startend_theta):
        """
        Find overlapping theta domain between two contours on periodical Surfaces.
        """
        oc_xmin_index, outer_contour_xmin = min(enumerate(outer_contour_startend_theta), key=lambda x: x[1])
        oc_xmax_index, outer_contour_xman = max(enumerate(outer_contour_startend_theta), key=lambda x: x[1])
        ic_xmin_index, inner_contour_xmin = min(enumerate(inner_contour_startend_theta), key=lambda x: x[1])
        ic_xmax_index, inner_contour_xmax = max(enumerate(inner_contour_startend_theta), key=lambda x: x[1])

        # check if tetha3 or theta4 is in [theta1, theta2] interval
        overlap = outer_contour_xmin <= inner_contour_xmax and outer_contour_xman >= inner_contour_xmin

        if overlap:
            if inner_contour_xmin < outer_contour_xmin:
                overlapping_theta = outer_contour_startend_theta[oc_xmin_index]
                side = 0
                return overlapping_theta, oc_xmin_index, ic_xmin_index, side
            overlapping_theta = outer_contour_startend_theta[oc_xmax_index]
            side = 1
            return overlapping_theta, oc_xmax_index, ic_xmax_index, side

        # if not direct intersection -> find intersection at periodicity
        if inner_contour_xmin < outer_contour_xmin:
            overlapping_theta = outer_contour_startend_theta[oc_xmin_index] - 2 * math.pi
            side = 0
            return overlapping_theta, oc_xmin_index, ic_xmin_index, side
        overlapping_theta = outer_contour_startend_theta[oc_xmax_index] + 2 * math.pi
        side = 1
        return overlapping_theta, oc_xmax_index, ic_xmax_index, side

    def _reference_points(self, edge):
        """
        Helper function to return points of reference on the edge to fix some parametric periodical discontinuities.
        """
        length = edge.length()
        point_after_start = self.point3d_to_2d(edge.point_at_abscissa(0.01 * length))
        point_before_end = self.point3d_to_2d(edge.point_at_abscissa(0.98 * length))
        theta3, _ = point_after_start
        theta4, _ = point_before_end
        if abs(theta3) == math.pi or abs(theta3) == 0.5 * math.pi:
            point_after_start = self.point3d_to_2d(edge.point_at_abscissa(0.02 * length))
        if abs(theta4) == math.pi or abs(theta4) == 0.5 * math.pi:
            point_before_end = self.point3d_to_2d(edge.point_at_abscissa(0.97 * length))
        return point_after_start, point_before_end

    def _verify_start_end_angles(self, edge, theta1, theta2):
        """
        Verify if there is some incoherence with start and end angles. If so, return fixed angles.
        """
        length = edge.length()
        theta3, _ = self.point3d_to_2d(edge.point_at_abscissa(0.001 * length))
        # make sure that the reference angle is not undefined
        if abs(theta3) == math.pi or abs(theta3) == 0.5 * math.pi:
            theta3, _ = self.point3d_to_2d(edge.point_at_abscissa(0.002 * length))

        # Verify if theta1 or theta2 point should be -pi because atan2() -> ]-pi, pi]
        # And also atan2 discontinuity in 0.5 * math.pi
        if math.isclose(abs(theta1), math.pi, abs_tol=1e-4) or abs(theta1) == 0.5 * math.pi:
            theta1 = repair_start_end_angle_periodicity(theta1, theta3)
        if abs(theta2) == math.pi or abs(theta2) == 0.5 * math.pi:
            theta4, _ = self.point3d_to_2d(edge.point_at_abscissa(0.98 * length))
            # make sure that the reference angle is not undefined
            if math.isclose(abs(theta2), math.pi, abs_tol=1e-4) or abs(theta4) == 0.5 * math.pi:
                theta4, _ = self.point3d_to_2d(edge.point_at_abscissa(0.97 * length))
            theta2 = repair_start_end_angle_periodicity(theta2, theta4)

        return theta1, theta2

    def _helper_fix_angle_discontinuity(self, points, index_angle_discontinuity, i):
        sign = round(points[index_angle_discontinuity - 1][i] / abs(points[index_angle_discontinuity - 1][i]), 2)
        if i == 0:
            points = [p + volmdlr.Point2D(sign * volmdlr.TWO_PI, 0) if i >= index_angle_discontinuity else p
                      for i, p in enumerate(points)]
        else:
            points = [p + volmdlr.Point2D(0, sign * volmdlr.TWO_PI) if i >= index_angle_discontinuity else p
                      for i, p in enumerate(points)]
        return points

    def _fix_angle_discontinuity_on_discretization_points(self, points, indexes_angle_discontinuity, direction):
        i = 0 if direction == "x" else 1
        if len(indexes_angle_discontinuity) == 1:
            index_angle_discontinuity = indexes_angle_discontinuity[0]
            points = self._helper_fix_angle_discontinuity(points, index_angle_discontinuity, i)
        else:
            for j, index_angle_discontinuity in enumerate(indexes_angle_discontinuity[:-1]):
                next_angle_discontinuity_index = indexes_angle_discontinuity[j + 1]
                temp_points = points[:next_angle_discontinuity_index]
                temp_points = self._helper_fix_angle_discontinuity(temp_points, index_angle_discontinuity, i)
                points = temp_points + points[next_angle_discontinuity_index:]
        return points

    def _helper_arc3d_to_2d_periodicity_verifications(self, arc3d, start):
        """
        Verifies if arc 3D contains discontinuity and undefined start/end points on parametric domain.
        """
        point_theta_discontinuity = self.point2d_to_3d(volmdlr.Point2D(math.pi, start.y))
        discontinuity = arc3d.point_belongs(point_theta_discontinuity) and not \
            arc3d.is_point_edge_extremity(point_theta_discontinuity)

        undefined_start_theta = arc3d.start.is_close(point_theta_discontinuity)
        undefined_end_theta = arc3d.end.is_close(point_theta_discontinuity)
        return discontinuity, undefined_start_theta, undefined_end_theta

    def linesegment3d_to_2d(self, linesegment3d):
        """
        Converts the primitive from 3D spatial coordinates to its equivalent 2D primitive in the parametric space.
        """
        start = self.point3d_to_2d(linesegment3d.start)
        end = self.point3d_to_2d(linesegment3d.end)
        _, _, z1 = self.frame.global_to_local_coordinates(linesegment3d.start)
        _, _, z2 = self.frame.global_to_local_coordinates(linesegment3d.end)
        if math.isclose(z1, z2, rel_tol=0.005):
            return [edges.LineSegment2D(start, end)]
        if start.x != end.x:
            end = volmdlr.Point2D(start.x, end.y)
        if not start.is_close(end):
            return [edges.LineSegment2D(start, end, name="parametric.linesegment")]
        return None

    def arc3d_to_2d(self, arc3d):
        """
        Converts the primitive from 3D spatial coordinates to its equivalent 2D primitive in the parametric space.
        """
        start = self.point3d_to_2d(arc3d.start)
        end = self.point3d_to_2d(arc3d.end)
        point_after_start, point_before_end = self._reference_points(arc3d)
        discontinuity, undefined_start_theta, undefined_end_theta = self._helper_arc3d_to_2d_periodicity_verifications(
            arc3d, start)
        start, end = vm_parametric.arc3d_to_cylindrical_coordinates_verification(
            [start, end], [undefined_start_theta, undefined_end_theta],
            [point_after_start.x, point_before_end.x], discontinuity)
        return [edges.LineSegment2D(start, end, name="parametric.arc")]

    def fullarc3d_to_2d(self, fullarc3d):
        """
        Converts the primitive from 3D spatial coordinates to its equivalent 2D primitive in the parametric space.
        """
        start = self.point3d_to_2d(fullarc3d.start)
        end = self.point3d_to_2d(fullarc3d.end)

        point_after_start, point_before_end = self._reference_points(fullarc3d)

        discontinuity, undefined_start_theta, undefined_end_theta = self._helper_arc3d_to_2d_periodicity_verifications(
            fullarc3d, start)
        start, end = vm_parametric.arc3d_to_cylindrical_coordinates_verification(
            [start, end], [undefined_start_theta, undefined_end_theta],
            [point_after_start.x, point_before_end.x], discontinuity)
        theta1, z1 = start
        theta3, z3 = point_after_start

        if self.frame.w.is_colinear_to(fullarc3d.circle.normal):
            if start.is_close(end):
                start, end = vm_parametric.fullarc_to_cylindrical_coordinates_verification(start, end, theta3)
            return [edges.LineSegment2D(start, end, name="parametric.fullarc")]
        # Treating one case from Revolution Surface
        if z1 > z3:
            point1 = volmdlr.Point2D(theta1, 1)
            point2 = volmdlr.Point2D(theta1, 0)
        else:
            point1 = volmdlr.Point2D(theta1, 0)
            point2 = volmdlr.Point2D(theta1, 1)
        return [edges.LineSegment2D(point1, point2, name="parametric.fullarc")]

    def bsplinecurve3d_to_2d(self, bspline_curve3d):
        """
        Converts the primitive from 3D spatial coordinates to its equivalent 2D primitive in the parametric space.
        """
        n = len(bspline_curve3d.control_points)
        points3d = bspline_curve3d.discretization_points(number_points=n)
        points = [self.point3d_to_2d(point) for point in points3d]
        theta1, z1 = points[0]
        theta2, z2 = points[-1]
        theta1, theta2 = self._verify_start_end_angles(bspline_curve3d, theta1, theta2)
        points[0] = volmdlr.Point2D(theta1, z1)
        points[-1] = volmdlr.Point2D(theta2, z2)

        theta_list = [point.x for point in points]
        theta_discontinuity, indexes_theta_discontinuity = angle_discontinuity(theta_list)
        if theta_discontinuity:
            points = self._fix_angle_discontinuity_on_discretization_points(points,
                                                                            indexes_theta_discontinuity, "x")

        return [edges.BSplineCurve2D.from_points_interpolation(points, degree=bspline_curve3d.degree,
                                                               periodic=bspline_curve3d.periodic)]

    def arcellipse3d_to_2d(self, arcellipse3d):
        """
        Transformation of a 3D arc of ellipse to a 2D primitive in a cylindrical surface.

        """
        points = [self.point3d_to_2d(p)
                  for p in arcellipse3d.discretization_points(number_points=50)]

        theta1, z1 = points[0]
        theta2, z2 = points[-1]

        # theta3, _ = self.point3d_to_2d(arcellipse3d.point_at_abscissa(0.001 * length))
        theta3, _ = points[1]
        # make sure that the reference angle is not undefined
        if abs(theta3) == math.pi:
            theta3, _ = points[1]

        # Verify if theta1 or theta2 point should be -pi because atan2() -> ]-pi, pi]
        if abs(theta1) == math.pi:
            theta1 = vm_parametric.repair_start_end_angle_periodicity(theta1, theta3)
        if abs(theta2) == math.pi:
            theta4, _ = points[-2]
            # make sure that the reference angle is not undefined
            if abs(theta4) == math.pi:
                theta4, _ = points[-3]
            theta2 = vm_parametric.repair_start_end_angle_periodicity(theta2, theta4)

        points[0] = volmdlr.Point2D(theta1, z1)
        points[-1] = volmdlr.Point2D(theta2, z2)

        theta_list = [point.x for point in points]
        theta_discontinuity, indexes_theta_discontinuity = angle_discontinuity(theta_list)
        if theta_discontinuity:
            points = self._fix_angle_discontinuity_on_discretization_points(points,
                                                                            indexes_theta_discontinuity, "x")

        return [edges.BSplineCurve2D.from_points_interpolation(points, degree=2, name="parametric.arcellipse")]

    def fullarcellipse3d_to_2d(self, arcellipse3d):
        """
        Transformation of a 3D arc ellipse to 2D, in a cylindrical surface.

        """
        points = [self.point3d_to_2d(p)
                  for p in arcellipse3d.discretization_points(number_points=100)]
        start, end = points[0], points[-1]
        if start.is_close(end, 1e-4):
            start, end = vm_parametric.fullarc_to_cylindrical_coordinates_verification(start, end, points[2])
        theta1, z1 = start
        theta2, z2 = end
        theta1, theta2 = self._verify_start_end_angles(arcellipse3d, theta1, theta2)
        points[0] = volmdlr.Point2D(theta1, z1)
        points[-1] = volmdlr.Point2D(theta2, z2)

        theta_list = [point.x for point in points]
        theta_discontinuity, indexes_theta_discontinuity = angle_discontinuity(theta_list)
        if theta_discontinuity:
            points = self._fix_angle_discontinuity_on_discretization_points(points,
                                                                            indexes_theta_discontinuity, "x")

        return [edges.BSplineCurve2D.from_points_interpolation(points, degree=2, periodic=True,
                                                               name="parametric.fullarcellipse")]

    def bsplinecurve2d_to_3d(self, bspline_curve2d):
        """
        Is this right?.
        """
        if bspline_curve2d.name in ("parametric.arcellipse", "parametric.fullarcellipse"):
            start = self.point2d_to_3d(bspline_curve2d.start)
            middle_point = self.point2d_to_3d(bspline_curve2d.point_at_abscissa(0.5 * bspline_curve2d.length()))
            extra_point = self.point2d_to_3d(bspline_curve2d.point_at_abscissa(0.75 * bspline_curve2d.length()))
            if bspline_curve2d.name == "parametric.arcellipse":
                end = self.point2d_to_3d(bspline_curve2d.end)
                plane3d = Plane3D.from_3_points(start, middle_point, end)
                ellipse = self.concurrent_plane_intersection(plane3d)[0]
                arcellipse = edges.ArcEllipse3D(ellipse, start, end)
                if not arcellipse.point_belongs(middle_point):
                    raise NotImplementedError
                return [arcellipse]
            plane3d = Plane3D.from_3_points(start, middle_point, extra_point)
            ellipse = self.concurrent_plane_intersection(plane3d)[0]
            return [edges.FullArcEllipse3D(start, ellipse.major_axis, ellipse.minor_axis,
                                           ellipse.center, ellipse.normal, ellipse.major_dir)]
        n = len(bspline_curve2d.control_points)
        points = [self.point2d_to_3d(p)
                  for p in bspline_curve2d.discretization_points(number_points=n)]
        return [edges.BSplineCurve3D.from_points_interpolation(points, bspline_curve2d.degree,
                                                               bspline_curve2d.periodic)]

    def linesegment2d_to_3d(self, linesegment2d):
        """
        Converts a BREP line segment 2D onto a 3D primitive on the surface.
        """
        theta1, param_z1 = linesegment2d.start
        theta2, param_z2 = linesegment2d.end
        start3d = self.point2d_to_3d(linesegment2d.start)
        end3d = self.point2d_to_3d(linesegment2d.end)
        center = self.frame.origin + param_z1 * self.frame.w
        if theta1 > theta2:
            circle3d = curves.Circle3D(volmdlr.Frame3D(
                center, self.frame.u, -self.frame.v, self.frame.u.cross(-self.frame.v)), self.radius)
        else:
            circle3d = curves.Circle3D(volmdlr.Frame3D(center, self.frame.u, self.frame.v, self.frame.w), self.radius)
        if math.isclose(theta1, theta2, abs_tol=1e-4) or linesegment2d.name == "parametic.linesegment":
            if start3d.is_close(end3d):
                return None
            return [edges.LineSegment3D(start3d, end3d)]

        if math.isclose(param_z1, param_z2, abs_tol=1e-4) or linesegment2d.name == "parametric.arc" or \
                linesegment2d.name == "parametric.fullarc":
            if math.isclose(abs(theta1 - theta2), volmdlr.TWO_PI, abs_tol=1e-4):
                return [edges.FullArc3D(circle=circle3d, start_end=self.point2d_to_3d(linesegment2d.start))]
            # interior_point = self.point2d_to_3d(volmdlr.Point2D(0.5 * (theta1 + theta2), param_z1))
            return [edges.Arc3D(circle3d, self.point2d_to_3d(linesegment2d.start),
                                self.point2d_to_3d(linesegment2d.end))]
        if start3d.is_close(end3d):
            return None
        n = 10
        points = [self.point2d_to_3d(p)
                  for p in linesegment2d.discretization_points(number_points=n)]
        periodic = points[0].is_close(points[-1])
        return [edges.BSplineCurve3D.from_points_interpolation(points, 3, periodic)]


class CylindricalSurface3D(PeriodicalSurface):
    """
    The local plane is defined by (theta, z).

    :param frame: frame.w is axis, frame.u is theta=0 frame.v theta=pi/2
    :param frame:
    :param radius: Cylinder's radius
    :type radius: float
    """
    face_class = 'CylindricalFace3D'
    x_periodicity = volmdlr.TWO_PI
    y_periodicity = None

    def __init__(self, frame, radius: float, name: str = ''):
        self.frame = frame
        self.radius = radius
        PeriodicalSurface.__init__(self, name=name)

    def plot(self, ax=None, edge_style: EdgeStyle = EdgeStyle(color='grey', alpha=0.5),
             length: float = 1):
        """
        Plot the cylindrical surface in the local frame normal direction.

        :param ax: Matplotlib Axes3D object to plot on. If None, create a new figure.
        :type ax: Axes3D or None
        :param edge_style: edge styles.
        :type edge_style; EdgeStyle.
        :param length: plotted length
        :type length: float
        :return: Matplotlib Axes3D object containing the plotted wire-frame.
        :rtype: Axes3D
        """
        ncircles = 10
        nlines = 30

        if ax is None:
            fig = plt.figure()
            ax = fig.add_subplot(111, projection='3d')

        self.frame.plot(ax=ax, color=edge_style.color, ratio=self.radius)
        for i in range(nlines):
            theta = i / (nlines - 1) * volmdlr.TWO_PI
            start = self.point2d_to_3d(volmdlr.Point2D(theta, -0.5 * length))
            end = self.point2d_to_3d(volmdlr.Point2D(theta, 0.5 * length))
            edges.LineSegment3D(start, end).plot(ax=ax, edge_style=edge_style)

        for j in range(ncircles):
            circle_frame = self.frame.copy()
            circle_frame.origin += (-0.5 + j / (ncircles - 1)) * length * circle_frame.w
            circle = curves.Circle3D(circle_frame, self.radius)
            circle.plot(ax=ax, edge_style=edge_style)
        return ax

    def point2d_to_3d(self, point2d: volmdlr.Point2D):
        """
        Coverts a parametric coordinate on the surface into a 3D spatial point (x, y, z).

        :param point2d: Point at the ToroidalSuface3D
        :type point2d: `volmdlr.`Point2D`
        """

        point = volmdlr.Point3D(self.radius * math.cos(point2d.x),
                                self.radius * math.sin(point2d.x),
                                point2d.y)
        return self.frame.local_to_global_coordinates(point)

    def point3d_to_2d(self, point3d):
        """
        Returns the cylindrical coordinates volmdlr.Point2D(theta, z) of a Cartesian coordinates point (x, y, z).

        :param point3d: Point at the CylindricalSuface3D
        :type point3d: `volmdlr.`Point3D`
        """
        x, y, z = self.frame.global_to_local_coordinates(point3d)
        # Do not delete this, mathematical problem when x and y close to zero but not 0
        if abs(x) < 1e-12:
            x = 0
        if abs(y) < 1e-12:
            y = 0

        theta = math.atan2(y, x)
        if abs(theta) < 1e-9:
            theta = 0.0

        return volmdlr.Point2D(theta, z)

    @classmethod
    def from_step(cls, arguments, object_dict, **kwargs):
        """
        Converts a step primitive to a CylindricalSurface3D.

        :param arguments: The arguments of the step primitive.
        :type arguments: list
        :param object_dict: The dictionary containing all the step primitives
            that have already been instantiated
        :type object_dict: dict
        :return: The corresponding CylindricalSurface3D object.
        :rtype: :class:`volmdlr.faces.CylindricalSurface3D`
        """

        length_conversion_factor = kwargs.get("length_conversion_factor", 1)
        frame3d = object_dict[arguments[1]]
        u_vector, w_vector = frame3d.v, -frame3d.u
        u_vector.normalize()
        w_vector.normalize()
        v_vector = w_vector.cross(u_vector)
        frame_direct = volmdlr.Frame3D(frame3d.origin, u_vector, v_vector, w_vector)
        radius = float(arguments[2]) * length_conversion_factor
        return cls(frame_direct, radius, arguments[0][1:-1])

    def to_step(self, current_id):
        """
        Translate volmdlr primitive to step syntax.
        """
        frame = volmdlr.Frame3D(self.frame.origin, self.frame.w, self.frame.u,
                                self.frame.v)
        content, frame_id = frame.to_step(current_id)
        current_id = frame_id + 1
        content += f"#{current_id} = CYLINDRICAL_SURFACE('{self.name}',#{frame_id},{round(1000 * self.radius, 4)});\n"
        return content, [current_id]

    def frame_mapping(self, frame: volmdlr.Frame3D, side: str):
        """
        Changes frame_mapping and return a new CylindricalSurface3D.

        :param side: 'old' or 'new'
        """
        new_frame = self.frame.frame_mapping(frame, side)
        return CylindricalSurface3D(new_frame, self.radius,
                                    name=self.name)

    def frame_mapping_inplace(self, frame: volmdlr.Frame3D, side: str):
        """
        Changes frame_mapping and the object is updated in-place.

        :param side: 'old' or 'new'
        """
        warnings.warn("'in-place' methods are deprecated. Use a not in-place method instead.", DeprecationWarning)

        new_frame = self.frame.frame_mapping(frame, side)
        self.frame = new_frame

    def rectangular_cut(self, theta1: float, theta2: float,
                        param_z1: float, param_z2: float, name: str = ''):
        """Deprecated method, Use CylindricalFace3D from_surface_rectangular_cut method."""
        raise AttributeError('Use CylindricalFace3D from_surface_rectangular_cut method')

    def rotation(self, center: volmdlr.Point3D, axis: volmdlr.Vector3D, angle: float):
        """
        CylindricalFace3D rotation.

        :param center: rotation center.
        :param axis: rotation axis.
        :param angle: angle rotation.
        :return: a new rotated Plane3D.
        """
        new_frame = self.frame.rotation(center=center, axis=axis,
                                        angle=angle)
        return CylindricalSurface3D(new_frame, self.radius)

    def rotation_inplace(self, center: volmdlr.Point3D, axis: volmdlr.Vector3D, angle: float):
        """
        CylindricalFace3D rotation. Object is updated in-place.

        :param center: rotation center.
        :param axis: rotation axis.
        :param angle: rotation angle.
        """
        warnings.warn("'in-place' methods are deprecated. Use a not in-place method instead.", DeprecationWarning)

        self.frame.rotation_inplace(center, axis, angle)

    def translation(self, offset: volmdlr.Vector3D):
        """
        CylindricalFace3D translation.

        :param offset: translation vector.
        :return: A new translated CylindricalFace3D.
        """
        return CylindricalSurface3D(self.frame.translation(offset), self.radius)

    def translation_inplace(self, offset: volmdlr.Vector3D):
        """
        CylindricalFace3D translation. Object is updated in-place.

        :param offset: translation vector
        """
        warnings.warn("'in-place' methods are deprecated. Use a not in-place method instead.", DeprecationWarning)

        self.frame.translation_inplace(offset)

    def grid3d(self, grid2d: grid.Grid2D):
        """
        Generate 3d grid points of a Cylindrical surface, based on a Grid2D.

        """

        points_2d = grid2d.points
        points_3d = [self.point2d_to_3d(point2d) for point2d in points_2d]

        return points_3d

    def line_intersections(self, line: curves.Line3D):
        """Gets intersections between a line and a Cylindrical Surface 3D."""
        line_2d = line.to_2d(self.frame.origin, self.frame.u, self.frame.v)
        if line_2d is None:
            return []
        origin2d = self.frame.origin.to_2d(self.frame.origin, self.frame.u, self.frame.v)
        distance_line2d_to_origin = line_2d.point_distance(origin2d)
        if distance_line2d_to_origin > self.radius:
            return []
        a_prime = line_2d.point1
        b_prime = line_2d.point2
        a_prime_minus_b_prime = a_prime - b_prime
        t_param = a_prime.dot(a_prime_minus_b_prime) / a_prime_minus_b_prime.dot(a_prime_minus_b_prime)
        k_param = math.sqrt(
            (self.radius ** 2 - distance_line2d_to_origin ** 2) / a_prime_minus_b_prime.dot(a_prime_minus_b_prime))
        intersection1 = line.point1 + (t_param + k_param) * (line.direction_vector())
        intersection2 = line.point1 + (t_param - k_param) * (line.direction_vector())
        if intersection1 == intersection2:
            return [intersection1]

        return [intersection1, intersection2]

    def linesegment_intersections(self, linesegment: edges.LineSegment3D):
        """Gets intersections between a line segment and a Cylindrical Surface 3D."""
        line = linesegment.line
        line_intersections = self.line_intersections(line)
        linesegment_intersections = [inters for inters in line_intersections if linesegment.point_belongs(inters)]
        return linesegment_intersections

    def parallel_plane_intersection(self, plane3d):
        """
        Cylinder plane intersections when plane's normal is perpendicular with the cylinder axis.

        :param plane3d: intersecting plane
        :return: list of intersecting curves
        """
        distance_plane_cylinder_axis = plane3d.point_distance(self.frame.origin)
        if distance_plane_cylinder_axis > self.radius:
            return []
        if math.isclose(self.frame.w.dot(plane3d.frame.u), 0, abs_tol=1e-6):
            line = curves.Line3D(plane3d.frame.origin, plane3d.frame.origin + plane3d.frame.u)
        else:
            line = curves.Line3D(plane3d.frame.origin, plane3d.frame.origin + plane3d.frame.v)
        line_intersections = self.line_intersections(line)
        lines = []
        for intersection in line_intersections:
            lines.append(curves.Line3D(intersection, intersection + self.frame.w))
        return lines

    def perpendicular_plane_intersection(self, plane3d):
        """
        Cylinder plane intersections when plane's normal is parallel with the cylinder axis.

        :param plane3d: intersecting plane
        :return: list of intersecting curves
        """
        line = curves.Line3D(self.frame.origin, self.frame.origin + self.frame.w)
        center3d_plane = plane3d.line_intersections(line)[0]
        circle3d = curves.Circle3D(volmdlr.Frame3D(center3d_plane, plane3d.frame.u,
                                                   plane3d.frame.v, plane3d.frame.w), self.radius)
        return [circle3d]

    def concurrent_plane_intersection(self, plane3d):
        """
        Cylinder plane intersections when plane's normal is concurrent with the cylinder axis, but not orthogonal.

        Ellipse vector equation : < r*cos(t), r*sin(t), -(1 / c)*(d + a*r*cos(t) +
        b*r*sin(t)); d = - (ax_0 + by_0 + cz_0).

        :param plane3d: intersecting plane.
        :return: list of intersecting curves.
        """
        line = curves.Line3D(self.frame.origin, self.frame.origin + self.frame.w)
        center3d_plane = plane3d.line_intersections(line)[0]
        plane_coefficient_a, plane_coefficient_b, plane_coefficient_c, plane_coefficient_d = \
            plane3d.equation_coefficients()
        ellipse_0 = volmdlr.Point3D(
            self.radius * math.cos(0),
            self.radius * math.sin(0),
            - (1 / plane_coefficient_c) * (plane_coefficient_d + plane_coefficient_a * self.radius * math.cos(0) +
                                           plane_coefficient_b * self.radius * math.sin(0)))
        ellipse_pi_by_2 = volmdlr.Point3D(
            self.radius * math.cos(math.pi / 2),
            self.radius * math.sin(math.pi / 2),
            - (1 / plane_coefficient_c) * (
                    plane_coefficient_d + plane_coefficient_a * self.radius * math.cos(math.pi / 2)
                    + plane_coefficient_b * self.radius * math.sin(math.pi / 2)))
        axis_1 = center3d_plane.point_distance(ellipse_0)
        axis_2 = center3d_plane.point_distance(ellipse_pi_by_2)
        if axis_1 > axis_2:
            major_axis = axis_1
            minor_axis = axis_2
            major_dir = ellipse_0 - center3d_plane
        else:
            major_axis = axis_2
            minor_axis = axis_1
            major_dir = ellipse_pi_by_2 - center3d_plane
            u_vector = major_dir.unit_vector()
        ellipse = curves.Ellipse3D(major_axis, minor_axis,
                                   volmdlr.Frame3D(center3d_plane, u_vector,
                                                   plane3d.frame.w.cross(u_vector), plane3d.frame.w))
        return [ellipse]

    def plane_intersection(self, plane3d):
        """
        Cylinder intersections with a plane.

        :param plane3d: intersecting plane.
        :return: list of intersecting curves.
        """
        if math.isclose(abs(plane3d.frame.w.dot(self.frame.w)), 0, abs_tol=1e-6):
            return self.parallel_plane_intersection(plane3d)
        if math.isclose(abs(plane3d.frame.w.dot(self.frame.w)), 1, abs_tol=1e-6):
            return self.perpendicular_plane_intersection(plane3d)
        return self.concurrent_plane_intersection(plane3d)

    def is_coincident(self, surface3d):
        """
        Verifies if two CylindricalSurfaces are coincident.

        :param surface3d: surface to verify.
        :return: True if they are coincident, False otherwise.
        """
        if not isinstance(self, surface3d.__class__):
            return False
        if math.isclose(abs(self.frame.w.dot(surface3d.frame.w)), 1.0, abs_tol=1e-6) and \
                self.radius == surface3d.radius:
            return True
        return False

    def point_on_surface(self, point3d):
        """
        Verifies if a given point is on the CylindricalSurface3D.

        :param point3d: point to verify.
        :return: True if point on surface, False otherwise.
        """
        new_point = self.frame.global_to_local_coordinates(point3d)
        if math.isclose(new_point.x ** 2 + new_point.y ** 2, self.radius ** 2, abs_tol=1e-6):
            return True
        return False


class ToroidalSurface3D(PeriodicalSurface):
    """
    The local plane is defined by (theta, phi).

    Theta is the angle around the big (R) circle and phi around the small (r).

    :param frame: Tore's frame: origin is the center, u is pointing at theta=0.
    :param tore_radius: Tore's radius.
    :param r: Circle to revolute radius.

    See Also Definitions of R and r according to https://en.wikipedia.org/wiki/Torus.

    """
    face_class = 'ToroidalFace3D'
    x_periodicity = volmdlr.TWO_PI
    y_periodicity = volmdlr.TWO_PI

    def __init__(self, frame: volmdlr.Frame3D, tore_radius: float, small_radius: float, name: str = ''):
        self.frame = frame
        self.tore_radius = tore_radius
        self.small_radius = small_radius
        PeriodicalSurface.__init__(self, name=name)

        self._bbox = None

    @property
    def bounding_box(self):
        """
        Returns the surface bounding box.
        """
        if not self._bbox:
            self._bbox = self._bounding_box()
        return self._bbox

    def _bounding_box(self):
        distance = self.tore_radius + self.small_radius
        point1 = self.frame.origin + \
                 self.frame.u * distance + self.frame.v * distance + self.frame.w * self.small_radius
        point2 = self.frame.origin + \
                 self.frame.u * distance + self.frame.v * distance - self.frame.w * self.small_radius
        point3 = self.frame.origin + \
                 self.frame.u * distance - self.frame.v * distance + self.frame.w * self.small_radius
        point4 = self.frame.origin + \
                 self.frame.u * distance - self.frame.v * distance - self.frame.w * self.small_radius
        point5 = self.frame.origin - \
                 self.frame.u * distance + self.frame.v * distance + self.frame.w * self.small_radius
        point6 = self.frame.origin - \
                 self.frame.u * distance + self.frame.v * distance - self.frame.w * self.small_radius
        point7 = self.frame.origin - \
                 self.frame.u * distance - self.frame.v * distance + self.frame.w * self.small_radius
        point8 = self.frame.origin - \
                 self.frame.u * distance - self.frame.v * distance - self.frame.w * self.small_radius

        return volmdlr.core.BoundingBox.from_points(
            [point1, point2, point3, point4, point5, point6, point7, point8])

    def point2d_to_3d(self, point2d: volmdlr.Point2D):
        """
        Coverts a parametric coordinate on the surface into a 3D spatial point (x, y, z).

        :param point2d: Point at the ToroidalSuface3D
        :type point2d: `volmdlr.`Point2D`
        """
        theta, phi = point2d
        x = (self.tore_radius + self.small_radius * math.cos(phi)) * math.cos(theta)
        y = (self.tore_radius + self.small_radius * math.cos(phi)) * math.sin(theta)
        z = self.small_radius * math.sin(phi)
        return self.frame.local_to_global_coordinates(volmdlr.Point3D(x, y, z))

    def point3d_to_2d(self, point3d):
        """
        Transform a 3D spatial point (x, y, z) into a 2D spherical parametric point (theta, phi).
        """
        x, y, z = self.frame.global_to_local_coordinates(point3d)
        z = min(self.small_radius, max(-self.small_radius, z))

        # Do not delete this, mathematical problem when x and y close to zero (should be zero) but not 0
        # Generally this is related to uncertainty of step files.

        if abs(x) < 1e-6:
            x = 0
        if abs(y) < 1e-6:
            y = 0
        if abs(z) < 1e-6:
            z = 0

        zr = z / self.small_radius
        phi = math.asin(zr)
        if abs(phi) < 1e-9:
            phi = 0

        u = self.tore_radius + math.sqrt((self.small_radius ** 2) - (z ** 2))
        u1, u2 = round(x / u, 5), round(y / u, 5)
        theta = math.atan2(u2, u1)

        vector_to_tube_center = volmdlr.Vector3D(self.tore_radius * math.cos(theta),
                                                 self.tore_radius * math.sin(theta), 0)
        vector_from_tube_center_to_point = volmdlr.Vector3D(x, y, z) - vector_to_tube_center
        phi2 = volmdlr.geometry.vectors3d_angle(vector_to_tube_center, vector_from_tube_center_to_point)

        if phi >= 0 and phi2 > 0.5 * math.pi:
            phi = math.pi - phi
        elif phi < 0 and phi2 > 0.5 * math.pi:
            phi = -math.pi - phi
        if abs(theta) < 1e-9:
            theta = 0.0
        if abs(phi) < 1e-9:
            phi = 0.0
        return volmdlr.Point2D(theta, phi)

    @classmethod
    def from_step(cls, arguments, object_dict, **kwargs):
        """
        Converts a step primitive to a ToroidalSurface3D.

        :param arguments: The arguments of the step primitive.
        :type arguments: list
        :param object_dict: The dictionary containing all the step primitives
            that have already been instantiated.
        :type object_dict: dict
        :return: The corresponding ToroidalSurface3D object.
        :rtype: :class:`volmdlr.faces.ToroidalSurface3D`
        """

        length_conversion_factor = kwargs.get("length_conversion_factor", 1)

        frame3d = object_dict[arguments[1]]
        u_vector, w_vector = frame3d.v, -frame3d.u
        u_vector.normalize()
        w_vector.normalize()
        v_vector = w_vector.cross(u_vector)
        frame_direct = volmdlr.Frame3D(frame3d.origin, u_vector, v_vector, w_vector)
        rcenter = float(arguments[2]) * length_conversion_factor
        rcircle = float(arguments[3]) * length_conversion_factor
        return cls(frame_direct, rcenter, rcircle, arguments[0][1:-1])

    def to_step(self, current_id):
        """
        Converts the object to a STEP representation.

        This method converts the object to a STEP (Standard for the Exchange of Product model data) representation.
        It first creates a copy of the object's frame using the `volmdlr.Frame3D` constructor. Then, it converts
        the frame to a STEP representation using the `to_step` method of the `Frame3D` class. The resulting content
        and updated ID are stored in the `content` variable and the `current_id` variable, respectively. Next,
        the method constructs a STEP string representing the toroidal surface using the object's attributes and
        the generated frame ID. The content is updated with the toroidal surface representation. Finally, the
        updated content and a list containing the updated current ID are returned as a tuple.

        :param current_id: The current ID counter for generating unique STEP entity IDs.

        :return: A tuple containing the STEP representation of the object and the updated current ID.
        """

        frame = volmdlr.Frame3D(self.frame.origin, self.frame.w, self.frame.u,
                                self.frame.v)
        content, frame_id = frame.to_step(current_id)
        current_id = frame_id + 1
        content += f"#{current_id} = TOROIDAL_SURFACE('{self.name}',#{frame_id}," \
                   f"{round(1000 * self.tore_radius, 4)},{round(1000 * self.small_radius, 4)});\n"
        return content, [current_id]

    def frame_mapping(self, frame: volmdlr.Frame3D, side: str):
        """
        Changes frame_mapping and return a new ToroidalSurface3D.

        :param frame: The new frame to map to.
        :type frame: `volmdlr.Frame3D
        :param side: Indicates whether the frame should be mapped to the 'old' or 'new' frame.
            Acceptable values are 'old' or 'new'.
        :type side: str
        """
        new_frame = self.frame.frame_mapping(frame, side)
        return ToroidalSurface3D(new_frame, self.tore_radius, self.small_radius, name=self.name)

    def frame_mapping_inplace(self, frame: volmdlr.Frame3D, side: str):
        """
        Changes frame_mapping and the object is updated in-place.

        :param frame: The new frame to map to.
        :type frame: `volmdlr.Frame3D
        :param side: Indicates whether the frame should be mapped to the 'old' or 'new' frame.
            Acceptable values are 'old' or 'new'.
        :type side: str
        """
        warnings.warn("'in-place' methods are deprecated. Use a not in-place method instead.", DeprecationWarning)

        new_frame = self.frame.frame_mapping(frame, side)
        self.frame = new_frame

    def rectangular_cut(self, theta1: float, theta2: float, phi1: float, phi2: float, name: str = ""):
        """Deprecated method, Use ToroidalFace3D from_surface_rectangular_cut method."""
        raise AttributeError('Use ToroidalFace3D from_surface_rectangular_cut method')

    def linesegment2d_to_3d(self, linesegment2d):
        """
        Converts the parametric boundary representation into a 3D primitive.
        """
        theta1, phi1 = linesegment2d.start
        theta2, phi2 = linesegment2d.end

        if math.isclose(theta1, theta2, abs_tol=1e-4):
            center = self.frame.origin + self.tore_radius * self.frame.u
            center = center.rotation(self.frame.origin, self.frame.w, angle=theta1)  # todo Is this Correct?
            u_vector = center - self.frame.origin
            u_vector = u_vector.unit_vector()
            if phi1 < phi2:
                w_vector = u_vector.cross(self.frame.w)
            else:
                w_vector = self.frame.w.cross(u_vector)
            v_vector = w_vector.cross(u_vector)
            start3d = self.point2d_to_3d(linesegment2d.start)
            frame = volmdlr.Frame3D(center, u_vector, v_vector, w_vector)
            circle = curves.Circle3D(frame, start3d.point_distance(center))
            if math.isclose(abs(phi1 - phi2), volmdlr.TWO_PI, abs_tol=1e-4):
                return [edges.FullArc3D(circle, start_end=center + self.small_radius * u_vector)]
            return [edges.Arc3D(circle, start3d, self.point2d_to_3d(linesegment2d.end))]
        if math.isclose(phi1, phi2, abs_tol=1e-4):
            center = self.frame.origin + self.small_radius * math.sin(phi1) * self.frame.w
            if theta1 > theta2:
                frame = volmdlr.Frame3D(center, self.frame.u, -self.frame.v, self.frame.u.cross(-self.frame.v))
            else:
                frame = volmdlr.Frame3D(center, self.frame.u, self.frame.v, self.frame.w)
            start3d = self.point2d_to_3d(linesegment2d.start)
            circle = curves.Circle3D(frame, start3d.point_distance(center))
            start3d = self.point2d_to_3d(linesegment2d.start)
            if math.isclose(abs(theta1 - theta2), volmdlr.TWO_PI, abs_tol=1e-4):

                start_end = center + self.frame.u * (self.small_radius + self.tore_radius)
                return [edges.FullArc3D(circle=circle, start_end=start_end)]
            return [edges.Arc3D(circle, start3d, self.point2d_to_3d(linesegment2d.end))]
        n = 10
        degree = 3
        points = [self.point2d_to_3d(point2d) for point2d in linesegment2d.discretization_points(number_points=n)]
        periodic = points[0].is_close(points[-1])
        return [edges.BSplineCurve3D.from_points_interpolation(points, degree, periodic).simplify]

    def bsplinecurve2d_to_3d(self, bspline_curve2d):
        """
        Converts the parametric boundary representation into a 3D primitive.
        """
        n = len(bspline_curve2d.control_points)
        points = [self.point2d_to_3d(p)
                  for p in bspline_curve2d.discretization_points(number_points=n)]
        return [edges.BSplineCurve3D.from_points_interpolation(
            points, bspline_curve2d.degree, bspline_curve2d.periodic)]

    def _helper_arc3d_to_2d_periodicity_verifications(self, arc3d, start):
        """
        Verifies if arc 3D contains discontinuity and undefined start/end points on parametric domain.
        """

        point_theta_discontinuity = self.point2d_to_3d(volmdlr.Point2D(math.pi, start.y))
        theta_discontinuity = arc3d.point_belongs(point_theta_discontinuity) and \
                              not arc3d.is_point_edge_extremity(point_theta_discontinuity)
        point_phi_discontinuity = self.point2d_to_3d(volmdlr.Point2D(start.x, math.pi))
        phi_discontinuity = arc3d.point_belongs(point_phi_discontinuity) and \
                            not arc3d.is_point_edge_extremity(point_phi_discontinuity)
        undefined_start_theta = arc3d.start.is_close(point_theta_discontinuity)
        undefined_end_theta = arc3d.end.is_close(point_theta_discontinuity)
        undefined_start_phi = arc3d.start.is_close(point_phi_discontinuity)
        undefined_end_phi = arc3d.end.is_close(point_phi_discontinuity)

        return theta_discontinuity, phi_discontinuity, undefined_start_theta, undefined_end_theta, \
            undefined_start_phi, undefined_end_phi

    def fullarc3d_to_2d(self, fullarc3d):
        """
        Converts the primitive from 3D spatial coordinates to its equivalent 2D primitive in the parametric space.
        """
        start = self.point3d_to_2d(fullarc3d.start)
        end = self.point3d_to_2d(fullarc3d.end)
        point_after_start, point_before_end = self._reference_points(fullarc3d)

<<<<<<< HEAD
        start, end = vm_parametric.arc3d_to_toroidal_coordinates_verification(start, end, angle3d,
                                                                              [point_after_start, point_before_end],
                                                                              [self.x_periodicity,
                                                                               self.y_periodicity])
=======
        theta_discontinuity, phi_discontinuity, undefined_start_theta, undefined_end_theta, \
            undefined_start_phi, undefined_end_phi = self._helper_arc3d_to_2d_periodicity_verifications(
            fullarc3d, start)
        start, end = vm_parametric.arc3d_to_toroidal_coordinates_verification(
            [start, end],
            [undefined_start_theta, undefined_end_theta, undefined_start_phi, undefined_end_phi],
            [point_after_start, point_before_end],
            [theta_discontinuity, phi_discontinuity])

>>>>>>> ab538905
        theta1, phi1 = start
        # theta2, phi2 = end
        theta3, phi3 = point_after_start
        # theta4, phi4 = point_before_end
        if self.frame.w.is_colinear_to(fullarc3d.circle.normal, abs_tol=1e-4):
            point1 = start
            if theta1 > theta3:
                point2 = volmdlr.Point2D(theta1 - volmdlr.TWO_PI, phi1)
            elif theta1 < theta3:
                point2 = volmdlr.Point2D(theta1 + volmdlr.TWO_PI, phi1)
            return [edges.LineSegment2D(point1, point2)]
        point1 = start
        if phi1 > phi3:
            point2 = volmdlr.Point2D(theta1, phi1 - volmdlr.TWO_PI)
        elif phi1 < phi3:
            point2 = volmdlr.Point2D(theta1, phi1 + volmdlr.TWO_PI)
        return [edges.LineSegment2D(point1, point2)]

    def arc3d_to_2d(self, arc3d):
        """
        Converts the arc from 3D spatial coordinates to its equivalent 2D primitive in the parametric space.
        """
        start = self.point3d_to_2d(arc3d.start)
        end = self.point3d_to_2d(arc3d.end)

        point_after_start, point_before_end = self._reference_points(arc3d)
<<<<<<< HEAD

        start, end = vm_parametric.arc3d_to_toroidal_coordinates_verification(start, end, angle3d,
                                                                              [point_after_start, point_before_end],
                                                                              [self.x_periodicity,
                                                                               self.y_periodicity])

=======
        theta_discontinuity, phi_discontinuity, undefined_start_theta, undefined_end_theta, \
            undefined_start_phi, undefined_end_phi = self._helper_arc3d_to_2d_periodicity_verifications(arc3d, start)
        start, end = vm_parametric.arc3d_to_toroidal_coordinates_verification(
            [start, end],
            [undefined_start_theta, undefined_end_theta, undefined_start_phi, undefined_end_phi],
            [point_after_start, point_before_end],
            [theta_discontinuity, phi_discontinuity])
>>>>>>> ab538905
        return [edges.LineSegment2D(start, end)]

    def bsplinecurve3d_to_2d(self, bspline_curve3d):
        """
        Converts the primitive from 3D spatial coordinates to its equivalent 2D primitive in the parametric space.
        """
        point_after_start, point_before_end = self._reference_points(bspline_curve3d)
        theta3, phi3 = point_after_start
        theta4, phi4 = point_before_end
        n = len(bspline_curve3d.control_points)
        points3d = bspline_curve3d.discretization_points(number_points=n)
        points = [self.point3d_to_2d(p) for p in points3d]
        theta1, phi1 = points[0]
        theta2, phi2 = points[-1]

        # Verify if theta1 or theta2 point should be -pi because atan2() -> ]-pi, pi]
        if abs(theta1) == math.pi:
            theta1 = repair_start_end_angle_periodicity(theta1, theta3)
        if abs(theta2) == math.pi:
            theta2 = repair_start_end_angle_periodicity(theta2, theta4)

        # Verify if phi1 or phi2 point should be -pi because phi -> ]-pi, pi]
        if abs(phi1) == math.pi:
            phi1 = repair_start_end_angle_periodicity(phi1, phi3)
        if abs(phi2) == math.pi:
            phi2 = repair_start_end_angle_periodicity(phi2, phi4)

        points[0] = volmdlr.Point2D(theta1, phi1)
        points[-1] = volmdlr.Point2D(theta2, phi2)

        theta_list = [point.x for point in points]
        phi_list = [point.y for point in points]
        theta_discontinuity, indexes_theta_discontinuity = angle_discontinuity(theta_list)
        phi_discontinuity, indexes_phi_discontinuity = angle_discontinuity(phi_list)

        if theta_discontinuity:
            points = self._fix_angle_discontinuity_on_discretization_points(points,
                                                                            indexes_theta_discontinuity, "x")
        if phi_discontinuity:
            points = self._fix_angle_discontinuity_on_discretization_points(points,
                                                                            indexes_phi_discontinuity, "y")

        return [edges.BSplineCurve2D.from_points_interpolation(
            points, bspline_curve3d.degree, bspline_curve3d.periodic)]

    def triangulation(self):
        """
        Triangulation.

        :rtype: display.DisplayMesh3D
        """
        face = self.rectangular_cut(0, volmdlr.TWO_PI, 0, volmdlr.TWO_PI)
        return face.triangulation()

    def translation(self, offset: volmdlr.Vector3D):
        """
        ToroidalSurface3D translation.

        :param offset: translation vector
        :return: A new translated ToroidalSurface3D
        """
        return ToroidalSurface3D(self.frame.translation(
            offset), self.tore_radius, self.small_radius)

    def translation_inplace(self, offset: volmdlr.Vector3D):
        """
        ToroidalSurface3D translation. Object is updated in-place.

        :param offset: translation vector.
        """
        warnings.warn("'in-place' methods are deprecated. Use a not in-place method instead.", DeprecationWarning)

        self.frame.translation_inplace(offset)

    def rotation(self, center: volmdlr.Point3D, axis: volmdlr.Vector3D, angle: float):
        """
        ToroidalSurface3D rotation.

        :param center: rotation center.
        :param axis: rotation axis.
        :param angle: angle rotation.
        :return: a new rotated ToroidalSurface3D.
        """
        new_frame = self.frame.rotation(center=center, axis=axis,
                                        angle=angle)
        return self.__class__(new_frame, self.tore_radius, self.small_radius)

    def rotation_inplace(self, center: volmdlr.Point3D, axis: volmdlr.Vector3D, angle: float):
        """
        ToroidalSurface3D rotation. Object is updated in-place.

        :param center: rotation center.
        :param axis: rotation axis.
        :param angle: rotation angle.
        """
        warnings.warn("'in-place' methods are deprecated. Use a not in-place method instead.", DeprecationWarning)

        self.frame.rotation_inplace(center, axis, angle)

    def plot(self, ax=None, color='grey', alpha=0.5):
        """Plot torus arcs."""
        if ax is None:
            fig = plt.figure()
            ax = fig.add_subplot(111, projection='3d')

        self.frame.plot(ax=ax)
        number_arcs = 50
        for i in range(number_arcs):
            theta = i / number_arcs * volmdlr.TWO_PI
            t_points = []
            for j in range(number_arcs):
                phi = j / number_arcs * volmdlr.TWO_PI
                t_points.append(self.point2d_to_3d(volmdlr.Point2D(theta, phi)))
            ax = wires.ClosedPolygon3D(t_points).plot(ax=ax, edge_style=EdgeStyle(color=color, alpha=alpha))

        return ax

    def point_projection(self, point3d):
        """
        Returns the projection of the point on the toroidal surface.

        :param point3d: Point to project.
        :type point3d: volmdlr.Point3D
        :return: A point on the surface
        :rtype: volmdlr.Point3D
        """
        x, y, z = self.frame.global_to_local_coordinates(point3d)

        if abs(x) < 1e-12:
            x = 0
        if abs(y) < 1e-12:
            y = 0

        theta = math.atan2(y, x)

        vector_to_tube_center = volmdlr.Vector3D(self.tore_radius * math.cos(theta),
                                                 self.tore_radius * math.sin(theta), 0)
        vector_from_tube_center_to_point = volmdlr.Vector3D(x, y, z) - vector_to_tube_center
        phi = volmdlr.geometry.vectors3d_angle(vector_to_tube_center, vector_from_tube_center_to_point)
        if z < 0:
            phi = 2 * math.pi - phi
        if abs(theta) < 1e-9:
            theta = 0.0
        if abs(phi) < 1e-9:
            phi = 0.0
        return self.point2d_to_3d(volmdlr.Point2D(theta, phi))

    def _reference_points(self, edge):
        """
        Helper function to return points of reference on the edge to fix some parametric periodical discontinuities.
        """
        length = edge.length()
        point_after_start = self.point3d_to_2d(edge.point_at_abscissa(0.01 * length))
        point_before_end = self.point3d_to_2d(edge.point_at_abscissa(0.98 * length))
        theta3, phi3 = point_after_start
        theta4, phi4 = point_before_end
        if abs(theta3) == math.pi or abs(theta3) == 0.5 * math.pi or \
                abs(phi3) == math.pi or abs(phi3) == 0.5 * math.pi:
            point_after_start = self.point3d_to_2d(edge.point_at_abscissa(0.02 * length))
        if abs(theta4) == math.pi or abs(theta4) == 0.5 * math.pi or \
                abs(phi4) == math.pi or abs(phi4) == 0.5 * math.pi:
            point_before_end = self.point3d_to_2d(edge.point_at_abscissa(0.97 * length))
        return point_after_start, point_before_end


class ConicalSurface3D(PeriodicalSurface):
    """
    The local plane is defined by (theta, z).

    :param frame: Cone's frame to position it: frame.w is axis of cone frame. Origin is at the angle of the cone.
    :param semi_angle: cone's semi-angle.
    """
    face_class = 'ConicalFace3D'
    x_periodicity = volmdlr.TWO_PI
    y_periodicity = None

    def __init__(self, frame: volmdlr.Frame3D, semi_angle: float,
                 name: str = ''):
        self.frame = frame
        self.semi_angle = semi_angle
        PeriodicalSurface.__init__(self, name=name)

    def plot(self, ax=None, color='grey', alpha=0.5, **kwargs):
        z = kwargs.get("z", 0.5)
        if ax is None:
            fig = plt.figure()
            ax = fig.add_subplot(111, projection='3d')

        self.frame.plot(ax=ax, ratio=z)
        x = z * math.tan(self.semi_angle)
        # point1 = self.frame.local_to_global_coordinates(volmdlr.Point3D(-x, 0, -z))
        point1 = self.frame.origin
        point2 = self.frame.local_to_global_coordinates(volmdlr.Point3D(x, 0, z))
        generatrix = edges.LineSegment3D(point1, point2)
        for i in range(37):
            theta = i / 36. * volmdlr.TWO_PI
            wire = generatrix.rotation(self.frame.origin, self.frame.w, theta)
            wire.plot(ax=ax, edge_style=EdgeStyle(color=color, alpha=alpha))
        return ax

    @classmethod
    def from_step(cls, arguments, object_dict, **kwargs):
        """
        Converts a step primitive to a ConicalSurface3D.

        :param arguments: The arguments of the step primitive.
        :type arguments: list
        :param object_dict: The dictionary containing all the step primitives
            that have already been instantiated.
        :type object_dict: dict
        :return: The corresponding ConicalSurface3D object.
        :rtype: :class:`volmdlr.faces.ConicalSurface3D`
        """

        length_conversion_factor = kwargs.get("length_conversion_factor", 1)
        angle_conversion_factor = kwargs.get("angle_conversion_factor", 1)

        frame3d = object_dict[arguments[1]]
        u, w = frame3d.v, frame3d.u
        u.normalize()
        w.normalize()
        v = w.cross(u)
        radius = float(arguments[2]) * length_conversion_factor
        semi_angle = float(arguments[3]) * angle_conversion_factor
        origin = frame3d.origin - radius / math.tan(semi_angle) * w
        frame_direct = volmdlr.Frame3D(origin, u, v, w)
        return cls(frame_direct, semi_angle, arguments[0][1:-1])

    def to_step(self, current_id):
        frame = volmdlr.Frame3D(self.frame.origin, self.frame.w, self.frame.u,
                                self.frame.v)
        content, frame_id = frame.to_step(current_id)
        current_id = frame_id + 1
        content += f"#{current_id} = CONICAL_SURFACE('{self.name}',#{frame_id},{0.},{round(self.semi_angle, 4)});\n"
        return content, [current_id]

    def frame_mapping(self, frame: volmdlr.Frame3D, side: str):
        """
        Changes frame_mapping and return a new ConicalSurface3D.

        :param side: 'old' or 'new'
        """
        new_frame = self.frame.frame_mapping(frame, side)
        return ConicalSurface3D(new_frame, self.semi_angle, name=self.name)

    def frame_mapping_inplace(self, frame: volmdlr.Frame3D, side: str):
        """
        Changes frame_mapping and the object is updated in-place.

        :param side:'old' or 'new'
        """
        warnings.warn("'in-place' methods are deprecated. Use a not in-place method instead.", DeprecationWarning)

        new_frame = self.frame.frame_mapping(frame, side)
        self.frame = new_frame

    def point2d_to_3d(self, point2d: volmdlr.Point2D):
        """
        Coverts a parametric coordinate on the surface into a 3D spatial point (x, y, z).

        :param point2d: Point at the ConicalSuface3D
        :type point2d: `volmdlr.`Point2D`
        """
        theta, z = point2d
        radius = math.tan(self.semi_angle) * z
        new_point = volmdlr.Point3D(radius * math.cos(theta),
                                    radius * math.sin(theta),
                                    z)
        return self.frame.local_to_global_coordinates(new_point)

    def point3d_to_2d(self, point3d: volmdlr.Point3D):
        """
        Returns the cylindrical coordinates volmdlr.Point2D(theta, z) of a Cartesian coordinates point (x, y, z).

        :param point3d: Point at the CylindricalSuface3D.
        :type point3d: :class:`volmdlr.`Point3D`
        """
        x, y, z = self.frame.global_to_local_coordinates(point3d)
        # Do not delete this, mathematical problem when x and y close to zero (should be zero) but not 0
        # Generally this is related to uncertainty of step files.
        if abs(x) < 1e-12:
            x = 0
        if abs(y) < 1e-12:
            y = 0
        theta = math.atan2(y, x)
        if abs(theta) < 1e-9:
            theta = 0.0
        return volmdlr.Point2D(theta, z)

    def rectangular_cut(self, theta1: float, theta2: float,
                        param_z1: float, param_z2: float, name: str = ''):
        """Deprecated method, Use ConicalFace3D from_surface_rectangular_cut method."""
        raise AttributeError("ConicalSurface3D.rectangular_cut is deprecated."
                             "Use the class_method from_surface_rectangular_cut in ConicalFace3D instead")

    def linesegment3d_to_2d(self, linesegment3d):
        """
        Converts the primitive from 3D spatial coordinates to its equivalent 2D primitive in the parametric space.
        """
        start = self.point3d_to_2d(linesegment3d.start)
        end = self.point3d_to_2d(linesegment3d.end)
        if start.x != end.x and start.is_close(volmdlr.Point2D(0, 0)):
            start = volmdlr.Point2D(end.x, 0)
        elif start.x != end.x and end == volmdlr.Point2D(0, 0):
            end = volmdlr.Point2D(start.x, 0)
        elif start.x != end.x:
            end = volmdlr.Point2D(start.x, end.y)
        if not start.is_close(end):
            return [edges.LineSegment2D(start, end)]
        self.save_to_file("conicalsurface_linesegment3d_to_2d.json")
        linesegment3d.save_to_file("conicalsurface_linesegment3d_to_2d_linesegment3d.json")
        return None

    def linesegment2d_to_3d(self, linesegment2d):
        """
        Converts the primitive from parametric space to 3D spatial coordinates.
        """
        if linesegment2d.name == "construction":
            return None
        theta1, param_z1 = linesegment2d.start
        theta2, param_z2 = linesegment2d.end

        if math.isclose(theta1, theta2, abs_tol=1e-4):
            return [edges.LineSegment3D(self.point2d_to_3d(linesegment2d.start),
                                        self.point2d_to_3d(linesegment2d.end))]
        if math.isclose(param_z1, param_z2, abs_tol=1e-4) and math.isclose(param_z1, 0., abs_tol=1e-6):
            return []
        start3d = self.point2d_to_3d(linesegment2d.start)
        center = self.frame.origin + param_z1 * self.frame.w
        circle = curves.Circle3D(volmdlr.Frame3D(
            center, self.frame.u, self.frame.v, self.frame.w), center.point_distance(start3d))
        if math.isclose(param_z1, param_z2, abs_tol=1e-4):
            if abs(theta1 - theta2) == volmdlr.TWO_PI:
<<<<<<< HEAD
                return [edges.FullArc3D(circle, start3d)]
            interior = self.point2d_to_3d(volmdlr.Point2D(0.5 * (theta1 + theta2), param_z1))
            end3d = self.point2d_to_3d(linesegment2d.end)
            arc = edges.Arc3D(circle, start3d, end3d)
            if not arc.point_belongs(interior):
                circle = circle.reverse()
                arc = edges.Arc3D(circle, start3d, end3d)
            return [arc]
=======
                return [edges.FullArc3D(center=self.frame.origin + param_z1 * self.frame.w,
                                        start_end=self.point2d_to_3d(linesegment2d.start),
                                        normal=self.frame.w)]

            return [edges.Arc3D(
                self.point2d_to_3d(linesegment2d.start),
                self.point2d_to_3d(
                    volmdlr.Point2D(0.5 * (theta1 + theta2), param_z1)),
                self.point2d_to_3d(linesegment2d.end))
            ]
        print(True)
>>>>>>> ab538905
        raise NotImplementedError('Ellipse?')

    def contour3d_to_2d(self, contour3d):
        """
        Transforms a Contour3D into a Contour2D in the parametric domain of the surface.

        :param contour3d: The contour to be transformed.
        :type contour3d: :class:`wires.Contour3D`
        :return: A 2D contour object.
        :rtype: :class:`wires.Contour2D`
        """
        primitives2d = self.primitives3d_to_2d(contour3d.primitives)

        wire2d = wires.Wire2D(primitives2d)
        delta_x = abs(wire2d.primitives[0].start.x - wire2d.primitives[-1].end.x)
        if math.isclose(delta_x, volmdlr.TWO_PI, abs_tol=1e-3) and wire2d.is_ordered():
            if len(primitives2d) > 1:
                # very specific conical case due to the singularity in the point z = 0 on parametric domain.
                if primitives2d[-2].start.y == 0.0:
                    primitives2d = self.repair_primitives_periodicity(primitives2d)
            return wires.Contour2D(primitives2d)
        # Fix contour
        primitives2d = self.repair_primitives_periodicity(primitives2d)
        return wires.Contour2D(primitives2d)

    def translation(self, offset: volmdlr.Vector3D):
        """
        ConicalSurface3D translation.

        :param offset: translation vector.
        :return: A new translated ConicalSurface3D.
        """
        return self.__class__(self.frame.translation(offset),
                              self.semi_angle)

    def translation_inplace(self, offset: volmdlr.Vector3D):
        """
        ConicalSurface3D translation. Object is updated in-place.

        :param offset: translation vector.
        """
        warnings.warn("'in-place' methods are deprecated. Use a not in-place method instead.", DeprecationWarning)

        self.frame.translation_inplace(offset)

    def rotation(self, center: volmdlr.Point3D,
                 axis: volmdlr.Vector3D, angle: float):
        """
        ConicalSurface3D rotation.

        :param center: rotation center.
        :param axis: rotation axis.
        :param angle: angle rotation.
        :return: a new rotated ConicalSurface3D.
        """
        new_frame = self.frame.rotation(center=center, axis=axis, angle=angle)
        return self.__class__(new_frame, self.semi_angle)

    def rotation_inplace(self, center: volmdlr.Point3D,
                         axis: volmdlr.Vector3D, angle: float):
        """
        ConicalSurface3D rotation. Object is updated in-place.

        :param center: rotation center.
        :param axis: rotation axis.
        :param angle: rotation angle.
        """
        warnings.warn("'in-place' methods are deprecated. Use a not in-place method instead.", DeprecationWarning)

        self.frame.rotation_inplace(center, axis, angle)

    def repair_primitives_periodicity(self, primitives2d):
        """
        Repairs the continuity of the 2D contour while using contour3d_to_2d on periodic surfaces.

        :param primitives2d: The primitives in parametric surface domain.
        :type primitives2d: list
        :return: A list of primitives.
        :rtype: list
        """
        # Search for a primitive that can be used as reference for repairing periodicity
        pos = vm_parametric.find_index_defined_brep_primitive_on_periodical_surface(primitives2d,
                                                                                    [self.x_periodicity,
                                                                                     self.y_periodicity])
        if pos != 0:
            primitives2d = primitives2d[pos:] + primitives2d[:pos]

        i = 1
        while i < len(primitives2d):
            previous_primitive = primitives2d[i - 1]
            delta = previous_primitive.end - primitives2d[i].start
            if not math.isclose(delta.norm(), 0, abs_tol=1e-5):
                if primitives2d[i].end.is_close(primitives2d[i - 1].end, tol=1e-4) and \
                        math.isclose(primitives2d[i].length(), volmdlr.TWO_PI, abs_tol=1e-4):
                    primitives2d[i] = primitives2d[i].reverse()
                elif delta.norm() and math.isclose(abs(previous_primitive.end.y), 0, abs_tol=1e-6):
                    primitives2d.insert(i, edges.LineSegment2D(previous_primitive.end, primitives2d[i].start,
                                                               name="construction"))
                    i += 1
                else:
                    primitives2d[i] = primitives2d[i].translation(delta)
            # treat very specific case of conical surfaces when the previous primitive and the primitive are a
            # linesegment3d with singularity
            elif math.isclose(primitives2d[i].start.y, 0.0, abs_tol=1e-6) and \
                    math.isclose(primitives2d[i].start.x, primitives2d[i].end.x, abs_tol=1e-6) and \
                    math.isclose(primitives2d[i].start.x, previous_primitive.end.x, abs_tol=1e-6):

                if primitives2d[i + 1].end.x < primitives2d[i].end.x:
                    theta_offset = volmdlr.TWO_PI
                elif primitives2d[i + 1].end.x > primitives2d[i].end.x:
                    theta_offset = -volmdlr.TWO_PI
                primitive1 = edges.LineSegment2D(previous_primitive.end,
                                                 previous_primitive.end + volmdlr.Point2D(theta_offset, 0),
                                                 name="construction")
                primitive2 = primitives2d[i].translation(volmdlr.Vector2D(theta_offset, 0))
                primitive3 = primitives2d[i + 1].translation(volmdlr.Vector2D(theta_offset, 0))
                primitives2d[i] = primitive1
                primitives2d.insert(i + 1, primitive2)
                primitives2d[i + 2] = primitive3
                i += 1
            i += 1
        if not primitives2d[0].start.is_close(primitives2d[-1].end) \
                and primitives2d[0].start.y == 0.0 and primitives2d[-1].end.y == 0.0:
            primitives2d.append(edges.LineSegment2D(primitives2d[-1].end, primitives2d[0].start))

        return primitives2d

    def face_from_base_and_vertex(self, contour: wires.Contour3D, vertex: volmdlr.Point3D, name: str = ''):

        raise AttributeError(f'Use method from ConicalFace3D{volmdlr.faces.ConicalFace3D.face_from_base_and_vertex}')


class SphericalSurface3D(PeriodicalSurface):
    """
    Defines a spherical surface.

    :param frame: Sphere's frame to position it
    :type frame: volmdlr.Frame3D
    :param radius: Sphere's radius
    :type radius: float
    """
    face_class = 'SphericalFace3D'
    x_periodicity = volmdlr.TWO_PI
    y_periodicity = math.pi

    def __init__(self, frame, radius, name=''):
        self.frame = frame
        self.radius = radius
        PeriodicalSurface.__init__(self, name=name)

        # Hidden Attributes
        self._bbox = None

    @property
    def bounding_box(self):
        """Bounding Box for Spherical Surface 3D."""

        if not self._bbox:
            self._bbox = self._bounding_box()
        return self._bbox

    def _bounding_box(self):
        points = [self.frame.origin + volmdlr.Point3D(-self.radius,
                                                      -self.radius,
                                                      -self.radius),
                  self.frame.origin + volmdlr.Point3D(self.radius,
                                                      self.radius,
                                                      self.radius),

                  ]
        return volmdlr.core.BoundingBox.from_points(points)

    def contour2d_to_3d(self, contour2d):
        """
        Converts the primitive from parametric 2D space to 3D spatial coordinates.
        """
        primitives3d = []
        for primitive2d in contour2d.primitives:
            method_name = f'{primitive2d.__class__.__name__.lower()}_to_3d'
            if hasattr(self, method_name):
                try:
                    primitives_list = getattr(self, method_name)(primitive2d)
                    if primitives_list:
                        primitives3d.extend(primitives_list)
                    else:
                        continue
                except AttributeError:
                    print(f'Class {self.__class__.__name__} does not implement {method_name}'
                          f'with {primitive2d.__class__.__name__}')
            else:
                raise AttributeError(f'Class {self.__class__.__name__} does not implement {method_name}')

        return wires.Contour3D(primitives3d)

    @classmethod
    def from_step(cls, arguments, object_dict, **kwargs):
        """
        Converts a step primitive to a SphericalSurface3D.

        :param arguments: The arguments of the step primitive.
        :type arguments: list
        :param object_dict: The dictionary containing all the step primitives
            that have already been instantiated.
        :type object_dict: dict
        :return: The corresponding SphericalSurface3D object.
        :rtype: :class:`volmdlr.faces.SphericalSurface3D`
        """
        length_conversion_factor = kwargs.get("length_conversion_factor", 1)

        frame3d = object_dict[arguments[1]]
        u_vector, w_vector = frame3d.v, frame3d.u
        u_vector.normalize()
        w_vector.normalize()
        v_vector = w_vector.cross(u_vector)
        frame_direct = volmdlr.Frame3D(frame3d.origin, u_vector, v_vector, w_vector)
        radius = float(arguments[2]) * length_conversion_factor
        return cls(frame_direct, radius, arguments[0][1:-1])

    def to_step(self, current_id):
        """
        Translate volmdlr primitive to step syntax.
        """
        frame = volmdlr.Frame3D(self.frame.origin, self.frame.w, self.frame.u,
                                self.frame.v)
        content, frame_id = frame.to_step(current_id)
        current_id = frame_id + 1
        content += f"#{current_id} = SPHERICAL_SURFACE('{self.name}',#{frame_id},{round(1000 * self.radius, 4)});\n"
        return content, [current_id]

    def point2d_to_3d(self, point2d):
        """
        Coverts a parametric coordinate on the surface into a 3D spatial point (x, y, z).

        source: https://mathcurve.com/surfaces/sphere
        # -pi<theta<pi, -pi/2<phi<pi/2

        :param point2d: Point at the CylindricalSuface3D.
        :type point2d: `volmdlr.`Point2D`
        """
        theta, phi = point2d
        x = self.radius * math.cos(phi) * math.cos(theta)
        y = self.radius * math.cos(phi) * math.sin(theta)
        z = self.radius * math.sin(phi)
        return self.frame.local_to_global_coordinates(volmdlr.Point3D(x, y, z))

    def point3d_to_2d(self, point3d):
        """
        Transform a 3D spatial point (x, y, z) into a 2D spherical parametric point (theta, phi).
        """
        x, y, z = self.frame.global_to_local_coordinates(point3d)
        z = min(self.radius, max(-self.radius, z))

        if z == -0.0:
            z = 0.0

        # Do not delete this, mathematical problem when x and y close to zero (should be zero) but not 0
        # Generally this is related to uncertainty of step files.
        if abs(x) < 1e-7:
            x = 0
        if abs(y) < 1e-7:
            y = 0

        theta = math.atan2(y, x)
        if abs(theta) < 1e-10:
            theta = 0

        z_over_r = z / self.radius
        phi = math.asin(z_over_r)
        if abs(phi) < 1e-10:
            phi = 0

        return volmdlr.Point2D(theta, phi)

    def linesegment2d_to_3d(self, linesegment2d):
        """
        Converts a BREP line segment 2D onto a 3D primitive on the surface.
        """
        if linesegment2d.name == "construction":
            return []
        start = self.point2d_to_3d(linesegment2d.start)
        interior = self.point2d_to_3d(0.5 * (linesegment2d.start + linesegment2d.end))
        end = self.point2d_to_3d(linesegment2d.end)
        u_vector = start - self.frame.origin
        u_vector.normalize()
        v_vector = interior - self.frame.origin
        v_vector.normalize()
        normal = u_vector.cross(v_vector)
        circle = curves.Circle3D(volmdlr.Frame3D(self.frame.origin, u_vector, v_vector, normal),
                                 start.point_distance(self.frame.origin))
        if start.is_close(end) or linesegment2d.length() == 2 * math.pi:

            return [edges.FullArc3D(circle, start)]
        arc = edges.Arc3D(circle, start, end)
        if not arc.point_belongs(interior):
            arc = edges.Arc3D(circle.reverse(), start, end)
        return [arc]

    def contour3d_to_2d(self, contour3d):
        """
        Transforms a Contour3D into a Contour2D in the parametric domain of the surface.

        :param contour3d: The contour to be transformed.
        :type contour3d: :class:`wires.Contour3D`
        :return: A 2D contour object.
        :rtype: :class:`wires.Contour2D`
        """
        primitives2d = []

        # Transform the contour's primitives to parametric domain
        for primitive3d in contour3d.primitives:
            primitive3d = primitive3d.simplify if primitive3d.simplify.__class__.__name__ != "LineSegment3D" else \
                primitive3d
            method_name = f'{primitive3d.__class__.__name__.lower()}_to_2d'
            if hasattr(self, method_name):
                primitives = getattr(self, method_name)(primitive3d)

                if primitives is None:
                    continue
                primitives2d.extend(primitives)
            else:
                raise NotImplementedError(
                    f'Class {self.__class__.__name__} does not implement {method_name}')
        contour2d = wires.Contour2D(primitives2d)
        if contour2d.is_ordered(1e-2):
            return contour2d
        primitives2d = self.repair_primitives_periodicity(primitives2d)
        return wires.Contour2D(primitives2d)

    def is_lat_long_curve(self, arc):
        """
        Checks if a curve defined on the sphere is a latitude/longitude curve.

        Returns True if it is, False otherwise.
        """
        # Check if curve is a longitude curve (phi is constant)
        if self.frame.w.is_colinear_to(arc.circle.normal, abs_tol=1e-4):
            return True
        # Check if curve is a latitude curve (theta is constant)
        if self.frame.w.is_perpendicular_to(arc.circle.normal, abs_tol=1e-4) and\
                arc.circle.center.is_close(self.frame.origin, 1e-4):
            return True
        return False

    def _arc_start_end_3d_to_2d(self, arc3d):
        """
        Helper function to fix periodicity issues while performing transformations into parametric domain.
        """
        start = self.point3d_to_2d(arc3d.start)
        end = self.point3d_to_2d(arc3d.end)
        theta_i, _ = self.point3d_to_2d(arc3d.middle_point())
        theta1, phi1 = start
        theta2, phi2 = end
        point_after_start, point_before_end = self._reference_points(arc3d)
        theta3, _ = point_after_start
        theta4, _ = point_before_end

        # Fix sphere singularity point
        if math.isclose(abs(phi1), 0.5 * math.pi, abs_tol=1e-2) and theta1 == 0.0 \
                and math.isclose(theta3, theta_i, abs_tol=1e-2) and math.isclose(theta4, theta_i, abs_tol=1e-2):
            theta1 = theta_i
            start = volmdlr.Point2D(theta1, phi1)
        if math.isclose(abs(phi2), 0.5 * math.pi, abs_tol=1e-2) and theta2 == 0.0 \
                and math.isclose(theta3, theta_i, abs_tol=1e-2) and math.isclose(theta4, theta_i, abs_tol=1e-2):
            theta2 = theta_i
            end = volmdlr.Point2D(theta2, phi2)
        discontinuity, _, _ = self._helper_arc3d_to_2d_periodicity_verifications(arc3d, start)

        start, end = vm_parametric.arc3d_to_spherical_coordinates_verification(
            [start, end], [point_after_start, point_before_end], discontinuity)
        return start, end

    def edge_passes_on_singularity_point(self, edge):
        """Helper function to verify id edge passes on the sphere singularity point."""
        half_pi = 0.5 * math.pi
        point_positive_singularity = self.point2d_to_3d(volmdlr.Point2D(0, half_pi))
        point_negative_singularity = self.point2d_to_3d(volmdlr.Point2D(0, -half_pi))
        positive_singularity = edge.point_belongs(point_positive_singularity, 1e-6)
        negative_singularity = edge.point_belongs(point_negative_singularity, 1e-6)
        if positive_singularity and negative_singularity:
            return [point_positive_singularity, point_negative_singularity]
        if positive_singularity:
            return [point_positive_singularity, None]
        if negative_singularity:
            return [None, point_negative_singularity]
        return [None, None]

    def arc3d_to_2d(self, arc3d):
        """
        Converts the primitive from 3D spatial coordinates to its equivalent 2D primitive in the parametric space.
        """
        is_lat_long_curve = self.is_lat_long_curve(arc3d)
        if is_lat_long_curve:
            start, end = self._arc_start_end_3d_to_2d(arc3d)
            singularity_points = self.edge_passes_on_singularity_point(arc3d)
            if any(singularity_points):
                return self.arc3d_to_2d_with_singularity(arc3d, start, end, singularity_points)
            return [edges.LineSegment2D(start, end)]
        return self.arc3d_to_2d_any_direction(arc3d)

    @staticmethod
    def helper_arc3d_to_2d_with_singularity(arc3d, start, end, point_singularity, half_pi):
        """Helper function to arc3d_to_2d_with_singularity."""
        theta1, phi1 = start
        theta2, phi2 = end
        if arc3d.is_point_edge_extremity(point_singularity):
            return [edges.LineSegment2D(start, end)]
        primitives = []
        if math.isclose(abs(theta2 - theta1), math.pi, abs_tol=1e-2):
            if theta1 == math.pi and theta2 != math.pi:
                theta1 = -math.pi
            if theta2 == math.pi and theta1 != math.pi:
                theta2 = -math.pi

            primitives = [edges.LineSegment2D(volmdlr.Point2D(theta1, phi1), volmdlr.Point2D(theta1, half_pi)),
                          edges.LineSegment2D(volmdlr.Point2D(theta1, half_pi), volmdlr.Point2D(theta2, half_pi),
                                              name="construction"),
                          edges.LineSegment2D(volmdlr.Point2D(theta2, half_pi), volmdlr.Point2D(theta2, phi2))
                          ]
            return primitives
        warnings.warn("Could not find BREP of the Arc3D on the sphere domain")
        return None

    def arc3d_to_2d_with_singularity(self, arc3d, start, end, singularity_points):
        """
        Converts the primitive from 3D spatial coordinates to its equivalent 2D primitive in the parametric space.
        """
        # trying to treat when the arc starts at theta1 passes at the singularity at |phi| = 0.5*math.pi
        # and ends at theta2 = theta1 + math.pi
        theta1, phi1 = start
        theta2, phi2 = end

        half_pi = 0.5 * math.pi
        point_positive_singularity, point_negative_singularity = singularity_points

        if point_positive_singularity and point_negative_singularity:
            if arc3d.is_point_edge_extremity(point_positive_singularity) and \
                    arc3d.is_point_edge_extremity(point_negative_singularity):
                return [edges.LineSegment2D(start, end)]
            direction_vector = arc3d.direction_vector(0)
            dot = self.frame.w.dot(direction_vector)
            if dot == 0:
                direction_vector = arc3d.direction_vector(0.01 * arc3d.length())
                dot = self.frame.w.dot(direction_vector)
            if dot > 0:
                half_pi = 0.5 * math.pi
                thetai = theta1 - math.pi
            else:
                half_pi = -0.5 * math.pi
                thetai = theta1 + math.pi
            if arc3d.is_point_edge_extremity(point_positive_singularity):
                return [
                    edges.LineSegment2D(start, volmdlr.Point2D(start.x, -0.5 * math.pi)),
                    edges.LineSegment2D(volmdlr.Point2D(start.x, -0.5 * math.pi),
                                        volmdlr.Point2D(theta2, -0.5 * math.pi),
                                        name="construction"),
                    edges.LineSegment2D(volmdlr.Point2D(theta2, -0.5 * math.pi), volmdlr.Point2D(theta2, phi2))
                ]
            if arc3d.is_point_edge_extremity(point_negative_singularity):
                return [
                    edges.LineSegment2D(start, volmdlr.Point2D(start.x, 0.5 * math.pi)),
                    edges.LineSegment2D(volmdlr.Point2D(start.x, 0.5 * math.pi),
                                        volmdlr.Point2D(theta2, 0.5 * math.pi),
                                        name="construction"),
                    edges.LineSegment2D(volmdlr.Point2D(theta2, 0.5 * math.pi), volmdlr.Point2D(theta2, phi2))
                ]
            return [edges.LineSegment2D(volmdlr.Point2D(theta1, phi1), volmdlr.Point2D(theta1, half_pi)),
                    edges.LineSegment2D(volmdlr.Point2D(theta1, half_pi), volmdlr.Point2D(thetai, half_pi),
                                        name="construction"),
                    edges.LineSegment2D(volmdlr.Point2D(thetai, half_pi), volmdlr.Point2D(thetai, -half_pi)),
                    edges.LineSegment2D(volmdlr.Point2D(thetai, -half_pi), volmdlr.Point2D(theta2, -half_pi),
                                        name="construction"),
                    edges.LineSegment2D(volmdlr.Point2D(theta2, -half_pi), volmdlr.Point2D(theta2, phi2))
                    ]
        if point_positive_singularity:
            return self.helper_arc3d_to_2d_with_singularity(arc3d, start, end, point_positive_singularity, half_pi)
        if point_negative_singularity:
            return self.helper_arc3d_to_2d_with_singularity(arc3d, start, end, point_negative_singularity, -half_pi)

        raise NotImplementedError

    @staticmethod
    def fix_start_end_singularity_point_at_parametric_domain(edge, reference_point, point_at_singularity):
        """Uses tangent line to find real theta angle of the singularity point on parametric domain."""
        _, phi = point_at_singularity
        abscissa_before_singularity = edge.abscissa(reference_point)
        direction_vector = edge.direction_vector(abscissa_before_singularity)
        direction_line = curves.Line2D(reference_point, reference_point + direction_vector)
        if phi > 0:
            line_positive_singularity = curves.Line2D(volmdlr.Point2D(-math.pi, 0.5 * math.pi),
                                                      volmdlr.Point2D(math.pi, 0.5 * math.pi))
            return direction_line.line_intersections(line_positive_singularity)[0]

        line_negative_singularity = curves.Line2D(volmdlr.Point2D(-math.pi, -0.5 * math.pi),
                                                  volmdlr.Point2D(math.pi, -0.5 * math.pi))

        return direction_line.line_intersections(line_negative_singularity)[0]

    def is_point2d_on_sphere_singularity(self, point2d, tol=1e-5):
        """Verifies if point is on the spherical singularity point on parametric domain."""
        half_pi = 0.5 * math.pi
        point = self.point2d_to_3d(point2d)
        point_positive_singularity = self.point2d_to_3d(volmdlr.Point2D(0, half_pi))
        point_negative_singularity = self.point2d_to_3d(volmdlr.Point2D(0, -half_pi))
        if point.is_close(point_positive_singularity, tol) or point.is_close(point_negative_singularity, tol):
            return True
        return False

    def is_point3d_on_sphere_singularity(self, point3d):
        """Verifies if point is on the spherical singularity point on parametric domain."""
        half_pi = 0.5 * math.pi
        point_positive_singularity = self.point2d_to_3d(volmdlr.Point2D(0, half_pi))
        point_negative_singularity = self.point2d_to_3d(volmdlr.Point2D(0, -half_pi))
        if point3d.is_close(point_positive_singularity) or point3d.is_close(point_negative_singularity):
            return True
        return False

    def find_edge_start_end_undefined_parametric_points(self, edge3d, points, points3d):
        """
        Helper function.

        Uses local discretization and line intersection with the tangent line at the point just before the undefined
        point on the BREP of the 3D edge to find the real value of theta on the sphere parametric domain.
        """
        if self.is_point3d_on_sphere_singularity(points3d[0]):
            distance = points3d[0].point_distance(points3d[1])
            maximum_linear_distance_reference_point = 1e-5
            if distance < maximum_linear_distance_reference_point:
                temp_points = points[1:]
            else:
                number_points = int(distance / maximum_linear_distance_reference_point)

                local_discretization = [self.point3d_to_2d(point)
                                        for point in edge3d.local_discretization(
                        points3d[0], points3d[1], number_points)]
                temp_points = local_discretization[1:] + points[2:]

            theta_list = [point.x for point in temp_points]
            theta_discontinuity, indexes_theta_discontinuity = angle_discontinuity(theta_list)

            if theta_discontinuity:
                temp_points = self._fix_angle_discontinuity_on_discretization_points(temp_points,
                                                                                     indexes_theta_discontinuity, "x")

            edge = edges.BSplineCurve2D.from_points_interpolation(temp_points, 2)
            points[0] = self.fix_start_end_singularity_point_at_parametric_domain(edge,
                                                                                  reference_point=temp_points[1],
                                                                                  point_at_singularity=points[0])
        if self.is_point3d_on_sphere_singularity(points3d[-1]):
            distance = points3d[-2].point_distance(points3d[-1])
            maximum_linear_distance_reference_point = 1e-5
            if distance < maximum_linear_distance_reference_point:
                temp_points = points[:-1]
            else:
                number_points = int(distance / maximum_linear_distance_reference_point)

                local_discretization = [self.point3d_to_2d(point)
                                        for point in edge3d.local_discretization(
                        points3d[-2], points3d[-1], number_points)]
                temp_points = points[:-2] + local_discretization[:-1]

            theta_list = [point.x for point in temp_points]
            theta_discontinuity, indexes_theta_discontinuity = angle_discontinuity(theta_list)

            if theta_discontinuity:
                temp_points = self._fix_angle_discontinuity_on_discretization_points(temp_points,
                                                                                     indexes_theta_discontinuity, "x")

            edge = edges.BSplineCurve2D.from_points_interpolation(temp_points, 2)
            points[-1] = self.fix_start_end_singularity_point_at_parametric_domain(edge,
                                                                                   reference_point=temp_points[-2],
                                                                                   point_at_singularity=points[-1])
        return points

    def arc3d_to_2d_any_direction(self, arc3d):
        """
        Converts the primitive from 3D spatial coordinates to its equivalent 2D primitive in the parametric space.
        """
        singularity_points = self.edge_passes_on_singularity_point(arc3d)
        half_pi = 0.5 * math.pi  # this variable avoid doing this multiplication several times (performance)
        point_positive_singularity, point_negative_singularity = singularity_points

        if point_positive_singularity and point_negative_singularity:
            raise ValueError("Impossible. This case should be treated by arc3d_to_2d_with_singularity method."
                             "See arc3d_to_2d method for detail.")
        if point_positive_singularity and not arc3d.is_point_edge_extremity(point_positive_singularity):
            split = arc3d.split(point_positive_singularity)
            primitive0 = self.arc3d_to_2d_any_direction(split[0])[0]
            primitive2 = self.arc3d_to_2d_any_direction(split[1])[0]
            primitive1 = edges.LineSegment2D(volmdlr.Point2D(primitive0.end.x, half_pi),
                                             volmdlr.Point2D(primitive2.start.x, half_pi))
            return [primitive0, primitive1, primitive2]
        if point_negative_singularity and not arc3d.is_point_edge_extremity(point_negative_singularity):
            split = arc3d.split(point_negative_singularity)
            primitive0 = self.arc3d_to_2d_any_direction(split[0])[0]
            primitive2 = self.arc3d_to_2d_any_direction(split[1])[0]
            primitive1 = edges.LineSegment2D(volmdlr.Point2D(primitive0.end.x, -half_pi),
                                             volmdlr.Point2D(primitive2.start.x, -half_pi))
            return [primitive0, primitive1, primitive2]

        angle3d = arc3d.angle
        number_points = math.ceil(angle3d * 50) + 1  # 50 points per radian
        number_points = max(number_points, 5)
        points3d = arc3d.discretization_points(number_points=number_points)
        points = [self.point3d_to_2d(p) for p in points3d]
        point_after_start, point_before_end = self._reference_points(arc3d)
        start, end = vm_parametric.spherical_repair_start_end_angle_periodicity(
            points[0], points[-1], point_after_start, point_before_end)
        points[0] = start
        points[-1] = end

        points = self.find_edge_start_end_undefined_parametric_points(arc3d, points, points3d)

        theta_list = [point.x for point in points]
        theta_discontinuity, indexes_theta_discontinuity = angle_discontinuity(theta_list)

        if theta_discontinuity:
            points = self._fix_angle_discontinuity_on_discretization_points(points,
                                                                            indexes_theta_discontinuity, "x")

        return [edges.BSplineCurve2D.from_points_interpolation(points, 2)]

    def bsplinecurve3d_to_2d(self, bspline_curve3d):
        """
        Converts the primitive from 3D spatial coordinates to its equivalent 2D primitive in the parametric space.
        """
        n = len(bspline_curve3d.control_points)
        points3d = bspline_curve3d.discretization_points(number_points=n)
        points = [self.point3d_to_2d(point) for point in points3d]

        point_after_start, point_before_end = self._reference_points(bspline_curve3d)
        start, end = vm_parametric.spherical_repair_start_end_angle_periodicity(
            points[0], points[-1], point_after_start, point_before_end)
        points[0] = start
        points[-1] = end

        points = self.find_edge_start_end_undefined_parametric_points(bspline_curve3d, points, points3d)
        theta_list = [point.x for point in points]
        theta_discontinuity, indexes_theta_discontinuity = angle_discontinuity(theta_list)
        if theta_discontinuity:
            points = self._fix_angle_discontinuity_on_discretization_points(points,
                                                                            indexes_theta_discontinuity, "x")

        return [edges.BSplineCurve2D.from_points_interpolation(points, degree=bspline_curve3d.degree,
                                                               periodic=bspline_curve3d.periodic).simplify]

    def bsplinecurve2d_to_3d(self, bspline_curve2d):
        """
        Converts a BREP BSpline curve 2D onto a 3D primitive on the surface.
        """
        # TODO: this is incomplete, a bspline_curve2d can be also a bspline_curve3d
        i = round(0.5 * len(bspline_curve2d.points))
        start = self.point2d_to_3d(bspline_curve2d.points[0])
        interior = self.point2d_to_3d(bspline_curve2d.points[i])
        end = self.point2d_to_3d(bspline_curve2d.points[-1])
        arc3d = edges.Arc3D.from_3_points(start, interior, end)
        flag = True
        points3d = [self.point2d_to_3d(p) for p in bspline_curve2d.points]
        for point in points3d:
            if not arc3d.point_belongs(point, 1e-4):
                flag = False
                break
        if flag:
            return [arc3d]

        return [edges.BSplineCurve3D.from_points_interpolation(points3d, degree=bspline_curve2d.degree,
                                                               periodic=bspline_curve2d.periodic)]

    def arc2d_to_3d(self, arc2d):
        """
        Converts a BREP arc 2D onto a 3D primitive on the surface.
        """
        n = 10
        degree = 2
        points = [self.point2d_to_3d(point2d) for point2d in arc2d.discretization_points(number_points=n)]
        periodic = points[0].is_close(points[-1])
        return [edges.BSplineCurve3D.from_points_interpolation(points, degree, periodic).simplify]

    def fullarc3d_to_2d(self, fullarc3d):
        """
        Converts the primitive from 3D spatial coordinates to its equivalent 2D primitive in the parametric space.
        """
        # TODO: On a spherical surface we can have fullarc3d in any plane
        start, end = self._arc_start_end_3d_to_2d(fullarc3d)
        theta1, phi1 = start
        theta2, phi2 = end

        point_after_start, point_before_end = self._reference_points(fullarc3d)
        theta3, phi3 = point_after_start
        theta4, _ = point_before_end

        if self.frame.w.is_colinear_to(fullarc3d.circle.normal, abs_tol=1e-4):
            point1 = volmdlr.Point2D(theta1, phi1)
            if theta1 > theta3:
                point2 = volmdlr.Point2D(theta1 - volmdlr.TWO_PI, phi2)
            elif theta1 < theta3:
                point2 = volmdlr.Point2D(theta1 + volmdlr.TWO_PI, phi2)
            return [edges.LineSegment2D(point1, point2)]

        if self.frame.w.is_perpendicular_to(fullarc3d.circle.normal, abs_tol=1e-4):
            if theta1 > theta3:
                theta_plus_pi = theta1 - math.pi
            else:
                theta_plus_pi = theta1 + math.pi
            if phi1 > phi3:
                half_pi = 0.5 * math.pi
            else:
                half_pi = -0.5 * math.pi
            if abs(phi1) == 0.5 * math.pi:
                return [edges.LineSegment2D(volmdlr.Point2D(theta3, phi1), volmdlr.Point2D(theta3, -half_pi)),
                        edges.LineSegment2D(volmdlr.Point2D(theta4, -half_pi), volmdlr.Point2D(theta4, phi2))]

            return [edges.LineSegment2D(volmdlr.Point2D(theta1, phi1), volmdlr.Point2D(theta1, -half_pi)),
                    edges.LineSegment2D(volmdlr.Point2D(theta_plus_pi, -half_pi),
                                        volmdlr.Point2D(theta_plus_pi, half_pi)),
                    edges.LineSegment2D(volmdlr.Point2D(theta1, half_pi), volmdlr.Point2D(theta1, phi2))]

        points = [self.point3d_to_2d(p) for p in fullarc3d.discretization_points(angle_resolution=25)]

        # Verify if theta1 or theta2 point should be -pi because atan2() -> ]-pi, pi]
        theta1 = vm_parametric.repair_start_end_angle_periodicity(theta1, theta3)
        theta2 = vm_parametric.repair_start_end_angle_periodicity(theta2, theta4)

        points[0] = volmdlr.Point2D(theta1, phi1)
        points[-1] = volmdlr.Point2D(theta2, phi2)

        theta_list = [point.x for point in points]
        theta_discontinuity, indexes_theta_discontinuity = angle_discontinuity(theta_list)
        if theta_discontinuity:
            points = self._fix_angle_discontinuity_on_discretization_points(points, indexes_theta_discontinuity, "x")

        return [edges.BSplineCurve2D.from_points_interpolation(points, 2)]

    def plot(self, ax=None, color='grey', alpha=0.5):
        """Plot sphere arcs."""
        if ax is None:
            fig = plt.figure()
            ax = fig.add_subplot(111, projection='3d')

        self.frame.plot(ax=ax, ratio=self.radius)
        for i in range(20):
            theta = i / 20. * volmdlr.TWO_PI
            t_points = []
            for j in range(20):
                phi = j / 20. * volmdlr.TWO_PI
                t_points.append(self.point2d_to_3d(volmdlr.Point2D(theta, phi)))
            ax = wires.ClosedPolygon3D(t_points).plot(ax=ax, edge_style=EdgeStyle(color=color, alpha=alpha))

        return ax

    def rectangular_cut(self, theta1, theta2, phi1, phi2, name=''):
        """Deprecated method, Use ShericalFace3D from_surface_rectangular_cut method."""
        raise AttributeError('Use ShericalFace3D from_surface_rectangular_cut method')

    def triangulation(self):
        face = self.rectangular_cut(0, volmdlr.TWO_PI, -0.5 * math.pi, 0.5 * math.pi)
        return face.triangulation()

    def repair_primitives_periodicity(self, primitives2d):
        """
        Repairs the continuity of the 2D contour while using contour3d_to_2d on periodic surfaces.

        :param primitives2d: The primitives in parametric surface domain.
        :type primitives2d: list
        :return: A list of primitives.
        :rtype: list
        """
        # # Search for a primitive that can be used as reference for repairing periodicity
        i = 1
        while i < len(primitives2d):
            previous_primitive = primitives2d[i - 1]
            delta = previous_primitive.end - primitives2d[i].start
            if not math.isclose(delta.norm(), 0, abs_tol=1e-3):
                if primitives2d[i].end.is_close(previous_primitive.end, 1e-3) and \
                        primitives2d[i].length() == volmdlr.TWO_PI:
                    primitives2d[i] = primitives2d[i].reverse()
                elif self.is_point2d_on_sphere_singularity(previous_primitive.end, 1e-5):
                    primitives2d.insert(i, edges.LineSegment2D(previous_primitive.end, primitives2d[i].start,
                                                               name="construction"))
                    i += 1
                else:
                    primitives2d[i] = primitives2d[i].translation(delta)
            elif self.is_point2d_on_sphere_singularity(primitives2d[i].start, 1e-5) and \
                    math.isclose(primitives2d[i].start.x, primitives2d[i].end.x, abs_tol=1e-3) and \
                    math.isclose(primitives2d[i].start.x, previous_primitive.start.x, abs_tol=1e-3):

                if primitives2d[i + 1].end.x < primitives2d[i].end.x:
                    theta_offset = volmdlr.TWO_PI
                elif primitives2d[i + 1].end.x > primitives2d[i].end.x:
                    theta_offset = -volmdlr.TWO_PI
                primitive1 = edges.LineSegment2D(previous_primitive.end,
                                                 previous_primitive.end + volmdlr.Point2D(theta_offset, 0),
                                                 name="construction")
                primitive2 = primitives2d[i].translation(volmdlr.Vector2D(theta_offset, 0))
                primitive3 = primitives2d[i + 1].translation(volmdlr.Vector2D(theta_offset, 0))
                primitives2d[i] = primitive1
                primitives2d.insert(i + 1, primitive2)
                primitives2d[i + 2] = primitive3
                i += 1
            i += 1
        #     return primitives2d
        # primitives2d = repair(primitives2d)
        last_end = primitives2d[-1].end
        first_start = primitives2d[0].start
        if not last_end.is_close(first_start, tol=1e-2):
            last_end_3d = self.point2d_to_3d(last_end)
            first_start_3d = self.point2d_to_3d(first_start)
            if last_end_3d.is_close(first_start_3d, 1e-6) and \
                    not self.is_point2d_on_sphere_singularity(last_end):
                if first_start.x > last_end.x:
                    half_pi = -0.5 * math.pi
                else:
                    half_pi = 0.5 * math.pi
                if not first_start.is_close(volmdlr.Point2D(first_start.x, half_pi)):
                    lines = [edges.LineSegment2D(last_end, volmdlr.Point2D(last_end.x, half_pi), name="construction"),
                             edges.LineSegment2D(volmdlr.Point2D(last_end.x, half_pi),
                                                 volmdlr.Point2D(first_start.x, half_pi), name="construction"),
                             edges.LineSegment2D(volmdlr.Point2D(first_start.x, half_pi),
                                                 first_start, name="construction")
                             ]
                    primitives2d.extend(lines)
            else:
                primitives2d.append(edges.LineSegment2D(last_end, first_start))
        return primitives2d

    def rotation(self, center: volmdlr.Point3D, axis: volmdlr.Vector3D, angle: float):
        """
        Spherical Surface 3D rotation.

        :param center: rotation center
        :param axis: rotation axis
        :param angle: angle rotation
        :return: a new rotated Spherical Surface 3D
        """
        new_frame = self.frame.rotation(center=center, axis=axis, angle=angle)
        return SphericalSurface3D(new_frame, self.radius)

    def translation(self, offset: volmdlr.Vector3D):
        """
        Spherical Surface 3D translation.

        :param offset: translation vector
        :return: A new translated Spherical Surface 3D
        """
        new_frame = self.frame.translation(offset)
        return SphericalSurface3D(new_frame, self.radius)

    def frame_mapping(self, frame: volmdlr.Frame3D, side: str):
        """
        Changes Spherical Surface 3D's frame and return a new Spherical Surface 3D.

        :param frame: Frame of reference
        :type frame: `volmdlr.Frame3D`
        :param side: 'old' or 'new'
        """
        new_frame = self.frame.frame_mapping(frame, side)
        return SphericalSurface3D(new_frame, self.radius)

    def plane_intersection(self, plane3d):
        """
        Sphere intersections with a plane.

        :param plane3d: intersecting plane.
        :return: list of intersecting curves.
        """
        dist = plane3d.point_distance(self.frame.origin)
        if dist > self.radius:
            return []
        if dist == self.radius:
            line = curves.Line3D(self.frame.origin, self.frame.origin + plane3d.frame.w)
            return plane3d.line_intersections(line)
        line = curves.Line3D(self.frame.origin, self.frame.origin + plane3d.frame.w)
        circle_radius = math.sqrt(self.radius ** 2 - dist ** 2)
        circle_center = plane3d.line_intersections(line)[0]
        start_end = circle_center + plane3d.frame.u * circle_radius
        circle = curves.Circle3D(volmdlr.Frame3D(circle_center, plane3d.frame.u, plane3d.frame.v, plane3d.frame.w),
                                 circle_radius)
        return [edges.FullArc3D(circle, start_end)]

    def line_intersections(self, line3d: curves.Line3D):
        """
        Calculates the intersection points between a 3D line and a spherical surface.

        The method calculates the intersection points between a 3D line and a sphere using
        the equation of the line and the equation of the sphere. It returns a list of intersection
        points, which can be empty if there are no intersections. The intersection points are
        represented as 3D points using the `volmdlr.Point3D` class.

        :param line3d: The 3D line object to intersect with the sphere.
        :type line3d:curves.Line3D
        :return: A list of intersection points between the line and the sphere. The list may be empty if there
        are no intersections.
        :rtype: List[volmdlr.Point3D]

        :Example:
        >>> from volmdlr import Point3D, edges, surfaces, OXYZ
        >>> spherical_surface3d = SphericalSurface3D(OXYZ, 1)
        >>> line2 = curves.Line3D(Point3D(0, 1, -0.5), Point3D(0, 1, 0.5))
        >>> line_intersections2 = spherical_surface3d.line_intersections(line2) #returns [Point3D(0.0, 1.0, 0.0)]
        """
        line_direction_vector = line3d.direction_vector()
        vector_linept1_center = self.frame.origin - line3d.point1
        vector_linept1_center = vector_linept1_center.to_vector()
<<<<<<< HEAD
        a_param = line_direction_vector[0]**2 + line_direction_vector[1]**2 + line_direction_vector[2]**2
        b_param = -2 * (line_direction_vector[0] * vector_linept1_center[0] +
                        line_direction_vector[1] * vector_linept1_center[1] +
                        line_direction_vector[2] * vector_linept1_center[2])
        c_param = (vector_linept1_center[0]**2 + vector_linept1_center[1]**2 +
                   vector_linept1_center[2]**2 - self.radius**2)
        b2_minus4ac = b_param**2 - 4 * a_param * c_param
=======
        a_param = line_direction_vector[0] ** 2 + line_direction_vector[1] ** 2 + line_direction_vector[2] ** 2
        b_param = -2 * (line_direction_vector[0] * vector_linept1_center[0] +
                        line_direction_vector[1] * vector_linept1_center[1] +
                        line_direction_vector[2] * vector_linept1_center[2])
        c_param = (vector_linept1_center[0] ** 2 + vector_linept1_center[1] ** 2 +
                   vector_linept1_center[2] ** 2 - self.radius ** 2)
        b2_minus4ac = b_param ** 2 - 4 * a_param * c_param
>>>>>>> ab538905
        if math.isclose(b2_minus4ac, 0, abs_tol=1e-8):
            t_param = -b_param / (2 * a_param)
            return [line3d.point1 + line_direction_vector * t_param]
        if b2_minus4ac < 0:
            return []
        t_param1 = (-b_param + math.sqrt(b2_minus4ac)) / (2 * a_param)
        t_param2 = (-b_param - math.sqrt(b2_minus4ac)) / (2 * a_param)
        return line3d.point1 + line_direction_vector * t_param1, line3d.point1 + line_direction_vector * t_param2

    def linesegment_intersections(self, linesegment3d: edges.LineSegment3D):
        """
        Calculates the intersection points between a 3D line segment and a spherical surface.

        The method calculates the intersection points between a 3D line segment and a sphere by first
        finding the intersection points between the infinite line containing the line segment and the sphere,
        and then filtering out the points that are not within the line segment. It returns a list of intersection
        points, which can be empty if there are no intersections. The intersection points are represented as
        3D points using the `volmdlr.Point3D` class.
        Note: The method assumes that the line segment and the sphere are in the same coordinate system.

        :param linesegment3d: The 3D line segment object to intersect with the sphere.
        :type linesegment3d: edges.LineSegment3D.
        :return: A list of intersection points between the line segment and the sphere.
        The list may be empty if there are no intersections.
        :rtype: List[volmdlr.Point3D]:

        :Example:
        >>> from volmdlr import Point3D, edges, surfaces, OXYZ
        >>> spherical_surface3d = SphericalSurface3D(OXYZ, 1)
        >>> linesegment2 = edges.LineSegment3D(Point3D(-0.8, -0.8, -0.8), Point3D(0.8, 0.8, 0.8))
        >>> linesegment2_intersections = spherical_surface3d.linesegment_intersections(linesegment2)
            '[Point3D: [0.5773502691896257, 0.5773502691896257, 0.5773502691896257],
              Point3D: [-0.5773502691896257, -0.5773502691896257, -0.5773502691896257]]'
        """
        line_intersections = self.line_intersections(linesegment3d.line)
        intersections = []
        for intersection in line_intersections:
            if linesegment3d.point_belongs(intersection):
                intersections.append(intersection)
        return intersections


class RuledSurface3D(Surface3D):
    """
    Defines a ruled surface between two wires.

    :param wire1: Wire
    :type wire1: :class:`vmw.Wire3D`
    :param wire2: Wire
    :type wire2: :class:`wires.Wire3D`
    """
    face_class = 'RuledFace3D'

    def __init__(self, wire1: wires.Wire3D, wire2: wires.Wire3D, name: str = ''):
        self.wire1 = wire1
        self.wire2 = wire2
        self.length1 = wire1.length()
        self.length2 = wire2.length()
        Surface3D.__init__(self, name=name)

    def point2d_to_3d(self, point2d: volmdlr.Point2D):
        """
        Coverts a parametric coordinate on the surface into a 3D spatial point (x, y, z).

        :param point2d: Point at the ToroidalSuface3D
        :type point2d: `volmdlr.`Point2D`
        """
        x, y = point2d
        point1 = self.wire1.point_at_abscissa(x * self.length1)
        point2 = self.wire2.point_at_abscissa(x * self.length2)
        joining_line = edges.LineSegment3D(point1, point2)
        point = joining_line.point_at_abscissa(y * joining_line.length())
        return point

    def point3d_to_2d(self, point3d):
        """
        Returns the parametric coordinates volmdlr.Point2D(u, v) of a cartesian coordinates point (x, y, z).

        :param point3d: Point at the CylindricalSuface3D
        :type point3d: `volmdlr.`Point3D`
        """
        raise NotImplementedError

    def rectangular_cut(self, x1: float, x2: float,
                        y1: float, y2: float, name: str = ''):
        """Deprecated method, Use RuledFace3D from_surface_rectangular_cut method."""
        raise NotImplementedError('Use RuledFace3D from_surface_rectangular_cut method')


class ExtrusionSurface3D(Surface3D):
    """
    Defines a surface of extrusion.

    An extrusion surface is a surface that is a generic cylindrical surface generated by the linear
    extrusion of a curve, generally an Ellipse or a B-Spline curve.

    :param edge: edge.
    :type edge: Union[:class:`vmw.Wire3D`, :class:`vmw.Contour3D`]
    :param axis_point: Axis placement
    :type axis_point: :class:`volmdlr.Point3D`
    :param axis: Axis of extrusion
    :type axis: :class:`volmdlr.Vector3D`
    """
    face_class = 'ExtrusionFace3D'
    y_periodicity = None

    def __init__(self, edge: Union[edges.FullArcEllipse3D, edges.BSplineCurve3D],
                 direction: volmdlr.Vector3D, name: str = ''):
        self.edge = edge
        direction.normalize()
        self.direction = direction
        if hasattr(edge, "center"):
            self.frame = volmdlr.Frame3D.from_point_and_vector(edge.center, direction, volmdlr.Z3D)
        else:
            self.frame = volmdlr.Frame3D.from_point_and_vector(edge.start, direction, volmdlr.Z3D)
        self._x_periodicity = False

        Surface3D.__init__(self, name=name)

    @property
    def x_periodicity(self):
        if self._x_periodicity:
            return self._x_periodicity
        start = self.edge.start
        end = self.edge.end
        if start.is_close(end, 1e-4):
            return 1
        return None

    @x_periodicity.setter
    def x_periodicity(self, value):
        self._x_periodicity = value

    def point2d_to_3d(self, point2d: volmdlr.Point2D):
        """
        Transform a parametric (u, v) point into a 3D Cartesian point (x, y, z).

        # u = [0, 1] and v = z
        """
        u, v = point2d
        if abs(u) < 1e-7:
            u = 0.0
        if abs(v) < 1e-7:
            v = 0.0

        point_at_curve_global = self.edge.point_at_abscissa(u * self.edge.length())
        point_at_curve_local = self.frame.global_to_local_coordinates(point_at_curve_global)
        # x, y, z = point_at_curve_local
        point_local = point_at_curve_local.translation(volmdlr.Vector3D(0, 0, v))
        return self.frame.local_to_global_coordinates(point_local)

    def point3d_to_2d(self, point3d):
        """
        Transform a 3D Cartesian point (x, y, z) into a parametric (u, v) point.
        """
        x, y, z = self.frame.global_to_local_coordinates(point3d)
        if abs(x) < 1e-7:
            x = 0.0
        if abs(y) < 1e-7:
            y = 0.0
        if abs(z) < 1e-7:
            z = 0.0
        v = z
        point_at_curve_local = volmdlr.Point3D(x, y, 0)
        point_at_curve_global = self.frame.local_to_global_coordinates(point_at_curve_local)
        u = self.edge.abscissa(point_at_curve_global) / self.edge.length()
        u = min(u, 1.0)
        return volmdlr.Point2D(u, v)

    def rectangular_cut(self, x1: float = 0.0, x2: float = 1.0,
                        y1: float = 0.0, y2: float = 1.0, name: str = ''):
        """Deprecated method, Use ExtrusionFace3D from_surface_rectangular_cut method."""
        raise AttributeError('Use ExtrusionFace3D from_surface_rectangular_cut method')

    def plot(self, ax=None, color='grey', alpha=0.5, z: float = 0.5):
        if ax is None:
            fig = plt.figure()
            ax = fig.add_subplot(111, projection='3d')
        self.frame.plot(ax=ax, ratio=z)
        for i in range(21):
            step = i / 20. * z
            wire = self.edge.translation(step * self.frame.w)
            wire.plot(ax=ax, edge_style=EdgeStyle(color=color, alpha=alpha))

        return ax

    @classmethod
    def from_step(cls, arguments, object_dict, **kwargs):
        name = arguments[0][1:-1]
        edge = object_dict[arguments[1]]
        if edge.__class__ is curves.Ellipse3D:
            start_end = edge.center + edge.major_axis * edge.major_dir
            fullarcellipse = edges.FullArcEllipse3D(edge, start_end, edge.name)
            direction = -object_dict[arguments[2]]
            surface = cls(edge=fullarcellipse, direction=direction, name=name)
            surface.x_periodicity = 1
        elif edge.__class__ is curves.Circle3D:
            start_end = edge.center + edge.frame.u * edge.radius
            fullarc = edges.FullArc3D(edge, start_end)
            direction = object_dict[arguments[2]]
            surface = cls(edge=fullarc, direction=direction, name=name)
            surface.x_periodicity = 1

        else:
            direction = object_dict[arguments[2]]
            surface = cls(edge=edge, direction=direction, name=name)
        return surface

    def to_step(self, current_id):
        """
        Translate volmdlr primitive to step syntax.
        """
        content_edge, edge_id = self.edge.to_step(current_id)
        current_id = edge_id + 1
        content_vector, vector_id = self.direction.to_step(current_id)
        current_id = vector_id + 1
        content = content_edge + content_vector
        content += f"#{current_id} = SURFACE_OF_LINEAR_EXTRUSION('{self.name}',#{edge_id},#{vector_id});\n"
        return content, [current_id]

    def arc3d_to_2d(self, arc3d):
        """
        Converts the primitive from 3D spatial coordinates to its equivalent 2D primitive in the parametric space.
        """
        # todo: needs detailed investigation
        start = self.point3d_to_2d(arc3d.start)
        end = self.point3d_to_2d(arc3d.end)
        return [edges.LineSegment2D(start, end, name="arc")]

    def arcellipse3d_to_2d(self, arcellipse3d):
        """
        Transformation of an arc-ellipse 3d to 2d, in a cylindrical surface.

        """
        if isinstance(self.edge, edges.FullArcEllipse3D):
            start2d = self.point3d_to_2d(arcellipse3d.start)
            end2d = self.point3d_to_2d(arcellipse3d.end)
            return [edges.LineSegment2D(start2d, end2d)]
        points = [self.point3d_to_2d(p)
                  for p in arcellipse3d.discretization_points(number_points=15)]

        bsplinecurve2d = edges.BSplineCurve2D.from_points_interpolation(points, degree=2)
        return [bsplinecurve2d]

    def fullarcellipse3d_to_2d(self, fullarcellipse3d):
        """
        Converts a 3D full elliptical arc to a 2D line segment in the current plane.

        This method converts a 3D full elliptical arc to a 2D line segment in the current plane.
        It first calculates the length of the arc using the `length` method of the `fullarcellipse3d`
        object. Then, it converts the start and end points of the arc to 2D points using the `point3d_to_2d`
        method. Additionally, it calculates a point on the arc at a small abscissa value (0.01 * length)
        and converts it to a 2D point. Based on the relative position of this point, the method determines
        the start and end points of the line segment in 2D. If the abscissa point is closer to the start
        point, the line segment starts from (0, start.y) and ends at (1, end.y). If the abscissa point is
        closer to the end point, the line segment starts from (1, start.y) and ends at (0, end.y). If the
        abscissa point lies exactly at the midpoint of the arc, a NotImplementedError is raised. The resulting
        line segment is returned as a list.

        :param fullarcellipse3d: The 3D full elliptical arc object to convert.
        :return: A list containing a 2D line segment representing the converted arc.
        :raises: NotImplementedError: If the abscissa point lies exactly at the midpoint of the arc.
        """

        length = fullarcellipse3d.length()
        start = self.point3d_to_2d(fullarcellipse3d.start)
        end = self.point3d_to_2d(fullarcellipse3d.end)

        u3, _ = self.point3d_to_2d(fullarcellipse3d.point_at_abscissa(0.01 * length))
        if u3 > 0.5:
            p1 = volmdlr.Point2D(1, start.y)
            p2 = volmdlr.Point2D(0, end.y)
        elif u3 < 0.5:
            p1 = volmdlr.Point2D(0, start.y)
            p2 = volmdlr.Point2D(1, end.y)
        else:
            raise NotImplementedError
        return [edges.LineSegment2D(p1, p2)]

    def linesegment2d_to_3d(self, linesegment2d):
        """
        Converts a BREP line segment 2D onto a 3D primitive on the surface.
        """
        start3d = self.point2d_to_3d(linesegment2d.start)
        end3d = self.point2d_to_3d(linesegment2d.end)
        u1, param_z1 = linesegment2d.start
        u2, param_z2 = linesegment2d.end
        if math.isclose(u1, u2, abs_tol=1e-4):
            return [edges.LineSegment3D(start3d, end3d)]
        if math.isclose(param_z1, param_z2, abs_tol=1e-6):
            primitive = self.edge.translation(self.direction * (param_z1 + param_z2) * 0.5)
            if primitive.point_belongs(start3d) and primitive.point_belongs(end3d):
                if math.isclose(abs(u1 - u2), 1.0, abs_tol=1e-4):
                    if primitive.start.is_close(start3d) and primitive.end.is_close(end3d):
                        return [primitive]
                    if primitive.start.is_close(end3d) and primitive.end.is_close(start3d):
                        return [primitive.reverse()]
                primitive = primitive.split_between_two_points(start3d, end3d)
                return [primitive]
        n = 10
        degree = 3
        points = [self.point2d_to_3d(point2d) for point2d in linesegment2d.discretization_points(number_points=n)]
        periodic = points[0].is_close(points[-1])
        return [edges.BSplineCurve3D.from_points_interpolation(points, degree, periodic)]

    def bsplinecurve3d_to_2d(self, bspline_curve3d):
        n = len(bspline_curve3d.control_points)
        points = [self.point3d_to_2d(point)
                  for point in bspline_curve3d.discretization_points(number_points=n)]
        return [edges.BSplineCurve2D.from_points_interpolation(
            points, bspline_curve3d.degree, bspline_curve3d.periodic).simplify]

    def frame_mapping(self, frame: volmdlr.Frame3D, side: str):
        """
        Returns a new Extrusion Surface positioned in the specified frame.

        :param frame: Frame of reference
        :type frame: `volmdlr.Frame3D`
        :param side: 'old' or 'new'
        """
        new_frame = self.frame.frame_mapping(frame, side)
        direction = new_frame.w
        new_edge = self.edge.frame_mapping(frame, side)
        return ExtrusionSurface3D(new_edge, direction, name=self.name)


class RevolutionSurface3D(PeriodicalSurface):
    """
    Defines a surface of revolution.

    :param wire: Wire.
    :type wire: Union[:class:`vmw.Wire3D`, :class:`vmw.Contour3D`]
    :param axis_point: Axis placement
    :type axis_point: :class:`volmdlr.Point3D`
    :param axis: Axis of revolution
    :type axis: :class:`volmdlr.Vector3D`
    """
    face_class = 'RevolutionFace3D'
    x_periodicity = volmdlr.TWO_PI
    y_periodicity = None

    def __init__(self, wire: Union[wires.Wire3D, wires.Contour3D],
                 axis_point: volmdlr.Point3D, axis: volmdlr.Vector3D, name: str = ''):
        self.wire = wire
        self.axis_point = axis_point
        self.axis = axis

        point1 = wire.point_at_abscissa(0)
        if point1.is_close(axis_point):
            point1 = wire.point_at_abscissa(0.5 * wire.length())
        vector1 = point1 - axis_point
        w_vector = axis
        w_vector.normalize()
        u_vector = vector1

        if not w_vector.is_perpendicular_to(u_vector):
            u_vector = vector1 - vector1.vector_projection(w_vector)
        u_vector.normalize()
        v_vector = w_vector.cross(u_vector)
        self.frame = volmdlr.Frame3D(origin=axis_point, u=u_vector, v=v_vector, w=w_vector)

        PeriodicalSurface.__init__(self, name=name)

    def point2d_to_3d(self, point2d: volmdlr.Point2D):
        """
        Transform a parametric (u, v) point into a 3D Cartesian point (x, y, z).

        u = [0, 2pi] and v = [0, 1] into a
        """
        u, v = point2d
        point_at_curve = self.wire.point_at_abscissa(v)
        point = point_at_curve.rotation(self.axis_point, self.axis, u)
        return point

    def point3d_to_2d(self, point3d):
        """
        Transform a 3D Cartesian point (x, y, z) into a parametric (u, v) point.
        """
        x, y, _ = self.frame.global_to_local_coordinates(point3d)
        if abs(x) < 1e-12:
            x = 0
        if abs(y) < 1e-12:
            y = 0
        u = math.atan2(y, x)

        point_at_curve = point3d.rotation(self.axis_point, self.axis, -u)
        v = self.wire.abscissa(point_at_curve)
        return volmdlr.Point2D(u, v)

    def rectangular_cut(self, x1: float, x2: float,
                        y1: float, y2: float, name: str = ''):
        """Deprecated method, Use RevolutionFace3D from_surface_rectangular_cut method."""
        raise AttributeError('Use RevolutionFace3D from_surface_rectangular_cut method')

    def plot(self, ax=None, color='grey', alpha=0.5, number_curves: int = 20):
        """
        Plot rotated Revolution surface generatrix.

        :param number_curves: Number of curves to display.
        :type number_curves: int
        """
        if ax is None:
            fig = plt.figure()
            ax = fig.add_subplot(111, projection='3d')
        for i in range(number_curves + 1):
            theta = i / number_curves * volmdlr.TWO_PI
            wire = self.wire.rotation(self.axis_point, self.axis, theta)
            wire.plot(ax=ax, edge_style=EdgeStyle(color=color, alpha=alpha))

        return ax

    @classmethod
    def from_step(cls, arguments, object_dict, **kwargs):
        """
        Converts a step primitive to a RevolutionSurface3D.

        :param arguments: The arguments of the step primitive.
        :type arguments: list
        :param object_dict: The dictionary containing all the step primitives
            that have already been instantiated.
        :type object_dict: dict
        :return: The corresponding RevolutionSurface3D object.
        :rtype: :class:`volmdlr.faces.RevolutionSurface3D`
        """

        y_periodicity = None
        name = arguments[0][1:-1]
        wire = object_dict[arguments[1]]
        if wire.__class__ is wires.Circle3D:
            start_end = wire.center + wire.frame.u * wire.radius
            wire = edges.FullArc3D(wire.frame.origin, start_end, wire.frame.w)
            y_periodicity = 1

        if hasattr(wire, "simplify"):
            wire = wire.simplify
        axis_point, axis = object_dict[arguments[2]]
        surface = cls(wire=wire, axis_point=axis_point, axis=axis, name=name)
        surface.y_periodicity = y_periodicity
        return surface

    def to_step(self, current_id):
        """
        Translate volmdlr primitive to step syntax.
        """
        content_wire, wire_id = self.wire.to_step(current_id)
        current_id = wire_id + 1
        content_axis_point, axis_point_id = self.axis_point.to_step(current_id)
        current_id = axis_point_id + 1
        content_axis, axis_id = self.axis.to_step(current_id)
        current_id = axis_id + 1
        content = content_wire + content_axis_point + content_axis
        content += f"#{current_id} = AXIS1_PLACEMENT('',#{axis_point_id},#{axis_id});\n"
        current_id += 1
        content += f"#{current_id} = SURFACE_OF_REVOLUTION('{self.name}',#{wire_id},#{current_id - 1});\n"
        return content, [current_id]

    def arc3d_to_2d(self, arc3d):
        """
        Converts the primitive from 3D spatial coordinates to its equivalent 2D primitive in the parametric space.
        """
        start = self.point3d_to_2d(arc3d.start)
        end = self.point3d_to_2d(arc3d.end)
        if hasattr(self.wire, "radius") and math.isclose(self.wire.radius, arc3d.radius, rel_tol=0.01):
            if self.wire.is_point_edge_extremity(arc3d.start):
                start = self.point3d_to_2d(arc3d.start)
                interior = self.point3d_to_2d(arc3d.interior)
                start = volmdlr.Point2D(interior.x, start.y)
            if self.wire.is_point_edge_extremity(arc3d.end):
                end = self.point3d_to_2d(arc3d.end)
                interior = self.point3d_to_2d(arc3d.interior)
                end = volmdlr.Point2D(interior.x, end.y)
        if math.isclose(start.y, end.y, rel_tol=0.01):
            point_after_start, point_before_end = self._reference_points(arc3d)
            point_theta_discontinuity = self.point2d_to_3d(volmdlr.Point2D(math.pi, start.y))
            discontinuity = arc3d.point_belongs(point_theta_discontinuity) and not \
                arc3d.is_point_edge_extremity(point_theta_discontinuity)

            undefined_start_theta = arc3d.start.is_close(point_theta_discontinuity)
            undefined_end_theta = arc3d.end.is_close(point_theta_discontinuity)
            start, end = vm_parametric.arc3d_to_cylindrical_coordinates_verification(
                [start, end], [undefined_start_theta, undefined_end_theta],
                [point_after_start.x, point_before_end.x], discontinuity)
        if math.isclose(start.y, end.y, rel_tol=0.01) or math.isclose(start.x, end.x, rel_tol=0.01):
            return [edges.LineSegment2D(start, end, name="arc")]
        n = 10
        degree = 3
        points = [self.point3d_to_2d(point3d) for point3d in arc3d.discretization_points(number_points=n)]
        periodic = points[0].is_close(points[-1])
        return [edges.BSplineCurve2D.from_points_interpolation(points, degree, periodic)]

    def fullarc3d_to_2d(self, fullarc3d):
        """
        Converts the primitive from 3D spatial coordinates to its equivalent 2D primitive in the parametric space.
        """
        start = self.point3d_to_2d(fullarc3d.start)
        end = self.point3d_to_2d(fullarc3d.end)
        point_after_start, point_before_end = self._reference_points(fullarc3d)
        point_theta_discontinuity = self.point2d_to_3d(volmdlr.Point2D(math.pi, start.y))
        discontinuity = fullarc3d.point_belongs(point_theta_discontinuity) and not \
            fullarc3d.is_point_edge_extremity(point_theta_discontinuity)

        undefined_start_theta = fullarc3d.start.is_close(point_theta_discontinuity)
        undefined_end_theta = fullarc3d.end.is_close(point_theta_discontinuity)
        start, end = vm_parametric.arc3d_to_cylindrical_coordinates_verification(
            [start, end], [undefined_start_theta, undefined_end_theta],
            [point_after_start.x, point_before_end.x], discontinuity)
        theta1, z1 = start
        theta2, _ = end
        theta3, z3 = point_after_start

        if self.frame.w.is_colinear_to(fullarc3d.circle.normal):
            if start.is_close(end):
                start, end = vm_parametric.fullarc_to_cylindrical_coordinates_verification(start, end, theta3)
            return [edges.LineSegment2D(start, end, name="parametric.fullarc")]
        if math.isclose(theta1, theta2, abs_tol=1e-3):
            # Treating one case from Revolution Surface
            if z1 > z3:
                point1 = volmdlr.Point2D(theta1, 1)
                point2 = volmdlr.Point2D(theta1, 0)
            else:
                point1 = volmdlr.Point2D(theta1, 0)
                point2 = volmdlr.Point2D(theta1, 1)
            return [edges.LineSegment2D(point1, point2, name="parametric.fullarc")]
        if math.isclose(abs(theta1 - theta2), math.pi, abs_tol=1e-3):
            if z1 > z3:
                point1 = volmdlr.Point2D(theta1, 1)
                point2 = volmdlr.Point2D(theta1, 0)
                point3 = volmdlr.Point2D(theta2, 0)
                point4 = volmdlr.Point2D(theta2, 1)
            else:
                point1 = volmdlr.Point2D(theta1, 0)
                point2 = volmdlr.Point2D(theta1, 1)
                point3 = volmdlr.Point2D(theta2, 1)
                point4 = volmdlr.Point2D(theta2, 0)
            return [edges.LineSegment2D(point1, point2, name="parametric.arc"),
                    edges.LineSegment2D(point2, point3, name="parametric.singularity"),
                    edges.LineSegment2D(point3, point4, name="parametric.arc")
                    ]

        raise NotImplementedError

    def linesegment2d_to_3d(self, linesegment2d):
        """
        Converts a BREP line segment 2D onto a 3D primitive on the surface.
        """
        start3d = self.point2d_to_3d(linesegment2d.start)
        end3d = self.point2d_to_3d(linesegment2d.end)
        theta1, abscissa1 = linesegment2d.start
        theta2, abscissa2 = linesegment2d.end

        if self.wire.point_at_abscissa(abscissa1).is_close(self.wire.point_at_abscissa(abscissa2)):
            theta_i = 0.5 * (theta1 + theta2)
            interior = self.point2d_to_3d(volmdlr.Point2D(theta_i, abscissa1))
            return [edges.Arc3D.from_3_points(start3d, interior, end3d)]

        if math.isclose(theta1, theta2, abs_tol=1e-3):
            primitive = self.wire.rotation(self.axis_point, self.axis, 0.5 * (theta1 + theta2))
            if primitive.point_belongs(start3d) and primitive.point_belongs(end3d):
                if math.isclose(abs(abscissa1 - abscissa2), self.wire.length(), abs_tol=1e-4):
                    if primitive.start.is_close(start3d) and primitive.end.is_close(end3d):
                        return [primitive]
                    if primitive.start.is_close(end3d) and primitive.end.is_close(start3d):
                        return [primitive.reverse()]
                primitive = primitive.split_between_two_points(start3d, end3d)
                return [primitive]
        n = 10
        degree = 3
        points = [self.point2d_to_3d(point2d) for point2d in linesegment2d.discretization_points(number_points=n)]
        periodic = points[0].is_close(points[-1])
        return [edges.BSplineCurve3D.from_points_interpolation(points, degree, periodic).simplify]

    def frame_mapping(self, frame: volmdlr.Frame3D, side: str):
        """
        Returns a new Revolution Surface positioned in the specified frame.

        :param frame: Frame of reference
        :type frame: `volmdlr.Frame3D`
        :param side: 'old' or 'new'
        """
        new_frame = self.frame.frame_mapping(frame, side)
        axis = new_frame.w
        axis_point = new_frame.origin
        new_wire = self.wire.frame_mapping(frame, side)
        return RevolutionSurface3D(new_wire, axis_point, axis, name=self.name)

    def simplify(self):
        line3d = curves.Line3D(self.axis_point, self.axis_point + self.axis)
        if isinstance(self.wire, edges.Arc3D):
            tore_center, _ = line3d.point_projection(self.wire.circle.center)
            # Sphere
            if math.isclose(tore_center.point_distance(self.wire.circle.center), 0., abs_tol=1e-6):
                return SphericalSurface3D(self.frame, self.wire.circle.radius, self.name)
        if isinstance(self.wire, edges.LineSegment3D):
            generatrix_line = curves.Line3D(self.wire.start, self.wire.end)
            intersections = line3d.intersection(generatrix_line)
            if intersections:
                semi_angle = volmdlr.geometry.vectors3d_angle(self.axis,
                                                              self.wire.end - self.wire.start)
                return ConicalSurface3D(self.frame, semi_angle, self.name)
            start_projection, _ = line3d.point_projection(self.wire.start)
            radius = start_projection.point_distance(self.wire.start)
            return CylindricalSurface3D(self.frame, radius, self.name)
        return self

    def is_singularity_point(self, point):
        """Verifies if point is on the surface singularity."""
        if self.wire.__class__.__name__ == "Line3D":
            return False
        return self.wire.is_point_edge_extremity(point)

class BSplineSurface3D(Surface3D):
    """
    A class representing a 3D B-spline surface.

    A B-spline surface is a smooth surface defined by a set of control points and
    a set of basis functions called B-spline basis functions. The shape of the
    surface is determined by the position of the control points and can be
    modified by moving the control points.

    :param degree_u: The degree of the B-spline curve in the u direction.
    :type degree_u: int
    :param degree_v: The degree of the B-spline curve in the v direction.
    :type degree_v: int
    :param control_points: A list of 3D control points that define the shape of
        the surface.
    :type control_points: List[`volmdlr.Point3D`]
    :param nb_u: The number of control points in the u direction.
    :type nb_u: int
    :param nb_v: The number of control points in the v direction.
    :type nb_v: int
    :param u_multiplicities: A list of multiplicities for the knots in the u direction.
        The multiplicity of a knot is the number of times it appears in the knot vector.
    :type u_multiplicities: List[int]
    :param v_multiplicities: A list of multiplicities for the knots in the v direction.
        The multiplicity of a knot is the number of times it appears in the knot vector.
    :type v_multiplicities: List[int]
    :param u_knots: A list of knots in the u direction. The knots are real numbers that
        define the position of the control points along the u direction.
    :type u_knots: List[float]
    :param v_knots: A list of knots in the v direction. The knots are real numbers that
        define the position of the control points along the v direction.
    :type v_knots: List[float]
    :param weights: (optional) A list of weights for the control points. The weights
        can be used to adjust the influence of each control point on the shape of the
        surface. Default is None.
    :type weights: List[float]
    :param name: (optional) A name for the surface. Default is an empty string.
    :type name: str
    """
    face_class = "BSplineFace3D"
    _non_serializable_attributes = ["surface", "curves", "control_points_table"]

    def __init__(self, degree_u: int, degree_v: int, control_points: List[volmdlr.Point3D], nb_u: int, nb_v: int,
                 u_multiplicities: List[int], v_multiplicities: List[int], u_knots: List[float], v_knots: List[float],
                 weights: List[float] = None, name: str = ''):
        self.control_points = control_points
        self.degree_u = degree_u
        self.degree_v = degree_v
        self.nb_u = nb_u
        self.nb_v = nb_v

        u_knots = edges.standardize_knot_vector(u_knots)
        v_knots = edges.standardize_knot_vector(v_knots)
        self.u_knots = u_knots
        self.v_knots = v_knots
        self.u_multiplicities = u_multiplicities
        self.v_multiplicities = v_multiplicities
        self.weights = weights

        self.control_points_table = []
        points_row = []
        i = 1
        for point in control_points:
            points_row.append(point)
            if i == nb_v:
                self.control_points_table.append(points_row)
                points_row = []
                i = 1
            else:
                i += 1
        if weights is None:
            surface = BSpline.Surface()
            points = [(control_points[i][0], control_points[i][1],
                       control_points[i][2]) for i in range(len(control_points))]

        else:
            surface = NURBS.Surface()
            points = [(control_points[i][0] * weights[i], control_points[i][1] * weights[i],
                       control_points[i][2] * weights[i], weights[i]) for i in range(len(control_points))]
        surface.degree_u = degree_u
        surface.degree_v = degree_v
        surface.set_ctrlpts(points, nb_u, nb_v)
        knot_vector_u = []
        for i, u_knot in enumerate(u_knots):
            knot_vector_u.extend([u_knot] * u_multiplicities[i])
        knot_vector_v = []
        for i, v_knot in enumerate(v_knots):
            knot_vector_v.extend([v_knot] * v_multiplicities[i])
        surface.knotvector_u = knot_vector_u
        surface.knotvector_v = knot_vector_v
        surface.delta = 0.05

        self.surface = surface
        self.curves = extract_curves(surface, extract_u=True, extract_v=True)
        Surface3D.__init__(self, name=name)

        # Hidden Attributes
        self._displacements = None
        self._grids2d = None
        self._grids2d_deformed = None
        self._bbox = None
        self._surface_curves = None

        self._x_periodicity = False  # Use False instead of None because None is a possible value of x_periodicity
        self._y_periodicity = False

    @property
    def x_periodicity(self):
        """
        Evaluates the periodicity of the surface in u direction.
        """
        if self._x_periodicity is False:
            u = self.curves['u']
            a, b = self.surface.domain[0]
            u0 = u[0]
            point_at_a = u0.evaluate_single(a)
            point_at_b = u0.evaluate_single(b)
            if npy.linalg.norm(npy.array(point_at_b) - npy.array(point_at_a)) < 1e-6:
                self._x_periodicity = self.surface.range[0]
            else:
                self._x_periodicity = None
        return self._x_periodicity

    @property
    def y_periodicity(self):
        """
        Evaluates the periodicity of the surface in v direction.
        """
        if self._y_periodicity is False:
            v = self.curves['v']
            c, d = self.surface.domain[1]
            v0 = v[0]
            point_at_c = v0.evaluate_single(c)
            point_at_d = v0.evaluate_single(d)
            if npy.linalg.norm(npy.array(point_at_d) - npy.array(point_at_c)) < 1e-6:
                self._y_periodicity = self.surface.range[1]
            else:
                self._y_periodicity = None
        return self._y_periodicity

    @property
    def bounding_box(self):
        if not self._bbox:
            self._bbox = self._bounding_box()
        return self._bbox

    def _bounding_box(self):
        """
        Computes the bounding box of the surface.

        """
        min_bounds, max_bounds = self.surface.bbox
        xmin, ymin, zmin = min_bounds
        xmax, ymax, zmax = max_bounds
        return volmdlr.core.BoundingBox(xmin, xmax, ymin, ymax, zmin, zmax)

    @property
    def surface_curves(self):
        """
        Extracts curves from a surface.
        """
        if not self._surface_curves:
            self._surface_curves = self.get_surface_curves()
        return self._surface_curves

    def get_surface_curves(self):
        """
        Converts the surface curves from geomdl curve to volmdlr.
        """
        # v-direction
        crvlist_v = []
        v_curves = self.curves["v"]
        for curve in v_curves:
            crvlist_v.append(edges.BSplineCurve3D.from_geomdl_curve(curve))
        # u-direction
        crvlist_u = []
        u_curves = self.curves["u"]
        for curve in u_curves:
            crvlist_u.append(edges.BSplineCurve3D.from_geomdl_curve(curve))

        # Return shapes as a dict object
        return {"u": crvlist_u, "v": crvlist_v}

    def control_points_matrix(self, coordinates):
        """
        Define control points like a matrix, for each coordinate: x:0, y:1, z:2.

        """

        points = npy.empty((self.nb_u, self.nb_v))
        for i in range(0, self.nb_u):
            for j in range(0, self.nb_v):
                points[i][j] = self.control_points_table[i][j][coordinates]
        return points

    # Knots_vector
    def knots_vector_u(self):
        """
        Compute the global knot vector (u direction) based on knot elements and multiplicities.

        """

        knots = self.u_knots
        multiplicities = self.u_multiplicities

        knots_vec = []
        for i, knot in enumerate(knots):
            for _ in range(0, multiplicities[i]):
                knots_vec.append(knot)
        return knots_vec

    def knots_vector_v(self):
        """
        Compute the global knot vector (v direction) based on knot elements and multiplicities.

        """

        knots = self.v_knots
        multiplicities = self.v_multiplicities

        knots_vec = []
        for i, knot in enumerate(knots):
            for _ in range(0, multiplicities[i]):
                knots_vec.append(knot)
        return knots_vec

    def basis_functions_u(self, u, k, i):
        """
        Compute basis functions Bi in u direction for u=u and degree=k.

        """

        # k = self.degree_u
        knots_vector_u = self.knots_vector_u()

        if k == 0:
            return 1.0 if knots_vector_u[i] <= u < knots_vector_u[i + 1] else 0.0
        if knots_vector_u[i + k] == knots_vector_u[i]:
            param_c1 = 0.0
        else:
            param_c1 = (u - knots_vector_u[i]) / (knots_vector_u[i + k] - knots_vector_u[i]) \
                       * self.basis_functions_u(u, k - 1, i)
        if knots_vector_u[i + k + 1] == knots_vector_u[i + 1]:
            param_c2 = 0.0
        else:
            param_c2 = (knots_vector_u[i + k + 1] - u) / (knots_vector_u[i + k + 1] - knots_vector_u[i + 1]) * \
                       self.basis_functions_u(u, k - 1, i + 1)
        return param_c1 + param_c2

    def basis_functions_v(self, v, k, i):
        """
        Compute basis functions Bi in v direction for v=v and degree=k.

        """

        # k = self.degree_u
        knots = self.knots_vector_v()

        if k == 0:
            return 1.0 if knots[i] <= v < knots[i + 1] else 0.0
        if knots[i + k] == knots[i]:
            param_c1 = 0.0
        else:
            param_c1 = (v - knots[i]) / (knots[i + k] - knots[i]) * self.basis_functions_v(v, k - 1, i)
        if knots[i + k + 1] == knots[i + 1]:
            param_c2 = 0.0
        else:
            param_c2 = (knots[i + k + 1] - v) / (knots[i + k + 1] - knots[i + 1]) * self.basis_functions_v(v, k - 1,
                                                                                                           i + 1)
        return param_c1 + param_c2

    def blending_vector_u(self, u):
        """
        Compute a vector of basis_functions in u direction for u=u.
        """

        blending_vect = npy.empty((1, self.nb_u))
        for j in range(0, self.nb_u):
            blending_vect[0][j] = self.basis_functions_u(u, self.degree_u, j)

        return blending_vect

    def blending_vector_v(self, v):
        """
        Compute a vector of basis_functions in v direction for v=v.

        """

        blending_vect = npy.empty((1, self.nb_v))
        for j in range(0, self.nb_v):
            blending_vect[0][j] = self.basis_functions_v(v, self.degree_v, j)

        return blending_vect

    def blending_matrix_u(self, u):
        """
        Compute a matrix of basis_functions in u direction for a vector u like [0,1].

        """

        blending_mat = npy.empty((len(u), self.nb_u))
        for i, u_i in enumerate(u):
            for j in range(self.nb_u):
                blending_mat[i][j] = self.basis_functions_u(u_i, self.degree_u, j)
        return blending_mat

    def blending_matrix_v(self, v):
        """
        Compute a matrix of basis_functions in v direction for a vector v like [0,1].

        """

        blending_mat = npy.empty((len(v), self.nb_v))
        for i, v_i in enumerate(v):
            for j in range(self.nb_v):
                blending_mat[i][j] = self.basis_functions_v(v_i, self.degree_v, j)
        return blending_mat

    def point2d_to_3d(self, point2d: volmdlr.Point2D):
        u, v = point2d
        u = min(max(u, 0), 1)
        v = min(max(v, 0), 1)
        return volmdlr.Point3D(*evaluate_single((u, v), self.surface.data,
                                                self.surface.rational,
                                                self.surface.evaluator._span_func))
        # uses derivatives for performance because it's already compiled
        # return volmdlr.Point3D(*self.derivatives(u, v, 0)[0][0])
        # return volmdlr.Point3D(*self.surface.evaluate_single((x, y)))

    def point3d_to_2d(self, point3d: volmdlr.Point3D, tol=1e-5):
        """
        Evaluates the parametric coordinates (u, v) of a 3D point (x, y, z).

        :param point3d: A 3D point to be evaluated.
        :type point3d: :class:`volmdlr.Point3D`
        :param tol: Tolerance to accept the results.
        :type tol: float
        :return: The parametric coordinates (u, v) of the point.
        :rtype: :class:`volmdlr.Point2D`
        """

        def f(x):
            return point3d.point_distance(self.point2d_to_3d(volmdlr.Point2D(x[0], x[1])))

        def fun(x):
            derivatives = self.derivatives(x[0], x[1], 1)
            r = derivatives[0][0] - point3d
            f_value = r.norm() + 1e-32
            jacobian = npy.array([r.dot(derivatives[1][0]) / f_value, r.dot(derivatives[0][1]) / f_value])
            return f_value, jacobian

        min_bound_x, max_bound_x = self.surface.domain[0]
        min_bound_y, max_bound_y = self.surface.domain[1]

        delta_bound_x = max_bound_x - min_bound_x
        delta_bound_y = max_bound_y - min_bound_y
        x0s = [((min_bound_x + max_bound_x) / 2, (min_bound_y + max_bound_y) / 2),
               ((min_bound_x + max_bound_x) / 2, min_bound_y + delta_bound_y / 10),
               ((min_bound_x + max_bound_x) / 2, max_bound_y - delta_bound_y / 10),
               ((min_bound_x + max_bound_x) / 4, min_bound_y + delta_bound_y / 10),
               (max_bound_x - delta_bound_x / 4, min_bound_y + delta_bound_y / 10),
               ((min_bound_x + max_bound_x) / 4, max_bound_y - delta_bound_y / 10),
               (max_bound_x - delta_bound_x / 4, max_bound_y - delta_bound_y / 10),
               (min_bound_x + delta_bound_x / 10, min_bound_y + delta_bound_y / 10),
               (min_bound_x + delta_bound_x / 10, max_bound_y - delta_bound_y / 10),
               (max_bound_x - delta_bound_x / 10, min_bound_y + delta_bound_y / 10),
               (max_bound_x - delta_bound_x / 10, max_bound_y - delta_bound_y / 10)]

        # Sort the initial conditions
        x0s.sort(key=f)

        # Find the parametric coordinates of the point
        results = []
        for x0 in x0s:
            res = minimize(fun, x0=npy.array(x0), jac=True,
                           bounds=[(min_bound_x, max_bound_x),
                                   (min_bound_y, max_bound_y)])
            if res.fun <= tol:
                return volmdlr.Point2D(*res.x)

            results.append((res.x, res.fun))

        return volmdlr.Point2D(*min(results, key=lambda r: r[1])[0])

    def linesegment2d_to_3d(self, linesegment2d):
        """Evaluates the Euclidean form for the parametric line segment."""
        points = []
        for point in linesegment2d.discretization_points(number_points=20):
            point3d = self.point2d_to_3d(point)
            if not volmdlr.core.point_in_list(point3d, points):
                points.append(point3d)
        if len(points) < 2:
            return None
        if len(points) == 2:
            return [volmdlr.edges.LineSegment3D(points[0], points[-1])]
        periodic = points[0].is_close(points[-1], 1e-6)
        if len(points) < min(self.degree_u, self.degree_v) + 1:
            bspline = edges.BSplineCurve3D.from_points_interpolation(
                points, 2, periodic=periodic)
            return [bspline]

        bspline = edges.BSplineCurve3D.from_points_interpolation(
            points, min(self.degree_u, self.degree_v), periodic=periodic)
        return [bspline.simplify]

    def linesegment3d_to_2d(self, linesegment3d):
        """
        A line segment on a BSplineSurface3D will be in any case a line in 2D?.

        """
        start = self.point3d_to_2d(linesegment3d.start)
        end = self.point3d_to_2d(linesegment3d.end)
        if self.x_periodicity:
            if start.x != end.x:
                end = volmdlr.Point2D(start.x, end.y)
            if not start.is_close(end):
                return [edges.LineSegment2D(start, end)]
            return None
        if self.y_periodicity:
            if start.y != end.y:
                end = volmdlr.Point2D(end.x, start.y)
            if not start.is_close(end):
                return [edges.LineSegment2D(start, end)]
            return None
        if start.is_close(end):
            return None
        return [edges.LineSegment2D(start, end)]

    def _repair_periodic_boundary_points(self, curve3d, points_2d, direction_periodicity):
        """
        Verifies points at boundary on a periodic BSplineSurface3D.

        :param points_2d: List of `volmdlr.Point2D` after transformation from 3D Cartesian coordinates
        :type points_2d: List[volmdlr.Point2D]
        :param direction_periodicity: should be 'x' if x_periodicity or 'y' if y periodicity
        :type direction_periodicity: str
        """
        lth = curve3d.length()
        start = points_2d[0]
        end = points_2d[-1]
        points = points_2d
        pt_after_start = self.point3d_to_2d(curve3d.point_at_abscissa(0.1 * lth))
        pt_before_end = self.point3d_to_2d(curve3d.point_at_abscissa(0.9 * lth))
        # pt_after_start = points[1]
        # pt_before_end = points[-2]

        if direction_periodicity == 'x':
            i = 0
        else:
            i = 1
        min_bound, max_bound = self.surface.domain[i]
        delta = max_bound + min_bound

        if math.isclose(start[i], min_bound, abs_tol=1e-4) and pt_after_start[i] > 0.5 * delta:
            start[i] = max_bound
        elif math.isclose(start[i], max_bound, abs_tol=1e-4) and pt_after_start[i] < 0.5 * delta:
            start[i] = min_bound

        if math.isclose(end[i], min_bound, abs_tol=1e-4) and pt_before_end[i] > 0.5 * delta:
            end[i] = max_bound
        elif math.isclose(end[i], max_bound, abs_tol=1e-4) and pt_before_end[i] < 0.5 * delta:
            end[i] = min_bound

        points[0] = start
        points[-1] = end

        if all((math.isclose(p[i], max_bound, abs_tol=1e-4) or math.isclose(p[i], min_bound, abs_tol=1e-4)) for
               p in points):
            # if the line is at the boundary of the surface domain, we take the first point as reference
            t_param = max_bound if math.isclose(points[0][i], max_bound, abs_tol=1e-4) else min_bound
            if direction_periodicity == 'x':
                points = [volmdlr.Point2D(t_param, p[1]) for p in points]
            else:
                points = [volmdlr.Point2D(p[0], t_param) for p in points]

        return points

    def bsplinecurve3d_to_2d(self, bspline_curve3d):
        """
        Converts the primitive from 3D spatial coordinates to its equivalent 2D primitive in the parametric space.
        """
        # TODO: enhance this, it is a non exact method!
        # TODO: bsplinecurve can be periodic but not around the bsplinesurface
        flag = False
        if not bspline_curve3d.points[0].is_close(bspline_curve3d.points[-1]):
            bsc_linesegment = edges.LineSegment3D(bspline_curve3d.points[0],
                                                  bspline_curve3d.points[-1])
            flag = True
            for point in bspline_curve3d.points:
                if not bsc_linesegment.point_belongs(point):
                    flag = False
                    break

        if self.x_periodicity and not self.y_periodicity \
                and bspline_curve3d.periodic:
            point1 = self.point3d_to_2d(bspline_curve3d.points[0])
            p1_sup = self.point3d_to_2d(bspline_curve3d.points[0])
            new_x = point1.x - p1_sup.x + self.x_periodicity
            new_x = new_x if 0 <= new_x else 0
            reverse = False
            if new_x < 0:
                new_x = 0
            elif math.isclose(new_x, self.x_periodicity, abs_tol=1e-5):
                new_x = 0
                reverse = True

            linesegments = [
                edges.LineSegment2D(
                    volmdlr.Point2D(new_x, point1.y),
                    volmdlr.Point2D(self.x_periodicity, point1.y))]
            if reverse:
                linesegments[0] = linesegments[0].reverse()

        elif self.y_periodicity and not self.x_periodicity \
                and bspline_curve3d.periodic:
            point1 = self.point3d_to_2d(bspline_curve3d.points[0])
            p1_sup = self.point3d_to_2d(bspline_curve3d.points[0])
            new_y = point1.y - p1_sup.y + self.y_periodicity
            new_y = new_y if 0 <= new_y else 0
            reverse = False
            if new_y < 0:
                new_y = 0
            elif math.isclose(new_y, self.y_periodicity, abs_tol=1e-5):
                new_y = 0
                reverse = True

            linesegments = [
                edges.LineSegment2D(
                    volmdlr.Point2D(point1.x, new_y),
                    volmdlr.Point2D(point1.x, self.y_periodicity))]
            if reverse:
                linesegments[0] = linesegments[0].reverse()

        elif self.x_periodicity and self.y_periodicity \
                and bspline_curve3d.periodic:
            raise NotImplementedError

        if flag:
            x_perio = self.x_periodicity if self.x_periodicity is not None \
                else 1.
            y_perio = self.y_periodicity if self.y_periodicity is not None \
                else 1.

            point1 = self.point3d_to_2d(bspline_curve3d.points[0])
            point2 = self.point3d_to_2d(bspline_curve3d.points[-1])

            if point1.is_close(point2):
                print('BSplineCruve3D skipped because it is too small')
                linesegments = None
            else:
                p1_sup = self.point3d_to_2d(bspline_curve3d.points[0])
                p2_sup = self.point3d_to_2d(bspline_curve3d.points[-1])
                if self.x_periodicity and point1.point_distance(p1_sup) > 1e-5:
                    point1.x -= p1_sup.x - x_perio
                    point2.x -= p2_sup.x - x_perio
                if self.y_periodicity and point1.point_distance(p1_sup) > 1e-5:
                    point1.y -= p1_sup.y - y_perio
                    point2.y -= p2_sup.y - y_perio
                linesegments = [edges.LineSegment2D(point1, point2)]
            # How to check if end of surface overlaps start or the opposite ?
        else:
            lth = bspline_curve3d.length()
            if lth > 1e-5:
                n = len(bspline_curve3d.control_points)
                points = [self.point3d_to_2d(p) for p in bspline_curve3d.discretization_points(number_points=n)]

                if self.x_periodicity:
                    points = self._repair_periodic_boundary_points(bspline_curve3d, points, 'x')
                    if bspline_curve3d.periodic and points[0].is_close(points[-1]):
                        u_min, u_max = bspline_curve3d.curve.domain
                        if math.isclose(points[0].x, u_min, abs_tol=1e-6):
                            should_be_umax = (u_max - points[1].x) < (points[1].x - u_min)
                            if should_be_umax:
                                points[0] = volmdlr.Point2D(u_max, points[0].y)
                            else:
                                points[-1] = volmdlr.Point2D(u_max, points[-1].y)
                        elif math.isclose(points[0].x, u_max, abs_tol=1e-6):
                            should_be_umin = (u_max - points[1].x) > (points[1].x - u_min)
                            if should_be_umin:
                                points[0] = volmdlr.Point2D(u_min, points[0].y)
                            else:
                                points[-1] = volmdlr.Point2D(u_min, points[-1].y)
                if self.y_periodicity:
                    points = self._repair_periodic_boundary_points(bspline_curve3d, points, 'y')
                    if bspline_curve3d.periodic and points[0].is_close(points[-1]):
                        u_min, u_max = bspline_curve3d.curve.domain
                        if math.isclose(points[0].y, u_min, abs_tol=1e-6):
                            should_be_umax = (u_max - points[1].y) < (points[1].y - u_min)
                            if should_be_umax:
                                points[0] = volmdlr.Point2D(points[0].x, u_max)
                            else:
                                points[-1] = volmdlr.Point2D(points[-1].x, u_max)
                        elif math.isclose(points[0].y, u_max, abs_tol=1e-6):
                            should_be_umin = (u_max - points[1].y) > (points[1].y - u_min)
                            if should_be_umin:
                                points[0] = volmdlr.Point2D(points[0].x, u_min)
                            else:
                                points[-1] = volmdlr.Point2D(points[-1].x, u_min)

                if not points[0].is_close(points[-1]) and not bspline_curve3d.periodic:
                    linesegment = edges.LineSegment2D(points[0], points[-1])
                    flag_line = True
                    for point in points:
                        if not linesegment.point_belongs(point, abs_tol=1e-4):
                            flag_line = False
                            break
                    if flag_line:
                        return [linesegment]

                if self.x_periodicity:
                    points = self._repair_periodic_boundary_points(bspline_curve3d, points, 'x')

                if self.y_periodicity:
                    points = self._repair_periodic_boundary_points(bspline_curve3d, points, 'y')

                return [edges.BSplineCurve2D.from_points_interpolation(
                    points=points, degree=bspline_curve3d.degree, periodic=bspline_curve3d.periodic)]

            if 1e-6 < lth <= 1e-5:
                linesegments = [edges.LineSegment2D(
                    self.point3d_to_2d(bspline_curve3d.start),
                    self.point3d_to_2d(bspline_curve3d.end))]
            else:
                print('BSplineCruve3D skipped because it is too small')
                linesegments = None

        return linesegments

    def bsplinecurve2d_to_3d(self, bspline_curve2d):
        """
        Converts the parametric boundary representation into a 3D primitive.
        """
        if bspline_curve2d.name == "parametric.arc":
            start = self.point2d_to_3d(bspline_curve2d.start)
            interior = self.point2d_to_3d(bspline_curve2d.evaluate_single(0.5))
            end = self.point2d_to_3d(bspline_curve2d.end)
            return [edges.Arc3D.from_3_points(start, interior, end)]

        number_points = len(bspline_curve2d.control_points)
        points = []
        for point in bspline_curve2d.discretization_points(number_points=number_points):
            point3d = self.point2d_to_3d(point)
            if not volmdlr.core.point_in_list(point3d, points):
                points.append(point3d)
        if len(points) < bspline_curve2d.degree + 1:
            return None
        return [edges.BSplineCurve3D.from_points_interpolation(
            points, bspline_curve2d.degree, bspline_curve2d.periodic)]

    def arc3d_to_2d(self, arc3d):
        """
        Converts the primitive from 3D spatial coordinates to its equivalent 2D primitive in the parametric space.
        """
        number_points = max(self.nb_u, self.nb_v)
        degree = min(self.degree_u, self.degree_v)
        points = []
        for point3d in arc3d.discretization_points(number_points=number_points):
            point2d = self.point3d_to_2d(point3d)
            if not volmdlr.core.point_in_list(point2d, points):
                points.append(point2d)
        start = points[0]
        end = points[-1]
        min_bound_x, max_bound_x = self.surface.domain[0]
        min_bound_y, max_bound_y = self.surface.domain[1]
        if self.x_periodicity:
            points = self._repair_periodic_boundary_points(arc3d, points, 'x')
            start = points[0]
            end = points[-1]
            if start.is_close(end):
                if math.isclose(start.x, min_bound_x, abs_tol=1e-4):
                    end.x = max_bound_x
                else:
                    end.x = min_bound_x
        if self.y_periodicity:
            points = self._repair_periodic_boundary_points(arc3d, points, 'y')
            start = points[0]
            end = points[-1]
            if start.is_close(end):
                if math.isclose(start.y, min_bound_y, abs_tol=1e-4):
                    end.y = max_bound_y
                else:
                    end.y = min_bound_y
        if start.is_close(end):
            return []
        linesegment = edges.LineSegment2D(start, end, name="parametric.arc")
        flag = True
        for point in points:
            if not linesegment.point_belongs(point):
                flag = False
                break
        if flag:
            return [linesegment]
        if degree > len(points) - 1:
            degree = len(points) - 1
        return [edges.BSplineCurve2D.from_points_interpolation(points, degree, name="parametric.arc")]

    def arcellipse3d_to_2d(self, arcellipse3d):
        """
        Converts the primitive from 3D spatial coordinates to its equivalent 2D primitive in the parametric space.
        """
        # todo: Is this right? Needs detailed investigation
        number_points = max(self.nb_u, self.nb_v)
        degree = max(self.degree_u, self.degree_v)
        points = [self.point3d_to_2d(point3d) for point3d in
                  arcellipse3d.discretization_points(number_points=number_points)]
        start = points[0]
        end = points[-1]
        min_bound_x, max_bound_x = self.surface.domain[0]
        min_bound_y, max_bound_y = self.surface.domain[1]
        if self.x_periodicity:
            points = self._repair_periodic_boundary_points(arcellipse3d, points, 'x')
            start = points[0]
            end = points[-1]
            if start.is_close(end):
                if math.isclose(start.x, min_bound_x, abs_tol=1e-4):
                    end.x = max_bound_x
                else:
                    end.x = min_bound_x
        if self.y_periodicity:
            points = self._repair_periodic_boundary_points(arcellipse3d, points, 'y')
            start = points[0]
            end = points[-1]
            if start.is_close(end):
                if math.isclose(start.y, min_bound_y, abs_tol=1e-4):
                    end.y = max_bound_y
                else:
                    end.y = min_bound_y
        if start.is_close(end):
            return []
        linesegment = edges.LineSegment2D(start, end, name="parametric.arc")
        flag = True
        for point in points:
            if not linesegment.point_belongs(point):
                flag = False
                break
        if flag:
            return [linesegment]
        return [edges.BSplineCurve2D.from_points_interpolation(points, degree, name="parametric.arc")]

    def arc2d_to_3d(self, arc2d):
        number_points = math.ceil(arc2d.angle * 7) + 1  # 7 points per radian
        length = arc2d.length()
        points = [self.point2d_to_3d(arc2d.point_at_abscissa(i * length / (number_points - 1)))
                  for i in range(number_points)]
        return [edges.BSplineCurve3D.from_points_interpolation(
            points, max(self.degree_u, self.degree_v))]

    def rectangular_cut(self, u1: float, u2: float,
                        v1: float, v2: float, name: str = ''):
        """Deprecated method, Use BSplineFace3D from_surface_rectangular_cut method."""
        raise AttributeError("BSplineSurface3D.rectangular_cut is deprecated."
                             " Use the class_method from_surface_rectangular_cut in BSplineFace3D instead")

    def rotation(self, center: volmdlr.Vector3D,
                 axis: volmdlr.Vector3D, angle: float):
        """
        BSplineSurface3D rotation.

        :param center: rotation center
        :param axis: rotation axis
        :param angle: angle rotation
        :return: a new rotated BSplineSurface3D
        """
        new_control_points = [p.rotation(center, axis, angle)
                              for p in self.control_points]
        new_bsplinesurface3d = BSplineSurface3D(self.degree_u, self.degree_v,
                                                new_control_points, self.nb_u,
                                                self.nb_v,
                                                self.u_multiplicities,
                                                self.v_multiplicities,
                                                self.u_knots, self.v_knots,
                                                self.weights, self.name)
        return new_bsplinesurface3d

    def rotation_inplace(self, center: volmdlr.Vector3D,
                         axis: volmdlr.Vector3D, angle: float):
        """
        BSplineSurface3D rotation. Object is updated in-place.

        :param center: rotation center.
        :type center: `volmdlr.Vector3D`
        :param axis: rotation axis.
        :type axis: `volmdlr.Vector3D`
        :param angle: rotation angle.
        :type angle: float
        :return: None, BSplineSurface3D is updated in-place
        :rtype: None
        """
        warnings.warn("'in-place' methods are deprecated. Use a not in-place method instead.", DeprecationWarning)

        new_bsplinesurface3d = self.rotation(center, axis, angle)
        self.control_points = new_bsplinesurface3d.control_points
        self.surface = new_bsplinesurface3d.surface

    def translation(self, offset: volmdlr.Vector3D):
        """
        BSplineSurface3D translation.

        :param offset: translation vector
        :return: A new translated BSplineSurface3D
        """
        new_control_points = [p.translation(offset) for p in
                              self.control_points]
        new_bsplinesurface3d = BSplineSurface3D(self.degree_u, self.degree_v,
                                                new_control_points, self.nb_u,
                                                self.nb_v,
                                                self.u_multiplicities,
                                                self.v_multiplicities,
                                                self.u_knots, self.v_knots,
                                                self.weights, self.name)

        return new_bsplinesurface3d

    def translation_inplace(self, offset: volmdlr.Vector3D):
        """
        BSplineSurface3D translation. Object is updated in-place.

        :param offset: translation vector
        """
        warnings.warn("'in-place' methods are deprecated. Use a not in-place method instead.", DeprecationWarning)

        new_bsplinesurface3d = self.translation(offset)
        self.control_points = new_bsplinesurface3d.control_points
        self.surface = new_bsplinesurface3d.surface

    def frame_mapping(self, frame: volmdlr.Frame3D, side: str):
        """
        Changes frame_mapping and return a new BSplineSurface3D.

        side = 'old' or 'new'
        """
        new_control_points = [p.frame_mapping(frame, side) for p in
                              self.control_points]
        new_bsplinesurface3d = BSplineSurface3D(self.degree_u, self.degree_v,
                                                new_control_points, self.nb_u,
                                                self.nb_v,
                                                self.u_multiplicities,
                                                self.v_multiplicities,
                                                self.u_knots, self.v_knots,
                                                self.weights, self.name)
        return new_bsplinesurface3d

    def frame_mapping_inplace(self, frame: volmdlr.Frame3D, side: str):
        """
        Changes frame_mapping and the object is updated in-place.

        side = 'old' or 'new'
        """
        warnings.warn("'in-place' methods are deprecated. Use a not in-place method instead.", DeprecationWarning)

        new_bsplinesurface3d = self.frame_mapping(frame, side)
        self.control_points = new_bsplinesurface3d.control_points
        self.surface = new_bsplinesurface3d.surface

    def plot(self, ax=None, color='grey', alpha=0.5):
        u_curves = [edges.BSplineCurve3D.from_geomdl_curve(u) for u in self.curves['u']]
        v_curves = [edges.BSplineCurve3D.from_geomdl_curve(v) for v in self.curves['v']]
        if ax is None:
            ax = plt.figure().add_subplot(111, projection='3d')
        for u in u_curves:
            u.plot(ax=ax, edge_style=EdgeStyle(color=color, alpha=alpha))
        for v in v_curves:
            v.plot(ax=ax, edge_style=EdgeStyle(color=color, alpha=alpha))
        for point in self.control_points:
            point.plot(ax, color=color, alpha=alpha)
        return ax

    def simplify_surface(self):
        """
        Verifies if BSplineSurface3D could be a Plane3D.

        :return: A planar surface if possible, otherwise, returns self.
        """
        points = [self.control_points[0]]
        vector_list = []
        for point in self.control_points[1:]:
            vector = point - points[0]
            is_colinear = any(vector.is_colinear_to(other_vector) for other_vector in vector_list)
            if not point_in_list(point, points) and not is_colinear:
                points.append(point)
                vector_list.append(vector)
                if len(points) == 3:
                    plane3d = Plane3D.from_3_points(*points)
                    if all(plane3d.point_on_surface(point) for point in self.control_points):
                        return plane3d
                    break
        return self

    @classmethod
    def from_step(cls, arguments, object_dict, **kwargs):
        """
        Converts a step primitive to a BSplineSurface3D.

        :param arguments: The arguments of the step primitive.
        :type arguments: list
        :param object_dict: The dictionary containing all the step primitives
            that have already been instantiated.
        :type object_dict: dict
        :return: The corresponding BSplineSurface3D object.
        :rtype: :class:`volmdlr.faces.BSplineSurface3D`
        """
        name = arguments[0][1:-1]
        degree_u = int(arguments[1])
        degree_v = int(arguments[2])
        points_sets = arguments[3][1:-1].split("),")
        points_sets = [elem + ")" for elem in points_sets[:-1]] + [
            points_sets[-1]]
        control_points = []
        for points_set in points_sets:
            points = [object_dict[int(i[1:])] for i in
                      points_set[1:-1].split(",")]
            nb_v = len(points)
            control_points.extend(points)
        nb_u = int(len(control_points) / nb_v)
        surface_form = arguments[4]
        if arguments[5] == '.F.':
            u_closed = False
        elif arguments[5] == '.T.':
            u_closed = True
        else:
            raise ValueError
        if arguments[6] == '.F.':
            v_closed = False
        elif arguments[6] == '.T.':
            v_closed = True
        else:
            raise ValueError
        self_intersect = arguments[7]
        u_multiplicities = [int(i) for i in arguments[8][1:-1].split(",")]
        v_multiplicities = [int(i) for i in arguments[9][1:-1].split(",")]
        u_knots = [float(i) for i in arguments[10][1:-1].split(",")]
        v_knots = [float(i) for i in arguments[11][1:-1].split(",")]
        knot_spec = arguments[12]

        if 13 in range(len(arguments)):
            weight_data = [
                float(i) for i in
                arguments[13][1:-1].replace("(", "").replace(")", "").split(",")
            ]
        else:
            weight_data = None

        bsplinesurface = cls(degree_u, degree_v, control_points, nb_u, nb_v,
                             u_multiplicities, v_multiplicities, u_knots,
                             v_knots, weight_data, name)
        if not bsplinesurface.x_periodicity and not bsplinesurface.y_periodicity:
            bsplinesurface = bsplinesurface.simplify_surface()
        # if u_closed:
        #     bsplinesurface.x_periodicity = bsplinesurface.get_x_periodicity()
        # if v_closed:
        #     bsplinesurface.y_periodicity = bsplinesurface.get_y_periodicity()
        return bsplinesurface

    def to_step(self, current_id):
        content = ''
        point_matrix_ids = '('
        for points in self.control_points_table:
            point_ids = '('
            for point in points:
                point_content, point_id = point.to_step(current_id)
                content += point_content
                point_ids += f'#{point_id},'
                current_id = point_id + 1
            point_ids = point_ids[:-1]
            point_ids += '),'
            point_matrix_ids += point_ids
        point_matrix_ids = point_matrix_ids[:-1]
        point_matrix_ids += ')'

        u_close = '.T.' if self.x_periodicity else '.F.'
        v_close = '.T.' if self.y_periodicity else '.F.'

        content += f"#{current_id} = B_SPLINE_SURFACE_WITH_KNOTS('{self.name}',{self.degree_u},{self.degree_v}," \
                   f"{point_matrix_ids},.UNSPECIFIED.,{u_close},{v_close},.F.,{tuple(self.u_multiplicities)}," \
                   f"{tuple(self.v_multiplicities)},{tuple(self.u_knots)},{tuple(self.v_knots)},.UNSPECIFIED.);\n"
        return content, [current_id]

    def grid3d(self, grid2d: grid.Grid2D):
        """
        Generate 3d grid points of a Bspline surface, based on a Grid2D.

        """

        if not self._grids2d:
            self._grids2d = grid2d

        points_2d = grid2d.points
        points_3d = [self.point2d_to_3d(point2d) for point2d in points_2d]

        return points_3d

    def grid2d_deformed(self, grid2d: grid.Grid2D):
        """
        Dimension and deform a Grid2D points based on a Bspline surface.

        """

        points_2d = grid2d.points
        points_3d = self.grid3d(grid2d)

        points_x, points_y = grid2d.points_xy

        # Parameters
        index_x = {}  # grid point position(i,j), x coordinates position in X(unknown variable)
        index_y = {}  # grid point position(i,j), y coordinates position in X(unknown variable)
        index_points = {}  # grid point position(j,i), point position in points_2d (or points_3d)
        k_index, p_index = 0, 0
        for i in range(0, points_x):
            for j in range(0, points_y):
                index_x.update({(j, i): k_index})
                index_y.update({(j, i): k_index + 1})
                index_points.update({(j, i): p_index})
                k_index = k_index + 2
                p_index = p_index + 1

        equation_points = []  # points combination to compute distances between 2D and 3D grid points
        for i in range(0, points_y):  # row from (0,i)
            for j in range(1, points_x):
                equation_points.append(((0, i), (j, i)))
        for i in range(0, points_x):  # column from (i,0)
            for j in range(1, points_y):
                equation_points.append(((i, 0), (i, j)))
        for i in range(0, points_y):  # row
            for j in range(0, points_x - 1):
                equation_points.append(((j, i), (j + 1, i)))
        for i in range(0, points_x):  # column
            for j in range(0, points_x - 1):
                equation_points.append(((i, j), (i, j + 1)))
        for i in range(0, points_y - 1):  # diagonal
            for j in range(0, points_x - 1):
                equation_points.append(((j, i), (j + 1, i + 1)))

        for i in range(0, points_y):  # row 2segments (before.point.after)
            for j in range(1, points_x - 1):
                equation_points.append(((j - 1, i), (j + 1, i)))

        for i in range(0, points_x):  # column 2segments (before.point.after)
            for j in range(1, points_y - 1):
                equation_points.append(((i, j - 1), (i, j + 1)))

        # geodesic distances between 3D grid points (based on points combination [equation_points])
        geodesic_distances = []
        for point in equation_points:
            geodesic_distances.append((self.geodesic_distance(
                points_3d[index_points[point[0]]], points_3d[index_points[point[1]]])) ** 2)

        # System of nonlinear equations
        def non_linear_equations(xparam):
            vector_f = npy.empty(len(equation_points) + 2)
            idx = 0
            for idx, point_ in enumerate(equation_points):
                vector_f[idx] = abs((xparam[index_x[point_[0]]] ** 2 +
                                     xparam[index_x[point_[1]]] ** 2 +
                                     xparam[index_y[point_[0]]] ** 2 +
                                     xparam[index_y[point_[1]]] ** 2 -
                                     2 *
                                     xparam[index_x[point_[0]]] *
                                     xparam[index_x[point_[1]]] -
                                     2 *
                                     xparam[index_y[point_[0]]] *
                                     xparam[index_y[point_[1]]] -
                                     geodesic_distances[idx]) /
                                    geodesic_distances[idx])

            vector_f[idx + 1] = xparam[0] * 1000
            vector_f[idx + 2] = xparam[1] * 1000

            return vector_f

        # Solution with "least_squares"
        x_init = []  # initial guess (2D grid points)
        for point in points_2d:
            x_init.append(point[0])
            x_init.append(point[1])
        z = least_squares(non_linear_equations, x_init)

        points_2d_deformed = [volmdlr.Point2D(z.x[i], z.x[i + 1])
                              for i in range(0, len(z.x), 2)]  # deformed 2d grid points

        grid2d_deformed = grid.Grid2D.from_points(points=points_2d_deformed,
                                                  points_dim_1=points_x,
                                                  direction=grid2d.direction)

        self._grids2d_deformed = grid2d_deformed

        return points_2d_deformed

    def grid2d_deformation(self, grid2d: grid.Grid2D):
        """
        Compute the deformation/displacement (dx/dy) of a Grid2D based on a Bspline surface.

        """

        if not self._grids2d_deformed:
            self.grid2d_deformed(grid2d)

        displacement = self._grids2d_deformed.displacement_compared_to(grid2d)
        self._displacements = displacement

        return displacement

    def point2d_parametric_to_dimension(self, point2d: volmdlr.Point3D, grid2d: grid.Grid2D):
        """
        Convert a point 2d from the parametric to the dimensioned frame.

        """

        # Check if the 0<point2d.x<1 and 0<point2d.y<1
        if point2d.x < 0:
            point2d.x = 0
        elif point2d.x > 1:
            point2d.x = 1
        if point2d.y < 0:
            point2d.y = 0
        elif point2d.y > 1:
            point2d.y = 1

        if self._grids2d == grid2d:
            points_2d = self._grids2d.points
        else:
            points_2d = grid2d.points
            self._grids2d = grid2d

        if self._displacements is not None:
            displacement = self._displacements
        else:
            displacement = self.grid2d_deformation(grid2d)

        points_x, points_y = grid2d.points_xy

        # Parameters
        index_points = {}  # grid point position(j,i), point position in points_2d (or points_3d)
        p_index = 0
        for i in range(0, points_x):
            for j in range(0, points_y):
                index_points.update({(j, i): p_index})
                p_index = p_index + 1

        # Form function "Finite Elements"
        def form_function(s_param, t_param):
            empty_n = npy.empty(4)
            empty_n[0] = (1 - s_param) * (1 - t_param) / 4
            empty_n[1] = (1 + s_param) * (1 - t_param) / 4
            empty_n[2] = (1 + s_param) * (1 + t_param) / 4
            empty_n[3] = (1 - s_param) * (1 + t_param) / 4
            return empty_n

        finite_elements_points = []  # 2D grid points index that define one element
        for j in range(0, points_y - 1):
            for i in range(0, points_x - 1):
                finite_elements_points.append(((i, j), (i + 1, j), (i + 1, j + 1), (i, j + 1)))
        finite_elements = []  # finite elements defined with closed polygon
        for point in finite_elements_points:
            finite_elements.append(
                wires.ClosedPolygon2D((points_2d[index_points[point[0]]],
                                       points_2d[index_points[point[1]]],
                                       points_2d[index_points[point[2]]],
                                       points_2d[index_points[point[3]]])))
        k = 0
        for k, point in enumerate(finite_elements_points):
            if (wires.Contour2D(finite_elements[k].primitives).point_belongs(
                    point2d)  # finite_elements[k].point_belongs(point2d)
                    or wires.Contour2D(finite_elements[k].primitives).point_over_contour(point2d)
                    or ((points_2d[index_points[point[0]]][0] < point2d.x <
                         points_2d[index_points[point[1]]][0])
                        and point2d.y == points_2d[index_points[point[0]]][1])
                    or ((points_2d[index_points[point[1]]][1] < point2d.y <
                         points_2d[index_points[point[2]]][1])
                        and point2d.x == points_2d[index_points[point[1]]][0])
                    or ((points_2d[index_points[point[3]]][0] < point2d.x <
                         points_2d[index_points[point[2]]][0])
                        and point2d.y == points_2d[index_points[point[1]]][1])
                    or ((points_2d[index_points[point[0]]][1] < point2d.y <
                         points_2d[index_points[point[3]]][1])
                        and point2d.x == points_2d[index_points[point[0]]][0])):
                break

        x0 = points_2d[index_points[finite_elements_points[k][0]]][0]
        y0 = points_2d[index_points[finite_elements_points[k][0]]][1]
        x1 = points_2d[index_points[finite_elements_points[k][1]]][0]
        y2 = points_2d[index_points[finite_elements_points[k][2]]][1]
        x = point2d.x
        y = point2d.y
        s_param = 2 * ((x - x0) / (x1 - x0)) - 1
        t_param = 2 * ((y - y0) / (y2 - y0)) - 1

        n = form_function(s_param, t_param)
        dx = npy.array([displacement[index_points[finite_elements_points[k][0]]][0],
                        displacement[index_points[finite_elements_points[k][1]]][0],
                        displacement[index_points[finite_elements_points[k][2]]][0],
                        displacement[index_points[finite_elements_points[k][3]]][0]])
        dy = npy.array([displacement[index_points[finite_elements_points[k][0]]][1],
                        displacement[index_points[finite_elements_points[k][1]]][1],
                        displacement[index_points[finite_elements_points[k][2]]][1],
                        displacement[index_points[finite_elements_points[k][3]]][1]])

        return volmdlr.Point2D(point2d.x + npy.transpose(n).dot(dx), point2d.y + npy.transpose(n).dot(dy))

    def point3d_to_2d_with_dimension(self, point3d: volmdlr.Point3D, grid2d: grid.Grid2D):
        """
        Compute the point2d of a point3d, on a Bspline surface, in the dimensioned frame.
        """

        point2d = self.point3d_to_2d(point3d)

        point2d_with_dimension = self.point2d_parametric_to_dimension(point2d, grid2d)

        return point2d_with_dimension

    def point2d_with_dimension_to_parametric_frame(self, point2d, grid2d: grid.Grid2D):
        """
        Convert a point 2d from the dimensioned to the parametric frame.

        """

        if self._grids2d != grid2d:
            self._grids2d = grid2d
        if not self._grids2d_deformed:
            self.grid2d_deformed(grid2d)

        points_2d = grid2d.points
        points_2d_deformed = self._grids2d_deformed.points
        points_x, points_y = grid2d.points_xy

        # Parameters
        index_points = {}  # grid point position(j,i), point position in points_2d (or points_3d)
        p_index = 0
        for i in range(0, points_x):
            for j in range(0, points_y):
                index_points.update({(j, i): p_index})
                p_index = p_index + 1

        finite_elements_points = []  # 2D grid points index that define one element
        for j in range(0, points_y - 1):
            for i in range(0, points_x - 1):
                finite_elements_points.append(((i, j), (i + 1, j), (i + 1, j + 1), (i, j + 1)))
        finite_elements = []  # finite elements defined with closed polygon  DEFORMED
        for point in finite_elements_points:
            finite_elements.append(
                wires.ClosedPolygon2D((points_2d_deformed[index_points[point[0]]],
                                       points_2d_deformed[index_points[point[1]]],
                                       points_2d_deformed[index_points[point[2]]],
                                       points_2d_deformed[index_points[point[3]]])))

        finite_elements_initial = []  # finite elements defined with closed polygon  INITIAL
        for point in finite_elements_points:
            finite_elements_initial.append(
                wires.ClosedPolygon2D((points_2d[index_points[point[0]]],
                                       points_2d[index_points[point[1]]],
                                       points_2d[index_points[point[2]]],
                                       points_2d[index_points[point[3]]])))
        k = 0
        for k, point in enumerate(finite_elements_points):
            if (finite_elements[k].point_belongs(point2d)
                    or ((points_2d_deformed[index_points[point[0]]][0] < point2d.x <
                         points_2d_deformed[index_points[point[1]]][0])
                        and point2d.y == points_2d_deformed[index_points[point[0]]][1])
                    or ((points_2d_deformed[index_points[finite_elements_points[k][1]]][1] < point2d.y <
                         points_2d_deformed[index_points[finite_elements_points[k][2]]][1])
                        and point2d.x == points_2d_deformed[index_points[point[1]]][0])
                    or ((points_2d_deformed[index_points[point[3]]][0] < point2d.x <
                         points_2d_deformed[index_points[point[2]]][0])
                        and point2d.y == points_2d_deformed[index_points[point[1]]][1])
                    or ((points_2d_deformed[index_points[point[0]]][1] < point2d.y <
                         points_2d_deformed[index_points[point[3]]][1])
                        and point2d.x == points_2d_deformed[index_points[point[0]]][0])
                    or finite_elements[k].primitives[0].point_belongs(point2d) or finite_elements[k].primitives[
                        1].point_belongs(point2d)
                    or finite_elements[k].primitives[2].point_belongs(point2d) or finite_elements[k].primitives[
                        3].point_belongs(point2d)):
                break

        frame_deformed = volmdlr.Frame2D(finite_elements[k].center_of_mass(),
                                         volmdlr.Vector2D(finite_elements[k].primitives[1].middle_point()[0] -
                                                          finite_elements[k].center_of_mass()[0],
                                                          finite_elements[k].primitives[1].middle_point()[1] -
                                                          finite_elements[k].center_of_mass()[1]),
                                         volmdlr.Vector2D(finite_elements[k].primitives[0].middle_point()[0] -
                                                          finite_elements[k].center_of_mass()[0],
                                                          finite_elements[k].primitives[0].middle_point()[1] -
                                                          finite_elements[k].center_of_mass()[1]))

        point2d_frame_deformed = volmdlr.Point2D(point2d.frame_mapping(frame_deformed, 'new')[0],
                                                 point2d.frame_mapping(frame_deformed, 'new')[1])

        frame_inital = volmdlr.Frame2D(finite_elements_initial[k].center_of_mass(),
                                       volmdlr.Vector2D(finite_elements_initial[k].primitives[1].middle_point()[0] -
                                                        finite_elements_initial[k].center_of_mass()[0],
                                                        finite_elements_initial[k].primitives[1].middle_point()[1] -
                                                        finite_elements_initial[k].center_of_mass()[1]),
                                       volmdlr.Vector2D(finite_elements_initial[k].primitives[0].middle_point()[0] -
                                                        finite_elements_initial[k].center_of_mass()[0],
                                                        finite_elements_initial[k].primitives[0].middle_point()[1] -
                                                        finite_elements_initial[k].center_of_mass()[1]))

        point2d = point2d_frame_deformed.frame_mapping(frame_inital, 'old')
        if point2d.x < 0:
            point2d.x = 0
        elif point2d.x > 1:
            point2d.x = 1
        if point2d.y < 0:
            point2d.y = 0
        elif point2d.y > 1:
            point2d.y = 1

        return point2d

    def point2d_with_dimension_to_3d(self, point2d, grid2d: grid.Grid2D):
        """
        Compute the point 3d, on a Bspline surface, of a point 2d define in the dimensioned frame.

        """

        point2d_01 = self.point2d_with_dimension_to_parametric_frame(point2d, grid2d)

        return self.point2d_to_3d(point2d_01)

    def linesegment2d_parametric_to_dimension(self, linesegment2d, grid2d: grid.Grid2D):
        """
        Convert a linesegment2d from the parametric to the dimensioned frame.

        """

        points = linesegment2d.discretization_points(number_points=20)
        points_dim = [
            self.point2d_parametric_to_dimension(
                point, grid2d) for point in points]

        return edges.BSplineCurve2D.from_points_interpolation(
            points_dim, max(self.degree_u, self.degree_v))

    def linesegment3d_to_2d_with_dimension(self, linesegment3d, grid2d: grid.Grid2D):
        """
        Compute the linesegment2d of a linesegment3d, on a Bspline surface, in the dimensioned frame.

        """

        linesegment2d = self.linesegment3d_to_2d(linesegment3d)
        bsplinecurve2d_with_dimension = self.linesegment2d_parametric_to_dimension(linesegment2d, grid2d)

        return bsplinecurve2d_with_dimension

    def linesegment2d_with_dimension_to_parametric_frame(self, linesegment2d):
        """
        Convert a linesegment2d from the dimensioned to the parametric frame.

        """

        try:
            linesegment2d = edges.LineSegment2D(
                self.point2d_with_dimension_to_parametric_frame(linesegment2d.start, self._grids2d),
                self.point2d_with_dimension_to_parametric_frame(linesegment2d.end, self._grids2d))
        except NotImplementedError:
            return None

        return linesegment2d

    def linesegment2d_with_dimension_to_3d(self, linesegment2d):
        """
        Compute the linesegment3d, on a Bspline surface, of a linesegment2d defined in the dimensioned frame.

        """

        linesegment2d_01 = self.linesegment2d_with_dimension_to_parametric_frame(linesegment2d)
        linesegment3d = self.linesegment2d_to_3d(linesegment2d_01)

        return linesegment3d

    def bsplinecurve2d_parametric_to_dimension(self, bsplinecurve2d, grid2d: grid.Grid2D):
        """
        Convert a bsplinecurve2d from the parametric to the dimensioned frame.

        """

        # check if bsplinecurve2d is in a list
        if isinstance(bsplinecurve2d, list):
            bsplinecurve2d = bsplinecurve2d[0]
        points = bsplinecurve2d.control_points
        points_dim = []

        for point in points:
            points_dim.append(self.point2d_parametric_to_dimension(point, grid2d))

        bsplinecurve2d_with_dimension = edges.BSplineCurve2D(bsplinecurve2d.degree, points_dim,
                                                             bsplinecurve2d.knot_multiplicities,
                                                             bsplinecurve2d.knots,
                                                             bsplinecurve2d.weights,
                                                             bsplinecurve2d.periodic)

        return bsplinecurve2d_with_dimension

    def bsplinecurve3d_to_2d_with_dimension(self, bsplinecurve3d, grid2d: grid.Grid2D):
        """
        Compute the bsplinecurve2d of a bsplinecurve3d, on a Bspline surface, in the dimensioned frame.

        """

        bsplinecurve2d_01 = self.bsplinecurve3d_to_2d(bsplinecurve3d)
        bsplinecurve2d_with_dimension = self.bsplinecurve2d_parametric_to_dimension(
            bsplinecurve2d_01, grid2d)

        return bsplinecurve2d_with_dimension

    def bsplinecurve2d_with_dimension_to_parametric_frame(self, bsplinecurve2d):
        """
        Convert a bsplinecurve2d from the dimensioned to the parametric frame.

        """

        points_dim = bsplinecurve2d.control_points
        points = []
        for point in points_dim:
            points.append(
                self.point2d_with_dimension_to_parametric_frame(point, self._grids2d))

        bsplinecurve2d = edges.BSplineCurve2D(bsplinecurve2d.degree, points,
                                              bsplinecurve2d.knot_multiplicities,
                                              bsplinecurve2d.knots,
                                              bsplinecurve2d.weights,
                                              bsplinecurve2d.periodic)
        return bsplinecurve2d

    def bsplinecurve2d_with_dimension_to_3d(self, bsplinecurve2d):
        """
        Compute the bsplinecurve3d, on a Bspline surface, of a bsplinecurve2d defined in the dimensioned frame.

        """

        bsplinecurve2d_01 = self.bsplinecurve2d_with_dimension_to_parametric_frame(bsplinecurve2d)
        bsplinecurve3d = self.bsplinecurve2d_to_3d(bsplinecurve2d_01)

        return bsplinecurve3d

    def arc2d_parametric_to_dimension(self, arc2d, grid2d: grid.Grid2D):
        """
        Convert an arc 2d from the parametric to the dimensioned frame.

        """

        number_points = math.ceil(arc2d.angle * 7) + 1
        length = arc2d.length()
        points = [self.point2d_parametric_to_dimension(arc2d.point_at_abscissa(
            i * length / (number_points - 1)), grid2d) for i in range(number_points)]

        return edges.BSplineCurve2D.from_points_interpolation(
            points, max(self.degree_u, self.degree_v))

    def arc3d_to_2d_with_dimension(self, arc3d, grid2d: grid.Grid2D):
        """
        Compute the arc 2d of an arc 3d, on a Bspline surface, in the dimensioned frame.

        """

        bsplinecurve2d = self.arc3d_to_2d(arc3d)[0]  # it's a bsplinecurve2d
        arc2d_with_dimension = self.bsplinecurve2d_parametric_to_dimension(bsplinecurve2d, grid2d)

        return arc2d_with_dimension  # it's a bsplinecurve2d-dimension

    def arc2d_with_dimension_to_parametric_frame(self, arc2d):
        """
        Convert an arc 2d from the dimensioned to the parametric frame.

        """

        number_points = math.ceil(arc2d.angle * 7) + 1
        length = arc2d.length()

        points = [self.point2d_with_dimension_to_parametric_frame(arc2d.point_at_abscissa(
            i * length / (number_points - 1)), self._grids2d) for i in range(number_points)]

        return edges.BSplineCurve2D.from_points_interpolation(points, max(self.degree_u, self.degree_v))

    def arc2d_with_dimension_to_3d(self, arc2d):
        """
        Compute the arc 3d, on a Bspline surface, of an arc 2d in the dimensioned frame.

        """

        arc2d_01 = self.arc2d_with_dimension_to_parametric_frame(arc2d)
        arc3d = self.arc2d_to_3d(arc2d_01)

        return arc3d  # it's a bsplinecurve3d

    def contour2d_parametric_to_dimension(self, contour2d: wires.Contour2D,
                                          grid2d: grid.Grid2D):
        """
        Convert a contour 2d from the parametric to the dimensioned frame.

        """

        primitives2d_dim = []

        for primitive2d in contour2d.primitives:
            method_name = f'{primitive2d.__class__.__name__.lower()}_parametric_to_dimension'

            if hasattr(self, method_name):
                primitives = getattr(self, method_name)(primitive2d, grid2d)
                if primitives:
                    primitives2d_dim.append(primitives)

            else:
                raise NotImplementedError(
                    f'Class {self.__class__.__name__} does not implement {method_name}')

        return wires.Contour2D(primitives2d_dim)

    def contour3d_to_2d_with_dimension(self, contour3d: wires.Contour3D,
                                       grid2d: grid.Grid2D):
        """
        Compute the Contour 2d of a Contour 3d, on a Bspline surface, in the dimensioned frame.

        """

        contour2d_01 = self.contour3d_to_2d(contour3d)

        return self.contour2d_parametric_to_dimension(contour2d_01, grid2d)

    def contour2d_with_dimension_to_parametric_frame(self, contour2d):
        """
        Convert a contour 2d from the dimensioned to the parametric frame.

        """

        # TODO: check and avoid primitives with start=end
        primitives2d = []

        for primitive2d in contour2d.primitives:
            method_name = f'{primitive2d.__class__.__name__.lower()}_with_dimension_to_parametric_frame'

            if hasattr(self, method_name):
                primitives = getattr(self, method_name)(primitive2d)
                if primitives:
                    primitives2d.append(primitives)

            else:
                raise NotImplementedError(
                    f'Class {self.__class__.__name__} does not implement {method_name}')

        # #Avoid to have primitives with start=end
        # start_points = []
        # for i in range(0, len(new_start_points)-1):
        #     if new_start_points[i] != new_start_points[i+1]:
        #         start_points.append(new_start_points[i])
        # if new_start_points[-1] != new_start_points[0]:
        #     start_points.append(new_start_points[-1])

        return wires.Contour2D(primitives2d)

    def contour2d_with_dimension_to_3d(self, contour2d):
        """
        Compute the contour3d, on a Bspline surface, of a contour2d define in the dimensioned frame.

        """

        contour01 = self.contour2d_with_dimension_to_parametric_frame(contour2d)

        return self.contour2d_to_3d(contour01)

    @classmethod
    def from_geomdl_surface(cls, surface):
        """
        Create a volmdlr BSpline_Surface3D from a geomdl's one.

        """

        control_points = []
        for point in surface.ctrlpts:
            control_points.append(volmdlr.Point3D(point[0], point[1], point[2]))

        (u_knots, u_multiplicities) = knots_vector_inv(surface.knotvector_u)
        (v_knots, v_multiplicities) = knots_vector_inv(surface.knotvector_v)

        bspline_surface = cls(degree_u=surface.degree_u,
                              degree_v=surface.degree_v,
                              control_points=control_points,
                              nb_u=surface.ctrlpts_size_u,
                              nb_v=surface.ctrlpts_size_v,
                              u_multiplicities=u_multiplicities,
                              v_multiplicities=v_multiplicities,
                              u_knots=u_knots,
                              v_knots=v_knots)

        return bspline_surface

    @classmethod
    def points_fitting_into_bspline_surface(cls, points_3d, size_u, size_v, degree_u, degree_v):
        """
        Bspline Surface interpolation through 3d points.

        Parameters
        ----------
        points_3d : volmdlr.Point3D
            data points
        size_u : int
            number of data points on the u-direction.
        size_v : int
            number of data points on the v-direction.
        degree_u : int
            degree of the output surface for the u-direction.
        degree_v : int
            degree of the output surface for the v-direction.

        Returns
        -------
        B-spline surface

        """

        points = []
        for point in points_3d:
            points.append((point.x, point.y, point.z))

        surface = interpolate_surface(points, size_u, size_v, degree_u, degree_v)

        return cls.from_geomdl_surface(surface)

    @classmethod
    def points_approximate_into_bspline_surface(cls, points_3d, size_u, size_v, degree_u, degree_v, **kwargs):
        """
        Bspline Surface approximate through 3d points.

        Parameters
        ----------
        points_3d : volmdlr.Point3D
            data points
        size_u : int
            number of data points on the u-direction.
        size_v : int
            number of data points on the v-direction.
        degree_u : int
            degree of the output surface for the u-direction.
        degree_v : int
            degree of the output surface for the v-direction.

        Keyword Arguments:
            * ``ctrlpts_size_u``: number of control points on the u-direction. *Default: size_u - 1*
            * ``ctrlpts_size_v``: number of control points on the v-direction. *Default: size_v - 1*

        Returns
        -------
        B-spline surface: volmdlr.faces.BSplineSurface3D

        """

        # Keyword arguments
        # number of data points, r + 1 > number of control points, n + 1
        num_cpts_u = kwargs.get('ctrlpts_size_u', size_u - 1)
        # number of data points, s + 1 > number of control points, m + 1
        num_cpts_v = kwargs.get('ctrlpts_size_v', size_v - 1)

        points = [tuple([*point]) for point in points_3d]

        surface = approximate_surface(points, size_u, size_v, degree_u, degree_v,
                                      ctrlpts_size_u=num_cpts_u, num_cpts_v=num_cpts_v)

        return cls.from_geomdl_surface(surface)

    @classmethod
    def from_cylindrical_faces(cls, cylindrical_faces, degree_u, degree_v,
                               points_x: int = 10, points_y: int = 10):
        """
        Define a bspline surface from a list of cylindrical faces.

        Parameters
        ----------
        cylindrical_faces : List[volmdlr.faces.CylindricalFace3D]
            faces 3d
        degree_u : int
            degree of the output surface for the u-direction
        degree_v : int
            degree of the output surface for the v-direction
        points_x : int
            number of points in x-direction
        points_y : int
            number of points in y-direction

        Returns
        -------
        B-spline surface

        """
        if len(cylindrical_faces) < 1:
            raise NotImplementedError
        if len(cylindrical_faces) == 1:
            return cls.from_cylindrical_face(cylindrical_faces[0], degree_u, degree_v, points_x=50, points_y=50)
        bspline_surfaces = []
        direction = cylindrical_faces[0].adjacent_direction(cylindrical_faces[1])

        if direction == 'x':
            bounding_rectangle_0 = cylindrical_faces[0].surface2d.outer_contour.bounding_rectangle
            ymin = bounding_rectangle_0[2]
            ymax = bounding_rectangle_0[3]
            for face in cylindrical_faces:
                bounding_rectangle = face.surface2d.outer_contour.bounding_rectangle
                ymin = min(ymin, bounding_rectangle[2])
                ymax = max(ymax, bounding_rectangle[3])
            for face in cylindrical_faces:
                bounding_rectangle = face.surface2d.outer_contour.bounding_rectangle

                points_3d = face.surface3d.grid3d(
                    grid.Grid2D.from_properties(
                        x_limits=(bounding_rectangle[0], bounding_rectangle[1]),
                        y_limits=(ymin, ymax),
                        points_nbr=(points_x, points_y)))

                bspline_surfaces.append(
                    cls.points_fitting_into_bspline_surface(
                        points_3d, points_x, points_y, degree_u, degree_v))

        elif direction == 'y':
            bounding_rectangle_0 = cylindrical_faces[0].surface2d.outer_contour.bounding_rectangle
            xmin = bounding_rectangle_0[0]
            xmax = bounding_rectangle_0[1]
            for face in cylindrical_faces:
                bounding_rectangle = face.surface2d.outer_contour.bounding_rectangle
                xmin = min(xmin, bounding_rectangle[0])
                xmax = max(xmax, bounding_rectangle[1])
            for face in cylindrical_faces:
                bounding_rectangle = face.surface2d.outer_contour.bounding_rectangle

                points_3d = face.surface3d.grid3d(
                    grid.Grid2D.from_properties(
                        x_limits=(xmin, xmax),
                        y_limits=(bounding_rectangle[2], bounding_rectangle[3]),
                        points_nbr=(points_x, points_y)))

                bspline_surfaces.append(
                    cls.points_fitting_into_bspline_surface(
                        points_3d, points_x, points_y, degree_u, degree_v))

        to_be_merged = bspline_surfaces[0]
        for i in range(0, len(bspline_surfaces) - 1):
            merged = to_be_merged.merge_with(bspline_surfaces[i + 1])
            to_be_merged = merged

        bspline_surface = to_be_merged

        return bspline_surface

    @classmethod
    def from_cylindrical_face(cls, cylindrical_face, degree_u, degree_v,
                              **kwargs):  # points_x: int = 50, points_y: int = 50
        """
        Define a bspline surface from a cylindrical face.

        Parameters
        ----------
        cylindrical_face : volmdlr.faces.CylindricalFace3D
            face 3d
        degree_u : int
            degree of the output surface for the u-direction.
        degree_v : int
            degree of the output surface for the v-direction.
        points_x : int
            number of points in x-direction
        points_y : int
            number of points in y-direction

        Returns
        -------
        B-spline surface

        """

        points_x = kwargs['points_x']
        points_y = kwargs['points_y']
        bounding_rectangle = cylindrical_face.surface2d.outer_contour.bounding_rectangle
        points_3d = cylindrical_face.surface3d.grid3d(
            grid.Grid2D.from_properties(x_limits=(bounding_rectangle[0],
                                                  bounding_rectangle[1]),
                                        y_limits=(bounding_rectangle[2],
                                                  bounding_rectangle[3]),
                                        points_nbr=(points_x, points_y)))

        return cls.points_fitting_into_bspline_surface(points_3d, points_x, points_x, degree_u, degree_v)

    def intersection_with(self, other_bspline_surface3d):
        """
        Compute intersection points between two Bspline surfaces.

        return u,v parameters for intersection points for both surfaces
        """

        def fun(param):
            return (self.point2d_to_3d(volmdlr.Point2D(param[0], param[1])) -
                    other_bspline_surface3d.point2d_to_3d(volmdlr.Point2D(param[2], param[3]))).norm()

        x = npy.linspace(0, 1, 10)
        x_init = []
        for xi in x:
            for yi in x:
                x_init.append((xi, yi, xi, yi))

        u1, v1, u2, v2 = [], [], [], []
        solutions = []
        for x0 in x_init:
            z = least_squares(fun, x0=x0, bounds=([0, 1]))
            # print(z.cost)
            if z.fun < 1e-5:
                solution = z.x
                if solution not in solutions:
                    solutions.append(solution)
                    u1.append(solution[0])
                    v1.append(solution[1])
                    u2.append(solution[2])
                    v2.append(solution[3])

        # uv1 = [[min(u1),max(u1)],[min(v1),max(v1)]]
        # uv2 = [[min(u2),max(u2)],[min(v2),max(v2)]]

        return (u1, v1), (u2, v2)  # (uv1, uv2)

    def plane_intersection(self, plane3d):
        """
        Compute intersection points between a Bspline surface and a plane 3d.

        """

        def fun(param):
            return ((self.surface.evaluate_single((param[0], param[1]))[0]) * plane3d.equation_coefficients()[0] +
                    (self.surface.evaluate_single((param[0], param[1]))[1]) * plane3d.equation_coefficients()[1] +
                    (self.surface.evaluate_single((param[0], param[1]))[2]) * plane3d.equation_coefficients()[2] +
                    plane3d.equation_coefficients()[3])

        x = npy.linspace(0, 1, 20)
        x_init = []
        for xi in x:
            for yi in x:
                x_init.append((xi, yi))

        intersection_points = []

        for x0 in x_init:
            z = least_squares(fun, x0=x0, bounds=([0, 1]))
            if z.fun < 1e-20:
                solution = z.x
                intersection_points.append(volmdlr.Point3D(self.surface.evaluate_single((solution[0], solution[1]))[0],
                                                           self.surface.evaluate_single((solution[0], solution[1]))[1],
                                                           self.surface.evaluate_single((solution[0], solution[1]))[
                                                               2]))
        return intersection_points

    def error_with_point3d(self, point3d):
        """
        Compute the error/distance between the Bspline surface and a point 3d.

        """

        def fun(x):
            return (point3d - self.point2d_to_3d(volmdlr.Point2D(x[0], x[1]))).norm()

        cost = []

        for x0 in [(0, 0), (0, 1), (1, 0), (1, 1), (0.5, 0.5)]:
            z = least_squares(fun, x0=x0, bounds=([0, 1]))
            cost.append(z.fun)

        return min(cost)

    def error_with_edge3d(self, edge3d):
        """
        Compute the error/distance between the Bspline surface and an edge 3d.

        it's the mean of the start and end points errors'
        """

        return (self.error_with_point3d(edge3d.start) + self.error_with_point3d(edge3d.end)) / 2

    def nearest_edges3d(self, contour3d, threshold: float):
        """
        Compute the nearest edges of a contour 3d to a Bspline_surface3d based on a threshold.

        """

        nearest = []
        for primitive in contour3d.primitives:
            if self.error_with_edge3d(primitive) <= threshold:
                nearest.append(primitive)
        nearest_primitives = wires.Wire3D(nearest)

        return nearest_primitives

    def edge3d_to_2d_with_dimension(self, edge3d, grid2d: grid.Grid2D):
        """
        Compute the edge 2d of an edge 3d, on a Bspline surface, in the dimensioned frame.

        """
        method_name = f'{edge3d.__class__.__name__.lower()}_to_2d_with_dimension'

        if hasattr(self, method_name):
            edge2d_dim = getattr(self, method_name)(edge3d, grid2d)
            if edge2d_dim:
                return edge2d_dim
            raise NotImplementedError
        raise NotImplementedError(
            f'Class {self.__class__.__name__} does not implement {method_name}')

    def wire3d_to_2d(self, wire3d):
        """
        Compute the 2d of a wire 3d, on a Bspline surface.

        """

        contour = self.contour3d_to_2d(wire3d)

        return wires.Wire2D(contour.primitives)

    def wire3d_to_2d_with_dimension(self, wire3d):
        """
        Compute the 2d of a wire 3d, on a Bspline surface, in the dimensioned frame.

        """

        contour = self.contour3d_to_2d_with_dimension(wire3d, self._grids2d)

        return wires.Wire2D(contour.primitives)

    def split_surface_u(self, u: float):
        """
        Splits the surface at the input parametric coordinate on the u-direction.

        :param u: Parametric coordinate u chosen between 0 and 1
        :type u: float
        :return: Two split surfaces
        :rtype: List[:class:`volmdlr.faces.BSplineSurface3D`]
        """

        surfaces_geo = split_surface_u(self.surface, u)
        surfaces = [BSplineSurface3D.from_geomdl_surface(surface) for surface in surfaces_geo]
        return surfaces

    def split_surface_v(self, v: float):
        """
        Splits the surface at the input parametric coordinate on the v-direction.

        :param v: Parametric coordinate v chosen between 0 and 1
        :type v: float
        :return: Two split surfaces
        :rtype: List[:class:`volmdlr.faces.BSplineSurface3D`]
        """

        surfaces_geo = split_surface_v(self.surface, v)
        surfaces = [BSplineSurface3D.from_geomdl_surface(surface) for surface in surfaces_geo]
        return surfaces

    def split_surface_with_bspline_curve(self, bspline_curve3d: edges.BSplineCurve3D):
        """
        Cuts the surface into two pieces with a bspline curve.

        :param bspline_curve3d: A BSplineCurve3d used for cutting
        :type bspline_curve3d: :class:`edges.BSplineCurve3D`
        :return: Two split surfaces
        :rtype: List[:class:`volmdlr.faces.BSplineSurface3D`]
        """

        surfaces = []
        bspline_curve2d = self.bsplinecurve3d_to_2d(bspline_curve3d)[0]
        # if type(bspline_curve2d) == list:
        #     points = [bspline_curve2d[0].start]
        #     for edge in bspline_curve2d:
        #         points.append(edge.end)
        #     bspline_curve2d = edges.BSplineCurve2D.from_points_approximation(points, 2, ctrlpts_size = 5)
        contour = volmdlr.faces.BSplineFace3D.from_surface_rectangular_cut(self, 0, 1, 0, 1).surface2d.outer_contour
        contours = contour.cut_by_bspline_curve(bspline_curve2d)

        du, dv = bspline_curve2d.end - bspline_curve2d.start
        resolution = 8

        for contour in contours:
            u_min, u_max, v_min, v_max = contour.bounding_rectangle.bounds()
            if du > dv:
                delta_u = u_max - u_min
                nlines_x = int(delta_u * resolution)
                lines_x = [curves.Line2D(volmdlr.Point2D(u_min, v_min),
                                         volmdlr.Point2D(u_min, v_max))]
                for i in range(nlines_x):
                    u = u_min + (i + 1) / (nlines_x + 1) * delta_u
                    lines_x.append(curves.Line2D(volmdlr.Point2D(u, v_min),
                                                 volmdlr.Point2D(u, v_max)))
                lines_x.append(curves.Line2D(volmdlr.Point2D(u_max, v_min),
                                             volmdlr.Point2D(u_max, v_max)))
                lines = lines_x

            else:
                delta_v = v_max - v_min
                nlines_y = int(delta_v * resolution)
                lines_y = [curves.Line2D(volmdlr.Point2D(v_min, v_min),
                                         volmdlr.Point2D(v_max, v_min))]
                for i in range(nlines_y):
                    v = v_min + (i + 1) / (nlines_y + 1) * delta_v
                    lines_y.append(curves.Line2D(volmdlr.Point2D(v_min, v),
                                                 volmdlr.Point2D(v_max, v)))
                lines_y.append(curves.Line2D(volmdlr.Point2D(v_min, v_max),
                                             volmdlr.Point2D(v_max, v_max)))
                lines = lines_y

            pt0 = volmdlr.O2D
            points = []

            for line in lines:
                inter = contour.line_intersections(line)
                if inter:
                    pt_ = set()
                    for point_intersection in inter:
                        pt_.add(point_intersection[0])
                else:
                    raise NotImplementedError

                pt_ = sorted(pt_, key=pt0.point_distance)
                pt0 = pt_[0]
                edge = edges.LineSegment2D(pt_[0], pt_[1])

                points.extend(edge.discretization_points(number_points=10))

            points3d = []
            for point in points:
                points3d.append(self.point2d_to_3d(point))

            size_u, size_v, degree_u, degree_v = 10, 10, self.degree_u, self.degree_v
            surfaces.append(
                BSplineSurface3D.points_fitting_into_bspline_surface(points3d, size_u, size_v, degree_u, degree_v))

        return surfaces

    def point_belongs(self, point3d):
        """
        Check if a point 3d belongs to the bspline_surface or not.

        """

        def fun(param):
            p3d = self.point2d_to_3d(volmdlr.Point2D(param[0], param[1]))
            return point3d.point_distance(p3d)

        x = npy.linspace(0, 1, 5)
        x_init = []
        for xi in x:
            for yi in x:
                x_init.append((xi, yi))

        for x0 in x_init:
            z = least_squares(fun, x0=x0, bounds=([0, 1]))
            if z.fun < 1e-10:
                return True
        return False

    def is_intersected_with(self, other_bspline_surface3d):
        """
        Check if the two surfaces are intersected or not.

        return True, when there are more 50points on the intersection zone.

        """

        # intersection_results = self.intersection_with(other_bspline_surface3d)
        # if len(intersection_results[0][0]) >= 50:
        #     return True
        # else:
        #     return False

        def fun(param):
            return (self.point2d_to_3d(volmdlr.Point2D(param[0], param[1])) -
                    other_bspline_surface3d.point2d_to_3d(volmdlr.Point2D(param[2], param[3]))).norm()

        x = npy.linspace(0, 1, 10)
        x_init = []
        for xi in x:
            for yi in x:
                x_init.append((xi, yi, xi, yi))

        i = 0
        for x0 in x_init:
            z = least_squares(fun, x0=x0, bounds=([0, 1]))
            if z.fun < 1e-5:
                i += 1
                if i >= 50:
                    return True
        return False

    def merge_with(self, other_bspline_surface3d, abs_tol: float = 1e-6):
        """
        Merges two adjacent surfaces based on their faces.

        :param other_bspline_surface3d: Other adjacent surface
        :type other_bspline_surface3d: :class:`volmdlr.faces.BSplineSurface3D`
        :param abs_tol: tolerance.
        :type abs_tol: float.

        :return: Merged surface
        :rtype: :class:`volmdlr.faces.BSplineSurface3D`
        """

        bspline_face3d = volmdlr.faces.BSplineFace3D.from_surface_rectangular_cut(self, 0, 1, 0, 1)
        other_bspline_face3d = volmdlr.faces.BSplineFace3D.from_surface_rectangular_cut(
            other_bspline_surface3d, 0, 1, 0, 1)

        bsplines = [self, other_bspline_surface3d]
        bsplines_new = bsplines

        center = [bspline_face3d.surface2d.outer_contour.center_of_mass(),
                  other_bspline_face3d.surface2d.outer_contour.center_of_mass()]
        grid2d_direction = (bspline_face3d.pair_with(other_bspline_face3d))[1]

        if (not bspline_face3d.outer_contour3d.is_sharing_primitives_with(
                other_bspline_face3d.outer_contour3d, abs_tol)
                and self.is_intersected_with(other_bspline_surface3d)):
            # find primitives to split with
            contour1 = bspline_face3d.outer_contour3d
            contour2 = other_bspline_face3d.outer_contour3d

            distances = []
            for prim1 in contour1.primitives:
                dis = []
                for prim2 in contour2.primitives:
                    point1 = (prim1.start + prim1.end) / 2
                    point2 = (prim2.start + prim2.end) / 2
                    dis.append(point1.point_distance(point2))
                distances.append(dis)

            i = distances.index((min(distances)))
            j = distances[i].index(min(distances[i]))

            curves = [contour2.primitives[j], contour1.primitives[i]]

            # split surface
            for i, bspline in enumerate(bsplines):
                surfaces = bspline.split_surface_with_bspline_curve(curves[i])

                errors = []
                for surface in surfaces:
                    errors.append(surface.error_with_point3d(bsplines[i].point2d_to_3d(center[i])))

                bsplines_new[i] = surfaces[errors.index(min(errors))]

            grid2d_direction = (
                bsplines_new[0].rectangular_cut(
                    0, 1, 0, 1).pair_with(
                    bsplines_new[1].rectangular_cut(
                        0, 1, 0, 1)))[1]

        # grid3d
        number_points = 10
        points3d = []
        is_true = (bspline_face3d.outer_contour3d.is_sharing_primitives_with(
            other_bspline_face3d.outer_contour3d, abs_tol) or self.is_intersected_with(other_bspline_surface3d))

        for i, bspline in enumerate(bsplines_new):
            grid3d = bspline.grid3d(grid.Grid2D.from_properties(x_limits=(0, 1),
                                                                y_limits=(0, 1),
                                                                points_nbr=(number_points, number_points),
                                                                direction=grid2d_direction[i]))

            if is_true and i == 1:
                points3d.extend(grid3d[number_points:number_points * number_points])
            else:
                points3d.extend(grid3d)

        # fitting
        size_u, size_v, degree_u, degree_v = (number_points * 2) - 1, number_points, 3, 3

        merged_surface = BSplineSurface3D.points_fitting_into_bspline_surface(
            points3d, size_u, size_v, degree_u, degree_v)

        return merged_surface

    def xy_limits(self, other_bspline_surface3d):
        """
        Compute x, y limits to define grid2d.

        """

        grid2d_direction = (
            self.rectangular_cut(
                0, 1, 0, 1).pair_with(
                other_bspline_surface3d.rectangular_cut(
                    0, 1, 0, 1)))[1]

        xmin, xmax, ymin, ymax = [], [], [], []
        if grid2d_direction[0][1] == '+y':
            xmin.append(0)
            xmax.append(1)
            ymin.append(0)
            ymax.append(0.99)
        elif grid2d_direction[0][1] == '+x':
            xmin.append(0)
            xmax.append(0.99)
            ymin.append(0)
            ymax.append(1)
        elif grid2d_direction[0][1] == '-x':
            xmin.append(0.01)
            xmax.append(1)
            ymin.append(0)
            ymax.append(1)
        elif grid2d_direction[0][1] == '-y':
            xmin.append(0)
            xmax.append(1)
            ymin.append(0.01)
            ymax.append(1)

        xmin.append(0)
        xmax.append(1)
        ymin.append(0)
        ymax.append(1)

        return xmin, xmax, ymin, ymax

    def derivatives(self, u, v, order):
        """
        Evaluates n-th order surface derivatives at the given (u, v) parameter pair.

        :param u: Point's u coordinate.
        :type u: float
        :param v: Point's v coordinate.
        :type v: float
        :param order: Order of the derivatives.
        :type order: int
        :return: A list SKL, where SKL[k][l] is the derivative of the surface S(u,v) with respect
        to u k times and v l times
        :rtype: List[`volmdlr.Vector3D`]
        """
        if self.surface.rational:
            # derivatives = self._rational_derivatives(self.surface.data,(u, v), order)
            derivatives = volmdlr.rational_derivatives(self.surface.data, (u, v), order)
        else:
            # derivatives = self._derivatives(self.surface.data, (u, v), order)
            derivatives = volmdlr.derivatives(self.surface.data, (u, v), order)
        for i in range(order + 1):
            for j in range(order + 1):
                derivatives[i][j] = volmdlr.Vector3D(*derivatives[i][j])
        return derivatives

    def _determine_contour_params(self,outer_contour_start, outer_contour_end, inner_contour_start, inner_contour_end):
        """
        Helper function.
        """
        u1, v1 = outer_contour_start
        u2, v2 = outer_contour_end
        u3, v3 = inner_contour_start
        u4, v4 = inner_contour_end
        if self.x_periodicity and self.y_periodicity:
            raise NotImplementedError
        if self.x_periodicity:
            outer_contour_param = [u1, u2]
            inner_contour_param = [u3, u4]
        elif self.y_periodicity:
            outer_contour_param = [v1, v2]
            inner_contour_param = [v3, v4]
        else:
            raise NotImplementedError
        return outer_contour_param, inner_contour_param

    def connect_contours(self, outer_contour, inner_contours):
        """
        Create connections between contours on parametric domain.

        :param outer_contour: Outer contour 2D.
        :type inner_contours: wires.Contour2D
        :param inner_contours: List of 2D contours.
        :type inner_contours: list
        """
        new_inner_contours = []
        new_outer_contour = outer_contour
        point1 = outer_contour.primitives[0].start
        point2 = outer_contour.primitives[-1].end

        for inner_contour in inner_contours:
            if not inner_contour.is_ordered():
                outer_contour_param, inner_contour_param = self._determine_contour_params(point1, point2,
                                                inner_contour.primitives[0].start, inner_contour.primitives[-1].end)

                outer_contour_direction = outer_contour_param[0] < outer_contour_param[1]
                inner_contour_direction = inner_contour_param[0] < inner_contour_param[1]
                if outer_contour_direction == inner_contour_direction:
                    inner_contour = inner_contour.invert()

                closing_linesegment1 = edges.LineSegment2D(outer_contour.primitives[-1].end,
                                                           inner_contour.primitives[0].start)
                closing_linesegment2 = edges.LineSegment2D(inner_contour.primitives[-1].end,
                                                           outer_contour.primitives[0].start)
                new_outer_contour_primitives = outer_contour.primitives + [closing_linesegment1] + \
                                               inner_contour.primitives + \
                                               [closing_linesegment2]
                new_outer_contour = wires.Contour2D(primitives=new_outer_contour_primitives)
                new_outer_contour.order_contour(tol=1e-4)
            else:
                new_inner_contours.append(inner_contour)
        return new_outer_contour, new_inner_contours

    @staticmethod
    def _get_overlapping_theta(outer_contour_startend_theta, inner_contour_startend_theta):
        """
        Find overlapping theta domain between two contours on periodical Surfaces.
        """
        oc_xmin_index, outer_contour_xmin = min(enumerate(outer_contour_startend_theta), key=lambda x: x[1])
        oc_xmax_index, outer_contour_xman = max(enumerate(outer_contour_startend_theta), key=lambda x: x[1])
        inner_contour_xmin = min(inner_contour_startend_theta)
        inner_contour_xmax = max(inner_contour_startend_theta)

        # check if tetha3 or theta4 is in [theta1, theta2] interval
        overlap = outer_contour_xmin <= inner_contour_xmax and outer_contour_xman >= inner_contour_xmin

        if overlap:
            if inner_contour_xmin < outer_contour_xmin:
                overlapping_theta = outer_contour_startend_theta[oc_xmin_index]
                outer_contour_side = oc_xmin_index
                side = 0
                return overlapping_theta, outer_contour_side, side
            overlapping_theta = outer_contour_startend_theta[oc_xmax_index]
            outer_contour_side = oc_xmax_index
            side = 1
            return overlapping_theta, outer_contour_side, side

        # if not direct intersection -> find intersection at periodicity
        if inner_contour_xmin < outer_contour_xmin:
            overlapping_theta = outer_contour_startend_theta[oc_xmin_index] - 2 * math.pi
            outer_contour_side = oc_xmin_index
            side = 0
            return overlapping_theta, outer_contour_side, side
        overlapping_theta = outer_contour_startend_theta[oc_xmax_index] + 2 * math.pi
        outer_contour_side = oc_xmax_index
        side = 1
        return overlapping_theta, outer_contour_side, side

    def to_plane3d(self):
        """
        Converts a Bspline surface3d to a Plane3d.

        :return: A Plane
        :rtype: Plane3D
        """

        points_2d = [volmdlr.Point2D(0.1, 0.1),
                     volmdlr.Point2D(0.1, 0.8),
                     volmdlr.Point2D(0.8, 0.5)]
        points = [self.point2d_to_3d(pt) for pt in points_2d]

        surface3d = Plane3D.from_3_points(points[0],
                                          points[1],
                                          points[2])
        return surface3d


class BezierSurface3D(BSplineSurface3D):
    """
    A 3D Bezier surface.

    :param degree_u: The degree of the Bezier surface in the u-direction.
    :type degree_u: int
    :param degree_v: The degree of the Bezier surface in the v-direction.
    :type degree_v: int
    :param control_points: A list of lists of control points defining the Bezier surface.
    :type control_points: List[List[`volmdlr.Point3D`]]
    :param nb_u: The number of control points in the u-direction.
    :type nb_u: int
    :param nb_v: The number of control points in the v-direction.
    :type nb_v: int
    :param name: (Optional) name for the Bezier surface.
    :type name: str
    """

    def __init__(self, degree_u: int, degree_v: int,
                 control_points: List[List[volmdlr.Point3D]],
                 nb_u: int, nb_v: int, name=''):
        u_knots = utilities.generate_knot_vector(degree_u, nb_u)
        v_knots = utilities.generate_knot_vector(degree_v, nb_v)

        u_multiplicities = [1] * len(u_knots)
        v_multiplicities = [1] * len(v_knots)

        BSplineSurface3D.__init__(self, degree_u, degree_v,
                                  control_points, nb_u, nb_v,
                                  u_multiplicities, v_multiplicities,
                                  u_knots, v_knots, None, name)<|MERGE_RESOLUTION|>--- conflicted
+++ resolved
@@ -870,21 +870,6 @@
                                                                name="construction"))
                     i += 1
                 else:
-<<<<<<< HEAD
-                    new_primitive = primitives2d[i].reverse()
-                    primitives2d[i] = new_primitive.translation(delta_end)
-            elif not is_connected and \
-                    primitives2d[i].end.is_close(primitives2d[i - 1].end, tol=1e-2):
-                primitives2d[i] = primitives2d[i].reverse()
-            elif not is_connected and math.isclose(primitives2d[i].length(), x_periodicity, abs_tol=1e-2) or \
-                    math.isclose(primitives2d[i].length(), y_periodicity, abs_tol=1e-2):
-                new_primitive = primitives2d[i].reverse()
-                new_delta = previous_primitive.end - new_primitive.start
-                primitives2d[i] = new_primitive.translation(new_delta)
-            elif not is_connected:
-                primitives2d[i] = primitives2d[i].translation(delta)
-            i += 1
-=======
                     primitives2d[i] = current_primitive.translation(delta)
 
         previous_primitive = primitives2d[-1]
@@ -896,7 +881,6 @@
                 self.is_singularity_point(self.point2d_to_3d(primitives2d[0].start)):
             primitives2d.append(edges.LineSegment2D(previous_primitive.end, primitives2d[0].start,
                                                     name="construction"))
->>>>>>> ab538905
 
         return primitives2d
 
@@ -1268,13 +1252,8 @@
         u_vector = linesegment.end - linesegment.start
         w_vector = linesegment.start - self.frame.origin
         normaldotu = self.frame.w.dot(u_vector)
-<<<<<<< HEAD
-        if normaldotu == 0 or math.isclose(self.frame.w.unit_vector().dot(u_vector.unit_vector()),
-                                           0.0, abs_tol=abs_tol):
-=======
         if normaldotu == 0.0 or math.isclose(self.frame.w.unit_vector().dot(u_vector.unit_vector()),
                                              0.0, abs_tol=abs_tol):
->>>>>>> ab538905
             return []
         intersection_abscissea = - self.frame.w.dot(w_vector) / normaldotu
         if intersection_abscissea < 0 or intersection_abscissea > 1:
@@ -1716,67 +1695,10 @@
                     old_innner_contour_positioned = inner_contour
 
                 else:
-<<<<<<< HEAD
-                    overlapping_theta, outer_contour_side, inner_contour_side, side = self._get_overlapping_theta(
-                        outer_contour_theta,
-                        inner_contour_theta)
-                    line = curves.Line2D(volmdlr.Point2D(overlapping_theta, z1),
-                                         volmdlr.Point2D(overlapping_theta, z3))
-                    cutted_contours = inner_contour.split_by_line(line)
-                    number_contours = len(cutted_contours)
-                    if number_contours == 2:
-                        contour1, contour2 = cutted_contours
-                        increasing_theta = theta3 < theta4
-                        # side = 0 --> left  side = 1 --> right
-                        if (not side and increasing_theta) or (
-                                side and not increasing_theta):
-                            theta_offset = outer_contour_theta[outer_contour_side] - contour2.primitives[0].start.x
-                            translation_vector = volmdlr.Vector2D(theta_offset, 0)
-                            contour2_positionned = contour2.translation(offset=translation_vector)
-                            theta_offset = contour2_positionned.primitives[-1].end.x - contour1.primitives[0].start.x
-                            translation_vector = volmdlr.Vector2D(theta_offset, 0)
-                            contour1_positionned = contour1.translation(offset=translation_vector)
-                            primitives2d = contour2_positionned.primitives
-                            primitives2d.extend(contour1_positionned.primitives)
-                            old_innner_contour_positioned = wires.Wire2D(primitives2d)
-                        else:
-                            theta_offset = outer_contour_theta[outer_contour_side] - contour1.primitives[-1].end.x
-                            translation_vector = volmdlr.Vector2D(theta_offset, 0)
-                            contour1_positionned = contour1.translation(offset=translation_vector)
-                            theta_offset = contour1_positionned.primitives[0].start.x - contour2.primitives[-1].end.x
-                            translation_vector = volmdlr.Vector2D(theta_offset, 0)
-                            contour2_positionned = contour2.translation(offset=translation_vector)
-                            primitives2d = contour1_positionned.primitives
-                            primitives2d.extend(contour2_positionned.primitives)
-                            old_innner_contour_positioned = wires.Wire2D(primitives2d)
-                        old_innner_contour_positioned = old_innner_contour_positioned.order_wire(tol=1e-4)
-                    elif number_contours == 1:
-                        contour = cutted_contours[0]
-                        theta_offset = outer_contour_theta[outer_contour_side] - \
-                            inner_contour_theta[inner_contour_side]
-                        translation_vector = volmdlr.Vector2D(theta_offset, 0)
-                        old_innner_contour_positioned = contour.translation(offset=translation_vector)
-
-                    else:
-                        raise NotImplementedError
-                point1 = old_outer_contour_positioned.primitives[0].start
-                point2 = old_outer_contour_positioned.primitives[-1].end
-                point3 = old_innner_contour_positioned.primitives[0].start
-                point4 = old_innner_contour_positioned.primitives[-1].end
-
-                outer_contour_direction = point1.x < point2.x
-                inner_contour_direction = point3.x < point4.x
-                if outer_contour_direction == inner_contour_direction:
-                    old_innner_contour_positioned = old_innner_contour_positioned.invert()
-                    point3 = old_innner_contour_positioned.primitives[0].start
-                    point4 = old_innner_contour_positioned.primitives[-1].end
-
-=======
                     old_innner_contour_positioned = self._align_contours(inner_contour, [[theta1, theta2],
                                                                                          [theta3, theta4]], z1, z3)
                 point1, point2, point3, point4 = self._get_closing_points(outer_contour,
                                                                           old_innner_contour_positioned)
->>>>>>> ab538905
                 closing_linesegment1 = edges.LineSegment2D(point2, point3)
                 closing_linesegment2 = edges.LineSegment2D(point4, point1)
                 new_outer_contour_primitives = outer_contour.primitives + [closing_linesegment1] + \
@@ -2714,13 +2636,6 @@
         start = self.point3d_to_2d(fullarc3d.start)
         end = self.point3d_to_2d(fullarc3d.end)
         point_after_start, point_before_end = self._reference_points(fullarc3d)
-
-<<<<<<< HEAD
-        start, end = vm_parametric.arc3d_to_toroidal_coordinates_verification(start, end, angle3d,
-                                                                              [point_after_start, point_before_end],
-                                                                              [self.x_periodicity,
-                                                                               self.y_periodicity])
-=======
         theta_discontinuity, phi_discontinuity, undefined_start_theta, undefined_end_theta, \
             undefined_start_phi, undefined_end_phi = self._helper_arc3d_to_2d_periodicity_verifications(
             fullarc3d, start)
@@ -2730,7 +2645,6 @@
             [point_after_start, point_before_end],
             [theta_discontinuity, phi_discontinuity])
 
->>>>>>> ab538905
         theta1, phi1 = start
         # theta2, phi2 = end
         theta3, phi3 = point_after_start
@@ -2757,14 +2671,6 @@
         end = self.point3d_to_2d(arc3d.end)
 
         point_after_start, point_before_end = self._reference_points(arc3d)
-<<<<<<< HEAD
-
-        start, end = vm_parametric.arc3d_to_toroidal_coordinates_verification(start, end, angle3d,
-                                                                              [point_after_start, point_before_end],
-                                                                              [self.x_periodicity,
-                                                                               self.y_periodicity])
-
-=======
         theta_discontinuity, phi_discontinuity, undefined_start_theta, undefined_end_theta, \
             undefined_start_phi, undefined_end_phi = self._helper_arc3d_to_2d_periodicity_verifications(arc3d, start)
         start, end = vm_parametric.arc3d_to_toroidal_coordinates_verification(
@@ -2772,7 +2678,6 @@
             [undefined_start_theta, undefined_end_theta, undefined_start_phi, undefined_end_phi],
             [point_after_start, point_before_end],
             [theta_discontinuity, phi_discontinuity])
->>>>>>> ab538905
         return [edges.LineSegment2D(start, end)]
 
     def bsplinecurve3d_to_2d(self, bspline_curve3d):
@@ -3106,7 +3011,6 @@
             center, self.frame.u, self.frame.v, self.frame.w), center.point_distance(start3d))
         if math.isclose(param_z1, param_z2, abs_tol=1e-4):
             if abs(theta1 - theta2) == volmdlr.TWO_PI:
-<<<<<<< HEAD
                 return [edges.FullArc3D(circle, start3d)]
             interior = self.point2d_to_3d(volmdlr.Point2D(0.5 * (theta1 + theta2), param_z1))
             end3d = self.point2d_to_3d(linesegment2d.end)
@@ -3115,19 +3019,6 @@
                 circle = circle.reverse()
                 arc = edges.Arc3D(circle, start3d, end3d)
             return [arc]
-=======
-                return [edges.FullArc3D(center=self.frame.origin + param_z1 * self.frame.w,
-                                        start_end=self.point2d_to_3d(linesegment2d.start),
-                                        normal=self.frame.w)]
-
-            return [edges.Arc3D(
-                self.point2d_to_3d(linesegment2d.start),
-                self.point2d_to_3d(
-                    volmdlr.Point2D(0.5 * (theta1 + theta2), param_z1)),
-                self.point2d_to_3d(linesegment2d.end))
-            ]
-        print(True)
->>>>>>> ab538905
         raise NotImplementedError('Ellipse?')
 
     def contour3d_to_2d(self, contour3d):
@@ -4030,7 +3921,6 @@
         line_direction_vector = line3d.direction_vector()
         vector_linept1_center = self.frame.origin - line3d.point1
         vector_linept1_center = vector_linept1_center.to_vector()
-<<<<<<< HEAD
         a_param = line_direction_vector[0]**2 + line_direction_vector[1]**2 + line_direction_vector[2]**2
         b_param = -2 * (line_direction_vector[0] * vector_linept1_center[0] +
                         line_direction_vector[1] * vector_linept1_center[1] +
@@ -4038,15 +3928,6 @@
         c_param = (vector_linept1_center[0]**2 + vector_linept1_center[1]**2 +
                    vector_linept1_center[2]**2 - self.radius**2)
         b2_minus4ac = b_param**2 - 4 * a_param * c_param
-=======
-        a_param = line_direction_vector[0] ** 2 + line_direction_vector[1] ** 2 + line_direction_vector[2] ** 2
-        b_param = -2 * (line_direction_vector[0] * vector_linept1_center[0] +
-                        line_direction_vector[1] * vector_linept1_center[1] +
-                        line_direction_vector[2] * vector_linept1_center[2])
-        c_param = (vector_linept1_center[0] ** 2 + vector_linept1_center[1] ** 2 +
-                   vector_linept1_center[2] ** 2 - self.radius ** 2)
-        b2_minus4ac = b_param ** 2 - 4 * a_param * c_param
->>>>>>> ab538905
         if math.isclose(b2_minus4ac, 0, abs_tol=1e-8):
             t_param = -b_param / (2 * a_param)
             return [line3d.point1 + line_direction_vector * t_param]
