"""volmdlr module for 3D Surfaces."""
import math
import warnings
from itertools import chain
from typing import List, Union

import matplotlib.pyplot as plt
import numpy as npy
import triangle as triangle_lib
from geomdl import NURBS, BSpline, utilities
from geomdl.construct import extract_curves
from geomdl.fitting import approximate_surface, interpolate_surface
from geomdl.operations import split_surface_u, split_surface_v
from scipy.optimize import least_squares, minimize

from dessia_common.core import DessiaObject
from volmdlr.bspline_evaluators import evaluate_single
import volmdlr.bspline_compiled
import volmdlr.core_compiled
import volmdlr.core
from volmdlr import display, edges, grid, wires
import volmdlr.geometry
import volmdlr.utils.parametric as vm_parametric
from volmdlr.core import EdgeStyle
from volmdlr.core import point_in_list
from volmdlr.utils.parametric import array_range_search, repair_start_end_angle_periodicity, angle_discontinuity


def knots_vector_inv(knots_vector):
    """
    Compute knot-elements and multiplicities based on the global knot vector.

    """

    knots = sorted(set(knots_vector))
    multiplicities = [knots_vector.count(knot) for knot in knots]

    return knots, multiplicities


class Surface2D(volmdlr.core.Primitive2D):
    """
    A surface bounded by an outer contour.

    """

    def __init__(self, outer_contour: wires.Contour2D,
                 inner_contours: List[wires.Contour2D],
                 name: str = 'name'):
        self.outer_contour = outer_contour
        self.inner_contours = inner_contours
        self._area = None

        volmdlr.core.Primitive2D.__init__(self, name=name)

    def __hash__(self):
        return hash((self.outer_contour, tuple(self.inner_contours)))

    def _data_hash(self):
        return hash(self)

    def copy(self, deep=True, memo=None):
        """
        Copies the surface2d.

        """
        return self.__class__(outer_contour=self.outer_contour.copy(deep, memo),
                              inner_contours=[c.copy(deep, memo) for c in self.inner_contours],
                              name='copy_'+self.name)

    def area(self):
        """
        Computes the area of the surface.

        """
        if not self._area:
            self._area = self.outer_contour.area() - sum(contour.area() for contour in self.inner_contours)
        return self._area

    def second_moment_area(self, point: volmdlr.Point2D):
        """
        Computes the second moment area of the surface.

        """
        i_x, i_y, i_xy = self.outer_contour.second_moment_area(point)
        for contour in self.inner_contours:
            i_xc, i_yc, i_xyc = contour.second_moment_area(point)
            i_x -= i_xc
            i_y -= i_yc
            i_xy -= i_xyc
        return i_x, i_y, i_xy

    def center_of_mass(self):
        """
        Compute the center of mass of the 2D surface.

        :return: The center of mass of the surface.
        :rtype: :class:`volmdlr.Point2D`
        """
        center = self.outer_contour.area() * self.outer_contour.center_of_mass()
        for contour in self.inner_contours:
            center -= contour.area() * contour.center_of_mass()
        return center / self.area()

    def point_belongs(self, point2d: volmdlr.Point2D):
        """
        Check whether a point belongs to the 2D surface.

        :param point2d: The point to check.
        :type point2d: :class:`volmdlr.Point2D`
        :return: True if the point belongs to the surface, False otherwise.
        :rtype: bool
        """
        if not self.outer_contour.point_belongs(point2d):
            if self.outer_contour.point_over_contour(point2d):
                return True
            return False

        for inner_contour in self.inner_contours:
            if inner_contour.point_belongs(point2d) and not inner_contour.point_over_contour(point2d):
                return False
        return True

    def random_point_inside(self):
        """
        Generate a random point inside the 2D surface.

        Taking into account any inner contours (holes) it may have.

        :return: A random point inside the surface.
        :rtype: :class:`volmdlr.Point2D`
        """
        valid_point = False
        point_inside_outer_contour = None
        while not valid_point:
            point_inside_outer_contour = self.outer_contour.random_point_inside()
            inside_inner_contour = False
            for inner_contour in self.inner_contours:
                if inner_contour.point_belongs(point_inside_outer_contour):
                    inside_inner_contour = True
            if not inside_inner_contour and \
                    point_inside_outer_contour is not None:
                valid_point = True

        return point_inside_outer_contour

    @staticmethod
    def triangulation_without_holes(vertices, segments, points_grid, tri_opt):
        """
        Triangulates a surface without holes.

        :param vertices: vertices of the surface.
        :param segments: segments defined as tuples of vertices.
        :param points_grid: to do.
        :param tri_opt: triangulation option: "p"
        :return:
        """
        vertices_grid = [(p.x, p.y) for p in points_grid]
        vertices.extend(vertices_grid)
        tri = {'vertices': npy.array(vertices).reshape((-1, 2)),
               'segments': npy.array(segments).reshape((-1, 2)),
               }
        triagulation = triangle_lib.triangulate(tri, tri_opt)
        triangles = triagulation['triangles'].tolist()
        number_points = triagulation['vertices'].shape[0]
        points = [display.Node2D(*triagulation['vertices'][i, :]) for i in range(number_points)]
        return display.DisplayMesh2D(points, triangles=triangles)

    def triangulation(self, number_points_x: int = 15, number_points_y: int = 15):
        """
        Triangulates the Surface2D using the Triangle library.

        :param number_points_x: Number of discretization points in x direction.
        :type number_points_x: int
        :param number_points_y: Number of discretization points in y direction.
        :type number_points_y: int
        :return: The triangulated surface as a display mesh.
        :rtype: :class:`volmdlr.display.DisplayMesh2D`
        """
        area = self.bounding_rectangle().area()
        tri_opt = "p"
        if math.isclose(area, 0., abs_tol=1e-6):
            return display.DisplayMesh2D([], triangles=[])

        triangulates_with_grid = number_points_x > 0 or number_points_y > 0

        outer_polygon = self.outer_contour.to_polygon(angle_resolution=15, discretize_line=triangulates_with_grid)

        if not self.inner_contours and not triangulates_with_grid:
            return outer_polygon.triangulation()

        points_grid, x, y, grid_point_index = outer_polygon.grid_triangulation_points(number_points_x=number_points_x,
                                                                                      number_points_y=number_points_y)
        points = [display.Node2D(*point) for point in outer_polygon.points]
        vertices = [(point.x, point.y) for point in points]
        n = len(points)
        segments = [(i, i + 1) for i in range(n - 1)]
        segments.append((n - 1, 0))

        if not self.inner_contours:  # No holes
            return self.triangulation_without_holes(vertices, segments, points_grid, tri_opt)

        point_index = {p: i for i, p in enumerate(points)}
        holes = []
        for inner_contour in self.inner_contours:
            inner_polygon = inner_contour.to_polygon(angle_resolution=10, discretize_line=triangulates_with_grid)
            inner_polygon_nodes = [display.Node2D.from_point(p) for p in inner_polygon.points]
            for point in inner_polygon_nodes:
                if point not in point_index:
                    points.append(point)
                    vertices.append((point.x, point.y))
                    point_index[point] = n
                    n += 1

            for point1, point2 in zip(inner_polygon_nodes[:-1],
                                      inner_polygon_nodes[1:]):
                segments.append((point_index[point1], point_index[point2]))
            segments.append((point_index[inner_polygon_nodes[-1]], point_index[inner_polygon_nodes[0]]))
            rpi = inner_polygon.barycenter()
            if not inner_polygon.point_belongs(rpi, include_edge_points=False):
                rpi = inner_polygon.random_point_inside(include_edge_points=False)
            holes.append([rpi.x, rpi.y])

            if triangulates_with_grid:
                # removes with a region search the grid points that are in the inner contour
                xmin, xmax, ymin, ymax = inner_polygon.bounding_rectangle.bounds()
                x_grid_range = array_range_search(x, xmin, xmax)
                y_grid_range = array_range_search(y, ymin, ymax)
                for i in x_grid_range:
                    for j in y_grid_range:
                        point = grid_point_index.get((i, j))
                        if not point:
                            continue
                        if inner_polygon.point_belongs(point):
                            points_grid.remove(point)
                            grid_point_index.pop((i, j))

        if triangulates_with_grid:
            vertices_grid = [(p.x, p.y) for p in points_grid]
            vertices.extend(vertices_grid)

        tri = {'vertices': npy.array(vertices).reshape((-1, 2)),
               'segments': npy.array(segments).reshape((-1, 2)),
               'holes': npy.array(holes).reshape((-1, 2))
               }
        triangulation = triangle_lib.triangulate(tri, tri_opt)
        triangles = triangulation['triangles'].tolist()
        number_points = triangulation['vertices'].shape[0]
        points = [display.Node2D(*triangulation['vertices'][i, :]) for i in range(number_points)]
        return display.DisplayMesh2D(points, triangles=triangles)

    def split_by_lines(self, lines):
        """
        Returns a list of cut surfaces given by the lines provided as argument.
        """
        cutted_surfaces = []
        iteration_surfaces = self.cut_by_line(lines[0])

        for line in lines[1:]:
            iteration_surfaces2 = []
            for surface in iteration_surfaces:
                line_cutted_surfaces = surface.cut_by_line(line)

                llcs = len(line_cutted_surfaces)

                if llcs == 1:
                    cutted_surfaces.append(line_cutted_surfaces[0])
                else:
                    iteration_surfaces2.extend(line_cutted_surfaces)

            iteration_surfaces = iteration_surfaces2[:]

        cutted_surfaces.extend(iteration_surfaces)
        return cutted_surfaces

    def split_regularly(self, n):
        """
        Split in n slices.
        """
        bounding_rectangle = self.outer_contour.bounding_rectangle
        lines = []
        for i in range(n - 1):
            xi = bounding_rectangle[0] + (i + 1) * (bounding_rectangle[1] - bounding_rectangle[0]) / n
            lines.append(edges.Line2D(volmdlr.Point2D(xi, 0),
                                      volmdlr.Point2D(xi, 1)))
        return self.split_by_lines(lines)

    def cut_by_line(self, line: edges.Line2D):
        """
        Returns a list of cut Surface2D by the given line.

        :param line: The line to cut the Surface2D with.
        :type line: :class:`edges.Line2D`
        :return: A list of 2D surfaces resulting from the cut.
        :rtype: List[:class:`volmdlr.faces.Surface2D`]
        """
        surfaces = []
        splitted_outer_contours = self.outer_contour.cut_by_line(line)
        splitted_inner_contours_table = []
        for inner_contour in self.inner_contours:
            splitted_inner_contours = inner_contour.cut_by_line(line)
            splitted_inner_contours_table.append(splitted_inner_contours)

        # First part of the external contour
        for outer_split in splitted_outer_contours:
            inner_contours = []
            for splitted_inner_contours in splitted_inner_contours_table:
                for inner_split in splitted_inner_contours:
                    inner_split.order_contour()
                    point = inner_split.random_point_inside()
                    if outer_split.point_belongs(point):
                        inner_contours.append(inner_split)

            if inner_contours:
                surface2d = self.from_contours(outer_split, inner_contours)
                surfaces.append(surface2d)
            else:
                surfaces.append(Surface2D(outer_split, []))
        return surfaces

    def line_crossings(self, line: edges.Line2D):
        """
        Find intersection points between a line and the 2D surface.

        :param line: The line to intersect with the shape.
        :type line: :class:`edges.Line2D`
        :return: A list of intersection points sorted by increasing abscissa
            along the line. Each intersection point is a tuple
            (point, primitive) where point is the intersection point and
            primitive is the intersected primitive.
        :rtype: List[Tuple[:class:`volmdlr.Point2D`,
            :class:`volmdlr.core.Primitive2D`]]

        """
        intersection_points = []
        for primitive in self.outer_contour.primitives:
            for point in primitive.line_crossings(line):
                if (point, primitive) not in intersection_points:
                    intersection_points.append((point, primitive))
        for inner_contour in self.inner_contours:
            for primitive in inner_contour.primitives:
                for point in primitive.line_crossings(line):
                    if (point, primitive) not in intersection_points:
                        intersection_points.append((point, primitive))
        return sorted(intersection_points, key=lambda ip: line.abscissa(ip[0]))

    def split_at_centers(self):
        """
        Split in n slices.

        # TODO: is this used ?
        """

        cutted_contours = []
        center_of_mass1 = self.inner_contours[0].center_of_mass()
        center_of_mass2 = self.inner_contours[1].center_of_mass()
        cut_line = edges.Line2D(center_of_mass1, center_of_mass2)

        iteration_contours2 = []

        surface_cut = self.cut_by_line(cut_line)

        iteration_contours2.extend(surface_cut)

        iteration_contours = iteration_contours2[:]
        cutted_contours.extend(iteration_contours)

        return cutted_contours

    def cut_by_line2(self, line):
        """
        Cuts a Surface2D with line (2).

        :param line: DESCRIPTION
        :type line: TYPE
        :raises NotImplementedError: DESCRIPTION
        :return: DESCRIPTION
        :rtype: TYPE

        """

        all_contours = []
        inner_1 = self.inner_contours[0]
        inner_2 = self.inner_contours[1]

        inner_intersections_1 = inner_1.line_intersections(line)
        inner_intersections_2 = inner_2.line_intersections(line)

        arc1, arc2 = inner_1.split(inner_intersections_1[1],
                                   inner_intersections_1[0])
        arc3, arc4 = inner_2.split(inner_intersections_2[1],
                                   inner_intersections_2[0])
        new_inner_1 = wires.Contour2D([arc1, arc2])
        new_inner_2 = wires.Contour2D([arc3, arc4])

        intersections = [(inner_intersections_1[0], arc1), (inner_intersections_1[1], arc2)]
        intersections += self.outer_contour.line_intersections(line)
        intersections.append((inner_intersections_2[0], arc3))
        intersections.append((inner_intersections_2[1], arc4))
        intersections += self.outer_contour.line_intersections(line)

        if not intersections:
            all_contours.extend([self])
        if len(intersections) < 4:
            return [self]
        if len(intersections) >= 4:
            if isinstance(intersections[0][0], volmdlr.Point2D) and \
                    isinstance(intersections[1][0], volmdlr.Point2D):
                ip1, ip2 = sorted(
                    [new_inner_1.primitives.index(intersections[0][1]),
                     new_inner_1.primitives.index(intersections[1][1])])
                ip5, ip6 = sorted(
                    [new_inner_2.primitives.index(intersections[4][1]),
                     new_inner_2.primitives.index(intersections[5][1])])
                ip3, ip4 = sorted(
                    [self.outer_contour.primitives.index(intersections[2][1]),
                     self.outer_contour.primitives.index(intersections[3][1])])

                # sp11, sp12 = intersections[2][1].split(intersections[2][0])
                # sp21, sp22 = intersections[3][1].split(intersections[3][0])
                sp33, sp34 = intersections[6][1].split(intersections[6][0])
                sp44, sp43 = intersections[7][1].split(intersections[7][0])

                primitives1 = [edges.LineSegment2D(intersections[6][0], intersections[1][0]),
                               new_inner_1.primitives[ip1],
                               edges.LineSegment2D(intersections[0][0], intersections[5][0]),
                               new_inner_2.primitives[ip5],
                               edges.LineSegment2D(intersections[4][0], intersections[7][0]),
                               sp44
                               ]
                primitives1.extend(self.outer_contour.primitives[ip3 + 1:ip4])
                primitives1.append(sp34)

                primitives2 = [edges.LineSegment2D(intersections[7][0], intersections[4][0]),
                               new_inner_2.primitives[ip6],
                               edges.LineSegment2D(intersections[5][0], intersections[0][0]),
                               new_inner_1.primitives[ip2],
                               edges.LineSegment2D(intersections[1][0], intersections[6][0]),
                               sp33
                               ]

                primitives2.extend(self.outer_contour.primitives[:ip3].reverse())
                primitives2.append(sp43)

                all_contours.extend([wires.Contour2D(primitives1),
                                     wires.Contour2D(primitives2)])

            else:
                raise NotImplementedError(
                    'Non convex contour not supported yet')

        return all_contours

    def bounding_rectangle(self):
        """
        Returns bounding rectangle.

        :return: Returns a python object with useful methods
        :rtype: :class:`volmdlr.core.BoundingRectangle
        """

        return self.outer_contour.bounding_rectangle

    @classmethod
    def from_contours(cls, outer_contour, inner_contours):
        """
        Create a Surface2D object from an outer contour and a list of inner contours.

        :param outer_contour: The outer contour that bounds the surface.
        :type outer_contour: wires.Contour2D
        :param inner_contours: The list of inner contours that define the holes of the surface.
        :type inner_contours : List[wires.Contour2D]
        :return: Surface2D defined by the given contours.
        """
        surface2d_inner_contours = []
        surface2d_outer_contour = outer_contour
        for inner_contour in inner_contours:
            if surface2d_outer_contour.shared_primitives_extremities(
                    inner_contour):
                # inner_contour will be merged with outer_contour
                merged_contours = surface2d_outer_contour.merge_with(
                    inner_contour)
                if len(merged_contours) >= 2:
                    raise NotImplementedError
                surface2d_outer_contour = merged_contours[0]
            else:
                # inner_contour will be added to the inner contours of the
                # Surface2D
                surface2d_inner_contours.append(inner_contour)
        return cls(surface2d_outer_contour, surface2d_inner_contours)

    def plot(self, ax=None, color='k', alpha=1, equal_aspect=False):
        """Plot surface 2d using Matplotlib."""

        if ax is None:
            _, ax = plt.subplots()
        self.outer_contour.plot(ax=ax, edge_style=EdgeStyle(color=color, alpha=alpha,
                                                            equal_aspect=equal_aspect))
        for inner_contour in self.inner_contours:
            inner_contour.plot(ax=ax, edge_style=EdgeStyle(color=color, alpha=alpha,
                                                           equal_aspect=equal_aspect))

        if equal_aspect:
            ax.set_aspect('equal')

        ax.margins(0.1)
        return ax

    def axial_symmetry(self, line):
        """
        Finds out the symmetric 2D surface according to a line.

        """

        outer_contour = self.outer_contour.axial_symmetry(line)
        inner_contours = []
        if self.inner_contours:
            inner_contours = [contour.axial_symmetry(line) for contour in self.inner_contours]

        return self.__class__(outer_contour=outer_contour,
                              inner_contours=inner_contours)

    def rotation(self, center, angle):
        """
        Surface2D rotation.

        :param center: rotation center.
        :param angle: angle rotation.
        :return: a new rotated Surface2D.
        """

        outer_contour = self.outer_contour.rotation(center, angle)
        if self.inner_contours:
            inner_contours = [contour.rotation(center, angle) for contour in self.inner_contours]
        else:
            inner_contours = []

        return self.__class__(outer_contour, inner_contours)

    def rotation_inplace(self, center, angle):
        """
        Rotate the surface in-place.
        """
        warnings.warn("'in-place' methods are deprecated. Use a not in-place method instead.", DeprecationWarning)

        new_surface2d = self.rotation(center, angle)
        self.outer_contour = new_surface2d.outer_contour
        self.inner_contours = new_surface2d.inner_contours

    def translation(self, offset: volmdlr.Vector2D):
        """
        Surface2D translation.

        :param offset: translation vector.
        :return: A new translated Surface2D.
        """
        outer_contour = self.outer_contour.translation(offset)
        inner_contours = [contour.translation(offset) for contour in self.inner_contours]
        return self.__class__(outer_contour, inner_contours)

    def translation_inplace(self, offset: volmdlr.Vector2D):
        """
        Translate the surface in-place.
        """
        warnings.warn("'in-place' methods are deprecated. Use a not in-place method instead.", DeprecationWarning)

        new_contour = self.translation(offset)
        self.outer_contour = new_contour.outer_contour
        self.inner_contours = new_contour.inner_contours

    def frame_mapping(self, frame: volmdlr.Frame2D, side: str):
        """Frame mapping of a surface 2d."""
        outer_contour = self.outer_contour.frame_mapping(frame, side)
        inner_contours = [contour.frame_mapping(frame, side) for contour in self.inner_contours]
        return self.__class__(outer_contour, inner_contours)

    def frame_mapping_inplace(self, frame: volmdlr.Frame2D, side: str):
        """'in-place' methods are deprecated. Use a not in-place method instead."""
        warnings.warn("'in-place' methods are deprecated. Use a not in-place method instead.", DeprecationWarning)

        new_contour = self.frame_mapping(frame, side)
        self.outer_contour = new_contour.outer_contour
        self.inner_contours = new_contour.inner_contours

    def geo_lines(self):  # , mesh_size_list=None):
        """
        Gets the lines that define a Surface2D in a .geo file.
        """

        i, i_p = None, None
        lines, line_surface, lines_tags = [], [], []
        point_account, line_account, line_loop_account = 0, 0, 1
        for outer_contour, contour in enumerate(list(chain(*[[self.outer_contour], self.inner_contours]))):
            if isinstance(contour, wires.Circle2D):
                points = [volmdlr.Point2D(contour.center.x - contour.radius, contour.center.y),
                          contour.center,
                          volmdlr.Point2D(contour.center.x + contour.radius, contour.center.y)]
                index = []
                for i, point in enumerate(points):
                    lines.append(point.get_geo_lines(tag=point_account + i + 1,
                                                     point_mesh_size=None))
                    index.append(point_account + i + 1)

                lines.append('Circle(' + str(line_account + 1) +
                             ') = {' + str(index[0]) + ', ' + str(index[1]) + ', ' + str(index[2]) + '};')
                lines.append('Circle(' + str(line_account + 2) +
                             ') = {' + str(index[2]) + ', ' + str(index[1]) + ', ' + str(index[0]) + '};')

                lines_tags.append(line_account + 1)
                lines_tags.append(line_account + 2)

                lines.append('Line Loop(' + str(outer_contour + 1) + ') = {' + str(lines_tags)[1:-1] + '};')
                line_surface.append(line_loop_account)

                point_account = point_account + 2 + 1
                line_account, line_loop_account = line_account + 1 + 1, line_loop_account + 1
                lines_tags = []

            elif isinstance(contour, (wires.Contour2D, wires.ClosedPolygon2D)):
                if not isinstance(contour, wires.ClosedPolygon2D):
                    contour = contour.to_polygon(1)
                for i, point in enumerate(contour.points):
                    lines.append(point.get_geo_lines(tag=point_account + i + 1,
                                                     point_mesh_size=None))

                for i_p, primitive in enumerate(contour.primitives):
                    if i_p != len(contour.primitives) - 1:
                        lines.append(primitive.get_geo_lines(tag=line_account + i_p + 1,
                                                             start_point_tag=point_account + i_p + 1,
                                                             end_point_tag=point_account + i_p + 2))
                    else:
                        lines.append(primitive.get_geo_lines(tag=line_account + i_p + 1,
                                                             start_point_tag=point_account + i_p + 1,
                                                             end_point_tag=point_account + 1))
                    lines_tags.append(line_account + i_p + 1)

                lines.append('Line Loop(' + str(outer_contour + 1) + ') = {' + str(lines_tags)[1:-1] + '};')
                line_surface.append(line_loop_account)
                point_account = point_account + i + 1
                line_account, line_loop_account = line_account + i_p + 1, line_loop_account + 1
                lines_tags = []

        lines.append('Plane Surface(' + str(1) + ') = {' + str(line_surface)[1:-1] + '};')

        return lines

    def mesh_lines(self,
                   factor: float,
                   curvature_mesh_size: int = None,
                   min_points: int = None,
                   initial_mesh_size: float = 5):
        """
        Gets the lines that define mesh parameters for a Surface2D, to be added to a .geo file.

        :param factor: A float, between 0 and 1, that describes the mesh quality
        (1 for coarse mesh - 0 for fine mesh)
        :type factor: float
        :param curvature_mesh_size: Activate the calculation of mesh element sizes based on curvature
        (with curvature_mesh_size elements per 2*Pi radians), defaults to 0
        :type curvature_mesh_size: int, optional
        :param min_points: Check if there are enough points on small edges (if it is not, we force to have min_points
        on that edge), defaults to None
        :type min_points: int, optional
        :param initial_mesh_size: If factor=1, it will be initial_mesh_size elements per dimension, defaults to 5
        :type initial_mesh_size: float, optional

        :return: A list of lines that describe mesh parameters
        :rtype: List[str]
        """

        lines = []
        if factor == 0:
            factor = 1e-3

        size = (math.sqrt(self.area()) / initial_mesh_size) * factor

        if min_points:
            lines.extend(self.get_mesh_lines_with_transfinite_curves(
                [[self.outer_contour], self.inner_contours], min_points, size))

        lines.append('Field[1] = MathEval;')
        lines.append('Field[1].F = "' + str(size) + '";')
        lines.append('Background Field = 1;')
        if curvature_mesh_size:
            lines.append('Mesh.MeshSizeFromCurvature = ' + str(curvature_mesh_size) + ';')

        return lines

    @staticmethod
    def get_mesh_lines_with_transfinite_curves(lists_contours, min_points, size):
        """Gets Surface 2d mesh lines with transfinite curves."""
        lines, primitives, primitives_length = [], [], []
        circle_class_ = getattr(wires, 'Circle'+lists_contours[0][0].__class__.__name__[-2:])
        for contour in list(chain(*lists_contours)):
            if isinstance(contour, circle_class_):
                primitives.append(contour)
                primitives.append(contour)
                primitives_length.append(contour.length() / 2)
                primitives_length.append(contour.length() / 2)
            else:
                for primitive in contour.primitives:
                    if (primitive not in primitives) and (primitive.reverse() not in primitives):
                        primitives.append(primitive)
                        primitives_length.append(primitive.length())

        for i, length in enumerate(primitives_length):
            if length < min_points * size:
                lines.append('Transfinite Curve {' + str(i) + '} = ' +
                             str(min_points) + ' Using Progression 1;')
        return lines

    def to_geo(self, file_name: str,
               factor: float, **kwargs):
        # curvature_mesh_size: int = None,
        # min_points: int = None,
        # initial_mesh_size: float = 5):
        """
        Gets the .geo file for the Surface2D.
        """

        for element in [('curvature_mesh_size', 0), ('min_points', None), ('initial_mesh_size', 5)]:
            if element[0] not in kwargs:
                kwargs[element[0]] = element[1]

        lines = self.geo_lines()
        lines.extend(self.mesh_lines(factor, kwargs['curvature_mesh_size'],
                                     kwargs['min_points'], kwargs['initial_mesh_size']))

        with open(file_name + '.geo', 'w', encoding="utf-8") as file:
            for line in lines:
                file.write(line)
                file.write('\n')
        file.close()

    def to_msh(self, file_name: str, mesh_dimension: int,
               factor: float, **kwargs):
        # curvature_mesh_size: int = 0,
        # min_points: int = None,
        # initial_mesh_size: float = 5):
        """
        Gets .msh file for the Surface2D generated by gmsh.

        :param file_name: The msh. file name
        :type file_name: str
        :param mesh_dimension: The mesh dimension (1: 1D-Edge, 2: 2D-Triangle, 3D-Tetrahedra)
        :type mesh_dimension: int
        :param factor: A float, between 0 and 1, that describes the mesh quality
        (1 for coarse mesh - 0 for fine mesh)
        :type factor: float
        :param curvature_mesh_size: Activate the calculation of mesh element sizes based on curvature
        (with curvature_mesh_size elements per 2*Pi radians), defaults to 0
        :type curvature_mesh_size: int, optional
        :param min_points: Check if there are enough points on small edges (if it is not, we force to have min_points
        on that edge), defaults to None
        :type min_points: int, optional
        :param initial_mesh_size: If factor=1, it will be initial_mesh_size elements per dimension, defaults to 5
        :type initial_mesh_size: float, optional

        :return: A txt file
        :rtype: .txt
        """

        for element in [('curvature_mesh_size', 0), ('min_points', None), ('initial_mesh_size', 5)]:
            if element[0] not in kwargs:
                kwargs[element[0]] = element[1]

        self.to_geo(file_name=file_name, mesh_dimension=mesh_dimension,
                    factor=factor, curvature_mesh_size=kwargs['curvature_mesh_size'],
                    min_points=kwargs['min_points'], initial_mesh_size=kwargs['initial_mesh_size'])

        volmdlr.core.VolumeModel.generate_msh_file(file_name, mesh_dimension)

        # gmsh.initialize()
        # gmsh.open(file_name + ".geo")

        # gmsh.model.geo.synchronize()
        # gmsh.model.mesh.generate(mesh_dimension)

        # gmsh.write(file_name + ".msh")

        # gmsh.finalize()


class Surface3D(DessiaObject):
    """
    Abstract class.

    """
    x_periodicity = None
    y_periodicity = None
    face_class = None

    def point2d_to_3d(self, point2d):
        raise NotImplementedError(f'point2d_to_3d is abstract and should be implemented in {self.__class__.__name__}')

    def point3d_to_2d(self, point3d):
        """
        Abstract method. Convert a 3D point to a 2D parametric point.

        :param point3d: The 3D point to convert, represented by 3 coordinates (x, y, z).
        :type point3d: `volmdlr.Point3D`
        :return: NotImplementedError: If the method is not implemented in the subclass.
        """
        raise NotImplementedError(f'point3d_to_2d is abstract and should be implemented in {self.__class__.__name__}')

    def face_from_contours3d(self, contours3d: List[wires.Contour3D], name: str = ''):
        """Deprecated method, 'Use Face3D from_contours3d method'."""
        raise AttributeError('Use Face3D from_contours3d method')

    def repair_primitives_periodicity(self, primitives2d):
        """
        Repairs the continuity of the 2D contour while using contour3d_to_2d on periodic surfaces.

        :param primitives2d: The primitives in parametric surface domain.
        :type primitives2d: list
        :return: A list of primitives.
        :rtype: list
        """
        x_periodicity = self.x_periodicity
        y_periodicity = self.y_periodicity
        # Search for a primitive that can be used as reference for repairing periodicity
        if x_periodicity or y_periodicity:
            pos = vm_parametric.find_index_defined_brep_primitive_on_periodical_surface(primitives2d,
                                                                                        [x_periodicity, y_periodicity])
            if pos != 0:
                primitives2d = primitives2d[pos:] + primitives2d[:pos]

        i = 1
        if x_periodicity is None:
            x_periodicity = -1
        if y_periodicity is None:
            y_periodicity = -1
        while i < len(primitives2d):
            previous_primitive = primitives2d[i - 1]
            delta = previous_primitive.end - primitives2d[i].start
            is_connected = math.isclose(delta.norm(), 0, abs_tol=1e-3)
            if not is_connected and \
                    primitives2d[i].end.is_close(primitives2d[i - 1].end, tol=1e-3) and \
                    math.isclose(primitives2d[i].length(), x_periodicity, abs_tol=1e-5):
                primitives2d[i] = primitives2d[i].reverse()
            elif not is_connected and \
                    primitives2d[i].end.is_close(primitives2d[i - 1].end, tol=1e-3):
                primitives2d[i] = primitives2d[i].reverse()
            elif not is_connected:
                primitives2d[i] = primitives2d[i].translation(delta)
            i += 1

        return primitives2d

    def repair_contours2d(self, outer_contour, inner_contours):
        """
        Abstract method. Repair 2D contours of a face on the parametric domain.

        :param outer_contour: Outer contour 2D.
        :type inner_contours: wires.Contour2D
        :param inner_contours: List of 2D contours.
        :type inner_contours: list
        :return: NotImplementedError: If the method is not implemented in the subclass.
        """
        raise NotImplementedError(f'repair_contours2d is abstract and should be implemented in '
                                  f'{self.__class__.__name__}')

    def primitives3d_to_2d(self, primitives3d):
        """
        Helper function to perform conversion of 3D primitives into B-Rep primitives.

        :param primitives3d: List of 3D primitives from a 3D contour.
        :type primitives3d: List[edges.Edge]
        :return: A list of 2D primitives on parametric domain.
        :rtype: List[edges.Edge]
        """
        primitives2d = []
        for primitive3d in primitives3d:
            method_name = f'{primitive3d.__class__.__name__.lower()}_to_2d'
            if hasattr(self, method_name):
                primitives = getattr(self, method_name)(primitive3d)

                if primitives is None:
                    continue
                primitives2d.extend(primitives)
            else:
                raise AttributeError(f'Class {self.__class__.__name__} does not implement {method_name}')
        return primitives2d

    def contour3d_to_2d(self, contour3d):
        """
        Transforms a Contour3D into a Contour2D in the parametric domain of the surface.

        :param contour3d: The contour to be transformed.
        :type contour3d: :class:`wires.Contour3D`
        :return: A 2D contour object.
        :rtype: :class:`wires.Contour2D`
        """
        primitives2d = self.primitives3d_to_2d(contour3d.primitives)

        wire2d = wires.Wire2D(primitives2d)
        delta_x = abs(wire2d.primitives[0].start.x - wire2d.primitives[-1].end.x)
        if math.isclose(delta_x, volmdlr.TWO_PI, abs_tol=1e-3) and wire2d.is_ordered():
            return wires.Contour2D(primitives2d)
        # Fix contour
        if self.x_periodicity or self.y_periodicity:
            primitives2d = self.repair_primitives_periodicity(primitives2d)
        return wires.Contour2D(primitives2d)

    def contour2d_to_3d(self, contour2d):
        """
        Transforms a Contour2D in the parametric domain of the surface into a Contour3D in Cartesian coordinate.

        :param contour2d: The contour to be transformed.
        :type contour2d: :class:`wires.Contour2D`
        :return: A 3D contour object.
        :rtype: :class:`wires.Contour3D`
        """
        primitives3d = []
        for primitive2d in contour2d.primitives:
            method_name = f'{primitive2d.__class__.__name__.lower()}_to_3d'
            if hasattr(self, method_name):
                try:
                    primitives = getattr(self, method_name)(primitive2d)
                    if primitives is None:
                        continue
                    primitives3d.extend(primitives)
                except AttributeError as error:
                    print(error)
                    print(f'Class {self.__class__.__name__} does not implement {method_name}'
                          f'with {primitive2d.__class__.__name__}')
            else:
                raise AttributeError(
                    f'Class {self.__class__.__name__} does not implement {method_name}')

        return wires.Contour3D(primitives3d)

    def linesegment3d_to_2d(self, linesegment3d):
        """
        A line segment on a surface will be in any case a line in 2D?.

        """
        return [edges.LineSegment2D(self.point3d_to_2d(linesegment3d.start),
                                    self.point3d_to_2d(linesegment3d.end))]

    def bsplinecurve3d_to_2d(self, bspline_curve3d):
        """
        Is this right?.
        """
        n = len(bspline_curve3d.control_points)
        points = [self.point3d_to_2d(p)
                  for p in bspline_curve3d.discretization_points(number_points=n)]
        return [edges.BSplineCurve2D.from_points_interpolation(
            points, bspline_curve3d.degree, bspline_curve3d.periodic)]

    def bsplinecurve2d_to_3d(self, bspline_curve2d):
        """
        Is this right?.

        """
        n = len(bspline_curve2d.control_points)
        points = [self.point2d_to_3d(p)
                  for p in bspline_curve2d.discretization_points(number_points=n)]
        return [edges.BSplineCurve3D.from_points_interpolation(
            points, bspline_curve2d.degree, bspline_curve2d.periodic)]

    def normal_from_point2d(self, point2d):

        raise NotImplementedError('NotImplemented')

    def normal_from_point3d(self, point3d):
        """
        Evaluates the normal vector of the bspline surface at this 3D point.
        """

        return (self.normal_from_point2d(self.point3d_to_2d(point3d)))[1]

    def geodesic_distance_from_points2d(self, point1_2d: volmdlr.Point2D,
                                        point2_2d: volmdlr.Point2D, number_points: int = 50):
        """
        Approximation of geodesic distance via line segments length sum in 3D.
        """
        # points = [point1_2d]
        current_point3d = self.point2d_to_3d(point1_2d)
        distance = 0.
        for i in range(number_points):
            next_point3d = self.point2d_to_3d(point1_2d + (i + 1) / number_points * (point2_2d - point1_2d))
            distance += next_point3d.point_distance(current_point3d)
            current_point3d = next_point3d
        return distance

    def geodesic_distance(self, point1_3d: volmdlr.Point3D, point2_3d: volmdlr.Point3D):
        """
        Approximation of geodesic distance between 2 3D points supposed to be on the surface.
        """
        point1_2d = self.point3d_to_2d(point1_3d)
        point2_2d = self.point3d_to_2d(point2_3d)
        return self.geodesic_distance_from_points2d(point1_2d, point2_2d)

    def point_projection(self, point3d):
        """
        Returns the projection of the point on the surface.

        :param point3d: Point to project.
        :type point3d: volmdlr.Point3D
        :return: A point on the surface
        :rtype: volmdlr.Point3D
        """
        return self.point2d_to_3d(self.point3d_to_2d(point3d))

    def point_distance(self, point3d: volmdlr.Point3D):
        """
        Calculates the minimal distance from a given point and the surface.

        :param point3d: point to verify distance.
        :type point3d: volmdlr.Point3D
        :return: point distance to the surface.
        :rtype: float
        """
        proj_point = self.point_projection(point3d)
        return proj_point.point_distance(point3d)


class Plane3D(Surface3D):
    """
    Defines a plane 3d.

    :param frame: u and v of frame describe the plane, w is the normal
    """
    face_class = 'PlaneFace3D'

    def __init__(self, frame: volmdlr.Frame3D, name: str = ''):

        self.frame = frame
        self.name = name
        Surface3D.__init__(self, name=name)

    def __hash__(self):
        return hash(('plane 3d', self.frame))

    def __eq__(self, other_plane):
        if other_plane.__class__.__name__ != self.__class__.__name__:
            return False
        return self.frame == other_plane.frame

    @classmethod
    def from_step(cls, arguments, object_dict, **kwargs):
        """
        Converts a step primitive to a Plane3D.

        :param arguments: The arguments of the step primitive.
        :type arguments: list
        :param object_dict: The dictionary containing all the step primitives
            that have already been instantiated
        :type object_dict: dict
        :return: The corresponding Plane3D object.
        :rtype: :class:`volmdlr.faces.Plane3D`
        """
        frame3d = object_dict[arguments[1]]
        frame3d.normalize()
        frame = volmdlr.Frame3D(frame3d.origin,
                                frame3d.v, frame3d.w, frame3d.u)
        return cls(frame, arguments[0][1:-1])

    def to_step(self, current_id):
        """
        Transform a Plane 3D to step.

        """
        frame = volmdlr.Frame3D(self.frame.origin, self.frame.w, self.frame.u,
                                self.frame.v)
        content, frame_id = frame.to_step(current_id)
        plane_id = frame_id + 1
        content += f"#{plane_id} = PLANE('{self.name}',#{frame_id});\n"
        return content, [plane_id]

    @classmethod
    def from_3_points(cls, *args):
        """
        Point 1 is used as origin of the plane.
        """
        point1, point2, point3 = args
        vector1 = point2 - point1
        vector2 = point3 - point1
        vector1 = vector1.to_vector()
        vector2 = vector2.to_vector()
        vector1.normalize()
        vector2.normalize()
        normal = vector1.cross(vector2)
        normal.normalize()
        frame = volmdlr.Frame3D(point1, vector1, normal.cross(vector1), normal)
        return cls(frame)

    @classmethod
    def from_normal(cls, point, normal):
        """Creates a Plane 3D form a point and a normal vector."""
        v1 = normal.deterministic_unit_normal_vector()
        v2 = v1.cross(normal)
        return cls(volmdlr.Frame3D(point, v1, v2, normal))

    @classmethod
    def from_plane_vectors(cls, plane_origin: volmdlr.Point3D, plane_x: volmdlr.Vector3D, plane_y: volmdlr.Vector3D):
        """
        Initializes a 3D plane object with a given plane origin and plane x and y vectors.

        :param plane_origin: A volmdlr.Point3D representing the origin of the plane.
        :param plane_x: A volmdlr.Vector3D representing the x-axis of the plane.
        :param plane_y: A volmdlr.Vector3D representing the y-axis of the plane.
        :return: A Plane3D object initialized from the provided plane origin and plane x and y vectors.
        """
        normal = plane_x.cross(plane_y)
        return cls(volmdlr.Frame3D(plane_origin, plane_x, plane_y, normal))

    @classmethod
    def from_points(cls, points):
        """
        Returns a 3D plane that goes through the 3 first points on the list.

        Why for more than 3 points we only do some check and never raise error?
        """
        if len(points) < 3:
            raise ValueError
        if len(points) == 3:
            return cls.from_3_points(points[0],
                                     points[1],
                                     points[2])
        points = [p.copy() for p in points]
        indexes_to_del = []
        for i, point in enumerate(points[1:]):
            if point.is_close(points[0]):
                indexes_to_del.append(i)
        for index in indexes_to_del[::-1]:
            del points[index + 1]

        origin = points[0]
        vector1 = points[1] - origin
        vector1.normalize()
        vector2_min = points[2] - origin
        vector2_min.normalize()
        dot_min = abs(vector1.dot(vector2_min))
        for point in points[3:]:
            vector2 = point - origin
            vector2.normalize()
            dot = abs(vector1.dot(vector2))
            if dot < dot_min:
                vector2_min = vector2
                dot_min = dot
        return cls.from_3_points(origin, vector1 + origin, vector2_min + origin)

    def angle_between_planes(self, plane2):
        """
        Get angle between 2 planes.

        :param plane2: the second plane.
        :return: the angle between the two planes.
        """
        angle = math.acos(self.frame.w.dot(plane2.frame.w))
        return angle

    def point_on_surface(self, point):
        """
        Return if the point belongs to the plane at a tolerance of 1e-6.

        """
        if math.isclose(self.frame.w.dot(point - self.frame.origin), 0,
                        abs_tol=1e-6):
            return True
        return False

    def point_distance(self, point3d):
        """
        Calculates the distance of a point to plane.

        :param point3d: point to verify distance.
        :return: a float, point distance to plane.
        """
        coefficient_a, coefficient_b, coefficient_c, coefficient_d = self.equation_coefficients()
        return abs(self.frame.w.dot(point3d) + coefficient_d) / math.sqrt(coefficient_a ** 2 +
                                                                          coefficient_b ** 2 + coefficient_c ** 2)

    def line_intersections(self, line):
        """
        Find the intersection with a line.

        :param line: Line to evaluate the intersection
        :type line: :class:`edges.Line`
        :return: ADD DESCRIPTION
        :rtype: List[volmdlr.Point3D]
        """
        u_vector = line.point2 - line.point1
        w_vector = line.point1 - self.frame.origin
        if math.isclose(self.frame.w.dot(u_vector), 0, abs_tol=1e-08):
            return []
        intersection_abscissea = - self.frame.w.dot(w_vector) / self.frame.w.dot(u_vector)
        return [line.point1 + intersection_abscissea * u_vector]

    def linesegment_intersections(self, linesegment: edges.LineSegment3D) \
            -> List[volmdlr.Point3D]:
        """
        Gets the intersections of a plane a line segment 3d.

        :param linesegment: other line segment.
        :return: a list with the intersecting point.
        """
        u_vector = linesegment.end - linesegment.start
        w_vector = linesegment.start - self.frame.origin
        normaldotu = self.frame.w.dot(u_vector)
        if math.isclose(normaldotu, 0, abs_tol=1e-08):
            return []
        intersection_abscissea = - self.frame.w.dot(w_vector) / normaldotu
        if intersection_abscissea < 0 or intersection_abscissea > 1:
            return []
        return [linesegment.start + intersection_abscissea * u_vector]

    def fullarc_intersections(self, fullarc: edges.FullArc3D):
        """
        Calculates the intersections between a Plane 3D and a FullArc 3D.

        :param fullarc: full arc to verify intersections.
        :return: list of intersections: List[volmdlr.Point3D].
        """
        fullarc_plane = Plane3D(fullarc.frame)
        plane_intersections = self.plane_intersection(fullarc_plane)
        if not plane_intersections:
            return []
        fullarc2d = fullarc.to_2d(fullarc.center, fullarc_plane.frame.u, fullarc_plane.frame.v)
        line2d = plane_intersections[0].to_2d(fullarc.center, fullarc_plane.frame.u, fullarc_plane.frame.v)
        fullarc2d_inters_line2d = fullarc2d.line_intersections(line2d)
        intersections = []
        for inter in fullarc2d_inters_line2d:
            intersections.append(inter.to_3d(fullarc.center, fullarc_plane.frame.u, fullarc_plane.frame.v))
        return intersections

    def equation_coefficients(self):
        """
        Returns the a,b,c,d coefficient from equation ax+by+cz+d = 0.

        """
        a, b, c = self.frame.w
        d = -self.frame.origin.dot(self.frame.w)
        return round(a, 12), round(b, 12), round(c, 12), round(d, 12)

    def plane_intersection(self, other_plane):
        """
        Computes intersection points between two Planes 3D.

        """
        if self.is_parallel(other_plane):
            return []
        line_direction = self.frame.w.cross(other_plane.frame.w)

        if line_direction.norm() < 1e-6:
            return None

        a1, b1, c1, d1 = self.equation_coefficients()
        a2, b2, c2, d2 = other_plane.equation_coefficients()
        if not math.isclose(a1 * b2 - a2 * b1, 0.0, abs_tol=1e-10):
            x0 = (b1 * d2 - b2 * d1) / (a1 * b2 - a2 * b1)
            y0 = (a2 * d1 - a1 * d2) / (a1 * b2 - a2 * b1)
            point1 = volmdlr.Point3D(x0, y0, 0)
        elif a2 * c1 != a1 * c2:
            x0 = (c2 * d1 - c1 * d2) / (a2 * c1 - a1 * c2)
            z0 = (a1 * d2 - a2 * d1) / (a2 * c1 - a1 * c2)
            point1 = volmdlr.Point3D(x0, 0, z0)
        elif c1 * b2 != b1 * c2:
            y0 = (- c2 * d1 + c1 * d2) / (b1 * c2 - c1 * b2)
            z0 = (- b1 * d2 + b2 * d1) / (b1 * c2 - c1 * b2)
            point1 = volmdlr.Point3D(0, y0, z0)
        else:
            raise NotImplementedError
        return [edges.Line3D(point1, point1 + line_direction)]

    def is_coincident(self, plane2):
        """
        Verifies if two planes are parallel and coincident.

        """
        if not isinstance(self, plane2.__class__):
            return False
        if self.is_parallel(plane2):
            if plane2.point_on_surface(self.frame.origin):
                return True
        return False

    def is_parallel(self, plane2):
        """
        Verifies if two planes are parallel.

        """
        if self.frame.w.is_colinear_to(plane2.frame.w):
            return True
        return False

    @classmethod
    def plane_betweeen_two_planes(cls, plane1, plane2):
        """
        Calculates a plane between two other planes.

        :param plane1: plane1.
        :param plane2: plane2.
        :return: resulting plane.
        """
        plane1_plane2_intersection = plane1.plane_intersection(plane2)[0]
        u = plane1_plane2_intersection.unit_direction_vector()
        v = plane1.frame.w + plane2.frame.w
        v.normalize()
        w = u.cross(v)
        point = (plane1.frame.origin + plane2.frame.origin) / 2
        return cls(volmdlr.Frame3D(point, u, w, v))

    def rotation(self, center: volmdlr.Point3D, axis: volmdlr.Vector3D, angle: float):
        """
        Plane3D rotation.

        :param center: rotation center
        :param axis: rotation axis
        :param angle: angle rotation
        :return: a new rotated Plane3D
        """
        new_frame = self.frame.rotation(center=center, axis=axis, angle=angle)
        return Plane3D(new_frame)

    def rotation_inplace(self, center: volmdlr.Point3D, axis: volmdlr.Vector3D, angle: float):
        """
        Plane3D rotation. Object is updated in-place.

        :param center: rotation center
        :param axis: rotation axis
        :param angle: rotation angle
        """
        warnings.warn("'in-place' methods are deprecated. Use a not in-place method instead.", DeprecationWarning)

        self.frame.rotation_inplace(center=center, axis=axis, angle=angle)

    def translation(self, offset: volmdlr.Vector3D):
        """
        Plane3D translation.

        :param offset: translation vector
        :return: A new translated Plane3D
        """
        new_frame = self.frame.translation(offset)
        return Plane3D(new_frame)

    def translation_inplace(self, offset: volmdlr.Vector3D):
        """
        Plane3D translation. Object is updated in-place.

        :param offset: translation vector
        """
        warnings.warn("'in-place' methods are deprecated. Use a not in-place method instead.", DeprecationWarning)

        self.frame.translation_inplace(offset)

    def frame_mapping(self, frame: volmdlr.Frame3D, side: str):
        """
        Changes frame_mapping and return a new Frame3D.

        :param frame: Frame of reference
        :type frame: `volmdlr.Frame3D`
        :param side: 'old' or 'new'
        """
        new_frame = self.frame.frame_mapping(frame, side)
        return Plane3D(new_frame, self.name)

    def frame_mapping_inplace(self, frame: volmdlr.Frame3D, side: str):
        """
        Changes frame_mapping and the object is updated in-place.

        :param frame: Frame of reference
        :type frame: `volmdlr.Frame3D`
        :param side: 'old' or 'new'
        """
        warnings.warn("'in-place' methods are deprecated. Use a not in-place method instead.", DeprecationWarning)

        new_frame = self.frame.frame_mapping(frame, side)
        self.frame.origin = new_frame.origin
        self.frame.u = new_frame.u
        self.frame.v = new_frame.v
        self.frame.w = new_frame.w

    def copy(self, deep=True, memo=None):
        """Creates a copy of the plane."""
        new_frame = self.frame.copy(deep, memo)
        return Plane3D(new_frame, self.name)

    def plot(self, ax=None, edge_style: EdgeStyle = EdgeStyle(color='grey'), length: float = 1.):
        """
        Plot the cylindrical surface in the local frame normal direction.

        :param ax: Matplotlib Axes3D object to plot on. If None, create a new figure.
        :type ax: Axes3D or None
        :param edge_style: edge styles.
        :type edge_style; EdgeStyle.
        :param length: plotted length
        :type length: float
        :return: Matplotlib Axes3D object containing the plotted wire-frame.
        :rtype: Axes3D
        """
        grid_size = 10

        if ax is None:
            fig = plt.figure()
            ax = fig.add_subplot(111, projection='3d')
            ax.set_aspect('equal')

        self.frame.plot(ax=ax, color=edge_style.color, ratio=length)
        for i in range(grid_size):
            for v1, v2 in [(self.frame.u, self.frame.v), (self.frame.v, self.frame.u)]:
                start = self.frame.origin - 0.5 * length * v1 + (-0.5 + i / (grid_size - 1)) * length * v2
                end = self.frame.origin + 0.5 * length * v1 + (-0.5 + i / (grid_size - 1)) * length * v2
                edges.LineSegment3D(start, end).plot(ax=ax, edge_style=edge_style)
        return ax

    def point2d_to_3d(self, point2d):
        """
        Converts a 2D parametric point into a 3D point on the surface.
        """
        return point2d.to_3d(self.frame.origin, self.frame.u, self.frame.v)

    def point3d_to_2d(self, point3d):
        """
        Converts a 3D point into a 2D parametric point.
        """
        return point3d.to_2d(self.frame.origin, self.frame.u, self.frame.v)

    def contour2d_to_3d(self, contour2d):
        """
        Converts a contour 2D on parametric surface into a 3D contour.
        """
        return contour2d.to_3d(self.frame.origin, self.frame.u, self.frame.v)

    def contour3d_to_2d(self, contour3d):
        """
        Converts a contour 3D into a 2D parametric contour.
        """
        return contour3d.to_2d(self.frame.origin, self.frame.u, self.frame.v)

    def bsplinecurve3d_to_2d(self, bspline_curve3d):
        """
        Converts a 3D B-Spline in spatial domain intoa 2D B-Spline in parametric domain.

        :param bspline_curve3d: The B-Spline curve to perform the transformation.
        :type bspline_curve3d: edges.BSplineCurve3D
        :return: A 2D B-Spline.
        :rtype: edges.BSplineCurve2D
        """
        control_points = [self.point3d_to_2d(p)
                          for p in bspline_curve3d.control_points]
        return [edges.BSplineCurve2D(
            bspline_curve3d.degree,
            control_points=control_points,
            knot_multiplicities=bspline_curve3d.knot_multiplicities,
            knots=bspline_curve3d.knots,
            weights=bspline_curve3d.weights,
            periodic=bspline_curve3d.periodic)]

    def bsplinecurve2d_to_3d(self, bspline_curve2d):
        """
        Converts a 2D B-Spline in parametric domain into a 3D B-Spline in spatial domain.

        :param bspline_curve2d: The B-Spline curve to perform the transformation.
        :type bspline_curve2d: edges.BSplineCurve2D
        :return: A 3D B-Spline.
        :rtype: edges.BSplineCurve3D
        """
        control_points = [self.point2d_to_3d(point)
                          for point in bspline_curve2d.control_points]
        return [edges.BSplineCurve3D(
            bspline_curve2d.degree,
            control_points=control_points,
            knot_multiplicities=bspline_curve2d.knot_multiplicities,
            knots=bspline_curve2d.knots,
            weights=bspline_curve2d.weights,
            periodic=bspline_curve2d.periodic)]

    def rectangular_cut(self, x1: float, x2: float,
                        y1: float, y2: float, name: str = ''):
        """Deprecated method, Use PlaneFace3D from_surface_rectangular_cut method."""

        raise AttributeError('Use PlaneFace3D from_surface_rectangular_cut method')


PLANE3D_OXY = Plane3D(volmdlr.OXYZ)
PLANE3D_OYZ = Plane3D(volmdlr.OYZX)
PLANE3D_OZX = Plane3D(volmdlr.OZXY)


class PeriodicalSurface(Surface3D):
    """
    Abstract class for surfaces with two-pi periodicity that creates some problems.
    """

    def point2d_to_3d(self, point2d):
        raise NotImplementedError(f'point2d_to_3d is abstract and should be implemented in {self.__class__.__name__}')

    def point3d_to_2d(self, point3d):
        """
        Abstract method. Convert a 3D point to a 2D parametric point.

        :param point3d: The 3D point to convert, represented by 3 coordinates (x, y, z).
        :type point3d: `volmdlr.Point3D`
        :return: NotImplementedError: If the method is not implemented in the subclass.
        """
        raise NotImplementedError(f'point3d_to_2d is abstract and should be implemented in {self.__class__.__name__}')

    def repair_contours2d(self, outer_contour, inner_contours):
        """
        Repair contours on parametric domain.

        :param outer_contour: Outer contour 2D.
        :type inner_contours: wires.Contour2D
        :param inner_contours: List of 2D contours.
        :type inner_contours: list
        """
        new_inner_contours = []
        point1 = outer_contour.primitives[0].start
        point2 = outer_contour.primitives[-1].end

        theta1, z1 = point1
        theta2, _ = point2
        old_outer_contour_positioned = outer_contour
        new_outer_contour = old_outer_contour_positioned
        for inner_contour in inner_contours:
            theta3, z3 = inner_contour.primitives[0].start
            theta4, _ = inner_contour.primitives[-1].end

            if not inner_contour.is_ordered():

                outer_contour_theta = [theta1, theta2]
                inner_contour_theta = [theta3, theta4]

                # Contours are aligned
                if (math.isclose(theta1, theta3, abs_tol=1e-3) and math.isclose(theta2, theta4, abs_tol=1e-3)) \
                        or (math.isclose(theta1, theta4, abs_tol=1e-3) and math.isclose(theta2, theta3, abs_tol=1e-3)):
                    old_innner_contour_positioned = inner_contour

                else:
                    overlapping_theta, outer_contour_side, inner_contour_side, side = self._get_overlapping_theta(
                        outer_contour_theta,
                        inner_contour_theta)
                    line = edges.Line2D(volmdlr.Point2D(overlapping_theta, z1),
                                        volmdlr.Point2D(overlapping_theta, z3))
                    cutted_contours = inner_contour.split_by_line(line)
                    number_contours = len(cutted_contours)
                    if number_contours == 2:
                        contour1, contour2 = cutted_contours
                        increasing_theta = theta3 < theta4
                        # side = 0 --> left  side = 1 --> right
                        if (not side and increasing_theta) or (
                                side and not increasing_theta):
                            theta_offset = outer_contour_theta[outer_contour_side] - contour2.primitives[0].start.x
                            translation_vector = volmdlr.Vector2D(theta_offset, 0)
                            contour2_positionned = contour2.translation(offset=translation_vector)
                            theta_offset = contour2_positionned.primitives[-1].end.x - contour1.primitives[0].start.x
                            translation_vector = volmdlr.Vector2D(theta_offset, 0)
                            contour1_positionned = contour1.translation(offset=translation_vector)
                            primitives2d = contour2_positionned.primitives
                            primitives2d.extend(contour1_positionned.primitives)
                            old_innner_contour_positioned = wires.Wire2D(primitives2d)
                        else:
                            theta_offset = outer_contour_theta[outer_contour_side] - contour1.primitives[-1].end.x
                            translation_vector = volmdlr.Vector2D(theta_offset, 0)
                            contour1_positionned = contour1.translation(offset=translation_vector)
                            theta_offset = contour1_positionned.primitives[0].start.x - contour2.primitives[-1].end.x
                            translation_vector = volmdlr.Vector2D(theta_offset, 0)
                            contour2_positionned = contour2.translation(offset=translation_vector)
                            primitives2d = contour1_positionned.primitives
                            primitives2d.extend(contour2_positionned.primitives)
                            old_innner_contour_positioned = wires.Wire2D(primitives2d)
                        old_innner_contour_positioned = old_innner_contour_positioned.order_wire(tol=1e-4)
                    elif number_contours == 1:
                        contour = cutted_contours[0]
                        theta_offset = outer_contour_theta[outer_contour_side] - \
                                       inner_contour_theta[inner_contour_side]
                        translation_vector = volmdlr.Vector2D(theta_offset, 0)
                        old_innner_contour_positioned = contour.translation(offset=translation_vector)

                    else:
                        raise NotImplementedError
                point1 = old_outer_contour_positioned.primitives[0].start
                point2 = old_outer_contour_positioned.primitives[-1].end
                point3 = old_innner_contour_positioned.primitives[0].start
                point4 = old_innner_contour_positioned.primitives[-1].end

                outer_contour_direction = point1.x < point2.x
                inner_contour_direction = point3.x < point4.x
                if outer_contour_direction == inner_contour_direction:
                    old_innner_contour_positioned = old_innner_contour_positioned.invert()
                    point3 = old_innner_contour_positioned.primitives[0].start
                    point4 = old_innner_contour_positioned.primitives[-1].end

                closing_linesegment1 = edges.LineSegment2D(point2, point3)
                closing_linesegment2 = edges.LineSegment2D(point4, point1)
                new_outer_contour_primitives = old_outer_contour_positioned.primitives + [closing_linesegment1] + \
                                               old_innner_contour_positioned.primitives + \
                                               [closing_linesegment2]
                new_outer_contour = wires.Contour2D(primitives=new_outer_contour_primitives)
                new_outer_contour.order_contour(tol=1e-4)
            else:
                new_inner_contours.append(inner_contour)
        return new_outer_contour, new_inner_contours

    def _get_overlapping_theta(self, outer_contour_startend_theta, inner_contour_startend_theta):
        """
        Find overlapping theta domain between two contours on periodical Surfaces.
        """
        oc_xmin_index, outer_contour_xmin = min(enumerate(outer_contour_startend_theta), key=lambda x: x[1])
        oc_xmax_index, outer_contour_xman = max(enumerate(outer_contour_startend_theta), key=lambda x: x[1])
        ic_xmin_index, inner_contour_xmin = min(enumerate(inner_contour_startend_theta), key=lambda x: x[1])
        ic_xmax_index, inner_contour_xmax = max(enumerate(inner_contour_startend_theta), key=lambda x: x[1])

        # check if tetha3 or theta4 is in [theta1, theta2] interval
        overlap = outer_contour_xmin <= inner_contour_xmax and outer_contour_xman >= inner_contour_xmin

        if overlap:
            if inner_contour_xmin < outer_contour_xmin:
                overlapping_theta = outer_contour_startend_theta[oc_xmin_index]
                side = 0
                return overlapping_theta, oc_xmin_index, ic_xmin_index, side
            overlapping_theta = outer_contour_startend_theta[oc_xmax_index]
            side = 1
            return overlapping_theta, oc_xmax_index, ic_xmax_index, side

        # if not direct intersection -> find intersection at periodicity
        if inner_contour_xmin < outer_contour_xmin:
            overlapping_theta = outer_contour_startend_theta[oc_xmin_index] - 2 * math.pi
            side = 0
            return overlapping_theta, oc_xmin_index, ic_xmin_index, side
        overlapping_theta = outer_contour_startend_theta[oc_xmax_index] + 2 * math.pi
        side = 1
        return overlapping_theta, oc_xmax_index, ic_xmax_index, side

    def _reference_points(self, edge):
        """
        Helper function to return points of reference on the edge to fix some parametric periodical discontinuities.
        """
        length = edge.length()
        point_after_start = self.point3d_to_2d(edge.point_at_abscissa(0.01 * length))
        point_before_end = self.point3d_to_2d(edge.point_at_abscissa(0.98 * length))
        theta3, _ = point_after_start
        theta4, _ = point_before_end
        if abs(theta3) == math.pi or abs(theta3) == 0.5 * math.pi:
            point_after_start = self.point3d_to_2d(edge.point_at_abscissa(0.02 * length))
        if abs(theta4) == math.pi or abs(theta4) == 0.5 * math.pi:
            point_before_end = self.point3d_to_2d(edge.point_at_abscissa(0.97 * length))
        return point_after_start, point_before_end

    def _verify_start_end_angles(self, edge, theta1, theta2):
        """
        Verify if there is some incoherence with start and end angles. If so, return fixed angles.
        """
        length = edge.length()
        theta3, _ = self.point3d_to_2d(edge.point_at_abscissa(0.001 * length))
        # make sure that the reference angle is not undefined
        if abs(theta3) == math.pi or abs(theta3) == 0.5 * math.pi:
            theta3, _ = self.point3d_to_2d(edge.point_at_abscissa(0.002 * length))

        # Verify if theta1 or theta2 point should be -pi because atan2() -> ]-pi, pi]
        # And also atan2 discontinuity in 0.5 * math.pi
        if abs(theta1) == math.pi or abs(theta1) == 0.5 * math.pi:
            theta1 = repair_start_end_angle_periodicity(theta1, theta3)
        if abs(theta2) == math.pi or abs(theta2) == 0.5 * math.pi:
            theta4, _ = self.point3d_to_2d(edge.point_at_abscissa(0.98 * length))
            # make sure that the reference angle is not undefined
            if abs(theta4) == math.pi or abs(theta4) == 0.5 * math.pi:
                theta4, _ = self.point3d_to_2d(edge.point_at_abscissa(0.97 * length))
            theta2 = repair_start_end_angle_periodicity(theta2, theta4)

        return theta1, theta2

    def _helper_fix_angle_discontinuity(self, points, index_angle_discontinuity, i):
        sign = round(points[index_angle_discontinuity - 1][i] / abs(points[index_angle_discontinuity - 1][i]), 2)
        if i == 0:
            points = [p + volmdlr.Point2D(sign * volmdlr.TWO_PI, 0) if i >= index_angle_discontinuity else p
                      for i, p in enumerate(points)]
        else:
            points = [p + volmdlr.Point2D(0, sign * volmdlr.TWO_PI) if i >= index_angle_discontinuity else p
                      for i, p in enumerate(points)]
        return points

    def _fix_angle_discontinuity_on_discretization_points(self, points, indexes_angle_discontinuity, direction):
        i = 0 if direction == "x" else 1
        if len(indexes_angle_discontinuity) == 1:
            index_angle_discontinuity = indexes_angle_discontinuity[0]
            points = self._helper_fix_angle_discontinuity(points, index_angle_discontinuity, i)
        else:
            for j, index_angle_discontinuity in enumerate(indexes_angle_discontinuity[:-1]):
                next_angle_discontinuity_index = indexes_angle_discontinuity[j + 1]
                temp_points = points[:next_angle_discontinuity_index]
                temp_points = self._helper_fix_angle_discontinuity(temp_points, index_angle_discontinuity, i)
                points = temp_points + points[next_angle_discontinuity_index:]
        return points

    def linesegment3d_to_2d(self, linesegment3d):
        """
        Converts the primitive from 3D spatial coordinates to its equivalent 2D primitive in the parametric space.
        """
        start = self.point3d_to_2d(linesegment3d.start)
        end = self.point3d_to_2d(linesegment3d.end)
        if start.x != end.x:
            end = volmdlr.Point2D(start.x, end.y)
        if not start.is_close(end):
            return [edges.LineSegment2D(start, end, name="parametric.linesegment")]
        return None

    def arc3d_to_2d(self, arc3d):
        """
        Converts the primitive from 3D spatial coordinates to its equivalent 2D primitive in the parametric space.
        """
        start = self.point3d_to_2d(arc3d.start)
        end = self.point3d_to_2d(arc3d.end)
        angle3d = arc3d.angle
        point_after_start, point_before_end = self._reference_points(arc3d)

        start, end = vm_parametric.arc3d_to_cylindrical_coordinates_verification(start, end, angle3d,
                                                                                 point_after_start.x,
                                                                                 point_before_end.x)
        return [edges.LineSegment2D(start, end, name="arc")]

    def fullarc3d_to_2d(self, fullarc3d):
        """
        Converts the primitive from 3D spatial coordinates to its equivalent 2D primitive in the parametric space.
        """
        start = self.point3d_to_2d(fullarc3d.start)
        end = self.point3d_to_2d(fullarc3d.end)

        point_after_start, point_before_end = self._reference_points(fullarc3d)

        start, end = vm_parametric.arc3d_to_cylindrical_coordinates_verification(start, end, volmdlr.TWO_PI,
                                                                                 point_after_start.x,
                                                                                 point_before_end.x)
        theta1, z1 = start
        # _, z2 = end
        theta3, z3 = point_after_start

        if self.frame.w.is_colinear_to(fullarc3d.normal):
            if start.is_close(end):
                start, end = vm_parametric.fullarc_to_cylindrical_coordinates_verification(start, end, theta3)
            return [edges.LineSegment2D(start, end, name="parametric.fullarc")]
        # Treating one case from Revolution Surface
        if z1 > z3:
            point1 = volmdlr.Point2D(theta1, 1)
            point2 = volmdlr.Point2D(theta1, 0)
        else:
            point1 = volmdlr.Point2D(theta1, 0)
            point2 = volmdlr.Point2D(theta1, 1)
        return [edges.LineSegment2D(point1, point2, name="parametric.fullarc")]

    def bsplinecurve3d_to_2d(self, bspline_curve3d):
        """
        Converts the primitive from 3D spatial coordinates to its equivalent 2D primitive in the parametric space.
        """
        n = len(bspline_curve3d.control_points)
        points3d = bspline_curve3d.discretization_points(number_points=n)
        points = [self.point3d_to_2d(point) for point in points3d]
        theta1, z1 = points[0]
        theta2, z2 = points[-1]
        theta1, theta2 = self._verify_start_end_angles(bspline_curve3d, theta1, theta2)
        points[0] = volmdlr.Point2D(theta1, z1)
        points[-1] = volmdlr.Point2D(theta2, z2)

        theta_list = [point.x for point in points]
        theta_discontinuity, indexes_theta_discontinuity = angle_discontinuity(theta_list)
        if theta_discontinuity:
            points = self._fix_angle_discontinuity_on_discretization_points(points,
                                                                            indexes_theta_discontinuity, "x")

        return [edges.BSplineCurve2D.from_points_interpolation(points, degree=bspline_curve3d.degree,
                                                               periodic=bspline_curve3d.periodic)]

    def arcellipse3d_to_2d(self, arcellipse3d):
        """
        Transformation of a 3D arc of ellipse to a 2D primitive in a cylindrical surface.

        """
        points = [self.point3d_to_2d(p)
                  for p in arcellipse3d.discretization_points(number_points=50)]

        theta1, z1 = points[0]
        theta2, z2 = points[-1]

        # theta3, _ = self.point3d_to_2d(arcellipse3d.point_at_abscissa(0.001 * length))
        theta3, _ = points[1]
        # make sure that the reference angle is not undefined
        if abs(theta3) == math.pi:
            theta3, _ = points[1]

        # Verify if theta1 or theta2 point should be -pi because atan2() -> ]-pi, pi]
        if abs(theta1) == math.pi:
            theta1 = vm_parametric.repair_start_end_angle_periodicity(theta1, theta3)
        if abs(theta2) == math.pi:
            theta4, _ = points[-2]
            # make sure that the reference angle is not undefined
            if abs(theta4) == math.pi:
                theta4, _ = points[-3]
            theta2 = vm_parametric.repair_start_end_angle_periodicity(theta2, theta4)

        points[0] = volmdlr.Point2D(theta1, z1)
        points[-1] = volmdlr.Point2D(theta2, z2)

        theta_list = [point.x for point in points]
        theta_discontinuity, indexes_theta_discontinuity = angle_discontinuity(theta_list)
        if theta_discontinuity:
            points = self._fix_angle_discontinuity_on_discretization_points(points,
                                                                            indexes_theta_discontinuity, "x")

        return [edges.BSplineCurve2D.from_points_interpolation(points, degree=2, name="parametric.arcellipse")]

    def fullarcellipse3d_to_2d(self, arcellipse3d):
        """
        Transformation of a 3D arc ellipse to 2D, in a cylindrical surface.

        """
        points = [self.point3d_to_2d(p)
                  for p in arcellipse3d.discretization_points(number_points=100)]
        start, end = points[0], points[-1]
        if start.is_close(end, 1e-4):
            start, end = vm_parametric.fullarc_to_cylindrical_coordinates_verification(start, end, points[2])
        theta1, z1 = start
        theta2, z2 = end
        theta1, theta2 = self._verify_start_end_angles(arcellipse3d, theta1, theta2)
        points[0] = volmdlr.Point2D(theta1, z1)
        points[-1] = volmdlr.Point2D(theta2, z2)

        theta_list = [point.x for point in points]
        theta_discontinuity, indexes_theta_discontinuity = angle_discontinuity(theta_list)
        if theta_discontinuity:
            points = self._fix_angle_discontinuity_on_discretization_points(points,
                                                                            indexes_theta_discontinuity, "x")

        return [edges.BSplineCurve2D.from_points_interpolation(points, degree=2, periodic=True,
                                                               name="parametric.fullarcellipse")]

    def bsplinecurve2d_to_3d(self, bspline_curve2d):
        """
        Is this right?.
        """
        if bspline_curve2d.name in ("parametric.arcellipse", "parametric.fullarcellipse"):
            start = self.point2d_to_3d(bspline_curve2d.start)
            middle_point = self.point2d_to_3d(bspline_curve2d.point_at_abscissa(0.5 * bspline_curve2d.length()))
            extra_point = self.point2d_to_3d(bspline_curve2d.point_at_abscissa(0.75 * bspline_curve2d.length()))
            if bspline_curve2d.name == "parametric.arcellipse":
                end = self.point2d_to_3d(bspline_curve2d.end)
                plane3d = Plane3D.from_3_points(start, middle_point, end)
                ellipse = self.concurrent_plane_intersection(plane3d)[0]
                return [edges.ArcEllipse3D(start, middle_point, end, ellipse.center, ellipse.major_dir, ellipse.normal,
                                           extra_point)]
            plane3d = Plane3D.from_3_points(start, middle_point, extra_point)
            ellipse = self.concurrent_plane_intersection(plane3d)[0]
            return [edges.FullArcEllipse3D(start, ellipse.major_axis, ellipse.minor_axis,
                                           ellipse.center, ellipse.normal, ellipse.major_dir)]
        n = len(bspline_curve2d.control_points)
        points = [self.point2d_to_3d(p)
                  for p in bspline_curve2d.discretization_points(number_points=n)]
        return [edges.BSplineCurve3D.from_points_interpolation(points, bspline_curve2d.degree,
                                                               bspline_curve2d.periodic)]

    def linesegment2d_to_3d(self, linesegment2d):
        """
        Converts a BREP line segment 2D onto a 3D primitive on the surface.
        """
        theta1, z1 = linesegment2d.start
        theta2, z2 = linesegment2d.end
        start3d = self.point2d_to_3d(linesegment2d.start)
        end3d = self.point2d_to_3d(linesegment2d.end)
        if math.isclose(theta1, theta2, abs_tol=1e-4) or linesegment2d.name == "parametic.linesegment":
            if start3d.is_close(end3d):
                return None
            return [edges.LineSegment3D(start3d, end3d)]

        if math.isclose(z1, z2, abs_tol=1e-4) or linesegment2d.name == "parametric.arc" or \
                linesegment2d.name == "parametric.fullarc":
            if math.isclose(abs(theta1 - theta2), volmdlr.TWO_PI, abs_tol=1e-4):
                return [edges.FullArc3D(center=self.frame.origin + z1 * self.frame.w,
                                        start_end=self.point2d_to_3d(linesegment2d.start),
                                        normal=self.frame.w)]

            return [edges.Arc3D(
                self.point2d_to_3d(linesegment2d.start),
                self.point2d_to_3d(volmdlr.Point2D(0.5 * (theta1 + theta2), z1)),
                self.point2d_to_3d(linesegment2d.end)
            )]
        if start3d.is_close(end3d):
            return None
        # # Quick implementation for RevolutionSurface
        # # todo: Study this case
        # n = 10
        # points = [self.point2d_to_3d(p)
        #           for p in linesegment2d.discretization_points(number_points=n)]
        # periodic = points[0].is_close(points[-1])
        # return [edges.BSplineCurve3D.from_points_interpolation(points, 3, periodic)]
        raise NotImplementedError("This case is not yet treated")


class CylindricalSurface3D(PeriodicalSurface):
    """
    The local plane is defined by (theta, z).

    :param frame: frame.w is axis, frame.u is theta=0 frame.v theta=pi/2
    :param frame:
    :param radius: Cylinder's radius
    :type radius: float
    """
    face_class = 'CylindricalFace3D'
    x_periodicity = volmdlr.TWO_PI
    y_periodicity = None

    def __init__(self, frame, radius: float, name: str = ''):
        self.frame = frame
        self.radius = radius
        PeriodicalSurface.__init__(self, name=name)

    def plot(self, ax=None, edge_style: EdgeStyle = EdgeStyle(color='grey', alpha=0.5),
             length: float = 1):
        """
        Plot the cylindrical surface in the local frame normal direction.

        :param ax: Matplotlib Axes3D object to plot on. If None, create a new figure.
        :type ax: Axes3D or None
        :param edge_style: edge styles.
        :type edge_style; EdgeStyle.
        :param length: plotted length
        :type length: float
        :return: Matplotlib Axes3D object containing the plotted wire-frame.
        :rtype: Axes3D
        """
        ncircles = 10
        nlines = 30

        if ax is None:
            fig = plt.figure()
            ax = fig.add_subplot(111, projection='3d')

        self.frame.plot(ax=ax, color=edge_style.color, ratio=self.radius)
        for i in range(nlines):
            theta = i / (nlines - 1) * volmdlr.TWO_PI
            start = self.point2d_to_3d(volmdlr.Point2D(theta, -0.5 * length))
            end = self.point2d_to_3d(volmdlr.Point2D(theta, 0.5 * length))
            edges.LineSegment3D(start, end).plot(ax=ax, edge_style=edge_style)

        for j in range(ncircles):
            circle_frame = self.frame.copy()
            circle_frame.origin += (-0.5 + j / (ncircles - 1)) * length * circle_frame.w
            circle = wires.Circle3D(circle_frame, self.radius)
            circle.plot(ax=ax, edge_style=edge_style)
        return ax

    def point2d_to_3d(self, point2d: volmdlr.Point2D):
        """
        Coverts a parametric coordinate on the surface into a 3D spatial point (x, y, z).

        :param point2d: Point at the ToroidalSuface3D
        :type point2d: `volmdlr.`Point2D`
        """

        point = volmdlr.Point3D(self.radius * math.cos(point2d.x),
                                self.radius * math.sin(point2d.x),
                                point2d.y)
        return self.frame.local_to_global_coordinates(point)

    def point3d_to_2d(self, point3d):
        """
        Returns the cylindrical coordinates volmdlr.Point2D(theta, z) of a Cartesian coordinates point (x, y, z).

        :param point3d: Point at the CylindricalSuface3D
        :type point3d: `volmdlr.`Point3D`
        """
        x, y, z = self.frame.global_to_local_coordinates(point3d)
        # Do not delete this, mathematical problem when x and y close to zero but not 0
        if abs(x) < 1e-12:
            x = 0
        if abs(y) < 1e-12:
            y = 0

        theta = math.atan2(y, x)
        if abs(theta) < 1e-9:
            theta = 0.0

        return volmdlr.Point2D(theta, z)

    @classmethod
    def from_step(cls, arguments, object_dict, **kwargs):
        """
        Converts a step primitive to a CylindricalSurface3D.

        :param arguments: The arguments of the step primitive.
        :type arguments: list
        :param object_dict: The dictionary containing all the step primitives
            that have already been instantiated
        :type object_dict: dict
        :return: The corresponding CylindricalSurface3D object.
        :rtype: :class:`volmdlr.faces.CylindricalSurface3D`
        """

        length_conversion_factor = kwargs.get("length_conversion_factor", 1)
        frame3d = object_dict[arguments[1]]
        u_vector, w_vector = frame3d.v, -frame3d.u
        u_vector.normalize()
        w_vector.normalize()
        v_vector = w_vector.cross(u_vector)
        frame_direct = volmdlr.Frame3D(frame3d.origin, u_vector, v_vector, w_vector)
        radius = float(arguments[2]) * length_conversion_factor
        return cls(frame_direct, radius, arguments[0][1:-1])

    def to_step(self, current_id):
        """
        Translate volmdlr primitive to step syntax.
        """
        frame = volmdlr.Frame3D(self.frame.origin, self.frame.w, self.frame.u,
                                self.frame.v)
        content, frame_id = frame.to_step(current_id)
        current_id = frame_id + 1
        content += f"#{current_id} = CYLINDRICAL_SURFACE('{self.name}',#{frame_id},{round(1000 * self.radius, 3)});\n"
        return content, [current_id]

    def frame_mapping(self, frame: volmdlr.Frame3D, side: str):
        """
        Changes frame_mapping and return a new CylindricalSurface3D.

        :param side: 'old' or 'new'
        """
        new_frame = self.frame.frame_mapping(frame, side)
        return CylindricalSurface3D(new_frame, self.radius,
                                    name=self.name)

    def frame_mapping_inplace(self, frame: volmdlr.Frame3D, side: str):
        """
        Changes frame_mapping and the object is updated in-place.

        :param side: 'old' or 'new'
        """
        warnings.warn("'in-place' methods are deprecated. Use a not in-place method instead.", DeprecationWarning)

        new_frame = self.frame.frame_mapping(frame, side)
        self.frame = new_frame

    def rectangular_cut(self, theta1: float, theta2: float,
                        z1: float, z2: float, name: str = ''):
        """Deprecated method, Use CylindricalFace3D from_surface_rectangular_cut method."""
        raise AttributeError('Use CylindricalFace3D from_surface_rectangular_cut method')

    def rotation(self, center: volmdlr.Point3D, axis: volmdlr.Vector3D, angle: float):
        """
        CylindricalFace3D rotation.

        :param center: rotation center.
        :param axis: rotation axis.
        :param angle: angle rotation.
        :return: a new rotated Plane3D.
        """
        new_frame = self.frame.rotation(center=center, axis=axis,
                                        angle=angle)
        return CylindricalSurface3D(new_frame, self.radius)

    def rotation_inplace(self, center: volmdlr.Point3D, axis: volmdlr.Vector3D, angle: float):
        """
        CylindricalFace3D rotation. Object is updated in-place.

        :param center: rotation center.
        :param axis: rotation axis.
        :param angle: rotation angle.
        """
        warnings.warn("'in-place' methods are deprecated. Use a not in-place method instead.", DeprecationWarning)

        self.frame.rotation_inplace(center, axis, angle)

    def translation(self, offset: volmdlr.Vector3D):
        """
        CylindricalFace3D translation.

        :param offset: translation vector.
        :return: A new translated CylindricalFace3D.
        """
        return CylindricalSurface3D(self.frame.translation(offset), self.radius)

    def translation_inplace(self, offset: volmdlr.Vector3D):
        """
        CylindricalFace3D translation. Object is updated in-place.

        :param offset: translation vector
        """
        warnings.warn("'in-place' methods are deprecated. Use a not in-place method instead.", DeprecationWarning)

        self.frame.translation_inplace(offset)

    def grid3d(self, grid2d: grid.Grid2D):
        """
        Generate 3d grid points of a Cylindrical surface, based on a Grid2D.

        """

        points_2d = grid2d.points
        points_3d = [self.point2d_to_3d(point2d) for point2d in points_2d]

        return points_3d

    def line_intersections(self, line: edges.Line3D):
        """Gets intersections between a line and a Cylindrical Surface 3D."""
        line_2d = line.to_2d(self.frame.origin, self.frame.u, self.frame.v)
        if line_2d is None:
            return []
        origin2d = self.frame.origin.to_2d(self.frame.origin, self.frame.u, self.frame.v)
        distance_line2d_to_origin = line_2d.point_distance(origin2d)
        if distance_line2d_to_origin > self.radius:
            return []
        a_prime = line_2d.point1
        b_prime = line_2d.point2
        a_prime_minus_b_prime = a_prime - b_prime
        t_param = a_prime.dot(a_prime_minus_b_prime) / a_prime_minus_b_prime.dot(a_prime_minus_b_prime)
        k_param = math.sqrt(
            (self.radius ** 2 - distance_line2d_to_origin ** 2) / a_prime_minus_b_prime.dot(a_prime_minus_b_prime))
        intersection1 = line.point1 + (t_param + k_param) * (line.direction_vector())
        intersection2 = line.point1 + (t_param - k_param) * (line.direction_vector())
        if intersection1 == intersection2:
            return [intersection1]

        return [intersection1, intersection2]

    def linesegment_intersections(self, linesegment: edges.LineSegment3D):
        """Gets intersections between a line segment and a Cylindrical Surface 3D."""
        line = linesegment.to_line()
        line_intersections = self.line_intersections(line)
        linesegment_intersections = [inters for inters in line_intersections if linesegment.point_belongs(inters)]
        return linesegment_intersections

    def parallel_plane_intersection(self, plane3d):
        """
        Cylinder plane intersections when plane's normal is perpendicular with the cylinder axis.

        :param plane3d: intersecting plane
        :return: list of intersecting curves
        """
        distance_plane_cylinder_axis = plane3d.point_distance(self.frame.origin)
        if distance_plane_cylinder_axis > self.radius:
            return []
        if math.isclose(self.frame.w.dot(plane3d.frame.u), 0, abs_tol=1e-6):
            line = edges.Line3D(plane3d.frame.origin, plane3d.frame.origin + plane3d.frame.u)
        else:
            line = edges.Line3D(plane3d.frame.origin, plane3d.frame.origin + plane3d.frame.v)
        line_intersections = self.line_intersections(line)
        lines = []
        for intersection in line_intersections:
            lines.append(edges.Line3D(intersection, intersection + self.frame.w))
        return lines

    def perpendicular_plane_intersection(self, plane3d):
        """
        Cylinder plane intersections when plane's normal is parallel with the cylinder axis.

        :param plane3d: intersecting plane
        :return: list of intersecting curves
        """
        line = edges.Line3D(self.frame.origin, self.frame.origin + self.frame.w)
        center3d_plane = plane3d.line_intersections(line)[0]
        circle3d = wires.Circle3D(volmdlr.Frame3D(center3d_plane, plane3d.frame.u,
                                                  plane3d.frame.v, plane3d.frame.w), self.radius)
        return [circle3d]

    def concurrent_plane_intersection(self, plane3d):
        """
        Cylinder plane intersections when plane's normal is concurrent with the cylinder axis, but not orthogonal.

        Ellipse vector equation : < r*cos(t), r*sin(t), -(1 / c)*(d + a*r*cos(t) +
        b*r*sin(t)); d = - (ax_0 + by_0 + cz_0).

        :param plane3d: intersecting plane.
        :return: list of intersecting curves.
        """
        line = edges.Line3D(self.frame.origin, self.frame.origin + self.frame.w)
        center3d_plane = plane3d.line_intersections(line)[0]
        plane_coefficient_a, plane_coefficient_b, plane_coefficient_c, plane_coefficient_d = \
            plane3d.equation_coefficients()
        ellipse_0 = volmdlr.Point3D(
            self.radius * math.cos(0),
            self.radius * math.sin(0),
            - (1 / plane_coefficient_c) * (plane_coefficient_d + plane_coefficient_a * self.radius * math.cos(0) +
                                           plane_coefficient_b * self.radius * math.sin(0)))
        ellipse_pi_by_2 = volmdlr.Point3D(
            self.radius * math.cos(math.pi / 2),
            self.radius * math.sin(math.pi / 2),
            - (1 / plane_coefficient_c) * (
                    plane_coefficient_d + plane_coefficient_a * self.radius * math.cos(math.pi / 2)
                    + plane_coefficient_b * self.radius * math.sin(math.pi / 2)))
        axis_1 = center3d_plane.point_distance(ellipse_0)
        axis_2 = center3d_plane.point_distance(ellipse_pi_by_2)
        if axis_1 > axis_2:
            major_axis = axis_1
            minor_axis = axis_2
            major_dir = ellipse_0 - center3d_plane
        else:
            major_axis = axis_2
            minor_axis = axis_1
            major_dir = ellipse_pi_by_2 - center3d_plane
        return [wires.Ellipse3D(major_axis, minor_axis, center3d_plane, plane3d.frame.w, major_dir)]

    def plane_intersection(self, plane3d):
        """
        Cylinder intersections with a plane.

        :param plane3d: intersecting plane.
        :return: list of intersecting curves.
        """
        if math.isclose(abs(plane3d.frame.w.dot(self.frame.w)), 0, abs_tol=1e-6):
            return self.parallel_plane_intersection(plane3d)
        if math.isclose(abs(plane3d.frame.w.dot(self.frame.w)), 1, abs_tol=1e-6):
            return self.perpendicular_plane_intersection(plane3d)
        return self.concurrent_plane_intersection(plane3d)

    def is_coincident(self, surface3d):
        """
        Verifies if two CylindricalSurfaces are coincident.

        :param surface3d: surface to verify.
        :return: True if they are coincident, False otherwise.
        """
        if not isinstance(self, surface3d.__class__):
            return False
        if math.isclose(abs(self.frame.w.dot(surface3d.frame.w)), 1.0, abs_tol=1e-6) and \
                self.radius == surface3d.radius:
            return True
        return False

    def point_on_surface(self, point3d):
        """
        Verifies if a given point is on the CylindricalSurface3D.

        :param point3d: point to verify.
        :return: True if point on surface, False otherwise.
        """
        new_point = self.frame.global_to_local_coordinates(point3d)
        if math.isclose(new_point.x ** 2 + new_point.y ** 2, self.radius ** 2, abs_tol=1e-6):
            return True
        return False


class ToroidalSurface3D(PeriodicalSurface):
    """
    The local plane is defined by (theta, phi).

    Theta is the angle around the big (R) circle and phi around the small (r).

    :param frame: Tore's frame: origin is the center, u is pointing at theta=0.
    :param tore_radius: Tore's radius.
    :param r: Circle to revolute radius.

    See Also Definitions of R and r according to https://en.wikipedia.org/wiki/Torus.

    """
    face_class = 'ToroidalFace3D'
    x_periodicity = volmdlr.TWO_PI
    y_periodicity = volmdlr.TWO_PI

    def __init__(self, frame: volmdlr.Frame3D, tore_radius: float, small_radius: float, name: str = ''):
        self.frame = frame
        self.tore_radius = tore_radius
        self.small_radius = small_radius
        PeriodicalSurface.__init__(self, name=name)

        self._bbox = None

    @property
    def bounding_box(self):
        """
        Returns the surface bounding box.
        """
        if not self._bbox:
            self._bbox = self._bounding_box()
        return self._bbox

    def _bounding_box(self):
        distance = self.tore_radius + self.small_radius
        point1 = self.frame.origin + \
                 self.frame.u * distance + self.frame.v * distance + self.frame.w * self.small_radius
        point2 = self.frame.origin + \
                 self.frame.u * distance + self.frame.v * distance - self.frame.w * self.small_radius
        point3 = self.frame.origin + \
                 self.frame.u * distance - self.frame.v * distance + self.frame.w * self.small_radius
        point4 = self.frame.origin + \
                 self.frame.u * distance - self.frame.v * distance - self.frame.w * self.small_radius
        point5 = self.frame.origin - \
                 self.frame.u * distance + self.frame.v * distance + self.frame.w * self.small_radius
        point6 = self.frame.origin - \
                 self.frame.u * distance + self.frame.v * distance - self.frame.w * self.small_radius
        point7 = self.frame.origin - \
                 self.frame.u * distance - self.frame.v * distance + self.frame.w * self.small_radius
        point8 = self.frame.origin - \
                 self.frame.u * distance - self.frame.v * distance - self.frame.w * self.small_radius

        return volmdlr.core.BoundingBox.from_points(
            [point1, point2, point3, point4, point5, point6, point7, point8])

    def point2d_to_3d(self, point2d: volmdlr.Point2D):
        """
        Coverts a parametric coordinate on the surface into a 3D spatial point (x, y, z).

        :param point2d: Point at the ToroidalSuface3D
        :type point2d: `volmdlr.`Point2D`
        """
        theta, phi = point2d
        x = (self.tore_radius + self.small_radius * math.cos(phi)) * math.cos(theta)
        y = (self.tore_radius + self.small_radius * math.cos(phi)) * math.sin(theta)
        z = self.small_radius * math.sin(phi)
        return self.frame.local_to_global_coordinates(volmdlr.Point3D(x, y, z))

    def point3d_to_2d(self, point3d):
        """
        Transform a 3D spatial point (x, y, z) into a 2D spherical parametric point (theta, phi).
        """
        x, y, z = self.frame.global_to_local_coordinates(point3d)
        z = min(self.small_radius, max(-self.small_radius, z))

        # Do not delete this, mathematical problem when x and y close to zero (should be zero) but not 0
        # Generally this is related to uncertainty of step files.

        if abs(x) < 1e-12:
            x = 0
        if abs(y) < 1e-12:
            y = 0
        if abs(z) < 1e-6:
            z = 0

        zr = z / self.small_radius
        phi = math.asin(zr)
        if abs(phi) < 1e-9:
            phi = 0

        u = self.tore_radius + math.sqrt((self.small_radius ** 2) - (z ** 2))
        u1, u2 = round(x / u, 5), round(y / u, 5)
        theta = math.atan2(u2, u1)

        vector_to_tube_center = volmdlr.Vector3D(self.tore_radius * math.cos(theta),
                                                 self.tore_radius * math.sin(theta), 0)
        vector_from_tube_center_to_point = volmdlr.Vector3D(x, y, z) - vector_to_tube_center
        phi2 = volmdlr.geometry.vectors3d_angle(vector_to_tube_center, vector_from_tube_center_to_point)

        if phi >= 0 and phi2 > 0.5 * math.pi:
            phi = math.pi - phi
        elif phi < 0 and phi2 > 0.5 * math.pi:
            phi = -math.pi - phi
        if abs(theta) < 1e-9:
            theta = 0.0
        if abs(phi) < 1e-9:
            phi = 0.0
        return volmdlr.Point2D(theta, phi)

    @classmethod
    def from_step(cls, arguments, object_dict, **kwargs):
        """
        Converts a step primitive to a ToroidalSurface3D.

        :param arguments: The arguments of the step primitive.
        :type arguments: list
        :param object_dict: The dictionary containing all the step primitives
            that have already been instantiated.
        :type object_dict: dict
        :return: The corresponding ToroidalSurface3D object.
        :rtype: :class:`volmdlr.faces.ToroidalSurface3D`
        """

        length_conversion_factor = kwargs.get("length_conversion_factor", 1)

        frame3d = object_dict[arguments[1]]
        u_vector, w_vector = frame3d.v, -frame3d.u
        u_vector.normalize()
        w_vector.normalize()
        v_vector = w_vector.cross(u_vector)
        frame_direct = volmdlr.Frame3D(frame3d.origin, u_vector, v_vector, w_vector)
        rcenter = float(arguments[2]) * length_conversion_factor
        rcircle = float(arguments[3]) * length_conversion_factor
        return cls(frame_direct, rcenter, rcircle, arguments[0][1:-1])

    def to_step(self, current_id):
        frame = volmdlr.Frame3D(self.frame.origin, self.frame.w, self.frame.u,
                                self.frame.v)
        content, frame_id = frame.to_step(current_id)
        current_id = frame_id + 1
        content += f"#{current_id} = TOROIDAL_SURFACE('{self.name}',#{frame_id}," \
                   f"{round(1000 * self.tore_radius, 3)},{round(1000 * self.small_radius, 3)});\n"
        return content, [current_id]

    def frame_mapping(self, frame: volmdlr.Frame3D, side: str):
        """
        Changes frame_mapping and return a new ToroidalSurface3D.

        :param frame: The new frame to map to.
        :type frame: `volmdlr.Frame3D
        :param side: Indicates whether the frame should be mapped to the 'old' or 'new' frame.
            Acceptable values are 'old' or 'new'.
        :type side: str
        """
        new_frame = self.frame.frame_mapping(frame, side)
        return ToroidalSurface3D(new_frame, self.tore_radius, self.small_radius, name=self.name)

    def frame_mapping_inplace(self, frame: volmdlr.Frame3D, side: str):
        """
        Changes frame_mapping and the object is updated in-place.

        :param frame: The new frame to map to.
        :type frame: `volmdlr.Frame3D
        :param side: Indicates whether the frame should be mapped to the 'old' or 'new' frame.
            Acceptable values are 'old' or 'new'.
        :type side: str
        """
        warnings.warn("'in-place' methods are deprecated. Use a not in-place method instead.", DeprecationWarning)

        new_frame = self.frame.frame_mapping(frame, side)
        self.frame = new_frame

    def rectangular_cut(self, theta1: float, theta2: float, phi1: float, phi2: float, name: str = ""):
        """Deprecated method, Use ToroidalFace3D from_surface_rectangular_cut method."""
        raise AttributeError('Use ToroidalFace3D from_surface_rectangular_cut method')

    def linesegment2d_to_3d(self, linesegment2d):
        """
        Converts the parametric boundary representation into a 3D primitive.
        """
        theta1, phi1 = linesegment2d.start
        theta2, phi2 = linesegment2d.end
        if math.isclose(theta1, theta2, abs_tol=1e-4):
            if math.isclose(abs(phi1 - phi2), volmdlr.TWO_PI, abs_tol=1e-4):
                u_vector = self.frame.u.rotation(self.frame.origin, self.frame.w, angle=theta1)
                v_vector = self.frame.u.rotation(self.frame.origin, self.frame.w, angle=theta1)
                center = self.frame.origin + self.tore_radius * u_vector
                return [edges.FullArc3D(center=center,
                                        start_end=center + self.small_radius * u_vector,
                                        normal=v_vector)]
            return [edges.Arc3D(
                self.point2d_to_3d(linesegment2d.start),
                self.point2d_to_3d(volmdlr.Point2D(theta1, 0.5 * (phi1 + phi2))),
                self.point2d_to_3d(linesegment2d.end),
            )]
        if math.isclose(phi1, phi2, abs_tol=1e-4):
            if math.isclose(abs(theta1 - theta2), volmdlr.TWO_PI, abs_tol=1e-4):
                center = self.frame.origin + self.small_radius * math.sin(phi1) * self.frame.w
                start_end = center + self.frame.u * (self.small_radius + self.tore_radius)
                return [edges.FullArc3D(center=center,
                                        start_end=start_end,
                                        normal=self.frame.w)]
            return [edges.Arc3D(
                self.point2d_to_3d(linesegment2d.start),
                self.point2d_to_3d(volmdlr.Point2D(0.5 * (theta1 + theta2), phi1)),
                self.point2d_to_3d(linesegment2d.end),
            )]
        raise NotImplementedError('Ellipse?')

    def bsplinecurve2d_to_3d(self, bspline_curve2d):
        """
        Converts the parametric boundary representation into a 3D primitive.
        """
        n = len(bspline_curve2d.control_points)
        points = [self.point2d_to_3d(p)
                  for p in bspline_curve2d.discretization_points(number_points=n)]
        return [edges.BSplineCurve3D.from_points_interpolation(
            points, bspline_curve2d.degree, bspline_curve2d.periodic)]

    def fullarc3d_to_2d(self, fullarc3d):
        """
        Converts the primitive from 3D spatial coordinates to its equivalent 2D primitive in the parametric space.
        """
        start = self.point3d_to_2d(fullarc3d.start)
        end = self.point3d_to_2d(fullarc3d.end)

        angle3d = fullarc3d.angle
        point_after_start, point_before_end = self._reference_points(fullarc3d)

        start, end = vm_parametric.arc3d_to_spherical_coordinates_verification(start, end, angle3d,
                                                                               [point_after_start, point_before_end],
                                                                               [self.x_periodicity,
                                                                                self.y_periodicity])
        theta1, phi1 = start
        # theta2, phi2 = end
        theta3, phi3 = point_after_start
        # theta4, phi4 = point_before_end
        if self.frame.w.is_colinear_to(fullarc3d.normal, abs_tol=1e-4):
            point1 = start
            if theta1 > theta3:
                point2 = volmdlr.Point2D(theta1 - volmdlr.TWO_PI, phi1)
            elif theta1 < theta3:
                point2 = volmdlr.Point2D(theta1 + volmdlr.TWO_PI, phi1)
            return [edges.LineSegment2D(point1, point2)]
        point1 = start
        if phi1 > phi3:
            point2 = volmdlr.Point2D(theta1, phi1 - volmdlr.TWO_PI)
        elif phi1 < phi3:
            point2 = volmdlr.Point2D(theta1, phi1 + volmdlr.TWO_PI)
        return [edges.LineSegment2D(point1, point2)]

    def arc3d_to_2d(self, arc3d):
        """
        Converts the arc from 3D spatial coordinates to its equivalent 2D primitive in the parametric space.
        """
        start = self.point3d_to_2d(arc3d.start)
        end = self.point3d_to_2d(arc3d.end)

        angle3d = arc3d.angle
        point_after_start, point_before_end = self._reference_points(arc3d)

        start, end = vm_parametric.arc3d_to_spherical_coordinates_verification(start, end, angle3d,
                                                                               [point_after_start, point_before_end],
                                                                               [self.x_periodicity,
                                                                                self.y_periodicity])

        return [edges.LineSegment2D(start, end)]

    def bsplinecurve3d_to_2d(self, bspline_curve3d):
        """
        Converts the primitive from 3D spatial coordinates to its equivalent 2D primitive in the parametric space.
        """
        point_after_start, point_before_end = self._reference_points(bspline_curve3d)
        theta3, phi3 = point_after_start
        theta4, phi4 = point_before_end
        n = len(bspline_curve3d.control_points)
        points3d = bspline_curve3d.discretization_points(number_points=n)
        points = [self.point3d_to_2d(p) for p in points3d]
        theta1, phi1 = points[0]
        theta2, phi2 = points[-1]

        # Verify if theta1 or theta2 point should be -pi because atan2() -> ]-pi, pi]
        if abs(theta1) == math.pi:
            theta1 = repair_start_end_angle_periodicity(theta1, theta3)
        if abs(theta2) == math.pi:
            theta2 = repair_start_end_angle_periodicity(theta2, theta4)

        # Verify if phi1 or phi2 point should be -pi because phi -> ]-pi, pi]
        if abs(phi1) == math.pi:
            phi1 = repair_start_end_angle_periodicity(phi1, phi3)
        if abs(phi2) == math.pi:
            phi2 = repair_start_end_angle_periodicity(phi2, phi4)

        points[0] = volmdlr.Point2D(theta1, phi1)
        points[-1] = volmdlr.Point2D(theta2, phi2)

        theta_list = [point.x for point in points]
        phi_list = [point.y for point in points]
        theta_discontinuity, indexes_theta_discontinuity = angle_discontinuity(theta_list)
        phi_discontinuity, indexes_phi_discontinuity = angle_discontinuity(phi_list)

        if theta_discontinuity:
            points = self._fix_angle_discontinuity_on_discretization_points(points,
                                                                            indexes_theta_discontinuity, "x")
        if phi_discontinuity:
            points = self._fix_angle_discontinuity_on_discretization_points(points,
                                                                            indexes_phi_discontinuity, "y")

        return [edges.BSplineCurve2D.from_points_interpolation(
            points, bspline_curve3d.degree, bspline_curve3d.periodic)]

    def triangulation(self):
        """
        Triangulation.

        :rtype: display.DisplayMesh3D
        """
        face = self.rectangular_cut(0, volmdlr.TWO_PI, 0, volmdlr.TWO_PI)
        return face.triangulation()

    def translation(self, offset: volmdlr.Vector3D):
        """
        ToroidalSurface3D translation.

        :param offset: translation vector
        :return: A new translated ToroidalSurface3D
        """
        return ToroidalSurface3D(self.frame.translation(
            offset), self.tore_radius, self.small_radius)

    def translation_inplace(self, offset: volmdlr.Vector3D):
        """
        ToroidalSurface3D translation. Object is updated in-place.

        :param offset: translation vector.
        """
        warnings.warn("'in-place' methods are deprecated. Use a not in-place method instead.", DeprecationWarning)

        self.frame.translation_inplace(offset)

    def rotation(self, center: volmdlr.Point3D, axis: volmdlr.Vector3D, angle: float):
        """
        ToroidalSurface3D rotation.

        :param center: rotation center.
        :param axis: rotation axis.
        :param angle: angle rotation.
        :return: a new rotated ToroidalSurface3D.
        """
        new_frame = self.frame.rotation(center=center, axis=axis,
                                        angle=angle)
        return self.__class__(new_frame, self.tore_radius, self.small_radius)

    def rotation_inplace(self, center: volmdlr.Point3D, axis: volmdlr.Vector3D, angle: float):
        """
        ToroidalSurface3D rotation. Object is updated in-place.

        :param center: rotation center.
        :param axis: rotation axis.
        :param angle: rotation angle.
        """
        warnings.warn("'in-place' methods are deprecated. Use a not in-place method instead.", DeprecationWarning)

        self.frame.rotation_inplace(center, axis, angle)

    def plot(self, ax=None, color='grey', alpha=0.5):
        """Plot torus arcs."""
        if ax is None:
            fig = plt.figure()
            ax = fig.add_subplot(111, projection='3d')

        self.frame.plot(ax=ax)
        number_arcs = 50
        for i in range(number_arcs):
            theta = i / number_arcs * volmdlr.TWO_PI
            t_points = []
            for j in range(number_arcs):
                phi = j / number_arcs * volmdlr.TWO_PI
                t_points.append(self.point2d_to_3d(volmdlr.Point2D(theta, phi)))
            ax = wires.ClosedPolygon3D(t_points).plot(ax=ax, edge_style=EdgeStyle(color=color, alpha=alpha))

        return ax

    def point_projection(self, point3d):
        """
        Returns the projection of the point on the toroidal surface.

        :param point3d: Point to project.
        :type point3d: volmdlr.Point3D
        :return: A point on the surface
        :rtype: volmdlr.Point3D
        """
        x, y, z = self.frame.global_to_local_coordinates(point3d)

        if abs(x) < 1e-12:
            x = 0
        if abs(y) < 1e-12:
            y = 0

        theta = math.atan2(y, x)

        vector_to_tube_center = volmdlr.Vector3D(self.tore_radius * math.cos(theta),
                                                 self.tore_radius * math.sin(theta), 0)
        vector_from_tube_center_to_point = volmdlr.Vector3D(x, y, z) - vector_to_tube_center
        phi = volmdlr.geometry.vectors3d_angle(vector_to_tube_center, vector_from_tube_center_to_point)
        if z < 0:
            phi = 2 * math.pi - phi
        if abs(theta) < 1e-9:
            theta = 0.0
        if abs(phi) < 1e-9:
            phi = 0.0
        return self.point2d_to_3d(volmdlr.Point2D(theta, phi))

    def _reference_points(self, edge):
        """
        Helper function to return points of reference on the edge to fix some parametric periodical discontinuities.
        """
        length = edge.length()
        point_after_start = self.point3d_to_2d(edge.point_at_abscissa(0.01 * length))
        point_before_end = self.point3d_to_2d(edge.point_at_abscissa(0.98 * length))
        theta3, phi3 = point_after_start
        theta4, phi4 = point_before_end
        if abs(theta3) == math.pi or abs(theta3) == 0.5 * math.pi:
            point_after_start = self.point3d_to_2d(edge.point_at_abscissa(0.02 * length))
        if abs(theta4) == math.pi or abs(theta4) == 0.5 * math.pi:
            point_before_end = self.point3d_to_2d(edge.point_at_abscissa(0.97 * length))
        if abs(phi3) == math.pi or abs(phi3) == 0.5 * math.pi:
            point_after_start = self.point3d_to_2d(edge.point_at_abscissa(0.02 * length))
        if abs(phi4) == math.pi or abs(phi4) == 0.5 * math.pi:
            point_before_end = self.point3d_to_2d(edge.point_at_abscissa(0.97 * length))
        return point_after_start, point_before_end


class ConicalSurface3D(PeriodicalSurface):
    """
    The local plane is defined by (theta, z).

    :param frame: Cone's frame to position it: frame.w is axis of cone frame. Origin is at the angle of the cone.
    :param semi_angle: cone's semi-angle.
    """
    face_class = 'ConicalFace3D'
    x_periodicity = volmdlr.TWO_PI
    y_periodicity = None

    def __init__(self, frame: volmdlr.Frame3D, semi_angle: float,
                 name: str = ''):
        self.frame = frame
        self.semi_angle = semi_angle
        PeriodicalSurface.__init__(self, name=name)

    def plot(self, ax=None, color='grey', alpha=0.5, **kwargs):
        z = kwargs.get("z", 0.5)
        if ax is None:
            fig = plt.figure()
            ax = fig.add_subplot(111, projection='3d')

        self.frame.plot(ax=ax, ratio=z)
        x = z * math.tan(self.semi_angle)
        # point1 = self.frame.local_to_global_coordinates(volmdlr.Point3D(-x, 0, -z))
        point1 = self.frame.origin
        point2 = self.frame.local_to_global_coordinates(volmdlr.Point3D(x, 0, z))
        generatrix = edges.LineSegment3D(point1, point2)
        for i in range(37):
            theta = i / 36. * volmdlr.TWO_PI
            wire = generatrix.rotation(self.frame.origin, self.frame.w, theta)
            wire.plot(ax=ax, edge_style=EdgeStyle(color=color, alpha=alpha))
        return ax

    @classmethod
    def from_step(cls, arguments, object_dict, **kwargs):
        """
        Converts a step primitive to a ConicalSurface3D.

        :param arguments: The arguments of the step primitive.
        :type arguments: list
        :param object_dict: The dictionary containing all the step primitives
            that have already been instantiated.
        :type object_dict: dict
        :return: The corresponding ConicalSurface3D object.
        :rtype: :class:`volmdlr.faces.ConicalSurface3D`
        """

        length_conversion_factor = kwargs.get("length_conversion_factor", 1)
        angle_conversion_factor = kwargs.get("angle_conversion_factor", 1)

        frame3d = object_dict[arguments[1]]
        u, w = frame3d.v, frame3d.u
        u.normalize()
        w.normalize()
        v = w.cross(u)
        radius = float(arguments[2]) * length_conversion_factor
        semi_angle = float(arguments[3]) * angle_conversion_factor
        origin = frame3d.origin - radius / math.tan(semi_angle) * w
        frame_direct = volmdlr.Frame3D(origin, u, v, w)
        return cls(frame_direct, semi_angle, arguments[0][1:-1])

    def to_step(self, current_id):
        frame = volmdlr.Frame3D(self.frame.origin, self.frame.w, self.frame.u,
                                self.frame.v)
        content, frame_id = frame.to_step(current_id)
        current_id = frame_id + 1
        content += f"#{current_id} = CONICAL_SURFACE('{self.name}',#{frame_id},{0.},{round(self.semi_angle, 3)});\n"
        return content, [current_id]

    def frame_mapping(self, frame: volmdlr.Frame3D, side: str):
        """
        Changes frame_mapping and return a new ConicalSurface3D.

        :param side: 'old' or 'new'
        """
        new_frame = self.frame.frame_mapping(frame, side)
        return ConicalSurface3D(new_frame, self.semi_angle, name=self.name)

    def frame_mapping_inplace(self, frame: volmdlr.Frame3D, side: str):
        """
        Changes frame_mapping and the object is updated in-place.

        :param side:'old' or 'new'
        """
        warnings.warn("'in-place' methods are deprecated. Use a not in-place method instead.", DeprecationWarning)

        new_frame = self.frame.frame_mapping(frame, side)
        self.frame = new_frame

    def point2d_to_3d(self, point2d: volmdlr.Point2D):
        """
        Coverts a parametric coordinate on the surface into a 3D spatial point (x, y, z).

        :param point2d: Point at the ConicalSuface3D
        :type point2d: `volmdlr.`Point2D`
        """
        theta, z = point2d
        radius = math.tan(self.semi_angle) * z
        new_point = volmdlr.Point3D(radius * math.cos(theta),
                                    radius * math.sin(theta),
                                    z)
        return self.frame.local_to_global_coordinates(new_point)

    def point3d_to_2d(self, point3d: volmdlr.Point3D):
        """
        Returns the cylindrical coordinates volmdlr.Point2D(theta, z) of a Cartesian coordinates point (x, y, z).

        :param point3d: Point at the CylindricalSuface3D.
        :type point3d: :class:`volmdlr.`Point3D`
        """
        x, y, z = self.frame.global_to_local_coordinates(point3d)
        # Do not delete this, mathematical problem when x and y close to zero (should be zero) but not 0
        # Generally this is related to uncertainty of step files.
        if abs(x) < 1e-12:
            x = 0
        if abs(y) < 1e-12:
            y = 0
        theta = math.atan2(y, x)
        if abs(theta) < 1e-9:
            theta = 0.0
        return volmdlr.Point2D(theta, z)

    def rectangular_cut(self, theta1: float, theta2: float,
                        z1: float, z2: float, name: str = ''):
        """Deprecated method, Use ConicalFace3D from_surface_rectangular_cut method."""
        raise AttributeError("ConicalSurface3D.rectangular_cut is deprecated."
                             "Use the class_method from_surface_rectangular_cut in ConicalFace3D instead")

    def linesegment3d_to_2d(self, linesegment3d):
        """
        Converts the primitive from 3D spatial coordinates to its equivalent 2D primitive in the parametric space.
        """
        start = self.point3d_to_2d(linesegment3d.start)
        end = self.point3d_to_2d(linesegment3d.end)
        if start.x != end.x and start.is_close(volmdlr.Point2D(0, 0)):
            start = volmdlr.Point2D(end.x, 0)
        elif start.x != end.x and end == volmdlr.Point2D(0, 0):
            end = volmdlr.Point2D(start.x, 0)
        elif start.x != end.x:
            end = volmdlr.Point2D(start.x, end.y)
        if not start.is_close(end):
            return [edges.LineSegment2D(start, end)]
        self.save_to_file("conicalsurface_linesegment3d_to_2d.json")
        linesegment3d.save_to_file("conicalsurface_linesegment3d_to_2d_linesegment3d.json")
        return None

    def linesegment2d_to_3d(self, linesegment2d):
        """
        Converts the primitive from parametric space to 3D spatial coordinates.
        """
        if linesegment2d.name == "construction":
            return None
        theta1, z1 = linesegment2d.start
        theta2, z2 = linesegment2d.end

        if math.isclose(theta1, theta2, abs_tol=1e-4):
            return [edges.LineSegment3D(
                self.point2d_to_3d(linesegment2d.start),
                self.point2d_to_3d(linesegment2d.end),
            )]
        if math.isclose(z1, z2, abs_tol=1e-4) and math.isclose(z1, 0.,
                                                               abs_tol=1e-6):
            return []
        if math.isclose(z1, z2, abs_tol=1e-4):
            if abs(theta1 - theta2) == volmdlr.TWO_PI:
                return [edges.FullArc3D(center=self.frame.origin + z1 * self.frame.w,
                                        start_end=self.point2d_to_3d(linesegment2d.start),
                                        normal=self.frame.w)]

            return [edges.Arc3D(
                self.point2d_to_3d(linesegment2d.start),
                self.point2d_to_3d(
                    volmdlr.Point2D(0.5 * (theta1 + theta2), z1)),
                self.point2d_to_3d(linesegment2d.end))
            ]
        raise NotImplementedError('Ellipse?')

    def contour3d_to_2d(self, contour3d):
        """
        Transforms a Contour3D into a Contour2D in the parametric domain of the surface.

        :param contour3d: The contour to be transformed.
        :type contour3d: :class:`wires.Contour3D`
        :return: A 2D contour object.
        :rtype: :class:`wires.Contour2D`
        """
        primitives2d = self.primitives3d_to_2d(contour3d.primitives)

        wire2d = wires.Wire2D(primitives2d)
        delta_x = abs(wire2d.primitives[0].start.x - wire2d.primitives[-1].end.x)
        if math.isclose(delta_x, volmdlr.TWO_PI, abs_tol=1e-3) and wire2d.is_ordered():
            if len(primitives2d) > 1:
                # very specific conical case due to the singularity in the point z = 0 on parametric domain.
                if primitives2d[-2].start.y == 0.0:
                    primitives2d = self.repair_primitives_periodicity(primitives2d)
            return wires.Contour2D(primitives2d)
        # Fix contour
        primitives2d = self.repair_primitives_periodicity(primitives2d)
        return wires.Contour2D(primitives2d)

    def translation(self, offset: volmdlr.Vector3D):
        """
        ConicalSurface3D translation.

        :param offset: translation vector.
        :return: A new translated ConicalSurface3D.
        """
        return self.__class__(self.frame.translation(offset),
                              self.semi_angle)

    def translation_inplace(self, offset: volmdlr.Vector3D):
        """
        ConicalSurface3D translation. Object is updated in-place.

        :param offset: translation vector.
        """
        warnings.warn("'in-place' methods are deprecated. Use a not in-place method instead.", DeprecationWarning)

        self.frame.translation_inplace(offset)

    def rotation(self, center: volmdlr.Point3D,
                 axis: volmdlr.Vector3D, angle: float):
        """
        ConicalSurface3D rotation.

        :param center: rotation center.
        :param axis: rotation axis.
        :param angle: angle rotation.
        :return: a new rotated ConicalSurface3D.
        """
        new_frame = self.frame.rotation(center=center, axis=axis, angle=angle)
        return self.__class__(new_frame, self.semi_angle)

    def rotation_inplace(self, center: volmdlr.Point3D,
                         axis: volmdlr.Vector3D, angle: float):
        """
        ConicalSurface3D rotation. Object is updated in-place.

        :param center: rotation center.
        :param axis: rotation axis.
        :param angle: rotation angle.
        """
        warnings.warn("'in-place' methods are deprecated. Use a not in-place method instead.", DeprecationWarning)

        self.frame.rotation_inplace(center, axis, angle)

    def repair_primitives_periodicity(self, primitives2d):
        """
        Repairs the continuity of the 2D contour while using contour3d_to_2d on periodic surfaces.

        :param primitives2d: The primitives in parametric surface domain.
        :type primitives2d: list
        :return: A list of primitives.
        :rtype: list
        """
        # Search for a primitive that can be used as reference for repairing periodicity
        pos = vm_parametric.find_index_defined_brep_primitive_on_periodical_surface(primitives2d,
                                                                                    [self.x_periodicity,
                                                                                     self.y_periodicity])
        if pos != 0:
            primitives2d = primitives2d[pos:] + primitives2d[:pos]

        i = 1
        while i < len(primitives2d):
            previous_primitive = primitives2d[i - 1]
            delta = previous_primitive.end - primitives2d[i].start
            if not math.isclose(delta.norm(), 0, abs_tol=1e-5):
                if primitives2d[i].end.is_close(primitives2d[i - 1].end, tol=1e-4) and \
                        math.isclose(primitives2d[i].length(), volmdlr.TWO_PI, abs_tol=1e-4):
                    primitives2d[i] = primitives2d[i].reverse()
                elif delta.norm() and math.isclose(abs(previous_primitive.end.y), 0, abs_tol=1e-6):
                    primitives2d.insert(i, edges.LineSegment2D(previous_primitive.end, primitives2d[i].start,
                                                               name="construction"))
                    i += 1
                else:
                    primitives2d[i] = primitives2d[i].translation(delta)
            # treat very specific case of conical surfaces when the previous primitive and the primitive are a
            # linesegment3d with singularity
            elif math.isclose(primitives2d[i].start.y, 0.0, abs_tol=1e-6) and \
                    math.isclose(primitives2d[i].start.x, primitives2d[i].end.x, abs_tol=1e-6) and \
                    math.isclose(primitives2d[i].start.x, previous_primitive.end.x, abs_tol=1e-6):

                if primitives2d[i + 1].end.x < primitives2d[i].end.x:
                    theta_offset = volmdlr.TWO_PI
                elif primitives2d[i + 1].end.x > primitives2d[i].end.x:
                    theta_offset = -volmdlr.TWO_PI
                primitive1 = edges.LineSegment2D(previous_primitive.end,
                                                 previous_primitive.end + volmdlr.Point2D(theta_offset, 0),
                                                 name="construction")
                primitive2 = primitives2d[i].translation(volmdlr.Vector2D(theta_offset, 0))
                primitive3 = primitives2d[i + 1].translation(volmdlr.Vector2D(theta_offset, 0))
                primitives2d[i] = primitive1
                primitives2d.insert(i + 1, primitive2)
                primitives2d[i + 2] = primitive3
                i += 1
            i += 1
        if not primitives2d[0].start.is_close(primitives2d[-1].end) \
                and primitives2d[0].start.y == 0.0 and primitives2d[-1].end.y == 0.0:
            primitives2d.append(edges.LineSegment2D(primitives2d[-1].end, primitives2d[0].start))

        return primitives2d

    def face_from_base_and_vertex(self, contour: wires.Contour3D, vertex: volmdlr.Point3D, name: str = ''):

        raise AttributeError(f'Use method from ConicalFace3D{volmdlr.faces.ConicalFace3D.face_from_base_and_vertex}')


class SphericalSurface3D(PeriodicalSurface):
    """
    Defines a spherical surface.

    :param frame: Sphere's frame to position it
    :type frame: volmdlr.Frame3D
    :param radius: Sphere's radius
    :type radius: float
    """
    face_class = 'SphericalFace3D'
    x_periodicity = volmdlr.TWO_PI
    y_periodicity = math.pi

    def __init__(self, frame, radius, name=''):
        self.frame = frame
        self.radius = radius
        PeriodicalSurface.__init__(self, name=name)

        # Hidden Attributes
        self._bbox = None

    @property
    def bounding_box(self):
        """Bounding Box for Spherical Surface 3D."""

        if not self._bbox:
            self._bbox = self._bounding_box()
        return self._bbox

    def _bounding_box(self):
        points = [self.frame.origin + volmdlr.Point3D(-self.radius,
                                                      -self.radius,
                                                      -self.radius),
                  self.frame.origin + volmdlr.Point3D(self.radius,
                                                      self.radius,
                                                      self.radius),

                  ]
        return volmdlr.core.BoundingBox.from_points(points)

    def contour2d_to_3d(self, contour2d):
        """
        Converts the primitive from parametric 2D space to 3D spatial coordinates.
        """
        primitives3d = []
        for primitive2d in contour2d.primitives:
            method_name = f'{primitive2d.__class__.__name__.lower()}_to_3d'
            if hasattr(self, method_name):
                try:
                    primitives_list = getattr(self, method_name)(primitive2d)
                    if primitives_list:
                        primitives3d.extend(primitives_list)
                    else:
                        continue
                except AttributeError:
                    print(f'Class {self.__class__.__name__} does not implement {method_name}'
                          f'with {primitive2d.__class__.__name__}')
            else:
                raise AttributeError(f'Class {self.__class__.__name__} does not implement {method_name}')

        return wires.Contour3D(primitives3d)

    @classmethod
    def from_step(cls, arguments, object_dict, **kwargs):
        """
        Converts a step primitive to a SphericalSurface3D.

        :param arguments: The arguments of the step primitive.
        :type arguments: list
        :param object_dict: The dictionary containing all the step primitives
            that have already been instantiated.
        :type object_dict: dict
        :return: The corresponding SphericalSurface3D object.
        :rtype: :class:`volmdlr.faces.SphericalSurface3D`
        """
        length_conversion_factor = kwargs.get("length_conversion_factor", 1)

        frame3d = object_dict[arguments[1]]
        u_vector, w_vector = frame3d.v, frame3d.u
        u_vector.normalize()
        w_vector.normalize()
        v_vector = w_vector.cross(u_vector)
        frame_direct = volmdlr.Frame3D(frame3d.origin, u_vector, v_vector, w_vector)
        radius = float(arguments[2]) * length_conversion_factor
        return cls(frame_direct, radius, arguments[0][1:-1])

    def point2d_to_3d(self, point2d):
        """
        Coverts a parametric coordinate on the surface into a 3D spatial point (x, y, z).

        source: https://mathcurve.com/surfaces/sphere
        # -pi<theta<pi, -pi/2<phi<pi/2

        :param point2d: Point at the CylindricalSuface3D.
        :type point2d: `volmdlr.`Point2D`
        """
        theta, phi = point2d
        x = self.radius * math.cos(phi) * math.cos(theta)
        y = self.radius * math.cos(phi) * math.sin(theta)
        z = self.radius * math.sin(phi)
        return self.frame.local_to_global_coordinates(volmdlr.Point3D(x, y, z))

    def point3d_to_2d(self, point3d):
        """
        Transform a 3D spatial point (x, y, z) into a 2D spherical parametric point (theta, phi).
        """
        x, y, z = self.frame.global_to_local_coordinates(point3d)
        z = min(self.radius, max(-self.radius, z))

        if z == -0.0:
            z = 0.0

        # Do not delete this, mathematical problem when x and y close to zero (should be zero) but not 0
        # Generally this is related to uncertainty of step files.
        if abs(x) < 1e-6:
            x = 0
        if abs(y) < 1e-6:
            y = 0

        theta = math.atan2(y, x)
        if abs(theta) < 1e-10:
            theta = 0

        z_over_r = z / self.radius
        phi = math.asin(z_over_r)
        if abs(phi) < 1e-10:
            phi = 0

        return volmdlr.Point2D(theta, phi)

    def linesegment2d_to_3d(self, linesegment2d):
        if linesegment2d.name == "construction":
            return []
        start = self.point2d_to_3d(linesegment2d.start)
        interior = self.point2d_to_3d(0.5 * (linesegment2d.start + linesegment2d.end))
        end = self.point2d_to_3d(linesegment2d.end)
        if start.is_close(end) or linesegment2d.length() == 2 * math.pi:
            u_vector = start - self.frame.origin
            u_vector.normalize()
            v_vector = interior - self.frame.origin
            v_vector.normalize()
            normal = u_vector.cross(v_vector)
            return [edges.FullArc3D(self.frame.origin, start, normal)]
        return [edges.Arc3D(start, interior, end)]

    def contour3d_to_2d(self, contour3d):
        """
        Transforms a Contour3D into a Contour2D in the parametric domain of the surface.

        :param contour3d: The contour to be transformed.
        :type contour3d: :class:`wires.Contour3D`
        :return: A 2D contour object.
        :rtype: :class:`wires.Contour2D`
        """
        primitives2d = []

        # Transform the contour's primitives to parametric domain
        for primitive3d in contour3d.primitives:
            method_name = f'{primitive3d.simplify.__class__.__name__.lower()}_to_2d'
            if hasattr(self, method_name):
                primitives = getattr(self, method_name)(primitive3d.simplify)

                if primitives is None:
                    continue
                primitives2d.extend(primitives)
            else:
                raise NotImplementedError(
                    f'Class {self.__class__.__name__} does not implement {method_name}')
        # Fix contour
        if self.x_periodicity or self.y_periodicity:
            try:
                primitives2d = self.repair_primitives_periodicity(primitives2d)
            except Exception:
                self.save_to_file("spherical_surface_arc3d_to_2d.json")
                contour3d.save_to_file("spherical_surface_arc3d_to_2d_contour3d.json")
        return wires.Contour2D(primitives2d)

    def is_lat_long_curve(self, theta_list, phi_list):
        """
        Checks if a curve defined on the sphere is a latitude/longitude curve.

        Returns True if it is, False otherwise.
        """
        # Check if curve is a longitude curve (phi is constant)
        if all(math.isclose(theta, theta_list[0], abs_tol=1e-4) for theta in theta_list[1:]):
            return True
        # Check if curve is a latitude curve (theta is constant)
        if all(math.isclose(phi, phi_list[0], abs_tol=1e-4) for phi in phi_list[1:]):
            return True
        return False

    def arc3d_to_2d(self, arc3d):
        """
        Converts the primitive from 3D spatial coordinates to its equivalent 2D primitive in the parametric space.
        """
        start = self.point3d_to_2d(arc3d.start)
        end = self.point3d_to_2d(arc3d.end)
        theta_i, phi_i = self.point3d_to_2d(arc3d.interior)
        theta1, phi1 = start
        theta2, phi2 = end

        point_after_start, point_before_end = self._reference_points(arc3d)
        theta3, phi3 = point_after_start
        theta4, phi4 = point_before_end

        # Fix sphere singularity point
        if math.isclose(abs(phi1), 0.5 * math.pi, abs_tol=1e-2) and theta1 == 0.0 \
                and math.isclose(theta3, theta_i, abs_tol=1e-2) and math.isclose(theta4, theta_i, abs_tol=1e-2):
            theta1 = theta_i
            start = volmdlr.Point2D(theta1, phi1)
        if math.isclose(abs(phi2), 0.5 * math.pi, abs_tol=1e-2) and theta2 == 0.0 \
                and math.isclose(theta3, theta_i, abs_tol=1e-2) and math.isclose(theta4, theta_i, abs_tol=1e-2):
            theta2 = theta_i
            end = volmdlr.Point2D(theta2, phi2)

        start, end = vm_parametric.arc3d_to_spherical_coordinates_verification(start, end, arc3d.angle,
                                                                               [point_after_start, point_before_end],
                                                                               [self.x_periodicity,
                                                                                self.y_periodicity])
        theta1, phi1 = start
        theta2, phi2 = end
        if start == end:  # IS THIS POSSIBLE ?
            return [edges.LineSegment2D(start, start + volmdlr.TWO_PI * volmdlr.X2D)]
        if self.is_lat_long_curve([theta1, theta3, theta4, theta2], [phi1, phi3, phi4, phi2]):
            return [edges.LineSegment2D(start, end)]

        return self.arc3d_to_2d_with_singularity(arc3d, start, end, point_after_start)

    def arc3d_to_2d_with_singularity(self, arc3d, start, end, point_after_start):
        # trying to treat when the arc starts at theta1 passes at the singularity at |phi| = 0.5*math.pi
        # and ends at theta2 = theta1 + math.pi
        theta1, phi1 = start
        theta2, phi2 = end
        theta3, phi3 = point_after_start

        half_pi = 0.5 * math.pi
        point_positive_singularity = self.point2d_to_3d(volmdlr.Point2D(theta1, half_pi))
        point_negative_singularity = self.point2d_to_3d(volmdlr.Point2D(theta1, -half_pi))
        positive_singularity = arc3d.point_belongs(point_positive_singularity, 1e-4)
        negative_singularity = arc3d.point_belongs(point_negative_singularity, 1e-4)
        interior = self.point3d_to_2d(arc3d.interior)
        if positive_singularity and negative_singularity:
            thetai = interior.x
            is_trigo = phi1 < phi3
            if is_trigo and abs(phi1) > half_pi:
                half_pi = 0.5 * math.pi
            elif is_trigo and abs(phi1) < half_pi:
                half_pi = - 0.5 * math.pi
            elif not is_trigo and abs(phi1) > half_pi:
                half_pi = - 0.5 * math.pi
            elif is_trigo and abs(phi1) < half_pi:
                half_pi = 0.5 * math.pi
            return [edges.LineSegment2D(volmdlr.Point2D(theta1, phi1), volmdlr.Point2D(theta1, -half_pi)),
                    edges.LineSegment2D(volmdlr.Point2D(theta1, -half_pi), volmdlr.Point2D(thetai, -half_pi),
                                        name="construction"),
                    edges.LineSegment2D(volmdlr.Point2D(thetai, -half_pi), volmdlr.Point2D(thetai, half_pi)),
                    edges.LineSegment2D(volmdlr.Point2D(thetai, half_pi), volmdlr.Point2D(theta2, half_pi),
                                        name="construction"),
                    edges.LineSegment2D(volmdlr.Point2D(theta2, half_pi), volmdlr.Point2D(theta2, phi2))
                    ]

        if (positive_singularity or negative_singularity) and \
                math.isclose(abs(theta2 - theta1), math.pi, abs_tol=1e-4):
            if abs(phi1) == 0.5 * math.pi:
                return [edges.LineSegment2D(volmdlr.Point2D(theta3, phi1), volmdlr.Point2D(theta2, phi2))]
            if theta1 == math.pi and theta2 != math.pi:
                theta1 = -math.pi
            if theta2 == math.pi and theta1 != math.pi:
                theta2 = -math.pi

            try:
                primitives = [edges.LineSegment2D(volmdlr.Point2D(theta1, phi1), volmdlr.Point2D(theta1, half_pi)),
                    edges.LineSegment2D(volmdlr.Point2D(theta1, half_pi), volmdlr.Point2D(theta2, half_pi),
                                        name="construction"),
                    edges.LineSegment2D(volmdlr.Point2D(theta2, half_pi), volmdlr.Point2D(theta2, phi2))
                    ]
            except Exception:
                self.save_to_file("sphere_arc3d_to_2d.json")
                arc3d.save_to_file("sphere_arc3d_to_2d_arc3d.json")
            return primitives

        # maybe this is incomplete and not exact
        angle3d = arc3d.angle
        number_points = math.ceil(angle3d * 50) + 1  # 50 points per radian
        number_points = max(number_points, 5)
        points3d = arc3d.discretization_points(number_points=number_points)
        points = [self.point3d_to_2d(p) for p in points3d]

        points[0] = start  # to take into account all the previous verification
        points[-1] = end  # to take into account all the previous verification

        if theta3 < theta1 < theta2:
            points = [p - volmdlr.Point2D(self.x_periodicity, 0) if p.x > 0 else p for p in points]
        elif theta3 > theta1 > theta2:
            points = [p + volmdlr.Point2D(self.x_periodicity, 0) if p.x < 0 else p for p in points]

        return [edges.BSplineCurve2D.from_points_interpolation(points, 2)]

    def bsplinecurve3d_to_2d(self, bspline_curve3d):
        """
        Converts the primitive from 3D spatial coordinates to its equivalent 2D primitive in the parametric space.
        """
        n = len(bspline_curve3d.control_points)
        points3d = bspline_curve3d.discretization_points(number_points=n)
        points = [self.point3d_to_2d(point) for point in points3d]
        theta1, phi1 = points[0]
        theta2, phi2 = points[-1]

        point_after_start, point_before_end = self._reference_points(bspline_curve3d)
        theta3, phi3 = point_after_start
        theta4, phi4 = point_before_end

        # Fix sphere singularity point
        if math.isclose(abs(phi1), 0.5 * math.pi, abs_tol=1e-2) and theta1 == 0.0 \
                and math.isclose(theta3, theta4, abs_tol=1e-2):
            theta1 = theta3
            start = volmdlr.Point2D(theta1, phi1)
        if math.isclose(abs(phi2), 0.5 * math.pi, abs_tol=1e-2) and theta2 == 0.0 \
                and math.isclose(theta3, theta4, abs_tol=1e-2):
            theta2 = theta4
            end = volmdlr.Point2D(theta2, phi2)

        # Verify if theta1 or theta2 point should be -pi because atan2() -> ]-pi, pi]
        if abs(theta1) == math.pi or abs(theta1) == 0.5 * math.pi:
            theta1 = repair_start_end_angle_periodicity(theta1, theta3)
        if abs(theta2) == math.pi or abs(theta2) == 0.5 * math.pi:
            theta2 = repair_start_end_angle_periodicity(theta2, theta4)

        points[0] = volmdlr.Point2D(theta1, phi1)
        points[-1] = volmdlr.Point2D(theta2, phi2)

        theta_list = [point.x for point in points]
        phi_list = [point.y for point in points]
        theta_discontinuity, indexes_theta_discontinuity = angle_discontinuity(theta_list)
        phi_discontinuity, indexes_phi_discontinuity = angle_discontinuity(phi_list)

        if theta_discontinuity:
            points = self._fix_angle_discontinuity_on_discretization_points(points,
                                                                            indexes_theta_discontinuity, "x")
        if phi_discontinuity:
            points = self._fix_angle_discontinuity_on_discretization_points(points,
                                                                            indexes_phi_discontinuity, "y")

        return [edges.BSplineCurve2D.from_points_interpolation(points, degree=bspline_curve3d.degree,
                                                               periodic=bspline_curve3d.periodic)]

    def bsplinecurve2d_to_3d(self, bspline_curve2d):
        # TODO: this is incomplete, a bspline_curve2d can be also a bspline_curve3d
        i = round(0.5 * len(bspline_curve2d.points))
        start = self.point2d_to_3d(bspline_curve2d.points[0])
        interior = self.point2d_to_3d(bspline_curve2d.points[i])
        end = self.point2d_to_3d(bspline_curve2d.points[-1])
        arc3d = edges.Arc3D(start, interior, end)
        flag = True
        points3d = [self.point2d_to_3d(p) for p in bspline_curve2d.points]
        for point in points3d:
            if not arc3d.point_belongs(point, 1e-4):
                flag = False
                break
        if flag:
            return [arc3d]

        return [edges.BSplineCurve3D.from_points_interpolation(points3d, degree=bspline_curve2d.degree,
                                                               periodic=bspline_curve2d.periodic)]

    def fullarc3d_to_2d(self, fullarc3d):
        """
        Converts the primitive from 3D spatial coordinates to its equivalent 2D primitive in the parametric space.
        """
        # TODO: On a spherical surface we can have fullarc3d in any plane

        theta1, phi1 = self.point3d_to_2d(fullarc3d.start)
        theta2, phi2 = self.point3d_to_2d(fullarc3d.end)
        point_after_start, point_before_end = self._reference_points(fullarc3d)
        theta3, phi3 = point_after_start
        theta4, _ = point_before_end

        if self.frame.w.is_colinear_to(fullarc3d.normal):
            point1 = volmdlr.Point2D(theta1, phi1)
            if theta1 > theta3:
                point2 = volmdlr.Point2D(theta1 - volmdlr.TWO_PI, phi2)
            elif theta1 < theta3:
                point2 = volmdlr.Point2D(theta1 + volmdlr.TWO_PI, phi2)
            return [edges.LineSegment2D(point1, point2)]

        if math.isclose(self.frame.w.dot(fullarc3d.normal), 0, abs_tol=1e-4):
            if theta1 > theta3:
                theta_plus_pi = theta1 - math.pi
            else:
                theta_plus_pi = theta1 + math.pi
            if phi1 > phi3:
                half_pi = 0.5 * math.pi
            else:
                half_pi = -0.5 * math.pi
            if abs(phi1) == 0.5 * math.pi:
                return [edges.LineSegment2D(volmdlr.Point2D(theta3, phi1), volmdlr.Point2D(theta3, -half_pi)),
                        edges.LineSegment2D(volmdlr.Point2D(theta4, -half_pi), volmdlr.Point2D(theta4, phi2))]

            return [edges.LineSegment2D(volmdlr.Point2D(theta1, phi1), volmdlr.Point2D(theta1, -half_pi)),
                    edges.LineSegment2D(volmdlr.Point2D(theta_plus_pi, -half_pi),
                                        volmdlr.Point2D(theta_plus_pi, half_pi)),
                    edges.LineSegment2D(volmdlr.Point2D(theta1, half_pi), volmdlr.Point2D(theta1, phi2))]

        points = [self.point3d_to_2d(p) for p in fullarc3d.discretization_points(angle_resolution=25)]

        # Verify if theta1 or theta2 point should be -pi because atan2() -> ]-pi, pi]
        theta1 = vm_parametric.repair_start_end_angle_periodicity(theta1, theta3)
        theta2 = vm_parametric.repair_start_end_angle_periodicity(theta2, theta4)

        points[0] = volmdlr.Point2D(theta1, phi1)
        points[-1] = volmdlr.Point2D(theta2, phi2)

        theta_list = [point.x for point in points]
        theta_discontinuity, indexes_theta_discontinuity = angle_discontinuity(theta_list)
        if theta_discontinuity:
            points = self._fix_angle_discontinuity_on_discretization_points(points, indexes_theta_discontinuity, "x")

        return [edges.BSplineCurve2D.from_points_interpolation(points, 2)]

    def plot(self, ax=None, color='grey', alpha=0.5):
        """Plot sphere arcs."""
        if ax is None:
            fig = plt.figure()
            ax = fig.add_subplot(111, projection='3d')

        self.frame.plot(ax=ax, ratio=self.radius)
        for i in range(20):
            theta = i / 20. * volmdlr.TWO_PI
            t_points = []
            for j in range(20):
                phi = j / 20. * volmdlr.TWO_PI
                t_points.append(self.point2d_to_3d(volmdlr.Point2D(theta, phi)))
            ax = wires.ClosedPolygon3D(t_points).plot(ax=ax, edge_style=EdgeStyle(color=color, alpha=alpha))

        return ax

    def rectangular_cut(self, theta1, theta2, phi1, phi2, name=''):
        """Deprecated method, Use ShericalFace3D from_surface_rectangular_cut method."""
        raise AttributeError('Use ShericalFace3D from_surface_rectangular_cut method')

    def triangulation(self):
        face = self.rectangular_cut(0, volmdlr.TWO_PI, -0.5 * math.pi, 0.5 * math.pi)
        return face.triangulation()

    def repair_primitives_periodicity(self, primitives2d):
        """
        Repairs the continuity of the 2D contour while using contour3d_to_2d on periodic surfaces.

        :param primitives2d: The primitives in parametric surface domain.
        :type primitives2d: list
        :return: A list of primitives.
        :rtype: list
        """
        # # Search for a primitive that can be used as reference for repairing periodicity
        i = 1
        while i < len(primitives2d):
            previous_primitive = primitives2d[i - 1]
            delta = previous_primitive.end - primitives2d[i].start
            if not math.isclose(delta.norm(), 0, abs_tol=1e-3):
                if primitives2d[i].end == primitives2d[i - 1].end and \
                        primitives2d[i].length() == volmdlr.TWO_PI:
                    primitives2d[i] = primitives2d[i].reverse()
                elif math.isclose(abs(previous_primitive.end.y), 0.5 * math.pi, abs_tol=1e-2):
                    primitives2d.insert(i, edges.LineSegment2D(previous_primitive.end, primitives2d[i].start,
                                                               name="construction"))
                else:
                    primitives2d[i] = primitives2d[i].translation(delta)
            i += 1
        #     return primitives2d
        # primitives2d = repair(primitives2d)
        last_end = primitives2d[-1].end
        first_start = primitives2d[0].start
        if not last_end.is_close(first_start, tol=1e-2):
            last_end_3d = self.point2d_to_3d(last_end)
            first_start_3d = self.point2d_to_3d(first_start)
            if last_end_3d.is_close(first_start_3d, 1e-6) and \
                    not math.isclose(abs(last_end.y), 0.5 * math.pi, abs_tol=1e-5):
                if first_start.x > last_end.x:
                    half_pi = -0.5 * math.pi
                else:
                    half_pi = 0.5 * math.pi
                if not last_end.is_close(first_start) and \
                        not first_start.is_close(volmdlr.Point2D(first_start.x, half_pi)):
                    lines = [edges.LineSegment2D(last_end, volmdlr.Point2D(last_end.x, half_pi), name="construction"),
                             edges.LineSegment2D(volmdlr.Point2D(last_end.x, half_pi),
                                                 volmdlr.Point2D(first_start.x, half_pi), name="construction"),
                             edges.LineSegment2D(volmdlr.Point2D(first_start.x, half_pi),
                                                 first_start, name="construction")
                             ]
                    primitives2d.extend(lines)
            else:
                primitives2d.append(edges.LineSegment2D(last_end, first_start))
        return primitives2d

    def rotation(self, center: volmdlr.Point3D, axis: volmdlr.Vector3D, angle: float):
        """
        Spherical Surface 3D rotation.

        :param center: rotation center
        :param axis: rotation axis
        :param angle: angle rotation
        :return: a new rotated Spherical Surface 3D
        """
        new_frame = self.frame.rotation(center=center, axis=axis, angle=angle)
        return SphericalSurface3D(new_frame, self.radius)

    def translation(self, offset: volmdlr.Vector3D):
        """
        Spherical Surface 3D translation.

        :param offset: translation vector
        :return: A new translated Spherical Surface 3D
        """
        new_frame = self.frame.translation(offset)
        return SphericalSurface3D(new_frame, self.radius)

    def frame_mapping(self, frame: volmdlr.Frame3D, side: str):
        """
        Changes Spherical Surface 3D's frame and return a new Spherical Surface 3D.

        :param frame: Frame of reference
        :type frame: `volmdlr.Frame3D`
        :param side: 'old' or 'new'
        """
        new_frame = self.frame.frame_mapping(frame, side)
        return SphericalSurface3D(new_frame, self.radius)


class RuledSurface3D(Surface3D):
    """
    Defines a ruled surface between two wires.

    :param wire1: Wire
    :type wire1: :class:`vmw.Wire3D`
    :param wire2: Wire
    :type wire2: :class:`wires.Wire3D`
    """
    face_class = 'RuledFace3D'

    def __init__(self, wire1: wires.Wire3D, wire2: wires.Wire3D, name: str = ''):
        self.wire1 = wire1
        self.wire2 = wire2
        self.length1 = wire1.length()
        self.length2 = wire2.length()
        Surface3D.__init__(self, name=name)

    def point2d_to_3d(self, point2d: volmdlr.Point2D):
        x, y = point2d
        point1 = self.wire1.point_at_abscissa(x * self.length1)
        point2 = self.wire2.point_at_abscissa(x * self.length2)
        joining_line = edges.LineSegment3D(point1, point2)
        point = joining_line.point_at_abscissa(y * joining_line.length())
        return point

    def point3d_to_2d(self, point3d):
        raise NotImplementedError

    def rectangular_cut(self, x1: float, x2: float,
                        y1: float, y2: float, name: str = ''):
        """Deprecated method, Use RuledFace3D from_surface_rectangular_cut method."""
        raise NotImplementedError('Use RuledFace3D from_surface_rectangular_cut method')


class ExtrusionSurface3D(Surface3D):
    """
    Defines a surface of revolution.

    An extrusion surface is a surface that is a generic cylindrical surface generated by the linear
    extrusion of a curve, generally an Ellipse or a B-Spline curve.

    :param edge: edge.
    :type edge: Union[:class:`vmw.Wire3D`, :class:`vmw.Contour3D`]
    :param axis_point: Axis placement
    :type axis_point: :class:`volmdlr.Point3D`
    :param axis: Axis of revolution
    :type axis: :class:`volmdlr.Vector3D`
    """
    face_class = 'ExtrusionFace3D'
    y_periodicity = None

    def __init__(self, edge: Union[edges.FullArcEllipse3D, edges.BSplineCurve3D],
                 direction: volmdlr.Vector3D, name: str = ''):
        self.edge = edge
        direction.normalize()
        self.direction = direction
        if hasattr(edge, "center"):
            self.frame = volmdlr.Frame3D.from_point_and_vector(edge.center, direction, volmdlr.Z3D)
        else:
            self.frame = volmdlr.Frame3D.from_point_and_vector(edge.start, direction, volmdlr.Z3D)
        self._x_periodicity = False

        Surface3D.__init__(self, name=name)

    @property
    def x_periodicity(self):
        if self._x_periodicity:
            return self._x_periodicity
        start = self.edge.start
        end = self.edge.end
        if start.is_close(end, 1e-4):
            return 1
        return None

    @x_periodicity.setter
    def x_periodicity(self, value):
        self._x_periodicity = value

    def point2d_to_3d(self, point2d: volmdlr.Point2D):
        """
        Transform a parametric (u, v) point into a 3D Cartesian point (x, y, z).

        # u = [0, 1] and v = z
        """
        u, v = point2d
        if abs(u) < 1e-7:
            u = 0.0
        if abs(v) < 1e-7:
            v = 0.0

        point_at_curve_global = self.edge.point_at_abscissa(u * self.edge.length())
        point_at_curve_local = self.frame.global_to_local_coordinates(point_at_curve_global)
        # x, y, z = point_at_curve_local
        point_local = point_at_curve_local.translation(volmdlr.Vector3D(0, 0, v))
        return self.frame.local_to_global_coordinates(point_local)

    def point3d_to_2d(self, point3d):
        """
        Transform a 3D Cartesian point (x, y, z) into a parametric (u, v) point.
        """
        x, y, z = self.frame.global_to_local_coordinates(point3d)
        if abs(x) < 1e-7:
            x = 0.0
        if abs(y) < 1e-7:
            y = 0.0
        if abs(z) < 1e-7:
            z = 0.0
        v = z
        point_at_curve_local = volmdlr.Point3D(x, y, 0)
        point_at_curve_global = self.frame.local_to_global_coordinates(point_at_curve_local)
        u = self.edge.abscissa(point_at_curve_global) / self.edge.length()
        u = min(u, 1.0)
        return volmdlr.Point2D(u, v)

    def rectangular_cut(self, x1: float = 0.0, x2: float = 1.0,
                        y1: float = 0.0, y2: float = 1.0, name: str = ''):
        """Deprecated method, Use ExtrusionFace3D from_surface_rectangular_cut method."""
        raise AttributeError('Use ExtrusionFace3D from_surface_rectangular_cut method')

    def plot(self, ax=None, color='grey', alpha=0.5, z: float = 0.5):
        if ax is None:
            fig = plt.figure()
            ax = fig.add_subplot(111, projection='3d')
        self.frame.plot(ax=ax, ratio=z)
        for i in range(21):
            step = i / 20. * z
            wire = self.edge.translation(step * self.frame.w)
            wire.plot(ax=ax, edge_style=EdgeStyle(color=color, alpha=alpha))

        return ax

    @classmethod
    def from_step(cls, arguments, object_dict, **kwargs):
        name = arguments[0][1:-1]
        edge = object_dict[arguments[1]]
        if edge.__class__ is wires.Ellipse3D:
            start_end = edge.center + edge.major_axis * edge.major_dir
            fullarcellipse = edges.FullArcEllipse3D(start_end, edge.major_axis, edge.minor_axis,
                                                    edge.center, edge.normal, edge.major_dir, edge.name)
            edge = fullarcellipse
            direction = -object_dict[arguments[2]]
            surface = cls(edge=edge, direction=direction, name=name)
            surface.x_periodicity = 1

        else:
            direction = object_dict[arguments[2]]
            surface = cls(edge=edge, direction=direction, name=name)
        return surface

    def arc3d_to_2d(self, arc3d):
        """
        Converts the primitive from 3D spatial coordinates to its equivalent 2D primitive in the parametric space.
        """
        # todo: needs detailed investigation
        start = self.point3d_to_2d(arc3d.start)
        end = self.point3d_to_2d(arc3d.end)
        return [edges.LineSegment2D(start, end, name="arc")]

    def arcellipse3d_to_2d(self, arcellipse3d):
        """
        Transformation of an arc-ellipse 3d to 2d, in a cylindrical surface.

        """
        if isinstance(self.edge, edges.FullArcEllipse3D):
            start2d = self.point3d_to_2d(arcellipse3d.start)
            end2d = self.point3d_to_2d(arcellipse3d.end)
            return [edges.LineSegment2D(start2d, end2d)]
        points = [self.point3d_to_2d(p)
                  for p in arcellipse3d.discretization_points(number_points=15)]

        bsplinecurve2d = edges.BSplineCurve2D.from_points_interpolation(points, degree=2)
        return [bsplinecurve2d]

    def fullarcellipse3d_to_2d(self, fullarcellipse3d):
        length = fullarcellipse3d.length()
        start = self.point3d_to_2d(fullarcellipse3d.start)
        end = self.point3d_to_2d(fullarcellipse3d.end)

        u3, _ = self.point3d_to_2d(fullarcellipse3d.point_at_abscissa(0.01 * length))
        if u3 > 0.5:
            p1 = volmdlr.Point2D(1, start.y)
            p2 = volmdlr.Point2D(0, end.y)
        elif u3 < 0.5:
            p1 = volmdlr.Point2D(0, start.y)
            p2 = volmdlr.Point2D(1, end.y)
        else:
            raise NotImplementedError
        return [edges.LineSegment2D(p1, p2)]

    def linesegment2d_to_3d(self, linesegment2d):
        """
        Converts a BREP line segment 2D onto a 3D primitive on the surface.
        """
        start3d = self.point2d_to_3d(linesegment2d.start)
        end3d = self.point2d_to_3d(linesegment2d.end)
        u1, z1 = linesegment2d.start
        u2, z2 = linesegment2d.end
        if math.isclose(u1, u2, abs_tol=1e-4):
            return [edges.LineSegment3D(start3d, end3d)]
        if math.isclose(z1, z2, abs_tol=1e-4):
            if math.isclose(abs(u1 - u2), 1.0, abs_tol=1e-4):
                primitive = self.edge.translation(self.direction * z1)
                return [primitive]
            primitive = self.edge.translation(self.direction * z1)
            primitive = primitive.trim(start3d, end3d)
            return [primitive]
        n = 10
        degree = 3
        points = [self.point2d_to_3d(point2d) for point2d in linesegment2d.discretization_points(number_points=n)]
        periodic = points[0].is_close(points[-1])
        return [edges.BSplineCurve3D.from_points_interpolation(points, degree, periodic)]

    def bsplinecurve3d_to_2d(self, bspline_curve3d):
        n = len(bspline_curve3d.control_points)
        points = [self.point3d_to_2d(point)
                  for point in bspline_curve3d.discretization_points(number_points=n)]
        start = points[0]
        end = points[-1]
        if not start.is_close(end):
            linesegment = edges.LineSegment2D(start, end)
            flag = True
            for point in points:
                if not linesegment.point_belongs(point):
                    flag = False
                    break
            if flag:
                return [linesegment]

        # Is this always True?
        n = len(bspline_curve3d.control_points)
        points = [self.point3d_to_2d(p)
                  for p in bspline_curve3d.discretization_points(number_points=n)]
        return [edges.BSplineCurve2D.from_points_interpolation(
            points, bspline_curve3d.degree, bspline_curve3d.periodic)]

    def frame_mapping(self, frame: volmdlr.Frame3D, side: str):
        """
        Returns a new Extrusion Surface positioned in the specified frame.

        :param frame: Frame of reference
        :type frame: `volmdlr.Frame3D`
        :param side: 'old' or 'new'
        """
        new_frame = self.frame.frame_mapping(frame, side)
        direction = new_frame.w
        new_edge = self.edge.frame_mapping(frame, side)
        return ExtrusionSurface3D(new_edge, direction, name=self.name)


class RevolutionSurface3D(PeriodicalSurface):
    """
    Defines a surface of revolution.

    :param wire: Wire.
    :type wire: Union[:class:`vmw.Wire3D`, :class:`vmw.Contour3D`]
    :param axis_point: Axis placement
    :type axis_point: :class:`volmdlr.Point3D`
    :param axis: Axis of revolution
    :type axis: :class:`volmdlr.Vector3D`
    """
    face_class = 'RevolutionFace3D'
    x_periodicity = volmdlr.TWO_PI
    y_periodicity = None

    def __init__(self, wire: Union[wires.Wire3D, wires.Contour3D],
                 axis_point: volmdlr.Point3D, axis: volmdlr.Vector3D, name: str = ''):
        self.wire = wire
        self.axis_point = axis_point
        self.axis = axis

        point1 = wire.point_at_abscissa(0)
        if point1 == axis_point:
            point1 = wire.point_at_abscissa(wire.length())
        vector1 = point1 - axis_point
        w_vector = axis
        w_vector.normalize()
        u_vector = vector1
        if not math.isclose(w_vector.dot(u_vector), 0, abs_tol=1e-6):
            u_vector = vector1 - vector1.vector_projection(w_vector)
        u_vector.normalize()
        v_vector = w_vector.cross(u_vector)
        self.frame = volmdlr.Frame3D(origin=axis_point, u=u_vector, v=v_vector, w=w_vector)

        PeriodicalSurface.__init__(self, name=name)

    def point2d_to_3d(self, point2d: volmdlr.Point2D):
        """
        Transform a parametric (u, v) point into a 3D Cartesian point (x, y, z).

        u = [0, 2pi] and v = [0, 1] into a
        """
        u, v = point2d
        point_at_curve = self.wire.point_at_abscissa(v)
        point = point_at_curve.rotation(self.axis_point, self.axis, u)
        return point

    def point3d_to_2d(self, point3d):
        """
        Transform a 3D Cartesian point (x, y, z) into a parametric (u, v) point.
        """
        x, y, _ = self.frame.global_to_local_coordinates(point3d)
        if abs(x) < 1e-12:
            x = 0
        if abs(y) < 1e-12:
            y = 0
        u = math.atan2(y, x)

        point_at_curve = point3d.rotation(self.axis_point, self.axis, -u)
        v = self.wire.abscissa(point_at_curve)
        return volmdlr.Point2D(u, v)

    def rectangular_cut(self, x1: float, x2: float,
                        y1: float, y2: float, name: str = ''):
        """Deprecated method, Use RevolutionFace3D from_surface_rectangular_cut method."""
        raise AttributeError('Use RevolutionFace3D from_surface_rectangular_cut method')

    def plot(self, ax=None, color='grey', alpha=0.5, number_curves: int = 20):
        """
        Plot rotated Revolution surface generatrix.

        :param number_curves: Number of curves to display.
        :type number_curves: int
        """
        if ax is None:
            fig = plt.figure()
            ax = fig.add_subplot(111, projection='3d')
        for i in range(number_curves + 1):
            theta = i / number_curves * volmdlr.TWO_PI
            wire = self.wire.rotation(self.axis_point, self.axis, theta)
            wire.plot(ax=ax, edge_style=EdgeStyle(color=color, alpha=alpha))

        return ax

    @classmethod
    def from_step(cls, arguments, object_dict, **kwargs):
        """
        Converts a step primitive to a RevolutionSurface3D.

        :param arguments: The arguments of the step primitive.
        :type arguments: list
        :param object_dict: The dictionary containing all the step primitives
            that have already been instantiated.
        :type object_dict: dict
        :return: The corresponding RevolutionSurface3D object.
        :rtype: :class:`volmdlr.faces.RevolutionSurface3D`
        """
        name = arguments[0][1:-1]
        contour3d = object_dict[arguments[1]]
        if hasattr(contour3d, "simplify"):
            contour3d = contour3d.simplify
        axis_point, axis = object_dict[arguments[2]]
        surface = cls(wire=contour3d, axis_point=axis_point, axis=axis, name=name)
        return surface.simplify()

    def arc3d_to_2d(self, arc3d):
        """
        Converts the primitive from 3D spatial coordinates to its equivalent 2D primitive in the parametric space.
        """
        start = self.point3d_to_2d(arc3d.start)
        end = self.point3d_to_2d(arc3d.end)
        if math.isclose(start.y, end.y, abs_tol=1e-4):
            angle3d = arc3d.angle
            point_after_start, point_before_end = self._reference_points(arc3d)

            start, end = vm_parametric.arc3d_to_cylindrical_coordinates_verification(start, end, angle3d,
                                                                                     point_after_start.x,
                                                                                     point_before_end.x)

        return [edges.LineSegment2D(start, end, name="arc")]

    def fullarc3d_to_2d(self, fullarc3d):
        """
        Converts the primitive from 3D spatial coordinates to its equivalent 2D primitive in the parametric space.
        """
        length = fullarc3d.length()

        start = self.point3d_to_2d(fullarc3d.start)
        end = self.point3d_to_2d(fullarc3d.end)

        theta3, _ = self.point3d_to_2d(fullarc3d.point_at_abscissa(0.001 * length))
        theta4, _ = self.point3d_to_2d(fullarc3d.point_at_abscissa(0.98 * length))

        # make sure that the references points are not undefined
        if abs(theta3) == math.pi:
            theta3, _ = self.point3d_to_2d(fullarc3d.point_at_abscissa(0.002 * length))
        if abs(theta4) == math.pi:
            theta4, _ = self.point3d_to_2d(fullarc3d.point_at_abscissa(0.97 * length))

        start, end = vm_parametric.arc3d_to_cylindrical_coordinates_verification(start, end, volmdlr.TWO_PI, theta3,
                                                                                 theta4)

        theta1, z1 = start
        _, z2 = end

        point1 = volmdlr.Point2D(theta1, z1)
        if theta1 > theta3:
            point2 = volmdlr.Point2D(theta1 + volmdlr.TWO_PI, z2)
        elif theta1 < theta3:
            point2 = volmdlr.Point2D(theta1 - volmdlr.TWO_PI, z2)
        return [edges.LineSegment2D(point1, point2)]

    def linesegment2d_to_3d(self, linesegment2d):
        """
        Converts a BREP line segment 2D onto a 3D primitive on the surface.
        """
        start3d = self.point2d_to_3d(linesegment2d.start)
        end3d = self.point2d_to_3d(linesegment2d.end)
        theta1, abscissa1 = linesegment2d.start
        theta2, abscissa2 = linesegment2d.end
<<<<<<< HEAD

        if self.wire.point_at_abscissa(abscissa1).is_close(self.wire.point_at_abscissa(abscissa2)):
        # if math.isclose(abscissa1, abscissa2, abs_tol=1e-4) and not math.isclose(theta1, theta2, abs_tol=1e-3):
=======
        if self.wire.point_at_abscissa(abscissa1).is_close(self.wire.point_at_abscissa(abscissa2)):
>>>>>>> 13f6df27
            theta_i = 0.5 * (theta1 + theta2)
            interior = self.point2d_to_3d(volmdlr.Point2D(theta_i, abscissa1))
            return [edges.Arc3D(start3d, interior, end3d)]
        if math.isclose(theta1, theta2, abs_tol=1e-3):
            primitive = self.wire.rotation(self.axis_point, self.axis, 0.5 * (theta1 + theta2))
            if primitive.is_point_edge_extremity(start3d) and \
                    primitive.is_point_edge_extremity(end3d):
                return [primitive]
            primitive = primitive.split_between_two_points(start3d, end3d)
            if primitive:
                return [primitive]
        n = 10
        degree = 3
        points = [self.point2d_to_3d(point2d) for point2d in linesegment2d.discretization_points(number_points=n)]
        periodic = points[0].is_close(points[-1])
<<<<<<< HEAD
        bspline = edges.BSplineCurve3D.from_points_interpolation(points, degree, periodic)
        return [bspline.simplify]
=======
        return [edges.BSplineCurve3D.from_points_interpolation(points, degree, periodic).simplify]
>>>>>>> 13f6df27

    def frame_mapping(self, frame: volmdlr.Frame3D, side: str):
        """
        Returns a new Revolution Surface positioned in the specified frame.

        :param frame: Frame of reference
        :type frame: `volmdlr.Frame3D`
        :param side: 'old' or 'new'
        """
        new_frame = self.frame.frame_mapping(frame, side)
        axis = new_frame.w
        axis_point = new_frame.origin
        new_wire = self.wire.frame_mapping(frame, side)
        return RevolutionSurface3D(new_wire, axis_point, axis, name=self.name)

    def simplify(self):
        line3d = edges.Line3D(self.axis_point, self.axis_point + self.axis)
        if isinstance(self.wire, edges.Arc3D):
            tore_center, _ = line3d.point_projection(self.wire.center)
            # Sphere
            if math.isclose(tore_center.point_distance(self.wire.center), 0., abs_tol=1e-6):
                return SphericalSurface3D(self.frame, self.wire.radius, self.name)
        if isinstance(self.wire, edges.LineSegment3D):
            generatrix_line = edges.Line3D(self.wire.start, self.wire.end)
            intersections = line3d.intersection(generatrix_line)
            if intersections:
                semi_angle = volmdlr.geometry.vectors3d_angle(self.axis,
                                                              self.wire.end - self.wire.start)
                return ConicalSurface3D(self.frame, semi_angle, self.name)
            start_projection, _ = line3d.point_projection(self.wire.start)
            radius = start_projection.point_distance(self.wire.start)
            return CylindricalSurface3D(self.frame, radius, self.name)
        return self


class BSplineSurface3D(Surface3D):
    """
    A class representing a 3D B-spline surface.

    A B-spline surface is a smooth surface defined by a set of control points and
    a set of basis functions called B-spline basis functions. The shape of the
    surface is determined by the position of the control points and can be
    modified by moving the control points.

    :param degree_u: The degree of the B-spline curve in the u direction.
    :type degree_u: int
    :param degree_v: The degree of the B-spline curve in the v direction.
    :type degree_v: int
    :param control_points: A list of 3D control points that define the shape of
        the surface.
    :type control_points: List[`volmdlr.Point3D`]
    :param nb_u: The number of control points in the u direction.
    :type nb_u: int
    :param nb_v: The number of control points in the v direction.
    :type nb_v: int
    :param u_multiplicities: A list of multiplicities for the knots in the u direction.
        The multiplicity of a knot is the number of times it appears in the knot vector.
    :type u_multiplicities: List[int]
    :param v_multiplicities: A list of multiplicities for the knots in the v direction.
        The multiplicity of a knot is the number of times it appears in the knot vector.
    :type v_multiplicities: List[int]
    :param u_knots: A list of knots in the u direction. The knots are real numbers that
        define the position of the control points along the u direction.
    :type u_knots: List[float]
    :param v_knots: A list of knots in the v direction. The knots are real numbers that
        define the position of the control points along the v direction.
    :type v_knots: List[float]
    :param weights: (optional) A list of weights for the control points. The weights
        can be used to adjust the influence of each control point on the shape of the
        surface. Default is None.
    :type weights: List[float]
    :param name: (optional) A name for the surface. Default is an empty string.
    :type name: str
    """
    face_class = "BSplineFace3D"
    _non_serializable_attributes = ["surface", "curves"]

    def __init__(self, degree_u: int, degree_v: int, control_points: List[volmdlr.Point3D], nb_u: int, nb_v: int,
                 u_multiplicities: List[int], v_multiplicities: List[int], u_knots: List[float], v_knots: List[float],
                 weights: List[float] = None, name: str = ''):
        self.control_points = control_points
        self.degree_u = degree_u
        self.degree_v = degree_v
        self.nb_u = nb_u
        self.nb_v = nb_v

        u_knots = edges.standardize_knot_vector(u_knots)
        v_knots = edges.standardize_knot_vector(v_knots)
        self.u_knots = u_knots
        self.v_knots = v_knots
        self.u_multiplicities = u_multiplicities
        self.v_multiplicities = v_multiplicities
        self.weights = weights

        self.control_points_table = []
        points_row = []
        i = 1
        for point in control_points:
            points_row.append(point)
            if i == nb_v:
                self.control_points_table.append(points_row)
                points_row = []
                i = 1
            else:
                i += 1
        if weights is None:
            surface = BSpline.Surface()
            points = [(control_points[i][0], control_points[i][1],
                       control_points[i][2]) for i in range(len(control_points))]

        else:
            surface = NURBS.Surface()
            points = [(control_points[i][0] * weights[i], control_points[i][1] * weights[i],
                       control_points[i][2] * weights[i], weights[i]) for i in range(len(control_points))]
        surface.degree_u = degree_u
        surface.degree_v = degree_v
        surface.set_ctrlpts(points, nb_u, nb_v)
        knot_vector_u = []
        for i, u_knot in enumerate(u_knots):
            knot_vector_u.extend([u_knot] * u_multiplicities[i])
        knot_vector_v = []
        for i, v_knot in enumerate(v_knots):
            knot_vector_v.extend([v_knot] * v_multiplicities[i])
        surface.knotvector_u = knot_vector_u
        surface.knotvector_v = knot_vector_v
        surface.delta = 0.05

        self.surface = surface
        self.curves = extract_curves(surface, extract_u=True, extract_v=True)
        Surface3D.__init__(self, name=name)

        # Hidden Attributes
        self._displacements = None
        self._grids2d = None
        self._grids2d_deformed = None
        self._bbox = None

        self._x_periodicity = False  # Use False instead of None because None is a possible value of x_periodicity
        self._y_periodicity = False

    @property
    def x_periodicity(self):
        """
        Evaluates the periodicity of the surface in u direction.
        """
        if self._x_periodicity is False:
            u = self.curves['u']
            a, b = self.surface.domain[0]
            u0 = u[0]
            point_at_a = u0.evaluate_single(a)
            point_at_b = u0.evaluate_single(b)
            if npy.linalg.norm(npy.array(point_at_b) - npy.array(point_at_a)) < 1e-6:
                self._x_periodicity = self.surface.range[0]
            else:
                self._x_periodicity = None
        return self._x_periodicity

    @property
    def y_periodicity(self):
        """
        Evaluates the periodicity of the surface in v direction.
        """
        if self._y_periodicity is False:
            v = self.curves['v']
            c, d = self.surface.domain[1]
            v0 = v[0]
            point_at_c = v0.evaluate_single(c)
            point_at_d = v0.evaluate_single(d)
            if npy.linalg.norm(npy.array(point_at_d) - npy.array(point_at_c)) < 1e-6:
                self._y_periodicity = self.surface.range[1]
            else:
                self._y_periodicity = None
        return self._y_periodicity

    @property
    def bounding_box(self):
        if not self._bbox:
            self._bbox = self._bounding_box()
        return self._bbox

    def _bounding_box(self):
        """
        Computes the bounding box of the surface.

        """
        min_bounds, max_bounds = self.surface.bbox
        xmin, ymin, zmin = min_bounds
        xmax, ymax, zmax = max_bounds
        return volmdlr.core.BoundingBox(xmin, xmax, ymin, ymax, zmin, zmax)

    def control_points_matrix(self, coordinates):
        """
        Define control points like a matrix, for each coordinate: x:0, y:1, z:2.

        """

        points = npy.empty((self.nb_u, self.nb_v))
        for i in range(0, self.nb_u):
            for j in range(0, self.nb_v):
                points[i][j] = self.control_points_table[i][j][coordinates]
        return points

    # Knots_vector
    def knots_vector_u(self):
        """
        Compute the global knot vector (u direction) based on knot elements and multiplicities.

        """

        knots = self.u_knots
        multiplicities = self.u_multiplicities

        knots_vec = []
        for i, knot in enumerate(knots):
            for _ in range(0, multiplicities[i]):
                knots_vec.append(knot)
        return knots_vec

    def knots_vector_v(self):
        """
        Compute the global knot vector (v direction) based on knot elements and multiplicities.

        """

        knots = self.v_knots
        multiplicities = self.v_multiplicities

        knots_vec = []
        for i, knot in enumerate(knots):
            for _ in range(0, multiplicities[i]):
                knots_vec.append(knot)
        return knots_vec

    def basis_functions_u(self, u, k, i):
        """
        Compute basis functions Bi in u direction for u=u and degree=k.

        """

        # k = self.degree_u
        knots_vector_u = self.knots_vector_u()

        if k == 0:
            return 1.0 if knots_vector_u[i] <= u < knots_vector_u[i + 1] else 0.0
        if knots_vector_u[i + k] == knots_vector_u[i]:
            param_c1 = 0.0
        else:
            param_c1 = (u - knots_vector_u[i]) / (knots_vector_u[i + k] - knots_vector_u[i]) \
                       * self.basis_functions_u(u, k - 1, i)
        if knots_vector_u[i + k + 1] == knots_vector_u[i + 1]:
            param_c2 = 0.0
        else:
            param_c2 = (knots_vector_u[i + k + 1] - u) / (knots_vector_u[i + k + 1] - knots_vector_u[i + 1]) * \
                       self.basis_functions_u(u, k - 1, i + 1)
        return param_c1 + param_c2

    def basis_functions_v(self, v, k, i):
        """
        Compute basis functions Bi in v direction for v=v and degree=k.

        """

        # k = self.degree_u
        knots = self.knots_vector_v()

        if k == 0:
            return 1.0 if knots[i] <= v < knots[i + 1] else 0.0
        if knots[i + k] == knots[i]:
            param_c1 = 0.0
        else:
            param_c1 = (v - knots[i]) / (knots[i + k] - knots[i]) * self.basis_functions_v(v, k - 1, i)
        if knots[i + k + 1] == knots[i + 1]:
            param_c2 = 0.0
        else:
            param_c2 = (knots[i + k + 1] - v) / (knots[i + k + 1] - knots[i + 1]) * self.basis_functions_v(v, k - 1,
                                                                                                           i + 1)
        return param_c1 + param_c2

    def blending_vector_u(self, u):
        """
        Compute a vector of basis_functions in u direction for u=u.
        """

        blending_vect = npy.empty((1, self.nb_u))
        for j in range(0, self.nb_u):
            blending_vect[0][j] = self.basis_functions_u(u, self.degree_u, j)

        return blending_vect

    def blending_vector_v(self, v):
        """
        Compute a vector of basis_functions in v direction for v=v.

        """

        blending_vect = npy.empty((1, self.nb_v))
        for j in range(0, self.nb_v):
            blending_vect[0][j] = self.basis_functions_v(v, self.degree_v, j)

        return blending_vect

    def blending_matrix_u(self, u):
        """
        Compute a matrix of basis_functions in u direction for a vector u like [0,1].

        """

        blending_mat = npy.empty((len(u), self.nb_u))
        for i, u_i in enumerate(u):
            for j in range(self.nb_u):
                blending_mat[i][j] = self.basis_functions_u(u_i, self.degree_u, j)
        return blending_mat

    def blending_matrix_v(self, v):
        """
        Compute a matrix of basis_functions in v direction for a vector v like [0,1].

        """

        blending_mat = npy.empty((len(v), self.nb_v))
        for i, v_i in enumerate(v):
            for j in range(self.nb_v):
                blending_mat[i][j] = self.basis_functions_v(v_i, self.degree_v, j)
        return blending_mat

    def point2d_to_3d(self, point2d: volmdlr.Point2D):
        u, v = point2d
        u = min(max(u, 0), 1)
        v = min(max(v, 0), 1)
        return volmdlr.Point3D(*evaluate_single((u, v), self.surface.data,
                                                self.surface.rational,
                                                self.surface.evaluator._span_func))
        # uses derivatives for performance because it's already compiled
        # return volmdlr.Point3D(*self.derivatives(u, v, 0)[0][0])
        # return volmdlr.Point3D(*self.surface.evaluate_single((x, y)))

    def point3d_to_2d(self, point3d: volmdlr.Point3D, tol=1e-5):
        """
        Evaluates the parametric coordinates (u, v) of a 3D point (x, y, z).

        :param point3d: A 3D point to be evaluated.
        :type point3d: :class:`volmdlr.Point3D`
        :param tol: Tolerance to accept the results.
        :type tol: float
        :return: The parametric coordinates (u, v) of the point.
        :rtype: :class:`volmdlr.Point2D`
        """

        def f(x):
            return point3d.point_distance(self.point2d_to_3d(volmdlr.Point2D(x[0], x[1])))

        def fun(x):
            derivatives = self.derivatives(x[0], x[1], 1)
            r = derivatives[0][0] - point3d
            f_value = r.norm() + 1e-32
            jacobian = npy.array([r.dot(derivatives[1][0]) / f_value, r.dot(derivatives[0][1]) / f_value])
            return f_value, jacobian

        min_bound_x, max_bound_x = self.surface.domain[0]
        min_bound_y, max_bound_y = self.surface.domain[1]

        delta_bound_x = max_bound_x - min_bound_x
        delta_bound_y = max_bound_y - min_bound_y
        x0s = [((min_bound_x + max_bound_x) / 2, (min_bound_y + max_bound_y) / 2),
               ((min_bound_x + max_bound_x) / 2, min_bound_y + delta_bound_y / 10),
               ((min_bound_x + max_bound_x) / 2, max_bound_y - delta_bound_y / 10),
               ((min_bound_x + max_bound_x) / 4, min_bound_y + delta_bound_y / 10),
               (max_bound_x - delta_bound_x / 4, min_bound_y + delta_bound_y / 10),
               ((min_bound_x + max_bound_x) / 4, max_bound_y - delta_bound_y / 10),
               (max_bound_x - delta_bound_x / 4, max_bound_y - delta_bound_y / 10),
               (min_bound_x + delta_bound_x / 10, min_bound_y + delta_bound_y / 10),
               (min_bound_x + delta_bound_x / 10, max_bound_y - delta_bound_y / 10),
               (max_bound_x - delta_bound_x / 10, min_bound_y + delta_bound_y / 10),
               (max_bound_x - delta_bound_x / 10, max_bound_y - delta_bound_y / 10)]

        # Sort the initial conditions
        x0s.sort(key=f)

        # Find the parametric coordinates of the point
        results = []
        for x0 in x0s:
            res = minimize(fun, x0=npy.array(x0), jac=True,
                           bounds=[(min_bound_x, max_bound_x),
                                   (min_bound_y, max_bound_y)])
            if res.fun <= tol:
                return volmdlr.Point2D(*res.x)

            results.append((res.x, res.fun))

        return volmdlr.Point2D(*min(results, key=lambda r: r[1])[0])

    def linesegment2d_to_3d(self, linesegment2d):
        # TODO: this is a non exact method!
        lth = linesegment2d.length()
        points = [self.point2d_to_3d(
            linesegment2d.point_at_abscissa(i * lth / 20.)) for i in range(21)]
        if points[0].is_close(points[-1]):
            return None
        linesegment = edges.LineSegment3D(points[0], points[-1])
        flag_arc = False
        flag = all(linesegment.point_belongs(point, abs_tol=1e-4) for point in points)
        if not flag:
            interior = self.point2d_to_3d(linesegment2d.point_at_abscissa(0.5 * lth))
            arc = edges.Arc3D(points[0], interior, points[-1])
            flag_arc = all(arc.point_belongs(point, abs_tol=1e-4) for point in points)

        periodic = False
        if self.x_periodicity is not None and \
                math.isclose(lth, self.x_periodicity, abs_tol=1e-6) and \
                math.isclose(linesegment2d.start.y, linesegment2d.end.y,
                             abs_tol=1e-6):
            periodic = True
        elif self.y_periodicity is not None and \
                math.isclose(lth, self.y_periodicity, abs_tol=1e-6) and \
                math.isclose(linesegment2d.start.x, linesegment2d.end.x,
                             abs_tol=1e-6):
            periodic = True

        if flag and not flag_arc:
            # All the points are on the same LineSegment3D
            primitives = [linesegment]
        elif flag_arc:
            primitives = [arc]
        else:
            primitives = [edges.BSplineCurve3D.from_points_interpolation(
                points, min(self.degree_u, self.degree_v), periodic=periodic)]
        return primitives

    def linesegment3d_to_2d(self, linesegment3d):
        """
        A line segment on a BSplineSurface3D will be in any case a line in 2D?.

        """
        start = self.point3d_to_2d(linesegment3d.start)
        end = self.point3d_to_2d(linesegment3d.end)
        if self.x_periodicity:
            if start.x != end.x:
                end = volmdlr.Point2D(start.x, end.y)
            if not start.is_close(end):
                return [edges.LineSegment2D(start, end)]
            return None
        if self.y_periodicity:
            if start.y != end.y:
                end = volmdlr.Point2D(end.x, start.y)
            if not start.is_close(end):
                return [edges.LineSegment2D(start, end)]
            return None
        if start.is_close(end):
            return None
        return [edges.LineSegment2D(start, end)]

    def _repair_periodic_boundary_points(self, curve3d, points_2d, direction_periodicity):
        """
        Verifies points at boundary on a periodic BSplineSurface3D.

        :param points_2d: List of `volmdlr.Point2D` after transformation from 3D Cartesian coordinates
        :type points_2d: List[volmdlr.Point2D]
        :param direction_periodicity: should be 'x' if x_periodicity or 'y' if y periodicity
        :type direction_periodicity: str
        """
        lth = curve3d.length()
        start = points_2d[0]
        end = points_2d[-1]
        points = points_2d
        pt_after_start = self.point3d_to_2d(curve3d.point_at_abscissa(0.1 * lth))
        pt_before_end = self.point3d_to_2d(curve3d.point_at_abscissa(0.9 * lth))
        # pt_after_start = points[1]
        # pt_before_end = points[-2]

        if direction_periodicity == 'x':
            i = 0
        else:
            i = 1
        min_bound, max_bound = self.surface.domain[i]
        delta = max_bound + min_bound

        if math.isclose(start[i], min_bound, abs_tol=1e-4) and pt_after_start[i] > 0.5 * delta:
            start[i] = max_bound
        elif math.isclose(start[i], max_bound, abs_tol=1e-4) and pt_after_start[i] < 0.5 * delta:
            start[i] = min_bound

        if math.isclose(end[i], min_bound, abs_tol=1e-4) and pt_before_end[i] > 0.5 * delta:
            end[i] = max_bound
        elif math.isclose(end[i], max_bound, abs_tol=1e-4) and pt_before_end[i] < 0.5 * delta:
            end[i] = min_bound

        points[0] = start
        points[-1] = end

        boundary = [(math.isclose(p[i], max_bound, abs_tol=1e-4) or math.isclose(p[i], min_bound, abs_tol=1e-4)) for
                    p in points]
        if all(boundary):
            # if the line is at the boundary of the surface domain, we take the first point as reference
            t_param = max_bound if math.isclose(points[0][i], max_bound, abs_tol=1e-4) else min_bound
            if direction_periodicity == 'x':
                points = [volmdlr.Point2D(t_param, p[1]) for p in points]
            else:
                points = [volmdlr.Point2D(p[0], t_param) for p in points]

        return points

    def bsplinecurve3d_to_2d(self, bspline_curve3d):
        """
        Converts the primitive from 3D spatial coordinates to its equivalent 2D primitive in the parametric space.
        """
        # TODO: enhance this, it is a non exact method!
        # TODO: bsplinecurve can be periodic but not around the bsplinesurface
        flag = False
        if not bspline_curve3d.points[0].is_close(bspline_curve3d.points[-1]):
            bsc_linesegment = edges.LineSegment3D(bspline_curve3d.points[0],
                                                  bspline_curve3d.points[-1])
            flag = True
            for point in bspline_curve3d.points:
                if not bsc_linesegment.point_belongs(point):
                    flag = False
                    break

        if self.x_periodicity and not self.y_periodicity \
                and bspline_curve3d.periodic:
            point1 = self.point3d_to_2d(bspline_curve3d.points[0])
            p1_sup = self.point3d_to_2d(bspline_curve3d.points[0])
            new_x = point1.x - p1_sup.x + self.x_periodicity
            new_x = new_x if 0 <= new_x else 0
            reverse = False
            if new_x < 0:
                new_x = 0
            elif math.isclose(new_x, self.x_periodicity, abs_tol=1e-5):
                new_x = 0
                reverse = True

            linesegments = [
                edges.LineSegment2D(
                    volmdlr.Point2D(new_x, point1.y),
                    volmdlr.Point2D(self.x_periodicity, point1.y))]
            if reverse:
                linesegments[0] = linesegments[0].reverse()

        elif self.y_periodicity and not self.x_periodicity \
                and bspline_curve3d.periodic:
            point1 = self.point3d_to_2d(bspline_curve3d.points[0])
            p1_sup = self.point3d_to_2d(bspline_curve3d.points[0])
            new_y = point1.y - p1_sup.y + self.y_periodicity
            new_y = new_y if 0 <= new_y else 0
            reverse = False
            if new_y < 0:
                new_y = 0
            elif math.isclose(new_y, self.y_periodicity, abs_tol=1e-5):
                new_y = 0
                reverse = True

            linesegments = [
                edges.LineSegment2D(
                    volmdlr.Point2D(point1.x, new_y),
                    volmdlr.Point2D(point1.x, self.y_periodicity))]
            if reverse:
                linesegments[0] = linesegments[0].reverse()

        elif self.x_periodicity and self.y_periodicity \
                and bspline_curve3d.periodic:
            raise NotImplementedError

        if flag:
            x_perio = self.x_periodicity if self.x_periodicity is not None \
                else 1.
            y_perio = self.y_periodicity if self.y_periodicity is not None \
                else 1.

            point1 = self.point3d_to_2d(bspline_curve3d.points[0])
            point2 = self.point3d_to_2d(bspline_curve3d.points[-1])

            if point1.is_close(point2):
                print('BSplineCruve3D skipped because it is too small')
                linesegments = None
            else:
                p1_sup = self.point3d_to_2d(bspline_curve3d.points[0])
                p2_sup = self.point3d_to_2d(bspline_curve3d.points[-1])
                if self.x_periodicity and point1.point_distance(p1_sup) > 1e-5:
                    point1.x -= p1_sup.x - x_perio
                    point2.x -= p2_sup.x - x_perio
                if self.y_periodicity and point1.point_distance(p1_sup) > 1e-5:
                    point1.y -= p1_sup.y - y_perio
                    point2.y -= p2_sup.y - y_perio
                linesegments = [edges.LineSegment2D(point1, point2)]
            # How to check if end of surface overlaps start or the opposite ?
        else:
            lth = bspline_curve3d.length()
            if lth > 1e-5:
                n = len(bspline_curve3d.control_points)
                points = [self.point3d_to_2d(p) for p in bspline_curve3d.discretization_points(number_points=n)]

                if self.x_periodicity:
                    points = self._repair_periodic_boundary_points(bspline_curve3d, points, 'x')
                    if bspline_curve3d.periodic and points[0].is_close(points[-1]):
                        u_min, u_max = bspline_curve3d.curve.domain
                        if math.isclose(points[0].x, u_min, abs_tol=1e-6):
                            should_be_umax = (u_max - points[1].x) < (points[1].x - u_min)
                            if should_be_umax:
                                points[0] = volmdlr.Point2D(u_max, points[0].y)
                            else:
                                points[-1] = volmdlr.Point2D(u_max, points[-1].y)
                        elif math.isclose(points[0].x, u_max, abs_tol=1e-6):
                            should_be_umin = (u_max - points[1].x) > (points[1].x - u_min)
                            if should_be_umin:
                                points[0] = volmdlr.Point2D(u_min, points[0].y)
                            else:
                                points[-1] = volmdlr.Point2D(u_min, points[-1].y)
                if self.y_periodicity:
                    points = self._repair_periodic_boundary_points(bspline_curve3d, points, 'y')
                    if bspline_curve3d.periodic and points[0].is_close(points[-1]):
                        u_min, u_max = bspline_curve3d.curve.domain
                        if math.isclose(points[0].y, u_min, abs_tol=1e-6):
                            should_be_umax = (u_max - points[1].y) < (points[1].y - u_min)
                            if should_be_umax:
                                points[0] = volmdlr.Point2D(points[0].x, u_max)
                            else:
                                points[-1] = volmdlr.Point2D(points[-1].x, u_max)
                        elif math.isclose(points[0].y, u_max, abs_tol=1e-6):
                            should_be_umin = (u_max - points[1].y) > (points[1].y - u_min)
                            if should_be_umin:
                                points[0] = volmdlr.Point2D(points[0].x, u_min)
                            else:
                                points[-1] = volmdlr.Point2D(points[-1].x, u_min)

                if not points[0].is_close(points[-1]) and not bspline_curve3d.periodic:
                    linesegment = edges.LineSegment2D(points[0], points[-1])
                    flag_line = True
                    for point in points:
                        if not linesegment.point_belongs(point, abs_tol=1e-4):
                            flag_line = False
                            break
                    if flag_line:
                        return [linesegment]

                if self.x_periodicity:
                    points = self._repair_periodic_boundary_points(bspline_curve3d, points, 'x')

                if self.y_periodicity:
                    points = self._repair_periodic_boundary_points(bspline_curve3d, points, 'y')

                return [edges.BSplineCurve2D.from_points_interpolation(
                    points=points, degree=bspline_curve3d.degree, periodic=bspline_curve3d.periodic)]

            if 1e-6 < lth <= 1e-5:
                linesegments = [edges.LineSegment2D(
                    self.point3d_to_2d(bspline_curve3d.start),
                    self.point3d_to_2d(bspline_curve3d.end))]
            else:
                print('BSplineCruve3D skipped because it is too small')
                linesegments = None

        return linesegments

    def bsplinecurve2d_to_3d(self, bspline_curve2d):
        """
        Converts the parametric boundary representation into a 3D primitive.
        """
        if bspline_curve2d.name == "parametric.arc":
            start = self.point2d_to_3d(bspline_curve2d.start)
            interior = self.point2d_to_3d(bspline_curve2d.evaluate_single(0.5))
            end = self.point2d_to_3d(bspline_curve2d.end)
            return [edges.Arc3D(start, interior, end)]

        number_points = len(bspline_curve2d.control_points)
        points = [self.point2d_to_3d(point)
                  for point in bspline_curve2d.discretization_points(number_points=number_points)]
        return [edges.BSplineCurve3D.from_points_interpolation(
            points, bspline_curve2d.degree, bspline_curve2d.periodic)]

    def arc3d_to_2d(self, arc3d):
        """
        Converts the primitive from 3D spatial coordinates to its equivalent 2D primitive in the parametric space.
        """
        number_points = max(self.nb_u, self.nb_v)
        degree = max(self.degree_u, self.degree_v)
        points = [self.point3d_to_2d(point3d) for point3d in arc3d.discretization_points(number_points=number_points)]
        start = points[0]
        end = points[-1]
        min_bound_x, max_bound_x = self.surface.domain[0]
        min_bound_y, max_bound_y = self.surface.domain[1]
        if self.x_periodicity:
            points = self._repair_periodic_boundary_points(arc3d, points, 'x')
            start = points[0]
            end = points[-1]
            if start.is_close(end):
                if math.isclose(start.x, min_bound_x, abs_tol=1e-4):
                    end.x = max_bound_x
                else:
                    end.x = min_bound_x
        if self.y_periodicity:
            points = self._repair_periodic_boundary_points(arc3d, points, 'y')
            start = points[0]
            end = points[-1]
            if start.is_close(end):
                if math.isclose(start.y, min_bound_y, abs_tol=1e-4):
                    end.y = max_bound_y
                else:
                    end.y = min_bound_y
        if start.is_close(end):
            return []
        linesegment = edges.LineSegment2D(start, end, name="parametric.arc")
        flag = True
        for point in points:
            if not linesegment.point_belongs(point):
                flag = False
                break
        if flag:
            return [linesegment]
        return [edges.BSplineCurve2D.from_points_interpolation(points, degree, name="parametric.arc")]

    def arcellipse3d_to_2d(self, arcellipse3d):
        """
        Converts the primitive from 3D spatial coordinates to its equivalent 2D primitive in the parametric space.
        """
        # todo: Is this right? Needs detailed investigation
        number_points = max(self.nb_u, self.nb_v)
        degree = max(self.degree_u, self.degree_v)
        points = [self.point3d_to_2d(point3d) for point3d in
                  arcellipse3d.discretization_points(number_points=number_points)]
        start = points[0]
        end = points[-1]
        min_bound_x, max_bound_x = self.surface.domain[0]
        min_bound_y, max_bound_y = self.surface.domain[1]
        if self.x_periodicity:
            points = self._repair_periodic_boundary_points(arcellipse3d, points, 'x')
            start = points[0]
            end = points[-1]
            if start.is_close(end):
                if math.isclose(start.x, min_bound_x, abs_tol=1e-4):
                    end.x = max_bound_x
                else:
                    end.x = min_bound_x
        if self.y_periodicity:
            points = self._repair_periodic_boundary_points(arcellipse3d, points, 'y')
            start = points[0]
            end = points[-1]
            if start.is_close(end):
                if math.isclose(start.y, min_bound_y, abs_tol=1e-4):
                    end.y = max_bound_y
                else:
                    end.y = min_bound_y
        if start.is_close(end):
            return []
        linesegment = edges.LineSegment2D(start, end, name="parametric.arc")
        flag = True
        for point in points:
            if not linesegment.point_belongs(point):
                flag = False
                break
        if flag:
            return [linesegment]
        return [edges.BSplineCurve2D.from_points_interpolation(points, degree, name="parametric.arc")]

    def arc2d_to_3d(self, arc2d):
        number_points = math.ceil(arc2d.angle * 7) + 1  # 7 points per radian
        length = arc2d.length()
        points = [self.point2d_to_3d(arc2d.point_at_abscissa(i * length / (number_points - 1)))
                  for i in range(number_points)]
        return [edges.BSplineCurve3D.from_points_interpolation(
            points, max(self.degree_u, self.degree_v))]

    def rectangular_cut(self, u1: float, u2: float,
                        v1: float, v2: float, name: str = ''):
        """Deprecated method, Use BSplineFace3D from_surface_rectangular_cut method."""
        raise AttributeError("BSplineSurface3D.rectangular_cut is deprecated."
                             " Use the class_method from_surface_rectangular_cut in BSplineFace3D instead")

    def rotation(self, center: volmdlr.Vector3D,
                 axis: volmdlr.Vector3D, angle: float):
        """
        BSplineSurface3D rotation.

        :param center: rotation center
        :param axis: rotation axis
        :param angle: angle rotation
        :return: a new rotated BSplineSurface3D
        """
        new_control_points = [p.rotation(center, axis, angle)
                              for p in self.control_points]
        new_bsplinesurface3d = BSplineSurface3D(self.degree_u, self.degree_v,
                                                new_control_points, self.nb_u,
                                                self.nb_v,
                                                self.u_multiplicities,
                                                self.v_multiplicities,
                                                self.u_knots, self.v_knots,
                                                self.weights, self.name)
        return new_bsplinesurface3d

    def rotation_inplace(self, center: volmdlr.Vector3D,
                         axis: volmdlr.Vector3D, angle: float):
        """
        BSplineSurface3D rotation. Object is updated in-place.

        :param center: rotation center.
        :type center: `volmdlr.Vector3D`
        :param axis: rotation axis.
        :type axis: `volmdlr.Vector3D`
        :param angle: rotation angle.
        :type angle: float
        :return: None, BSplineSurface3D is updated in-place
        :rtype: None
        """
        warnings.warn("'in-place' methods are deprecated. Use a not in-place method instead.", DeprecationWarning)

        new_bsplinesurface3d = self.rotation(center, axis, angle)
        self.control_points = new_bsplinesurface3d.control_points
        self.surface = new_bsplinesurface3d.surface

    def translation(self, offset: volmdlr.Vector3D):
        """
        BSplineSurface3D translation.

        :param offset: translation vector
        :return: A new translated BSplineSurface3D
        """
        new_control_points = [p.translation(offset) for p in
                              self.control_points]
        new_bsplinesurface3d = BSplineSurface3D(self.degree_u, self.degree_v,
                                                new_control_points, self.nb_u,
                                                self.nb_v,
                                                self.u_multiplicities,
                                                self.v_multiplicities,
                                                self.u_knots, self.v_knots,
                                                self.weights, self.name)

        return new_bsplinesurface3d

    def translation_inplace(self, offset: volmdlr.Vector3D):
        """
        BSplineSurface3D translation. Object is updated in-place.

        :param offset: translation vector
        """
        warnings.warn("'in-place' methods are deprecated. Use a not in-place method instead.", DeprecationWarning)

        new_bsplinesurface3d = self.translation(offset)
        self.control_points = new_bsplinesurface3d.control_points
        self.surface = new_bsplinesurface3d.surface

    def frame_mapping(self, frame: volmdlr.Frame3D, side: str):
        """
        Changes frame_mapping and return a new BSplineSurface3D.

        side = 'old' or 'new'
        """
        new_control_points = [p.frame_mapping(frame, side) for p in
                              self.control_points]
        new_bsplinesurface3d = BSplineSurface3D(self.degree_u, self.degree_v,
                                                new_control_points, self.nb_u,
                                                self.nb_v,
                                                self.u_multiplicities,
                                                self.v_multiplicities,
                                                self.u_knots, self.v_knots,
                                                self.weights, self.name)
        return new_bsplinesurface3d

    def frame_mapping_inplace(self, frame: volmdlr.Frame3D, side: str):
        """
        Changes frame_mapping and the object is updated in-place.

        side = 'old' or 'new'
        """
        warnings.warn("'in-place' methods are deprecated. Use a not in-place method instead.", DeprecationWarning)

        new_bsplinesurface3d = self.frame_mapping(frame, side)
        self.control_points = new_bsplinesurface3d.control_points
        self.surface = new_bsplinesurface3d.surface

    def plot(self, ax=None, color='grey', alpha=0.5):
        u_curves = [edges.BSplineCurve3D.from_geomdl_curve(u) for u in self.curves['u']]
        v_curves = [edges.BSplineCurve3D.from_geomdl_curve(v) for v in self.curves['v']]
        if ax is None:
            ax = plt.figure().add_subplot(111, projection='3d')
        for u in u_curves:
            u.plot(ax=ax, edge_style=EdgeStyle(color=color, alpha=alpha))
        for v in v_curves:
            v.plot(ax=ax, edge_style=EdgeStyle(color=color, alpha=alpha))
        for point in self.control_points:
            point.plot(ax, color=color, alpha=alpha)
        return ax

    def simplify_surface(self):
        """
        Verifies if BSplineSurface3D could be a Plane3D.

        :return: A planar surface if possible, otherwise, returns self.
        """
        points = [self.control_points[0]]
        vector_list = []
        for point in self.control_points[1:]:
            vector = point - points[0]
            is_colinear = any(vector.is_colinear_to(other_vector) for other_vector in vector_list)
            if not point_in_list(point, points) and not is_colinear:
                points.append(point)
                vector_list.append(vector)
                if len(points) == 3:
                    plane3d = Plane3D.from_3_points(*points)
                    if all(plane3d.point_on_surface(point) for point in self.control_points):
                        return plane3d
                    break
        return self

    @classmethod
    def from_step(cls, arguments, object_dict, **kwargs):
        """
        Converts a step primitive to a BSplineSurface3D.

        :param arguments: The arguments of the step primitive.
        :type arguments: list
        :param object_dict: The dictionary containing all the step primitives
            that have already been instantiated.
        :type object_dict: dict
        :return: The corresponding BSplineSurface3D object.
        :rtype: :class:`volmdlr.faces.BSplineSurface3D`
        """
        name = arguments[0][1:-1]
        degree_u = int(arguments[1])
        degree_v = int(arguments[2])
        points_sets = arguments[3][1:-1].split("),")
        points_sets = [elem + ")" for elem in points_sets[:-1]] + [
            points_sets[-1]]
        control_points = []
        for points_set in points_sets:
            points = [object_dict[int(i[1:])] for i in
                      points_set[1:-1].split(",")]
            nb_v = len(points)
            control_points.extend(points)
        nb_u = int(len(control_points) / nb_v)
        surface_form = arguments[4]
        if arguments[5] == '.F.':
            u_closed = False
        elif arguments[5] == '.T.':
            u_closed = True
        else:
            raise ValueError
        if arguments[6] == '.F.':
            v_closed = False
        elif arguments[6] == '.T.':
            v_closed = True
        else:
            raise ValueError
        self_intersect = arguments[7]
        u_multiplicities = [int(i) for i in arguments[8][1:-1].split(",")]
        v_multiplicities = [int(i) for i in arguments[9][1:-1].split(",")]
        u_knots = [float(i) for i in arguments[10][1:-1].split(",")]
        v_knots = [float(i) for i in arguments[11][1:-1].split(",")]
        knot_spec = arguments[12]

        if 13 in range(len(arguments)):
            weight_data = [
                float(i) for i in
                arguments[13][1:-1].replace("(", "").replace(")", "").split(",")
            ]
        else:
            weight_data = None

        bsplinesurface = cls(degree_u, degree_v, control_points, nb_u, nb_v,
                             u_multiplicities, v_multiplicities, u_knots,
                             v_knots, weight_data, name)
        if not bsplinesurface.x_periodicity and not bsplinesurface.y_periodicity:
            bsplinesurface = bsplinesurface.simplify_surface()
        # if u_closed:
        #     bsplinesurface.x_periodicity = bsplinesurface.get_x_periodicity()
        # if v_closed:
        #     bsplinesurface.y_periodicity = bsplinesurface.get_y_periodicity()
        return bsplinesurface

    def to_step(self, current_id):
        content = ''
        point_matrix_ids = '('
        for points in self.control_points_table:
            point_ids = '('
            for point in points:
                point_content, point_id = point.to_step(current_id)
                content += point_content
                point_ids += f'#{point_id},'
                current_id = point_id + 1
            point_ids = point_ids[:-1]
            point_ids += '),'
            point_matrix_ids += point_ids
        point_matrix_ids = point_matrix_ids[:-1]
        point_matrix_ids += ')'

        u_close = '.T.' if self.x_periodicity else '.F.'
        v_close = '.T.' if self.y_periodicity else '.F.'

        content += f"#{current_id} = B_SPLINE_SURFACE_WITH_KNOTS('{self.name}',{self.degree_u},{self.degree_v}," \
                   f"{point_matrix_ids},.UNSPECIFIED.,{u_close},{v_close},.F.,{tuple(self.u_multiplicities)}," \
                   f"{tuple(self.v_multiplicities)},{tuple(self.u_knots)},{tuple(self.v_knots)},.UNSPECIFIED.);\n"
        return content, [current_id]

    def grid3d(self, grid2d: grid.Grid2D):
        """
        Generate 3d grid points of a Bspline surface, based on a Grid2D.

        """

        if not self._grids2d:
            self._grids2d = grid2d

        points_2d = grid2d.points
        points_3d = [self.point2d_to_3d(point2d) for point2d in points_2d]

        return points_3d

    def grid2d_deformed(self, grid2d: grid.Grid2D):
        """
        Dimension and deform a Grid2D points based on a Bspline surface.

        """

        points_2d = grid2d.points
        points_3d = self.grid3d(grid2d)

        points_x, points_y = grid2d.points_xy

        # Parameters
        index_x = {}  # grid point position(i,j), x coordinates position in X(unknown variable)
        index_y = {}  # grid point position(i,j), y coordinates position in X(unknown variable)
        index_points = {}  # grid point position(j,i), point position in points_2d (or points_3d)
        k_index, p_index = 0, 0
        for i in range(0, points_x):
            for j in range(0, points_y):
                index_x.update({(j, i): k_index})
                index_y.update({(j, i): k_index + 1})
                index_points.update({(j, i): p_index})
                k_index = k_index + 2
                p_index = p_index + 1

        equation_points = []  # points combination to compute distances between 2D and 3D grid points
        for i in range(0, points_y):  # row from (0,i)
            for j in range(1, points_x):
                equation_points.append(((0, i), (j, i)))
        for i in range(0, points_x):  # column from (i,0)
            for j in range(1, points_y):
                equation_points.append(((i, 0), (i, j)))
        for i in range(0, points_y):  # row
            for j in range(0, points_x - 1):
                equation_points.append(((j, i), (j + 1, i)))
        for i in range(0, points_x):  # column
            for j in range(0, points_x - 1):
                equation_points.append(((i, j), (i, j + 1)))
        for i in range(0, points_y - 1):  # diagonal
            for j in range(0, points_x - 1):
                equation_points.append(((j, i), (j + 1, i + 1)))

        for i in range(0, points_y):  # row 2segments (before.point.after)
            for j in range(1, points_x - 1):
                equation_points.append(((j - 1, i), (j + 1, i)))

        for i in range(0, points_x):  # column 2segments (before.point.after)
            for j in range(1, points_y - 1):
                equation_points.append(((i, j - 1), (i, j + 1)))

        # geodesic distances between 3D grid points (based on points combination [equation_points])
        geodesic_distances = []
        for point in equation_points:
            geodesic_distances.append((self.geodesic_distance(
                points_3d[index_points[point[0]]], points_3d[index_points[point[1]]])) ** 2)

        # System of nonlinear equations
        def non_linear_equations(xparam):
            vector_f = npy.empty(len(equation_points) + 2)
            idx = 0
            for idx, point_ in enumerate(equation_points):
                vector_f[idx] = abs((xparam[index_x[point_[0]]] ** 2 +
                                     xparam[index_x[point_[1]]] ** 2 +
                                     xparam[index_y[point_[0]]] ** 2 +
                                     xparam[index_y[point_[1]]] ** 2 -
                                     2 *
                                     xparam[index_x[point_[0]]] *
                                     xparam[index_x[point_[1]]] -
                                     2 *
                                     xparam[index_y[point_[0]]] *
                                     xparam[index_y[point_[1]]] -
                                     geodesic_distances[idx]) /
                                    geodesic_distances[idx])

            vector_f[idx + 1] = xparam[0] * 1000
            vector_f[idx + 2] = xparam[1] * 1000

            return vector_f

        # Solution with "least_squares"
        x_init = []  # initial guess (2D grid points)
        for point in points_2d:
            x_init.append(point[0])
            x_init.append(point[1])
        z = least_squares(non_linear_equations, x_init)

        points_2d_deformed = [volmdlr.Point2D(z.x[i], z.x[i + 1])
                              for i in range(0, len(z.x), 2)]  # deformed 2d grid points

        grid2d_deformed = grid.Grid2D.from_points(points=points_2d_deformed,
                                                  points_dim_1=points_x,
                                                  direction=grid2d.direction)

        self._grids2d_deformed = grid2d_deformed

        return points_2d_deformed

    def grid2d_deformation(self, grid2d: grid.Grid2D):
        """
        Compute the deformation/displacement (dx/dy) of a Grid2D based on a Bspline surface.

        """

        if not self._grids2d_deformed:
            self.grid2d_deformed(grid2d)

        displacement = self._grids2d_deformed.displacement_compared_to(grid2d)
        self._displacements = displacement

        return displacement

    def point2d_parametric_to_dimension(self, point2d: volmdlr.Point3D, grid2d: grid.Grid2D):
        """
        Convert a point 2d from the parametric to the dimensioned frame.

        """

        # Check if the 0<point2d.x<1 and 0<point2d.y<1
        if point2d.x < 0:
            point2d.x = 0
        elif point2d.x > 1:
            point2d.x = 1
        if point2d.y < 0:
            point2d.y = 0
        elif point2d.y > 1:
            point2d.y = 1

        if self._grids2d == grid2d:
            points_2d = self._grids2d.points
        else:
            points_2d = grid2d.points
            self._grids2d = grid2d

        if self._displacements is not None:
            displacement = self._displacements
        else:
            displacement = self.grid2d_deformation(grid2d)

        points_x, points_y = grid2d.points_xy

        # Parameters
        index_points = {}  # grid point position(j,i), point position in points_2d (or points_3d)
        p_index = 0
        for i in range(0, points_x):
            for j in range(0, points_y):
                index_points.update({(j, i): p_index})
                p_index = p_index + 1

        # Form function "Finite Elements"
        def form_function(s_param, t_param):
            empty_n = npy.empty(4)
            empty_n[0] = (1 - s_param) * (1 - t_param) / 4
            empty_n[1] = (1 + s_param) * (1 - t_param) / 4
            empty_n[2] = (1 + s_param) * (1 + t_param) / 4
            empty_n[3] = (1 - s_param) * (1 + t_param) / 4
            return empty_n

        finite_elements_points = []  # 2D grid points index that define one element
        for j in range(0, points_y - 1):
            for i in range(0, points_x - 1):
                finite_elements_points.append(((i, j), (i + 1, j), (i + 1, j + 1), (i, j + 1)))
        finite_elements = []  # finite elements defined with closed polygon
        for point in finite_elements_points:
            finite_elements.append(
                wires.ClosedPolygon2D((points_2d[index_points[point[0]]],
                                       points_2d[index_points[point[1]]],
                                       points_2d[index_points[point[2]]],
                                       points_2d[index_points[point[3]]])))
        k = 0
        for k, point in enumerate(finite_elements_points):
            if (wires.Contour2D(finite_elements[k].primitives).point_belongs(
                    point2d)  # finite_elements[k].point_belongs(point2d)
                    or wires.Contour2D(finite_elements[k].primitives).point_over_contour(point2d)
                    or ((points_2d[index_points[point[0]]][0] < point2d.x <
                         points_2d[index_points[point[1]]][0])
                        and point2d.y == points_2d[index_points[point[0]]][1])
                    or ((points_2d[index_points[point[1]]][1] < point2d.y <
                         points_2d[index_points[point[2]]][1])
                        and point2d.x == points_2d[index_points[point[1]]][0])
                    or ((points_2d[index_points[point[3]]][0] < point2d.x <
                         points_2d[index_points[point[2]]][0])
                        and point2d.y == points_2d[index_points[point[1]]][1])
                    or ((points_2d[index_points[point[0]]][1] < point2d.y <
                         points_2d[index_points[point[3]]][1])
                        and point2d.x == points_2d[index_points[point[0]]][0])):
                break

        x0 = points_2d[index_points[finite_elements_points[k][0]]][0]
        y0 = points_2d[index_points[finite_elements_points[k][0]]][1]
        x1 = points_2d[index_points[finite_elements_points[k][1]]][0]
        y2 = points_2d[index_points[finite_elements_points[k][2]]][1]
        x = point2d.x
        y = point2d.y
        s_param = 2 * ((x - x0) / (x1 - x0)) - 1
        t_param = 2 * ((y - y0) / (y2 - y0)) - 1

        n = form_function(s_param, t_param)
        dx = npy.array([displacement[index_points[finite_elements_points[k][0]]][0],
                        displacement[index_points[finite_elements_points[k][1]]][0],
                        displacement[index_points[finite_elements_points[k][2]]][0],
                        displacement[index_points[finite_elements_points[k][3]]][0]])
        dy = npy.array([displacement[index_points[finite_elements_points[k][0]]][1],
                        displacement[index_points[finite_elements_points[k][1]]][1],
                        displacement[index_points[finite_elements_points[k][2]]][1],
                        displacement[index_points[finite_elements_points[k][3]]][1]])

        return volmdlr.Point2D(point2d.x + npy.transpose(n).dot(dx), point2d.y + npy.transpose(n).dot(dy))

    def point3d_to_2d_with_dimension(self, point3d: volmdlr.Point3D, grid2d: grid.Grid2D):
        """
        Compute the point2d of a point3d, on a Bspline surface, in the dimensioned frame.
        """

        point2d = self.point3d_to_2d(point3d)

        point2d_with_dimension = self.point2d_parametric_to_dimension(point2d, grid2d)

        return point2d_with_dimension

    def point2d_with_dimension_to_parametric_frame(self, point2d, grid2d: grid.Grid2D):
        """
        Convert a point 2d from the dimensioned to the parametric frame.

        """

        if self._grids2d != grid2d:
            self._grids2d = grid2d
        if not self._grids2d_deformed:
            self.grid2d_deformed(grid2d)

        points_2d = grid2d.points
        points_2d_deformed = self._grids2d_deformed.points
        points_x, points_y = grid2d.points_xy

        # Parameters
        index_points = {}  # grid point position(j,i), point position in points_2d (or points_3d)
        p_index = 0
        for i in range(0, points_x):
            for j in range(0, points_y):
                index_points.update({(j, i): p_index})
                p_index = p_index + 1

        finite_elements_points = []  # 2D grid points index that define one element
        for j in range(0, points_y - 1):
            for i in range(0, points_x - 1):
                finite_elements_points.append(((i, j), (i + 1, j), (i + 1, j + 1), (i, j + 1)))
        finite_elements = []  # finite elements defined with closed polygon  DEFORMED
        for point in finite_elements_points:
            finite_elements.append(
                wires.ClosedPolygon2D((points_2d_deformed[index_points[point[0]]],
                                       points_2d_deformed[index_points[point[1]]],
                                       points_2d_deformed[index_points[point[2]]],
                                       points_2d_deformed[index_points[point[3]]])))

        finite_elements_initial = []  # finite elements defined with closed polygon  INITIAL
        for point in finite_elements_points:
            finite_elements_initial.append(
                wires.ClosedPolygon2D((points_2d[index_points[point[0]]],
                                       points_2d[index_points[point[1]]],
                                       points_2d[index_points[point[2]]],
                                       points_2d[index_points[point[3]]])))
        k = 0
        for k, point in enumerate(finite_elements_points):
            if (finite_elements[k].point_belongs(point2d)
                    or ((points_2d_deformed[index_points[point[0]]][0] < point2d.x <
                         points_2d_deformed[index_points[point[1]]][0])
                        and point2d.y == points_2d_deformed[index_points[point[0]]][1])
                    or ((points_2d_deformed[index_points[finite_elements_points[k][1]]][1] < point2d.y <
                         points_2d_deformed[index_points[finite_elements_points[k][2]]][1])
                        and point2d.x == points_2d_deformed[index_points[point[1]]][0])
                    or ((points_2d_deformed[index_points[point[3]]][0] < point2d.x <
                         points_2d_deformed[index_points[point[2]]][0])
                        and point2d.y == points_2d_deformed[index_points[point[1]]][1])
                    or ((points_2d_deformed[index_points[point[0]]][1] < point2d.y <
                         points_2d_deformed[index_points[point[3]]][1])
                        and point2d.x == points_2d_deformed[index_points[point[0]]][0])
                    or finite_elements[k].primitives[0].point_belongs(point2d) or finite_elements[k].primitives[
                        1].point_belongs(point2d)
                    or finite_elements[k].primitives[2].point_belongs(point2d) or finite_elements[k].primitives[
                        3].point_belongs(point2d)):
                break

        frame_deformed = volmdlr.Frame2D(finite_elements[k].center_of_mass(),
                                         volmdlr.Vector2D(finite_elements[k].primitives[1].middle_point()[0] -
                                                          finite_elements[k].center_of_mass()[0],
                                                          finite_elements[k].primitives[1].middle_point()[1] -
                                                          finite_elements[k].center_of_mass()[1]),
                                         volmdlr.Vector2D(finite_elements[k].primitives[0].middle_point()[0] -
                                                          finite_elements[k].center_of_mass()[0],
                                                          finite_elements[k].primitives[0].middle_point()[1] -
                                                          finite_elements[k].center_of_mass()[1]))

        point2d_frame_deformed = volmdlr.Point2D(point2d.frame_mapping(frame_deformed, 'new')[0],
                                                 point2d.frame_mapping(frame_deformed, 'new')[1])

        frame_inital = volmdlr.Frame2D(finite_elements_initial[k].center_of_mass(),
                                       volmdlr.Vector2D(finite_elements_initial[k].primitives[1].middle_point()[0] -
                                                        finite_elements_initial[k].center_of_mass()[0],
                                                        finite_elements_initial[k].primitives[1].middle_point()[1] -
                                                        finite_elements_initial[k].center_of_mass()[1]),
                                       volmdlr.Vector2D(finite_elements_initial[k].primitives[0].middle_point()[0] -
                                                        finite_elements_initial[k].center_of_mass()[0],
                                                        finite_elements_initial[k].primitives[0].middle_point()[1] -
                                                        finite_elements_initial[k].center_of_mass()[1]))

        point2d = point2d_frame_deformed.frame_mapping(frame_inital, 'old')
        if point2d.x < 0:
            point2d.x = 0
        elif point2d.x > 1:
            point2d.x = 1
        if point2d.y < 0:
            point2d.y = 0
        elif point2d.y > 1:
            point2d.y = 1

        return point2d

    def point2d_with_dimension_to_3d(self, point2d, grid2d: grid.Grid2D):
        """
        Compute the point 3d, on a Bspline surface, of a point 2d define in the dimensioned frame.

        """

        point2d_01 = self.point2d_with_dimension_to_parametric_frame(point2d, grid2d)

        return self.point2d_to_3d(point2d_01)

    def linesegment2d_parametric_to_dimension(self, linesegment2d, grid2d: grid.Grid2D):
        """
        Convert a linesegment2d from the parametric to the dimensioned frame.

        """

        points = linesegment2d.discretization_points(number_points=20)
        points_dim = [
            self.point2d_parametric_to_dimension(
                point, grid2d) for point in points]

        return edges.BSplineCurve2D.from_points_interpolation(
            points_dim, max(self.degree_u, self.degree_v))

    def linesegment3d_to_2d_with_dimension(self, linesegment3d, grid2d: grid.Grid2D):
        """
        Compute the linesegment2d of a linesegment3d, on a Bspline surface, in the dimensioned frame.

        """

        linesegment2d = self.linesegment3d_to_2d(linesegment3d)
        bsplinecurve2d_with_dimension = self.linesegment2d_parametric_to_dimension(linesegment2d, grid2d)

        return bsplinecurve2d_with_dimension

    def linesegment2d_with_dimension_to_parametric_frame(self, linesegment2d):
        """
        Convert a linesegment2d from the dimensioned to the parametric frame.

        """

        try:
            linesegment2d = edges.LineSegment2D(
                self.point2d_with_dimension_to_parametric_frame(linesegment2d.start, self._grids2d),
                self.point2d_with_dimension_to_parametric_frame(linesegment2d.end, self._grids2d))
        except NotImplementedError:
            return None

        return linesegment2d

    def linesegment2d_with_dimension_to_3d(self, linesegment2d):
        """
        Compute the linesegment3d, on a Bspline surface, of a linesegment2d defined in the dimensioned frame.

        """

        linesegment2d_01 = self.linesegment2d_with_dimension_to_parametric_frame(linesegment2d)
        linesegment3d = self.linesegment2d_to_3d(linesegment2d_01)

        return linesegment3d

    def bsplinecurve2d_parametric_to_dimension(self, bsplinecurve2d, grid2d: grid.Grid2D):
        """
        Convert a bsplinecurve2d from the parametric to the dimensioned frame.

        """

        # check if bsplinecurve2d is in a list
        if isinstance(bsplinecurve2d, list):
            bsplinecurve2d = bsplinecurve2d[0]
        points = bsplinecurve2d.control_points
        points_dim = []

        for point in points:
            points_dim.append(self.point2d_parametric_to_dimension(point, grid2d))

        bsplinecurve2d_with_dimension = edges.BSplineCurve2D(bsplinecurve2d.degree, points_dim,
                                                             bsplinecurve2d.knot_multiplicities,
                                                             bsplinecurve2d.knots,
                                                             bsplinecurve2d.weights,
                                                             bsplinecurve2d.periodic)

        return bsplinecurve2d_with_dimension

    def bsplinecurve3d_to_2d_with_dimension(self, bsplinecurve3d, grid2d: grid.Grid2D):
        """
        Compute the bsplinecurve2d of a bsplinecurve3d, on a Bspline surface, in the dimensioned frame.

        """

        bsplinecurve2d_01 = self.bsplinecurve3d_to_2d(bsplinecurve3d)
        bsplinecurve2d_with_dimension = self.bsplinecurve2d_parametric_to_dimension(
            bsplinecurve2d_01, grid2d)

        return bsplinecurve2d_with_dimension

    def bsplinecurve2d_with_dimension_to_parametric_frame(self, bsplinecurve2d):
        """
        Convert a bsplinecurve2d from the dimensioned to the parametric frame.

        """

        points_dim = bsplinecurve2d.control_points
        points = []
        for point in points_dim:
            points.append(
                self.point2d_with_dimension_to_parametric_frame(point, self._grids2d))

        bsplinecurve2d = edges.BSplineCurve2D(bsplinecurve2d.degree, points,
                                              bsplinecurve2d.knot_multiplicities,
                                              bsplinecurve2d.knots,
                                              bsplinecurve2d.weights,
                                              bsplinecurve2d.periodic)
        return bsplinecurve2d

    def bsplinecurve2d_with_dimension_to_3d(self, bsplinecurve2d):
        """
        Compute the bsplinecurve3d, on a Bspline surface, of a bsplinecurve2d defined in the dimensioned frame.

        """

        bsplinecurve2d_01 = self.bsplinecurve2d_with_dimension_to_parametric_frame(bsplinecurve2d)
        bsplinecurve3d = self.bsplinecurve2d_to_3d(bsplinecurve2d_01)

        return bsplinecurve3d

    def arc2d_parametric_to_dimension(self, arc2d, grid2d: grid.Grid2D):
        """
        Convert an arc 2d from the parametric to the dimensioned frame.

        """

        number_points = math.ceil(arc2d.angle * 7) + 1
        length = arc2d.length()
        points = [self.point2d_parametric_to_dimension(arc2d.point_at_abscissa(
            i * length / (number_points - 1)), grid2d) for i in range(number_points)]

        return edges.BSplineCurve2D.from_points_interpolation(
            points, max(self.degree_u, self.degree_v))

    def arc3d_to_2d_with_dimension(self, arc3d, grid2d: grid.Grid2D):
        """
        Compute the arc 2d of an arc 3d, on a Bspline surface, in the dimensioned frame.

        """

        bsplinecurve2d = self.arc3d_to_2d(arc3d)[0]  # it's a bsplinecurve2d
        arc2d_with_dimension = self.bsplinecurve2d_parametric_to_dimension(bsplinecurve2d, grid2d)

        return arc2d_with_dimension  # it's a bsplinecurve2d-dimension

    def arc2d_with_dimension_to_parametric_frame(self, arc2d):
        """
        Convert an arc 2d from the dimensioned to the parametric frame.

        """

        number_points = math.ceil(arc2d.angle * 7) + 1
        length = arc2d.length()

        points = [self.point2d_with_dimension_to_parametric_frame(arc2d.point_at_abscissa(
            i * length / (number_points - 1)), self._grids2d) for i in range(number_points)]

        return edges.BSplineCurve2D.from_points_interpolation(points, max(self.degree_u, self.degree_v))

    def arc2d_with_dimension_to_3d(self, arc2d):
        """
        Compute the arc 3d, on a Bspline surface, of an arc 2d in the dimensioned frame.

        """

        arc2d_01 = self.arc2d_with_dimension_to_parametric_frame(arc2d)
        arc3d = self.arc2d_to_3d(arc2d_01)

        return arc3d  # it's a bsplinecurve3d

    def contour2d_parametric_to_dimension(self, contour2d: wires.Contour2D,
                                          grid2d: grid.Grid2D):
        """
        Convert a contour 2d from the parametric to the dimensioned frame.

        """

        primitives2d_dim = []

        for primitive2d in contour2d.primitives:
            method_name = f'{primitive2d.__class__.__name__.lower()}_parametric_to_dimension'

            if hasattr(self, method_name):
                primitives = getattr(self, method_name)(primitive2d, grid2d)
                if primitives:
                    primitives2d_dim.append(primitives)

            else:
                raise NotImplementedError(
                    f'Class {self.__class__.__name__} does not implement {method_name}')

        return wires.Contour2D(primitives2d_dim)

    def contour3d_to_2d_with_dimension(self, contour3d: wires.Contour3D,
                                       grid2d: grid.Grid2D):
        """
        Compute the Contour 2d of a Contour 3d, on a Bspline surface, in the dimensioned frame.

        """

        contour2d_01 = self.contour3d_to_2d(contour3d)

        return self.contour2d_parametric_to_dimension(contour2d_01, grid2d)

    def contour2d_with_dimension_to_parametric_frame(self, contour2d):
        """
        Convert a contour 2d from the dimensioned to the parametric frame.

        """

        # TODO: check and avoid primitives with start=end
        primitives2d = []

        for primitive2d in contour2d.primitives:
            method_name = f'{primitive2d.__class__.__name__.lower()}_with_dimension_to_parametric_frame'

            if hasattr(self, method_name):
                primitives = getattr(self, method_name)(primitive2d)
                if primitives:
                    primitives2d.append(primitives)

            else:
                raise NotImplementedError(
                    f'Class {self.__class__.__name__} does not implement {method_name}')

        # #Avoid to have primitives with start=end
        # start_points = []
        # for i in range(0, len(new_start_points)-1):
        #     if new_start_points[i] != new_start_points[i+1]:
        #         start_points.append(new_start_points[i])
        # if new_start_points[-1] != new_start_points[0]:
        #     start_points.append(new_start_points[-1])

        return wires.Contour2D(primitives2d)

    def contour2d_with_dimension_to_3d(self, contour2d):
        """
        Compute the contour3d, on a Bspline surface, of a contour2d define in the dimensioned frame.

        """

        contour01 = self.contour2d_with_dimension_to_parametric_frame(contour2d)

        return self.contour2d_to_3d(contour01)

    @classmethod
    def from_geomdl_surface(cls, surface):
        """
        Create a volmdlr BSpline_Surface3D from a geomdl's one.

        """

        control_points = []
        for point in surface.ctrlpts:
            control_points.append(volmdlr.Point3D(point[0], point[1], point[2]))

        (u_knots, u_multiplicities) = knots_vector_inv(surface.knotvector_u)
        (v_knots, v_multiplicities) = knots_vector_inv(surface.knotvector_v)

        bspline_surface = cls(degree_u=surface.degree_u,
                              degree_v=surface.degree_v,
                              control_points=control_points,
                              nb_u=surface.ctrlpts_size_u,
                              nb_v=surface.ctrlpts_size_v,
                              u_multiplicities=u_multiplicities,
                              v_multiplicities=v_multiplicities,
                              u_knots=u_knots,
                              v_knots=v_knots)

        return bspline_surface

    @classmethod
    def points_fitting_into_bspline_surface(cls, points_3d, size_u, size_v, degree_u, degree_v):
        """
        Bspline Surface interpolation through 3d points.

        Parameters
        ----------
        points_3d : volmdlr.Point3D
            data points
        size_u : int
            number of data points on the u-direction.
        size_v : int
            number of data points on the v-direction.
        degree_u : int
            degree of the output surface for the u-direction.
        degree_v : int
            degree of the output surface for the v-direction.

        Returns
        -------
        B-spline surface

        """

        points = []
        for point in points_3d:
            points.append((point.x, point.y, point.z))

        surface = interpolate_surface(points, size_u, size_v, degree_u, degree_v)

        return cls.from_geomdl_surface(surface)

    @classmethod
    def points_approximate_into_bspline_surface(cls, points_3d, size_u, size_v, degree_u, degree_v, **kwargs):
        """
        Bspline Surface approximate through 3d points.

        Parameters
        ----------
        points_3d : volmdlr.Point3D
            data points
        size_u : int
            number of data points on the u-direction.
        size_v : int
            number of data points on the v-direction.
        degree_u : int
            degree of the output surface for the u-direction.
        degree_v : int
            degree of the output surface for the v-direction.

        Keyword Arguments:
            * ``ctrlpts_size_u``: number of control points on the u-direction. *Default: size_u - 1*
            * ``ctrlpts_size_v``: number of control points on the v-direction. *Default: size_v - 1*

        Returns
        -------
        B-spline surface: volmdlr.faces.BSplineSurface3D

        """

        # Keyword arguments
        # number of data points, r + 1 > number of control points, n + 1
        num_cpts_u = kwargs.get('ctrlpts_size_u', size_u - 1)
        # number of data points, s + 1 > number of control points, m + 1
        num_cpts_v = kwargs.get('ctrlpts_size_v', size_v - 1)

        points = [tuple([*point]) for point in points_3d]

        surface = approximate_surface(points, size_u, size_v, degree_u, degree_v,
                                      ctrlpts_size_u=num_cpts_u, num_cpts_v=num_cpts_v)

        return cls.from_geomdl_surface(surface)

    @classmethod
    def from_cylindrical_faces(cls, cylindrical_faces, degree_u, degree_v,
                               points_x: int = 10, points_y: int = 10):
        """
        Define a bspline surface from a list of cylindrical faces.

        Parameters
        ----------
        cylindrical_faces : List[volmdlr.faces.CylindricalFace3D]
            faces 3d
        degree_u : int
            degree of the output surface for the u-direction
        degree_v : int
            degree of the output surface for the v-direction
        points_x : int
            number of points in x-direction
        points_y : int
            number of points in y-direction

        Returns
        -------
        B-spline surface

        """
        if len(cylindrical_faces) < 1:
            raise NotImplementedError
        if len(cylindrical_faces) == 1:
            return cls.from_cylindrical_face(cylindrical_faces[0], degree_u, degree_v, points_x=50, points_y=50)
        bspline_surfaces = []
        direction = cylindrical_faces[0].adjacent_direction(cylindrical_faces[1])

        if direction == 'x':
            bounding_rectangle_0 = cylindrical_faces[0].surface2d.outer_contour.bounding_rectangle
            ymin = bounding_rectangle_0[2]
            ymax = bounding_rectangle_0[3]
            for face in cylindrical_faces:
                bounding_rectangle = face.surface2d.outer_contour.bounding_rectangle
                ymin = min(ymin, bounding_rectangle[2])
                ymax = max(ymax, bounding_rectangle[3])
            for face in cylindrical_faces:
                bounding_rectangle = face.surface2d.outer_contour.bounding_rectangle

                points_3d = face.surface3d.grid3d(
                    grid.Grid2D.from_properties(
                        x_limits=(bounding_rectangle[0], bounding_rectangle[1]),
                        y_limits=(ymin, ymax),
                        points_nbr=(points_x, points_y)))

                bspline_surfaces.append(
                    cls.points_fitting_into_bspline_surface(
                        points_3d, points_x, points_y, degree_u, degree_v))

        elif direction == 'y':
            bounding_rectangle_0 = cylindrical_faces[0].surface2d.outer_contour.bounding_rectangle
            xmin = bounding_rectangle_0[0]
            xmax = bounding_rectangle_0[1]
            for face in cylindrical_faces:
                bounding_rectangle = face.surface2d.outer_contour.bounding_rectangle
                xmin = min(xmin, bounding_rectangle[0])
                xmax = max(xmax, bounding_rectangle[1])
            for face in cylindrical_faces:
                bounding_rectangle = face.surface2d.outer_contour.bounding_rectangle

                points_3d = face.surface3d.grid3d(
                    grid.Grid2D.from_properties(
                        x_limits=(xmin, xmax),
                        y_limits=(bounding_rectangle[2], bounding_rectangle[3]),
                        points_nbr=(points_x, points_y)))

                bspline_surfaces.append(
                    cls.points_fitting_into_bspline_surface(
                        points_3d, points_x, points_y, degree_u, degree_v))

        to_be_merged = bspline_surfaces[0]
        for i in range(0, len(bspline_surfaces) - 1):
            merged = to_be_merged.merge_with(bspline_surfaces[i + 1])
            to_be_merged = merged

        bspline_surface = to_be_merged

        return bspline_surface

    @classmethod
    def from_cylindrical_face(cls, cylindrical_face, degree_u, degree_v,
                              **kwargs):  # points_x: int = 50, points_y: int = 50
        """
        Define a bspline surface from a cylindrical face.

        Parameters
        ----------
        cylindrical_face : volmdlr.faces.CylindricalFace3D
            face 3d
        degree_u : int
            degree of the output surface for the u-direction.
        degree_v : int
            degree of the output surface for the v-direction.
        points_x : int
            number of points in x-direction
        points_y : int
            number of points in y-direction

        Returns
        -------
        B-spline surface

        """

        points_x = kwargs['points_x']
        points_y = kwargs['points_y']
        bounding_rectangle = cylindrical_face.surface2d.outer_contour.bounding_rectangle
        points_3d = cylindrical_face.surface3d.grid3d(
            grid.Grid2D.from_properties(x_limits=(bounding_rectangle[0],
                                                  bounding_rectangle[1]),
                                        y_limits=(bounding_rectangle[2],
                                                  bounding_rectangle[3]),
                                        points_nbr=(points_x, points_y)))

        return cls.points_fitting_into_bspline_surface(points_3d, points_x, points_x, degree_u, degree_v)

    def intersection_with(self, other_bspline_surface3d):
        """
        Compute intersection points between two Bspline surfaces.

        return u,v parameters for intersection points for both surfaces
        """

        def fun(param):
            return (self.point2d_to_3d(volmdlr.Point2D(param[0], param[1])) -
                    other_bspline_surface3d.point2d_to_3d(volmdlr.Point2D(param[2], param[3]))).norm()

        x = npy.linspace(0, 1, 10)
        x_init = []
        for xi in x:
            for yi in x:
                x_init.append((xi, yi, xi, yi))

        u1, v1, u2, v2 = [], [], [], []
        solutions = []
        for x0 in x_init:
            z = least_squares(fun, x0=x0, bounds=([0, 1]))
            # print(z.cost)
            if z.fun < 1e-5:
                solution = z.x
                if solution not in solutions:
                    solutions.append(solution)
                    u1.append(solution[0])
                    v1.append(solution[1])
                    u2.append(solution[2])
                    v2.append(solution[3])

        # uv1 = [[min(u1),max(u1)],[min(v1),max(v1)]]
        # uv2 = [[min(u2),max(u2)],[min(v2),max(v2)]]

        return (u1, v1), (u2, v2)  # (uv1, uv2)

    def plane_intersection(self, plane3d):
        """
        Compute intersection points between a Bspline surface and a plane 3d.

        """

        def fun(param):
            return ((self.surface.evaluate_single((param[0], param[1]))[0]) * plane3d.equation_coefficients()[0] +
                    (self.surface.evaluate_single((param[0], param[1]))[1]) * plane3d.equation_coefficients()[1] +
                    (self.surface.evaluate_single((param[0], param[1]))[2]) * plane3d.equation_coefficients()[2] +
                    plane3d.equation_coefficients()[3])

        x = npy.linspace(0, 1, 20)
        x_init = []
        for xi in x:
            for yi in x:
                x_init.append((xi, yi))

        intersection_points = []

        for x0 in x_init:
            z = least_squares(fun, x0=x0, bounds=([0, 1]))
            if z.fun < 1e-20:
                solution = z.x
                intersection_points.append(volmdlr.Point3D(self.surface.evaluate_single((solution[0], solution[1]))[0],
                                                           self.surface.evaluate_single((solution[0], solution[1]))[1],
                                                           self.surface.evaluate_single((solution[0], solution[1]))[
                                                               2]))
        return intersection_points

    def error_with_point3d(self, point3d):
        """
        Compute the error/distance between the Bspline surface and a point 3d.

        """

        def fun(x):
            return (point3d - self.point2d_to_3d(volmdlr.Point2D(x[0], x[1]))).norm()

        cost = []

        for x0 in [(0, 0), (0, 1), (1, 0), (1, 1), (0.5, 0.5)]:
            z = least_squares(fun, x0=x0, bounds=([0, 1]))
            cost.append(z.fun)

        return min(cost)

    def error_with_edge3d(self, edge3d):
        """
        Compute the error/distance between the Bspline surface and an edge 3d.

        it's the mean of the start and end points errors'
        """

        return (self.error_with_point3d(edge3d.start) + self.error_with_point3d(edge3d.end)) / 2

    def nearest_edges3d(self, contour3d, threshold: float):
        """
        Compute the nearest edges of a contour 3d to a Bspline_surface3d based on a threshold.

        """

        nearest = []
        for primitive in contour3d.primitives:
            if self.error_with_edge3d(primitive) <= threshold:
                nearest.append(primitive)
        nearest_primitives = wires.Wire3D(nearest)

        return nearest_primitives

    def edge3d_to_2d_with_dimension(self, edge3d, grid2d: grid.Grid2D):
        """
        Compute the edge 2d of an edge 3d, on a Bspline surface, in the dimensioned frame.

        """
        method_name = f'{edge3d.__class__.__name__.lower()}_to_2d_with_dimension'

        if hasattr(self, method_name):
            edge2d_dim = getattr(self, method_name)(edge3d, grid2d)
            if edge2d_dim:
                return edge2d_dim
            raise NotImplementedError
        raise NotImplementedError(
            f'Class {self.__class__.__name__} does not implement {method_name}')

    def wire3d_to_2d(self, wire3d):
        """
        Compute the 2d of a wire 3d, on a Bspline surface.

        """

        contour = self.contour3d_to_2d(wire3d)

        return wires.Wire2D(contour.primitives)

    def wire3d_to_2d_with_dimension(self, wire3d):
        """
        Compute the 2d of a wire 3d, on a Bspline surface, in the dimensioned frame.

        """

        contour = self.contour3d_to_2d_with_dimension(wire3d, self._grids2d)

        return wires.Wire2D(contour.primitives)

    def split_surface_u(self, u: float):
        """
        Splits the surface at the input parametric coordinate on the u-direction.

        :param u: Parametric coordinate u chosen between 0 and 1
        :type u: float
        :return: Two split surfaces
        :rtype: List[:class:`volmdlr.faces.BSplineSurface3D`]
        """

        surfaces_geo = split_surface_u(self.surface, u)
        surfaces = [BSplineSurface3D.from_geomdl_surface(surface) for surface in surfaces_geo]
        return surfaces

    def split_surface_v(self, v: float):
        """
        Splits the surface at the input parametric coordinate on the v-direction.

        :param v: Parametric coordinate v chosen between 0 and 1
        :type v: float
        :return: Two split surfaces
        :rtype: List[:class:`volmdlr.faces.BSplineSurface3D`]
        """

        surfaces_geo = split_surface_v(self.surface, v)
        surfaces = [BSplineSurface3D.from_geomdl_surface(surface) for surface in surfaces_geo]
        return surfaces

    def split_surface_with_bspline_curve(self, bspline_curve3d: edges.BSplineCurve3D):
        """
        Cuts the surface into two pieces with a bspline curve.

        :param bspline_curve3d: A BSplineCurve3d used for cutting
        :type bspline_curve3d: :class:`edges.BSplineCurve3D`
        :return: Two split surfaces
        :rtype: List[:class:`volmdlr.faces.BSplineSurface3D`]
        """

        surfaces = []
        bspline_curve2d = self.bsplinecurve3d_to_2d(bspline_curve3d)[0]
        # if type(bspline_curve2d) == list:
        #     points = [bspline_curve2d[0].start]
        #     for edge in bspline_curve2d:
        #         points.append(edge.end)
        #     bspline_curve2d = edges.BSplineCurve2D.from_points_approximation(points, 2, ctrlpts_size = 5)
        contour = volmdlr.faces.BSplineFace3D.from_surface_rectangular_cut(self, 0, 1, 0, 1).surface2d.outer_contour
        contours = contour.cut_by_bspline_curve(bspline_curve2d)

        du, dv = bspline_curve2d.end - bspline_curve2d.start
        resolution = 8

        for contour in contours:
            u_min, u_max, v_min, v_max = contour.bounding_rectangle.bounds()
            if du > dv:
                delta_u = u_max - u_min
                nlines_x = int(delta_u * resolution)
                lines_x = [edges.Line2D(volmdlr.Point2D(u_min, v_min),
                                        volmdlr.Point2D(u_min, v_max))]
                for i in range(nlines_x):
                    u = u_min + (i + 1) / (nlines_x + 1) * delta_u
                    lines_x.append(edges.Line2D(volmdlr.Point2D(u, v_min),
                                                volmdlr.Point2D(u, v_max)))
                lines_x.append(edges.Line2D(volmdlr.Point2D(u_max, v_min),
                                            volmdlr.Point2D(u_max, v_max)))
                lines = lines_x

            else:
                delta_v = v_max - v_min
                nlines_y = int(delta_v * resolution)
                lines_y = [edges.Line2D(volmdlr.Point2D(v_min, v_min),
                                        volmdlr.Point2D(v_max, v_min))]
                for i in range(nlines_y):
                    v = v_min + (i + 1) / (nlines_y + 1) * delta_v
                    lines_y.append(edges.Line2D(volmdlr.Point2D(v_min, v),
                                                volmdlr.Point2D(v_max, v)))
                lines_y.append(edges.Line2D(volmdlr.Point2D(v_min, v_max),
                                            volmdlr.Point2D(v_max, v_max)))
                lines = lines_y

            pt0 = volmdlr.O2D
            points = []

            for line in lines:
                inter = contour.line_intersections(line)
                if inter:
                    pt_ = set()
                    for point_intersection in inter:
                        pt_.add(point_intersection[0])
                else:
                    raise NotImplementedError

                pt_ = sorted(pt_, key=pt0.point_distance)
                pt0 = pt_[0]
                edge = edges.LineSegment2D(pt_[0], pt_[1])

                points.extend(edge.discretization_points(number_points=10))

            points3d = []
            for point in points:
                points3d.append(self.point2d_to_3d(point))

            size_u, size_v, degree_u, degree_v = 10, 10, self.degree_u, self.degree_v
            surfaces.append(
                BSplineSurface3D.points_fitting_into_bspline_surface(points3d, size_u, size_v, degree_u, degree_v))

        return surfaces

    def point_belongs(self, point3d):
        """
        Check if a point 3d belongs to the bspline_surface or not.

        """

        def fun(param):
            p3d = self.point2d_to_3d(volmdlr.Point2D(param[0], param[1]))
            return point3d.point_distance(p3d)

        x = npy.linspace(0, 1, 5)
        x_init = []
        for xi in x:
            for yi in x:
                x_init.append((xi, yi))

        for x0 in x_init:
            z = least_squares(fun, x0=x0, bounds=([0, 1]))
            if z.fun < 1e-10:
                return True
        return False

    def is_intersected_with(self, other_bspline_surface3d):
        """
        Check if the two surfaces are intersected or not.

        return True, when there are more 50points on the intersection zone.

        """

        # intersection_results = self.intersection_with(other_bspline_surface3d)
        # if len(intersection_results[0][0]) >= 50:
        #     return True
        # else:
        #     return False

        def fun(param):
            return (self.point2d_to_3d(volmdlr.Point2D(param[0], param[1])) -
                    other_bspline_surface3d.point2d_to_3d(volmdlr.Point2D(param[2], param[3]))).norm()

        x = npy.linspace(0, 1, 10)
        x_init = []
        for xi in x:
            for yi in x:
                x_init.append((xi, yi, xi, yi))

        i = 0
        for x0 in x_init:
            z = least_squares(fun, x0=x0, bounds=([0, 1]))
            if z.fun < 1e-5:
                i += 1
                if i >= 50:
                    return True
        return False

    def merge_with(self, other_bspline_surface3d, abs_tol: float = 1e-6):
        """
        Merges two adjacent surfaces based on their faces.

        :param other_bspline_surface3d: Other adjacent surface
        :type other_bspline_surface3d: :class:`volmdlr.faces.BSplineSurface3D`
        :param abs_tol: tolerance.
        :type abs_tol: float.

        :return: Merged surface
        :rtype: :class:`volmdlr.faces.BSplineSurface3D`
        """

        bspline_face3d = volmdlr.faces.BSplineFace3D.from_surface_rectangular_cut(self, 0, 1, 0, 1)
        other_bspline_face3d = volmdlr.faces.BSplineFace3D.from_surface_rectangular_cut(
            other_bspline_surface3d, 0, 1, 0, 1)

        bsplines = [self, other_bspline_surface3d]
        bsplines_new = bsplines

        center = [bspline_face3d.surface2d.outer_contour.center_of_mass(),
                  other_bspline_face3d.surface2d.outer_contour.center_of_mass()]
        grid2d_direction = (bspline_face3d.pair_with(other_bspline_face3d))[1]

        if (not bspline_face3d.outer_contour3d.is_sharing_primitives_with(
                other_bspline_face3d.outer_contour3d, abs_tol)
                and self.is_intersected_with(other_bspline_surface3d)):
            # find primitives to split with
            contour1 = bspline_face3d.outer_contour3d
            contour2 = other_bspline_face3d.outer_contour3d

            distances = []
            for prim1 in contour1.primitives:
                dis = []
                for prim2 in contour2.primitives:
                    point1 = (prim1.start + prim1.end) / 2
                    point2 = (prim2.start + prim2.end) / 2
                    dis.append(point1.point_distance(point2))
                distances.append(dis)

            i = distances.index((min(distances)))
            j = distances[i].index(min(distances[i]))

            curves = [contour2.primitives[j], contour1.primitives[i]]

            # split surface
            for i, bspline in enumerate(bsplines):
                surfaces = bspline.split_surface_with_bspline_curve(curves[i])

                errors = []
                for surface in surfaces:
                    errors.append(surface.error_with_point3d(bsplines[i].point2d_to_3d(center[i])))

                bsplines_new[i] = surfaces[errors.index(min(errors))]

            grid2d_direction = (
                bsplines_new[0].rectangular_cut(
                    0, 1, 0, 1).pair_with(
                    bsplines_new[1].rectangular_cut(
                        0, 1, 0, 1)))[1]

        # grid3d
        number_points = 10
        points3d = []
        is_true = (bspline_face3d.outer_contour3d.is_sharing_primitives_with(
            other_bspline_face3d.outer_contour3d, abs_tol) or self.is_intersected_with(other_bspline_surface3d))

        for i, bspline in enumerate(bsplines_new):
            grid3d = bspline.grid3d(grid.Grid2D.from_properties(x_limits=(0, 1),
                                                                y_limits=(0, 1),
                                                                points_nbr=(number_points, number_points),
                                                                direction=grid2d_direction[i]))

            if is_true and i == 1:
                points3d.extend(grid3d[number_points:number_points * number_points])
            else:
                points3d.extend(grid3d)

        # fitting
        size_u, size_v, degree_u, degree_v = (number_points * 2) - 1, number_points, 3, 3

        merged_surface = BSplineSurface3D.points_fitting_into_bspline_surface(
            points3d, size_u, size_v, degree_u, degree_v)

        return merged_surface

    def xy_limits(self, other_bspline_surface3d):
        """
        Compute x, y limits to define grid2d.

        """

        grid2d_direction = (
            self.rectangular_cut(
                0, 1, 0, 1).pair_with(
                other_bspline_surface3d.rectangular_cut(
                    0, 1, 0, 1)))[1]

        xmin, xmax, ymin, ymax = [], [], [], []
        if grid2d_direction[0][1] == '+y':
            xmin.append(0)
            xmax.append(1)
            ymin.append(0)
            ymax.append(0.99)
        elif grid2d_direction[0][1] == '+x':
            xmin.append(0)
            xmax.append(0.99)
            ymin.append(0)
            ymax.append(1)
        elif grid2d_direction[0][1] == '-x':
            xmin.append(0.01)
            xmax.append(1)
            ymin.append(0)
            ymax.append(1)
        elif grid2d_direction[0][1] == '-y':
            xmin.append(0)
            xmax.append(1)
            ymin.append(0.01)
            ymax.append(1)

        xmin.append(0)
        xmax.append(1)
        ymin.append(0)
        ymax.append(1)

        return xmin, xmax, ymin, ymax

    def derivatives(self, u, v, order):
        """
        Evaluates n-th order surface derivatives at the given (u, v) parameter pair.

        :param u: Point's u coordinate.
        :type u: float
        :param v: Point's v coordinate.
        :type v: float
        :param order: Order of the derivatives.
        :type order: int
        :return: A list SKL, where SKL[k][l] is the derivative of the surface S(u,v) with respect
        to u k times and v l times
        :rtype: List[`volmdlr.Vector3D`]
        """
        if self.surface.rational:
            # derivatives = self._rational_derivatives(self.surface.data,(u, v), order)
            derivatives = volmdlr.bspline_compiled.rational_derivatives(self.surface.data, (u, v), order)
        else:
            # derivatives = self._derivatives(self.surface.data, (u, v), order)
            derivatives = volmdlr.bspline_compiled.derivatives(self.surface.data, (u, v), order)
        for i in range(order + 1):
            for j in range(order + 1):
                derivatives[i][j] = volmdlr.Vector3D(*derivatives[i][j])
        return derivatives

    def repair_contours2d(self, outer_contour, inner_contours):
        """
        Repair contours on parametric domain.

        :param outer_contour: Outer contour 2D.
        :type inner_contours: wires.Contour2D
        :param inner_contours: List of 2D contours.
        :type inner_contours: list
        """
        new_inner_contours = []
        new_outer_contour = outer_contour
        point1 = outer_contour.primitives[0].start
        point2 = outer_contour.primitives[-1].end

        u1, v1 = point1
        u2, v2 = point2

        for inner_contour in inner_contours:
            u3, v3 = inner_contour.primitives[0].start
            u4, v4 = inner_contour.primitives[-1].end

            if not inner_contour.is_ordered():
                if self.x_periodicity and self.y_periodicity:
                    raise NotImplementedError
                if self.x_periodicity:
                    outer_contour_param = [u1, u2]
                    inner_contour_param = [u3, u4]
                elif self.y_periodicity:
                    outer_contour_param = [v1, v2]
                    inner_contour_param = [v3, v4]
                else:
                    raise NotImplementedError

                point1 = outer_contour.primitives[0].start
                point2 = outer_contour.primitives[-1].end
                point3 = inner_contour.primitives[0].start
                point4 = inner_contour.primitives[-1].end

                outer_contour_direction = outer_contour_param[0] < outer_contour_param[1]
                inner_contour_direction = inner_contour_param[0] < inner_contour_param[1]
                if outer_contour_direction == inner_contour_direction:
                    inner_contour = inner_contour.invert()
                    point3 = inner_contour.primitives[0].start
                    point4 = inner_contour.primitives[-1].end

                closing_linesegment1 = edges.LineSegment2D(point2, point3)
                closing_linesegment2 = edges.LineSegment2D(point4, point1)
                new_outer_contour_primitives = outer_contour.primitives + [closing_linesegment1] + \
                                               inner_contour.primitives + \
                                               [closing_linesegment2]
                new_outer_contour = wires.Contour2D(primitives=new_outer_contour_primitives)
                new_outer_contour.order_contour(tol=1e-4)
            else:
                new_inner_contours.append(inner_contour)
        return new_outer_contour, new_inner_contours

    def _get_overlapping_theta(self, outer_contour_startend_theta, inner_contour_startend_theta):
        """
        Find overlapping theta domain between two contours on periodical Surfaces.
        """
        oc_xmin_index, outer_contour_xmin = min(enumerate(outer_contour_startend_theta), key=lambda x: x[1])
        oc_xmax_index, outer_contour_xman = max(enumerate(outer_contour_startend_theta), key=lambda x: x[1])
        inner_contour_xmin = min(inner_contour_startend_theta)
        inner_contour_xmax = max(inner_contour_startend_theta)

        # check if tetha3 or theta4 is in [theta1, theta2] interval
        overlap = outer_contour_xmin <= inner_contour_xmax and outer_contour_xman >= inner_contour_xmin

        if overlap:
            if inner_contour_xmin < outer_contour_xmin:
                overlapping_theta = outer_contour_startend_theta[oc_xmin_index]
                outer_contour_side = oc_xmin_index
                side = 0
                return overlapping_theta, outer_contour_side, side
            overlapping_theta = outer_contour_startend_theta[oc_xmax_index]
            outer_contour_side = oc_xmax_index
            side = 1
            return overlapping_theta, outer_contour_side, side

        # if not direct intersection -> find intersection at periodicity
        if inner_contour_xmin < outer_contour_xmin:
            overlapping_theta = outer_contour_startend_theta[oc_xmin_index] - 2 * math.pi
            outer_contour_side = oc_xmin_index
            side = 0
            return overlapping_theta, outer_contour_side, side
        overlapping_theta = outer_contour_startend_theta[oc_xmax_index] + 2 * math.pi
        outer_contour_side = oc_xmax_index
        side = 1
        return overlapping_theta, outer_contour_side, side

    def to_plane3d(self):
        """
        Converts a Bspline surface3d to a Plane3d.

        :return: A Plane
        :rtype: Plane3D
        """

        points_2d = [volmdlr.Point2D(0.1, 0.1),
                     volmdlr.Point2D(0.1, 0.8),
                     volmdlr.Point2D(0.8, 0.5)]
        points = [self.point2d_to_3d(pt) for pt in points_2d]

        surface3d = Plane3D.from_3_points(points[0],
                                          points[1],
                                          points[2])
        return surface3d


class BezierSurface3D(BSplineSurface3D):
    """
    A 3D Bezier surface.

    :param degree_u: The degree of the Bezier surface in the u-direction.
    :type degree_u: int
    :param degree_v: The degree of the Bezier surface in the v-direction.
    :type degree_v: int
    :param control_points: A list of lists of control points defining the Bezier surface.
    :type control_points: List[List[`volmdlr.Point3D`]]
    :param nb_u: The number of control points in the u-direction.
    :type nb_u: int
    :param nb_v: The number of control points in the v-direction.
    :type nb_v: int
    :param name: (Optional) name for the Bezier surface.
    :type name: str
    """

    def __init__(self, degree_u: int, degree_v: int,
                 control_points: List[List[volmdlr.Point3D]],
                 nb_u: int, nb_v: int, name=''):
        u_knots = utilities.generate_knot_vector(degree_u, nb_u)
        v_knots = utilities.generate_knot_vector(degree_v, nb_v)

        u_multiplicities = [1] * len(u_knots)
        v_multiplicities = [1] * len(v_knots)

        BSplineSurface3D.__init__(self, degree_u, degree_v,
                                  control_points, nb_u, nb_v,
                                  u_multiplicities, v_multiplicities,
                                  u_knots, v_knots, None, name)<|MERGE_RESOLUTION|>--- conflicted
+++ resolved
@@ -3910,13 +3910,8 @@
         end3d = self.point2d_to_3d(linesegment2d.end)
         theta1, abscissa1 = linesegment2d.start
         theta2, abscissa2 = linesegment2d.end
-<<<<<<< HEAD
 
         if self.wire.point_at_abscissa(abscissa1).is_close(self.wire.point_at_abscissa(abscissa2)):
-        # if math.isclose(abscissa1, abscissa2, abs_tol=1e-4) and not math.isclose(theta1, theta2, abs_tol=1e-3):
-=======
-        if self.wire.point_at_abscissa(abscissa1).is_close(self.wire.point_at_abscissa(abscissa2)):
->>>>>>> 13f6df27
             theta_i = 0.5 * (theta1 + theta2)
             interior = self.point2d_to_3d(volmdlr.Point2D(theta_i, abscissa1))
             return [edges.Arc3D(start3d, interior, end3d)]
@@ -3932,12 +3927,7 @@
         degree = 3
         points = [self.point2d_to_3d(point2d) for point2d in linesegment2d.discretization_points(number_points=n)]
         periodic = points[0].is_close(points[-1])
-<<<<<<< HEAD
-        bspline = edges.BSplineCurve3D.from_points_interpolation(points, degree, periodic)
-        return [bspline.simplify]
-=======
         return [edges.BSplineCurve3D.from_points_interpolation(points, degree, periodic).simplify]
->>>>>>> 13f6df27
 
     def frame_mapping(self, frame: volmdlr.Frame3D, side: str):
         """
