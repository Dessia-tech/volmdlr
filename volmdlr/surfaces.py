--- conflicted
+++ resolved
@@ -3202,13 +3202,8 @@
         half_pi = 0.5 * math.pi
         point_positive_singularity = self.point2d_to_3d(volmdlr.Point2D(0, half_pi))
         point_negative_singularity = self.point2d_to_3d(volmdlr.Point2D(0, -half_pi))
-<<<<<<< HEAD
         positive_singularity = edge.point_belongs(point_positive_singularity, 1e-6)
         negative_singularity = edge.point_belongs(point_negative_singularity, 1e-6)
-=======
-        positive_singularity = edge.point_belongs(point_positive_singularity, 1e-5)
-        negative_singularity = edge.point_belongs(point_negative_singularity, 1e-5)
->>>>>>> b03eda2b
         if positive_singularity and negative_singularity:
             return [point_positive_singularity, point_negative_singularity]
         if positive_singularity:
@@ -3243,20 +3238,12 @@
             if theta2 == math.pi and theta1 != math.pi:
                 theta2 = -math.pi
 
-<<<<<<< HEAD
             primitives = [edges.LineSegment2D(volmdlr.Point2D(theta1, phi1), volmdlr.Point2D(theta1, half_pi)),
                 edges.LineSegment2D(volmdlr.Point2D(theta1, half_pi), volmdlr.Point2D(theta2, half_pi),
                                     name="construction"),
                 edges.LineSegment2D(volmdlr.Point2D(theta2, half_pi), volmdlr.Point2D(theta2, phi2))
                 ]
             return primitives
-=======
-            return [edges.LineSegment2D(volmdlr.Point2D(theta1, phi1), volmdlr.Point2D(theta1, half_pi)),
-                    edges.LineSegment2D(volmdlr.Point2D(theta1, half_pi), volmdlr.Point2D(theta2, half_pi),
-                                        name="construction"),
-                    edges.LineSegment2D(volmdlr.Point2D(theta2, half_pi), volmdlr.Point2D(theta2, phi2))
-                    ]
->>>>>>> b03eda2b
 
     def arc3d_to_2d_with_singularity(self, arc3d, start, end, singularity_points):
         """
@@ -3303,17 +3290,10 @@
                     ]
             return [edges.LineSegment2D(volmdlr.Point2D(theta1, phi1), volmdlr.Point2D(theta1, half_pi)),
                     edges.LineSegment2D(volmdlr.Point2D(theta1, half_pi), volmdlr.Point2D(thetai, half_pi),
-<<<<<<< HEAD
                                         name="construction"),
                     edges.LineSegment2D(volmdlr.Point2D(thetai, half_pi), volmdlr.Point2D(thetai, -half_pi)),
                     edges.LineSegment2D(volmdlr.Point2D(thetai, -half_pi), volmdlr.Point2D(theta2, -half_pi),
                                         name="construction"),
-=======
-                                        name="construction"),
-                    edges.LineSegment2D(volmdlr.Point2D(thetai, half_pi), volmdlr.Point2D(thetai, -half_pi)),
-                    edges.LineSegment2D(volmdlr.Point2D(thetai, -half_pi), volmdlr.Point2D(theta2, -half_pi),
-                                        name="construction"),
->>>>>>> b03eda2b
                     edges.LineSegment2D(volmdlr.Point2D(theta2, -half_pi), volmdlr.Point2D(theta2, phi2))
                     ]
         if point_positive_singularity:
@@ -3423,27 +3403,17 @@
         singularity_points = self.edge_passes_on_singularity_point(arc3d)
         half_pi = 0.5 * math.pi # this variable avoid doing this multiplication several times (performance)
         point_positive_singularity, point_negative_singularity = singularity_points
-<<<<<<< HEAD
         if point_positive_singularity and point_negative_singularity:
-            self.save_to_file("arc3d_with_singularity_surface.json")
-            arc3d.save_to_file("arc3d_with_singularity_arc3d.json")
-=======
-
-        if point_positive_singularity and point_negative_singularity:
->>>>>>> b03eda2b
+
             raise ValueError("Impossible. This case should be treated by arc3d_to_2d_with_singularity method."
                              "See arc3d_to_2d method for detail.")
         if point_positive_singularity and not arc3d.is_point_edge_extremity(point_positive_singularity):
             split = arc3d.split(point_positive_singularity)
-<<<<<<< HEAD
             try:
                 primitive0 = self.arc3d_to_2d_any_direction(split[0])[0]
             except Exception:
                 self.save_to_file("arc3d_to_2d_any_direction_surface.json")
                 arc3d.save_to_file("arc3d_to_2d_any_direction_arc3d.json")
-=======
-            primitive0 = self.arc3d_to_2d_any_direction(split[0])[0]
->>>>>>> b03eda2b
             primitive2 = self.arc3d_to_2d_any_direction(split[1])[0]
             primitive1 = edges.LineSegment2D(volmdlr.Point2D(primitive0.end.x, half_pi),
                                              volmdlr.Point2D(primitive2.start.x, half_pi))
@@ -3491,16 +3461,10 @@
             points[0], points[-1], point_after_start, point_before_end)
         points[0] = start
         points[-1] = end
-<<<<<<< HEAD
-=======
-
-        points = self.find_edge_start_end_undefined_parametric_points(bspline_curve3d, points, points3d)
->>>>>>> b03eda2b
 
         points = self.find_edge_start_end_undefined_parametric_points(bspline_curve3d, points, points3d)
         theta_list = [point.x for point in points]
         theta_discontinuity, indexes_theta_discontinuity = angle_discontinuity(theta_list)
-
         if theta_discontinuity:
             points = self._fix_angle_discontinuity_on_discretization_points(points,
                                                                             indexes_theta_discontinuity, "x")
