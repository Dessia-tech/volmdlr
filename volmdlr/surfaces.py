"""volmdlr module for 3D Surfaces."""
import math
<<<<<<< HEAD
import warnings
from itertools import chain
from typing import List, Union, Dict, Any
=======
>>>>>>> 6a809f8e
import traceback
import warnings
from collections import deque
from functools import cached_property
from itertools import chain
from typing import List, Union, Dict, Any

import matplotlib.pyplot as plt
import numpy as npy
import triangle as triangle_lib

from geomdl import NURBS, BSpline
from scipy.linalg import lu_factor, lu_solve
from scipy.optimize import least_squares, minimize

from dessia_common.core import DessiaObject, PhysicalObject
<<<<<<< HEAD
from volmdlr.nurbs.core import evaluate_surface, derivatives_surface, point_inversion, find_multiplicity

from dessia_common.typings import JsonSerializable
from volmdlr.nurbs.fitting import approximate_surface, interpolate_surface
=======
from dessia_common.typings import JsonSerializable
import volmdlr.nurbs.helpers as nurbs_helpers
>>>>>>> 6a809f8e
from volmdlr.nurbs.helpers import generate_knot_vector
import volmdlr.core
import volmdlr.geometry
import volmdlr.utils.common_operations as vm_common_operations
import volmdlr.utils.intersections as vm_utils_intersections
import volmdlr.utils.parametric as vm_parametric
from volmdlr import display, edges, grid, wires, curves
from volmdlr.core import EdgeStyle, point_in_list
from volmdlr.nurbs.core import evaluate_surface, derivatives_surface, point_inversion, find_multiplicity
from volmdlr.nurbs.fitting import approximate_surface, interpolate_surface
from volmdlr.nurbs.operations import split_surface_u, split_surface_v
from volmdlr.utils.parametric import (array_range_search, repair_start_end_angle_periodicity, angle_discontinuity,
                                      find_parametric_point_at_singularity)


def knots_vector_inv(knots_vector):
    """
    Compute knot-elements and multiplicities based on the global knot vector.

    """

    knots = sorted(set(knots_vector))
    multiplicities = [knots_vector.count(knot) for knot in knots]

    return knots, multiplicities


class Surface2D(PhysicalObject):
    """
    A surface bounded by an outer contour.

    """

    def __init__(self, outer_contour: wires.Contour2D,
                 inner_contours: List[wires.Contour2D],
                 name: str = 'name'):
        self.outer_contour = outer_contour
        self.inner_contours = inner_contours
        self._area = None

        PhysicalObject.__init__(self, name=name)

    def __hash__(self):
        """
        Calculate the hash value for Surface2D.

        This method is used to generate a hash value for instances of the
        current class, which can be used for hash-based data structures like
        dictionaries and sets.

        The hash value is computed based on the combined hash of the outer
        contour and a tuple of hash values for the inner contours. This
        ensures that objects with equivalent contours will have the same
        hash value, allowing them to be efficiently compared and retrieved
        from hash-based collections.

        :return: A hash value representing the object's state.
        :rtype: int
        """
        return hash((self.outer_contour, tuple(self.inner_contours)))

    def _data_hash(self):
        return hash(self)

    def copy(self, deep=True, memo=None):
        """
        Copies the surface2d.

        """
        return self.__class__(outer_contour=self.outer_contour.copy(deep, memo),
                              inner_contours=[c.copy(deep, memo) for c in self.inner_contours],
                              name='copy_' + self.name)

    def area(self):
        """
        Computes the area of the surface.

        """
        if not self._area:
            self._area = self.outer_contour.area() - sum(contour.area() for contour in self.inner_contours)
        return self._area

    def second_moment_area(self, point: volmdlr.Point2D):
        """
        Computes the second moment area of the surface.

        """
        i_x, i_y, i_xy = self.outer_contour.second_moment_area(point)
        for contour in self.inner_contours:
            i_xc, i_yc, i_xyc = contour.second_moment_area(point)
            i_x -= i_xc
            i_y -= i_yc
            i_xy -= i_xyc
        return i_x, i_y, i_xy

    def center_of_mass(self):
        """
        Compute the center of mass of the 2D surface.

        :return: The center of mass of the surface.
        :rtype: :class:`volmdlr.Point2D`
        """
        center = self.outer_contour.area() * self.outer_contour.center_of_mass()
        for contour in self.inner_contours:
            center -= contour.area() * contour.center_of_mass()
        return center / self.area()

    def point_belongs(self, point2d: volmdlr.Point2D, include_edge_points: bool = True):
        """
        Check whether a point belongs to the 2D surface.

        :param point2d: The point to check.
        :type point2d: :class:`volmdlr.Point2D`
        :return: True if the point belongs to the surface, False otherwise.
        :rtype: bool
        """
        if not self.outer_contour.point_belongs(point2d, include_edge_points=include_edge_points):
            return False

        for inner_contour in self.inner_contours:
            if inner_contour.point_belongs(point2d, include_edge_points=False):
                return False
        return True

    def random_point_inside(self):
        """
        Generate a random point inside the 2D surface.

        Taking into account any inner contours (holes) it may have.

        :return: A random point inside the surface.
        :rtype: :class:`volmdlr.Point2D`
        """
        point_inside_outer_contour = None
        center_of_mass = self.center_of_mass()
        if self.point_belongs(center_of_mass, False):
            point_inside_outer_contour = center_of_mass
        if not point_inside_outer_contour:
            point_inside_outer_contour = self.outer_contour.random_point_inside()
        while True:
            inside_inner_contour = False
            for inner_contour in self.inner_contours:
                if inner_contour.point_belongs(point_inside_outer_contour):
                    inside_inner_contour = True
            if not inside_inner_contour and \
                    point_inside_outer_contour is not None:
                break
            point_inside_outer_contour = self.outer_contour.random_point_inside()

        return point_inside_outer_contour

    @staticmethod
    def triangulation_without_holes(vertices, segments, points_grid, tri_opt):
        """
        Triangulates a surface without holes.

        :param vertices: vertices of the surface.
        :param segments: segments defined as tuples of vertices.
        :param points_grid: to do.
        :param tri_opt: triangulation option: "p"
        :return:
        """
        vertices_grid = [(p.x, p.y) for p in points_grid]
        vertices.extend(vertices_grid)
        tri = {'vertices': npy.array(vertices).reshape((-1, 2)),
               'segments': npy.array(segments).reshape((-1, 2)),
               }
        triagulation = triangle_lib.triangulate(tri, tri_opt)
        triangles = triagulation['triangles'].tolist()
        number_points = triagulation['vertices'].shape[0]
        points = [display.Node2D(*triagulation['vertices'][i, :]) for i in range(number_points)]
        return display.DisplayMesh2D(points, triangles=triangles)

    def triangulation(self, number_points_x: int = 15, number_points_y: int = 15):
        """
        Triangulates the Surface2D using the Triangle library.

        :param number_points_x: Number of discretization points in x direction.
        :type number_points_x: int
        :param number_points_y: Number of discretization points in y direction.
        :type number_points_y: int
        :return: The triangulated surface as a display mesh.
        :rtype: :class:`volmdlr.display.DisplayMesh2D`
        """
        area = self.bounding_rectangle().area()
        tri_opt = "p"
        if math.isclose(area, 0., abs_tol=1e-8):
            return display.DisplayMesh2D([], triangles=[])

        triangulates_with_grid = number_points_x > 0 and number_points_y > 0
        discretize_line = number_points_x > 0 or number_points_y > 0
        if not triangulates_with_grid:
            tri_opt = "pq"

        discretize_line_direction = "xy"
        if number_points_y == 0 or number_points_x > 25 * number_points_y:
            discretize_line_direction = "x"
        elif number_points_y > 20 * number_points_x:
            discretize_line_direction = "y"
        outer_polygon = self.outer_contour.to_polygon(angle_resolution=15, discretize_line=discretize_line,
                                                      discretize_line_direction=discretize_line_direction)

        if not self.inner_contours and not triangulates_with_grid:
            return outer_polygon.triangulation()

        points_grid, x, y, grid_point_index = outer_polygon.grid_triangulation_points(number_points_x=number_points_x,
                                                                                      number_points_y=number_points_y)
        points = [display.Node2D(*point) for point in outer_polygon.points]
        vertices = [(point.x, point.y) for point in points]
        n = len(points)
        segments = [(i, i + 1) for i in range(n - 1)]
        segments.append((n - 1, 0))

        if not self.inner_contours:  # No holes
            return self.triangulation_without_holes(vertices, segments, points_grid, tri_opt)

        point_index = {p: i for i, p in enumerate(points)}
        holes = []
        for inner_contour in self.inner_contours:
            inner_polygon = inner_contour.to_polygon(angle_resolution=5, discretize_line=discretize_line,
                                                     discretize_line_direction=discretize_line_direction)
            inner_polygon_nodes = [display.Node2D.from_point(p) for p in inner_polygon.points]
            for point in inner_polygon_nodes:
                if point not in point_index:
                    points.append(point)
                    vertices.append((point.x, point.y))
                    point_index[point] = n
                    n += 1

            for point1, point2 in zip(inner_polygon_nodes[:-1],
                                      inner_polygon_nodes[1:]):
                segments.append((point_index[point1], point_index[point2]))
            segments.append((point_index[inner_polygon_nodes[-1]], point_index[inner_polygon_nodes[0]]))
            rpi = inner_polygon.barycenter()
            if not inner_polygon.point_belongs(rpi, include_edge_points=False):
                rpi = inner_polygon.random_point_inside(include_edge_points=False)
            holes.append([rpi.x, rpi.y])

            if triangulates_with_grid:
                # removes with a region search the grid points that are in the inner contour
                xmin, xmax, ymin, ymax = inner_polygon.bounding_rectangle.bounds()
                x_grid_range = array_range_search(x, xmin, xmax)
                y_grid_range = array_range_search(y, ymin, ymax)
                for i in x_grid_range:
                    for j in y_grid_range:
                        point = grid_point_index.get((i, j))
                        if not point:
                            continue
                        if inner_polygon.point_belongs(point):
                            points_grid.remove(point)
                            grid_point_index.pop((i, j))

        if triangulates_with_grid:
            vertices_grid = [(p.x, p.y) for p in points_grid]
            vertices.extend(vertices_grid)

        tri = {'vertices': npy.array(vertices).reshape((-1, 2)),
               'segments': npy.array(segments).reshape((-1, 2)),
               'holes': npy.array(holes).reshape((-1, 2))
               }
        triangulation = triangle_lib.triangulate(tri, tri_opt)
        triangles = triangulation['triangles'].tolist()
        number_points = triangulation['vertices'].shape[0]
        points = [display.Node2D(*triangulation['vertices'][i, :]) for i in range(number_points)]
        return display.DisplayMesh2D(points, triangles=triangles)

    def split_by_lines(self, lines):
        """
        Returns a list of cut surfaces given by the lines provided as argument.
        """
        cutted_surfaces = []
        iteration_surfaces = self.cut_by_line(lines[0])

        for line in lines[1:]:
            iteration_surfaces2 = []
            for surface in iteration_surfaces:
                line_cutted_surfaces = surface.cut_by_line(line)

                llcs = len(line_cutted_surfaces)

                if llcs == 1:
                    cutted_surfaces.append(line_cutted_surfaces[0])
                else:
                    iteration_surfaces2.extend(line_cutted_surfaces)

            iteration_surfaces = iteration_surfaces2[:]

        cutted_surfaces.extend(iteration_surfaces)
        return cutted_surfaces

    def split_regularly(self, n):
        """
        Split in n slices.
        """
        bounding_rectangle = self.outer_contour.bounding_rectangle
        lines = []
        for i in range(n - 1):
            xi = bounding_rectangle[0] + (i + 1) * (bounding_rectangle[1] - bounding_rectangle[0]) / n
            lines.append(curves.Line2D(volmdlr.Point2D(xi, 0),
                                       volmdlr.Point2D(xi, 1)))
        return self.split_by_lines(lines)

    def cut_by_line(self, line: curves.Line2D):
        """
        Returns a list of cut Surface2D by the given line.

        :param line: The line to cut the Surface2D with.
        :type line: :class:`curves.Line2D`
        :return: A list of 2D surfaces resulting from the cut.
        :rtype: List[:class:`volmdlr.faces.Surface2D`]
        """
        surfaces = []
        splitted_outer_contours = self.outer_contour.cut_by_line(line)
        splitted_inner_contours_table = []
        for inner_contour in self.inner_contours:
            splitted_inner_contours = inner_contour.cut_by_line(line)
            splitted_inner_contours_table.append(splitted_inner_contours)

        # First part of the external contour
        for outer_split in splitted_outer_contours:
            inner_contours = []
            for splitted_inner_contours in splitted_inner_contours_table:
                for inner_split in splitted_inner_contours:
                    inner_split.order_contour()
                    point = inner_split.random_point_inside()
                    if outer_split.point_belongs(point):
                        inner_contours.append(inner_split)

            if inner_contours:
                surface2d = self.from_contours(outer_split, inner_contours)
                surfaces.append(surface2d)
            else:
                surfaces.append(Surface2D(outer_split, []))
        return surfaces

    def line_crossings(self, line: curves.Line2D):
        """
        Find intersection points between a line and the 2D surface.

        :param line: The line to intersect with the shape.
        :type line: :class:`curves.Line2D`
        :return: A list of intersection points sorted by increasing abscissa
            along the line. Each intersection point is a tuple
            (point, primitive) where point is the intersection point and
            primitive is the intersected primitive.
        :rtype: List[Tuple[:class:`volmdlr.Point2D`,
            :class:`volmdlr.core.Primitive2D`]]

        """
        intersection_points = []
        for primitive in self.outer_contour.primitives:
            for point in primitive.line_crossings(line):
                if (point, primitive) not in intersection_points:
                    intersection_points.append((point, primitive))
        for inner_contour in self.inner_contours:
            for primitive in inner_contour.primitives:
                for point in primitive.line_crossings(line):
                    if (point, primitive) not in intersection_points:
                        intersection_points.append((point, primitive))
        return sorted(intersection_points, key=lambda ip: line.abscissa(ip[0]))

    def split_at_centers(self):
        """
        Split in n slices.

        # TODO: is this used ?
        """

        cutted_contours = []
        center_of_mass1 = self.inner_contours[0].center_of_mass()
        center_of_mass2 = self.inner_contours[1].center_of_mass()
        cut_line = curves.Line2D(center_of_mass1, center_of_mass2)

        iteration_contours2 = []

        surface_cut = self.cut_by_line(cut_line)

        iteration_contours2.extend(surface_cut)

        iteration_contours = iteration_contours2[:]
        cutted_contours.extend(iteration_contours)

        return cutted_contours

    def cut_by_line2(self, line):
        """
        Cuts a Surface2D with line (2).

        # TODO: is it used? Is not there already a method doing the same thing in wires?
        :param line: DESCRIPTION
        :type line: TYPE
        :raises NotImplementedError: DESCRIPTION
        :return: DESCRIPTION
        :rtype: TYPE

        """

        all_contours = []
        inner_1 = self.inner_contours[0]
        inner_2 = self.inner_contours[1]

        inner_intersections_1 = inner_1.line_intersections(line)
        inner_intersections_2 = inner_2.line_intersections(line)

        arc1, arc2 = inner_1.split(inner_intersections_1[1],
                                   inner_intersections_1[0])
        arc3, arc4 = inner_2.split(inner_intersections_2[1],
                                   inner_intersections_2[0])
        new_inner_1 = wires.Contour2D([arc1, arc2])
        new_inner_2 = wires.Contour2D([arc3, arc4])

        intersections = [(inner_intersections_1[0], arc1), (inner_intersections_1[1], arc2)]
        intersections += self.outer_contour.line_intersections(line)
        intersections.append((inner_intersections_2[0], arc3))
        intersections.append((inner_intersections_2[1], arc4))
        intersections += self.outer_contour.line_intersections(line)

        if not intersections:
            all_contours.extend([self])
        if len(intersections) < 4:
            return [self]
        if len(intersections) >= 4:
            if isinstance(intersections[0][0], volmdlr.Point2D) and \
                    isinstance(intersections[1][0], volmdlr.Point2D):
                ip1, ip2 = sorted(
                    [new_inner_1.primitives.index(intersections[0][1]),
                     new_inner_1.primitives.index(intersections[1][1])])
                ip5, ip6 = sorted(
                    [new_inner_2.primitives.index(intersections[4][1]),
                     new_inner_2.primitives.index(intersections[5][1])])
                ip3, ip4 = sorted(
                    [self.outer_contour.primitives.index(intersections[2][1]),
                     self.outer_contour.primitives.index(intersections[3][1])])

                # sp11, sp12 = intersections[2][1].split(intersections[2][0])
                # sp21, sp22 = intersections[3][1].split(intersections[3][0])
                sp33, sp34 = intersections[6][1].split(intersections[6][0])
                sp44, sp43 = intersections[7][1].split(intersections[7][0])

                primitives1 = [edges.LineSegment2D(intersections[6][0], intersections[1][0]),
                               new_inner_1.primitives[ip1],
                               edges.LineSegment2D(intersections[0][0], intersections[5][0]),
                               new_inner_2.primitives[ip5],
                               edges.LineSegment2D(intersections[4][0], intersections[7][0]),
                               sp44
                               ]
                primitives1.extend(self.outer_contour.primitives[ip3 + 1:ip4])
                primitives1.append(sp34)

                primitives2 = [edges.LineSegment2D(intersections[7][0], intersections[4][0]),
                               new_inner_2.primitives[ip6],
                               edges.LineSegment2D(intersections[5][0], intersections[0][0]),
                               new_inner_1.primitives[ip2],
                               edges.LineSegment2D(intersections[1][0], intersections[6][0]),
                               sp33
                               ]

                primitives2.extend(self.outer_contour.primitives[:ip3].reverse())
                primitives2.append(sp43)

                all_contours.extend([wires.Contour2D(primitives1),
                                     wires.Contour2D(primitives2)])

            else:
                raise NotImplementedError(
                    'Non convex contour not supported yet')

        return all_contours

    def bounding_rectangle(self):
        """
        Returns bounding rectangle.

        :return: Returns a python object with useful methods
        :rtype: :class:`volmdlr.core.BoundingRectangle
        """

        return self.outer_contour.bounding_rectangle

    @classmethod
    def from_contours(cls, outer_contour, inner_contours):
        """
        Create a Surface2D object from an outer contour and a list of inner contours.

        :param outer_contour: The outer contour that bounds the surface.
        :type outer_contour: wires.Contour2D
        :param inner_contours: The list of inner contours that define the holes of the surface.
        :type inner_contours : List[wires.Contour2D]
        :return: Surface2D defined by the given contours.
        """
        surface2d_inner_contours = []
        surface2d_outer_contour = outer_contour
        for inner_contour in inner_contours:
            if surface2d_outer_contour.shared_primitives_extremities(
                    inner_contour):
                # inner_contour will be merged with outer_contour
                merged_contours = surface2d_outer_contour.merge_with(
                    inner_contour)
                if len(merged_contours) >= 2:
                    raise NotImplementedError
                surface2d_outer_contour = merged_contours[0]
            else:
                # inner_contour will be added to the inner contours of the
                # Surface2D
                surface2d_inner_contours.append(inner_contour)
        return cls(surface2d_outer_contour, surface2d_inner_contours)

    def plot(self, ax=None, edge_style: EdgeStyle = EdgeStyle(color='grey', alpha=0.5, equal_aspect=False), **kwargs):
        """Plot surface 2d using Matplotlib."""

        if ax is None:
            _, ax = plt.subplots()
        self.outer_contour.plot(ax=ax, edge_style=edge_style)
        for inner_contour in self.inner_contours:
            inner_contour.plot(ax=ax, edge_style=edge_style)

        if edge_style.equal_aspect:
            ax.set_aspect('equal')

        ax.margins(0.1)
        return ax

    def axial_symmetry(self, line):
        """
        Finds out the symmetric 2D surface according to a line.

        """

        outer_contour = self.outer_contour.axial_symmetry(line)
        inner_contours = []
        if self.inner_contours:
            inner_contours = [contour.axial_symmetry(line) for contour in self.inner_contours]

        return self.__class__(outer_contour=outer_contour,
                              inner_contours=inner_contours)

    def rotation(self, center, angle):
        """
        Surface2D rotation.

        :param center: rotation center.
        :param angle: angle rotation.
        :return: a new rotated Surface2D.
        """

        outer_contour = self.outer_contour.rotation(center, angle)
        if self.inner_contours:
            inner_contours = [contour.rotation(center, angle) for contour in self.inner_contours]
        else:
            inner_contours = []

        return self.__class__(outer_contour, inner_contours)

    def translation(self, offset: volmdlr.Vector2D):
        """
        Surface2D translation.

        :param offset: translation vector.
        :return: A new translated Surface2D.
        """
        outer_contour = self.outer_contour.translation(offset)
        inner_contours = [contour.translation(offset) for contour in self.inner_contours]
        return self.__class__(outer_contour, inner_contours)

    def frame_mapping(self, frame: volmdlr.Frame2D, side: str):
        """Frame mapping of a surface 2d."""
        outer_contour = self.outer_contour.frame_mapping(frame, side)
        inner_contours = [contour.frame_mapping(frame, side) for contour in self.inner_contours]
        return self.__class__(outer_contour, inner_contours)

    def geo_lines(self):  # , mesh_size_list=None):
        """
        Gets the lines that define a Surface2D in a .geo file.
        """

        i, i_p = None, None
        lines, line_surface, lines_tags = [], [], []
        point_account, line_account, line_loop_account = 0, 0, 1
        for outer_contour, contour in enumerate(list(chain(*[[self.outer_contour], self.inner_contours]))):
            if isinstance(contour, curves.Circle2D):
                points = [volmdlr.Point2D(contour.center.x - contour.radius, contour.center.y),
                          contour.center,
                          volmdlr.Point2D(contour.center.x + contour.radius, contour.center.y)]
                index = []
                for i, point in enumerate(points):
                    lines.append(point.get_geo_lines(tag=point_account + i + 1,
                                                     point_mesh_size=None))
                    index.append(point_account + i + 1)

                lines.append('Circle(' + str(line_account + 1) +
                             ') = {' + str(index[0]) + ', ' + str(index[1]) + ', ' + str(index[2]) + '};')
                lines.append('Circle(' + str(line_account + 2) +
                             ') = {' + str(index[2]) + ', ' + str(index[1]) + ', ' + str(index[0]) + '};')

                lines_tags.append(line_account + 1)
                lines_tags.append(line_account + 2)

                lines.append('Line Loop(' + str(outer_contour + 1) + ') = {' + str(lines_tags)[1:-1] + '};')
                line_surface.append(line_loop_account)

                point_account = point_account + 2 + 1
                line_account, line_loop_account = line_account + 1 + 1, line_loop_account + 1
                lines_tags = []

            elif isinstance(contour, (wires.Contour2D, wires.ClosedPolygon2D)):
                if not isinstance(contour, wires.ClosedPolygon2D):
                    contour = contour.to_polygon(1)
                for i, point in enumerate(contour.points):
                    lines.append(point.get_geo_lines(tag=point_account + i + 1,
                                                     point_mesh_size=None))

                for i_p, primitive in enumerate(contour.primitives):
                    if i_p != len(contour.primitives) - 1:
                        lines.append(primitive.get_geo_lines(tag=line_account + i_p + 1,
                                                             start_point_tag=point_account + i_p + 1,
                                                             end_point_tag=point_account + i_p + 2))
                    else:
                        lines.append(primitive.get_geo_lines(tag=line_account + i_p + 1,
                                                             start_point_tag=point_account + i_p + 1,
                                                             end_point_tag=point_account + 1))
                    lines_tags.append(line_account + i_p + 1)

                lines.append('Line Loop(' + str(outer_contour + 1) + ') = {' + str(lines_tags)[1:-1] + '};')
                line_surface.append(line_loop_account)
                point_account = point_account + i + 1
                line_account, line_loop_account = line_account + i_p + 1, line_loop_account + 1
                lines_tags = []

        lines.append('Plane Surface(' + str(1) + ') = {' + str(line_surface)[1:-1] + '};')

        return lines

    def mesh_lines(self,
                   factor: float,
                   curvature_mesh_size: int = None,
                   min_points: int = None,
                   initial_mesh_size: float = 5):
        """
        Gets the lines that define mesh parameters for a Surface2D, to be added to a .geo file.

        :param factor: A float, between 0 and 1, that describes the mesh quality
        (1 for coarse mesh - 0 for fine mesh)
        :type factor: float
        :param curvature_mesh_size: Activate the calculation of mesh element sizes based on curvature
        (with curvature_mesh_size elements per 2*Pi radians), defaults to 0
        :type curvature_mesh_size: int, optional
        :param min_points: Check if there are enough points on small edges (if it is not, we force to have min_points
        on that edge), defaults to None
        :type min_points: int, optional
        :param initial_mesh_size: If factor=1, it will be initial_mesh_size elements per dimension, defaults to 5
        :type initial_mesh_size: float, optional

        :return: A list of lines that describe mesh parameters
        :rtype: List[str]
        """

        lines = []
        if factor == 0:
            factor = 1e-3

        size = (math.sqrt(self.area()) / initial_mesh_size) * factor

        if min_points:
            lines.extend(self.get_mesh_lines_with_transfinite_curves(
                [[self.outer_contour], self.inner_contours], min_points, size))

        lines.append('Field[1] = MathEval;')
        lines.append('Field[1].F = "' + str(size) + '";')
        lines.append('Background Field = 1;')
        if curvature_mesh_size:
            lines.append('Mesh.MeshSizeFromCurvature = ' + str(curvature_mesh_size) + ';')

        return lines

    @staticmethod
    def get_mesh_lines_with_transfinite_curves(lists_contours, min_points, size):
        """Gets Surface 2d mesh lines with transfinite curves."""
        lines, primitives, primitives_length = [], [], []
        circle_class_ = getattr(wires, 'Circle' + lists_contours[0][0].__class__.__name__[-2:])
        for contour in list(chain(*lists_contours)):
            if isinstance(contour, circle_class_):
                primitives.append(contour)
                primitives.append(contour)
                primitives_length.append(contour.length() / 2)
                primitives_length.append(contour.length() / 2)
            else:
                for primitive in contour.primitives:
                    if (primitive not in primitives) and (primitive.reverse() not in primitives):
                        primitives.append(primitive)
                        primitives_length.append(primitive.length())

        for i, length in enumerate(primitives_length):
            if length < min_points * size:
                lines.append('Transfinite Curve {' + str(i) + '} = ' +
                             str(min_points) + ' Using Progression 1;')
        return lines

    def to_geo(self, file_name: str,
               factor: float, **kwargs):
        # curvature_mesh_size: int = None,
        # min_points: int = None,
        # initial_mesh_size: float = 5):
        """
        Gets the .geo file for the Surface2D.
        """

        for element in [('curvature_mesh_size', 0), ('min_points', None), ('initial_mesh_size', 5)]:
            if element[0] not in kwargs:
                kwargs[element[0]] = element[1]

        lines = self.geo_lines()
        lines.extend(self.mesh_lines(factor, kwargs['curvature_mesh_size'],
                                     kwargs['min_points'], kwargs['initial_mesh_size']))

        with open(file_name + '.geo', 'w', encoding="utf-8") as file:
            for line in lines:
                file.write(line)
                file.write('\n')
        file.close()

    def to_msh(self, file_name: str, mesh_dimension: int, mesh_order: int,
               factor: float, **kwargs):
        # curvature_mesh_size: int = 0,
        # min_points: int = None,
        # initial_mesh_size: float = 5):
        """
        Gets .msh file for the Surface2D generated by gmsh.

        :param file_name: The msh. file name
        :type file_name: str
        :param mesh_dimension: The mesh dimension (1: 1D-Edge, 2: 2D-Triangle, 3D-Tetrahedra)
        :type mesh_dimension: int
        :param factor: A float, between 0 and 1, that describes the mesh quality
        (1 for coarse mesh - 0 for fine mesh)
        :type factor: float
        :param curvature_mesh_size: Activate the calculation of mesh element sizes based on curvature
        (with curvature_mesh_size elements per 2*Pi radians), defaults to 0
        :type curvature_mesh_size: int, optional
        :param min_points: Check if there are enough points on small edges (if it is not, we force to have min_points
        on that edge), defaults to None
        :type min_points: int, optional
        :param initial_mesh_size: If factor=1, it will be initial_mesh_size elements per dimension, defaults to 5
        :type initial_mesh_size: float, optional

        :return: A txt file
        :rtype: .txt
        """

        for element in [('curvature_mesh_size', 0), ('min_points', None), ('initial_mesh_size', 5)]:
            if element[0] not in kwargs:
                kwargs[element[0]] = element[1]

        self.to_geo(file_name=file_name, mesh_dimension=mesh_dimension,
                    factor=factor, curvature_mesh_size=kwargs['curvature_mesh_size'],
                    min_points=kwargs['min_points'], initial_mesh_size=kwargs['initial_mesh_size'])

        volmdlr.core.VolumeModel.generate_msh_file(file_name, mesh_dimension, mesh_order)

        # gmsh.initialize()
        # gmsh.open(file_name + ".geo")

        # gmsh.model.geo.synchronize()
        # gmsh.model.mesh.generate(mesh_dimension)

        # gmsh.write(file_name + ".msh")

        # gmsh.finalize()


class Surface3D(DessiaObject):
    """
    Abstract class.

    """
    x_periodicity = None
    y_periodicity = None
    face_class = None

    def __init__(self, frame: volmdlr.Frame3D = None, name: str = ''):
        self.frame = frame
        DessiaObject.__init__(self, name=name)

    def plot(self, ax=None, edge_style: EdgeStyle = EdgeStyle(color='grey', alpha=0.5), **kwargs):
        """
        Abstract method.
        """
        raise NotImplementedError(f"plot method is not implemented for {self.__class__.__name__}")

    def point2d_to_3d(self, point2d):
        raise NotImplementedError(f'point2d_to_3d is abstract and should be implemented in {self.__class__.__name__}')

    def point3d_to_2d(self, point3d):
        """
        Abstract method. Convert a 3D point to a 2D parametric point.

        :param point3d: The 3D point to convert, represented by 3 coordinates (x, y, z).
        :type point3d: `volmdlr.Point3D`
        :return: NotImplementedError: If the method is not implemented in the subclass.
        """
        raise NotImplementedError(f'point3d_to_2d is abstract and should be implemented in {self.__class__.__name__}')

    def face_from_contours3d(self, contours3d: List[wires.Contour3D], name: str = ''):
        """Deprecated method, 'Use Face3D from_contours3d method'."""
        raise AttributeError('Use Face3D from_contours3d method')

    def repair_primitives_periodicity(self, primitives2d):
        """
        Repairs the continuity of the 2D contour while using contour3d_to_2d on periodic surfaces.

        :param primitives2d: The primitives in parametric surface domain.
        :type primitives2d: list
        :return: A list of primitives.
        :rtype: list
        """
        x_periodicity = self.x_periodicity
        y_periodicity = self.y_periodicity

        if x_periodicity or y_periodicity:
            if self.is_undefined_brep(primitives2d[0]):
                primitives2d[0] = self.fix_undefined_brep_with_neighbors(primitives2d[0], primitives2d[-1],
                                                                         primitives2d[1])
        if x_periodicity is None:
            x_periodicity = -1
        if y_periodicity is None:
            y_periodicity = -1
        i = 1
        while i < len(primitives2d):
            previous_primitive = primitives2d[i - 1]
            current_primitive = primitives2d[i]
            delta = previous_primitive.end - current_primitive.start
            distance = delta.norm()
            is_connected = math.isclose(distance, 0, abs_tol=1e-2)

            if not is_connected:
                if math.isclose(current_primitive.length(), x_periodicity, abs_tol=1e-2) or \
                        math.isclose(current_primitive.length(), y_periodicity, abs_tol=1e-2):
                    delta_end = previous_primitive.end - current_primitive.end
                    delta_min_index, _ = min(enumerate([distance, delta_end.norm()]), key=lambda x: x[1])
                    if self.is_undefined_brep(primitives2d[i]):
                        primitives2d[i] = self.fix_undefined_brep_with_neighbors(primitives2d[i], previous_primitive,
                                                                                 primitives2d[
                                                                                     (i + 1) % len(primitives2d)])
                        delta = previous_primitive.end - primitives2d[i].start
                        if not math.isclose(delta.norm(), 0, abs_tol=1e-3):
                            primitives2d.insert(i, edges.LineSegment2D(previous_primitive.end, primitives2d[i].start,
                                                                       name="construction"))
                            i += 1
                    elif self.is_singularity_point(self.point2d_to_3d(previous_primitive.end)) and \
                            self.is_singularity_point(self.point2d_to_3d(current_primitive.start)):
                        primitives2d.insert(i, edges.LineSegment2D(previous_primitive.end, current_primitive.start,
                                                                   name="construction"))
                        if i < len(primitives2d):
                            i += 1
                    elif current_primitive.end.is_close(previous_primitive.end, tol=1e-2):
                        primitives2d[i] = current_primitive.reverse()
                    elif delta_min_index == 0:
                        primitives2d[i] = current_primitive.translation(delta)
                    else:
                        new_primitive = current_primitive.reverse()
                        primitives2d[i] = new_primitive.translation(delta_end)

                elif current_primitive.end.is_close(previous_primitive.end, tol=1e-2):
                    primitives2d[i] = current_primitive.reverse()
                elif self.is_singularity_point(self.point2d_to_3d(previous_primitive.end)) and \
                        self.is_singularity_point(self.point2d_to_3d(current_primitive.start)):
                    primitives2d.insert(i, edges.LineSegment2D(previous_primitive.end, current_primitive.start,
                                                               name="construction"))
                    i += 1
                else:
                    primitives2d[i] = current_primitive.translation(delta)
            i += 1
        previous_primitive = primitives2d[-1]
        delta = previous_primitive.end - primitives2d[0].start
        distance = delta.norm()
        is_connected = math.isclose(distance, 0, abs_tol=1e-2)
        if not is_connected and self.is_singularity_point(self.point2d_to_3d(previous_primitive.end)) and \
                self.is_singularity_point(self.point2d_to_3d(primitives2d[0].start)):
            primitives2d.append(edges.LineSegment2D(previous_primitive.end, primitives2d[0].start,
                                                name="construction"))
        return primitives2d

    def connect_contours(self, outer_contour, inner_contours):
        """
        Abstract method. Repair 2D contours of a face on the parametric domain.

        :param outer_contour: Outer contour 2D.
        :type inner_contours: wires.Contour2D
        :param inner_contours: List of 2D contours.
        :type inner_contours: list
        :return: NotImplementedError: If the method is not implemented in the subclass.
        """
        raise NotImplementedError(f'connect_contours is abstract and should be implemented in '
                                  f'{self.__class__.__name__}')

    def primitives3d_to_2d(self, primitives3d):
        """
        Helper function to perform conversion of 3D primitives into B-Rep primitives.

        :param primitives3d: List of 3D primitives from a 3D contour.
        :type primitives3d: List[edges.Edge]
        :return: A list of 2D primitives on parametric domain.
        :rtype: List[edges.Edge]
        """
        primitives2d = []
        for primitive3d in primitives3d:
            method_name = f'{primitive3d.__class__.__name__.lower()}_to_2d'
            if hasattr(self, method_name):
                primitives = getattr(self, method_name)(primitive3d)

                if primitives is None:
                    continue
                primitives2d.extend(primitives)
            else:
                raise AttributeError(f'Class {self.__class__.__name__} does not implement {method_name}')
        return primitives2d

    def contour3d_to_2d(self, contour3d):
        """
        Transforms a Contour3D into a Contour2D in the parametric domain of the surface.

        :param contour3d: The contour to be transformed.
        :type contour3d: :class:`wires.Contour3D`
        :return: A 2D contour object.
        :rtype: :class:`wires.Contour2D`
        """
        primitives2d = self.primitives3d_to_2d(contour3d.primitives)

        wire2d = wires.Wire2D(primitives2d)
        if self.x_periodicity and not self.is_singularity_point(self.point2d_to_3d(wire2d.primitives[0].start)) and \
                not self.is_singularity_point(self.point2d_to_3d(wire2d.primitives[-1].end)):
            delta_x = abs(wire2d.primitives[0].start.x - wire2d.primitives[-1].end.x)
            if math.isclose(delta_x, self.x_periodicity, rel_tol=0.01) and wire2d.is_ordered(1e-3):
                return wires.Contour2D(primitives2d)
        if self.y_periodicity and not self.is_singularity_point(self.point2d_to_3d(wire2d.primitives[0].start)) and \
                not self.is_singularity_point(self.point2d_to_3d(wire2d.primitives[-1].end)):
            delta_y = abs(wire2d.primitives[0].start.y - wire2d.primitives[-1].end.y)
            if math.isclose(delta_y, self.y_periodicity, rel_tol=0.01) and wire2d.is_ordered(1e-3):
                return wires.Contour2D(primitives2d)
        # Fix contour
        if self.x_periodicity or self.y_periodicity:
            primitives2d = self.repair_primitives_periodicity(primitives2d)
        return wires.Contour2D(primitives2d)

    def contour2d_to_3d(self, contour2d):
        """
        Transforms a Contour2D in the parametric domain of the surface into a Contour3D in Cartesian coordinate.

        :param contour2d: The contour to be transformed.
        :type contour2d: :class:`wires.Contour2D`
        :return: A 3D contour object.
        :rtype: :class:`wires.Contour3D`
        """
        primitives3d = []
        for primitive2d in contour2d.primitives:
            if primitive2d.name == "construction":
                continue
            method_name = f'{primitive2d.__class__.__name__.lower()}_to_3d'
            if hasattr(self, method_name):
                try:
                    primitives = getattr(self, method_name)(primitive2d)
                    if primitives is None:
                        continue
                    primitives3d.extend(primitives)
                except AttributeError:
                    print(traceback.format_exc())
                    print(f'Class {self.__class__.__name__} does not implement {method_name}'
                          f'with {primitive2d.__class__.__name__}')
            else:
                raise AttributeError(
                    f'Class {self.__class__.__name__} does not implement {method_name}')
        if not primitives3d:
            raise ValueError("no primitives to create contour")
        return wires.Contour3D(primitives3d)

    def linesegment3d_to_2d(self, linesegment3d):
        """
        A line segment on a surface will be in any case a line in 2D?.

        """
        return [edges.LineSegment2D(self.point3d_to_2d(linesegment3d.start),
                                    self.point3d_to_2d(linesegment3d.end))]

    def bsplinecurve3d_to_2d(self, bspline_curve3d):
        """
        Is this right?.
        """
        n = len(bspline_curve3d.control_points)
        points = [self.point3d_to_2d(p)
                  for p in bspline_curve3d.discretization_points(number_points=n)]
        return [edges.BSplineCurve2D.from_points_interpolation(points, bspline_curve3d.degree)]

    def bsplinecurve2d_to_3d(self, bspline_curve2d):
        """
        Is this right?.

        """
        n = len(bspline_curve2d.control_points)
        points = [self.point2d_to_3d(p)
                  for p in bspline_curve2d.discretization_points(number_points=n)]
        return [edges.BSplineCurve3D.from_points_interpolation(points, bspline_curve2d.degree)]

    def normal_from_point2d(self, point2d):

        raise NotImplementedError('NotImplemented')

    def normal_from_point3d(self, point3d):
        """
        Evaluates the normal vector of the bspline surface at this 3D point.
        """

        return (self.normal_from_point2d(self.point3d_to_2d(point3d)))[1]

    def geodesic_distance_from_points2d(self, point1_2d: volmdlr.Point2D,
                                        point2_2d: volmdlr.Point2D, number_points: int = 50):
        """
        Approximation of geodesic distance via line segments length sum in 3D.
        """
        # points = [point1_2d]
        current_point3d = self.point2d_to_3d(point1_2d)
        distance = 0.
        for i in range(number_points):
            next_point3d = self.point2d_to_3d(point1_2d + (i + 1) / number_points * (point2_2d - point1_2d))
            distance += next_point3d.point_distance(current_point3d)
            current_point3d = next_point3d
        return distance

    def geodesic_distance(self, point1_3d: volmdlr.Point3D, point2_3d: volmdlr.Point3D):
        """
        Approximation of geodesic distance between 2 3D points supposed to be on the surface.
        """
        point1_2d = self.point3d_to_2d(point1_3d)
        point2_2d = self.point3d_to_2d(point2_3d)
        return self.geodesic_distance_from_points2d(point1_2d, point2_2d)

    def point_projection(self, point3d):
        """
        Returns the projection of the point on the surface.

        :param point3d: Point to project.
        :type point3d: volmdlr.Point3D
        :return: A point on the surface
        :rtype: volmdlr.Point3D
        """
        return self.point2d_to_3d(self.point3d_to_2d(point3d))

    def point_distance(self, point3d: volmdlr.Point3D):
        """
        Calculates the minimal distance from a given point and the surface.

        :param point3d: point to verify distance.
        :type point3d: volmdlr.Point3D
        :return: point distance to the surface.
        :rtype: float
        """
        proj_point = self.point_projection(point3d)
        return proj_point.point_distance(point3d)

    def edge_intersections(self, edge):
        """
        Gets intersections between a Surface 3D, and an edge 3D.

        :param edge: any 3D edge.
        :return: list of points.
        """
        intersections = []
        method_name = f'{edge.__class__.__name__.lower()[:-2]}_intersections'
        if hasattr(self, method_name):
            intersections = getattr(self, method_name)(edge)
        return intersections

    def contour_intersections(self, contour3d: wires.Contour3D):
        """
        Gets intersections between surface 3d and a contour 3d.

        :param contour3d: other contour to get intersections with.
        :return: list of intersection points.
        """
        outer_contour_intersections_with_plane = []
        for primitive in contour3d.primitives:
            primitive_plane_intersections = self.edge_intersections(primitive)
            for primitive_plane_intersection in primitive_plane_intersections:
                if not volmdlr.core.point_in_list(primitive_plane_intersection,
                                                  outer_contour_intersections_with_plane):
                    outer_contour_intersections_with_plane.append(primitive_plane_intersection)
        return outer_contour_intersections_with_plane

    def is_singularity_point(self, *args):
        """Verifies if point is on the surface singularity."""
        return False

    @staticmethod
    def is_undefined_brep(*args):
        """Verifies if the edge is contained within the periodicity boundary."""
        return False

    def surface_intersections(self, other_surface: 'Surface3D'):
        """
        Gets intersections between two surfaces.

        :param other_surface: other surface to get intersections with.
        :return: a list containing all intersections between the two surfaces 3d.
        """
        method_name = f'{other_surface.__class__.__name__.lower()[:-2]}_intersections'
        if hasattr(self, method_name):
            return getattr(self, method_name)(other_surface)
        method_name = f'{self.__class__.__name__.lower()[:-2]}_intersections'
        if hasattr(other_surface, method_name):
            return getattr(other_surface, method_name)(self)
        raise (f'No method available for calculating intersections between {self.__class__} and '
               f'{other_surface.__class__}')

    def line_intersections(self, line: curves.Line3D):
        """Gets intersections between a line and a Surface 3D."""
        raise NotImplementedError(f'line_intersections method not implemented by {self.__class__.__name__}')

    def linesegment_intersections(self, linesegment3d: edges.LineSegment3D, abs_tol: float = 1e-6):
        """
        Calculates the intersection points between a 3D line segment and a surface 3D.

        The method calculates the intersection points between a 3D line segment and a 3d Surface by first
        finding the intersection points between the infinite line containing the line segment and the Surface,
        and then filtering out the points that are not within the line segment. It returns a list of intersection
        points, which can be empty if there are no intersections. The intersection points are represented as
        3D points using the `volmdlr.Point3D` class.
        Note: The method assumes that the line segment and the Surface are in the same coordinate system.

        :param linesegment3d: The 3D line segment object to intersect with the Surface.
        :type linesegment3d: edges.LineSegment3D.
        :param abs_tol: tolerance.
        :type abs_tol: float.
        :return: A list of intersection points between the line segment and the Surface.
        The list may be empty if there are no intersections.
        :rtype: List[volmdlr.Point3D]:
        """
        line_intersections = self.line_intersections(linesegment3d.line)
        linesegment_intersections = [inters for inters in line_intersections
                                     if linesegment3d.point_belongs(inters, abs_tol)]
        return linesegment_intersections


class Plane3D(Surface3D):
    """
    Defines a plane 3d.

    :param frame: u and v of frame describe the plane, w is the normal
    """
    face_class = 'PlaneFace3D'

    def __init__(self, frame: volmdlr.Frame3D, name: str = ''):

        self.frame = frame
        self.name = name
        Surface3D.__init__(self, frame=frame, name=name)

    def __hash__(self):
        return hash(('plane 3d', self.frame))

    def __eq__(self, other_plane):
        if other_plane.__class__.__name__ != self.__class__.__name__:
            return False
        return self.frame == other_plane.frame

    @classmethod
    def from_step(cls, arguments, object_dict, **kwargs):
        """
        Converts a step primitive to a Plane3D.

        :param arguments: The arguments of the step primitive.
        :type arguments: list
        :param object_dict: The dictionary containing all the step primitives
            that have already been instantiated
        :type object_dict: dict
        :return: The corresponding Plane3D object.
        :rtype: :class:`volmdlr.faces.Plane3D`
        """
        frame = object_dict[arguments[1]]
        frame = frame.normalize()
        return cls(frame, arguments[0][1:-1])

    def to_step(self, current_id):
        """
        Converts the object to a STEP representation.

        :param current_id: The ID of the last written primitive.
        :type current_id: int
        :return: The STEP representation of the object and the last ID.
        :rtype: tuple[str, list[int]]
        """
        content, frame_id = self.frame.to_step(current_id)
        plane_id = frame_id + 1
        content += f"#{plane_id} = PLANE('{self.name}',#{frame_id});\n"
        return content, [plane_id]

    @classmethod
    def from_3_points(cls, *args, name: str = ''):
        """
        Point 1 is used as origin of the plane.
        """
        point1, point2, point3 = args
        vector1 = point2 - point1
        vector1 = vector1.to_vector()
        vector2 = point3 - point1
        vector2 = vector2.to_vector()
        vector1 = vector1.unit_vector()
        vector2 = vector2.unit_vector()
        normal = vector1.cross(vector2)
        normal = normal.unit_vector()
        frame = volmdlr.Frame3D(point1, vector1, normal.cross(vector1), normal)
        return cls(frame, name=name)

    @classmethod
    def from_normal(cls, point, normal, name: str = ''):
        """Creates a Plane 3D form a point and a normal vector."""
        v1 = normal.deterministic_unit_normal_vector()
        v2 = v1.cross(normal)
        return cls(volmdlr.Frame3D(point, v1, v2, normal), name=name)

    @classmethod
    def from_plane_vectors(cls, plane_origin: volmdlr.Point3D,
                           plane_x: volmdlr.Vector3D, plane_y: volmdlr.Vector3D, name: str = ''):
        """
        Initializes a 3D plane object with a given plane origin and plane x and y vectors.

        :param plane_origin: A volmdlr.Point3D representing the origin of the plane.
        :param plane_x: A volmdlr.Vector3D representing the x-axis of the plane.
        :param plane_y: A volmdlr.Vector3D representing the y-axis of the plane.
        :param name: object's name.
        :return: A Plane3D object initialized from the provided plane origin and plane x and y vectors.
        """
        normal = plane_x.cross(plane_y)
        return cls(volmdlr.Frame3D(plane_origin, plane_x, plane_y, normal), name=name)

    @classmethod
    def from_points(cls, points, name: str = ''):
        """
        Returns a 3D plane that goes through the 3 first points on the list.

        Why for more than 3 points we only do some check and never raise error?
        """
        if len(points) < 3:
            raise ValueError
        if len(points) == 3:
            return cls.from_3_points(points[0],
                                     points[1],
                                     points[2], name=name)
        points = [p.copy() for p in points]
        indexes_to_del = []
        for i, point in enumerate(points[1:]):
            if point.is_close(points[0]):
                indexes_to_del.append(i)
        for index in indexes_to_del[::-1]:
            del points[index + 1]

        origin = points[0]
        vector1 = points[1] - origin
        vector1 = vector1.unit_vector()
        vector2_min = points[2] - origin
        vector2_min = vector2_min.unit_vector()
        dot_min = abs(vector1.dot(vector2_min))
        for point in points[3:]:
            vector2 = point - origin
            vector2 = vector2.unit_vector()
            dot = abs(vector1.dot(vector2))
            if dot < dot_min:
                vector2_min = vector2
                dot_min = dot
        return cls.from_3_points(origin, vector1 + origin, vector2_min + origin, name=name)

    def angle_between_planes(self, plane2):
        """
        Get angle between 2 planes.

        :param plane2: the second plane.
        :return: the angle between the two planes.
        """
        angle = math.acos(self.frame.w.dot(plane2.frame.w))
        return angle

    def point_on_surface(self, point, abs_tol: float = 1e-6):
        """
        Return if the point belongs to the plane at a tolerance of 1e-6.

        """
        if math.isclose(self.frame.w.dot(point - self.frame.origin), 0,
                        abs_tol=1e-6):
            return True
        return False

    def point_distance(self, point3d):
        """
        Calculates the distance of a point to plane.

        :param point3d: point to verify distance.
        :return: a float, point distance to plane.
        """
        coefficient_a, coefficient_b, coefficient_c, coefficient_d = self.equation_coefficients()
        return abs(self.frame.w.dot(point3d) + coefficient_d) / math.sqrt(coefficient_a ** 2 +
                                                                          coefficient_b ** 2 + coefficient_c ** 2)

    def line_intersections(self, line):
        """
        Find the intersection with a line.

        :param line: Line to evaluate the intersection
        :type line: :class:`edges.Line`
        :return: ADD DESCRIPTION
        :rtype: List[volmdlr.Point3D]
        """
        return vm_utils_intersections.get_plane_line_intersections(self.frame, line)

    def linesegment_intersections(self, linesegment: edges.LineSegment3D, abs_tol: float = 1e-6) \
            -> List[volmdlr.Point3D]:
        """
        Gets the intersections of a plane a line segment 3d.

        :param linesegment: other line segment.
        :param abs_tol: tolerance allowed.
        :return: a list with the intersecting point.
        """
        return vm_utils_intersections.get_plane_linesegment_intersections(self.frame, linesegment, abs_tol)

    def circle_intersections(self, circle: curves.Circle3D):
        """
        Calculates the intersections between a Plane 3D and a FullArc 3D.

        :param circle: circle to verify intersections.
        :return: list of intersections: List[volmdlr.Point3D].
        """
        if self.point_distance(circle.center) > circle.radius:
            return []
        circle_plane = Plane3D(circle.frame)
        plane_intersections = self.plane_intersections(circle_plane)
        if not plane_intersections:
            return []
        circle2d = circle.to_2d(circle.center, circle_plane.frame.u, circle_plane.frame.v)
        line2d = plane_intersections[0].to_2d(circle.center, circle_plane.frame.u, circle_plane.frame.v)
        circle2d_inters_line2d = circle2d.line_intersections(line2d)
        intersections = []
        for inter in circle2d_inters_line2d:
            intersections.append(inter.to_3d(circle.center, circle_plane.frame.u, circle_plane.frame.v))
        return intersections

    def fullarc_intersections(self, fullarc: edges.FullArc3D):
        """
        Calculates the intersections between a Plane 3D and a FullArc 3D.

        :param fullarc: full arc to verify intersections.
        :return: list of intersections: List[volmdlr.Point3D].
        """
        return self.circle_intersections(fullarc.circle)

    def arc_intersections(self, arc: edges.Arc3D):
        """
        Calculates the intersections between a Plane 3D and an Arc 3D.

        :param arc: arc to verify intersections.
        :return: list of intersections: List[volmdlr.Point3D].
        """
        circle_intersections = self.circle_intersections(arc.circle)
        arc_intersections = []
        for intersection in circle_intersections:
            if arc.point_belongs(intersection):
                arc_intersections.append(intersection)
        return arc_intersections

    def bsplinecurve_intersections(self, bspline_curve):
        """
        Calculates the intersections between a Plane 3D and a Bspline Curve 3D.

        :param bspline_curve: bspline_curve to verify intersections.
        :return: list of intersections: List[volmdlr.Point3D].
        """
        return vm_utils_intersections.get_bsplinecurve_intersections(self, bspline_curve)

    def equation_coefficients(self):
        """
        Returns the a,b,c,d coefficient from equation ax+by+cz+d = 0.

        """
        return vm_common_operations.get_plane_equation_coefficients(self.frame)

    def plane_intersections(self, other_plane):
        """
        Computes intersection points between two Planes 3D.

        """
        plane_intersections = vm_utils_intersections.get_two_planes_intersections(self.frame, other_plane.frame)
        if plane_intersections:
            return [curves.Line3D(plane_intersections[0], plane_intersections[1])]
        return []

    def cylindricalsurface_intersections(self, cylindrical_surface: 'CylindricalSurface3D'):
        """
        Gets intersections between plane and cylindrical surface.

        :param cylindrical_surface: cylindrical surface to get intersections with.
        :return: List containing all intersections between plane and cylindrical surface.
        """
        return cylindrical_surface.plane_intersections(self)

    def is_coincident(self, plane2):
        """
        Verifies if two planes are parallel and coincident.

        """
        if not isinstance(self, plane2.__class__):
            return False
        if self.is_parallel(plane2):
            if plane2.point_on_surface(self.frame.origin):
                return True
        return False

    def is_parallel(self, plane2):
        """
        Verifies if two planes are parallel.

        """
        if self.frame.w.is_colinear_to(plane2.frame.w):
            return True
        return False

    @classmethod
    def plane_betweeen_two_planes(cls, plane1, plane2, name: str = ''):
        """
        Calculates a plane between two other planes.

        :param plane1: plane1.
        :param plane2: plane2.
        :param name: object's name.
        :return: resulting plane.
        """
        plane1_plane2_intersection = plane1.plane_intersections(plane2)[0]
        u = plane1_plane2_intersection.unit_direction_vector()
        v = plane1.frame.w + plane2.frame.w
        v = v.unit_vector()
        w = u.cross(v)
        point = (plane1.frame.origin + plane2.frame.origin) / 2
        return cls(volmdlr.Frame3D(point, u, w, v), name=name)

    def rotation(self, center: volmdlr.Point3D, axis: volmdlr.Vector3D, angle: float):
        """
        Plane3D rotation.

        :param center: rotation center
        :param axis: rotation axis
        :param angle: angle rotation
        :return: a new rotated Plane3D
        """
        new_frame = self.frame.rotation(center=center, axis=axis, angle=angle)
        return Plane3D(new_frame)

    def translation(self, offset: volmdlr.Vector3D):
        """
        Plane3D translation.

        :param offset: translation vector
        :return: A new translated Plane3D
        """
        new_frame = self.frame.translation(offset)
        return Plane3D(new_frame)

    def frame_mapping(self, frame: volmdlr.Frame3D, side: str):
        """
        Changes frame_mapping and return a new Frame3D.

        :param frame: Frame of reference
        :type frame: `volmdlr.Frame3D`
        :param side: 'old' or 'new'
        """
        new_frame = self.frame.frame_mapping(frame, side)
        return Plane3D(new_frame, self.name)

    def copy(self, deep=True, memo=None):
        """Creates a copy of the plane."""
        new_frame = self.frame.copy(deep, memo)
        return Plane3D(new_frame, self.name)

    def plane_grid(self, grid_size: int, length: float = 1.):
        """
        Plane's grid.

        """
        plane_grid = []
        for i in range(grid_size):
            for v1, v2 in [(self.frame.u, self.frame.v), (self.frame.v, self.frame.u)]:
                start = self.frame.origin - 0.5 * length * v1 + (-0.5 + i / (grid_size - 1)) * length * v2
                end = self.frame.origin + 0.5 * length * v1 + (-0.5 + i / (grid_size - 1)) * length * v2
                plane_grid.append(edges.LineSegment3D(start, end))
        return plane_grid

    def plot(self, ax=None, edge_style: EdgeStyle = EdgeStyle(color='grey'), length: float = 1., **kwargs):
        """
        Plot the cylindrical surface in the local frame normal direction.

        :param ax: Matplotlib Axes3D object to plot on. If None, create a new figure.
        :type ax: Axes3D or None
        :param edge_style: edge styles.
        :type edge_style: EdgeStyle.
        :param length: plotted length
        :type length: float
        :return: Matplotlib Axes3D object containing the plotted wire-frame.
        :rtype: Axes3D
        """
        grid_size = 10

        if ax is None:
            fig = plt.figure()
            ax = fig.add_subplot(111, projection='3d')
            ax.set_aspect('auto')

        self.frame.plot(ax=ax, ratio=length)
        for edge in self.plane_grid(grid_size, length):
            edge.plot(ax, edge_style=edge_style)
        return ax

    def point2d_to_3d(self, point2d):
        """
        Converts a 2D parametric point into a 3D point on the surface.
        """
        return point2d.to_3d(self.frame.origin, self.frame.u, self.frame.v)

    def point3d_to_2d(self, point3d):
        """
        Converts a 3D point into a 2D parametric point.
        """
        return point3d.to_2d(self.frame.origin, self.frame.u, self.frame.v)

    def contour2d_to_3d(self, contour2d):
        """
        Converts a contour 2D on parametric surface into a 3D contour.
        """
        return contour2d.to_3d(self.frame.origin, self.frame.u, self.frame.v)

    def contour3d_to_2d(self, contour3d):
        """
        Converts a contour 3D into a 2D parametric contour.
        """
        primitives2d = []
        for primitive3d in contour3d.primitives:
            method_name = f'{primitive3d.__class__.__name__.lower()}_to_2d'
            if hasattr(self, method_name):
                primitives = getattr(self, method_name)(primitive3d)
                if primitives is None:
                    continue
                primitives2d.extend(primitives)
            else:
                primitive = primitive3d.to_2d(self.frame.origin, self.frame.u, self.frame.v)
                if primitive is None:
                    continue
                primitives2d.append(primitive)
        return wires.Contour2D(primitives2d)

    def arc3d_to_2d(self, arc3d):
        """Converts primitive from 3D cartesian space to surface parametric space."""
        arc = None
        if arc3d.circle.frame.w.is_colinear_to(self.frame.w, 1e-5):
            arc = [arc3d.to_2d(self.frame.origin, self.frame.u, self.frame.v)]
        else:
            start = self.point3d_to_2d(arc3d.start)
            end = self.point3d_to_2d(arc3d.end)
            if not start.is_close(end):
                arc = [edges.LineSegment2D(start, end)]
        return arc

    def bsplinecurve3d_to_2d(self, bspline_curve3d):
        """
        Converts a 3D B-Spline in spatial domain into a 2D B-Spline in parametric domain.

        :param bspline_curve3d: The B-Spline curve to perform the transformation.
        :type bspline_curve3d: edges.BSplineCurve3D
        :return: A 2D B-Spline.
        :rtype: edges.BSplineCurve2D
        """
        control_points = [self.point3d_to_2d(p)
                          for p in bspline_curve3d.control_points]
        return [edges.BSplineCurve2D(
            bspline_curve3d.degree,
            control_points=control_points,
            knot_multiplicities=bspline_curve3d.knot_multiplicities,
            knots=bspline_curve3d.knots,
            weights=bspline_curve3d.weights)]

    def bsplinecurve2d_to_3d(self, bspline_curve2d):
        """
        Converts a 2D B-Spline in parametric domain into a 3D B-Spline in spatial domain.

        :param bspline_curve2d: The B-Spline curve to perform the transformation.
        :type bspline_curve2d: edges.BSplineCurve2D
        :return: A 3D B-Spline.
        :rtype: edges.BSplineCurve3D
        """
        control_points = [self.point2d_to_3d(point)
                          for point in bspline_curve2d.control_points]
        return [edges.BSplineCurve3D(
            bspline_curve2d.degree,
            control_points=control_points,
            knot_multiplicities=bspline_curve2d.knot_multiplicities,
            knots=bspline_curve2d.knots,
            weights=bspline_curve2d.weights)]

    def rectangular_cut(self, x1: float, x2: float,
                        y1: float, y2: float, name: str = ''):
        """Deprecated method, Use PlaneFace3D from_surface_rectangular_cut method."""

        raise AttributeError('Use PlaneFace3D from_surface_rectangular_cut method')


PLANE3D_OXY = Plane3D(volmdlr.OXYZ)
PLANE3D_OYZ = Plane3D(volmdlr.OYZX)
PLANE3D_OZX = Plane3D(volmdlr.OZXY)
PLANE3D_OXZ = Plane3D(volmdlr.Frame3D(volmdlr.O3D, volmdlr.X3D, volmdlr.Z3D, volmdlr.Y3D))


class PeriodicalSurface(Surface3D):
    """
    Abstract class for surfaces with two-pi periodicity that creates some problems.
    """

    def point2d_to_3d(self, point2d):
        """
        Abstract method.
        """
        raise NotImplementedError(f'point2d_to_3d is abstract and should be implemented in {self.__class__.__name__}')

    def point3d_to_2d(self, point3d):
        """
        Abstract method. Convert a 3D point to a 2D parametric point.

        :param point3d: The 3D point to convert, represented by 3 coordinates (x, y, z).
        :type point3d: `volmdlr.Point3D`
        :return: NotImplementedError: If the method is not implemented in the subclass.
        """
        raise NotImplementedError(f'point3d_to_2d is abstract and should be implemented in {self.__class__.__name__}')

    def _align_contours(self, inner_contour, theta_contours, z_outer_contour, z_inner_contour):
        """
        Helper function to align contours' BREP on periodical surfaces that need to be connected.
        """
        outer_contour_theta, inner_contour_theta = theta_contours
        overlapping_theta, outer_contour_side, inner_contour_side, side = self._get_overlapping_theta(
            outer_contour_theta,
            inner_contour_theta)
        line = curves.Line2D(volmdlr.Point2D(overlapping_theta, z_outer_contour),
                             volmdlr.Point2D(overlapping_theta, z_inner_contour))
        cutted_contours = inner_contour.split_by_line(line)
        number_contours = len(cutted_contours)
        if number_contours == 2:
            contour1, contour2 = cutted_contours
            increasing_theta = inner_contour_theta[0] < inner_contour_theta[1]
            # side = 0 --> left  side = 1 --> right
            if (not side and increasing_theta) or (
                    side and not increasing_theta):
                theta_offset = outer_contour_theta[outer_contour_side] - contour2.primitives[0].start.x
                translation_vector = volmdlr.Vector2D(theta_offset, 0)
                contour2_positionned = contour2.translation(offset=translation_vector)
                theta_offset = contour2_positionned.primitives[-1].end.x - contour1.primitives[0].start.x
                translation_vector = volmdlr.Vector2D(theta_offset, 0)
                contour1_positionned = contour1.translation(offset=translation_vector)
                primitives2d = contour2_positionned.primitives
                primitives2d.extend(contour1_positionned.primitives)
                old_innner_contour_positioned = wires.Wire2D(primitives2d)
            else:
                theta_offset = outer_contour_theta[outer_contour_side] - contour1.primitives[-1].end.x
                translation_vector = volmdlr.Vector2D(theta_offset, 0)
                contour1_positionned = contour1.translation(offset=translation_vector)
                theta_offset = contour1_positionned.primitives[0].start.x - contour2.primitives[-1].end.x
                translation_vector = volmdlr.Vector2D(theta_offset, 0)
                contour2_positionned = contour2.translation(offset=translation_vector)
                primitives2d = contour1_positionned.primitives
                primitives2d.extend(contour2_positionned.primitives)
                old_innner_contour_positioned = wires.Wire2D(primitives2d)
            old_innner_contour_positioned = old_innner_contour_positioned.order_wire(tol=1e-2)
        elif number_contours == 1:
            contour = cutted_contours[0]
            theta_offset = outer_contour_theta[outer_contour_side] - inner_contour_theta[inner_contour_side]
            translation_vector = volmdlr.Vector2D(theta_offset, 0)
            old_innner_contour_positioned = contour.translation(offset=translation_vector)

        else:
            raise NotImplementedError

        return old_innner_contour_positioned

    @staticmethod
    def _get_closing_points(old_outer_contour_positioned, old_innner_contour_positioned):
        """
        Helper function to get points to connect contours with line segments.
        """
        point1 = old_outer_contour_positioned.primitives[0].start
        point2 = old_outer_contour_positioned.primitives[-1].end
        point3 = old_innner_contour_positioned.primitives[0].start
        point4 = old_innner_contour_positioned.primitives[-1].end

        outer_contour_direction = point1.x < point2.x
        inner_contour_direction = point3.x < point4.x
        if outer_contour_direction == inner_contour_direction:
            old_innner_contour_positioned = old_innner_contour_positioned.invert()
            point3 = old_innner_contour_positioned.primitives[0].start
            point4 = old_innner_contour_positioned.primitives[-1].end
        if not math.isclose(point2.x, point3.x, abs_tol=1e-4) or \
                not math.isclose(point4.x, point1.x, abs_tol=1e-4):
            ideal_x = []
            delta = math.inf
            found = False
            for x1 in [point2.x, point3.x]:
                for x2 in [point4.x, point1.x]:
                    delta_x = abs(abs(x1 - x2) - volmdlr.TWO_PI)
                    if delta_x == 0.0:
                        ideal_x = [x1, x2]
                        found = True
                        break
                    if delta_x < delta:
                        delta = delta_x
                        ideal_x = [x1, x2]
                if found:
                    break
            x1, x2 = ideal_x
            point2.x = x1
            point3.x = x1
            point4.x = x2
            point1.x = x2

        return point1, point2, point3, point4

    def connect_contours(self, outer_contour, inner_contours):
        """
        Repair contours on parametric domain.

        :param outer_contour: Outer contour 2D.
        :type inner_contours: wires.Contour2D
        :param inner_contours: List of 2D contours.
        :type inner_contours: list
        """
        new_inner_contours = []
        point1 = outer_contour.primitives[0].start
        point2 = outer_contour.primitives[-1].end

        theta1, z1 = point1
        theta2, _ = point2

        new_outer_contour = outer_contour
        for inner_contour in inner_contours:
            theta3, z3 = inner_contour.primitives[0].start
            theta4, _ = inner_contour.primitives[-1].end

            if not inner_contour.is_ordered():
                # Contours are aligned
                if (math.isclose(theta1, theta3, abs_tol=1e-3) and math.isclose(theta2, theta4, abs_tol=1e-3)) \
                        or (math.isclose(theta1, theta4, abs_tol=1e-3) and math.isclose(theta2, theta3, abs_tol=1e-3)):
                    old_innner_contour_positioned = inner_contour

                else:
                    old_innner_contour_positioned = self._align_contours(inner_contour, [[theta1, theta2],
                                                                                         [theta3, theta4]], z1, z3)
                point1, point2, point3, point4 = self._get_closing_points(outer_contour,
                                                                          old_innner_contour_positioned)
                closing_linesegment1 = edges.LineSegment2D(point2, point3)
                closing_linesegment2 = edges.LineSegment2D(point4, point1)
                new_outer_contour_primitives = outer_contour.primitives + [closing_linesegment1] + \
                    old_innner_contour_positioned.primitives + [closing_linesegment2]
                new_outer_contour = wires.Contour2D(primitives=new_outer_contour_primitives)
                if not new_outer_contour.is_ordered():
                    new_outer_contour = new_outer_contour.order_contour(tol=min(1e-2,
                                                                                0.1 * closing_linesegment1.length(),
                                                                                0.1 * closing_linesegment2.length()))
            else:
                new_inner_contours.append(inner_contour)
        return new_outer_contour, new_inner_contours

    @staticmethod
    def _get_overlapping_theta(outer_contour_startend_theta, inner_contour_startend_theta):
        """
        Find overlapping theta domain between two contours on periodical Surfaces.
        """
        oc_xmin_index, outer_contour_xmin = min(enumerate(outer_contour_startend_theta), key=lambda x: x[1])
        oc_xmax_index, outer_contour_xman = max(enumerate(outer_contour_startend_theta), key=lambda x: x[1])
        ic_xmin_index, inner_contour_xmin = min(enumerate(inner_contour_startend_theta), key=lambda x: x[1])
        ic_xmax_index, inner_contour_xmax = max(enumerate(inner_contour_startend_theta), key=lambda x: x[1])

        # check if tetha3 or theta4 is in [theta1, theta2] interval
        overlap = outer_contour_xmin <= inner_contour_xmax and outer_contour_xman >= inner_contour_xmin

        if overlap:
            if inner_contour_xmin < outer_contour_xmin:
                overlapping_theta = outer_contour_startend_theta[oc_xmin_index]
                side = 0
                return overlapping_theta, oc_xmin_index, ic_xmin_index, side
            overlapping_theta = outer_contour_startend_theta[oc_xmax_index]
            side = 1
            return overlapping_theta, oc_xmax_index, ic_xmax_index, side

        # if not direct intersection -> find intersection at periodicity
        if inner_contour_xmin < outer_contour_xmin:
            overlapping_theta = outer_contour_startend_theta[oc_xmin_index] - 2 * math.pi
            side = 0
            return overlapping_theta, oc_xmin_index, ic_xmin_index, side
        overlapping_theta = outer_contour_startend_theta[oc_xmax_index] + 2 * math.pi
        side = 1
        return overlapping_theta, oc_xmax_index, ic_xmax_index, side

    def _reference_points(self, edge):
        """
        Helper function to return points of reference on the edge to fix some parametric periodical discontinuities.
        """
        length = edge.length()
        point_after_start = self.point3d_to_2d(edge.point_at_abscissa(0.01 * length))
        point_before_end = self.point3d_to_2d(edge.point_at_abscissa(0.98 * length))
        theta3, _ = point_after_start
        theta4, _ = point_before_end
        if abs(theta3) == math.pi or abs(theta3) == 0.5 * math.pi:
            point_after_start = self.point3d_to_2d(edge.point_at_abscissa(0.02 * length))
        if abs(theta4) == math.pi or abs(theta4) == 0.5 * math.pi:
            point_before_end = self.point3d_to_2d(edge.point_at_abscissa(0.97 * length))
        return point_after_start, point_before_end

    def _verify_start_end_angles(self, edge, theta1, theta2):
        """
        Verify if there is some incoherence with start and end angles. If so, return fixed angles.
        """
        length = edge.length()
        theta3, _ = self.point3d_to_2d(edge.point_at_abscissa(0.001 * length))
        # make sure that the reference angle is not undefined
        if abs(theta3) == math.pi or abs(theta3) == 0.5 * math.pi:
            theta3, _ = self.point3d_to_2d(edge.point_at_abscissa(0.002 * length))

        # Verify if theta1 or theta2 point should be -pi because atan2() -> ]-pi, pi]
        # And also atan2 discontinuity in 0.5 * math.pi
        if math.isclose(abs(theta1), math.pi, abs_tol=1e-4) or abs(theta1) == 0.5 * math.pi:
            theta1 = repair_start_end_angle_periodicity(theta1, theta3)
        if abs(theta2) == math.pi or abs(theta2) == 0.5 * math.pi:
            theta4, _ = self.point3d_to_2d(edge.point_at_abscissa(0.98 * length))
            # make sure that the reference angle is not undefined
            if math.isclose(abs(theta2), math.pi, abs_tol=1e-4) or abs(theta4) == 0.5 * math.pi:
                theta4, _ = self.point3d_to_2d(edge.point_at_abscissa(0.97 * length))
            theta2 = repair_start_end_angle_periodicity(theta2, theta4)

        return theta1, theta2

    def _helper_fix_angle_discontinuity(self, points, index_angle_discontinuity, i):
        sign = round(points[index_angle_discontinuity - 1][i] / abs(points[index_angle_discontinuity - 1][i]), 2)
        if i == 0:
            points = [p + volmdlr.Point2D(sign * volmdlr.TWO_PI, 0) if i >= index_angle_discontinuity else p
                      for i, p in enumerate(points)]
        else:
            points = [p + volmdlr.Point2D(0, sign * volmdlr.TWO_PI) if i >= index_angle_discontinuity else p
                      for i, p in enumerate(points)]
        return points

    def _fix_angle_discontinuity_on_discretization_points(self, points, indexes_angle_discontinuity, direction):
        i = 0 if direction == "x" else 1
        if len(indexes_angle_discontinuity) == 1:
            index_angle_discontinuity = indexes_angle_discontinuity[0]
            points = self._helper_fix_angle_discontinuity(points, index_angle_discontinuity, i)
        else:
            stack = deque(indexes_angle_discontinuity)
            while stack:
                index_angle_discontinuity = stack.popleft()
                if stack:
                    next_angle_discontinuity_index = stack[0]
                    temp_points = points[:next_angle_discontinuity_index]
                    temp_points = self._helper_fix_angle_discontinuity(temp_points, index_angle_discontinuity, i)
                    points = temp_points + points[next_angle_discontinuity_index:]
                else:
                    temp_points = points
                    points = self._helper_fix_angle_discontinuity(temp_points, index_angle_discontinuity, i)
                _, indexes_angle_discontinuity = angle_discontinuity([point.x for point in points])
                stack = deque(indexes_angle_discontinuity)
        return points

    def _helper_arc3d_to_2d_periodicity_verifications(self, arc3d, start):
        """
        Verifies if arc 3D contains discontinuity and undefined start/end points on parametric domain.
        """
        point_theta_discontinuity = self.point2d_to_3d(volmdlr.Point2D(math.pi, start.y))
        discontinuity = arc3d.point_belongs(point_theta_discontinuity) and not \
            arc3d.is_point_edge_extremity(point_theta_discontinuity)

        undefined_start_theta = arc3d.start.is_close(point_theta_discontinuity)
        undefined_end_theta = arc3d.end.is_close(point_theta_discontinuity)
        return discontinuity, undefined_start_theta, undefined_end_theta

    def linesegment3d_to_2d(self, linesegment3d):
        """
        Converts the primitive from 3D spatial coordinates to its equivalent 2D primitive in the parametric space.

        For cylindrical or conical surfaces, a line segment in 3D space is typically projected onto
        the 2D parametric space as a vertical line segment. This is because a 3D line that lies on a
        cylindrical or conical surface corresponds to a generatrix of the surface, and it extends along
        the height of the surface without bending or deviating in the other directions.
        Therefore, the BREP of a line segment on cylindrical or conical surface is a vertical line segment.
        """
        start = self.point3d_to_2d(linesegment3d.start)
        end = self.point3d_to_2d(linesegment3d.end)
        _, _, z1 = self.frame.global_to_local_coordinates(linesegment3d.start)
        _, _, z2 = self.frame.global_to_local_coordinates(linesegment3d.end)
        if math.isclose(z1, z2, rel_tol=0.005):
            # special case when there is a small line segment that should be a small arc of circle instead
            return [edges.LineSegment2D(start, end)]
        if start.x != end.x:
            end = volmdlr.Point2D(start.x, end.y)
        if not start.is_close(end):
            return [edges.LineSegment2D(start, end, name="parametric.linesegment")]
        return None

    def arc3d_to_2d(self, arc3d):
        """
        Converts the primitive from 3D spatial coordinates to its equivalent 2D primitive in the parametric space.

        The BREP of an arc of circle on a cylindrical or a conical surface is a horizontal line segment.
        """
        start = self.point3d_to_2d(arc3d.start)
        end = self.point3d_to_2d(arc3d.end)
        point_after_start, point_before_end = self._reference_points(arc3d)
        discontinuity, undefined_start_theta, undefined_end_theta = self._helper_arc3d_to_2d_periodicity_verifications(
            arc3d, start)
        start, end = vm_parametric.arc3d_to_cylindrical_coordinates_verification(
            [start, end], [undefined_start_theta, undefined_end_theta],
            [point_after_start.x, point_before_end.x], discontinuity)
        return [edges.LineSegment2D(start, end, name="parametric.arc")]

    def fullarc3d_to_2d(self, fullarc3d):
        """
        Converts the primitive from 3D spatial coordinates to its equivalent 2D primitive in the parametric space.

        The BREP of a circle on a cylindrical or a conical surface is a horizontal line segment with length of two pi.
        """
        start = self.point3d_to_2d(fullarc3d.start)
        end = self.point3d_to_2d(fullarc3d.end)

        if self.frame.w.is_colinear_to(fullarc3d.circle.normal):
            normal_dot_product = self.frame.w.dot(fullarc3d.circle.normal)
            start, end = vm_parametric.fullarc_to_cylindrical_coordinates_verification(start, end, normal_dot_product)
            return [edges.LineSegment2D(start, end, name="parametric.fullarc")]
        raise NotImplementedError("This case must be treated in child class.")

    def bsplinecurve3d_to_2d(self, bspline_curve3d):
        """
        Converts the primitive from 3D spatial coordinates to its equivalent 2D primitive in the parametric space.
        """
        n = len(bspline_curve3d.control_points)
        points3d = bspline_curve3d.discretization_points(number_points=n)
        points = [self.point3d_to_2d(point) for point in points3d]
        if self.is_singularity_point(bspline_curve3d.start) or self.is_singularity_point(bspline_curve3d.end):
            points = self.fix_start_end_singularity_point_at_parametric_domain(bspline_curve3d, points, points3d)
        theta1, z1 = points[0]
        theta2, z2 = points[-1]
        theta1, theta2 = self._verify_start_end_angles(bspline_curve3d, theta1, theta2)
        points[0] = volmdlr.Point2D(theta1, z1)
        points[-1] = volmdlr.Point2D(theta2, z2)

        theta_list = [point.x for point in points]
        theta_discontinuity, indexes_theta_discontinuity = angle_discontinuity(theta_list)
        if theta_discontinuity:
            points = self._fix_angle_discontinuity_on_discretization_points(points,
                                                                            indexes_theta_discontinuity, "x")

        return [edges.BSplineCurve2D.from_points_interpolation(points, degree=bspline_curve3d.degree)]

    def arcellipse3d_to_2d(self, arcellipse3d):
        """
        Transformation of a 3D arc of ellipse to a 2D primitive in a cylindrical surface.

        """
        points = [self.point3d_to_2d(p)
                  for p in arcellipse3d.discretization_points(number_points=50)]

        theta1, z1 = points[0]
        theta2, z2 = points[-1]

        # theta3, _ = self.point3d_to_2d(arcellipse3d.point_at_abscissa(0.001 * length))
        theta3, _ = points[1]
        # make sure that the reference angle is not undefined
        if abs(theta3) == math.pi:
            theta3, _ = points[1]

        # Verify if theta1 or theta2 point should be -pi because atan2() -> ]-pi, pi]
        if abs(theta1) == math.pi:
            theta1 = vm_parametric.repair_start_end_angle_periodicity(theta1, theta3)
        if abs(theta2) == math.pi:
            theta4, _ = points[-2]
            # make sure that the reference angle is not undefined
            if abs(theta4) == math.pi:
                theta4, _ = points[-3]
            theta2 = vm_parametric.repair_start_end_angle_periodicity(theta2, theta4)

        points[0] = volmdlr.Point2D(theta1, z1)
        points[-1] = volmdlr.Point2D(theta2, z2)

        theta_list = [point.x for point in points]
        theta_discontinuity, indexes_theta_discontinuity = angle_discontinuity(theta_list)
        if theta_discontinuity:
            points = self._fix_angle_discontinuity_on_discretization_points(points,
                                                                            indexes_theta_discontinuity, "x")

        return [edges.BSplineCurve2D.from_points_interpolation(points, degree=2, name="parametric.arcellipse")]

    def fullarcellipse3d_to_2d(self, fullarcellipse3d):
        """
        Transformation of a 3D arc ellipse to 2D, in a cylindrical surface.

        """
        points = [self.point3d_to_2d(p)
                  for p in fullarcellipse3d.discretization_points(number_points=100)]
        start, end = points[0], points[-1]
        normal_dot_product = self.frame.w.dot(fullarcellipse3d.ellipse.normal)
        start, end = vm_parametric.fullarc_to_cylindrical_coordinates_verification(start, end, normal_dot_product)
        theta1, z1 = start
        theta2, z2 = end
        theta1, theta2 = self._verify_start_end_angles(fullarcellipse3d, theta1, theta2)
        points[0] = volmdlr.Point2D(theta1, z1)
        points[-1] = volmdlr.Point2D(theta2, z2)

        theta_list = [point.x for point in points]
        theta_discontinuity, indexes_theta_discontinuity = angle_discontinuity(theta_list)
        if theta_discontinuity:
            points = self._fix_angle_discontinuity_on_discretization_points(points,
                                                                            indexes_theta_discontinuity, "x")

        return [edges.BSplineCurve2D.from_points_interpolation(points, degree=2,
                                                               name="parametric.fullarcellipse")]

    def bsplinecurve2d_to_3d(self, bspline_curve2d):
        """
        Is this right?.
        """
        n = len(bspline_curve2d.control_points)
        points = [self.point2d_to_3d(p)
                  for p in bspline_curve2d.discretization_points(number_points=n)]
        return [edges.BSplineCurve3D.from_points_interpolation(points, bspline_curve2d.degree)]

    def linesegment2d_to_3d(self, linesegment2d):
        """
        Converts a BREP line segment 2D onto a 3D primitive on the surface.
        """
        theta1, param_z1 = linesegment2d.start
        theta2, param_z2 = linesegment2d.end
        start3d = self.point2d_to_3d(linesegment2d.start)
        end3d = self.point2d_to_3d(linesegment2d.end)
        center = self.frame.origin + param_z1 * self.frame.w
        if theta1 > theta2:
            circle3d = curves.Circle3D(volmdlr.Frame3D(
                center, self.frame.u, -self.frame.v, self.frame.u.cross(-self.frame.v)),
                start3d.point_distance(center))
        else:
            circle3d = curves.Circle3D(
                volmdlr.Frame3D(center, self.frame.u, self.frame.v, self.frame.w),
                start3d.point_distance(center))
        if math.isclose(theta1, theta2, abs_tol=1e-4) or linesegment2d.name == "parametric.linesegment":
            if start3d.is_close(end3d):
                return None
            return [edges.LineSegment3D(start3d, end3d)]

        if math.isclose(param_z1, param_z2, abs_tol=1e-4) or linesegment2d.name == "parametric.arc" or \
                linesegment2d.name == "parametric.fullarc":
            if math.isclose(abs(theta1 - theta2), volmdlr.TWO_PI, abs_tol=1e-4):
                return [edges.FullArc3D(circle=circle3d, start_end=self.point2d_to_3d(linesegment2d.start))]
            # interior_point = self.point2d_to_3d(volmdlr.Point2D(0.5 * (theta1 + theta2), param_z1))
            return [edges.Arc3D(circle3d, self.point2d_to_3d(linesegment2d.start),
                                self.point2d_to_3d(linesegment2d.end))]
        if start3d.is_close(end3d):
            return None
        n = 10
        points = [self.point2d_to_3d(p)
                  for p in linesegment2d.discretization_points(number_points=n)]
        return [edges.BSplineCurve3D.from_points_interpolation(points, 3)]

    @staticmethod
    def is_undefined_brep(edge):
        """Returns True if the edge is contained within the periodicity boundary."""
        if isinstance(edge.simplify, edges.LineSegment2D) and \
                edge.simplify.line.unit_direction_vector().is_colinear_to(volmdlr.Y2D) \
                and math.isclose(abs(edge.start.x), math.pi, abs_tol=1e-6):
            return True
        return False

    def fix_undefined_brep_with_neighbors(self, edge, previous_edge, next_edge):
        """Uses neighbors edges to fix edge contained within the periodicity boundary."""
        delta_previous = previous_edge.end - edge.start
        delta_next = next_edge.start - edge.end
        if not self.is_undefined_brep(previous_edge) and \
                math.isclose(delta_previous.norm(), self.x_periodicity, abs_tol=1e-3):
            edge = edge.translation(delta_previous)
        elif not self.is_undefined_brep(next_edge) and \
                math.isclose(delta_next.norm(), self.x_periodicity, abs_tol=1e-3):
            edge = edge.translation(delta_next)
        return edge

    def fix_start_end_singularity_point_at_parametric_domain(self, edge3d, points, points3d):
        """
        Helper function.

        Uses local discretization and line intersection with the tangent line at the point just before the undefined
        point on the BREP of the 3D edge to find the real values on parametric domain.
        """

        def get_local_discretization_points(start_point, end_points):
            distance = start_point.point_distance(end_points)
            maximum_linear_distance_reference_point = 1e-4
            if distance < maximum_linear_distance_reference_point:
                return []
            number_points = max(int(distance / maximum_linear_distance_reference_point), 2)

            local_discretization = [self.point3d_to_2d(point)
                                    for point in edge3d.local_discretization(
                    start_point, end_points, number_points)]
            return local_discretization

        def get_temp_edge2d(_points):
            theta_list = [point.x for point in _points]
            theta_discontinuity, indexes_theta_discontinuity = angle_discontinuity(theta_list)
            if theta_discontinuity:
                _points = self._fix_angle_discontinuity_on_discretization_points(_points,
                                                                                 indexes_theta_discontinuity, "x")
            if len(_points) == 2:
                edge2d = edges.LineSegment2D(_points[0], _points[1])
            else:
                edge2d = edges.BSplineCurve2D.from_points_interpolation(_points, 2)
            return edge2d

        if self.is_singularity_point(points3d[0]):
            local_discretization_points = get_local_discretization_points(start_point=points3d[0],
                                                                          end_points=points3d[1])
            if local_discretization_points:
                temp_points = local_discretization_points[1:] + points[2:]
            else:
                temp_points = points
            temp_edge2d = get_temp_edge2d(temp_points)
            singularity_lines = self.get_singularity_lines()
            if len(singularity_lines) > 1:
                singularity_line = min(singularity_lines, key=lambda x: x.point_distance(temp_points[0]))
            else:
                singularity_line = singularity_lines[0]
            points[0] = find_parametric_point_at_singularity(temp_edge2d, reference_point=temp_points[1],
                                                             singularity_line=singularity_line)
        if self.is_singularity_point(points3d[-1]):
            local_discretization_points = get_local_discretization_points(start_point=points3d[-2],
                                                                          end_points=points3d[-1])
            if local_discretization_points:
                temp_points = points[:-2] + local_discretization_points[:-1]
            else:
                temp_points = points[:-1]
            temp_edge2d = get_temp_edge2d(temp_points)
            singularity_lines = self.get_singularity_lines()
            if len(singularity_lines) > 1:
                singularity_line = min(singularity_lines, key=lambda x: x.point_distance(temp_points[-1]))
            else:
                singularity_line = singularity_lines[0]
            points[-1] = find_parametric_point_at_singularity(temp_edge2d, reference_point=temp_points[-2],
                                                              singularity_line=singularity_line)
        return points


class CylindricalSurface3D(PeriodicalSurface):
    """
    The local plane is defined by (theta, z).

    :param frame: frame.w is axis, frame.u is theta=0 frame.v theta=pi/2
    :param frame:
    :param radius: Cylinder's radius
    :type radius: float
    """
    face_class = 'CylindricalFace3D'
    x_periodicity = volmdlr.TWO_PI
    y_periodicity = None

    def __init__(self, frame, radius: float, name: str = ''):
        self.frame = frame
        self.radius = radius
        PeriodicalSurface.__init__(self, frame=frame, name=name)

    def get_generatrices(self, length: float = 1, number_lines: int = 30):
        list_generatrix = []
        for i in range(number_lines):
            theta = i / (number_lines - 1) * volmdlr.TWO_PI
            start = self.point2d_to_3d(volmdlr.Point2D(theta, -0.5 * length))
            end = self.point2d_to_3d(volmdlr.Point2D(theta, 0.5 * length))
            generatrix = edges.LineSegment3D(start, end)
            list_generatrix.append(generatrix)
        return list_generatrix

<<<<<<< HEAD
    def get_circle_generatrices(self, number_circles: int = 10, length: float = 1.0):
=======
    def get_circle_generatrixes(self, number_circles: int = 10, length: float = 1.0):
>>>>>>> 6a809f8e
        circles = []
        for j in range(number_circles):
            circle_frame = self.frame.copy()
            circle_frame.origin += (-0.5 + j / (number_circles - 1)) * length * circle_frame.w
            circle = curves.Circle3D(circle_frame, self.radius)
            circles.append(circle)
        return circles

    def plot(self, ax=None, edge_style: EdgeStyle = EdgeStyle(color='grey', alpha=0.5),
             length=None, **kwargs):
        """
        Plot the cylindrical surface in the local frame normal direction.

        :param ax: Matplotlib Axes3D object to plot on. If None, create a new figure.
        :type ax: Axes3D or None
        :param edge_style: edge styles.
        :type edge_style: EdgeStyle.
        :param length: plotted length
        :type length: float
        :return: Matplotlib Axes3D object containing the plotted wire-frame.
        :rtype: Axes3D
        """
        ncircles = 50
        nlines = 50

        if ax is None:
            fig = plt.figure()
            ax = fig.add_subplot(111, projection='3d')
        if length is None:
            length = self.radius

        self.frame.plot(ax=ax, color=edge_style.color, ratio=self.radius)
<<<<<<< HEAD
        for edge in self.get_generatrices(length, nlines):
            edge.plot(ax=ax, edge_style=edge_style)

        circles = self.get_circle_generatrices(ncircles, length)
=======
        for edge in self.get_generatrixes(length, nlines):
            edge.plot(ax=ax, edge_style=edge_style)

        circles = self.get_circle_generatrixes(ncircles, length)
>>>>>>> 6a809f8e
        for circle in circles:
            circle.plot(ax=ax, edge_style=edge_style)
        return ax

    def point2d_to_3d(self, point2d: volmdlr.Point2D):
        """
        Coverts a parametric coordinate on the surface into a 3D spatial point (x, y, z).

        :param point2d: Point at the ToroidalSuface3D
        :type point2d: `volmdlr.`Point2D`
        """

        point = volmdlr.Point3D(self.radius * math.cos(point2d.x),
                                self.radius * math.sin(point2d.x),
                                point2d.y)
        return self.frame.local_to_global_coordinates(point)

    def point3d_to_2d(self, point3d):
        """
        Returns the cylindrical coordinates volmdlr.Point2D(theta, z) of a Cartesian coordinates point (x, y, z).

        :param point3d: Point at the CylindricalSuface3D
        :type point3d: `volmdlr.`Point3D`
        """
        x, y, z = self.frame.global_to_local_coordinates(point3d)
        # Do not delete this, mathematical problem when x and y close to zero but not 0
        if abs(x) < 1e-12:
            x = 0
        if abs(y) < 1e-12:
            y = 0

        theta = math.atan2(y, x)
        if abs(theta) < 1e-9:
            theta = 0.0

        return volmdlr.Point2D(theta, z)

    @classmethod
    def from_step(cls, arguments, object_dict, **kwargs):
        """
        Converts a step primitive to a CylindricalSurface3D.

        :param arguments: The arguments of the step primitive.
        :type arguments: list
        :param object_dict: The dictionary containing all the step primitives
            that have already been instantiated
        :type object_dict: dict
        :return: The corresponding CylindricalSurface3D object.
        :rtype: :class:`volmdlr.faces.CylindricalSurface3D`
        """

        length_conversion_factor = kwargs.get("length_conversion_factor", 1)
        frame = object_dict[arguments[1]]
        radius = float(arguments[2]) * length_conversion_factor
        return cls(frame, radius, arguments[0][1:-1])

    def to_step(self, current_id):
        """
        Converts the object to a STEP representation.

        :param current_id: The ID of the last written primitive.
        :type current_id: int
        :return: The STEP representation of the object and the last ID.
        :rtype: tuple[str, list[int]]
        """
        content, frame_id = self.frame.to_step(current_id)
        current_id = frame_id + 1
        content += f"#{current_id} = CYLINDRICAL_SURFACE('{self.name}',#{frame_id},{round(1000 * self.radius, 4)});\n"
        return content, [current_id]

    def frame_mapping(self, frame: volmdlr.Frame3D, side: str):
        """
        Changes frame_mapping and return a new CylindricalSurface3D.

        :param side: 'old' or 'new'
        """
        new_frame = self.frame.frame_mapping(frame, side)
        return CylindricalSurface3D(new_frame, self.radius,
                                    name=self.name)

    def rectangular_cut(self, theta1: float, theta2: float,
                        param_z1: float, param_z2: float, name: str = ''):
        """Deprecated method, Use CylindricalFace3D from_surface_rectangular_cut method."""
        raise AttributeError('Use CylindricalFace3D from_surface_rectangular_cut method')

    def rotation(self, center: volmdlr.Point3D, axis: volmdlr.Vector3D, angle: float):
        """
        CylindricalFace3D rotation.

        :param center: rotation center.
        :param axis: rotation axis.
        :param angle: angle rotation.
        :return: a new rotated Plane3D.
        """
        new_frame = self.frame.rotation(center=center, axis=axis,
                                        angle=angle)
        return CylindricalSurface3D(new_frame, self.radius)

    def translation(self, offset: volmdlr.Vector3D):
        """
        CylindricalFace3D translation.

        :param offset: translation vector.
        :return: A new translated CylindricalFace3D.
        """
        return CylindricalSurface3D(self.frame.translation(offset), self.radius)

    def grid3d(self, grid2d: grid.Grid2D):
        """
        Generate 3d grid points of a Cylindrical surface, based on a Grid2D.

        """

        points_2d = grid2d.points
        points_3d = [self.point2d_to_3d(point2d) for point2d in points_2d]

        return points_3d

    def line_intersections(self, line: curves.Line3D):
        """Gets intersections between a line and a Cylindrical Surface 3D."""
        line_2d = line.to_2d(self.frame.origin, self.frame.u, self.frame.v)
        if line_2d is None:
            return []
        origin2d = self.frame.origin.to_2d(self.frame.origin, self.frame.u, self.frame.v)
        distance_line2d_to_origin = line_2d.point_distance(origin2d)
        if distance_line2d_to_origin > self.radius:
            return []
        a_prime = line_2d.point1
        b_prime = line_2d.point2
        a_prime_minus_b_prime = a_prime - b_prime
        t_param = a_prime.dot(a_prime_minus_b_prime) / a_prime_minus_b_prime.dot(a_prime_minus_b_prime)
        k_param = math.sqrt(
            (self.radius ** 2 - distance_line2d_to_origin ** 2) / a_prime_minus_b_prime.dot(a_prime_minus_b_prime))
        intersection1 = line.point1 + (t_param + k_param) * (line.direction_vector())
        intersection2 = line.point1 + (t_param - k_param) * (line.direction_vector())
        if intersection1 == intersection2:
            return [intersection1]

        return [intersection1, intersection2]

    def circle_intersections(self, circle: curves.Circle3D):
        """
<<<<<<< HEAD
        Get intersections between the Cylindrical Surface 3D and a Circle 3D.

        :param circle: other circle.
=======
        Gets intersections between a Cylindrical Surface 3D and a circle 3D.

        :param circle: other circle 3D.
>>>>>>> 6a809f8e
        :return: list containing the intersection points.
        """
        circle_plane = Plane3D(circle.frame)
        circle_plane_intersections = self.plane_intersections(circle_plane)
        intersections = []
        for circle_plane_intersection in circle_plane_intersections:
            inters = circle_plane_intersection.curve_intersections(circle)
            for intersection in inters:
                if not volmdlr.core.point_in_list(intersection, intersections):
                    intersections.append(intersection)
        return intersections

    def fullarc_intersections(self, fullarc: edges.FullArc3D):
        """
<<<<<<< HEAD
        Get intersections between the Cylindrical Surface 3D and a FullArc 3D.

        :param fullarc: other fullarc.
=======
        Gets intersections between a Cylindrical Surface 3D and a fullarc 3D.

        :param fullarc: other fullarc 3D.
>>>>>>> 6a809f8e
        :return: list containing the intersection points.
        """
        return self.circle_intersections(fullarc.circle)

<<<<<<< HEAD
    def arc_intersections(self, arc: edges.Arc3D):
        """
        Get intersections between the Cylindrical Surface 3D and an Arc 3D.

        :param arc: other arc.
        :return: list containing the intersection points.
        """
        circle_intersections = self.circle_intersections(arc.circle)
        intersections = [intersection for intersection in circle_intersections if arc.point_belongs(intersection)]
        return intersections

=======
>>>>>>> 6a809f8e
    def parallel_plane_intersection(self, plane3d):
        """
        Cylinder plane intersections when plane's normal is perpendicular with the cylinder axis.

        :param plane3d: intersecting plane
        :return: list of intersecting curves
        """
        distance_plane_cylinder_axis = plane3d.point_distance(self.frame.origin)
        if distance_plane_cylinder_axis > self.radius:
            return []
        if math.isclose(self.frame.w.dot(plane3d.frame.u), 0, abs_tol=1e-6):
            line = curves.Line3D(plane3d.frame.origin, plane3d.frame.origin + plane3d.frame.u)
        else:
            line = curves.Line3D(plane3d.frame.origin, plane3d.frame.origin + plane3d.frame.v)
        line_intersections = self.line_intersections(line)
        lines = []
        for intersection in line_intersections:
            lines.append(curves.Line3D(intersection, intersection + self.frame.w))
        return lines

    def perpendicular_plane_intersection(self, plane3d):
        """
        Cylinder plane intersections when plane's normal is parallel with the cylinder axis.

        :param plane3d: intersecting plane
        :return: list of intersecting curves
        """
        line = curves.Line3D(self.frame.origin, self.frame.origin + self.frame.w)
        center3d_plane = plane3d.line_intersections(line)[0]
        circle3d = curves.Circle3D(volmdlr.Frame3D(center3d_plane, plane3d.frame.u,
                                                   plane3d.frame.v, plane3d.frame.w), self.radius)
        return [circle3d]

    def concurrent_plane_intersection(self, plane3d: Plane3D):
        """
        Cylindrical plane intersections when plane's normal is concurrent with the cone's axis, but not orthogonal.

        :param plane3d: intersecting plane.
        :return: list of intersecting curves.
        """
        plane_normal = self.frame.w.cross(plane3d.frame.w)
        plane2 = Plane3D.from_normal(self.frame.origin, plane_normal)
        plane2_plane3d_intersections = plane3d.plane_intersections(plane2)
        line_intersections = self.line_intersections(plane2_plane3d_intersections[0])
        if not line_intersections:
            return []
        ellipse_center = (line_intersections[0] + line_intersections[1]) / 2
        line2 = curves.Line3D.from_point_and_vector(ellipse_center, plane_normal)
        line_intersections2 = self.line_intersections(line2)
        major_dir = (line_intersections[0] - ellipse_center).unit_vector()
        major_axis = ellipse_center.point_distance(line_intersections[0])
        minor_dir = (line_intersections2[0] - ellipse_center).unit_vector()
        minor_axis = ellipse_center.point_distance(line_intersections2[0])
        if minor_axis > major_axis:
            major_axis, minor_axis = minor_axis, major_axis
            major_dir, minor_dir = minor_dir, major_dir
        ellipse = curves.Ellipse3D(major_axis, minor_axis,
                                   volmdlr.Frame3D(ellipse_center, major_dir,
                                                   minor_dir, plane3d.frame.w))
        return [ellipse]

    def plane_intersections(self, plane3d):
        """
        Cylinder intersections with a plane.

        :param plane3d: intersecting plane.
        :return: list of intersecting curves.
        """
        if math.isclose(abs(plane3d.frame.w.dot(self.frame.w)), 0, abs_tol=1e-6):
            return self.parallel_plane_intersection(plane3d)
        if math.isclose(abs(plane3d.frame.w.dot(self.frame.w)), 1, abs_tol=1e-6):
            return self.perpendicular_plane_intersection(plane3d)
        return self.concurrent_plane_intersection(plane3d)

    def conicalsurface_intersections(self, conical_surface: 'ConicalSurface3D'):
        """
        Cylinder Surface intersections with a Conical surface.

        :param conical_surface: intersecting plane.
        :return: list of intersecting curves.
        """
        def _list_generatrix_intersections(surface, other_surface):
            linesegments = other_surface.get_generatrices(2, 50)
            all_generatrices_intersecting = True
            lists_intersections = [[], []]
            for generatrix in linesegments:
                linseg_intersections = surface.line_intersections(generatrix.line)
                if not linseg_intersections:
                    all_generatrices_intersecting = False
                for index, point in enumerate(linseg_intersections):
                    if other_surface.point_distance(point) < 1e-6 and \
                            not volmdlr.core.point_in_list(point, lists_intersections[index]):
                        lists_intersections[index].append(point)
            return lists_intersections, all_generatrices_intersecting

        cone_generatrices_point_intersections, all_cone_generatrices_intersecting_cylinder = \
            _list_generatrix_intersections(self, conical_surface)
        cylinder_generatrices_point_intersections, all_cylinder_generatrices_intersecting_cone = \
            _list_generatrix_intersections(conical_surface, self)
        if all_cylinder_generatrices_intersecting_cone:
            intersections_points = cylinder_generatrices_point_intersections
        elif all_cone_generatrices_intersecting_cylinder:
            intersections_points = cone_generatrices_point_intersections
            if not cone_generatrices_point_intersections[1]:
                intersections_points = [[]]
                for point in (
                        cylinder_generatrices_point_intersections[0] + cylinder_generatrices_point_intersections[1] +
                        cone_generatrices_point_intersections[0] + cone_generatrices_point_intersections[1]):
                    if not volmdlr.core.point_in_list(point, intersections_points[0]):
                        intersections_points[0].append(point)
        elif not all_cone_generatrices_intersecting_cylinder:
            intersections_points = [[]]
            for point in (cylinder_generatrices_point_intersections[0] + cylinder_generatrices_point_intersections[1] +
                          cone_generatrices_point_intersections[0] + cone_generatrices_point_intersections[1]):
                if not volmdlr.core.point_in_list(point, intersections_points[0]):
                    intersections_points[0].append(point)
        list_curves = []
        for list_points in intersections_points:
            order_ed_points = vm_common_operations.order_points_list_for_nearest_neighbor(list_points)
            bspline = edges.BSplineCurve3D.from_points_interpolation(order_ed_points + [order_ed_points[0]], 4,
                                                                     centripetal=False)
            list_curves.append(bspline)
        return list_curves

    def is_coincident(self, surface3d):
        """
        Verifies if two CylindricalSurfaces are coincident.

        :param surface3d: surface to verify.
        :return: True if they are coincident, False otherwise.
        """
        if not isinstance(self, surface3d.__class__):
            return False
        line = curves.Line3D.from_point_and_vector(surface3d.frame.origin, surface3d.frame.w)
        distance_to_self_origin = line.point_distance(self.frame.origin)

        if math.isclose(abs(self.frame.w.dot(surface3d.frame.w)), 1.0, abs_tol=1e-6) and \
                 math.isclose(distance_to_self_origin, 0.0, abs_tol=1e-6) and self.radius == surface3d.radius:
            return True
        return False

    def point_on_surface(self, point3d, abs_tol: float = 1e-5):
        """
        Verifies if a given point is on the CylindricalSurface3D.

        :param point3d: Point to verify.
        :param abs_tol: Tolerance.
        :return: True if point on surface, False otherwise.
        """
        new_point = self.frame.global_to_local_coordinates(point3d)
        if math.isclose(new_point.x ** 2 + new_point.y ** 2, self.radius ** 2, abs_tol=abs_tol):
            return True
        return False


class ToroidalSurface3D(PeriodicalSurface):
    """
    The local plane is defined by (theta, phi).

    Theta is the angle around the big (R) circle and phi around the small (r).

    :param frame: Tore's frame: origin is the center, u is pointing at theta=0.
    :param major_radius: Tore's radius.
    :param r: Circle to revolute radius.

    See Also Definitions of R and r according to https://en.wikipedia.org/wiki/Torus.

    """
    face_class = 'ToroidalFace3D'
    x_periodicity = volmdlr.TWO_PI
    y_periodicity = volmdlr.TWO_PI

    def __init__(self, frame: volmdlr.Frame3D, major_radius: float, minor_radius: float, name: str = ''):
        self.frame = frame
        self.major_radius = major_radius
        self.minor_radius = minor_radius
        self.outer_radius = self.major_radius + self.minor_radius
        self.inner_radius = self.major_radius - self.minor_radius
        PeriodicalSurface.__init__(self, frame=frame, name=name)

        self._bbox = None

    def _torus_arcs(self, number_arcs: int = 50):
        arcs = []
        center = self.frame.origin + self.frame.u * self.major_radius
        for i in range(number_arcs):
            theta = i / number_arcs * volmdlr.TWO_PI
            i_center = center.rotation(self.frame.origin, self.frame.w, theta)
            u_vector = (i_center - self.frame.origin).unit_vector()
            i_frame = volmdlr.Frame3D(i_center, u_vector, self.frame.w, u_vector.cross(self.frame.w))
            circle = curves.Circle3D(i_frame, self.minor_radius)
            arcs.append(circle)
        return arcs

    @classmethod
    def dict_to_object(cls, dict_: JsonSerializable, force_generic: bool = False, global_dict=None,
                       pointers_memo: Dict[str, Any] = None, path: str = '#') -> 'SerializableObject':
<<<<<<< HEAD
=======
        """Creates a ToroidalSurface3D from a dictionary."""
>>>>>>> 6a809f8e
        frame = volmdlr.Frame3D.dict_to_object(dict_['frame'])
        name = dict_['name']
        if 'tore_radius' in dict_:
            # fix done 26/10/2023
            major_radius = dict_['tore_radius']
            minor_radius = dict_['small_radius']
        else:
            major_radius = dict_['major_radius']
            minor_radius = dict_['minor_radius']
        return cls(frame, major_radius, minor_radius, name)

    @property
    def bounding_box(self):
        """
        Returns the surface bounding box.
        """
        if not self._bbox:
            self._bbox = self._bounding_box()
        return self._bbox

    def _bounding_box(self):
<<<<<<< HEAD
=======
        """
        Calculates the BoundingBox for the complete Toroidal Surface 3D.

        :return: surface bounding box.
        """
>>>>>>> 6a809f8e
        distance = self.major_radius + self.minor_radius
        point1 = self.frame.origin + \
            self.frame.u * distance + self.frame.v * distance + self.frame.w * self.minor_radius
        point2 = self.frame.origin + \
            self.frame.u * distance + self.frame.v * distance - self.frame.w * self.minor_radius
        point3 = self.frame.origin + \
            self.frame.u * distance - self.frame.v * distance + self.frame.w * self.minor_radius
        point4 = self.frame.origin + \
            self.frame.u * distance - self.frame.v * distance - self.frame.w * self.minor_radius
        point5 = self.frame.origin - \
            self.frame.u * distance + self.frame.v * distance + self.frame.w * self.minor_radius
        point6 = self.frame.origin - \
            self.frame.u * distance + self.frame.v * distance - self.frame.w * self.minor_radius
        point7 = self.frame.origin - \
            self.frame.u * distance - self.frame.v * distance + self.frame.w * self.minor_radius
        point8 = self.frame.origin - \
            self.frame.u * distance - self.frame.v * distance - self.frame.w * self.minor_radius

        return volmdlr.core.BoundingBox.from_points(
            [point1, point2, point3, point4, point5, point6, point7, point8])

    def point2d_to_3d(self, point2d: volmdlr.Point2D):
        """
        Coverts a parametric coordinate on the surface into a 3D spatial point (x, y, z).

        :param point2d: Point at the ToroidalSuface3D
        :type point2d: `volmdlr.`Point2D`
        """
        theta, phi = point2d
        x = (self.major_radius + self.minor_radius * math.cos(phi)) * math.cos(theta)
        y = (self.major_radius + self.minor_radius * math.cos(phi)) * math.sin(theta)
        z = self.minor_radius * math.sin(phi)
        return self.frame.local_to_global_coordinates(volmdlr.Point3D(x, y, z))

    def point3d_to_2d(self, point3d):
        """
        Transform a 3D spatial point (x, y, z) into a 2D spherical parametric point (theta, phi).
        """
        x, y, z = self.frame.global_to_local_coordinates(point3d)
        z = min(self.minor_radius, max(-self.minor_radius, z))

        # Do not delete this, mathematical problem when x and y close to zero (should be zero) but not 0
        # Generally this is related to uncertainty of step files.

        if abs(x) < 1e-6:
            x = 0
        if abs(y) < 1e-6:
            y = 0
        if abs(z) < 1e-6:
            z = 0

        z_r = z / self.minor_radius
        phi = math.asin(z_r)
        if abs(phi) < 1e-9:
            phi = 0

        u = self.major_radius + math.sqrt((self.minor_radius ** 2) - (z ** 2))
        u1, u2 = round(x / u, 5), round(y / u, 5)
        theta = math.atan2(u2, u1)

        vector_to_tube_center = volmdlr.Vector3D(self.major_radius * math.cos(theta),
                                                 self.major_radius * math.sin(theta), 0)
        vector_from_tube_center_to_point = volmdlr.Vector3D(x, y, z) - vector_to_tube_center
        phi2 = volmdlr.geometry.vectors3d_angle(vector_to_tube_center, vector_from_tube_center_to_point)

        if phi >= 0 and phi2 > 0.5 * math.pi:
            phi = math.pi - phi
        elif phi < 0 and phi2 > 0.5 * math.pi:
            phi = -math.pi - phi
        if abs(theta) < 1e-9:
            theta = 0.0
        if abs(phi) < 1e-9:
            phi = 0.0
        return volmdlr.Point2D(theta, phi)

    @classmethod
    def from_step(cls, arguments, object_dict, **kwargs):
        """
        Converts a step primitive to a ToroidalSurface3D.

        :param arguments: The arguments of the step primitive.
        :type arguments: list
        :param object_dict: The dictionary containing all the step primitives
            that have already been instantiated.
        :type object_dict: dict
        :return: The corresponding ToroidalSurface3D object.
        :rtype: :class:`volmdlr.faces.ToroidalSurface3D`
        """

        length_conversion_factor = kwargs.get("length_conversion_factor", 1)

        frame = object_dict[arguments[1]]
        rcenter = float(arguments[2]) * length_conversion_factor
        rcircle = float(arguments[3]) * length_conversion_factor
        return cls(frame, rcenter, rcircle, arguments[0][1:-1])

    def to_step(self, current_id):
        """
        Converts the object to a STEP representation.

        :param current_id: The ID of the last written primitive.
        :type current_id: int
        :return: The STEP representation of the object and the last ID.
        :rtype: tuple[str, list[int]]
        """
        content, frame_id = self.frame.to_step(current_id)
        current_id = frame_id + 1
        content += f"#{current_id} = TOROIDAL_SURFACE('{self.name}',#{frame_id}," \
                   f"{round(1000 * self.major_radius, 4)},{round(1000 * self.minor_radius, 4)});\n"
        return content, [current_id]

    def frame_mapping(self, frame: volmdlr.Frame3D, side: str):
        """
        Changes frame_mapping and return a new ToroidalSurface3D.

        :param frame: The new frame to map to.
        :type frame: `volmdlr.Frame3D
        :param side: Indicates whether the frame should be mapped to the 'old' or 'new' frame.
            Acceptable values are 'old' or 'new'.
        :type side: str
        """
        new_frame = self.frame.frame_mapping(frame, side)
        return ToroidalSurface3D(new_frame, self.major_radius, self.minor_radius, name=self.name)

    def rectangular_cut(self, theta1: float, theta2: float, phi1: float, phi2: float, name: str = ""):
        """Deprecated method, Use ToroidalFace3D from_surface_rectangular_cut method."""
        raise AttributeError('Use ToroidalFace3D from_surface_rectangular_cut method')

    def linesegment2d_to_3d(self, linesegment2d):
        """
        Converts the parametric boundary representation into a 3D primitive.
        """
        theta1, phi1 = linesegment2d.start
        theta2, phi2 = linesegment2d.end

        if math.isclose(theta1, theta2, abs_tol=1e-4):
            center = self.frame.origin + self.major_radius * self.frame.u
            center = center.rotation(self.frame.origin, self.frame.w, angle=theta1)  # todo Is this Correct?
            u_vector = center - self.frame.origin
            u_vector = u_vector.unit_vector()
            if phi1 < phi2:
                w_vector = u_vector.cross(self.frame.w)
            else:
                w_vector = self.frame.w.cross(u_vector)
            v_vector = w_vector.cross(u_vector)
            start3d = self.point2d_to_3d(linesegment2d.start)
            frame = volmdlr.Frame3D(center, u_vector, v_vector, w_vector)
            circle = curves.Circle3D(frame, start3d.point_distance(center))
            if math.isclose(abs(phi1 - phi2), volmdlr.TWO_PI, abs_tol=1e-4):
                return [edges.FullArc3D(circle, start_end=center + self.minor_radius * u_vector)]
            # interior_point = self.point2d_to_3d(volmdlr.Point2D(theta1, 0.5 * (phi1 + phi2)))
            return [edges.Arc3D(circle, start3d, self.point2d_to_3d(linesegment2d.end))]
        if math.isclose(phi1, phi2, abs_tol=1e-4):
            center = self.frame.origin + self.minor_radius * math.sin(phi1) * self.frame.w
            if theta1 > theta2:
                frame = volmdlr.Frame3D(center, self.frame.u, -self.frame.v, self.frame.u.cross(-self.frame.v))
            else:
                frame = volmdlr.Frame3D(center, self.frame.u, self.frame.v, self.frame.w)
            start3d = self.point2d_to_3d(linesegment2d.start)
            circle = curves.Circle3D(frame, start3d.point_distance(center))
            if math.isclose(abs(theta1 - theta2), volmdlr.TWO_PI, abs_tol=1e-4):
                start_end = center + self.frame.u * (self.minor_radius + self.major_radius)
                return [edges.FullArc3D(circle=circle, start_end=start_end)]
            return [edges.Arc3D(circle, start3d, self.point2d_to_3d(linesegment2d.end))]
        points = [self.point2d_to_3d(point2d) for point2d in linesegment2d.discretization_points(number_points=10)]
        return [edges.BSplineCurve3D.from_points_interpolation(points, degree=3).simplify]

    def bsplinecurve2d_to_3d(self, bspline_curve2d):
        """
        Converts the parametric boundary representation into a 3D primitive.
        """
        n = len(bspline_curve2d.control_points)
        points = [self.point2d_to_3d(p)
                  for p in bspline_curve2d.discretization_points(number_points=n)]
        return [edges.BSplineCurve3D.from_points_interpolation(points, bspline_curve2d.degree)]

    def _helper_arc3d_to_2d_periodicity_verifications(self, arc3d, start):
        """
        Verifies if arc 3D contains discontinuity and undefined start/end points on parametric domain.
        """

        point_theta_discontinuity = self.point2d_to_3d(volmdlr.Point2D(math.pi, start.y))
        theta_discontinuity = arc3d.point_belongs(point_theta_discontinuity) and \
            not arc3d.is_point_edge_extremity(point_theta_discontinuity)
        point_phi_discontinuity = self.point2d_to_3d(volmdlr.Point2D(start.x, math.pi))
        phi_discontinuity = arc3d.point_belongs(point_phi_discontinuity) and \
            not arc3d.is_point_edge_extremity(point_phi_discontinuity)
        undefined_start_theta = arc3d.start.is_close(point_theta_discontinuity)
        undefined_end_theta = arc3d.end.is_close(point_theta_discontinuity)
        undefined_start_phi = arc3d.start.is_close(point_phi_discontinuity)
        undefined_end_phi = arc3d.end.is_close(point_phi_discontinuity)

        return theta_discontinuity, phi_discontinuity, undefined_start_theta, undefined_end_theta, \
            undefined_start_phi, undefined_end_phi

    def fullarc3d_to_2d(self, fullarc3d):
        """
        Converts the primitive from 3D spatial coordinates to its equivalent 2D primitive in the parametric space.
        """
        start = self.point3d_to_2d(fullarc3d.start)
        end = self.point3d_to_2d(fullarc3d.end)
        point_after_start, point_before_end = self._reference_points(fullarc3d)
        theta_discontinuity, phi_discontinuity, undefined_start_theta, undefined_end_theta, \
            undefined_start_phi, undefined_end_phi = self._helper_arc3d_to_2d_periodicity_verifications(
                fullarc3d, start)
        start, end = vm_parametric.arc3d_to_toroidal_coordinates_verification(
            [start, end],
            [undefined_start_theta, undefined_end_theta, undefined_start_phi, undefined_end_phi],
            [point_after_start, point_before_end],
            [theta_discontinuity, phi_discontinuity])

        theta1, phi1 = start
        # theta2, phi2 = end
        theta3, phi3 = point_after_start
        # theta4, phi4 = point_before_end
        if self.frame.w.is_colinear_to(fullarc3d.circle.normal, abs_tol=1e-4):
            point1 = start
            if theta1 > theta3:
                point2 = volmdlr.Point2D(theta1 - volmdlr.TWO_PI, phi1)
            elif theta1 < theta3:
                point2 = volmdlr.Point2D(theta1 + volmdlr.TWO_PI, phi1)
            return [edges.LineSegment2D(point1, point2)]
        point1 = start
        if phi1 > phi3:
            point2 = volmdlr.Point2D(theta1, phi1 - volmdlr.TWO_PI)
        elif phi1 < phi3:
            point2 = volmdlr.Point2D(theta1, phi1 + volmdlr.TWO_PI)
        return [edges.LineSegment2D(point1, point2)]

    def arc3d_to_2d(self, arc3d):
        """
        Converts the arc from 3D spatial coordinates to its equivalent 2D primitive in the parametric space.
        """
        start = self.point3d_to_2d(arc3d.start)
        end = self.point3d_to_2d(arc3d.end)

        point_after_start, point_before_end = self._reference_points(arc3d)
        theta_discontinuity, phi_discontinuity, undefined_start_theta, undefined_end_theta, \
            undefined_start_phi, undefined_end_phi = self._helper_arc3d_to_2d_periodicity_verifications(arc3d, start)
        start, end = vm_parametric.arc3d_to_toroidal_coordinates_verification(
            [start, end],
            [undefined_start_theta, undefined_end_theta, undefined_start_phi, undefined_end_phi],
            [point_after_start, point_before_end],
            [theta_discontinuity, phi_discontinuity])
        return [edges.LineSegment2D(start, end)]

    def bsplinecurve3d_to_2d(self, bspline_curve3d):
        """
        Converts the primitive from 3D spatial coordinates to its equivalent 2D primitive in the parametric space.
        """
        point_after_start, point_before_end = self._reference_points(bspline_curve3d)
        theta3, phi3 = point_after_start
        theta4, phi4 = point_before_end
        n = len(bspline_curve3d.control_points)
        points3d = bspline_curve3d.discretization_points(number_points=n)
        points = [self.point3d_to_2d(p) for p in points3d]
        theta1, phi1 = points[0]
        theta2, phi2 = points[-1]

        # Verify if theta1 or theta2 point should be -pi because atan2() -> ]-pi, pi]
        if abs(theta1) == math.pi:
            theta1 = repair_start_end_angle_periodicity(theta1, theta3)
        if abs(theta2) == math.pi:
            theta2 = repair_start_end_angle_periodicity(theta2, theta4)

        # Verify if phi1 or phi2 point should be -pi because phi -> ]-pi, pi]
        if abs(phi1) == math.pi:
            phi1 = repair_start_end_angle_periodicity(phi1, phi3)
        if abs(phi2) == math.pi:
            phi2 = repair_start_end_angle_periodicity(phi2, phi4)

        points[0] = volmdlr.Point2D(theta1, phi1)
        points[-1] = volmdlr.Point2D(theta2, phi2)

        theta_list = [point.x for point in points]
        phi_list = [point.y for point in points]
        theta_discontinuity, indexes_theta_discontinuity = angle_discontinuity(theta_list)
        phi_discontinuity, indexes_phi_discontinuity = angle_discontinuity(phi_list)

        if theta_discontinuity:
            points = self._fix_angle_discontinuity_on_discretization_points(points,
                                                                            indexes_theta_discontinuity, "x")
        if phi_discontinuity:
            points = self._fix_angle_discontinuity_on_discretization_points(points,
                                                                            indexes_phi_discontinuity, "y")

        return [edges.BSplineCurve2D.from_points_interpolation(points, bspline_curve3d.degree)]

    def triangulation(self):
        """
        Triangulation.

        :rtype: display.DisplayMesh3D
        """
        face = self.rectangular_cut(0, volmdlr.TWO_PI, 0, volmdlr.TWO_PI)
        return face.triangulation()

    def translation(self, offset: volmdlr.Vector3D):
        """
        ToroidalSurface3D translation.

        :param offset: translation vector
        :return: A new translated ToroidalSurface3D
        """
        return ToroidalSurface3D(self.frame.translation(
            offset), self.major_radius, self.minor_radius)

    def rotation(self, center: volmdlr.Point3D, axis: volmdlr.Vector3D, angle: float):
        """
        ToroidalSurface3D rotation.

        :param center: rotation center.
        :param axis: rotation axis.
        :param angle: angle rotation.
        :return: a new rotated ToroidalSurface3D.
        """
        new_frame = self.frame.rotation(center=center, axis=axis,
                                        angle=angle)
        return self.__class__(new_frame, self.major_radius, self.minor_radius)

    def plot(self, ax=None, edge_style: EdgeStyle = EdgeStyle(color='grey', alpha=0.5), **kwargs):
        """Plot torus arcs."""
        if ax is None:
            fig = plt.figure()
            ax = fig.add_subplot(111, projection='3d')

        self.frame.plot(ax=ax, ratio=self.major_radius)
        circles = self._torus_arcs(100)
        for circle in circles:
            circle.plot(ax=ax, edge_style=edge_style)

        return ax

    def point_projection(self, point3d):
        """
        Returns the projection of the point on the toroidal surface.

        :param point3d: Point to project.
        :type point3d: volmdlr.Point3D
        :return: A point on the surface
        :rtype: volmdlr.Point3D
        """
        x, y, z = self.frame.global_to_local_coordinates(point3d)

        if abs(x) < 1e-12:
            x = 0
        if abs(y) < 1e-12:
            y = 0

        theta = math.atan2(y, x)

        vector_to_tube_center = volmdlr.Vector3D(self.major_radius * math.cos(theta),
                                                 self.major_radius * math.sin(theta), 0)
        vector_from_tube_center_to_point = volmdlr.Vector3D(x, y, z) - vector_to_tube_center
        phi = volmdlr.geometry.vectors3d_angle(vector_to_tube_center, vector_from_tube_center_to_point)
        if z < 0:
            phi = 2 * math.pi - phi
        if abs(theta) < 1e-9:
            theta = 0.0
        if abs(phi) < 1e-9:
            phi = 0.0
        return self.point2d_to_3d(volmdlr.Point2D(theta, phi))

    def _reference_points(self, edge):
        """
        Helper function to return points of reference on the edge to fix some parametric periodical discontinuities.
        """
        length = edge.length()
        point_after_start = self.point3d_to_2d(edge.point_at_abscissa(0.01 * length))
        point_before_end = self.point3d_to_2d(edge.point_at_abscissa(0.98 * length))
        theta3, phi3 = point_after_start
        theta4, phi4 = point_before_end
        if abs(theta3) == math.pi or abs(theta3) == 0.5 * math.pi or \
                abs(phi3) == math.pi or abs(phi3) == 0.5 * math.pi:
            point_after_start = self.point3d_to_2d(edge.point_at_abscissa(0.02 * length))
        if abs(theta4) == math.pi or abs(theta4) == 0.5 * math.pi or \
                abs(phi4) == math.pi or abs(phi4) == 0.5 * math.pi:
            point_before_end = self.point3d_to_2d(edge.point_at_abscissa(0.97 * length))
        return point_after_start, point_before_end

    def line_intersections(self, line: curves.Line3D):
        """
        Calculates the intersections between the toroidal surface and an infinite line.

        :param line: other line.
        :return: intersections.
        """
        vector = line.unit_direction_vector()
        coeff_a = vector.x**2 + vector.y**2 + vector.z**2
        coeff_b = 2 * (line.point1.x * vector.x + line.point1.y * vector.y + line.point1.z * vector.z)
        coeff_c = line.point1.x**2 + line.point1.y**2 + line.point1.z**2 + self.major_radius**2 - self.minor_radius**2
        coeff_d = vector.x**2 + vector.y**2
        coeff_e = 2 * (line.point1.x * vector.x + line.point1.y * vector.y)
        coeff_f = line.point1.x**2 + line.point1.y**2
        solutions = npy.roots([(coeff_a**2), 2*coeff_a*coeff_b,
                               (2*coeff_a*coeff_c + coeff_b**2 - 4*coeff_d*self.major_radius**2),
                               (2*coeff_b*coeff_c - 4*self.major_radius**2*coeff_e),
                               coeff_c**2 - 4*self.major_radius**2*coeff_f])
        intersections = []
        for sol_param in sorted(solutions):
            if isinstance(sol_param, npy.complex128):
                if sol_param.imag == 0.0:
                    intersections.append(line.point1 + sol_param.real*vector)
            else:
                intersections.append(line.point1 + sol_param*vector)
        return intersections

    def circle_intersections(self, circle: curves.Circle3D):
<<<<<<< HEAD
=======
        """
        Gets intersections between a ToroidalSurface3D Surface 3D and a circle 3D.

        :param circle: other circle 3D.
        :return: list containing the intersection points.
        """
>>>>>>> 6a809f8e
        if not self.bounding_box.is_intersecting(circle.bounding_box):
            return []
        circle_plane = Plane3D(circle.frame)
        plane_intersections = self.plane_intersections(circle_plane)
        intersection_points = []
        for intersection in plane_intersections:
            inters = intersection.circle_intersections(circle)
            for inter in inters:
                if not volmdlr.core.point_in_list(inter, intersection_points):
                    intersection_points.append(inter)
        return intersection_points

    def fullarc_intersections(self, fullarc: edges.FullArc3D):
<<<<<<< HEAD
        if self.point_distance(fullarc.circle.center) > fullarc.circle.radius:
            return []
        circle_plane = Plane3D(fullarc.circle.frame)
        plane_intersections = self.plane_intersections(circle_plane)
        intersection_points = []
        for intersection in plane_intersections:
            inters = intersection.intersections(fullarc)
            for inter in inters:
                if not volmdlr.core.point_in_list(inter, intersection_points):
                    intersection_points.append(inter)
        return intersection_points
=======
        """
        Gets intersections between a ToroidalSurface3D Surface 3D and a circle 3D.

        :param fullarc: other fullarc 3D.
        :return: list containing the intersection points.
        """
        return self.circle_intersections(fullarc.circle)
>>>>>>> 6a809f8e

    def parallel_plane_intersection(self, plane3d: Plane3D):
        """
        Toroidal plane intersections when plane's normal is perpendicular with the cylinder axis.

        :param plane3d: intersecting plane.
        :return: list of intersecting curves.
        """
        distance_plane_cylinder_axis = plane3d.point_distance(self.frame.origin)
        if distance_plane_cylinder_axis >= self.outer_radius:
            return []
        plane1 = Plane3D(self.frame)
        plane_intersections = plane1.plane_intersections(plane3d)
        if plane3d.point_on_surface(self.frame.origin):
            center1 = self.frame.origin + plane_intersections[0].unit_direction_vector() * self.major_radius
            center2 = self.frame.origin - plane_intersections[0].unit_direction_vector() * self.major_radius
            circle1 = curves.Circle3D(
                volmdlr.Frame3D(center1, plane3d.frame.u, plane3d.frame.v, plane3d.frame.w),
                self.major_radius - self.minor_radius)
            circle2 = curves.Circle3D(
                volmdlr.Frame3D(center2, plane3d.frame.u, plane3d.frame.v, plane3d.frame.w),
                self.major_radius - self.minor_radius)
            return [circle1, circle2]
        if math.isclose(distance_plane_cylinder_axis, self.inner_radius, abs_tol=1e-6):
            point_projection = plane3d.point_projection(self.frame.origin)
            vector = (point_projection - self.frame.origin).unit_vector()
            points = self._plane_intersection_points(plane3d)
            frame = volmdlr.Frame3D(point_projection, vector, self.frame.w, vector.cross(self.frame.w))
            local_points = [frame.global_to_local_coordinates(point) for point in points]
            lists_points = [[], []]
            for i, local_point in enumerate(local_points):
                if local_point.z > 0:
                    lists_points[0].append(points[i])
                elif local_point.z < 0:
                    lists_points[1].append(points[i])
            curves_ = []
            for points in lists_points:
                points_ = vm_common_operations.order_points_list_for_nearest_neighbor(points+[point_projection])
                points_ = points_[points_.index(point_projection):] + points_[:points_.index(point_projection)]
                edge = edges.BSplineCurve3D.from_points_interpolation(points_ + [points_[0]], 5)
                curves_.append(edge)
            return curves_
        return self.concurrent_plane_intersection(plane3d)

    def perpendicular_plane_intersection(self, plane3d):
        """
        Toroidal plane intersections when plane's normal is parallel with the cylinder axis.

        :param plane3d: intersecting plane.
        :return: list of intersecting curves.
        """
        distance_plane_cylinder_axis = plane3d.point_distance(self.frame.origin)
        if distance_plane_cylinder_axis > self.minor_radius:
            return []
        if plane3d.point_on_surface(self.frame.origin):
            circle1 = curves.Circle3D(self.frame, self.outer_radius)
            circle2 = curves.Circle3D(self.frame, self.inner_radius)
            return [circle1, circle2]
        plane1 = plane3d.rotation(plane3d.frame.origin, plane3d.frame.u, math.pi/4)
        plane_intersections = plane3d.plane_intersections(plane1)
        torus_line_intersections = self.line_intersections(plane_intersections[0])
        torus_line_intersections = plane_intersections[0].sort_points_along_curve(torus_line_intersections)
        center = plane3d.point_projection(self.frame.origin)
        if not torus_line_intersections and math.isclose(distance_plane_cylinder_axis,
                                                         self.minor_radius, abs_tol=1e-6):
            circle = curves.Circle3D(
                volmdlr.Frame3D(center, plane3d.frame.u, plane3d.frame.v, plane3d.frame.w), self.major_radius)
            return [circle]
        radius1 = center.point_distance(torus_line_intersections[0])
        circle1 = curves.Circle3D(
            volmdlr.Frame3D(center, plane3d.frame.u, plane3d.frame.v, plane3d.frame.w), radius1)
        if len(torus_line_intersections) == 4:
            radius2 = center.point_distance(torus_line_intersections[1])
            circle2 = curves.Circle3D(
                volmdlr.Frame3D(center,
                                plane3d.frame.u, plane3d.frame.v, plane3d.frame.w), radius2)
            return [circle1, circle2]
        return [circle1]

    def _plane_intersection_points(self, plane3d):
        """
        Gets the points of intersections between the plane and the toroidal surface.

        :param plane3d: other plane 3d.
        :return: points of intersections.
        """
        arcs = self._torus_arcs(100)
        points_intersections = []
        for arc in arcs:
            if plane3d.frame.w.dot(arc.frame.w) == 1.0:
                continue
            intersections = plane3d.circle_intersections(arc)
            points_intersections.extend(intersections)
        for edge in plane3d.plane_grid(50, self.major_radius * 4):
            intersections = self.line_intersections(edge.line)
            points_intersections.extend(intersections)
        return points_intersections

    def concurrent_plane_intersection(self, plane3d):
        """
        Toroidal plane intersections when plane's normal is concurrent with the cone's axis, but not orthogonal.

        :param plane3d: intersecting plane.
        :return: list of intersecting curves.
        """
        if plane3d.point_distance(self.frame.origin) > self.inner_radius:
            torus_origin_plane = Plane3D(self.frame)
            projected_point_plane3d = plane3d.point_projection(self.frame.origin)
            torus_plane_projection = torus_origin_plane.point_projection(projected_point_plane3d)
            point = self.frame.origin + (torus_plane_projection - self.frame.origin).unit_vector() * self.major_radius
            if plane3d.point_distance(point) > self.minor_radius:
                return []
        points_intersections = self._plane_intersection_points(plane3d)
        inters_points = vm_common_operations.separate_points_by_closeness(points_intersections)
        if len(inters_points) == 1 and plane3d.point_on_surface(self.frame.origin):
            plane1 = Plane3D(self.frame)
            plane_intersections1 = plane1.plane_intersections(plane3d)
            torus_line_interections1 = self.line_intersections(plane_intersections1[0])
            points = torus_line_interections1
            radius1 = points[0].point_distance(points[2]) / 2
            circle1 = curves.Circle3D(volmdlr.Frame3D((points[0] + points[2]) / 2, plane3d.frame.u,
                                                      plane3d.frame.v, plane3d.frame.w), radius1)
            radius2 = points[1].point_distance(points[3]) / 2
            circle2 = curves.Circle3D(volmdlr.Frame3D((points[1] + points[3]) / 2, plane3d.frame.u,
                                                      plane3d.frame.v, plane3d.frame.w), radius2)
            return [circle1, circle2]
        curves_ = []
        for list_points in inters_points:
            curves_.append(edges.BSplineCurve3D.from_points_interpolation(list_points, 4, centripetal=False))
        return curves_

    def plane_intersections(self, plane3d):
        """
        Toroidal intersections with a plane.

        :param plane3d: intersecting plane.
        :return: list of intersecting curves.
        """
        if math.isclose(abs(plane3d.frame.w.dot(self.frame.w)), 0, abs_tol=1e-6):
            return self.parallel_plane_intersection(plane3d)
        if math.isclose(abs(plane3d.frame.w.dot(self.frame.w)), 1, abs_tol=1e-6):
            return self.perpendicular_plane_intersection(plane3d)
        return self.concurrent_plane_intersection(plane3d)

    def _cylinder_intersection_points(self, cylindrical_surface: CylindricalSurface3D):
        """
        Gets the points of intersections between the cylindrical surface and the toroidal surface.

        :param cylindrical_surface: other Cylindrical 3d.
        :return: points of intersections.
        """
        arcs = self._torus_arcs(150)
        points_intersections = []
        for arc in arcs:
            intersections = cylindrical_surface.circle_intersections(arc)
            points_intersections.extend(intersections)
<<<<<<< HEAD
        for edge in cylindrical_surface.get_generatrices(self.outer_radius * 3, 200) + \
                cylindrical_surface.get_circle_generatrices(72, self.outer_radius * 3):
=======
        for edge in cylindrical_surface.get_generatrixes(self.outer_radius * 3, 200) + \
                cylindrical_surface.get_circle_generatrixes(72, self.outer_radius * 3):
>>>>>>> 6a809f8e
            intersections = self.edge_intersections(edge)
            for point in intersections:
                if not volmdlr.core.point_in_list(point, points_intersections):
                    points_intersections.append(point)
        return points_intersections

<<<<<<< HEAD
    def cylindricalsurface_intersections(self, cylindrical_surface: CylindricalSurface3D):
=======
    def cylindrical_surface_intersections(self, cylindrical_surface: CylindricalSurface3D):
>>>>>>> 6a809f8e
        """
        Gets the intersections between a toroidal surface and cylindrical surface.

        :param cylindrical_surface: other cylindrical surface.
        :return: List os curves intersecting Torus.
        """
        line = curves.Line3D.from_point_and_vector(cylindrical_surface.frame.origin, cylindrical_surface.frame.w)
        distance_to_self_origin = line.point_distance(self.frame.origin)

        if math.isclose(abs(self.frame.w.dot(cylindrical_surface.frame.w)), 1.0, abs_tol=1e-6) and \
                math.isclose(distance_to_self_origin, 0.0, abs_tol=1e-6):
            if cylindrical_surface.radius < self.minor_radius:
                return []
<<<<<<< HEAD
            elif math.isclose(cylindrical_surface.radius, self.minor_radius, abs_tol=1e-6):
=======
            if math.isclose(cylindrical_surface.radius, self.minor_radius, abs_tol=1e-6):
>>>>>>> 6a809f8e
                return [curves.Circle3D(self.frame, self.minor_radius)]
        intersection_points = self._cylinder_intersection_points(cylindrical_surface)
        inters_points = vm_common_operations.separate_points_by_closeness(intersection_points)
        curves_ = []
        for list_points in inters_points:
            bspline = edges.BSplineCurve3D.from_points_interpolation(list_points, 4, centripetal=False)
            if isinstance(bspline.simplify, edges.FullArc3D):
                curves_.append(bspline.simplify)
                continue
            curves_.append(bspline)

        return curves_

    def is_coincident(self, surface3d):
        """
        Verifies if two ToroidalSurfaces are coincident.

        :param surface3d: surface to verify.
        :return: True if they are coincident, False otherwise.
        """
        if not isinstance(self, surface3d.__class__):
            return False
        if math.isclose(abs(self.frame.w.dot(surface3d.frame.w)), 1.0, abs_tol=1e-6) and \
                math.isclose(self.major_radius, surface3d.major_radius, abs_tol=1e-6) and \
                math.isclose(self.minor_radius, surface3d.minor_radius, abs_tol=1e-6):
            return True
        return False

    def point_on_surface(self, point3d, abs_tol: float = 1e-6):
        """
        Verifies if point is on Toroidal Surface 3D.

        :param point3d: other point.
        :param abs_tol: tolerance.
        :return: True or False.
        """
        if self.point_distance(point3d) < abs_tol:
            return True
        return False


class ConicalSurface3D(PeriodicalSurface):
    """
    The local plane is defined by (theta, z).

    :param frame: Cone's frame to position it: frame.w is axis of cone frame. Origin is at the angle of the cone.
    :param semi_angle: cone's semi-angle.
    """
    face_class = 'ConicalFace3D'
    x_periodicity = volmdlr.TWO_PI
    y_periodicity = None

    def __init__(self, frame: volmdlr.Frame3D, semi_angle: float,
                 name: str = ''):
        self.frame = frame
        self.semi_angle = semi_angle
        PeriodicalSurface.__init__(self, frame=frame, name=name)

    def get_generatrices(self, z: float = 1, number_lines: int = 36):
        """
        Gets Conical Surface 3D generatrix lines.

        :param z: cone's z height.
        :param number_lines: number of generatrix lines.
        :return:
        """
        x = z * math.tan(self.semi_angle)
        point1 = self.frame.origin
        point2 = self.frame.local_to_global_coordinates(volmdlr.Point3D(x, 0, z))
        generatrix = edges.LineSegment3D(point1, point2)
        list_generatrix = [generatrix]
        for i in range(number_lines+1):
            theta = i / number_lines * volmdlr.TWO_PI
            wire = generatrix.rotation(self.frame.origin, self.frame.w, theta)
            list_generatrix.append(wire)
        return list_generatrix

    def plot(self, ax=None, edge_style: EdgeStyle = EdgeStyle(color='grey', alpha=0.5), **kwargs):
        """
        Plots the ConicalSurface3D.
        """
        z = kwargs.get("z", 1)
        if ax is None:
            fig = plt.figure()
            ax = fig.add_subplot(111, projection='3d')

        self.frame.plot(ax=ax, ratio=z)
        x = z * math.tan(self.semi_angle)
        # point1 = self.frame.local_to_global_coordinates(volmdlr.Point3D(-x, 0, -z))
        point1 = self.frame.origin
        point2 = self.frame.local_to_global_coordinates(volmdlr.Point3D(x, 0, z))
        generatrix = edges.LineSegment3D(point1, point2)
        for i in range(37):
            theta = i / 36. * volmdlr.TWO_PI
            wire = generatrix.rotation(self.frame.origin, self.frame.w, theta)
            wire.plot(ax=ax, edge_style=edge_style)
        return ax

    @classmethod
    def from_step(cls, arguments, object_dict, **kwargs):
        """
        Converts a step primitive to a ConicalSurface3D.

        :param arguments: The arguments of the step primitive.
        :type arguments: list
        :param object_dict: The dictionary containing all the step primitives
            that have already been instantiated.
        :type object_dict: dict
        :return: The corresponding ConicalSurface3D object.
        :rtype: :class:`volmdlr.faces.ConicalSurface3D`
        """

        length_conversion_factor = kwargs.get("length_conversion_factor", 1)
        angle_conversion_factor = kwargs.get("angle_conversion_factor", 1)

        frame = object_dict[arguments[1]]
        radius = float(arguments[2]) * length_conversion_factor
        semi_angle = float(arguments[3]) * angle_conversion_factor
        frame.origin = frame.origin - radius / math.tan(semi_angle) * frame.w
        return cls(frame, semi_angle, arguments[0][1:-1])

    def is_coincident(self, surface3d):
        """
        Verifies if two conical surfaces are coincident.

        :param surface3d: other surface 3d.
        :return: True if they are coincident, False otherwise.
        """
        if not isinstance(surface3d, ConicalSurface3D):
            return False
        if math.isclose(self.frame.w.dot(surface3d.frame.w), 1.0, abs_tol=1e-6) and \
            self.frame.origin.is_close(surface3d.frame.origin) and \
                math.isclose(self.semi_angle, surface3d.semi_angle, abs_tol=1e-6):
            return True
        return False

    def to_step(self, current_id):
        """
        Converts the object to a STEP representation.

        :param current_id: The ID of the last written primitive.
        :type current_id: int
        :return: The STEP representation of the object and the last ID.
        :rtype: tuple[str, list[int]]
        """
        content, frame_id = self.frame.to_step(current_id)
        current_id = frame_id + 1
        content += f"#{current_id} = CONICAL_SURFACE('{self.name}',#{frame_id},{0.},{self.semi_angle});\n"
        return content, [current_id]

    def frame_mapping(self, frame: volmdlr.Frame3D, side: str):
        """
        Changes frame_mapping and return a new ConicalSurface3D.

        :param side: 'old' or 'new'
        """
        new_frame = self.frame.frame_mapping(frame, side)
        return ConicalSurface3D(new_frame, self.semi_angle, name=self.name)

    def point2d_to_3d(self, point2d: volmdlr.Point2D):
        """
        Coverts a parametric coordinate on the surface into a 3D spatial point (x, y, z).

        :param point2d: Point at the ConicalSuface3D
        :type point2d: `volmdlr.`Point2D`
        """
        theta, z = point2d
        radius = math.tan(self.semi_angle) * z
        new_point = volmdlr.Point3D(radius * math.cos(theta),
                                    radius * math.sin(theta),
                                    z)
        return self.frame.local_to_global_coordinates(new_point)

    def point3d_to_2d(self, point3d: volmdlr.Point3D):
        """
        Returns the cylindrical coordinates volmdlr.Point2D(theta, z) of a Cartesian coordinates point (x, y, z).

        :param point3d: Point at the CylindricalSuface3D.
        :type point3d: :class:`volmdlr.`Point3D`
        """
        x, y, z = self.frame.global_to_local_coordinates(point3d)
        # Do not delete this, mathematical problem when x and y close to zero (should be zero) but not 0
        # Generally this is related to uncertainty of step files.
        if abs(x) < 1e-12:
            x = 0
        if abs(y) < 1e-12:
            y = 0
        theta = math.atan2(y, x)
        if abs(theta) < 1e-9:
            theta = 0.0
        return volmdlr.Point2D(theta, z)

    def rectangular_cut(self, theta1: float, theta2: float,
                        param_z1: float, param_z2: float, name: str = ''):
        """Deprecated method, Use ConicalFace3D from_surface_rectangular_cut method."""
        raise AttributeError("ConicalSurface3D.rectangular_cut is deprecated."
                             "Use the class_method from_surface_rectangular_cut in ConicalFace3D instead")

    def linesegment3d_to_2d(self, linesegment3d):
        """
        Converts the primitive from 3D spatial coordinates to its equivalent 2D primitive in the parametric space.
        """
        start = self.point3d_to_2d(linesegment3d.start)
        end = self.point3d_to_2d(linesegment3d.end)
        if start.x != end.x and start.is_close(volmdlr.Point2D(0, 0)):
            start = volmdlr.Point2D(end.x, 0)
        elif start.x != end.x and end == volmdlr.Point2D(0, 0):
            end = volmdlr.Point2D(start.x, 0)
        elif start.x != end.x:
            end = volmdlr.Point2D(start.x, end.y)
        if not start.is_close(end):
            return [edges.LineSegment2D(start, end)]
        return None

    def linesegment2d_to_3d(self, linesegment2d):
        """
        Converts the primitive from parametric space to 3D spatial coordinates.
        """
        theta1, param_z1 = linesegment2d.start
        theta2, param_z2 = linesegment2d.end

        if math.isclose(theta1, theta2, abs_tol=1e-4):
            return [edges.LineSegment3D(self.point2d_to_3d(linesegment2d.start),
                                        self.point2d_to_3d(linesegment2d.end))]
        if linesegment2d.name == "construction" or  (math.isclose(param_z1, param_z2, abs_tol=1e-4) and
                                                     math.isclose(param_z1, 0., abs_tol=1e-6)):
            return None
        start3d = self.point2d_to_3d(linesegment2d.start)
        center = self.frame.origin + param_z1 * self.frame.w
        if linesegment2d.unit_direction_vector().dot(volmdlr.X2D) > 0:
            circle = curves.Circle3D(volmdlr.Frame3D(
                center, self.frame.u, self.frame.v, self.frame.w), center.point_distance(start3d))
        else:
            circle = curves.Circle3D(volmdlr.Frame3D(
                center, self.frame.u, -self.frame.v, -self.frame.w), center.point_distance(start3d))
        if math.isclose(param_z1, param_z2, abs_tol=1e-4):
            if abs(theta1 - theta2) == volmdlr.TWO_PI:
                return [edges.FullArc3D(circle, start3d)]
            interior = self.point2d_to_3d(volmdlr.Point2D(0.5 * (theta1 + theta2), param_z1))
            end3d = self.point2d_to_3d(linesegment2d.end)
            arc = edges.Arc3D(circle, start3d, end3d)
            if not arc.point_belongs(interior):
                circle = circle.reverse()
                arc = edges.Arc3D(circle, start3d, end3d)
            return [arc]
        points = [self.point2d_to_3d(p) for p in linesegment2d.discretization_points(number_points=3)]
        curve = self.plane_intersections(Plane3D.from_3_points(*points))[0]
        if curve.point_belongs(points[0]) and curve.point_belongs(points[2]):
            edge = curve.trim(points[0], points[2])
            if not edge.point_belongs(points[1]):
                curve = curve.reverse()
                edge = curve.trim(points[0], points[2])
            return [edge]
        points = [self.point2d_to_3d(p)
                  for p in linesegment2d.discretization_points(number_points=10)]
        return [edges.BSplineCurve3D.from_points_interpolation(points, 3)]

    def contour3d_to_2d(self, contour3d):
        """
        Transforms a Contour3D into a Contour2D in the parametric domain of the surface.

        :param contour3d: The contour to be transformed.
        :type contour3d: :class:`wires.Contour3D`
        :return: A 2D contour object.
        :rtype: :class:`wires.Contour2D`
        """
        contour3d = self.check_primitives_order(contour3d)
        primitives2d = self.primitives3d_to_2d(contour3d.primitives)

        wire2d = wires.Wire2D(primitives2d)
        delta_x = abs(wire2d.primitives[0].start.x - wire2d.primitives[-1].end.x)
        if math.isclose(delta_x, volmdlr.TWO_PI, abs_tol=1e-3) and wire2d.is_ordered():
            if len(primitives2d) > 1:
                # very specific conical case due to the singularity in the point z = 0 on parametric domain.
                if primitives2d[-2].start.y == 0.0:
                    primitives2d = self.repair_primitives_periodicity(primitives2d)
            return wires.Contour2D(primitives2d)
        # Fix contour
        primitives2d = self.repair_primitives_periodicity(primitives2d)
        return wires.Contour2D(primitives2d)

    def translation(self, offset: volmdlr.Vector3D):
        """
        ConicalSurface3D translation.

        :param offset: translation vector.
        :return: A new translated ConicalSurface3D.
        """
        return self.__class__(self.frame.translation(offset),
                              self.semi_angle)

    def rotation(self, center: volmdlr.Point3D,
                 axis: volmdlr.Vector3D, angle: float):
        """
        ConicalSurface3D rotation.

        :param center: rotation center.
        :param axis: rotation axis.
        :param angle: angle rotation.
        :return: a new rotated ConicalSurface3D.
        """
        new_frame = self.frame.rotation(center=center, axis=axis, angle=angle)
        return self.__class__(new_frame, self.semi_angle)

    def line_intersections(self, line: curves.Line3D):
        """
        Calculates the intersections between a conical surface and a Line 3D.

        :param line: other line to verify intersections.
        :return: a list of intersection points, if there exists any.
        """
        if line.point_belongs(self.frame.origin):
            return [self.frame.origin]
        line_direction_vector = line.unit_direction_vector()
        plane_normal = line_direction_vector.cross((self.frame.origin - line.point1).to_vector()).unit_vector()
        if self.frame.w.dot(plane_normal) > 0:
            plane_normal = - plane_normal
        plane = Plane3D.from_normal(self.frame.origin, plane_normal)
        cos_theta = math.sqrt(1 - (plane_normal.dot(self.frame.w) ** 2))
        if cos_theta >= math.cos(self.semi_angle):
            plane_h = Plane3D.from_normal(self.frame.origin + self.frame.w, self.frame.w)
            circle = self.perpendicular_plane_intersection(plane_h)[0]
            line_p = plane_h.plane_intersections(plane)[0]
            circle_line_p_intersections = circle.line_intersections(line_p)
            intersections = []
            for intersection in circle_line_p_intersections:
                line_v_x = curves.Line3D(self.frame.origin, intersection)
                line_inter = line_v_x.intersection(line)
                if not line_inter:
                    continue
                local_point = self.frame.global_to_local_coordinates(line_inter)
                if local_point.z < 0:
                    continue
                intersections.append(line_inter)
            return line.sort_points_along_curve(intersections)
        return []

    def fullarc_intersections(self, fullarc: edges.FullArc3D):
        circle_plane = Plane3D(fullarc.circle.frame)
        circle_plane_intersections = self.plane_intersections(circle_plane)
        intersections = []
        for circle_plane_intersection in circle_plane_intersections:
            inters = circle_plane_intersection.curve_intersections(fullarc.circle)
            for intersection in inters:
                if not volmdlr.core.point_in_list(intersection, intersections):
                    intersections.append(intersection)
        return intersections

    def parallel_plane_intersection(self, plane3d: Plane3D):
        """
        Cylinder plane intersections when plane's normal is perpendicular with the cylinder axis.

        :param plane3d: intersecting plane
        :return: list of intersecting curves
        """
        line_plane_intersections_points = vm_utils_intersections.get_two_planes_intersections(
            self.frame, plane3d.frame)
        line_plane_intersections = curves.Line3D(line_plane_intersections_points[0],
                                                 line_plane_intersections_points[1])
        if plane3d.point_on_surface(self.frame.origin):
            point1 = self.frame.origin + line_plane_intersections.direction_vector()
            point2 = self.frame.origin - line_plane_intersections.direction_vector()
            point1 = self.frame.local_to_global_coordinates(
                volmdlr.Point3D(point1.x, point1.y,
                                math.sqrt(point1.x ** 2 + point1.y ** 2) / math.tan(self.semi_angle)))
            point2 = self.frame.local_to_global_coordinates(
                volmdlr.Point3D(point2.x, point2.y,
                                math.sqrt(point2.x ** 2 + point2.y ** 2) / math.tan(self.semi_angle)))
            return [curves.Line3D(self.frame.origin, point1), curves.Line3D(self.frame.origin, point2)] 
        hyperbola_center = line_plane_intersections.closest_point_on_line(self.frame.origin)
        hyperbola_positive_vertex = self.frame.local_to_global_coordinates(
            volmdlr.Point3D(hyperbola_center.x, hyperbola_center.y,
                            math.sqrt(hyperbola_center.x ** 2 + hyperbola_center.y ** 2) / math.tan(self.semi_angle)))
        semi_major_axis = hyperbola_center.point_distance(hyperbola_positive_vertex)
        circle = self.perpendicular_plane_intersection(
            Plane3D(volmdlr.Frame3D(self.frame.origin + semi_major_axis * 2 * self.frame.w,
                                    self.frame.u, self.frame.v, self.frame.w)))[0]
        line_circle_intersecting_plane = vm_utils_intersections.get_two_planes_intersections(
            plane3d.frame, circle.frame)
        line_circle_intersecting_plane = curves.Line3D(line_circle_intersecting_plane[0],
                                                       line_circle_intersecting_plane[1])
        hyperbola_points = circle.line_intersections(line_circle_intersecting_plane)
        semi_major_dir = (hyperbola_positive_vertex - hyperbola_center).unit_vector()
        frame = volmdlr.Frame3D(hyperbola_center, semi_major_dir,
                                plane3d.frame.w.cross(semi_major_dir), plane3d.frame.w)
        local_point = frame.global_to_local_coordinates(hyperbola_points[0])
        return [curves.Hyperbola3D(frame, semi_major_axis,
                                   math.sqrt((local_point.y ** 2)/(local_point.x**2/semi_major_axis**2 - 1)))]

    def perpendicular_plane_intersection(self, plane3d):
        """
        Cone plane intersections when plane's normal is parallel with the cylinder axis.

        :param plane3d: Intersecting plane.
        :return: List of intersecting curves.
        """
        line = curves.Line3D(self.frame.origin, self.frame.origin + self.frame.w)
        center3d_plane = plane3d.line_intersections(line)[0]
        x = math.tan(self.semi_angle)
        point1 = self.frame.origin
        point2 = self.frame.local_to_global_coordinates(volmdlr.Point3D(x, 0, 1))
        generatrix = curves.Line3D(point1, point2)
        generatrix_intersection = plane3d.line_intersections(generatrix)[0]
        radius = center3d_plane.point_distance(generatrix_intersection)
        circle3d = curves.Circle3D(volmdlr.Frame3D(center3d_plane, plane3d.frame.u,
                                                   plane3d.frame.v, plane3d.frame.w), radius)
        return [circle3d]

    def concurrent_plane_intersection(self, plane3d: Plane3D):
        """
        Cone plane intersections when plane's normal is concurrent with the cone's axis, but not orthogonal.

        :param plane3d: intersecting plane.
        :return: list of intersecting curves.
        """
        plane_normal = self.frame.w.cross(plane3d.frame.w)
        plane2 = Plane3D.from_normal(plane3d.frame.origin, plane_normal)
        plane2_plane3d_intersections = plane3d.plane_intersections(plane2)
        line_intersections = self.line_intersections(plane2_plane3d_intersections[0])
        if 1 > len(line_intersections) or len(line_intersections) > 2:
            return []
        angle_plane_cones_direction = volmdlr.geometry.vectors3d_angle(self.frame.w, plane3d.frame.w) - math.pi / 2
        if math.isclose(angle_plane_cones_direction, self.semi_angle, abs_tol=1e-8):
            parabola_vertex = line_intersections[0]
            distance_plane_vertex = parabola_vertex.point_distance(self.frame.origin)
            circle = self.perpendicular_plane_intersection(
                Plane3D(volmdlr.Frame3D(self.frame.origin + distance_plane_vertex * 5 * self.frame.w,
                                        self.frame.u, self.frame.v, self.frame.w)))[0]
            line_circle_intersecting_plane = vm_utils_intersections.get_two_planes_intersections(
                plane3d.frame, circle.frame)
            line_circle_intersecting_plane = curves.Line3D(line_circle_intersecting_plane[0],
                                                           line_circle_intersecting_plane[1])
            parabola_points = circle.line_intersections(line_circle_intersecting_plane)
            v_vector = ((parabola_points[0] + parabola_points[1]) / 2 - parabola_vertex).unit_vector()
            frame = volmdlr.Frame3D(parabola_vertex, v_vector.cross(plane3d.frame.w), v_vector, plane3d.frame.w)
            local_point = frame.global_to_local_coordinates(parabola_points[0])
            vrtx_equation_a = local_point.y / local_point.x**2
            parabola = curves.Parabola3D(frame, 1 / (4 * vrtx_equation_a))
            return [parabola]

        if len(line_intersections) != 2:
            return []
        ellipse_center = (line_intersections[0] + line_intersections[1]) / 2
        line2 = curves.Line3D.from_point_and_vector(ellipse_center, plane_normal)
        line_intersections2 = self.line_intersections(line2)
        major_dir = (line_intersections[0] - ellipse_center).unit_vector()
        major_axis = ellipse_center.point_distance(line_intersections[0])
        minor_dir = (line_intersections2[0] - ellipse_center).unit_vector()
        minor_axis = ellipse_center.point_distance(line_intersections2[0])

        if minor_axis > major_axis:
            major_axis, minor_axis = minor_axis, major_axis
            major_dir, minor_dir = minor_dir, major_dir
        ellipse = curves.Ellipse3D(major_axis, minor_axis,
                                   volmdlr.Frame3D(ellipse_center, major_dir,
                                                   minor_dir, plane3d.frame.w))
        return [ellipse]

    def plane_intersections(self, plane3d):
        """
        Gets the intersections between a plane 3d and a conical surface 3d.

        :param plane3d: other plane, to verify intersections.
        :return:
        """
        if math.isclose(abs(plane3d.frame.w.dot(self.frame.w)), 0, abs_tol=1e-6):
            return self.parallel_plane_intersection(plane3d)
        if math.isclose(abs(plane3d.frame.w.dot(self.frame.w)), 1, abs_tol=1e-6):
            return self.perpendicular_plane_intersection(plane3d)
        return self.concurrent_plane_intersection(plane3d)

    def is_singularity_point(self, point, *args):
        """Verifies if point is on the surface singularity."""
        return self.frame.origin.is_close(point)

    def check_primitives_order(self, contour):
        """
        If contours passes at the cone singularity this makes sure that the contour is not in an undefined order.
        """
        pos = 0
        for i, primitive in enumerate(contour.primitives):
            if self.is_singularity_point(primitive.start):
                pos = i
                break
        if pos:
            contour.primitives = contour.primitives[pos:] + contour.primitives[:pos]
        return contour

    @staticmethod
    def get_singularity_lines():
        """
        Return lines that are parallel and coincident with surface singularity at parametric domain.
        """
        return [curves.Line2D(volmdlr.Point2D(-math.pi, 0), volmdlr.Point2D(math.pi, 0))]

class SphericalSurface3D(PeriodicalSurface):
    """
    Defines a spherical surface.

    :param frame: Sphere's frame to position it
    :type frame: volmdlr.Frame3D
    :param radius: Sphere's radius
    :type radius: float
    """
    face_class = 'SphericalFace3D'
    x_periodicity = volmdlr.TWO_PI
    y_periodicity = math.pi

    def __init__(self, frame, radius, name=''):
        self.frame = frame
        self.radius = radius
        PeriodicalSurface.__init__(self, frame=frame, name=name)

        # Hidden Attributes
        self._bbox = None

    @property
    def bounding_box(self):
        """Bounding Box for Spherical Surface 3D."""

        if not self._bbox:
            self._bbox = self._bounding_box()
        return self._bbox

    def _bounding_box(self):
        points = [self.frame.origin + volmdlr.Point3D(-self.radius,
                                                      -self.radius,
                                                      -self.radius),
                  self.frame.origin + volmdlr.Point3D(self.radius,
                                                      self.radius,
                                                      self.radius),

                  ]
        return volmdlr.core.BoundingBox.from_points(points)

    def contour2d_to_3d(self, contour2d):
        """
        Converts the primitive from parametric 2D space to 3D spatial coordinates.
        """
        primitives3d = []
        for primitive2d in contour2d.primitives:
            if primitive2d.name == "construction":
                continue
            method_name = f'{primitive2d.__class__.__name__.lower()}_to_3d'
            if hasattr(self, method_name):
                try:
                    primitives_list = getattr(self, method_name)(primitive2d)
                    if primitives_list:
                        primitives3d.extend(primitives_list)
                    else:
                        continue
                except AttributeError:
                    print(f'Class {self.__class__.__name__} does not implement {method_name}'
                          f'with {primitive2d.__class__.__name__}')
            else:
                raise AttributeError(f'Class {self.__class__.__name__} does not implement {method_name}')

        return wires.Contour3D(primitives3d)

    @classmethod
    def from_step(cls, arguments, object_dict, **kwargs):
        """
        Converts a step primitive to a SphericalSurface3D.

        :param arguments: The arguments of the step primitive.
        :type arguments: list
        :param object_dict: The dictionary containing all the step primitives
            that have already been instantiated.
        :type object_dict: dict
        :return: The corresponding SphericalSurface3D object.
        :rtype: :class:`volmdlr.faces.SphericalSurface3D`
        """
        length_conversion_factor = kwargs.get("length_conversion_factor", 1)

        frame = object_dict[arguments[1]]
        radius = float(arguments[2]) * length_conversion_factor
        return cls(frame, radius, arguments[0][1:-1])

    def to_step(self, current_id):
        """
        Converts the object to a STEP representation.

        :param current_id: The ID of the last written primitive.
        :type current_id: int
        :return: The STEP representation of the object and the last ID.
        :rtype: tuple[str, list[int]]
        """
        content, frame_id = self.frame.to_step(current_id)
        current_id = frame_id + 1
        content += f"#{current_id} = SPHERICAL_SURFACE('{self.name}',#{frame_id},{round(1000 * self.radius, 4)});\n"
        return content, [current_id]

    def point2d_to_3d(self, point2d):
        """
        Coverts a parametric coordinate on the surface into a 3D spatial point (x, y, z).

        source: https://mathcurve.com/surfaces/sphere
        # -pi<theta<pi, -pi/2<phi<pi/2

        :param point2d: Point at the CylindricalSuface3D.
        :type point2d: `volmdlr.`Point2D`
        """
        theta, phi = point2d
        x = self.radius * math.cos(phi) * math.cos(theta)
        y = self.radius * math.cos(phi) * math.sin(theta)
        z = self.radius * math.sin(phi)
        return self.frame.local_to_global_coordinates(volmdlr.Point3D(x, y, z))

    def point3d_to_2d(self, point3d):
        """
        Transform a 3D spatial point (x, y, z) into a 2D spherical parametric point (theta, phi).
        """
        x, y, z = self.frame.global_to_local_coordinates(point3d)
        z = min(self.radius, max(-self.radius, z))

        if z == -0.0:
            z = 0.0

        # Do not delete this, mathematical problem when x and y close to zero (should be zero) but not 0
        # Generally this is related to uncertainty of step files.
        if abs(x) < 1e-7:
            x = 0
        if abs(y) < 1e-7:
            y = 0

        theta = math.atan2(y, x)
        if abs(theta) < 1e-10:
            theta = 0

        z_over_r = z / self.radius
        phi = math.asin(z_over_r)
        if abs(phi) < 1e-10:
            phi = 0

        return volmdlr.Point2D(theta, phi)

    def linesegment2d_to_3d(self, linesegment2d):
        """
        Converts a BREP line segment 2D onto a 3D primitive on the surface.
        """
        if linesegment2d.name == "construction":
            return []
        start = self.point2d_to_3d(linesegment2d.start)
        interior = self.point2d_to_3d(0.5 * (linesegment2d.start + linesegment2d.end))
        end = self.point2d_to_3d(linesegment2d.end)
        if start.is_close(interior) and interior.is_close(end) and end.is_close(start):
            return []
        u_vector = start - self.frame.origin
        u_vector = u_vector.unit_vector()
        v_vector = interior - self.frame.origin
        v_vector = v_vector.unit_vector()
        normal = u_vector.cross(v_vector)
        circle = curves.Circle3D(volmdlr.Frame3D(self.frame.origin, u_vector, v_vector, normal),
                                 start.point_distance(self.frame.origin))
        if start.is_close(end) or linesegment2d.length() == 2 * math.pi:
            return [edges.FullArc3D(circle, start)]
        arc = edges.Arc3D(circle, start, end)
        if not arc.point_belongs(interior):
            arc = edges.Arc3D(circle.reverse(), start, end)
        return [arc]

    def contour3d_to_2d(self, contour3d):
        """
        Transforms a Contour3D into a Contour2D in the parametric domain of the surface.

        :param contour3d: The contour to be transformed.
        :type contour3d: :class:`wires.Contour3D`
        :return: A 2D contour object.
        :rtype: :class:`wires.Contour2D`
        """
        primitives2d = []

        # Transform the contour's primitives to parametric domain
        for primitive3d in contour3d.primitives:
            primitive3d = primitive3d.simplify if primitive3d.simplify.__class__.__name__ != "LineSegment3D" else \
                primitive3d
            method_name = f'{primitive3d.__class__.__name__.lower()}_to_2d'
            if hasattr(self, method_name):
                primitives = getattr(self, method_name)(primitive3d)

                if primitives is None:
                    continue
                primitives2d.extend(primitives)
            else:
                raise NotImplementedError(
                    f'Class {self.__class__.__name__} does not implement {method_name}')
        contour2d = wires.Contour2D(primitives2d)
        if contour2d.is_ordered(1e-2):
            return contour2d
        primitives2d = self.repair_primitives_periodicity(primitives2d)
        return wires.Contour2D(primitives2d)

    def is_lat_long_curve(self, arc):
        """
        Checks if a curve defined on the sphere is a latitude/longitude curve.

        Returns True if it is, False otherwise.
        """
        # Check if curve is a longitude curve (phi is constant)
        if self.frame.w.is_colinear_to(arc.circle.normal, abs_tol=1e-4):
            return True
        # Check if curve is a latitude curve (theta is constant)
        if self.frame.w.is_perpendicular_to(arc.circle.normal, abs_tol=1e-4) and \
                arc.circle.center.is_close(self.frame.origin, 1e-4):
            return True
        return False

    def _arc_start_end_3d_to_2d(self, arc3d):
        """
        Helper function to fix periodicity issues while performing transformations into parametric domain.
        """
        start = self.point3d_to_2d(arc3d.start)
        end = self.point3d_to_2d(arc3d.end)
        theta_i, _ = self.point3d_to_2d(arc3d.middle_point())
        theta1, phi1 = start
        theta2, phi2 = end
        point_after_start, point_before_end = self._reference_points(arc3d)
        theta3, _ = point_after_start
        theta4, _ = point_before_end

        # Fix sphere singularity point
        if math.isclose(abs(phi1), 0.5 * math.pi, abs_tol=1e-2) and theta1 == 0.0 \
                and math.isclose(theta3, theta_i, abs_tol=1e-2) and math.isclose(theta4, theta_i, abs_tol=1e-2):
            theta1 = theta_i
            start = volmdlr.Point2D(theta1, phi1)
        if math.isclose(abs(phi2), 0.5 * math.pi, abs_tol=1e-2) and theta2 == 0.0 \
                and math.isclose(theta3, theta_i, abs_tol=1e-2) and math.isclose(theta4, theta_i, abs_tol=1e-2):
            theta2 = theta_i
            end = volmdlr.Point2D(theta2, phi2)
        discontinuity, _, _ = self._helper_arc3d_to_2d_periodicity_verifications(arc3d, start)

        start, end = vm_parametric.arc3d_to_spherical_coordinates_verification(
            [start, end], [point_after_start, point_before_end], discontinuity)
        return start, end

    def edge_passes_on_singularity_point(self, edge):
        """Helper function to verify id edge passes on the sphere singularity point."""
        half_pi = 0.5 * math.pi
        point_positive_singularity = self.point2d_to_3d(volmdlr.Point2D(0, half_pi))
        point_negative_singularity = self.point2d_to_3d(volmdlr.Point2D(0, -half_pi))
        positive_singularity = edge.point_belongs(point_positive_singularity, 1e-6)
        negative_singularity = edge.point_belongs(point_negative_singularity, 1e-6)
        if positive_singularity and negative_singularity:
            return [point_positive_singularity, point_negative_singularity]
        if positive_singularity:
            return [point_positive_singularity, None]
        if negative_singularity:
            return [None, point_negative_singularity]
        return [None, None]

    def arc3d_to_2d(self, arc3d):
        """
        Converts the primitive from 3D spatial coordinates to its equivalent 2D primitive in the parametric space.
        """
        is_lat_long_curve = self.is_lat_long_curve(arc3d)
        if is_lat_long_curve:
            start, end = self._arc_start_end_3d_to_2d(arc3d)
            singularity_points = self.edge_passes_on_singularity_point(arc3d)
            if any(singularity_points):
                return self.arc3d_to_2d_with_singularity(arc3d, start, end, singularity_points)
            return [edges.LineSegment2D(start, end)]
        return self.arc3d_to_2d_any_direction(arc3d)

    def helper_arc3d_to_2d_with_singularity(self, arc3d, start, end, point_singularity, half_pi):
        """Helper function to arc3d_to_2d_with_singularity."""
        theta1, phi1 = start
        theta2, phi2 = end
        if arc3d.is_point_edge_extremity(point_singularity):
            return [edges.LineSegment2D(start, end)]
        primitives = []
        if math.isclose(abs(theta2 - theta1), math.pi, abs_tol=1e-2):
            if theta1 == math.pi and theta2 != math.pi:
                theta1 = -math.pi
            if theta2 == math.pi and theta1 != math.pi:
                theta2 = -math.pi

            primitives = [edges.LineSegment2D(volmdlr.Point2D(theta1, phi1),
                                              volmdlr.Point2D(theta1, half_pi)),
                          edges.LineSegment2D(volmdlr.Point2D(theta1, half_pi),
                                              volmdlr.Point2D(theta2, half_pi),
                                              name="construction"),
                          edges.LineSegment2D(
                              volmdlr.Point2D(
                                  theta2, half_pi), volmdlr.Point2D(
                                  theta2, phi2))
                          ]
            return primitives
        n = 20
        degree = 2
        points = [self.point3d_to_2d(point3d) for point3d in arc3d.discretization_points(number_points=n)]
        return [edges.BSplineCurve2D.from_points_interpolation(points, degree)]

    def arc3d_to_2d_with_singularity(self, arc3d, start, end, singularity_points):
        """
        Converts the primitive from 3D spatial coordinates to its equivalent 2D primitive in the parametric space.
        """
        # trying to treat when the arc starts at theta1 passes at the singularity at |phi| = 0.5*math.pi
        # and ends at theta2 = theta1 + math.pi
        theta1, phi1 = start
        theta2, phi2 = end

        half_pi = 0.5 * math.pi
        point_positive_singularity, point_negative_singularity = singularity_points

        if point_positive_singularity and point_negative_singularity:
            if arc3d.is_point_edge_extremity(point_positive_singularity) and \
                    arc3d.is_point_edge_extremity(point_negative_singularity):
                return [edges.LineSegment2D(start, end)]
            direction_vector = arc3d.direction_vector(0)
            dot = self.frame.w.dot(direction_vector)
            if dot == 0:
                direction_vector = arc3d.direction_vector(0.01 * arc3d.length())
                dot = self.frame.w.dot(direction_vector)
            if dot > 0:
                half_pi = 0.5 * math.pi
                thetai = theta1 - math.pi
            else:
                half_pi = -0.5 * math.pi
                thetai = theta1 + math.pi
            if arc3d.is_point_edge_extremity(point_positive_singularity):
                return [
                    edges.LineSegment2D(start, volmdlr.Point2D(start.x, -0.5 * math.pi)),
                    edges.LineSegment2D(volmdlr.Point2D(start.x, -0.5 * math.pi),
                                        volmdlr.Point2D(theta2, -0.5 * math.pi),
                                        name="construction"),
                    edges.LineSegment2D(volmdlr.Point2D(theta2, -0.5 * math.pi),
                                        volmdlr.Point2D(theta2, phi2))
                ]
            if arc3d.is_point_edge_extremity(point_negative_singularity):
                return [
                    edges.LineSegment2D(start, volmdlr.Point2D(start.x, 0.5 * math.pi)),
                    edges.LineSegment2D(volmdlr.Point2D(start.x, 0.5 * math.pi),
                                        volmdlr.Point2D(theta2, 0.5 * math.pi),
                                        name="construction"),
                    edges.LineSegment2D(volmdlr.Point2D(theta2, 0.5 * math.pi),
                                        volmdlr.Point2D(theta2, phi2))
                ]
            return [edges.LineSegment2D(volmdlr.Point2D(theta1, phi1), volmdlr.Point2D(theta1, half_pi)),
                    edges.LineSegment2D(volmdlr.Point2D(theta1, half_pi), volmdlr.Point2D(thetai, half_pi),
                                        name="construction"),
                    edges.LineSegment2D(volmdlr.Point2D(thetai, half_pi),
                                        volmdlr.Point2D(thetai, -half_pi)),
                    edges.LineSegment2D(volmdlr.Point2D(thetai, -half_pi),
                                        volmdlr.Point2D(theta2, -half_pi),
                                        name="construction"),
                    edges.LineSegment2D(volmdlr.Point2D(theta2, -half_pi), volmdlr.Point2D(theta2, phi2))
                    ]
        if point_positive_singularity:
            return self.helper_arc3d_to_2d_with_singularity(arc3d, start, end, point_positive_singularity, half_pi)
        if point_negative_singularity:
            return self.helper_arc3d_to_2d_with_singularity(arc3d, start, end, point_negative_singularity, -half_pi)

        raise NotImplementedError

    @staticmethod
    def fix_start_end_singularity_point_at_parametric_domain(edge, reference_point, point_at_singularity):
        """Uses tangent line to find real theta angle of the singularity point on parametric domain."""
        _, phi = point_at_singularity
        abscissa_before_singularity = edge.abscissa(reference_point)
        direction_vector = edge.direction_vector(abscissa_before_singularity)
        direction_line = curves.Line2D(reference_point, reference_point + direction_vector)
        if phi > 0:
            line_positive_singularity = curves.Line2D(volmdlr.Point2D(-math.pi, 0.5 * math.pi),
                                                      volmdlr.Point2D(math.pi, 0.5 * math.pi))
            return direction_line.line_intersections(line_positive_singularity)[0]

        line_negative_singularity = curves.Line2D(volmdlr.Point2D(-math.pi, -0.5 * math.pi),
                                                  volmdlr.Point2D(math.pi, -0.5 * math.pi))

        return direction_line.line_intersections(line_negative_singularity)[0]

    def is_point2d_on_sphere_singularity(self, point2d, tol=1e-5):
        """Verifies if point is on the spherical singularity point on parametric domain."""
        half_pi = 0.5 * math.pi
        point = self.point2d_to_3d(point2d)
        point_positive_singularity = self.point2d_to_3d(volmdlr.Point2D(0, half_pi))
        point_negative_singularity = self.point2d_to_3d(volmdlr.Point2D(0, -half_pi))
        if point.is_close(point_positive_singularity, tol) or point.is_close(point_negative_singularity, tol):
            return True
        return False

    def is_point3d_on_sphere_singularity(self, point3d):
        """Verifies if point is on the spherical singularity point on parametric domain."""
        half_pi = 0.5 * math.pi
        point_positive_singularity = self.point2d_to_3d(volmdlr.Point2D(0, half_pi))
        point_negative_singularity = self.point2d_to_3d(volmdlr.Point2D(0, -half_pi))
        if point3d.is_close(point_positive_singularity) or point3d.is_close(point_negative_singularity):
            return True
        return False

    def find_edge_start_end_undefined_parametric_points(self, edge3d, points, points3d):
        """
        Helper function.

        Uses local discretization and line intersection with the tangent line at the point just before the undefined
        point on the BREP of the 3D edge to find the real value of theta on the sphere parametric domain.
        """
        if self.is_point3d_on_sphere_singularity(points3d[0]):
            distance = points3d[0].point_distance(points3d[1])
            maximum_linear_distance_reference_point = 1e-5
            if distance < maximum_linear_distance_reference_point:
                temp_points = points[1:]
            else:
                number_points = int(distance / maximum_linear_distance_reference_point)

                local_discretization = [self.point3d_to_2d(point)
                                        for point in edge3d.local_discretization(
                        points3d[0], points3d[1], number_points)]
                temp_points = local_discretization[1:] + points[2:]

            theta_list = [point.x for point in temp_points]
            theta_discontinuity, indexes_theta_discontinuity = angle_discontinuity(theta_list)

            if theta_discontinuity:
                temp_points = self._fix_angle_discontinuity_on_discretization_points(temp_points,
                                                                                     indexes_theta_discontinuity, "x")

            edge = edges.BSplineCurve2D.from_points_interpolation(temp_points, 2)
            points[0] = self.fix_start_end_singularity_point_at_parametric_domain(edge,
                                                                                  reference_point=temp_points[1],
                                                                                  point_at_singularity=points[0])
        if self.is_point3d_on_sphere_singularity(points3d[-1]):
            distance = points3d[-2].point_distance(points3d[-1])
            maximum_linear_distance_reference_point = 1e-5
            if distance < maximum_linear_distance_reference_point:
                temp_points = points[:-1]
            else:
                number_points = int(distance / maximum_linear_distance_reference_point)

                local_discretization = [self.point3d_to_2d(point)
                                        for point in edge3d.local_discretization(
                        points3d[-2], points3d[-1], number_points)]
                temp_points = points[:-2] + local_discretization[:-1]

            theta_list = [point.x for point in temp_points]
            theta_discontinuity, indexes_theta_discontinuity = angle_discontinuity(theta_list)

            if theta_discontinuity:
                temp_points = self._fix_angle_discontinuity_on_discretization_points(temp_points,
                                                                                     indexes_theta_discontinuity, "x")

            edge = edges.BSplineCurve2D.from_points_interpolation(temp_points, 2)
            points[-1] = self.fix_start_end_singularity_point_at_parametric_domain(edge,
                                                                                   reference_point=temp_points[-2],
                                                                                   point_at_singularity=points[-1])
        return points

    def arc3d_to_2d_any_direction(self, arc3d):
        """
        Converts the primitive from 3D spatial coordinates to its equivalent 2D primitive in the parametric space.
        """
        singularity_points = self.edge_passes_on_singularity_point(arc3d)
        half_pi = 0.5 * math.pi  # this variable avoid doing this multiplication several times (performance)
        point_positive_singularity, point_negative_singularity = singularity_points

        if point_positive_singularity and point_negative_singularity:
            raise ValueError("Impossible. This case should be treated by arc3d_to_2d_with_singularity method."
                             "See arc3d_to_2d method for detail.")
        if point_positive_singularity and not arc3d.is_point_edge_extremity(point_positive_singularity):
            split = arc3d.split(point_positive_singularity)
            primitive0 = self.arc3d_to_2d_any_direction(split[0])[0]
            primitive2 = self.arc3d_to_2d_any_direction(split[1])[0]
            primitive1 = edges.LineSegment2D(volmdlr.Point2D(primitive0.end.x, half_pi),
                                             volmdlr.Point2D(primitive2.start.x, half_pi))
            return [primitive0, primitive1, primitive2]
        if point_negative_singularity and not arc3d.is_point_edge_extremity(point_negative_singularity):
            split = arc3d.split(point_negative_singularity)
            primitive0 = self.arc3d_to_2d_any_direction(split[0])[0]
            primitive2 = self.arc3d_to_2d_any_direction(split[1])[0]
            primitive1 = edges.LineSegment2D(volmdlr.Point2D(primitive0.end.x, -half_pi),
                                             volmdlr.Point2D(primitive2.start.x, -half_pi))
            return [primitive0, primitive1, primitive2]

        angle3d = arc3d.angle
        number_points = math.ceil(angle3d * 50) + 1  # 50 points per radian
        number_points = max(number_points, 5)
        points3d = arc3d.discretization_points(number_points=number_points)
        points = [self.point3d_to_2d(p) for p in points3d]
        point_after_start, point_before_end = self._reference_points(arc3d)
        start, end = vm_parametric.spherical_repair_start_end_angle_periodicity(
            points[0], points[-1], point_after_start, point_before_end)
        points[0] = start
        points[-1] = end

        points = self.find_edge_start_end_undefined_parametric_points(arc3d, points, points3d)

        theta_list = [point.x for point in points]
        theta_discontinuity, indexes_theta_discontinuity = angle_discontinuity(theta_list)

        if theta_discontinuity:
            points = self._fix_angle_discontinuity_on_discretization_points(points,
                                                                            indexes_theta_discontinuity, "x")

        return [edges.BSplineCurve2D.from_points_interpolation(points, 2)]

    def bsplinecurve3d_to_2d(self, bspline_curve3d):
        """
        Converts the primitive from 3D spatial coordinates to its equivalent 2D primitive in the parametric space.
        """
        n = len(bspline_curve3d.control_points)
        points3d = bspline_curve3d.discretization_points(number_points=n)
        points = [self.point3d_to_2d(point) for point in points3d]

        point_after_start, point_before_end = self._reference_points(bspline_curve3d)
        start, end = vm_parametric.spherical_repair_start_end_angle_periodicity(
            points[0], points[-1], point_after_start, point_before_end)
        points[0] = start
        points[-1] = end

        points = self.find_edge_start_end_undefined_parametric_points(bspline_curve3d, points, points3d)
        theta_list = [point.x for point in points]
        theta_discontinuity, indexes_theta_discontinuity = angle_discontinuity(theta_list)
        if theta_discontinuity:
            points = self._fix_angle_discontinuity_on_discretization_points(points,
                                                                            indexes_theta_discontinuity, "x")

        return [edges.BSplineCurve2D.from_points_interpolation(points, degree=bspline_curve3d.degree).simplify]

    def bsplinecurve2d_to_3d(self, bspline_curve2d):
        """
        Converts a BREP BSpline curve 2D onto a 3D primitive on the surface.
        """
        # TODO: this is incomplete, a bspline_curve2d can be also a bspline_curve3d
        i = round(0.5 * len(bspline_curve2d.points))
        start = self.point2d_to_3d(bspline_curve2d.points[0])
        interior = self.point2d_to_3d(bspline_curve2d.points[i])
        end = self.point2d_to_3d(bspline_curve2d.points[-1])
        vector_u1 = interior - start
        vector_u2 = interior - end
        points3d = [self.point2d_to_3d(p) for p in bspline_curve2d.points]
        if vector_u1.cross(vector_u2).norm():
            arc3d = edges.Arc3D.from_3_points(start, interior, end)
            flag = True
            for point in points3d:
                if not arc3d.point_belongs(point, 1e-4):
                    flag = False
                    break
            if flag:
                return [arc3d]

        return [edges.BSplineCurve3D.from_points_interpolation(points3d, degree=bspline_curve2d.degree)]

    def arc2d_to_3d(self, arc2d):
        """
        Converts a BREP arc 2D onto a 3D primitive on the surface.
        """
        n = 10
        degree = 2
        points = [self.point2d_to_3d(point2d) for point2d in arc2d.discretization_points(number_points=n)]
        return [edges.BSplineCurve3D.from_points_interpolation(points, degree).simplify]

    def fullarc3d_to_2d(self, fullarc3d):
        """
        Converts the primitive from 3D spatial coordinates to its equivalent 2D primitive in the parametric space.
        """
        # TODO: On a spherical surface we can have fullarc3d in any plane
        start, end = self._arc_start_end_3d_to_2d(fullarc3d)
        theta1, phi1 = start
        theta2, phi2 = end

        point_after_start, point_before_end = self._reference_points(fullarc3d)
        theta3, phi3 = point_after_start
        theta4, _ = point_before_end

        if self.frame.w.is_colinear_to(fullarc3d.circle.normal, abs_tol=1e-4):
            point1 = volmdlr.Point2D(theta1, phi1)
            if theta1 > theta3:
                point2 = volmdlr.Point2D(theta1 - volmdlr.TWO_PI, phi2)
            elif theta1 < theta3:
                point2 = volmdlr.Point2D(theta1 + volmdlr.TWO_PI, phi2)
            return [edges.LineSegment2D(point1, point2)]

        if self.frame.w.is_perpendicular_to(fullarc3d.circle.normal, abs_tol=1e-4) and \
                self.frame.origin.is_close(fullarc3d.center):
            if theta1 > theta3:
                theta_plus_pi = theta1 - math.pi
            else:
                theta_plus_pi = theta1 + math.pi
            if phi1 > phi3:
                half_pi = 0.5 * math.pi
            else:
                half_pi = -0.5 * math.pi
            if abs(phi1) == 0.5 * math.pi:
                return [edges.LineSegment2D(volmdlr.Point2D(theta3, phi1),
                                            volmdlr.Point2D(theta3, -half_pi)),
                        edges.LineSegment2D(volmdlr.Point2D(theta4, -half_pi),
                                            volmdlr.Point2D(theta4, phi2))]

            return [edges.LineSegment2D(volmdlr.Point2D(theta1, phi1), volmdlr.Point2D(theta1, -half_pi)),
                    edges.LineSegment2D(volmdlr.Point2D(theta_plus_pi, -half_pi),
                                        volmdlr.Point2D(theta_plus_pi, half_pi)),
                    edges.LineSegment2D(volmdlr.Point2D(theta1, half_pi), volmdlr.Point2D(theta1, phi2))]

        points = [self.point3d_to_2d(p) for p in fullarc3d.discretization_points(angle_resolution=25)]

        # Verify if theta1 or theta2 point should be -pi because atan2() -> ]-pi, pi]
        theta1 = vm_parametric.repair_start_end_angle_periodicity(theta1, theta3)
        theta2 = vm_parametric.repair_start_end_angle_periodicity(theta2, theta4)

        points[0] = volmdlr.Point2D(theta1, phi1)
        points[-1] = volmdlr.Point2D(theta2, phi2)

        theta_list = [point.x for point in points]
        theta_discontinuity, indexes_theta_discontinuity = angle_discontinuity(theta_list)
        if theta_discontinuity:
            points = self._fix_angle_discontinuity_on_discretization_points(points, indexes_theta_discontinuity, "x")

        return [edges.BSplineCurve2D.from_points_interpolation(points, 2)]

    def plot(self, ax=None, edge_style: EdgeStyle = EdgeStyle(color='grey', alpha=0.5), **kwargs):
        """Plot sphere arcs."""
        if ax is None:
            fig = plt.figure()
            ax = fig.add_subplot(111, projection='3d')

        self.frame.plot(ax=ax, ratio=self.radius)
        for i in range(20):
            theta = i / 20. * volmdlr.TWO_PI
            t_points = []
            for j in range(20):
                phi = j / 20. * volmdlr.TWO_PI
                t_points.append(self.point2d_to_3d(volmdlr.Point2D(theta, phi)))
            ax = wires.ClosedPolygon3D(t_points).plot(ax=ax, edge_style=edge_style)

        return ax

    def rectangular_cut(self, theta1, theta2, phi1, phi2, name=''):
        """Deprecated method, Use ShericalFace3D from_surface_rectangular_cut method."""
        raise AttributeError('Use ShericalFace3D from_surface_rectangular_cut method')

    def triangulation(self):
        face = self.rectangular_cut(0, volmdlr.TWO_PI, -0.5 * math.pi, 0.5 * math.pi)
        return face.triangulation()

    def repair_primitives_periodicity(self, primitives2d):
        """
        Repairs the continuity of the 2D contour while using contour3d_to_2d on periodic surfaces.

        :param primitives2d: The primitives in parametric surface domain.
        :type primitives2d: list
        :return: A list of primitives.
        :rtype: list
        """
        if self.is_undefined_brep(primitives2d[0]):
            primitives2d[0] = self.fix_undefined_brep_with_neighbors(primitives2d[0], primitives2d[-1],
                                                                     primitives2d[1])
        i = 1
        while i < len(primitives2d):
            previous_primitive = primitives2d[i - 1]
            delta = previous_primitive.end - primitives2d[i].start
            if not math.isclose(delta.norm(), 0, abs_tol=1e-3):
                if primitives2d[i].end.is_close(previous_primitive.end, 1e-3) and \
                        primitives2d[i].length() == volmdlr.TWO_PI:
                    primitives2d[i] = primitives2d[i].reverse()
                elif self.is_undefined_brep(primitives2d[i]):
                    primitives2d[i] = self.fix_undefined_brep_with_neighbors(primitives2d[i], previous_primitive,
                                                                             primitives2d[(i + 1) % len(primitives2d)])
                    delta = previous_primitive.end - primitives2d[i].start
                    if not math.isclose(delta.norm(), 0, abs_tol=1e-3):
                        primitives2d.insert(i, edges.LineSegment2D(previous_primitive.end, primitives2d[i].start,
                                                                   name="construction"))
                        if i < len(primitives2d):
                            i += 1
                elif self.is_point2d_on_sphere_singularity(previous_primitive.end, 1e-5):
                    primitives2d.insert(i, edges.LineSegment2D(previous_primitive.end, primitives2d[i].start,
                                                               name="construction"))
                    if i < len(primitives2d):
                        i += 1
                else:
                    primitives2d[i] = primitives2d[i].translation(delta)
            i += 1
        #     return primitives2d
        # primitives2d = repair(primitives2d)
        last_end = primitives2d[-1].end
        first_start = primitives2d[0].start
        if not last_end.is_close(first_start, tol=1e-2):
            last_end_3d = self.point2d_to_3d(last_end)
            first_start_3d = self.point2d_to_3d(first_start)
            if last_end_3d.is_close(first_start_3d, 1e-6) and \
                    not self.is_point2d_on_sphere_singularity(last_end):
                if first_start.x > last_end.x:
                    half_pi = -0.5 * math.pi
                else:
                    half_pi = 0.5 * math.pi
                if not first_start.is_close(volmdlr.Point2D(first_start.x, half_pi)):
                    lines = [edges.LineSegment2D(
                        last_end, volmdlr.Point2D(last_end.x, half_pi), name="construction"),
                        edges.LineSegment2D(volmdlr.Point2D(last_end.x, half_pi),
                                            volmdlr.Point2D(first_start.x, half_pi), name="construction"),
                        edges.LineSegment2D(volmdlr.Point2D(first_start.x, half_pi),
                                            first_start, name="construction")]
                    primitives2d.extend(lines)
            else:
                primitives2d.append(edges.LineSegment2D(last_end, first_start, name="construction"))
        return primitives2d

    def rotation(self, center: volmdlr.Point3D, axis: volmdlr.Vector3D, angle: float):
        """
        Spherical Surface 3D rotation.

        :param center: rotation center
        :param axis: rotation axis
        :param angle: angle rotation
        :return: a new rotated Spherical Surface 3D
        """
        new_frame = self.frame.rotation(center=center, axis=axis, angle=angle)
        return SphericalSurface3D(new_frame, self.radius)

    def translation(self, offset: volmdlr.Vector3D):
        """
        Spherical Surface 3D translation.

        :param offset: translation vector
        :return: A new translated Spherical Surface 3D
        """
        new_frame = self.frame.translation(offset)
        return SphericalSurface3D(new_frame, self.radius)

    def frame_mapping(self, frame: volmdlr.Frame3D, side: str):
        """
        Changes Spherical Surface 3D's frame and return a new Spherical Surface 3D.

        :param frame: Frame of reference
        :type frame: `volmdlr.Frame3D`
        :param side: 'old' or 'new'
        """
        new_frame = self.frame.frame_mapping(frame, side)
        return SphericalSurface3D(new_frame, self.radius)

    def plane_intersections(self, plane3d):
        """
        Sphere intersections with a plane.

        :param plane3d: intersecting plane.
        :return: list of intersecting curves.
        """
        dist = plane3d.point_distance(self.frame.origin)
        if dist > self.radius:
            return []
        if dist == self.radius:
            line = curves.Line3D(self.frame.origin, self.frame.origin + plane3d.frame.w)
            return plane3d.line_intersections(line)
        line = curves.Line3D(self.frame.origin, self.frame.origin + plane3d.frame.w)
        circle_radius = math.sqrt(self.radius ** 2 - dist ** 2)
        circle_center = plane3d.line_intersections(line)[0]
        start_end = circle_center + plane3d.frame.u * circle_radius
        circle = curves.Circle3D(volmdlr.Frame3D(circle_center, plane3d.frame.u,
                                                 plane3d.frame.v, plane3d.frame.w),
                                 circle_radius)
        return [edges.FullArc3D(circle, start_end)]

    def line_intersections(self, line3d: curves.Line3D):
        """
        Calculates the intersection points between a 3D line and a spherical surface.

        The method calculates the intersection points between a 3D line and a sphere using
        the equation of the line and the equation of the sphere. It returns a list of intersection
        points, which can be empty if there are no intersections. The intersection points are
        represented as 3D points using the `volmdlr.Point3D` class.

        :param line3d: The 3D line object to intersect with the sphere.
        :type line3d:curves.Line3D
        :return: A list of intersection points between the line and the sphere. The list may be empty if there
        are no intersections.
        :rtype: List[volmdlr.Point3D]

        :Example:
        >>> from volmdlr import Point3D, edges, surfaces, OXYZ
        >>> spherical_surface3d = SphericalSurface3D(OXYZ, 1)
        >>> line2 = curves.Line3D(Point3D(0, 1, -0.5), Point3D(0, 1, 0.5))
        >>> line_intersections2 = spherical_surface3d.line_intersections(line2) #returns [Point3D(0.0, 1.0, 0.0)]
        """
        line_direction_vector = line3d.direction_vector()
        vector_linept1_center = self.frame.origin - line3d.point1
        vector_linept1_center = vector_linept1_center.to_vector()
        a_param = line_direction_vector[0] ** 2 + line_direction_vector[1] ** 2 + line_direction_vector[2] ** 2
        b_param = -2 * (line_direction_vector[0] * vector_linept1_center[0] +
                        line_direction_vector[1] * vector_linept1_center[1] +
                        line_direction_vector[2] * vector_linept1_center[2])
        c_param = (vector_linept1_center[0] ** 2 + vector_linept1_center[1] ** 2 +
                   vector_linept1_center[2] ** 2 - self.radius ** 2)
        b2_minus4ac = b_param ** 2 - 4 * a_param * c_param
        if math.isclose(b2_minus4ac, 0, abs_tol=1e-8):
            t_param = -b_param / (2 * a_param)
            return [line3d.point1 + line_direction_vector * t_param]
        if b2_minus4ac < 0:
            return []
        t_param1 = (-b_param + math.sqrt(b2_minus4ac)) / (2 * a_param)
        t_param2 = (-b_param - math.sqrt(b2_minus4ac)) / (2 * a_param)
        return line3d.point1 + line_direction_vector * t_param1, line3d.point1 + line_direction_vector * t_param2


class RuledSurface3D(Surface3D):
    """
    Defines a ruled surface between two wires.

    :param wire1: Wire
    :type wire1: :class:`vmw.Wire3D`
    :param wire2: Wire
    :type wire2: :class:`wires.Wire3D`
    """
    face_class = 'RuledFace3D'

    def __init__(self, wire1: wires.Wire3D, wire2: wires.Wire3D, name: str = ''):
        self.wire1 = wire1
        self.wire2 = wire2
        self.length1 = wire1.length()
        self.length2 = wire2.length()
        Surface3D.__init__(self, name=name)

    def point2d_to_3d(self, point2d: volmdlr.Point2D):
        """
        Coverts a parametric coordinate on the surface into a 3D spatial point (x, y, z).

        :param point2d: Point at the ToroidalSuface3D
        :type point2d: `volmdlr.`Point2D`
        """
        x, y = point2d
        point1 = self.wire1.point_at_abscissa(x * self.length1)
        point2 = self.wire2.point_at_abscissa(x * self.length2)
        joining_line = edges.LineSegment3D(point1, point2)
        point = joining_line.point_at_abscissa(y * joining_line.length())
        return point

    def point3d_to_2d(self, point3d):
        """
        Returns the parametric coordinates volmdlr.Point2D(u, v) of a cartesian coordinates point (x, y, z).

        :param point3d: Point at the CylindricalSuface3D
        :type point3d: `volmdlr.`Point3D`
        """
        raise NotImplementedError

    def rectangular_cut(self, x1: float, x2: float,
                        y1: float, y2: float, name: str = ''):
        """Deprecated method, Use RuledFace3D from_surface_rectangular_cut method."""
        raise NotImplementedError('Use RuledFace3D from_surface_rectangular_cut method')


class ExtrusionSurface3D(Surface3D):
    """
    Defines a surface of extrusion.

    An extrusion surface is a surface that is a generic cylindrical surface generated by the linear
    extrusion of a curve, generally an Ellipse or a B-Spline curve.

    :param edge: edge.
    :type edge: Union[:class:`vmw.Wire3D`, :class:`vmw.Contour3D`]
    :param axis_point: Axis placement
    :type axis_point: :class:`volmdlr.Point3D`
    :param axis: Axis of extrusion
    :type axis: :class:`volmdlr.Vector3D`
    """
    face_class = 'ExtrusionFace3D'
    y_periodicity = None

    def __init__(self, edge: Union[edges.FullArcEllipse3D, edges.BSplineCurve3D],
                 direction: volmdlr.Vector3D, name: str = ''):
        self.edge = edge
        direction = direction.unit_vector()
        self.direction = direction
        if hasattr(edge, "center"):
            self.frame = volmdlr.Frame3D.from_point_and_vector(edge.center, direction, volmdlr.Z3D)
        else:
            self.frame = volmdlr.Frame3D.from_point_and_vector(edge.start, direction, volmdlr.Z3D)
        self._x_periodicity = False

        Surface3D.__init__(self, frame=self.frame, name=name)

    @property
    def x_periodicity(self):
        """Returns the periodicity in x direction."""
        if self._x_periodicity:
            return self._x_periodicity
        start = self.edge.start
        end = self.edge.end
        if start.is_close(end, 1e-4):
            return 1
        return None

    @x_periodicity.setter
    def x_periodicity(self, value):
        """X periodicity setter."""
        self._x_periodicity = value

    def point2d_to_3d(self, point2d: volmdlr.Point2D):
        """
        Transform a parametric (u, v) point into a 3D Cartesian point (x, y, z).

        # u = [0, 1] and v = z
        """
        u, v = point2d
        if abs(u) < 1e-7:
            u = 0.0
        if abs(v) < 1e-7:
            v = 0.0

        point_at_curve = self.edge.point_at_abscissa(u * self.edge.length())
        point = point_at_curve.translation(self.frame.w * v)
        return point

    def point3d_to_2d(self, point3d):
        """
        Transform a 3D Cartesian point (x, y, z) into a parametric (u, v) point.
        """
        x, y, z = self.frame.global_to_local_coordinates(point3d)
        if abs(x) < 1e-7:
            x = 0.0
        if abs(y) < 1e-7:
            y = 0.0
        if abs(z) < 1e-7:
            z = 0.0
        point_at_curve = []
        if hasattr(self.edge, "line_intersections"):
            line = curves.Line3D(point3d, point3d.translation(self.frame.w))
            point_at_curve = self.edge.line_intersections(line)
        if point_at_curve:
            point_at_curve = point_at_curve[0]
            point_at_curve_local = self.frame.global_to_local_coordinates(point_at_curve)
        else:
            if hasattr(self.edge, "point_projection"):
                point_at_curve = self.edge.point_projection(point3d)[0]
                point_at_curve_local = self.frame.global_to_local_coordinates(point_at_curve)
            else:
                point_at_curve_local = volmdlr.Point3D(x, y, 0)
                point_at_curve = self.frame.local_to_global_coordinates(point_at_curve_local)

        u = self.edge.abscissa(point_at_curve, tol=1e-6) / self.edge.length()
        v = z - point_at_curve_local.z

        return volmdlr.Point2D(u, v)

    def rectangular_cut(self, x1: float = 0.0, x2: float = 1.0,
                        y1: float = 0.0, y2: float = 1.0, name: str = ''):
        """Deprecated method, Use ExtrusionFace3D from_surface_rectangular_cut method."""
        raise AttributeError('Use ExtrusionFace3D from_surface_rectangular_cut method')

    def plot(self, ax=None, edge_style: EdgeStyle = EdgeStyle(color='grey', alpha=0.5), z: float = 0.5, **kwargs):
        """Plot for extrusion surface using matplotlib."""
        if ax is None:
            fig = plt.figure()
            ax = fig.add_subplot(111, projection='3d')
        self.frame.plot(ax=ax, ratio=self.edge.length())
        for i in range(21):
            step = i / 20. * z
            wire = self.edge.translation(step * self.frame.w)
            wire.plot(ax=ax, edge_style=edge_style)

        return ax

    @classmethod
    def from_step(cls, arguments, object_dict, **kwargs):
        """Creates an extrusion surface from step data."""
        name = arguments[0][1:-1]
        edge = object_dict[arguments[1]]
        if edge.__class__ is curves.Ellipse3D:
            start_end = edge.center + edge.major_axis * edge.major_dir
            fullarcellipse = edges.FullArcEllipse3D(edge, start_end, edge.name)
            direction = -object_dict[arguments[2]]
            surface = cls(edge=fullarcellipse, direction=direction, name=name)
            surface.x_periodicity = 1
        elif edge.__class__ is curves.Circle3D:
            start_end = edge.center + edge.frame.u * edge.radius
            fullarc = edges.FullArc3D(edge, start_end)
            direction = object_dict[arguments[2]]
            surface = cls(edge=fullarc, direction=direction, name=name)
            surface.x_periodicity = 1

        else:
            direction = object_dict[arguments[2]]
            surface = cls(edge=edge, direction=direction, name=name)
        return surface

    def to_step(self, current_id):
        """
        Translate volmdlr primitive to step syntax.
        """
        content_edge, edge_id = self.edge.to_step(current_id)
        current_id = edge_id + 1
        content_vector, vector_id = self.direction.to_step(current_id)
        current_id = vector_id + 1
        content = content_edge + content_vector
        content += f"#{current_id} = SURFACE_OF_LINEAR_EXTRUSION('{self.name}',#{edge_id},#{vector_id});\n"
        return content, [current_id]

    def arc3d_to_2d(self, arc3d):
        """
        Converts the primitive from 3D spatial coordinates to its equivalent 2D primitive in the parametric space.
        """
        # todo: needs detailed investigation
        start = self.point3d_to_2d(arc3d.start)
        end = self.point3d_to_2d(arc3d.end)
        if start.is_close(end):
            print("surfaces.py")
        if self.x_periodicity:
            start, end = self._verify_start_end_parametric_points(start, end, arc3d)
        return [edges.LineSegment2D(start, end, name="arc")]

    def arcellipse3d_to_2d(self, arcellipse3d):
        """
        Transformation of an arc-ellipse 3d to 2d, in a cylindrical surface.

        """
        start2d = self.point3d_to_2d(arcellipse3d.start)
        end2d = self.point3d_to_2d(arcellipse3d.end)
        if isinstance(self.edge, edges.FullArcEllipse3D):
            return [edges.LineSegment2D(start2d, end2d)]
        if self.is_isocurve(arcellipse3d, start2d.y):
            return [edges.LineSegment2D(start2d, end2d)]
        points = [self.point3d_to_2d(p)
                  for p in arcellipse3d.discretization_points(number_points=15)]
        if self.x_periodicity:
            start, end = self._verify_start_end_parametric_points(points[0], points[-1], arcellipse3d)
            points[0] = start
            points[-1] = end
        bsplinecurve2d = edges.BSplineCurve2D.from_points_interpolation(points, degree=2)
        return [bsplinecurve2d]

    def fullarcellipse3d_to_2d(self, fullarcellipse3d):
        """
        Converts a 3D full elliptical arc to a 2D line segment in the current plane.

        This method converts a 3D full elliptical arc to a 2D line segment in the current plane.
        It first calculates the length of the arc using the `length` method of the `fullarcellipse3d`
        object. Then, it converts the start and end points of the arc to 2D points using the `point3d_to_2d`
        method. Additionally, it calculates a point on the arc at a small abscissa value (0.01 * length)
        and converts it to a 2D point. Based on the relative position of this point, the method determines
        the start and end points of the line segment in 2D. If the abscissa point is closer to the start
        point, the line segment starts from (0, start.y) and ends at (1, end.y). If the abscissa point is
        closer to the end point, the line segment starts from (1, start.y) and ends at (0, end.y). If the
        abscissa point lies exactly at the midpoint of the arc, a NotImplementedError is raised. The resulting
        line segment is returned as a list.

        :param fullarcellipse3d: The 3D full elliptical arc object to convert.
        :return: A list containing a 2D line segment representing the converted arc.
        :raises: NotImplementedError: If the abscissa point lies exactly at the midpoint of the arc.
        """

        length = fullarcellipse3d.length()
        start = self.point3d_to_2d(fullarcellipse3d.start)
        end = self.point3d_to_2d(fullarcellipse3d.end)

        u3, _ = self.point3d_to_2d(fullarcellipse3d.point_at_abscissa(0.01 * length))
        if u3 > 0.5:
            p1 = volmdlr.Point2D(1, start.y)
            p2 = volmdlr.Point2D(0, end.y)
        elif u3 < 0.5:
            p1 = volmdlr.Point2D(0, start.y)
            p2 = volmdlr.Point2D(1, end.y)
        else:
            raise NotImplementedError
        return [edges.LineSegment2D(p1, p2)]

    def linesegment2d_to_3d(self, linesegment2d):
        """
        Converts a BREP line segment 2D onto a 3D primitive on the surface.
        """
        start3d = self.point2d_to_3d(linesegment2d.start)
        end3d = self.point2d_to_3d(linesegment2d.end)
        u1, param_z1 = linesegment2d.start
        u2, param_z2 = linesegment2d.end
        if math.isclose(u1, u2, abs_tol=1e-4):
            return [edges.LineSegment3D(start3d, end3d)]
        if math.isclose(param_z1, param_z2, abs_tol=1e-6):
            primitive = self.edge.translation(self.direction * (param_z1 + param_z2) * 0.5)
            if primitive.point_belongs(start3d) and primitive.point_belongs(end3d):
                if math.isclose(abs(u1 - u2), 1.0, abs_tol=1e-4):
                    if primitive.start.is_close(start3d) and primitive.end.is_close(end3d):
                        return [primitive]
                    if primitive.start.is_close(end3d) and primitive.end.is_close(start3d):
                        return [primitive.reverse()]
                primitive = primitive.split_between_two_points(start3d, end3d)
                return [primitive]
        n = 10
        degree = 3
        points = [self.point2d_to_3d(point2d) for point2d in linesegment2d.discretization_points(number_points=n)]
        return [edges.BSplineCurve3D.from_points_interpolation(points, degree)]

    def bsplinecurve3d_to_2d(self, bspline_curve3d):
        n = len(bspline_curve3d.control_points)
        start = self.point3d_to_2d(bspline_curve3d.start)
        end = self.point3d_to_2d(bspline_curve3d.end)
        if self.is_isocurve(bspline_curve3d, start.y):
            return [edges.LineSegment2D(start, end)]
        points = [self.point3d_to_2d(point)
                  for point in bspline_curve3d.discretization_points(number_points=n)]
        if self.x_periodicity:
            start, end = self._verify_start_end_parametric_points(points[0], points[-1], bspline_curve3d)
            points[0] = start
            points[-1] = end
        return [edges.BSplineCurve2D.from_points_interpolation(points, bspline_curve3d.degree)]

    def frame_mapping(self, frame: volmdlr.Frame3D, side: str):
        """
        Returns a new Extrusion Surface positioned in the specified frame.

        :param frame: Frame of reference
        :type frame: `volmdlr.Frame3D`
        :param side: 'old' or 'new'
        """
        new_frame = self.frame.frame_mapping(frame, side)
        direction = new_frame.w
        new_edge = self.edge.frame_mapping(frame, side)
        return ExtrusionSurface3D(new_edge, direction, name=self.name)

    def _verify_start_end_parametric_points(self, start, end, edge3d):
        """
        When the generatrix of the surface is periodic we need to verify if the u parameter should be 0 or 1.
        """
        start_ref1 = self.point3d_to_2d(edge3d.point_at_abscissa(0.01 * edge3d.length()))
        start_ref2 = self.point3d_to_2d(edge3d.point_at_abscissa(0.02 * edge3d.length()))
        end_ref1 = self.point3d_to_2d(edge3d.point_at_abscissa(0.99 * edge3d.length()))
        end_ref2 = self.point3d_to_2d(edge3d.point_at_abscissa(0.98 * edge3d.length()))
        if math.isclose(start.x, self.x_periodicity, abs_tol=1e-4):
            vec1 = start_ref1 - start
            vec2 = start_ref2 - start_ref1
            if vec2.dot(vec1) < 0:
                start.x = 0
        if math.isclose(end.x, self.x_periodicity, abs_tol=1e-4):
            vec1 = end - end_ref1
            vec2 = end_ref1 - end_ref2
            if vec2.dot(vec1) < 0:
                end.x = 0
        if math.isclose(start.x, 0, abs_tol=1e-4):
            vec1 = start_ref1 - start
            vec2 = start_ref2 - start_ref1
            if vec2.dot(vec1) < 0:
                start.x = self.x_periodicity
        if math.isclose(end.x, 0, abs_tol=1e-4):
            vec1 = end - end_ref1
            vec2 = end_ref1 - end_ref2
            if vec2.dot(vec1) < 0:
                end.x = self.x_periodicity
        return start, end

    def is_isocurve(self, edge, v):
        """Test if 3D curve at v is a surface isocurve."""
        return self.edge.direction_independent_is_close(edge.translation(-self.frame.w * v))


class RevolutionSurface3D(PeriodicalSurface):
    """
    Defines a surface of revolution.

    :param edge: Edge.
    :type edge: edges.Edge
    :param axis_point: Axis placement
    :type axis_point: :class:`volmdlr.Point3D`
    :param axis: Axis of revolution
    :type axis: :class:`volmdlr.Vector3D`
    """
    face_class = 'RevolutionFace3D'
    x_periodicity = volmdlr.TWO_PI


    def __init__(self, edge,
                 axis_point: volmdlr.Point3D, axis: volmdlr.Vector3D, name: str = ''):
        self.edge = edge
        self.axis_point = axis_point
        self.axis = axis.unit_vector()

        point1 = edge.point_at_abscissa(0)
        vector1 = point1 - axis_point
        w_vector = self.axis
        if point1.is_close(axis_point) or w_vector.is_colinear_to(vector1):
            if edge.__class__.__name__ != "Line3D":
                point1 = edge.point_at_abscissa(0.5 * edge.length())
            else:
                point1 = edge.point_at_abscissa(0.05)
            vector1 = point1 - axis_point
        u_vector = vector1 - vector1.vector_projection(w_vector)
        u_vector = u_vector.unit_vector()
        v_vector = w_vector.cross(u_vector)
        self.frame = volmdlr.Frame3D(origin=axis_point, u=u_vector, v=v_vector, w=w_vector)

        PeriodicalSurface.__init__(self, frame=self.frame, name=name)

    @property
    def y_periodicity(self):
        """
        Evaluates the periodicity of the surface in v direction.
        """
        a, b, c, d = self.domain
        point_at_c = self.point2d_to_3d(volmdlr.Point2D(0.5 * (b - a), c))
        point_at_d = self.point2d_to_3d(volmdlr.Point2D(0.5 * (b - a), d))
        if point_at_d.is_close(point_at_c):
            return d
        return None

    @property
    def domain(self):
        """Returns u and v bounds."""
        if self.edge.__class__.__name__ != "Line3D":
            return -math.pi, math.pi, 0.0, self.edge.length()
        return -math.pi, math.pi, 0.0, 1.0

    def point2d_to_3d(self, point2d: volmdlr.Point2D):
        """
        Transform a parametric (u, v) point into a 3D Cartesian point (x, y, z).

        u = [0, 2pi] and v = [0, 1] into a
        """
        u, v = point2d
        point_at_curve = self.edge.point_at_abscissa(v)
        point_vector = point_at_curve - self.axis_point
        point3d = (self.axis_point + point_vector * math.cos(u) +
                   point_vector.dot(self.axis) * self.axis * (1 - math.cos(u)) +
                   self.axis.cross(point_vector) * math.sin(u))
        return point3d

    def point3d_to_2d(self, point3d):
        """
        Transform a 3D Cartesian point (x, y, z) into a parametric (u, v) point.
        """
        x, y, _ = self.frame.global_to_local_coordinates(point3d)
        if abs(x) < 1e-12:
            x = 0
        if abs(y) < 1e-12:
            y = 0
        u = math.atan2(y, x)

        point_at_curve = point3d.rotation(self.axis_point, self.axis, -u)
        v = self.edge.abscissa(point_at_curve)
        return volmdlr.Point2D(u, v)

    def rectangular_cut(self, x1: float, x2: float,
                        y1: float, y2: float, name: str = ''):
        """Deprecated method, Use RevolutionFace3D from_surface_rectangular_cut method."""
        raise AttributeError('Use RevolutionFace3D from_surface_rectangular_cut method')

    def plot(self, ax=None, edge_style: EdgeStyle = EdgeStyle(color='grey', alpha=0.5),
             number_curves: int = 20, **kwargs):
        """
        Plot rotated Revolution surface generatrix.

        :param number_curves: Number of curves to display.
        :param ax: matplotlib axis.
        :param edge_style: plot edge style.
        :type number_curves: int
        """
        if ax is None:
            fig = plt.figure()
            ax = fig.add_subplot(111, projection='3d')
        for i in range(number_curves + 1):
            theta = i / number_curves * volmdlr.TWO_PI
            wire = self.edge.rotation(self.axis_point, self.axis, theta)
            wire.plot(ax=ax, edge_style=edge_style)

        return ax

    @classmethod
    def from_step(cls, arguments, object_dict, **kwargs):
        """
        Converts a step primitive to a RevolutionSurface3D.

        :param arguments: The arguments of the step primitive.
        :type arguments: list
        :param object_dict: The dictionary containing all the step primitives
            that have already been instantiated.
        :type object_dict: dict
        :return: The corresponding RevolutionSurface3D object.
        :rtype: :class:`volmdlr.faces.RevolutionSurface3D`
        """
        name = arguments[0][1:-1]
        edge = object_dict[arguments[1]]
        if edge.__class__ is curves.Circle3D:
            start_end = edge.center + edge.frame.u * edge.radius
            edge = edges.FullArc3D(edge, start_end, edge.name)

        axis_point, axis = object_dict[arguments[2]]
        surface = cls(edge=edge, axis_point=axis_point, axis=axis, name=name)
        return surface.simplify()

    def to_step(self, current_id):
        """
        Translate volmdlr primitive to step syntax.
        """
        content_wire, wire_id = self.edge.to_step(current_id)
        current_id = wire_id + 1
        content_axis_point, axis_point_id = self.axis_point.to_step(current_id)
        current_id = axis_point_id + 1
        content_axis, axis_id = self.axis.to_step(current_id)
        current_id = axis_id + 1
        content = content_wire + content_axis_point + content_axis
        content += f"#{current_id} = AXIS1_PLACEMENT('',#{axis_point_id},#{axis_id});\n"
        current_id += 1
        content += f"#{current_id} = SURFACE_OF_REVOLUTION('{self.name}',#{wire_id},#{current_id - 1});\n"
        return content, [current_id]

    def arc3d_to_2d(self, arc3d):
        """
        Converts the primitive from 3D spatial coordinates to its equivalent 2D primitive in the parametric space.
        """
        start = self.point3d_to_2d(arc3d.start)
        end = self.point3d_to_2d(arc3d.end)
        if self.edge.__class__.__name__ != "Line3D" and hasattr(self.edge.simplify, "circle") and \
                math.isclose(self.edge.simplify.circle.radius, arc3d.circle.radius, rel_tol=0.01):
            if self.edge.is_point_edge_extremity(arc3d.start):
                middle_point = self.point3d_to_2d(arc3d.middle_point())
                if middle_point.x == math.pi:
                    middle_point.x = -math.pi
                    if end.x == math.pi:
                        end.x = middle_point.x
                start.x = middle_point.x
            if self.edge.is_point_edge_extremity(arc3d.end):
                middle_point = self.point3d_to_2d(arc3d.middle_point())
                if middle_point.x == math.pi:
                    middle_point.x = -math.pi
                    if start.x == math.pi:
                        start.x = middle_point.x
                end.x = middle_point.x
        if math.isclose(start.y, end.y, rel_tol=0.01):
            point_after_start, point_before_end = self._reference_points(arc3d)
            point_theta_discontinuity = self.point2d_to_3d(volmdlr.Point2D(math.pi, start.y))
            discontinuity = arc3d.point_belongs(point_theta_discontinuity) and not \
                arc3d.is_point_edge_extremity(point_theta_discontinuity)

            undefined_start_theta = arc3d.start.is_close(point_theta_discontinuity)
            undefined_end_theta = arc3d.end.is_close(point_theta_discontinuity)
            start, end = vm_parametric.arc3d_to_cylindrical_coordinates_verification(
                [start, end], [undefined_start_theta, undefined_end_theta],
                [point_after_start.x, point_before_end.x], discontinuity)
        if math.isclose(start.y, end.y, rel_tol=0.01) or math.isclose(start.x, end.x, rel_tol=0.01):
            return [edges.LineSegment2D(start, end, name="arc")]
        n = 10
        degree = 3
        bsplinecurve3d = edges.BSplineCurve3D.from_points_interpolation(arc3d.discretization_points(number_points=n),
                                                                        degree)
        return self.bsplinecurve3d_to_2d(bsplinecurve3d)

    def fullarc3d_to_2d(self, fullarc3d):
        """
        Converts the primitive from 3D spatial coordinates to its equivalent 2D primitive in the parametric space.
        """
        start = self.point3d_to_2d(fullarc3d.start)
        end = self.point3d_to_2d(fullarc3d.end)
        point_after_start, point_before_end = self._reference_points(fullarc3d)
        point_theta_discontinuity = self.point2d_to_3d(volmdlr.Point2D(math.pi, start.y))
        discontinuity = fullarc3d.point_belongs(point_theta_discontinuity) and not \
            fullarc3d.is_point_edge_extremity(point_theta_discontinuity)

        undefined_start_theta = fullarc3d.start.is_close(point_theta_discontinuity)
        undefined_end_theta = fullarc3d.end.is_close(point_theta_discontinuity)
        start, end = vm_parametric.arc3d_to_cylindrical_coordinates_verification(
            [start, end], [undefined_start_theta, undefined_end_theta],
            [point_after_start.x, point_before_end.x], discontinuity)
        theta1, z1 = start
        theta2, _ = end
        _, z3 = point_after_start

        if self.frame.w.is_colinear_to(fullarc3d.circle.normal):
            normal_dot_product = self.frame.w.dot(fullarc3d.circle.normal)
            start, end = vm_parametric.fullarc_to_cylindrical_coordinates_verification(start, end, normal_dot_product)
            return [edges.LineSegment2D(start, end, name="parametric.fullarc")]
        if math.isclose(theta1, theta2, abs_tol=1e-3):
            # Treating one case from Revolution Surface
            if z1 > z3:
                point1 = volmdlr.Point2D(theta1, 1)
                point2 = volmdlr.Point2D(theta1, 0)
            else:
                point1 = volmdlr.Point2D(theta1, 0)
                point2 = volmdlr.Point2D(theta1, 1)
            return [edges.LineSegment2D(point1, point2, name="parametric.fullarc")]
        if math.isclose(abs(theta1 - theta2), math.pi, abs_tol=1e-3):
            if z1 > z3:
                point1 = volmdlr.Point2D(theta1, 1)
                point2 = volmdlr.Point2D(theta1, 0)
                point3 = volmdlr.Point2D(theta2, 0)
                point4 = volmdlr.Point2D(theta2, 1)
            else:
                point1 = volmdlr.Point2D(theta1, 0)
                point2 = volmdlr.Point2D(theta1, 1)
                point3 = volmdlr.Point2D(theta2, 1)
                point4 = volmdlr.Point2D(theta2, 0)
            return [edges.LineSegment2D(point1, point2, name="parametric.arc"),
                    edges.LineSegment2D(point2, point3, name="parametric.singularity"),
                    edges.LineSegment2D(point3, point4, name="parametric.arc")
                    ]

        raise NotImplementedError

    def linesegment2d_to_3d(self, linesegment2d):
        """
        Converts a BREP line segment 2D onto a 3D primitive on the surface.
        """
        start3d = self.point2d_to_3d(linesegment2d.start)
        end3d = self.point2d_to_3d(linesegment2d.end)
        theta1, abscissa1 = linesegment2d.start
        theta2, abscissa2 = linesegment2d.end

        if self.edge.point_at_abscissa(abscissa1).is_close(self.edge.point_at_abscissa(abscissa2)):
            theta_i = 0.5 * (theta1 + theta2)
            interior = self.point2d_to_3d(volmdlr.Point2D(theta_i, abscissa1))
            if start3d.is_close(end3d):
                theta_e = 0.25 * (theta1 + theta2)
                extra_point = self.point2d_to_3d(volmdlr.Point2D(theta_e, abscissa1))
                temp_arc = edges.Arc3D.from_3_points(start3d, extra_point, interior)
                circle = temp_arc.circle
                if theta1 > theta2:
                    circle = temp_arc.circle.reverse()
                return [edges.FullArc3D.from_curve(circle, start3d)]
            return [edges.Arc3D.from_3_points(start3d, interior, end3d)]

        if math.isclose(theta1, theta2, abs_tol=1e-3):
            primitive = self.edge.rotation(self.axis_point, self.axis, 0.5 * (theta1 + theta2))
            if primitive.point_belongs(start3d) and primitive.point_belongs(end3d):
                if isinstance(self.edge, (curves.Line3D, edges.LineSegment3D)):
                    return [edges.LineSegment3D(start3d, end3d)]
                if self.edge.is_point_edge_extremity(start3d) and self.edge.is_point_edge_extremity(end3d):
                    primitive = primitive.simplify
                    if primitive.start.is_close(end3d) and primitive.end.is_close(start3d):
                        primitive = primitive.reverse()
                    return [primitive]
                primitive = primitive.split_between_two_points(start3d, end3d)
                if abscissa1 > abscissa2:
                    primitive = primitive.reverse()
                return [primitive]
        n = 10
        degree = 3
        points = [self.point2d_to_3d(point2d) for point2d in linesegment2d.discretization_points(number_points=n)]
        return [edges.BSplineCurve3D.from_points_interpolation(points, degree).simplify]

    def bsplinecurve2d_to_3d(self, bspline_curve2d):
        """
        Is this right?.
        """
        n = len(bspline_curve2d.control_points)
        points = [self.point2d_to_3d(p)
                  for p in bspline_curve2d.discretization_points(number_points=n)]
        return [edges.BSplineCurve3D.from_points_interpolation(points, bspline_curve2d.degree)]

    def frame_mapping(self, frame: volmdlr.Frame3D, side: str):
        """
        Returns a new Revolution Surface positioned in the specified frame.

        :param frame: Frame of reference
        :type frame: `volmdlr.Frame3D`
        :param side: 'old' or 'new'
        """
        new_frame = self.frame.frame_mapping(frame, side)
        axis = new_frame.w
        axis_point = new_frame.origin
        new_edge = self.edge.frame_mapping(frame, side)
        return RevolutionSurface3D(new_edge, axis_point, axis, name=self.name)

    def translation(self, offset):
        """
        Returns a new translated Revolution Surface.

        :param offset: translation vector.
        """
        new_edge = self.edge.translation(offset)
        new_axis_point = self.axis_point.translation(offset)
        return RevolutionSurface3D(new_edge, new_axis_point, self.axis)

    def rotation(self, center: volmdlr.Point3D, axis: volmdlr.Vector3D, angle: float):
        """
        Revolution Surface 3D rotation.

        :param center: rotation center
        :param axis: rotation axis
        :param angle: angle rotation
        :return: a new rotated Revolution Surface 3D
        """
        new_edge = self.edge.rotation(center, axis, angle)
        new_axis_point = self.axis_point.rotation(center, axis, angle)
        new_axis = self.axis.rotation(center, axis, angle)
        return RevolutionSurface3D(new_edge, new_axis_point, new_axis)

    def simplify(self):
        line3d = curves.Line3D(self.axis_point, self.axis_point + self.axis)
        if isinstance(self.edge, edges.Arc3D):
            tore_center, _ = line3d.point_projection(self.edge.center)
            # Sphere
            if math.isclose(tore_center.point_distance(self.edge.center), 0., abs_tol=1e-6):
                return SphericalSurface3D(self.frame, self.edge.circle.radius, self.name)
        if isinstance(self.edge, (edges.LineSegment3D, curves.Line3D)):
            if isinstance(self.edge, edges.LineSegment3D):
                generatrix_line = self.edge.line
            else:
                generatrix_line = self.edge
            intersections = line3d.intersection(generatrix_line)
            if intersections:
                generatrix_line_direction = generatrix_line.unit_direction_vector()
                if self.axis.dot(generatrix_line_direction) > 0:
                    semi_angle = volmdlr.geometry.vectors3d_angle(self.axis, generatrix_line_direction)
                else:
                    semi_angle = volmdlr.geometry.vectors3d_angle(self.axis, -generatrix_line_direction)
                if not self.axis_point.is_close(intersections):
                    new_w = self.axis_point - intersections
                    new_w = new_w.unit_vector()
                    new_frame = volmdlr.Frame3D(intersections, self.frame.u, new_w.cross(self.frame.u), new_w)
                else:
                    new_frame = volmdlr.Frame3D(intersections, self.frame.u, self.frame.v, self.frame.w)
                return ConicalSurface3D(new_frame, semi_angle, self.name)
            generatrix_line_direction = generatrix_line.unit_direction_vector()
            if self.axis.is_colinear_to(generatrix_line_direction):
                radius = self.edge.point_distance(self.axis_point)
                return CylindricalSurface3D(self.frame, radius, self.name)
        return self

    def u_closed_lower(self):
        """
        Returns True if the surface is close in any of the u boundaries.
        """
        a, b, c, _ = self.domain
        point_at_a_lower = self.point2d_to_3d(volmdlr.Point2D(a, c))
        point_at_b_lower = self.point2d_to_3d(volmdlr.Point2D(0.5 * (a + b), c))
        if point_at_b_lower.is_close(point_at_a_lower):
            return True
        return False

    def u_closed_upper(self):
        """
        Returns True if the surface is close in any of the u boundaries.
        """
        a, b, _, d = self.domain
        point_at_a_upper = self.point2d_to_3d(volmdlr.Point2D(a, d))
        point_at_b_upper = self.point2d_to_3d(volmdlr.Point2D(0.5 * (a + b), d))
        if point_at_b_upper.is_close(point_at_a_upper):
            return True
        return False

    def u_closed(self):
        """
        Returns True if the surface is close in any of the u boundaries.
        """
        return bool(self.u_closed_lower() or self.u_closed_upper())

    def v_closed(self):
        """
        Returns True if the surface is close in any of the u boundaries.
        """
        return False

    def is_singularity_point(self, point, *args):
        """Returns True if the point belongs to the surface singularity and False otherwise."""

        if self.u_closed_lower() and self.edge.start.is_close(point):
            return True
        if self.u_closed_upper() and self.edge.end.is_close(point):
            return True
        return False

    def get_singularity_lines(self):
        """
        Return lines that are parallel and coincident with surface singularity at parametric domain.
        """
        a, b, c, d = self.domain
        lines = []
        if self.u_closed_lower():
            lines.append(curves.Line2D(volmdlr.Point2D(a, c), volmdlr.Point2D(b, c)))
        if self.u_closed_upper():
            lines.append(curves.Line2D(volmdlr.Point2D(a, d), volmdlr.Point2D(b, d)))
        return lines


class BSplineSurface3D(Surface3D):
    """
    A class representing a 3D B-spline surface.

    A B-spline surface is a smooth surface defined by a set of control points and
    a set of basis functions called B-spline basis functions. The shape of the
    surface is determined by the position of the control points and can be
    modified by moving the control points.

    :param degree_u: The degree of the B-spline curve in the u direction.
    :type degree_u: int
    :param degree_v: The degree of the B-spline curve in the v direction.
    :type degree_v: int
    :param control_points: A list of 3D control points that define the shape of
        the surface.
    :type control_points: List[`volmdlr.Point3D`]
    :param nb_u: The number of control points in the u direction.
    :type nb_u: int
    :param nb_v: The number of control points in the v direction.
    :type nb_v: int
    :param u_multiplicities: A list of multiplicities for the knots in the u direction.
        The multiplicity of a knot is the number of times it appears in the knot vector.
    :type u_multiplicities: List[int]
    :param v_multiplicities: A list of multiplicities for the knots in the v direction.
        The multiplicity of a knot is the number of times it appears in the knot vector.
    :type v_multiplicities: List[int]
    :param u_knots: A list of knots in the u direction. The knots are real numbers that
        define the position of the control points along the u direction.
    :type u_knots: List[float]
    :param v_knots: A list of knots in the v direction. The knots are real numbers that
        define the position of the control points along the v direction.
    :type v_knots: List[float]
    :param weights: (optional) A list of weights for the control points. The weights
        can be used to adjust the influence of each control point on the shape of the
        surface. Default is None.
    :type weights: List[float]
    :param name: (optional) A name for the surface. Default is an empty string.
    :type name: str
    """
    face_class = "BSplineFace3D"
    _eq_is_data_eq = False

    def __init__(self, degree_u: int, degree_v: int, control_points: List[volmdlr.Point3D], nb_u: int, nb_v: int,
                 u_multiplicities: List[int], v_multiplicities: List[int], u_knots: List[float], v_knots: List[float],
                 weights: List[float] = None, name: str = ''):
        self.ctrlpts = npy.asarray([npy.asarray([*point], dtype=npy.float64) for point in control_points],
                                   dtype=npy.float64)
        self.degree_u = int(degree_u)
        self.degree_v = int(degree_v)
        self.nb_u = int(nb_u)
        self.nb_v = int(nb_v)

        u_knots = nurbs_helpers.standardize_knot_vector(u_knots)
        v_knots = nurbs_helpers.standardize_knot_vector(v_knots)
        self.u_knots = u_knots
        self.v_knots = v_knots
        self.u_multiplicities = u_multiplicities
        self.v_multiplicities = v_multiplicities
        self._weights = weights
        self.rational = False
        if weights is not None:
            self.rational = True
            self._weights = npy.asarray(weights, dtype=npy.float64)

        self._surface = None
        Surface3D.__init__(self, name=name)

        # Hidden Attributes
        self._displacements = None
        self._grids2d = None
        self._grids2d_deformed = None
        self._bbox = None
        self._surface_curves = None
        self._knotvector = None
        self.ctrlptsw = None
        if self._weights is not None:
            ctrlptsw = []
            for point, w in zip(self.ctrlpts, self._weights):
                temp = [float(c * w) for c in point]
                temp.append(float(w))
                ctrlptsw.append(temp)
            self.ctrlptsw = npy.asarray(ctrlptsw, dtype=npy.float64)

        self._delta = [0.05, 0.05]
        self._eval_points = None
        self._vertices = None
        self._domain = None

        self._x_periodicity = False  # Use False instead of None because None is a possible value of x_periodicity
        self._y_periodicity = False

    def __hash__(self):
        """
        Creates custom hash to the surface.
        """
        control_points = self.control_points
        weights = self.weights
        if weights is None:
            weights = tuple(1.0 for _ in range(len(control_points)))
        else:
            weights = tuple(weights)
        return hash((tuple(control_points),
                     self.degree_u, tuple(self.u_multiplicities), tuple(self.u_knots), self.nb_u,
                     self.degree_v, tuple(self.v_multiplicities), tuple(self.v_knots), self.nb_v, weights))

    def __eq__(self, other):
        """
        Defines the BSpline surface equality operation.
        """
        if not isinstance(other, self.__class__):
            return False

        if (self.rational != other.rational or self.degree_u != other.degree_u or self.degree_v != other.degree_v or
                self.nb_u != other.nb_u or self.nb_v != other.nb_v):
            return False

        for s_k, o_k in zip(self.knotvector, other.knotvector):
            if len(s_k) != len(o_k) or any(not math.isclose(s, o, abs_tol=1e-8) for s, o in zip(s_k, o_k)):
                return False
        self_control_points = self.control_points
        other_control_points = other.control_points
        if len(self_control_points) != len(other_control_points) or \
                any(not s_point.is_close(o_point) for s_point, o_point in
                    zip(self_control_points, other_control_points)):
            return False
        if self.rational and other.rational:
            if len(self.weights) != len(other.weights) or \
                    any(not math.isclose(s_w, o_w, abs_tol=1e-8) for s_w, o_w in zip(self.weights, other.weights)):
                return False
        return True

    def _data_eq(self, other_object):
        """
        Defines dessia common object equality.
        """
        return self == other_object

    @property
    def data(self):
        """
        Returns a dictionary of the BSpline data.
        """
        datadict = {
            "degree": (self.degree_u, self.degree_v),
            "knotvector": self.knotvector,
            "size": (self.nb_u, self.nb_v),
            "sample_size": self.sample_size,
            "rational": not (self._weights is None),
            "precision": 18
        }
        if self._weights is not None:
            datadict["control_points"] = self.ctrlptsw
        else:
            datadict["control_points"] = self.ctrlpts
        return datadict

    @property
    def control_points(self):
        """Gets control points."""
        return [volmdlr.Point3D(*point) for point in self.ctrlpts]

    @property
    def control_points_table(self):
        """Creates control points table."""
        control_points_table = []
        points_row = []
        i = 1
        for point in self.control_points:
            points_row.append(point)
            if i == self.nb_v:
                control_points_table.append(points_row)
                points_row = []
                i = 1
            else:
                i += 1
        return control_points_table

    @property
    def knots_vector_u(self):
        """
        Compute the global knot vector (u direction) based on knot elements and multiplicities.

        """

        knots = self.u_knots
        multiplicities = self.u_multiplicities

        knots_vec = []
        for i, knot in enumerate(knots):
            for _ in range(0, multiplicities[i]):
                knots_vec.append(knot)
        return knots_vec

    @property
    def knots_vector_v(self):
        """
        Compute the global knot vector (v direction) based on knot elements and multiplicities.

        """

        knots = self.v_knots
        multiplicities = self.v_multiplicities

        knots_vec = []
        for i, knot in enumerate(knots):
            for _ in range(0, multiplicities[i]):
                knots_vec.append(knot)
        return knots_vec

    @property
    def knotvector(self):
        """
        Knot vector in u and v direction respectively.
        """
        if not self._knotvector:
            self._knotvector = [self.knots_vector_u, self.knots_vector_v]
        return self._knotvector

    @property
    def sample_size_u(self):
        """
        Sample size for the u-direction.

        :getter: Gets sample size for the u-direction
        :setter: Sets sample size for the u-direction
        :type: int
        """
        s_size = math.floor((1.0 / self.delta_u) + 0.5)
        return int(s_size)

    @sample_size_u.setter
    def sample_size_u(self, value):
        if not isinstance(value, int):
            raise ValueError("Sample size must be an integer value")
        knotvector_u = self.knots_vector_u

        # To make it operate like linspace, we have to know the starting and ending points.
        start_u = knotvector_u[self.degree_u]
        stop_u = knotvector_u[-(self.degree_u + 1)]

        # Set delta values
        self.delta_u = (stop_u - start_u) / float(value)

    @property
    def sample_size_v(self):
        """
        Sample size for the v-direction.

        :getter: Gets sample size for the v-direction
        :setter: Sets sample size for the v-direction
        :type: int
        """
        s_size = math.floor((1.0 / self.delta_v) + 0.5)
        return int(s_size)

    @sample_size_v.setter
    def sample_size_v(self, value):
        if not isinstance(value, int):
            raise ValueError("Sample size must be an integer value")
        knotvector_v = self.knots_vector_v

        # To make it operate like linspace, we have to know the starting and ending points.
        start_v = knotvector_v[self.degree_v]
        stop_v = knotvector_v[-(self.degree_v + 1)]

        # Set delta values
        self.delta_v = (stop_v - start_v) / float(value)

    @property
    def sample_size(self):
        """
        Sample size for both u- and v-directions.

        :getter: Gets sample size as a tuple of values corresponding to u- and v-directions
        :setter: Sets sample size for both u- and v-directions
        :type: int
        """
        sample_size_u = math.floor((1.0 / self.delta_u) + 0.5)
        sample_size_v = math.floor((1.0 / self.delta_v) + 0.5)
        return int(sample_size_u), int(sample_size_v)

    @sample_size.setter
    def sample_size(self, value):
        knotvector_u = self.knots_vector_u
        knotvector_v = self.knots_vector_v

        # To make it operate like linspace, we have to know the starting and ending points.
        start_u = knotvector_u[self.degree_u]
        stop_u = knotvector_u[-(self.degree_u + 1)]
        start_v = knotvector_v[self.degree_v]
        stop_v = knotvector_v[-(self.degree_v + 1)]

        # Set delta values
        self.delta_u = (stop_u - start_u) / float(value)
        self.delta_v = (stop_v - start_v) / float(value)

    @property
    def delta_u(self):
        """
        Evaluation delta for the u-direction.

        :getter: Gets evaluation delta for the u-direction
        :setter: Sets evaluation delta for the u-direction
        :type: float
        """
        return self._delta[0]

    @delta_u.setter
    def delta_u(self, value):
        # Delta value for surface evaluation should be between 0 and 1
        if float(value) <= 0 or float(value) >= 1:
            raise ValueError("Surface evaluation delta (u-direction) must be between 0.0 and 1.0")

        # Set new delta value
        self._delta[0] = float(value)

    @property
    def delta_v(self):
        """
        Evaluation delta for the v-direction.

        :getter: Gets evaluation delta for the v-direction
        :setter: Sets evaluation delta for the v-direction
        :type: float
        """
        return self._delta[1]

    @delta_v.setter
    def delta_v(self, value):
        # Delta value for surface evaluation should be between 0 and 1
        if float(value) <= 0 or float(value) >= 1:
            raise ValueError("Surface evaluation delta (v-direction) should be between 0.0 and 1.0")

        # Set new delta value
        self._delta[1] = float(value)

    @property
    def delta(self):
        """
        Evaluation delta for both u- and v-directions.

        :getter: Gets evaluation delta as a tuple of values corresponding to u- and v-directions
        :setter: Sets evaluation delta for both u- and v-directions
        :type: float
        """
        return self.delta_u, self.delta_v

    @delta.setter
    def delta(self, value):
        if isinstance(value, (int, float)):
            self.delta_u = value
            self.delta_v = value
        elif isinstance(value, (list, tuple)):
            if len(value) == 2:
                self.delta_u = value[0]
                self.delta_v = value[1]
            else:
                raise ValueError("Surface requires 2 delta values")
        else:
            raise ValueError("Cannot set delta. Please input a numeric value or a list or tuple with 2 numeric values")

    @property
    def weights(self):
        if self._weights is None:
            return self._weights
        return self._weights.tolist()

    @property
    def x_periodicity(self):
        """
        Evaluates the periodicity of the surface in u direction.
        """
        if self._x_periodicity is False:
            a, b, c, d = self.domain
            point_at_a = self.point2d_to_3d(volmdlr.Point2D(a, 0.5 * (d - c)))
            point_at_b = self.point2d_to_3d(volmdlr.Point2D(b, 0.5 * (d - c)))
            if point_at_b.is_close(point_at_a) or self.u_closed:
                self._x_periodicity = b - a
            else:
                self._x_periodicity = None
        return self._x_periodicity

    @property
    def y_periodicity(self):
        """
        Evaluates the periodicity of the surface in v direction.
        """
        if self._y_periodicity is False:
            a, b, c, d = self.domain
            point_at_c = self.point2d_to_3d(volmdlr.Point2D(0.5 * (b - a), c))
            point_at_d = self.point2d_to_3d(volmdlr.Point2D(0.5 * (b - a), d))
            if point_at_d.is_close(point_at_c) or self.v_closed:
                self._y_periodicity = d - c
            else:
                self._y_periodicity = None
        return self._y_periodicity

    @property
    def bounding_box(self):
        if not self._bbox:
            self._bbox = self._bounding_box()
        return self._bbox

    def _bounding_box(self):
        """
        Computes the bounding box of the surface.

        """
        points = self.evalpts
        xmin = npy.min(points[:, 0])
        ymin = npy.min(points[:, 1])
        zmin = npy.min(points[:, 2])

        xmax = npy.max(points[:, 0])
        ymax = npy.max(points[:, 1])
        zmax = npy.max(points[:, 2])
        return volmdlr.core.BoundingBox(xmin, xmax, ymin, ymax, zmin, zmax)

    @property
    def surface_curves(self):
        """
        Extracts curves from a surface.
        """
        if not self._surface_curves:
            self._surface_curves = self.get_surface_curves()
        return self._surface_curves

    def get_surface_curves(self, **kwargs):
        """
        Extracts curves from a surface.
        """
        # Get keyword arguments
        extract_u = kwargs.get('extract_u', True)
        extract_v = kwargs.get('extract_v', True)

        # Get data from the surface object
        kv_u = self.knots_vector_u
        u_knots = list(sorted(set(kv_u)))
        u_multiplicities = [find_multiplicity(knot, kv_u) for knot in u_knots]
        kv_v = self.knots_vector_v
        v_knots = list(sorted(set(kv_v)))
        v_multiplicities = [find_multiplicity(knot, kv_v) for knot in v_knots]
        cpts = self.control_points

        # v-direction
        crvlist_v = []
        weights = []
        if extract_v:
            for u in range(self.nb_u):
                control_points = [cpts[v + (self.nb_v * u)] for v in range(self.nb_v)]
                if self.rational:
                    weights = [self._weights[v + (self.nb_v * u)] for v in range(self.nb_v)]
                curve = edges.BSplineCurve3D(self.degree_v, control_points, v_multiplicities, v_knots, weights)
                crvlist_v.append(curve)

        # u-direction
        crvlist_u = []
        if extract_u:
            for v in range(self.nb_v):
                control_points = [cpts[v + (self.nb_v * u)] for u in range(self.nb_u)]
                if self.rational:
                    weights = [self._weights[v + (self.nb_v * u)] for u in range(self.nb_u)]
                curve = edges.BSplineCurve3D(self.degree_u, control_points, u_multiplicities, u_knots, weights)
                crvlist_u.append(curve)

        # Return shapes as a dict object
        return {"u": crvlist_u, "v": crvlist_v}

    def evaluate(self, **kwargs):
        """
        Evaluates the surface.

        The evaluated points are stored in :py:attr:`evalpts` property.

        Keyword Arguments:
            * ``start_u``: start parameter on the u-direction
            * ``stop_u``: stop parameter on the u-direction
            * ``start_v``: start parameter on the v-direction
            * ``stop_v``: stop parameter on the v-direction

        The ``start_u``, ``start_v`` and ``stop_u`` and ``stop_v`` parameters allow evaluation of a surface segment
        in the range  *[start_u, stop_u][start_v, stop_v]* i.e. the surface will also be evaluated at the ``stop_u``
        and ``stop_v`` parameter values.

        """
        knotvector_u = self.knots_vector_u
        knotvector_v = self.knots_vector_v
        # Find evaluation start and stop parameter values
        start_u = kwargs.get('start_u', knotvector_u[self.degree_u])
        stop_u = kwargs.get('stop_u', knotvector_u[-(self.degree_u + 1)])
        start_v = kwargs.get('start_v', knotvector_v[self.degree_v])
        stop_v = kwargs.get('stop_v', knotvector_v[-(self.degree_v + 1)])

        # Evaluate and cache
        self._eval_points = npy.asarray(evaluate_surface(self.data,
                                                         start=(start_u, start_v),
                                                         stop=(stop_u, stop_v)), dtype=npy.float64)

    @property
    def evalpts(self):
        """
        Evaluated points.

        :getter: Gets the coordinates of the evaluated points
        :type: list
        """
        if self._eval_points is None or len(self._eval_points) == 0:
            self.evaluate()
        return self._eval_points

    @property
    def domain(self):
        """
        Domain.

        Domain is determined using the knot vector(s).

        :getter: Gets the domain
        """
        if not self._domain:
            knotvector_u = self.knots_vector_u
            knotvector_v = self.knots_vector_v
            # Find evaluation start and stop parameter values
            start_u = knotvector_u[self.degree_u]
            stop_u = knotvector_u[-(self.degree_u + 1)]
            start_v = knotvector_v[self.degree_v]
            stop_v = knotvector_v[-(self.degree_v + 1)]
            self._domain = start_u, stop_u, start_v, stop_v
        return self._domain

    def to_geomdl(self):
        """Translate into a geomdl object."""
        if not self._surface:
            if self._weights is None:
                surface = BSpline.Surface()
                points = self.ctrlpts.tolist()

            else:
                surface = NURBS.Surface()
                points = [(control_point[0] * self._weights[i], control_point[1] * self._weights[i],
                           control_point[2] * self._weights[i], self._weights[i])
                          for i, control_point in enumerate(self.control_points)]
            surface.degree_u = self.degree_u
            surface.degree_v = self.degree_v
            surface.set_ctrlpts(points, self.nb_u, self.nb_v)
            knot_vector = self.knotvector
            surface.knotvector_u = knot_vector[0]
            surface.knotvector_v = knot_vector[1]
            surface.delta = 0.05
            self._surface = surface
        return self._surface

    def to_dict(self, *args, **kwargs):
        """Avoids storing points in memo that makes serialization slow."""
        dict_ = self.base_dict()
        dict_['degree_u'] = self.degree_u
        dict_['degree_v'] = self.degree_v
        dict_['control_points'] = [point.to_dict() for point in self.control_points]
        dict_['nb_u'] = self.nb_u
        dict_['nb_v'] = self.nb_v
        dict_['u_multiplicities'] = self.u_multiplicities
        dict_['v_multiplicities'] = self.v_multiplicities
        dict_['u_knots'] = self.u_knots
        dict_['v_knots'] = self.v_knots
        dict_['weights'] = self.weights
        return dict_

    def ctrlpts2d(self):
        """
        Each row represents the control points in u direction and each column the points in v direction.
        """
        ctrlpts = self.ctrlptsw if self.rational else self.ctrlpts
        control_points_table = []
        points_row = []
        i = 1
        for point in ctrlpts:
            points_row.append(point)
            if i == self.nb_v:
                control_points_table.append(points_row)
                points_row = []
                i = 1
            else:
                i += 1
        return control_points_table

    def vertices(self):
        """
        Evaluated points.

        :getter: Gets the coordinates of the evaluated points
        :type: list
        """
        u_min, u_max, v_min, v_max = self.domain
        if self._vertices is None or len(self._vertices) == 0:
            vertices = []
            u_vector = npy.linspace(u_min, u_max, self.sample_size_u, dtype=npy.float64)
            v_vector = npy.linspace(v_min, v_max, self.sample_size_v, dtype=npy.float64)
            for u in u_vector:
                for v in v_vector:
                    vertices.append((u, v))
            self._vertices = vertices
        return self._vertices

    def points(self):
        """
        Returns surface points.
        """
        return [volmdlr.Point3D(*point) for point in self.evalpts]

    def control_points_matrix(self, coordinates):
        """
        Define control points like a matrix, for each coordinate: x:0, y:1, z:2.
        """

        points = npy.empty((self.nb_u, self.nb_v))
        for i in range(0, self.nb_u):
            for j in range(0, self.nb_v):
                points[i][j] = self.control_points_table[i][j][coordinates]
        return points

    def basis_functions_u(self, u, k, i):
        """
        Compute basis functions Bi in u direction for u=u and degree=k.

        """

        # k = self.degree_u
        knots_vector_u = self.knots_vector_u

        if k == 0:
            return 1.0 if knots_vector_u[i] <= u < knots_vector_u[i + 1] else 0.0
        if knots_vector_u[i + k] == knots_vector_u[i]:
            param_c1 = 0.0
        else:
            param_c1 = (u - knots_vector_u[i]) / (knots_vector_u[i + k] - knots_vector_u[i]) \
                       * self.basis_functions_u(u, k - 1, i)
        if knots_vector_u[i + k + 1] == knots_vector_u[i + 1]:
            param_c2 = 0.0
        else:
            param_c2 = (knots_vector_u[i + k + 1] - u) / (knots_vector_u[i + k + 1] - knots_vector_u[i + 1]) * \
                       self.basis_functions_u(u, k - 1, i + 1)
        return param_c1 + param_c2

    def basis_functions_v(self, v, k, i):
        """
        Compute basis functions Bi in v direction for v=v and degree=k.

        """

        # k = self.degree_u
        knots = self.knots_vector_v

        if k == 0:
            return 1.0 if knots[i] <= v < knots[i + 1] else 0.0
        if knots[i + k] == knots[i]:
            param_c1 = 0.0
        else:
            param_c1 = (v - knots[i]) / (knots[i + k] - knots[i]) * self.basis_functions_v(v, k - 1, i)
        if knots[i + k + 1] == knots[i + 1]:
            param_c2 = 0.0
        else:
            param_c2 = (knots[i + k + 1] - v) / (knots[i + k + 1] - knots[i + 1]) * self.basis_functions_v(v, k - 1,
                                                                                                           i + 1)
        return param_c1 + param_c2

    def derivatives(self, u, v, order):
        """
        Evaluates n-th order surface derivatives at the given (u, v) parameter pair.

        :param u: Point's u coordinate.
        :type u: float
        :param v: Point's v coordinate.
        :type v: float
        :param order: Order of the derivatives.
        :type order: int
        :return: A list SKL, where SKL[k][l] is the derivative of the surface S(u,v) with respect
        to u k times and v l times
        :rtype: List[`volmdlr.Vector3D`]
        """
        if self.weights is not None:
            control_points = self.ctrlptsw
        else:
            control_points = self.ctrlpts
        derivatives = derivatives_surface([self.degree_u, self.degree_v], self.knotvector, control_points,
                                          [self.nb_u, self.nb_v], self.rational, [u, v], order)
        for i in range(order + 1):
            for j in range(order + 1):
                derivatives[i][j] = volmdlr.Vector3D(*derivatives[i][j])
        return derivatives

    def blending_vector_u(self, u):
        """
        Compute a vector of basis_functions in u direction for u=u.
        """

        blending_vect = npy.empty((1, self.nb_u))
        for j in range(0, self.nb_u):
            blending_vect[0][j] = self.basis_functions_u(u, self.degree_u, j)

        return blending_vect

    def blending_vector_v(self, v):
        """
        Compute a vector of basis_functions in v direction for v=v.

        """

        blending_vect = npy.empty((1, self.nb_v))
        for j in range(0, self.nb_v):
            blending_vect[0][j] = self.basis_functions_v(v, self.degree_v, j)

        return blending_vect

    def blending_matrix_u(self, u):
        """
        Compute a matrix of basis_functions in u direction for a vector u like [0,1].

        """

        blending_mat = npy.empty((len(u), self.nb_u))
        for i, u_i in enumerate(u):
            for j in range(self.nb_u):
                blending_mat[i][j] = self.basis_functions_u(u_i, self.degree_u, j)
        return blending_mat

    def blending_matrix_v(self, v):
        """
        Compute a matrix of basis_functions in v direction for a vector v like [0,1].

        """

        blending_mat = npy.empty((len(v), self.nb_v))
        for i, v_i in enumerate(v):
            for j in range(self.nb_v):
                blending_mat[i][j] = self.basis_functions_v(v_i, self.degree_v, j)
        return blending_mat

    def point2d_to_3d(self, point2d: volmdlr.Point2D):
        """
        Evaluate the surface at a given parameter coordinate.
        """
        u, v = point2d
        u = float(min(max(u, 0.0), 1.0))
        v = float(min(max(v, 0.0), 1.0))
        point_array = evaluate_surface(self.data, start=(u, v), stop=(u, v))[0]
        return volmdlr.Point3D(*point_array)

    def _get_grid_bounds(self, params, delta_u, delta_v, sample_size_u, sample_size_v):
        """
        Update bounds and grid_size at each iteration of point inversion grid search.
        """
        u, v = params
        if u == self.domain[0]:
            u_start = self.domain[0]
            u_stop = self.domain[0]
            sample_size_u = 1

        elif u == self.domain[1]:
            u_start = self.domain[1]
            u_stop = self.domain[1]
            sample_size_u = 1
        else:
            u_start = max(u - delta_u, self.domain[0])
            u_stop = min(u + delta_u, self.domain[1])

        if v == self.domain[2]:
            v_start = self.domain[2]
            v_stop = self.domain[2]
            sample_size_v = 1
        elif v == self.domain[3]:
            v_start = self.domain[3]
            v_stop = self.domain[3]
            sample_size_v = 1
        else:
            v_start = max(v - delta_v, self.domain[2])
            v_stop = min(v + delta_v, self.domain[3])
        return u_start, u_stop, v_start, v_stop, sample_size_u, sample_size_v

    @staticmethod
    def _update_parameters(bounds, sample_size_u, sample_size_v, index):
        """
        Helper function to update parameters of point inversion grid search at each iteration.
        """
        u_start, u_stop, v_start, v_stop = bounds
        if sample_size_u == 1:
            delta_u = 0.0
            u = u_start
            delta_v = (v_stop - v_start) / (sample_size_v - 1)
            v = v_start + index * delta_v
        elif sample_size_v == 1:
            delta_u = (u_stop - u_start) / (sample_size_u - 1)
            u = u_start + index * delta_u
            delta_v = 0.0
            v = v_start
        else:
            if index == 0:
                u_idx, v_idx = 0, 0
            else:
                u_idx = int(index / sample_size_v)
                v_idx = index % sample_size_v
            delta_u = (u_stop - u_start) / (sample_size_u - 1)
            delta_v = (v_stop - v_start) / (sample_size_v - 1)
            u = u_start + u_idx * delta_u
            v = v_start + v_idx * delta_v
        return u, v, delta_u, delta_v

    @staticmethod
    def _find_index_min(matrix_points, point):
        # Calculate distances
        distances = npy.linalg.norm(matrix_points - point, axis=1)

        return npy.argmin(distances), distances.min()

    def _point_inversion_initialization(self, point3d_array):
        """
        Helper function to initialize parameters.
        """
        sample_size_u = 10
        sample_size_v = 10
        initial_index, minimal_distance = self._find_index_min(self.evalpts, point3d_array)

        if initial_index == 0:
            u_idx, v_idx = 0, 0
        else:
            u_idx = int(initial_index / self.sample_size_v)
            v_idx = initial_index % self.sample_size_v

        u_start, u_stop, v_start, v_stop = self.domain
        delta_u = (u_stop - u_start) / (self.sample_size_u - 1)
        delta_v = (v_stop - v_start) / (self.sample_size_v - 1)
        u = u_start + u_idx * delta_u
        v = v_start + v_idx * delta_v

        if u == u_start:
            u_stop = u + delta_u
            sample_size_u = 2
        elif u == u_stop:
            u_start = u - delta_u
            sample_size_u = 2
        else:
            u_start = max(u - delta_u, self.domain[0])
            u_stop = min(u + delta_u, self.domain[1])

        if v == v_start:
            v_stop = v + delta_v
            sample_size_v = 2
        elif v == v_stop:
            v_start = v - delta_v
            sample_size_v = 2
        else:
            v_start = max(v - delta_v, self.domain[2])
            v_stop = min(v + delta_v, self.domain[3])
        return u, v, u_start, u_stop, v_start, v_stop, delta_u, delta_v, sample_size_u, sample_size_v, minimal_distance

    def point_inversion_grid_search(self, point3d, acceptable_distance):
        """
        Find the parameters (u, v) of a 3D point on the BSpline surface using a grid search algorithm.
        """
        point3d_array = npy.array([point3d[0], point3d[1], point3d[2]], dtype=npy.float64)
        u, v, u_start, u_stop, v_start, v_stop, delta_u, delta_v, sample_size_u, sample_size_v, minimal_distance = \
            self._point_inversion_initialization(point3d_array)
        if minimal_distance <= acceptable_distance:
            return (u, v), minimal_distance
        datadict = {
            "degree": (self.degree_u, self.degree_v),
            "knotvector": self.knotvector,
            "size": (self.nb_u, self.nb_v),
            "sample_size": [sample_size_u, sample_size_v],
            "rational": not (self._weights is None),
            "precision": 18
        }
        if self._weights is not None:
            datadict["control_points"] = self.ctrlptsw
        else:
            datadict["control_points"] = self.ctrlpts
        last_distance = 0.0
        count = 0
        while minimal_distance > acceptable_distance and count < 15:
            if count > 0:
                u_start, u_stop, v_start, v_stop, sample_size_u, sample_size_v = self._get_grid_bounds(
                    (u, v), delta_u, delta_v, sample_size_u, sample_size_v)

            if sample_size_u == 1 and sample_size_v == 1:
                return (u, v), minimal_distance
            datadict["sample_size"] = [sample_size_u, sample_size_v]
            matrix = npy.asarray(evaluate_surface(datadict,
                                                  start=(u_start, v_start),
                                                  stop=(u_stop, v_stop)), dtype=npy.float64)
            index, distance = self._find_index_min(matrix, point3d_array)
            if distance < minimal_distance:
                minimal_distance = distance
            if abs(distance - last_distance) < acceptable_distance * 0.01:
                return (u, v), minimal_distance
            u, v, delta_u, delta_v = self._update_parameters([u_start, u_stop, v_start, v_stop], sample_size_u,
                                                             sample_size_v, index)
            last_distance = distance
            count += 1

        return (u, v), minimal_distance

    def point3d_to_2d(self, point3d: volmdlr.Point3D, tol=1e-6):
        """
        Evaluates the parametric coordinates (u, v) of a 3D point (x, y, z).

        :param point3d: A 3D point to be evaluated.
        :type point3d: :class:`volmdlr.Point3D`
        :param tol: Tolerance to accept the results.
        :type tol: float
        :return: The parametric coordinates (u, v) of the point.
        :rtype: :class:`volmdlr.Point2D`
        """
        umin, umax, vmin, vmax = self.domain
        point = None
        if self.is_singularity_point(point3d):
            if self.u_closed_upper() and point3d.is_close(self.point2d_to_3d(volmdlr.Point2D(umin, vmax))):
                point = volmdlr.Point2D(umin, vmax)
            if self.u_closed_lower() and point3d.is_close(self.point2d_to_3d(volmdlr.Point2D(umin, vmin))):
                point = volmdlr.Point2D(umin, vmin)
            if self.v_closed_upper() and point3d.is_close(self.point2d_to_3d(volmdlr.Point2D(umax, vmin))):
                return volmdlr.Point2D(umax, vmin)
            if self.v_closed_lower() and point3d.is_close(self.point2d_to_3d(volmdlr.Point2D(umin, vmin))):
                point = volmdlr.Point2D(umin, vmin)
            return point

        x0, distance = self.point_inversion_grid_search(point3d, 1e-4)
        if distance < tol:
            return volmdlr.Point2D(*x0)
        x0, check = self.point_inversion(x0, point3d, tol)
        if check:
            return volmdlr.Point2D(*x0)
        return self.point3d_to_2d_minimize(point3d, x0, tol)

    def point3d_to_2d_minimize(self, point3d, x0, tol: float = 1e-6):
        """Auxiliary function for point3d_to_2d in case the point inversion does not converge."""
        def sort_func(x):
            return point3d.point_distance(self.point2d_to_3d(volmdlr.Point2D(x[0], x[1])))

        def fun(x):
            derivatives = self.derivatives(x[0], x[1], 1)
            vector = derivatives[0][0] - point3d
            f_value = vector.norm()
            if f_value == 0.0:
                jacobian = npy.array([0.0, 0.0])
            else:
                jacobian = npy.array([vector.dot(derivatives[1][0]) / f_value,
                                      vector.dot(derivatives[0][1]) / f_value])
            return f_value, jacobian

        min_bound_x, max_bound_x, min_bound_y, max_bound_y = self.domain
        res = minimize(fun, x0=npy.array(x0), jac=True,
                       bounds=[(min_bound_x, max_bound_x),
                               (min_bound_y, max_bound_y)], tol=tol)
        if res.fun <= 1e-6:
            return volmdlr.Point2D(*res.x)

        point3d_array = npy.array([point3d[0], point3d[1], point3d[2]], dtype=npy.float64)
        delta_bound_x = max_bound_x - min_bound_x
        delta_bound_y = max_bound_y - min_bound_y
        x0s = [((min_bound_x + max_bound_x) / 2, (min_bound_y + max_bound_y) / 2),
               ((min_bound_x + max_bound_x) / 2, min_bound_y + delta_bound_y / 10),
               ((min_bound_x + max_bound_x) / 2, max_bound_y - delta_bound_y / 10),
               ((min_bound_x + max_bound_x) / 4, min_bound_y + delta_bound_y / 10),
               (max_bound_x - delta_bound_x / 4, min_bound_y + delta_bound_y / 10),
               ((min_bound_x + max_bound_x) / 4, max_bound_y - delta_bound_y / 10),
               (max_bound_x - delta_bound_x / 4, max_bound_y - delta_bound_y / 10),
               (min_bound_x + delta_bound_x / 10, min_bound_y + delta_bound_y / 10),
               (min_bound_x + delta_bound_x / 10, max_bound_y - delta_bound_y / 10),
               (max_bound_x - delta_bound_x / 10, min_bound_y + delta_bound_y / 10),
               (max_bound_x - delta_bound_x / 10, max_bound_y - delta_bound_y / 10),
               (0.33333333, 0.009), (0.5555555, 0.0099)]
        # Sort the initial conditions
        x0s.sort(key=sort_func)
        x0s = [x0] + x0s
        if self.weights is not None:
            control_points = self.ctrlptsw
        else:
            control_points = self.ctrlpts
        bounds = [(min_bound_x, max_bound_x), (min_bound_y, max_bound_y)]
        results = []
        for x in x0s[:2]:
            res = point_inversion(point3d_array, x, bounds, [self.degree_u, self.degree_v],
                                  self.knotvector, control_points, [self.nb_u, self.nb_v], self.rational)
            if res.fun <= tol:
                return volmdlr.Point2D(*res.x)

            results.append((res.x, res.fun))

        return volmdlr.Point2D(*min(results, key=lambda r: r[1])[0])

    def point_inversion(self, x, point3d, tol, maxiter: int = 50):
        """
        Performs point inversion.

        Given a point P = (x, y, z) assumed to lie on the NURBS surface S(u, v), point inversion is
        the problem of finding the corresponding parameters u, v that S(u, v) = P.
        """
        if maxiter == 1:
            return x, False
        jacobian, k, surface_derivatives, distance_vector = self.point_inversion_funcs(x, point3d)
        if self.check_convergence(surface_derivatives, distance_vector, tol1=tol):
            return x, True
        if jacobian[1][1]:
            lu, piv = lu_factor(jacobian)
            delta = lu_solve((lu, piv), k)
            new_x = [delta[0][0] + x[0], delta[1][0] + x[1]]
            new_x = self.check_bounds(new_x)
        else:
            new_x = x
        residual = (new_x[0] - x[0]) * surface_derivatives[1][0] + (new_x[1] - x[1]) * surface_derivatives[0][1]
        if residual.norm() <= 1e-12:
            return x, False
        x = new_x
        return self.point_inversion(x, point3d, tol, maxiter=maxiter - 1)

    def point_inversion_funcs(self, x, point3d):
        """Returns functions evaluated at x."""
        surface_derivatives = self.derivatives(x[0], x[1], 2)
        distance_vector = surface_derivatives[0][0] - point3d
        common_term = (surface_derivatives[1][0].dot(surface_derivatives[0][1]) +
                       distance_vector.dot(surface_derivatives[1][1]))
        jacobian = npy.array(
            [[surface_derivatives[1][0].norm() ** 2 + distance_vector.dot(surface_derivatives[2][0]),
              common_term],
             [common_term,
              surface_derivatives[0][1].norm() ** 2 + distance_vector.dot(surface_derivatives[0][2])]])
        k = npy.array(
            [[-(distance_vector.dot(surface_derivatives[1][0]))], [-(distance_vector.dot(surface_derivatives[0][1]))]])

        return jacobian, k, surface_derivatives, distance_vector

    @staticmethod
    def check_convergence(surf_derivatives, distance_vector, tol1: float = 1e-6, tol2: float = 1e-8):
        """Check convergence of point inversion method."""
        dist = distance_vector.norm()
        if dist <= tol1:
            return True
        zero_cos_u = abs(surf_derivatives[1][0].dot(distance_vector)) / (
                    (surf_derivatives[1][0].norm() + 1e-12) * dist)
        zero_cos_v = abs(surf_derivatives[0][1].dot(distance_vector)) / (
                    (surf_derivatives[0][1].norm() + 1e-12) * dist)

        if zero_cos_u <= tol2 and zero_cos_v <= tol2:
            return True
        return False

    def check_bounds(self, x):
        """Check surface bounds."""
        u, v = x
        a, b, c, d = self.domain

        if self.u_closed:
            if u < a:
                u = b - (a - u)
            elif u > b:
                u = a + (u - b)

        if u < a:
            u = a

        elif u > b:
            u = b

        if self.v_closed:
            if v < c:
                v = d - (c - v)

            elif v > d:
                v = c + (v - d)

        if v < c:
            v = c

        elif v > d:
            v = d

        x[0] = u
        x[1] = v
        return x

    def linesegment2d_to_3d(self, linesegment2d):
        """Evaluates the Euclidean form for the parametric line segment."""
        points = []
        for point in linesegment2d.discretization_points(number_points=20):
            point3d = self.point2d_to_3d(point)
            if not volmdlr.core.point_in_list(point3d, points):
                points.append(point3d)
        if len(points) < 2:
            return None
        if len(points) == 2:
            return [volmdlr.edges.LineSegment3D(points[0], points[-1])]
        if len(points) < min(self.degree_u, self.degree_v) + 1:
            bspline = edges.BSplineCurve3D.from_points_interpolation(points, 2)
            return [bspline]

        bspline = edges.BSplineCurve3D.from_points_interpolation(points, min(self.degree_u, self.degree_v))
        return [bspline.simplify]

    def linesegment3d_to_2d(self, linesegment3d):
        """
        A line segment on a BSplineSurface3D will be in any case a line in 2D?.

        """
        tol = 1e-6 if linesegment3d.length() > 1e-5 else 1e-7
        start = self.point3d_to_2d(linesegment3d.start, tol)
        end = self.point3d_to_2d(linesegment3d.end, tol)
        if self.x_periodicity:
            if start.x != end.x:
                end = volmdlr.Point2D(start.x, end.y)
            if not start.is_close(end):
                return [edges.LineSegment2D(start, end)]
            return None
        if self.y_periodicity:
            if start.y != end.y:
                end = volmdlr.Point2D(end.x, start.y)
            if not start.is_close(end):
                return [edges.LineSegment2D(start, end)]
            return None
        if start.is_close(end):
            return None
        return [edges.LineSegment2D(start, end)]

    def _repair_periodic_boundary_points(self, edge3d, points, direction_periodicity):
        """
        Verifies points at boundary on a periodic BSplineSurface3D.

        :param points: List of `volmdlr.Point2D` after transformation from 3D Cartesian coordinates
        :type points: List[volmdlr.Point2D]
        :param direction_periodicity: should be 'x' if x_periodicity or 'y' if y periodicity
        :type direction_periodicity: str
        """
        lth = edge3d.length()
        pt_after_start = self.point3d_to_2d(edge3d.point_at_abscissa(0.15 * lth))
        pt_before_end = self.point3d_to_2d(edge3d.point_at_abscissa(0.85 * lth))
        min_bound_x, max_bound_x, min_bound_y, max_bound_y = self.domain
        if direction_periodicity == 'x':
            i = 0
            min_bound, max_bound = min_bound_x, max_bound_x
        else:
            i = 1
            min_bound, max_bound = min_bound_y, max_bound_y
        if ((direction_periodicity == 'x' and not self.u_closed) or
                (direction_periodicity == 'y' and not self.v_closed)):
            points = self._repair_points_order(points, edge3d, [min_bound_x, max_bound_x, min_bound_y, max_bound_y],
                                           direction_periodicity)
        start = points[0]
        end = points[-1]
        delta = max_bound + min_bound

        if math.isclose(start[i], min_bound, abs_tol=1e-4) and pt_after_start[i] > 0.5 * delta:
            start[i] = max_bound
        elif math.isclose(start[i], max_bound, abs_tol=1e-4) and pt_after_start[i] < 0.5 * delta:
            start[i] = min_bound

        if math.isclose(end[i], min_bound, abs_tol=1e-4) and pt_before_end[i] > 0.5 * delta:
            end[i] = max_bound
        elif math.isclose(end[i], max_bound, abs_tol=1e-4) and pt_before_end[i] < 0.5 * delta:
            end[i] = min_bound

        points[0] = start
        points[-1] = end

        if all((math.isclose(p[i], max_bound, abs_tol=1e-4) or math.isclose(p[i], min_bound, abs_tol=1e-4)) for
               p in points):
            # if the line is at the boundary of the surface domain, we take the first point as reference
            t_param = max_bound if math.isclose(points[0][i], max_bound, abs_tol=1e-4) else min_bound
            if direction_periodicity == 'x':
                points = [volmdlr.Point2D(t_param, p[1]) for p in points]
            else:
                points = [volmdlr.Point2D(p[0], t_param) for p in points]

        return points

    def _repair_points_order(self, points, edge3d, surface_domain, direction_periodicity):
        """Helper function to reorder edge discretization points on parametric domain."""
        min_bound_x, max_bound_x, min_bound_y, max_bound_y = surface_domain
        line_at_periodicity = edges.LineSegment3D(
            self.point2d_to_3d(volmdlr.Point2D(min_bound_x, min_bound_y)),
            self.point2d_to_3d(volmdlr.Point2D(
                min_bound_x if direction_periodicity == 'x' else max_bound_x,
                min_bound_y if direction_periodicity == 'y' else max_bound_y
            ))
        )
        if line_at_periodicity.point_belongs(edge3d.start) or line_at_periodicity.point_belongs(edge3d.end):
            return points

        intersections = edge3d.intersections(line_at_periodicity)
        if not intersections:
            return points
        point_at_periodicity = self.point3d_to_2d(intersections[0])
        index_periodicity = volmdlr.core.get_point_index_in_list(point_at_periodicity, points)

        if index_periodicity is not None:
            if edge3d.periodic:
                points = [point_at_periodicity] + points[index_periodicity + 1:-1] + points[:index_periodicity + 1]
            else:
                points = [point_at_periodicity] + points[index_periodicity + 1:] + points[:index_periodicity + 1]
        else:
            sign = points[1].x - points[0].x if direction_periodicity == 'x' else points[1].y - points[0].y
            for i, (point, next_point) in enumerate(zip(points[:-1], points[1:])):
                if sign * (next_point.x - point.x if direction_periodicity == 'x' else next_point.y - point.y) < 0:
                    index_periodicity = i
                    break
            if edge3d.periodic:
                points = ([point_at_periodicity] + points[index_periodicity + 1: -1] +
                          points[:index_periodicity + 1] + [point_at_periodicity])
            else:
                points = ([point_at_periodicity] + points[index_periodicity + 1:] +
                          points[:index_periodicity + 1] + [point_at_periodicity])

        return points

    def _edge3d_to_2d(self, edge3d, discretization_points, interpolation_degree,  parametric_points):
        if self.u_closed or self.v_closed:
            parametric_points = self.fix_start_end_singularity_point_at_parametric_domain(edge3d,
                                                                                          parametric_points,
                                                                                          discretization_points)

        if self.x_periodicity:
            parametric_points = self._repair_periodic_boundary_points(edge3d, parametric_points, 'x')

        if self.y_periodicity:
            parametric_points = self._repair_periodic_boundary_points(edge3d, parametric_points, 'y')

        if self._is_line_segment(parametric_points):
            return [edges.LineSegment2D(parametric_points[0], parametric_points[-1])]
        if interpolation_degree >= len(parametric_points):
            interpolation_degree = len(parametric_points) - 1
        brep = edges.BSplineCurve2D.from_points_interpolation(points=parametric_points, degree=interpolation_degree)
        if brep:
            return [brep]
        return None

    def bsplinecurve3d_to_2d(self, bspline_curve3d):
        """
        Converts the primitive from 3D spatial coordinates to its equivalent 2D primitive in the parametric space.
        """
        lth = bspline_curve3d.length()

        if lth <= 1e-6:
            print('BSplineCurve3D skipped because it is too small')
            return []
        n = min(len(bspline_curve3d.control_points), 20)
        points3d = bspline_curve3d.discretization_points(number_points=n)
        tol = 1e-6 if lth > 5e-5 else 5e-7
        # todo: how to ensure convergence of point3d_to_2d ?
        points = self._verify_parametric_points([self.point3d_to_2d(point3d, tol) for point3d in points3d],
                                                bspline_curve3d.periodic)
        if len(points) < 2:
            return None
        return self._edge3d_to_2d(bspline_curve3d, points3d, bspline_curve3d.degree, points)

    def fullarcellipse3d_to_2d(self, fullarcellipse3d):
        """
        Converts the primitive from 3D spatial coordinates to its equivalent 2D primitive in the parametric space.
        """
        number_points = max(self.nb_u, self.nb_v)
        degree = max(self.degree_u, self.degree_v)
        tol = 1e-6 if fullarcellipse3d.length() > 1e-5 else 1e-7
        points3d = fullarcellipse3d.discretization_points(number_points=number_points)
        # todo: how to ensure convergence of point3d_to_2d ?
        points = self._verify_parametric_points([self.point3d_to_2d(point3d, tol) for point3d in points3d], True)
        return self._edge3d_to_2d(fullarcellipse3d, points3d, degree, points)

    @staticmethod
    def _is_line_segment(points):
        """Helper function to check if the BREP can be a line segment."""
        if points[0].is_close(points[-1]):
            return False
        linesegment = edges.LineSegment2D(points[0], points[-1])
        for point in points:
            if not linesegment.point_belongs(point, abs_tol=1e-4):
                return False
        return True

    def bsplinecurve2d_to_3d(self, bspline_curve2d):
        """
        Converts the parametric boundary representation into a 3D primitive.
        """
        if bspline_curve2d.name == "parametric.arc":
            start = self.point2d_to_3d(bspline_curve2d.start)
            interior = self.point2d_to_3d(bspline_curve2d.evaluate_single(0.5))
            end = self.point2d_to_3d(bspline_curve2d.end)
            vector_u1 = interior - start
            vector_u2 = interior - end
            dot_product = vector_u2.dot(vector_u1)
            if dot_product and abs(dot_product) != 1.0:
                return [edges.Arc3D.from_3_points(start, interior, end)]

        number_points = len(bspline_curve2d.control_points)
        points = []
        for point in bspline_curve2d.discretization_points(number_points=number_points):
            point3d = self.point2d_to_3d(point)
            if not volmdlr.core.point_in_list(point3d, points):
                points.append(point3d)
        if len(points) < bspline_curve2d.degree + 1:
            return None
        return [edges.BSplineCurve3D.from_points_interpolation(points, bspline_curve2d.degree)]

    def arc3d_to_2d(self, arc3d):
        """
        Converts the primitive from 3D spatial coordinates to its equivalent 2D primitive in the parametric space.
        """
        number_points = max(self.nb_u, self.nb_v)
        degree = min(self.degree_u, self.degree_v)
        points = []
        tol = 1e-6 if arc3d.length() > 1e-5 else 1e-8
        for point3d in arc3d.discretization_points(number_points=number_points):
            point2d = self.point3d_to_2d(point3d, tol)
            if not volmdlr.core.point_in_list(point2d, points):
                points.append(point2d)
        start = points[0]
        end = points[-1]
        min_bound_x, max_bound_x, min_bound_y, max_bound_y = self.domain
        if self.x_periodicity:
            points = self._repair_periodic_boundary_points(arc3d, points, 'x')
            start = points[0]
            end = points[-1]
            if start.is_close(end):
                if math.isclose(start.x, min_bound_x, abs_tol=1e-4):
                    end.x = max_bound_x
                else:
                    end.x = min_bound_x
        if self.y_periodicity:
            points = self._repair_periodic_boundary_points(arc3d, points, 'y')
            start = points[0]
            end = points[-1]
            if start.is_close(end):
                if math.isclose(start.y, min_bound_y, abs_tol=1e-4):
                    end.y = max_bound_y
                else:
                    end.y = min_bound_y
        if start.is_close(end):
            return []
        linesegment = edges.LineSegment2D(start, end, name="parametric.arc")
        flag = True
        for point in points:
            if not linesegment.point_belongs(point):
                flag = False
                break
        if flag:
            return [linesegment]
        if degree > len(points) - 1:
            degree = len(points) - 1
        return [edges.BSplineCurve2D.from_points_interpolation(points, degree, name="parametric.arc")]

    def arcellipse3d_to_2d(self, arcellipse3d):
        """
        Converts the primitive from 3D spatial coordinates to its equivalent 2D primitive in the parametric space.
        """
        # todo: Is this right? Needs detailed investigation
        number_points = max(self.nb_u, self.nb_v)
        degree = max(self.degree_u, self.degree_v)
        points3d = arcellipse3d.discretization_points(number_points=number_points)
        tol = 1e-6 if arcellipse3d.length() > 1e-5 else 1e-7
        points = self._verify_parametric_points([self.point3d_to_2d(point3d, tol) for point3d in points3d])
        return self._edge3d_to_2d(arcellipse3d, points3d, degree, points)

    def arc2d_to_3d(self, arc2d):
        """Evaluates the Euclidean form for the parametric arc."""
        number_points = math.ceil(arc2d.angle * 7) + 1  # 7 points per radian
        length = arc2d.length()
        points = [self.point2d_to_3d(arc2d.point_at_abscissa(i * length / (number_points - 1)))
                  for i in range(number_points)]
        return [edges.BSplineCurve3D.from_points_interpolation(
            points, max(self.degree_u, self.degree_v))]

    def rectangular_cut(self, u1: float, u2: float,
                        v1: float, v2: float, name: str = ''):
        """Deprecated method, Use BSplineFace3D from_surface_rectangular_cut method."""
        raise AttributeError("BSplineSurface3D.rectangular_cut is deprecated."
                             " Use the class_method from_surface_rectangular_cut in BSplineFace3D instead")

    def rotation(self, center: volmdlr.Vector3D,
                 axis: volmdlr.Vector3D, angle: float):
        """
        BSplineSurface3D rotation.

        :param center: rotation center
        :param axis: rotation axis
        :param angle: angle rotation
        :return: a new rotated BSplineSurface3D
        """
        new_control_points = [p.rotation(center, axis, angle)
                              for p in self.control_points]
        new_bsplinesurface3d = BSplineSurface3D(self.degree_u, self.degree_v,
                                                new_control_points, self.nb_u,
                                                self.nb_v,
                                                self.u_multiplicities,
                                                self.v_multiplicities,
                                                self.u_knots, self.v_knots,
                                                self.weights, self.name)
        return new_bsplinesurface3d

    def translation(self, offset: volmdlr.Vector3D):
        """
        BSplineSurface3D translation.

        :param offset: translation vector
        :return: A new translated BSplineSurface3D
        """
        new_control_points = [p.translation(offset) for p in
                              self.control_points]
        new_bsplinesurface3d = BSplineSurface3D(self.degree_u, self.degree_v,
                                                new_control_points, self.nb_u,
                                                self.nb_v,
                                                self.u_multiplicities,
                                                self.v_multiplicities,
                                                self.u_knots, self.v_knots,
                                                self.weights, self.name)

        return new_bsplinesurface3d

    def frame_mapping(self, frame: volmdlr.Frame3D, side: str):
        """
        Changes frame_mapping and return a new BSplineSurface3D.

        side = 'old' or 'new'
        """
        new_control_points = [p.frame_mapping(frame, side) for p in
                              self.control_points]
        new_bsplinesurface3d = BSplineSurface3D(self.degree_u, self.degree_v,
                                                new_control_points, self.nb_u,
                                                self.nb_v,
                                                self.u_multiplicities,
                                                self.v_multiplicities,
                                                self.u_knots, self.v_knots,
                                                self.weights, self.name)
        return new_bsplinesurface3d

    def plot(self, ax=None, edge_style: EdgeStyle = EdgeStyle(color='grey', alpha=0.5), **kwargs):
        u_curves = self.surface_curves['u']
        v_curves = self.surface_curves['v']
        if ax is None:
            ax = plt.figure().add_subplot(111, projection='3d')
        for u in u_curves:
            u.plot(ax=ax, edge_style=edge_style)
        for v in v_curves:
            v.plot(ax=ax, edge_style=edge_style)
        for point in self.control_points:
            point.plot(ax, color=edge_style.color, alpha=edge_style.alpha)
        return ax

    def simplify_surface(self):
        """
        Verifies if BSplineSurface3D could be a Plane3D.

        :return: A planar surface if possible, otherwise, returns self.
        """
        points = [self.control_points[0]]
        vector_list = []
        for point in self.control_points[1:]:
            vector = point - points[0]
            is_colinear = any(vector.is_colinear_to(other_vector) for other_vector in vector_list)
            if not point_in_list(point, points) and not is_colinear:
                points.append(point)
                vector_list.append(vector)
                if len(points) == 3:
                    plane3d = Plane3D.from_3_points(*points)
                    if all(plane3d.point_on_surface(point) for point in self.control_points):
                        return plane3d
                    break
        return self

    @classmethod
    def from_step(cls, arguments, object_dict, **kwargs):
        """
        Converts a step primitive to a BSplineSurface3D.

        :param arguments: The arguments of the step primitive.
        :type arguments: list
        :param object_dict: The dictionary containing all the step primitives
            that have already been instantiated.
        :type object_dict: dict
        :return: The corresponding BSplineSurface3D object.
        :rtype: :class:`volmdlr.faces.BSplineSurface3D`
        """
        name = arguments[0][1:-1]
        degree_u = int(arguments[1])
        degree_v = int(arguments[2])
        points_sets = arguments[3][1:-1].split("),")
        points_sets = [elem + ")" for elem in points_sets[:-1]] + [
            points_sets[-1]]
        control_points = []
        for points_set in points_sets:
            points = [object_dict[int(i[1:])] for i in
                      points_set[1:-1].split(",")]
            nb_v = len(points)
            control_points.extend(points)
        nb_u = int(len(control_points) / nb_v)

        u_multiplicities = [int(i) for i in arguments[8][1:-1].split(",")]
        v_multiplicities = [int(i) for i in arguments[9][1:-1].split(",")]
        u_knots = [float(i) for i in arguments[10][1:-1].split(",")]
        v_knots = [float(i) for i in arguments[11][1:-1].split(",")]
        # knot_spec = arguments[12]

        if 13 in range(len(arguments)):
            weight_data = [
                float(i) for i in
                arguments[13][1:-1].replace("(", "").replace(")", "").split(",")
            ]
        else:
            weight_data = None

        bsplinesurface = cls(degree_u, degree_v, control_points, nb_u, nb_v,
                             u_multiplicities, v_multiplicities, u_knots,
                             v_knots, weight_data, name)
        if not bsplinesurface.x_periodicity and not bsplinesurface.y_periodicity:
            bsplinesurface = bsplinesurface.simplify_surface()

        return bsplinesurface

    def to_step(self, current_id):
        content = ''
        point_matrix_ids = '('
        for points in self.control_points_table:
            point_ids = '('
            for point in points:
                point_content, point_id = point.to_step(current_id)
                content += point_content
                point_ids += f'#{point_id},'
                current_id = point_id + 1
            point_ids = point_ids[:-1]
            point_ids += '),'
            point_matrix_ids += point_ids
        point_matrix_ids = point_matrix_ids[:-1]
        point_matrix_ids += ')'

        u_close = '.T.' if self.x_periodicity else '.F.'
        v_close = '.T.' if self.y_periodicity else '.F.'

        content += f"#{current_id} = B_SPLINE_SURFACE_WITH_KNOTS('{self.name}',{self.degree_u},{self.degree_v}," \
                   f"{point_matrix_ids},.UNSPECIFIED.,{u_close},{v_close},.F.,{tuple(self.u_multiplicities)}," \
                   f"{tuple(self.v_multiplicities)},{tuple(self.u_knots)},{tuple(self.v_knots)},.UNSPECIFIED.);\n"
        return content, [current_id]

    def grid3d(self, grid2d: grid.Grid2D):
        """
        Generate 3d grid points of a Bspline surface, based on a Grid2D.

        """

        if not self._grids2d:
            self._grids2d = grid2d

        points_2d = grid2d.points
        points_3d = [self.point2d_to_3d(point2d) for point2d in points_2d]

        return points_3d

    def grid2d_deformed(self, grid2d: grid.Grid2D):
        """
        Dimension and deform a Grid2D points based on a Bspline surface.

        """

        points_2d = grid2d.points
        points_3d = self.grid3d(grid2d)

        points_x, points_y = grid2d.points_xy

        # Parameters
        index_x = {}  # grid point position(i,j), x coordinates position in X(unknown variable)
        index_y = {}  # grid point position(i,j), y coordinates position in X(unknown variable)
        index_points = {}  # grid point position(j,i), point position in points_2d (or points_3d)
        k_index, p_index = 0, 0
        for i in range(0, points_x):
            for j in range(0, points_y):
                index_x.update({(j, i): k_index})
                index_y.update({(j, i): k_index + 1})
                index_points.update({(j, i): p_index})
                k_index = k_index + 2
                p_index = p_index + 1

        equation_points = []  # points combination to compute distances between 2D and 3D grid points
        for i in range(0, points_y):  # row from (0,i)
            for j in range(1, points_x):
                equation_points.append(((0, i), (j, i)))
        for i in range(0, points_x):  # column from (i,0)
            for j in range(1, points_y):
                equation_points.append(((i, 0), (i, j)))
        for i in range(0, points_y):  # row
            for j in range(0, points_x - 1):
                equation_points.append(((j, i), (j + 1, i)))
        for i in range(0, points_x):  # column
            for j in range(0, points_x - 1):
                equation_points.append(((i, j), (i, j + 1)))
        for i in range(0, points_y - 1):  # diagonal
            for j in range(0, points_x - 1):
                equation_points.append(((j, i), (j + 1, i + 1)))

        for i in range(0, points_y):  # row 2segments (before.point.after)
            for j in range(1, points_x - 1):
                equation_points.append(((j - 1, i), (j + 1, i)))

        for i in range(0, points_x):  # column 2segments (before.point.after)
            for j in range(1, points_y - 1):
                equation_points.append(((i, j - 1), (i, j + 1)))

        # geodesic distances between 3D grid points (based on points combination [equation_points])
        geodesic_distances = []
        for point in equation_points:
            geodesic_distances.append((self.geodesic_distance(
                points_3d[index_points[point[0]]], points_3d[index_points[point[1]]])) ** 2)

        # System of nonlinear equations
        def non_linear_equations(xparam):
            vector_f = npy.empty(len(equation_points) + 2)
            idx = 0
            for idx, point_ in enumerate(equation_points):
                vector_f[idx] = abs((xparam[index_x[point_[0]]] ** 2 +
                                     xparam[index_x[point_[1]]] ** 2 +
                                     xparam[index_y[point_[0]]] ** 2 +
                                     xparam[index_y[point_[1]]] ** 2 -
                                     2 *
                                     xparam[index_x[point_[0]]] *
                                     xparam[index_x[point_[1]]] -
                                     2 *
                                     xparam[index_y[point_[0]]] *
                                     xparam[index_y[point_[1]]] -
                                     geodesic_distances[idx]) /
                                    geodesic_distances[idx])

            vector_f[idx + 1] = xparam[0] * 1000
            vector_f[idx + 2] = xparam[1] * 1000

            return vector_f

        # Solution with "least_squares"
        x_init = []  # initial guess (2D grid points)
        for point in points_2d:
            x_init.append(point[0])
            x_init.append(point[1])
        z = least_squares(non_linear_equations, x_init)

        points_2d_deformed = [volmdlr.Point2D(z.x[i], z.x[i + 1])
                              for i in range(0, len(z.x), 2)]  # deformed 2d grid points

        grid2d_deformed = grid.Grid2D.from_points(points=points_2d_deformed,
                                                  points_dim_1=points_x,
                                                  direction=grid2d.direction)

        self._grids2d_deformed = grid2d_deformed

        return points_2d_deformed

    def grid2d_deformation(self, grid2d: grid.Grid2D):
        """
        Compute the deformation/displacement (dx/dy) of a Grid2D based on a Bspline surface.

        """

        if not self._grids2d_deformed:
            self.grid2d_deformed(grid2d)

        displacement = self._grids2d_deformed.displacement_compared_to(grid2d)
        self._displacements = displacement

        return displacement

    def point2d_parametric_to_dimension(self, point2d: volmdlr.Point3D, grid2d: grid.Grid2D):
        """
        Convert a point 2d from the parametric to the dimensioned frame.

        """

        # Check if the 0<point2d.x<1 and 0<point2d.y<1
        if point2d.x < 0:
            point2d.x = 0
        elif point2d.x > 1:
            point2d.x = 1
        if point2d.y < 0:
            point2d.y = 0
        elif point2d.y > 1:
            point2d.y = 1

        if self._grids2d == grid2d:
            points_2d = self._grids2d.points
        else:
            points_2d = grid2d.points
            self._grids2d = grid2d

        if self._displacements is not None:
            displacement = self._displacements
        else:
            displacement = self.grid2d_deformation(grid2d)

        points_x, points_y = grid2d.points_xy

        # Parameters
        index_points = {}  # grid point position(j,i), point position in points_2d (or points_3d)
        p_index = 0
        for i in range(0, points_x):
            for j in range(0, points_y):
                index_points.update({(j, i): p_index})
                p_index = p_index + 1

        # Form function "Finite Elements"
        def form_function(s_param, t_param):
            empty_n = npy.empty(4)
            empty_n[0] = (1 - s_param) * (1 - t_param) / 4
            empty_n[1] = (1 + s_param) * (1 - t_param) / 4
            empty_n[2] = (1 + s_param) * (1 + t_param) / 4
            empty_n[3] = (1 - s_param) * (1 + t_param) / 4
            return empty_n

        finite_elements_points = []  # 2D grid points index that define one element
        for j in range(0, points_y - 1):
            for i in range(0, points_x - 1):
                finite_elements_points.append(((i, j), (i + 1, j), (i + 1, j + 1), (i, j + 1)))
        finite_elements = []  # finite elements defined with closed polygon
        for point in finite_elements_points:
            finite_elements.append(
                wires.ClosedPolygon2D((points_2d[index_points[point[0]]],
                                       points_2d[index_points[point[1]]],
                                       points_2d[index_points[point[2]]],
                                       points_2d[index_points[point[3]]])))
        k = 0
        for k, point in enumerate(finite_elements_points):
            if (wires.Contour2D(finite_elements[k].primitives).point_belongs(point2d)
                    or wires.Contour2D(finite_elements[k].primitives).point_over_contour(point2d)
                    or ((points_2d[index_points[point[0]]][0] < point2d.x <
                         points_2d[index_points[point[1]]][0])
                        and point2d.y == points_2d[index_points[point[0]]][1])
                    or ((points_2d[index_points[point[1]]][1] < point2d.y <
                         points_2d[index_points[point[2]]][1])
                        and point2d.x == points_2d[index_points[point[1]]][0])
                    or ((points_2d[index_points[point[3]]][0] < point2d.x <
                         points_2d[index_points[point[2]]][0])
                        and point2d.y == points_2d[index_points[point[1]]][1])
                    or ((points_2d[index_points[point[0]]][1] < point2d.y <
                         points_2d[index_points[point[3]]][1])
                        and point2d.x == points_2d[index_points[point[0]]][0])):
                break

        x0 = points_2d[index_points[finite_elements_points[k][0]]][0]
        y0 = points_2d[index_points[finite_elements_points[k][0]]][1]
        x1 = points_2d[index_points[finite_elements_points[k][1]]][0]
        y2 = points_2d[index_points[finite_elements_points[k][2]]][1]
        x = point2d.x
        y = point2d.y
        s_param = 2 * ((x - x0) / (x1 - x0)) - 1
        t_param = 2 * ((y - y0) / (y2 - y0)) - 1

        n = form_function(s_param, t_param)
        dx = npy.array([displacement[index_points[finite_elements_points[k][0]]][0],
                        displacement[index_points[finite_elements_points[k][1]]][0],
                        displacement[index_points[finite_elements_points[k][2]]][0],
                        displacement[index_points[finite_elements_points[k][3]]][0]])
        dy = npy.array([displacement[index_points[finite_elements_points[k][0]]][1],
                        displacement[index_points[finite_elements_points[k][1]]][1],
                        displacement[index_points[finite_elements_points[k][2]]][1],
                        displacement[index_points[finite_elements_points[k][3]]][1]])

        return volmdlr.Point2D(point2d.x + npy.transpose(n).dot(dx), point2d.y + npy.transpose(n).dot(dy))

    def point3d_to_2d_with_dimension(self, point3d: volmdlr.Point3D, grid2d: grid.Grid2D):
        """
        Compute the point2d of a point3d, on a Bspline surface, in the dimensioned frame.
        """

        point2d = self.point3d_to_2d(point3d)

        point2d_with_dimension = self.point2d_parametric_to_dimension(point2d, grid2d)

        return point2d_with_dimension

    def point2d_with_dimension_to_parametric_frame(self, point2d, grid2d: grid.Grid2D):
        """
        Convert a point 2d from the dimensioned to the parametric frame.

        """

        if self._grids2d != grid2d:
            self._grids2d = grid2d
        if not self._grids2d_deformed:
            self.grid2d_deformed(grid2d)

        points_2d = grid2d.points
        points_2d_deformed = self._grids2d_deformed.points
        points_x, points_y = grid2d.points_xy

        # Parameters
        index_points = {}  # grid point position(j,i), point position in points_2d (or points_3d)
        p_index = 0
        for i in range(0, points_x):
            for j in range(0, points_y):
                index_points.update({(j, i): p_index})
                p_index = p_index + 1

        finite_elements_points = []  # 2D grid points index that define one element
        for j in range(0, points_y - 1):
            for i in range(0, points_x - 1):
                finite_elements_points.append(((i, j), (i + 1, j), (i + 1, j + 1), (i, j + 1)))
        finite_elements = []  # finite elements defined with closed polygon  DEFORMED
        for point in finite_elements_points:
            finite_elements.append(
                wires.ClosedPolygon2D((points_2d_deformed[index_points[point[0]]],
                                       points_2d_deformed[index_points[point[1]]],
                                       points_2d_deformed[index_points[point[2]]],
                                       points_2d_deformed[index_points[point[3]]])))

        finite_elements_initial = []  # finite elements defined with closed polygon  INITIAL
        for point in finite_elements_points:
            finite_elements_initial.append(
                wires.ClosedPolygon2D((points_2d[index_points[point[0]]],
                                       points_2d[index_points[point[1]]],
                                       points_2d[index_points[point[2]]],
                                       points_2d[index_points[point[3]]])))
        k = 0
        for k, point in enumerate(finite_elements_points):
            if (finite_elements[k].point_belongs(point2d)
                    or ((points_2d_deformed[index_points[point[0]]][0] < point2d.x <
                         points_2d_deformed[index_points[point[1]]][0])
                        and point2d.y == points_2d_deformed[index_points[point[0]]][1])
                    or ((points_2d_deformed[index_points[finite_elements_points[k][1]]][1] < point2d.y <
                         points_2d_deformed[index_points[finite_elements_points[k][2]]][1])
                        and point2d.x == points_2d_deformed[index_points[point[1]]][0])
                    or ((points_2d_deformed[index_points[point[3]]][0] < point2d.x <
                         points_2d_deformed[index_points[point[2]]][0])
                        and point2d.y == points_2d_deformed[index_points[point[1]]][1])
                    or ((points_2d_deformed[index_points[point[0]]][1] < point2d.y <
                         points_2d_deformed[index_points[point[3]]][1])
                        and point2d.x == points_2d_deformed[index_points[point[0]]][0])
                    or finite_elements[k].primitives[0].point_belongs(point2d) or finite_elements[k].primitives[
                        1].point_belongs(point2d)
                    or finite_elements[k].primitives[2].point_belongs(point2d) or finite_elements[k].primitives[
                        3].point_belongs(point2d)):
                break

        frame_deformed = volmdlr.Frame2D(
            finite_elements[k].center_of_mass(),
            volmdlr.Vector2D(finite_elements[k].primitives[1].middle_point()[0] -
                             finite_elements[k].center_of_mass()[0],
                             finite_elements[k].primitives[1].middle_point()[1] -
                             finite_elements[k].center_of_mass()[1]),
            volmdlr.Vector2D(finite_elements[k].primitives[0].middle_point()[0] -
                             finite_elements[k].center_of_mass()[0],
                             finite_elements[k].primitives[0].middle_point()[1] -
                             finite_elements[k].center_of_mass()[1]))

        point2d_frame_deformed = volmdlr.Point2D(point2d.frame_mapping(frame_deformed, 'new')[0],
                                                 point2d.frame_mapping(frame_deformed, 'new')[1])

        frame_inital = volmdlr.Frame2D(
            finite_elements_initial[k].center_of_mass(),
            volmdlr.Vector2D(finite_elements_initial[k].primitives[1].middle_point()[0] -
                             finite_elements_initial[k].center_of_mass()[0],
                             finite_elements_initial[k].primitives[1].middle_point()[1] -
                             finite_elements_initial[k].center_of_mass()[1]),
            volmdlr.Vector2D(finite_elements_initial[k].primitives[0].middle_point()[0] -
                             finite_elements_initial[k].center_of_mass()[0],
                             finite_elements_initial[k].primitives[0].middle_point()[1] -
                             finite_elements_initial[k].center_of_mass()[1]))

        point2d = point2d_frame_deformed.frame_mapping(frame_inital, 'old')
        if point2d.x < 0:
            point2d.x = 0
        elif point2d.x > 1:
            point2d.x = 1
        if point2d.y < 0:
            point2d.y = 0
        elif point2d.y > 1:
            point2d.y = 1

        return point2d

    def point2d_with_dimension_to_3d(self, point2d, grid2d: grid.Grid2D):
        """
        Compute the point 3d, on a Bspline surface, of a point 2d define in the dimensioned frame.

        """

        point2d_01 = self.point2d_with_dimension_to_parametric_frame(point2d, grid2d)

        return self.point2d_to_3d(point2d_01)

    def linesegment2d_parametric_to_dimension(self, linesegment2d, grid2d: grid.Grid2D):
        """
        Convert a linesegment2d from the parametric to the dimensioned frame.

        """

        points = linesegment2d.discretization_points(number_points=20)
        points_dim = [
            self.point2d_parametric_to_dimension(
                point, grid2d) for point in points]

        return edges.BSplineCurve2D.from_points_interpolation(
            points_dim, max(self.degree_u, self.degree_v))

    def linesegment3d_to_2d_with_dimension(self, linesegment3d, grid2d: grid.Grid2D):
        """
        Compute the linesegment2d of a linesegment3d, on a Bspline surface, in the dimensioned frame.

        """

        linesegment2d = self.linesegment3d_to_2d(linesegment3d)
        bsplinecurve2d_with_dimension = self.linesegment2d_parametric_to_dimension(linesegment2d, grid2d)

        return bsplinecurve2d_with_dimension

    def linesegment2d_with_dimension_to_parametric_frame(self, linesegment2d):
        """
        Convert a linesegment2d from the dimensioned to the parametric frame.

        """

        try:
            linesegment2d = edges.LineSegment2D(
                self.point2d_with_dimension_to_parametric_frame(linesegment2d.start, self._grids2d),
                self.point2d_with_dimension_to_parametric_frame(linesegment2d.end, self._grids2d))
        except NotImplementedError:
            return None

        return linesegment2d

    def linesegment2d_with_dimension_to_3d(self, linesegment2d):
        """
        Compute the linesegment3d, on a Bspline surface, of a linesegment2d defined in the dimensioned frame.

        """

        linesegment2d_01 = self.linesegment2d_with_dimension_to_parametric_frame(linesegment2d)
        linesegment3d = self.linesegment2d_to_3d(linesegment2d_01)

        return linesegment3d

    def bsplinecurve2d_parametric_to_dimension(self, bsplinecurve2d, grid2d: grid.Grid2D):
        """
        Convert a bsplinecurve2d from the parametric to the dimensioned frame.

        """

        # check if bsplinecurve2d is in a list
        if isinstance(bsplinecurve2d, list):
            bsplinecurve2d = bsplinecurve2d[0]
        points = bsplinecurve2d.control_points
        points_dim = []

        for point in points:
            points_dim.append(self.point2d_parametric_to_dimension(point, grid2d))

        bsplinecurve2d_with_dimension = edges.BSplineCurve2D(bsplinecurve2d.degree, points_dim,
                                                             bsplinecurve2d.knot_multiplicities,
                                                             bsplinecurve2d.knots,
                                                             bsplinecurve2d.weights,
                                                             bsplinecurve2d.periodic)

        return bsplinecurve2d_with_dimension

    def bsplinecurve3d_to_2d_with_dimension(self, bsplinecurve3d, grid2d: grid.Grid2D):
        """
        Compute the bsplinecurve2d of a bsplinecurve3d, on a Bspline surface, in the dimensioned frame.

        """

        bsplinecurve2d_01 = self.bsplinecurve3d_to_2d(bsplinecurve3d)
        bsplinecurve2d_with_dimension = self.bsplinecurve2d_parametric_to_dimension(
            bsplinecurve2d_01, grid2d)

        return bsplinecurve2d_with_dimension

    def bsplinecurve2d_with_dimension_to_parametric_frame(self, bsplinecurve2d):
        """
        Convert a bsplinecurve2d from the dimensioned to the parametric frame.

        """

        points_dim = bsplinecurve2d.control_points
        points = []
        for point in points_dim:
            points.append(
                self.point2d_with_dimension_to_parametric_frame(point, self._grids2d))

        bsplinecurve2d = edges.BSplineCurve2D(bsplinecurve2d.degree, points,
                                              bsplinecurve2d.knot_multiplicities,
                                              bsplinecurve2d.knots,
                                              bsplinecurve2d.weights,
                                              bsplinecurve2d.periodic)
        return bsplinecurve2d

    def bsplinecurve2d_with_dimension_to_3d(self, bsplinecurve2d):
        """
        Compute the bsplinecurve3d, on a Bspline surface, of a bsplinecurve2d defined in the dimensioned frame.

        """

        bsplinecurve2d_01 = self.bsplinecurve2d_with_dimension_to_parametric_frame(bsplinecurve2d)
        bsplinecurve3d = self.bsplinecurve2d_to_3d(bsplinecurve2d_01)

        return bsplinecurve3d

    def arc2d_parametric_to_dimension(self, arc2d, grid2d: grid.Grid2D):
        """
        Convert an arc 2d from the parametric to the dimensioned frame.

        """

        number_points = math.ceil(arc2d.angle * 7) + 1
        length = arc2d.length()
        points = [self.point2d_parametric_to_dimension(arc2d.point_at_abscissa(
            i * length / (number_points - 1)), grid2d) for i in range(number_points)]

        return edges.BSplineCurve2D.from_points_interpolation(
            points, max(self.degree_u, self.degree_v))

    def arc3d_to_2d_with_dimension(self, arc3d, grid2d: grid.Grid2D):
        """
        Compute the arc 2d of an arc 3d, on a Bspline surface, in the dimensioned frame.

        """

        bsplinecurve2d = self.arc3d_to_2d(arc3d)[0]  # it's a bsplinecurve2d
        arc2d_with_dimension = self.bsplinecurve2d_parametric_to_dimension(bsplinecurve2d, grid2d)

        return arc2d_with_dimension  # it's a bsplinecurve2d-dimension

    def arc2d_with_dimension_to_parametric_frame(self, arc2d):
        """
        Convert an arc 2d from the dimensioned to the parametric frame.

        """

        number_points = math.ceil(arc2d.angle * 7) + 1
        length = arc2d.length()

        points = [self.point2d_with_dimension_to_parametric_frame(arc2d.point_at_abscissa(
            i * length / (number_points - 1)), self._grids2d) for i in range(number_points)]

        return edges.BSplineCurve2D.from_points_interpolation(points, max(self.degree_u, self.degree_v))

    def arc2d_with_dimension_to_3d(self, arc2d):
        """
        Compute the arc 3d, on a Bspline surface, of an arc 2d in the dimensioned frame.

        """

        arc2d_01 = self.arc2d_with_dimension_to_parametric_frame(arc2d)
        arc3d = self.arc2d_to_3d(arc2d_01)

        return arc3d  # it's a bsplinecurve3d

    def contour2d_parametric_to_dimension(self, contour2d: wires.Contour2D,
                                          grid2d: grid.Grid2D):
        """
        Convert a contour 2d from the parametric to the dimensioned frame.

        """

        primitives2d_dim = []

        for primitive2d in contour2d.primitives:
            method_name = f'{primitive2d.__class__.__name__.lower()}_parametric_to_dimension'

            if hasattr(self, method_name):
                primitives = getattr(self, method_name)(primitive2d, grid2d)
                if primitives:
                    primitives2d_dim.append(primitives)

            else:
                raise NotImplementedError(
                    f'Class {self.__class__.__name__} does not implement {method_name}')

        return wires.Contour2D(primitives2d_dim)

    def contour3d_to_2d_with_dimension(self, contour3d: wires.Contour3D,
                                       grid2d: grid.Grid2D):
        """
        Compute the Contour 2d of a Contour 3d, on a Bspline surface, in the dimensioned frame.

        """

        contour2d_01 = self.contour3d_to_2d(contour3d)

        return self.contour2d_parametric_to_dimension(contour2d_01, grid2d)

    def contour2d_with_dimension_to_parametric_frame(self, contour2d):
        """
        Convert a contour 2d from the dimensioned to the parametric frame.

        """

        # TODO: check and avoid primitives with start=end
        primitives2d = []

        for primitive2d in contour2d.primitives:
            method_name = f'{primitive2d.__class__.__name__.lower()}_with_dimension_to_parametric_frame'

            if hasattr(self, method_name):
                primitives = getattr(self, method_name)(primitive2d)
                if primitives:
                    primitives2d.append(primitives)

            else:
                raise NotImplementedError(
                    f'Class {self.__class__.__name__} does not implement {method_name}')

        # #Avoid to have primitives with start=end
        # start_points = []
        # for i in range(0, len(new_start_points)-1):
        #     if new_start_points[i] != new_start_points[i+1]:
        #         start_points.append(new_start_points[i])
        # if new_start_points[-1] != new_start_points[0]:
        #     start_points.append(new_start_points[-1])

        return wires.Contour2D(primitives2d)

    def contour2d_with_dimension_to_3d(self, contour2d):
        """
        Compute the contour3d, on a Bspline surface, of a contour2d define in the dimensioned frame.

        """

        contour01 = self.contour2d_with_dimension_to_parametric_frame(contour2d)

        return self.contour2d_to_3d(contour01)

    @classmethod
    def from_geomdl_surface(cls, surface, name: str = ""):
        """
        Create a volmdlr BSpline_Surface3D from a geomdl's one.

        """

        control_points = []
        for point in surface.ctrlpts:
            control_points.append(volmdlr.Point3D(point[0], point[1], point[2]))

        (u_knots, u_multiplicities) = knots_vector_inv(surface.knotvector_u)
        (v_knots, v_multiplicities) = knots_vector_inv(surface.knotvector_v)

        bspline_surface = cls(degree_u=surface.degree_u,
                              degree_v=surface.degree_v,
                              control_points=control_points,
                              nb_u=surface.ctrlpts_size_u,
                              nb_v=surface.ctrlpts_size_v,
                              u_multiplicities=u_multiplicities,
                              v_multiplicities=v_multiplicities,
                              u_knots=u_knots,
                              v_knots=v_knots, weights=surface.weights, name=name)
        return bspline_surface

    @classmethod
    def points_fitting_into_bspline_surface(cls, points_3d, size_u, size_v, degree_u, degree_v, name: str = ""):
        """
        Bspline Surface interpolation through 3d points.
        """
        warnings.warn("points_fitting_into_bspline_surface is deprecated. Use from_points_interpolation instead")
        return cls.from_points_interpolation(points_3d, size_u, size_v, degree_u, degree_v, name)

    @classmethod
    def from_points_interpolation(cls, points_3d: List[volmdlr.Point3D], size_u: int, size_v: int,
                                  degree_u: int, degree_v: int, name: str = ""):
        """
        Bspline Surface interpolation through 3d points.

        :param points_3d: data points.
        :type points_3d: List[volmdlr.Point3D]
        :param size_u: number of data points on the u-direction.
        :type size_u: int
        :param size_v: number of data points on the v-direction.
        :type size_v: int
        :param degree_u: degree of the output surface for the u-direction.
        :type degree_u: int
        :param degree_v: degree of the output surface for the v-direction.
        :type degree_v: int
        :param name: (Optional) instance name.
        :type name: str
        :return: B-spline surface.
        :rtype: BSplineSurface3D
        """
        points = npy.asarray([npy.asarray([*point], dtype=npy.float64) for point in points_3d], dtype=npy.float64)

        ctrlpts, knots_u, knot_multiplicities_u, knots_v, knot_multiplicities_v = \
            interpolate_surface(points, size_u, size_v, degree_u, degree_v)
        ctrlpts = [volmdlr.Point3D(*point) for point in ctrlpts]
        return cls(degree_u, degree_v, ctrlpts, size_u, size_v, knot_multiplicities_u, knot_multiplicities_v, knots_u,
                   knots_v, name=name)

    @classmethod
    def points_approximate_into_bspline_surface(cls, points_3d, size_u, size_v, degree_u, degree_v,
                                                name: str = "", **kwargs):
        """
        Bspline Surface approximate through 3d points.
        """
        warnings.warn("points_approximate_into_bspline_surface is deprecated. Use from_points_approximation instead")
        return cls.from_points_approximation(points_3d, size_u, size_v, degree_u, degree_v, name, **kwargs)

    @classmethod
    def from_points_approximation(cls, points_3d: List[volmdlr.Point3D], size_u: int, size_v: int, degree_u: int,
                                  degree_v: int, name: str = "", **kwargs):
        """
        Bspline Surface approximate through 3d points.

        :param points_3d: data points.
        :type points_3d: List[volmdlr.Point3D]
        :param size_u: number of data points on the u-direction.
        :type size_u: int
        :param size_v: number of data points on the v-direction.
        :type size_v: int
        :param degree_u: degree of the output surface for the u-direction.
        :type degree_u: int
        :param degree_v: degree of the output surface for the v-direction.
        :type degree_v: int
        :param name: (Optional) instance name.
        :type name: str

        Keyword Arguments:
            * ``ctrlpts_size_u``: number of control points on the u-direction. *Default: size_u - 1*
            * ``ctrlpts_size_v``: number of control points on the v-direction. *Default: size_v - 1*

        :return: B-spline surface.
        :rtype: BSplineSurface3D

        """

        # Keyword arguments
        # number of data points, r + 1 > number of control points, n + 1
        num_cpts_u = kwargs.get('ctrlpts_size_u', size_u - 1)
        # number of data points, s + 1 > number of control points, m + 1
        num_cpts_v = kwargs.get('ctrlpts_size_v', size_v - 1)

        points = npy.asarray([npy.asarray([*point], dtype=npy.float64) for point in points_3d], dtype=npy.float64)

        ctrlpts, knots_u, knot_multiplicities_u, knots_v, knot_multiplicities_v = \
            approximate_surface(points, size_u, size_v, degree_u, degree_v,
                                ctrlpts_size_u=num_cpts_u, ctrlpts_size_v=num_cpts_v)

        ctrlpts = [volmdlr.Point3D(*point) for point in ctrlpts]
        return cls(degree_u, degree_v, ctrlpts, size_u, size_v, knot_multiplicities_u, knot_multiplicities_v, knots_u,
                   knots_v, name=name)

    @classmethod
    def from_cylindrical_faces(cls, cylindrical_faces, degree_u, degree_v,
                               points_x: int = 10, points_y: int = 10, name: str = ''):
        """
        Define a bspline surface from a list of cylindrical faces.

        Parameters
        ----------
        cylindrical_faces : List[volmdlr.faces.CylindricalFace3D]
            faces 3d
        degree_u : int
            degree of the output surface for the u-direction
        degree_v : int
            degree of the output surface for the v-direction
        points_x : int
            number of points in x-direction
        points_y : int
            number of points in y-direction
        name: str
            object's name.

        Returns
        -------
        B-spline surface

        """
        if len(cylindrical_faces) < 1:
            raise NotImplementedError
        if len(cylindrical_faces) == 1:
            return cls.from_cylindrical_face(cylindrical_faces[0], degree_u, degree_v, points_x=50, points_y=50)
        bspline_surfaces = []
        direction = cylindrical_faces[0].adjacent_direction(cylindrical_faces[1])

        if direction == 'x':
            bounding_rectangle_0 = cylindrical_faces[0].surface2d.outer_contour.bounding_rectangle
            ymin = bounding_rectangle_0[2]
            ymax = bounding_rectangle_0[3]
            for face in cylindrical_faces:
                bounding_rectangle = face.surface2d.outer_contour.bounding_rectangle
                ymin = min(ymin, bounding_rectangle[2])
                ymax = max(ymax, bounding_rectangle[3])
            for face in cylindrical_faces:
                bounding_rectangle = face.surface2d.outer_contour.bounding_rectangle

                points_3d = face.surface3d.grid3d(
                    grid.Grid2D.from_properties(
                        x_limits=(bounding_rectangle[0], bounding_rectangle[1]),
                        y_limits=(ymin, ymax),
                        points_nbr=(points_x, points_y)))

                bspline_surfaces.append(
                    cls.points_fitting_into_bspline_surface(
                        points_3d, points_x, points_y, degree_u, degree_v))

        elif direction == 'y':
            bounding_rectangle_0 = cylindrical_faces[0].surface2d.outer_contour.bounding_rectangle
            xmin = bounding_rectangle_0[0]
            xmax = bounding_rectangle_0[1]
            for face in cylindrical_faces:
                bounding_rectangle = face.surface2d.outer_contour.bounding_rectangle
                xmin = min(xmin, bounding_rectangle[0])
                xmax = max(xmax, bounding_rectangle[1])
            for face in cylindrical_faces:
                bounding_rectangle = face.surface2d.outer_contour.bounding_rectangle

                points_3d = face.surface3d.grid3d(
                    grid.Grid2D.from_properties(
                        x_limits=(xmin, xmax),
                        y_limits=(bounding_rectangle[2], bounding_rectangle[3]),
                        points_nbr=(points_x, points_y)))

                bspline_surfaces.append(
                    cls.points_fitting_into_bspline_surface(
                        points_3d, points_x, points_y, degree_u, degree_v))

        to_be_merged = bspline_surfaces[0]
        for i in range(0, len(bspline_surfaces) - 1):
            merged = to_be_merged.merge_with(bspline_surfaces[i + 1])
            to_be_merged = merged

        bspline_surface = to_be_merged
        bspline_surface.name = name
        return bspline_surface

    @classmethod
    def from_cylindrical_face(cls, cylindrical_face, degree_u, degree_v, name: str = '',
                              **kwargs):  # points_x: int = 50, points_y: int = 50
        """
        Define a bspline surface from a cylindrical face.

        Parameters
        ----------
        cylindrical_face : volmdlr.faces.CylindricalFace3D
            face 3d
        degree_u : int
            degree of the output surface for the u-direction.
        degree_v : int
            degree of the output surface for the v-direction.
        points_x : int
            number of points in x-direction
        points_y : int
            number of points in y-direction
        name: str
            object's name.

        Returns
        -------
        B-spline surface

        """

        points_x = kwargs['points_x']
        points_y = kwargs['points_y']
        bounding_rectangle = cylindrical_face.surface2d.outer_contour.bounding_rectangle
        points_3d = cylindrical_face.surface3d.grid3d(
            grid.Grid2D.from_properties(x_limits=(bounding_rectangle[0],
                                                  bounding_rectangle[1]),
                                        y_limits=(bounding_rectangle[2],
                                                  bounding_rectangle[3]),
                                        points_nbr=(points_x, points_y)))

        return cls.points_fitting_into_bspline_surface(points_3d, points_x, points_x, degree_u, degree_v, name=name)

    def intersection_with(self, other_bspline_surface3d):
        """
        Compute intersection points between two Bspline surfaces.

        return u,v parameters for intersection points for both surfaces
        """

        def fun(param):
            return (self.point2d_to_3d(volmdlr.Point2D(param[0], param[1])) -
                    other_bspline_surface3d.point2d_to_3d(volmdlr.Point2D(param[2], param[3]))).norm()

        x = npy.linspace(0, 1, 10)
        x_init = []
        for xi in x:
            for yi in x:
                x_init.append((xi, yi, xi, yi))

        u1, v1, u2, v2 = [], [], [], []
        solutions = []
        for x0 in x_init:
            z = least_squares(fun, x0=x0, bounds=([0, 1]))
            if z.fun < 1e-5:
                solution = z.x
                if solution not in solutions:
                    solutions.append(solution)
                    u1.append(solution[0])
                    v1.append(solution[1])
                    u2.append(solution[2])
                    v2.append(solution[3])

        # uv1 = [[min(u1),max(u1)],[min(v1),max(v1)]]
        # uv2 = [[min(u2),max(u2)],[min(v2),max(v2)]]

        return (u1, v1), (u2, v2)  # (uv1, uv2)

    def plane_intersections(self, plane3d):
        """
        Compute intersection points between a Bspline surface and a plane 3d.
        """
        a, b, c, d = plane3d.equation_coefficients()

        def fun(param):
            point3d = self.point2d_to_3d(volmdlr.Point2D(*param))
            return point3d[0] * a + point3d[1] * b + point3d[2] * c + d

        x = npy.linspace(0, 1, 20)
        x_init = []
        for xi in x:
            for yi in x:
                x_init.append((xi, yi))

        intersection_points = []

        for x0 in x_init:
            z = least_squares(fun, x0=npy.array(x0), bounds=([0, 1]))
            if abs(z.fun) < 1e-8:
                solution = z.x
                intersection_points.append(self.point2d_to_3d(volmdlr.Point2D(*solution)))
        return intersection_points

    def error_with_point3d(self, point3d):
        """
        Compute the error/distance between the Bspline surface and a point 3d.

        """

        def fun(x):
            return (point3d - self.point2d_to_3d(volmdlr.Point2D(x[0], x[1]))).norm()

        cost = []

        for x0 in [(0, 0), (0, 1), (1, 0), (1, 1), (0.5, 0.5)]:
            z = least_squares(fun, x0=x0, bounds=([0, 1]))
            cost.append(z.fun)

        return min(cost)

    def error_with_edge3d(self, edge3d):
        """
        Compute the error/distance between the Bspline surface and an edge 3d.

        it's the mean of the start and end points errors'
        """

        return (self.error_with_point3d(edge3d.start) + self.error_with_point3d(edge3d.end)) / 2

    def nearest_edges3d(self, contour3d, threshold: float):
        """
        Compute the nearest edges of a contour 3d to a Bspline_surface3d based on a threshold.

        """

        nearest = []
        for primitive in contour3d.primitives:
            if self.error_with_edge3d(primitive) <= threshold:
                nearest.append(primitive)
        nearest_primitives = wires.Wire3D(nearest)

        return nearest_primitives

    def edge3d_to_2d_with_dimension(self, edge3d, grid2d: grid.Grid2D):
        """
        Compute the edge 2d of an edge 3d, on a Bspline surface, in the dimensioned frame.

        """
        method_name = f'{edge3d.__class__.__name__.lower()}_to_2d_with_dimension'

        if hasattr(self, method_name):
            edge2d_dim = getattr(self, method_name)(edge3d, grid2d)
            if edge2d_dim:
                return edge2d_dim
            raise NotImplementedError
        raise NotImplementedError(
            f'Class {self.__class__.__name__} does not implement {method_name}')

    def wire3d_to_2d(self, wire3d):
        """
        Compute the 2d of a wire 3d, on a Bspline surface.

        """

        contour = self.contour3d_to_2d(wire3d)

        return wires.Wire2D(contour.primitives)

    def wire3d_to_2d_with_dimension(self, wire3d):
        """
        Compute the 2d of a wire 3d, on a Bspline surface, in the dimensioned frame.

        """

        contour = self.contour3d_to_2d_with_dimension(wire3d, self._grids2d)

        return wires.Wire2D(contour.primitives)

    def split_surface_u(self, u: float):
        """
        Splits the surface at the input parametric coordinate on the u-direction.

        :param u: Parametric coordinate u chosen between 0 and 1
        :type u: float
        :return: Two split surfaces
        :rtype: List[:class:`volmdlr.faces.BSplineSurface3D`]
        """
        return split_surface_u(self, u)

    def split_surface_v(self, v: float):
        """
        Splits the surface at the input parametric coordinate on the v-direction.

        :param v: Parametric coordinate v chosen between 0 and 1
        :type v: float
        :return: Two split surfaces
        :rtype: List[:class:`volmdlr.faces.BSplineSurface3D`]
        """
        return split_surface_v(self, v)

    def split_surface_with_bspline_curve(self, bspline_curve3d: edges.BSplineCurve3D):
        """
        Cuts the surface into two pieces with a bspline curve.

        :param bspline_curve3d: A BSplineCurve3d used for cutting
        :type bspline_curve3d: :class:`edges.BSplineCurve3D`
        :return: Two split surfaces
        :rtype: List[:class:`volmdlr.faces.BSplineSurface3D`]
        """

        surfaces = []
        bspline_curve2d = self.bsplinecurve3d_to_2d(bspline_curve3d)[0]
        # if type(bspline_curve2d) == list:
        #     points = [bspline_curve2d[0].start]
        #     for edge in bspline_curve2d:
        #         points.append(edge.end)
        #     bspline_curve2d = edges.BSplineCurve2D.from_points_approximation(points, 2, ctrlpts_size = 5)
        contour = volmdlr.faces.BSplineFace3D.from_surface_rectangular_cut(self, 0, 1, 0, 1).surface2d.outer_contour
        contours = contour.cut_by_bspline_curve(bspline_curve2d)

        du, dv = bspline_curve2d.end - bspline_curve2d.start
        resolution = 8

        for contour in contours:
            u_min, u_max, v_min, v_max = contour.bounding_rectangle.bounds()
            if du > dv:
                delta_u = u_max - u_min
                nlines_x = int(delta_u * resolution)
                lines_x = [curves.Line2D(volmdlr.Point2D(u_min, v_min),
                                         volmdlr.Point2D(u_min, v_max))]
                for i in range(nlines_x):
                    u = u_min + (i + 1) / (nlines_x + 1) * delta_u
                    lines_x.append(curves.Line2D(volmdlr.Point2D(u, v_min),
                                                 volmdlr.Point2D(u, v_max)))
                lines_x.append(curves.Line2D(volmdlr.Point2D(u_max, v_min),
                                             volmdlr.Point2D(u_max, v_max)))
                lines = lines_x

            else:
                delta_v = v_max - v_min
                nlines_y = int(delta_v * resolution)
                lines_y = [curves.Line2D(volmdlr.Point2D(v_min, v_min),
                                         volmdlr.Point2D(v_max, v_min))]
                for i in range(nlines_y):
                    v = v_min + (i + 1) / (nlines_y + 1) * delta_v
                    lines_y.append(curves.Line2D(volmdlr.Point2D(v_min, v),
                                                 volmdlr.Point2D(v_max, v)))
                lines_y.append(curves.Line2D(volmdlr.Point2D(v_min, v_max),
                                             volmdlr.Point2D(v_max, v_max)))
                lines = lines_y

            pt0 = volmdlr.O2D
            points = []

            for line in lines:
                inter = contour.line_intersections(line)
                if inter:
                    pt_ = set()
                    for point_intersection in inter:
                        pt_.add(point_intersection[0])
                else:
                    raise NotImplementedError

                pt_ = sorted(pt_, key=pt0.point_distance)
                pt0 = pt_[0]
                edge = edges.LineSegment2D(pt_[0], pt_[1])

                points.extend(edge.discretization_points(number_points=10))

            points3d = []
            for point in points:
                points3d.append(self.point2d_to_3d(point))

            size_u, size_v, degree_u, degree_v = 10, 10, self.degree_u, self.degree_v
            surfaces.append(
                BSplineSurface3D.points_fitting_into_bspline_surface(points3d, size_u, size_v, degree_u, degree_v))

        return surfaces

    def point_belongs(self, point3d):
        """
        Check if a point 3d belongs to the bspline_surface or not.

        """

        def fun(param):
            p3d = self.point2d_to_3d(volmdlr.Point2D(param[0], param[1]))
            return point3d.point_distance(p3d)

        x = npy.linspace(0, 1, 5)
        x_init = []
        for xi in x:
            for yi in x:
                x_init.append((xi, yi))

        for x0 in x_init:
            z = least_squares(fun, x0=x0, bounds=([0, 1]))
            if z.fun < 1e-10:
                return True
        return False

    def is_intersected_with(self, other_bspline_surface3d):
        """
        Check if the two surfaces are intersected or not.

        return True, when there are more 50points on the intersection zone.

        """

        # intersection_results = self.intersection_with(other_bspline_surface3d)
        # if len(intersection_results[0][0]) >= 50:
        #     return True
        # else:
        #     return False

        def fun(param):
            return (self.point2d_to_3d(volmdlr.Point2D(param[0], param[1])) -
                    other_bspline_surface3d.point2d_to_3d(volmdlr.Point2D(param[2], param[3]))).norm()

        x = npy.linspace(0, 1, 10)
        x_init = []
        for xi in x:
            for yi in x:
                x_init.append((xi, yi, xi, yi))

        i = 0
        for x0 in x_init:
            z = least_squares(fun, x0=x0, bounds=([0, 1]))
            if z.fun < 1e-5:
                i += 1
                if i >= 50:
                    return True
        return False

    def merge_with(self, other_bspline_surface3d, abs_tol: float = 1e-6):
        """
        Merges two adjacent surfaces based on their faces.

        :param other_bspline_surface3d: Other adjacent surface
        :type other_bspline_surface3d: :class:`volmdlr.faces.BSplineSurface3D`
        :param abs_tol: tolerance.
        :type abs_tol: float.

        :return: Merged surface
        :rtype: :class:`volmdlr.faces.BSplineSurface3D`
        """

        bspline_face3d = volmdlr.faces.BSplineFace3D.from_surface_rectangular_cut(self, 0, 1, 0, 1)
        other_bspline_face3d = volmdlr.faces.BSplineFace3D.from_surface_rectangular_cut(
            other_bspline_surface3d, 0, 1, 0, 1)

        bsplines = [self, other_bspline_surface3d]
        bsplines_new = bsplines

        center = [bspline_face3d.surface2d.outer_contour.center_of_mass(),
                  other_bspline_face3d.surface2d.outer_contour.center_of_mass()]
        grid2d_direction = (bspline_face3d.pair_with(other_bspline_face3d))[1]

        if (not bspline_face3d.outer_contour3d.is_sharing_primitives_with(
                other_bspline_face3d.outer_contour3d, abs_tol)
                and self.is_intersected_with(other_bspline_surface3d)):
            # find primitives to split with
            contour1 = bspline_face3d.outer_contour3d
            contour2 = other_bspline_face3d.outer_contour3d

            distances = []
            for prim1 in contour1.primitives:
                dis = []
                for prim2 in contour2.primitives:
                    point1 = (prim1.start + prim1.end) / 2
                    point2 = (prim2.start + prim2.end) / 2
                    dis.append(point1.point_distance(point2))
                distances.append(dis)

            i = distances.index((min(distances)))
            j = distances[i].index(min(distances[i]))

            curves_ = [contour2.primitives[j], contour1.primitives[i]]

            # split surface
            for i, bspline in enumerate(bsplines):
                surfaces = bspline.split_surface_with_bspline_curve(curves_[i])

                errors = []
                for surface in surfaces:
                    errors.append(surface.error_with_point3d(bsplines[i].point2d_to_3d(center[i])))

                bsplines_new[i] = surfaces[errors.index(min(errors))]

            grid2d_direction = (
                bsplines_new[0].rectangular_cut(
                    0, 1, 0, 1).pair_with(
                    bsplines_new[1].rectangular_cut(
                        0, 1, 0, 1)))[1]

        # grid3d
        number_points = 10
        points3d = []
        is_true = (bspline_face3d.outer_contour3d.is_sharing_primitives_with(
            other_bspline_face3d.outer_contour3d, abs_tol) or self.is_intersected_with(other_bspline_surface3d))

        for i, bspline in enumerate(bsplines_new):
            grid3d = bspline.grid3d(grid.Grid2D.from_properties(x_limits=(0, 1),
                                                                y_limits=(0, 1),
                                                                points_nbr=(number_points, number_points),
                                                                direction=grid2d_direction[i]))

            if is_true and i == 1:
                points3d.extend(grid3d[number_points:number_points * number_points])
            else:
                points3d.extend(grid3d)

        # fitting
        size_u, size_v, degree_u, degree_v = (number_points * 2) - 1, number_points, 3, 3

        merged_surface = BSplineSurface3D.points_fitting_into_bspline_surface(
            points3d, size_u, size_v, degree_u, degree_v)

        return merged_surface

    def xy_limits(self, other_bspline_surface3d):
        """
        Compute x, y limits to define grid2d.

        """

        grid2d_direction = (
            self.rectangular_cut(
                0, 1, 0, 1).pair_with(
                other_bspline_surface3d.rectangular_cut(
                    0, 1, 0, 1)))[1]

        xmin, xmax, ymin, ymax = [], [], [], []
        if grid2d_direction[0][1] == '+y':
            xmin.append(0)
            xmax.append(1)
            ymin.append(0)
            ymax.append(0.99)
        elif grid2d_direction[0][1] == '+x':
            xmin.append(0)
            xmax.append(0.99)
            ymin.append(0)
            ymax.append(1)
        elif grid2d_direction[0][1] == '-x':
            xmin.append(0.01)
            xmax.append(1)
            ymin.append(0)
            ymax.append(1)
        elif grid2d_direction[0][1] == '-y':
            xmin.append(0)
            xmax.append(1)
            ymin.append(0.01)
            ymax.append(1)

        xmin.append(0)
        xmax.append(1)
        ymin.append(0)
        ymax.append(1)

        return xmin, xmax, ymin, ymax

    def _determine_contour_params(self, outer_contour_start, outer_contour_end, inner_contour_start,
                                  inner_contour_end):
        """
        Helper function.
        """
        u1, v1 = outer_contour_start
        u2, v2 = outer_contour_end
        u3, v3 = inner_contour_start
        u4, v4 = inner_contour_end
        if self.x_periodicity and self.y_periodicity:
            raise NotImplementedError
        if self.x_periodicity:
            outer_contour_param = [u1, u2]
            inner_contour_param = [u3, u4]
        elif self.y_periodicity:
            outer_contour_param = [v1, v2]
            inner_contour_param = [v3, v4]
        else:
            raise NotImplementedError
        return outer_contour_param, inner_contour_param

    def connect_contours(self, outer_contour, inner_contours):
        """
        Create connections between contours on parametric domain.

        :param outer_contour: Outer contour 2D.
        :type inner_contours: wires.Contour2D
        :param inner_contours: List of 2D contours.
        :type inner_contours: list
        """
        new_inner_contours = []
        new_outer_contour = outer_contour
        point1 = outer_contour.primitives[0].start
        point2 = outer_contour.primitives[-1].end

        for inner_contour in inner_contours:
            if not inner_contour.is_ordered():
                outer_contour_param, inner_contour_param = self._determine_contour_params(
                    point1, point2, inner_contour.primitives[0].start, inner_contour.primitives[-1].end)

                outer_contour_direction = outer_contour_param[0] < outer_contour_param[1]
                inner_contour_direction = inner_contour_param[0] < inner_contour_param[1]
                if outer_contour_direction == inner_contour_direction:
                    inner_contour = inner_contour.invert()

                closing_linesegment1 = edges.LineSegment2D(outer_contour.primitives[-1].end,
                                                           inner_contour.primitives[0].start)
                closing_linesegment2 = edges.LineSegment2D(inner_contour.primitives[-1].end,
                                                           outer_contour.primitives[0].start)
                new_outer_contour_primitives = outer_contour.primitives + [closing_linesegment1] + \
                    inner_contour.primitives + [closing_linesegment2]
                new_outer_contour = wires.Contour2D(primitives=new_outer_contour_primitives)
                new_outer_contour.order_contour(tol=1e-3)
            else:
                new_inner_contours.append(inner_contour)
        return new_outer_contour, new_inner_contours

    @staticmethod
    def _get_overlapping_theta(outer_contour_startend_theta, inner_contour_startend_theta):
        """
        Find overlapping theta domain between two contours on periodical Surfaces.
        """
        oc_xmin_index, outer_contour_xmin = min(enumerate(outer_contour_startend_theta), key=lambda x: x[1])
        oc_xmax_index, outer_contour_xman = max(enumerate(outer_contour_startend_theta), key=lambda x: x[1])
        inner_contour_xmin = min(inner_contour_startend_theta)
        inner_contour_xmax = max(inner_contour_startend_theta)

        # check if tetha3 or theta4 is in [theta1, theta2] interval
        overlap = outer_contour_xmin <= inner_contour_xmax and outer_contour_xman >= inner_contour_xmin

        if overlap:
            if inner_contour_xmin < outer_contour_xmin:
                overlapping_theta = outer_contour_startend_theta[oc_xmin_index]
                outer_contour_side = oc_xmin_index
                side = 0
                return overlapping_theta, outer_contour_side, side
            overlapping_theta = outer_contour_startend_theta[oc_xmax_index]
            outer_contour_side = oc_xmax_index
            side = 1
            return overlapping_theta, outer_contour_side, side

        # if not direct intersection -> find intersection at periodicity
        if inner_contour_xmin < outer_contour_xmin:
            overlapping_theta = outer_contour_startend_theta[oc_xmin_index] - 2 * math.pi
            outer_contour_side = oc_xmin_index
            side = 0
            return overlapping_theta, outer_contour_side, side
        overlapping_theta = outer_contour_startend_theta[oc_xmax_index] + 2 * math.pi
        outer_contour_side = oc_xmax_index
        side = 1
        return overlapping_theta, outer_contour_side, side

    def to_plane3d(self):
        """
        Converts a Bspline surface3d to a Plane3d.

        :return: A Plane
        :rtype: Plane3D
        """

        points_2d = [volmdlr.Point2D(0.1, 0.1),
                     volmdlr.Point2D(0.1, 0.8),
                     volmdlr.Point2D(0.8, 0.5)]
        points = [self.point2d_to_3d(pt) for pt in points_2d]

        surface3d = Plane3D.from_3_points(points[0],
                                          points[1],
                                          points[2])
        return surface3d

    def u_closed_lower(self):
        """
        Returns True if the surface is close in any of the u boundaries.
        """
        a, b, c, _ = self.domain
        point_at_a_lower = self.point2d_to_3d(volmdlr.Point2D(a, c))
        point_at_b_lower = self.point2d_to_3d(volmdlr.Point2D(b, c))
        if point_at_b_lower.is_close(point_at_a_lower):
            return True
        return False

    def u_closed_upper(self):
        """
        Returns True if the surface is close in any of the u boundaries.
        """
        a, b, _, d = self.domain
        point_at_a_upper = self.point2d_to_3d(volmdlr.Point2D(a, d))
        point_at_b_upper = self.point2d_to_3d(volmdlr.Point2D(b, d))
        if point_at_b_upper.is_close(point_at_a_upper):
            return True
        return False

    def v_closed_lower(self):
        """
        Returns True if the surface is close in any of the u boundaries.
        """
        a, _, c, d = self.domain
        point_at_c_lower = self.point2d_to_3d(volmdlr.Point2D(a, c))
        point_at_d_lower = self.point2d_to_3d(volmdlr.Point2D(a, d))
        if point_at_d_lower.is_close(point_at_c_lower):
            return True
        return False

    def v_closed_upper(self):
        """
        Returns True if the surface is close in any of the u boundaries.
        """
        _, b, c, d = self.domain
        point_at_c_upper = self.point2d_to_3d(volmdlr.Point2D(b, c))
        point_at_d_upper = self.point2d_to_3d(volmdlr.Point2D(b, d))
        if point_at_d_upper.is_close(point_at_c_upper):
            return True
        return False

    @cached_property
    def u_closed(self):
        """
        Returns True if the surface is close in any of the u boundaries.
        """
        return bool(self.u_closed_lower() or self.u_closed_upper())

    @cached_property
    def v_closed(self):
        """
        Returns True if the surface is close in any of the u boundaries.
        """
        return bool(self.v_closed_lower() or self.v_closed_upper())

    def is_singularity_point(self, point, *args):
        """Returns True if the point belongs to the surface singularity and False otherwise."""
        if not self.u_closed and not self.v_closed:
            return False
        u_min, u_max, v_min, v_max = self.domain
        delta_u = u_max - u_min
        delta_v = v_max - v_min

        test_u_lower = [self.point2d_to_3d(volmdlr.Point2D(u_min, v_min)),
                        self.point2d_to_3d(volmdlr.Point2D(0.5 * delta_u, v_min))]
        test_u_upper = [self.point2d_to_3d(volmdlr.Point2D(u_min, v_max)),
                        self.point2d_to_3d(volmdlr.Point2D(0.5 * delta_u, v_max))]
        test_v_lower = [self.point2d_to_3d(volmdlr.Point2D(u_min, v_min)),
                        self.point2d_to_3d(volmdlr.Point2D(u_min, 0.5 * delta_v))]
        test_v_upper = [self.point2d_to_3d(volmdlr.Point2D(u_max, v_min)),
                        self.point2d_to_3d(volmdlr.Point2D(u_max, 0.5 * delta_v))]
        if all(test_point.is_close(point) for test_point in test_u_lower) and self.u_closed_lower():
            return True
        if all(test_point.is_close(point) for test_point in test_u_upper) and self.u_closed_upper():
            return True
        if all(test_point.is_close(point) for test_point in test_v_lower) and self.v_closed_lower():
            return True
        if all(test_point.is_close(point) for test_point in test_v_upper) and self.v_closed_upper():
            return True
        return False

    def fix_start_end_singularity_point_at_parametric_domain(self, edge3d, points, points3d):
        """
        Helper function.

        Uses local discretization and line intersection with the tangent line at the point just before the undefined
        point on the BREP of the 3D edge to find the real values on parametric domain.
        """

        def get_local_discretization_points(start_point, end_points):
            distance = start_point.point_distance(end_points)
            maximum_linear_distance_reference_point = 1e-4
            if distance < maximum_linear_distance_reference_point:
                return []
            number_points = max(int(distance / maximum_linear_distance_reference_point), 2)
            points3d = edge3d.local_discretization(
                    start_point, end_points, number_points)
            points_set = set()
            local_discretization = []
            for point in points3d:
                point2d = self.point3d_to_2d(point, 1e-6)
                if point2d not in points_set:
                    local_discretization.append(point2d)
                    points_set.add(point2d)
            return local_discretization

        def get_singularity_line(a, b, c, d, test_point):
            lines = []
            if self.u_closed:
                if self.u_closed_lower():
                    lines.append(curves.Line2D(volmdlr.Point2D(a, c), volmdlr.Point2D(b, c)))
                if self.u_closed_upper():
                    lines.append(curves.Line2D(volmdlr.Point2D(a, d), volmdlr.Point2D(b, d)))
            else:
                if self.v_closed_lower():
                    lines.append(curves.Line2D(volmdlr.Point2D(a, c), volmdlr.Point2D(a, d)))
                if self.v_closed_upper():
                    lines.append(curves.Line2D(volmdlr.Point2D(b, c), volmdlr.Point2D(b, d)))
            if len(lines) == 1:
                return lines[0]
            return min(lines, key=lambda x: x.point_distance(test_point))

        def get_temp_edge2d(_points):
            _points = self._verify_parametric_points(_points)
            if len(_points) == 2:
                edge2d = edges.LineSegment2D(_points[0], _points[1])
            else:
                edge2d = edges.BSplineCurve2D.from_points_interpolation(_points, 2)
            return edge2d

        umin, umax, vmin, vmax = self.domain
        if self.is_singularity_point(points3d[0]):
            local_discretization_points = get_local_discretization_points(start_point=points3d[0],
                                                                          end_points=points3d[1])
            if local_discretization_points:
                temp_points = local_discretization_points[1:] + points[2:]
            else:
                temp_points = points
            temp_edge2d = get_temp_edge2d(temp_points)
            singularity_line = get_singularity_line(umin, umax, vmin, vmax, temp_points[0])
            points[0] = find_parametric_point_at_singularity(temp_edge2d, reference_point=temp_points[1],
                                                             singularity_line=singularity_line)
        if self.is_singularity_point(points3d[-1]):
            local_discretization_points = get_local_discretization_points(start_point=points3d[-2],
                                                                          end_points=points3d[-1])
            if local_discretization_points:
                temp_points = points[:-2] + local_discretization_points[:-1]
            else:
                temp_points = points[:-1]
            temp_edge2d = get_temp_edge2d(temp_points)
            singularity_line = get_singularity_line(umin, umax, vmin, vmax, temp_points[-1])
            points[-1] = find_parametric_point_at_singularity(temp_edge2d,
                                                                                   reference_point=temp_points[-2],
                                                                                   singularity_line=singularity_line)
        return points

    @staticmethod
    def _verify_parametric_points(points, periodic=False):
        """Temporary method to deal with non converged parametric points from point3d_to_2d method."""
        set_points = set(points)
        if (len(set_points) < len(points) - 1 and periodic) or (len(set_points) < len(points) and not periodic):
            new_points = []
            for point in points:
                if not volmdlr.core.point_in_list(point, new_points):
                    new_points.append(point)
            return new_points
        return points


class BezierSurface3D(BSplineSurface3D):
    """
    A 3D Bezier surface.

    :param degree_u: The degree of the Bezier surface in the u-direction.
    :type degree_u: int
    :param degree_v: The degree of the Bezier surface in the v-direction.
    :type degree_v: int
    :param control_points: A list of lists of control points defining the Bezier surface.
    :type control_points: List[List[`volmdlr.Point3D`]]
    :param nb_u: The number of control points in the u-direction.
    :type nb_u: int
    :param nb_v: The number of control points in the v-direction.
    :type nb_v: int
    :param name: (Optional) name for the Bezier surface.
    :type name: str
    """

    def __init__(self, degree_u: int, degree_v: int,
                 control_points: List[List[volmdlr.Point3D]],
                 nb_u: int, nb_v: int, name=''):
        u_knots = generate_knot_vector(degree_u, nb_u)
        v_knots = generate_knot_vector(degree_v, nb_v)

        u_multiplicities = [1] * len(u_knots)
        v_multiplicities = [1] * len(v_knots)

        BSplineSurface3D.__init__(self, degree_u, degree_v,
                                  control_points, nb_u, nb_v,
                                  u_multiplicities, v_multiplicities,
                                  u_knots, v_knots, None, name)<|MERGE_RESOLUTION|>--- conflicted
+++ resolved
@@ -1,11 +1,5 @@
 """volmdlr module for 3D Surfaces."""
 import math
-<<<<<<< HEAD
-import warnings
-from itertools import chain
-from typing import List, Union, Dict, Any
-=======
->>>>>>> 6a809f8e
 import traceback
 import warnings
 from collections import deque
@@ -22,15 +16,8 @@
 from scipy.optimize import least_squares, minimize
 
 from dessia_common.core import DessiaObject, PhysicalObject
-<<<<<<< HEAD
-from volmdlr.nurbs.core import evaluate_surface, derivatives_surface, point_inversion, find_multiplicity
-
-from dessia_common.typings import JsonSerializable
-from volmdlr.nurbs.fitting import approximate_surface, interpolate_surface
-=======
 from dessia_common.typings import JsonSerializable
 import volmdlr.nurbs.helpers as nurbs_helpers
->>>>>>> 6a809f8e
 from volmdlr.nurbs.helpers import generate_knot_vector
 import volmdlr.core
 import volmdlr.geometry
@@ -2211,11 +2198,7 @@
             list_generatrix.append(generatrix)
         return list_generatrix
 
-<<<<<<< HEAD
     def get_circle_generatrices(self, number_circles: int = 10, length: float = 1.0):
-=======
-    def get_circle_generatrixes(self, number_circles: int = 10, length: float = 1.0):
->>>>>>> 6a809f8e
         circles = []
         for j in range(number_circles):
             circle_frame = self.frame.copy()
@@ -2248,17 +2231,10 @@
             length = self.radius
 
         self.frame.plot(ax=ax, color=edge_style.color, ratio=self.radius)
-<<<<<<< HEAD
         for edge in self.get_generatrices(length, nlines):
             edge.plot(ax=ax, edge_style=edge_style)
 
         circles = self.get_circle_generatrices(ncircles, length)
-=======
-        for edge in self.get_generatrixes(length, nlines):
-            edge.plot(ax=ax, edge_style=edge_style)
-
-        circles = self.get_circle_generatrixes(ncircles, length)
->>>>>>> 6a809f8e
         for circle in circles:
             circle.plot(ax=ax, edge_style=edge_style)
         return ax
@@ -2401,15 +2377,9 @@
 
     def circle_intersections(self, circle: curves.Circle3D):
         """
-<<<<<<< HEAD
         Get intersections between the Cylindrical Surface 3D and a Circle 3D.
 
         :param circle: other circle.
-=======
-        Gets intersections between a Cylindrical Surface 3D and a circle 3D.
-
-        :param circle: other circle 3D.
->>>>>>> 6a809f8e
         :return: list containing the intersection points.
         """
         circle_plane = Plane3D(circle.frame)
@@ -2424,20 +2394,13 @@
 
     def fullarc_intersections(self, fullarc: edges.FullArc3D):
         """
-<<<<<<< HEAD
         Get intersections between the Cylindrical Surface 3D and a FullArc 3D.
 
         :param fullarc: other fullarc.
-=======
-        Gets intersections between a Cylindrical Surface 3D and a fullarc 3D.
-
-        :param fullarc: other fullarc 3D.
->>>>>>> 6a809f8e
         :return: list containing the intersection points.
         """
         return self.circle_intersections(fullarc.circle)
 
-<<<<<<< HEAD
     def arc_intersections(self, arc: edges.Arc3D):
         """
         Get intersections between the Cylindrical Surface 3D and an Arc 3D.
@@ -2449,8 +2412,6 @@
         intersections = [intersection for intersection in circle_intersections if arc.point_belongs(intersection)]
         return intersections
 
-=======
->>>>>>> 6a809f8e
     def parallel_plane_intersection(self, plane3d):
         """
         Cylinder plane intersections when plane's normal is perpendicular with the cylinder axis.
@@ -2648,10 +2609,7 @@
     @classmethod
     def dict_to_object(cls, dict_: JsonSerializable, force_generic: bool = False, global_dict=None,
                        pointers_memo: Dict[str, Any] = None, path: str = '#') -> 'SerializableObject':
-<<<<<<< HEAD
-=======
         """Creates a ToroidalSurface3D from a dictionary."""
->>>>>>> 6a809f8e
         frame = volmdlr.Frame3D.dict_to_object(dict_['frame'])
         name = dict_['name']
         if 'tore_radius' in dict_:
@@ -2673,14 +2631,11 @@
         return self._bbox
 
     def _bounding_box(self):
-<<<<<<< HEAD
-=======
         """
         Calculates the BoundingBox for the complete Toroidal Surface 3D.
 
         :return: surface bounding box.
         """
->>>>>>> 6a809f8e
         distance = self.major_radius + self.minor_radius
         point1 = self.frame.origin + \
             self.frame.u * distance + self.frame.v * distance + self.frame.w * self.minor_radius
@@ -3089,15 +3044,12 @@
         return intersections
 
     def circle_intersections(self, circle: curves.Circle3D):
-<<<<<<< HEAD
-=======
         """
         Gets intersections between a ToroidalSurface3D Surface 3D and a circle 3D.
 
         :param circle: other circle 3D.
         :return: list containing the intersection points.
         """
->>>>>>> 6a809f8e
         if not self.bounding_box.is_intersecting(circle.bounding_box):
             return []
         circle_plane = Plane3D(circle.frame)
@@ -3111,19 +3063,6 @@
         return intersection_points
 
     def fullarc_intersections(self, fullarc: edges.FullArc3D):
-<<<<<<< HEAD
-        if self.point_distance(fullarc.circle.center) > fullarc.circle.radius:
-            return []
-        circle_plane = Plane3D(fullarc.circle.frame)
-        plane_intersections = self.plane_intersections(circle_plane)
-        intersection_points = []
-        for intersection in plane_intersections:
-            inters = intersection.intersections(fullarc)
-            for inter in inters:
-                if not volmdlr.core.point_in_list(inter, intersection_points):
-                    intersection_points.append(inter)
-        return intersection_points
-=======
         """
         Gets intersections between a ToroidalSurface3D Surface 3D and a circle 3D.
 
@@ -3131,7 +3070,6 @@
         :return: list containing the intersection points.
         """
         return self.circle_intersections(fullarc.circle)
->>>>>>> 6a809f8e
 
     def parallel_plane_intersection(self, plane3d: Plane3D):
         """
@@ -3288,24 +3226,15 @@
         for arc in arcs:
             intersections = cylindrical_surface.circle_intersections(arc)
             points_intersections.extend(intersections)
-<<<<<<< HEAD
         for edge in cylindrical_surface.get_generatrices(self.outer_radius * 3, 200) + \
                 cylindrical_surface.get_circle_generatrices(72, self.outer_radius * 3):
-=======
-        for edge in cylindrical_surface.get_generatrixes(self.outer_radius * 3, 200) + \
-                cylindrical_surface.get_circle_generatrixes(72, self.outer_radius * 3):
->>>>>>> 6a809f8e
             intersections = self.edge_intersections(edge)
             for point in intersections:
                 if not volmdlr.core.point_in_list(point, points_intersections):
                     points_intersections.append(point)
         return points_intersections
 
-<<<<<<< HEAD
-    def cylindricalsurface_intersections(self, cylindrical_surface: CylindricalSurface3D):
-=======
     def cylindrical_surface_intersections(self, cylindrical_surface: CylindricalSurface3D):
->>>>>>> 6a809f8e
         """
         Gets the intersections between a toroidal surface and cylindrical surface.
 
@@ -3319,11 +3248,7 @@
                 math.isclose(distance_to_self_origin, 0.0, abs_tol=1e-6):
             if cylindrical_surface.radius < self.minor_radius:
                 return []
-<<<<<<< HEAD
-            elif math.isclose(cylindrical_surface.radius, self.minor_radius, abs_tol=1e-6):
-=======
             if math.isclose(cylindrical_surface.radius, self.minor_radius, abs_tol=1e-6):
->>>>>>> 6a809f8e
                 return [curves.Circle3D(self.frame, self.minor_radius)]
         intersection_points = self._cylinder_intersection_points(cylindrical_surface)
         inters_points = vm_common_operations.separate_points_by_closeness(intersection_points)
