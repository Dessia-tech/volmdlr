"""volmdlr module for 3D Surfaces."""
import math
import warnings
from itertools import chain
from typing import List, Union
import traceback

import matplotlib.pyplot as plt
import numpy as npy
import triangle as triangle_lib
from geomdl import NURBS, BSpline, utilities
from geomdl.construct import extract_curves
from geomdl.fitting import approximate_surface, interpolate_surface
from geomdl.operations import split_surface_u, split_surface_v
from scipy.optimize import least_squares, minimize

from dessia_common.core import DessiaObject
from volmdlr.bspline_evaluators import evaluate_single
import volmdlr.bspline_compiled
import volmdlr.core_compiled
import volmdlr.core
from volmdlr import display, edges, grid, wires
import volmdlr.geometry
import volmdlr.utils.parametric as vm_parametric
from volmdlr.core import EdgeStyle
from volmdlr.core import point_in_list
from volmdlr.utils.parametric import array_range_search, repair_start_end_angle_periodicity, angle_discontinuity


def knots_vector_inv(knots_vector):
    """
    Compute knot-elements and multiplicities based on the global knot vector.

    """

    knots = sorted(set(knots_vector))
    multiplicities = [knots_vector.count(knot) for knot in knots]

    return knots, multiplicities


class Surface2D(volmdlr.core.Primitive2D):
    """
    A surface bounded by an outer contour.

    """

    def __init__(self, outer_contour: wires.Contour2D,
                 inner_contours: List[wires.Contour2D],
                 name: str = 'name'):
        self.outer_contour = outer_contour
        self.inner_contours = inner_contours
        self._area = None

        volmdlr.core.Primitive2D.__init__(self, name=name)

    def __hash__(self):
        return hash((self.outer_contour, tuple(self.inner_contours)))

    def _data_hash(self):
        return hash(self)

    def copy(self, deep=True, memo=None):
        """
        Copies the surface2d.

        """
        return self.__class__(outer_contour=self.outer_contour.copy(deep, memo),
                              inner_contours=[c.copy(deep, memo) for c in self.inner_contours],
                              name='copy_' + self.name)

    def area(self):
        """
        Computes the area of the surface.

        """
        if not self._area:
            self._area = self.outer_contour.area() - sum(contour.area() for contour in self.inner_contours)
        return self._area

    def second_moment_area(self, point: volmdlr.Point2D):
        """
        Computes the second moment area of the surface.

        """
        i_x, i_y, i_xy = self.outer_contour.second_moment_area(point)
        for contour in self.inner_contours:
            i_xc, i_yc, i_xyc = contour.second_moment_area(point)
            i_x -= i_xc
            i_y -= i_yc
            i_xy -= i_xyc
        return i_x, i_y, i_xy

    def center_of_mass(self):
        """
        Compute the center of mass of the 2D surface.

        :return: The center of mass of the surface.
        :rtype: :class:`volmdlr.Point2D`
        """
        center = self.outer_contour.area() * self.outer_contour.center_of_mass()
        for contour in self.inner_contours:
            center -= contour.area() * contour.center_of_mass()
        return center / self.area()

    def point_belongs(self, point2d: volmdlr.Point2D):
        """
        Check whether a point belongs to the 2D surface.

        :param point2d: The point to check.
        :type point2d: :class:`volmdlr.Point2D`
        :return: True if the point belongs to the surface, False otherwise.
        :rtype: bool
        """
        if not self.outer_contour.point_belongs(point2d):
            if self.outer_contour.point_over_contour(point2d):
                return True
            return False

        for inner_contour in self.inner_contours:
            if inner_contour.point_belongs(point2d) and not inner_contour.point_over_contour(point2d):
                return False
        return True

    def random_point_inside(self):
        """
        Generate a random point inside the 2D surface.

        Taking into account any inner contours (holes) it may have.

        :return: A random point inside the surface.
        :rtype: :class:`volmdlr.Point2D`
        """
        valid_point = False
        point_inside_outer_contour = None
        while not valid_point:
            point_inside_outer_contour = self.outer_contour.random_point_inside()
            inside_inner_contour = False
            for inner_contour in self.inner_contours:
                if inner_contour.point_belongs(point_inside_outer_contour):
                    inside_inner_contour = True
            if not inside_inner_contour and \
                    point_inside_outer_contour is not None:
                valid_point = True

        return point_inside_outer_contour

    @staticmethod
    def triangulation_without_holes(vertices, segments, points_grid, tri_opt):
        """
        Triangulates a surface without holes.

        :param vertices: vertices of the surface.
        :param segments: segments defined as tuples of vertices.
        :param points_grid: to do.
        :param tri_opt: triangulation option: "p"
        :return:
        """
        vertices_grid = [(p.x, p.y) for p in points_grid]
        vertices.extend(vertices_grid)
        tri = {'vertices': npy.array(vertices).reshape((-1, 2)),
               'segments': npy.array(segments).reshape((-1, 2)),
               }
        triagulation = triangle_lib.triangulate(tri, tri_opt)
        triangles = triagulation['triangles'].tolist()
        number_points = triagulation['vertices'].shape[0]
        points = [display.Node2D(*triagulation['vertices'][i, :]) for i in range(number_points)]
        return display.DisplayMesh2D(points, triangles=triangles)

    def triangulation(self, number_points_x: int = 15, number_points_y: int = 15):
        """
        Triangulates the Surface2D using the Triangle library.

        :param number_points_x: Number of discretization points in x direction.
        :type number_points_x: int
        :param number_points_y: Number of discretization points in y direction.
        :type number_points_y: int
        :return: The triangulated surface as a display mesh.
        :rtype: :class:`volmdlr.display.DisplayMesh2D`
        """
        area = self.bounding_rectangle().area()
        tri_opt = "p"
        if math.isclose(area, 0., abs_tol=1e-6):
            return display.DisplayMesh2D([], triangles=[])

        triangulates_with_grid = number_points_x > 0 or number_points_y > 0

        outer_polygon = self.outer_contour.to_polygon(angle_resolution=11, discretize_line=triangulates_with_grid)

        if not self.inner_contours and not triangulates_with_grid:
            return outer_polygon.triangulation()

        points_grid, x, y, grid_point_index = outer_polygon.grid_triangulation_points(number_points_x=number_points_x,
                                                                                      number_points_y=number_points_y)
        points = [display.Node2D(*point) for point in outer_polygon.points]
        vertices = [(point.x, point.y) for point in points]
        n = len(points)
        segments = [(i, i + 1) for i in range(n - 1)]
        segments.append((n - 1, 0))

        if not self.inner_contours:  # No holes
            return self.triangulation_without_holes(vertices, segments, points_grid, tri_opt)

        point_index = {p: i for i, p in enumerate(points)}
        holes = []
        for inner_contour in self.inner_contours:
            inner_polygon = inner_contour.to_polygon(angle_resolution=10, discretize_line=triangulates_with_grid)
            inner_polygon_nodes = [display.Node2D.from_point(p) for p in inner_polygon.points]
            for point in inner_polygon_nodes:
                if point not in point_index:
                    points.append(point)
                    vertices.append((point.x, point.y))
                    point_index[point] = n
                    n += 1

            for point1, point2 in zip(inner_polygon_nodes[:-1],
                                      inner_polygon_nodes[1:]):
                segments.append((point_index[point1], point_index[point2]))
            segments.append((point_index[inner_polygon_nodes[-1]], point_index[inner_polygon_nodes[0]]))
            rpi = inner_polygon.barycenter()
            if not inner_polygon.point_belongs(rpi, include_edge_points=False):
                rpi = inner_polygon.random_point_inside(include_edge_points=False)
            holes.append([rpi.x, rpi.y])

            if triangulates_with_grid:
                # removes with a region search the grid points that are in the inner contour
                xmin, xmax, ymin, ymax = inner_polygon.bounding_rectangle.bounds()
                x_grid_range = array_range_search(x, xmin, xmax)
                y_grid_range = array_range_search(y, ymin, ymax)
                for i in x_grid_range:
                    for j in y_grid_range:
                        point = grid_point_index.get((i, j))
                        if not point:
                            continue
                        if inner_polygon.point_belongs(point):
                            points_grid.remove(point)
                            grid_point_index.pop((i, j))

        if triangulates_with_grid:
            vertices_grid = [(p.x, p.y) for p in points_grid]
            vertices.extend(vertices_grid)

        tri = {'vertices': npy.array(vertices).reshape((-1, 2)),
               'segments': npy.array(segments).reshape((-1, 2)),
               'holes': npy.array(holes).reshape((-1, 2))
               }
        triangulation = triangle_lib.triangulate(tri, tri_opt)
        triangles = triangulation['triangles'].tolist()
        number_points = triangulation['vertices'].shape[0]
        points = [display.Node2D(*triangulation['vertices'][i, :]) for i in range(number_points)]
        return display.DisplayMesh2D(points, triangles=triangles)

    def split_by_lines(self, lines):
        """
        Returns a list of cut surfaces given by the lines provided as argument.
        """
        cutted_surfaces = []
        iteration_surfaces = self.cut_by_line(lines[0])

        for line in lines[1:]:
            iteration_surfaces2 = []
            for surface in iteration_surfaces:
                line_cutted_surfaces = surface.cut_by_line(line)

                llcs = len(line_cutted_surfaces)

                if llcs == 1:
                    cutted_surfaces.append(line_cutted_surfaces[0])
                else:
                    iteration_surfaces2.extend(line_cutted_surfaces)

            iteration_surfaces = iteration_surfaces2[:]

        cutted_surfaces.extend(iteration_surfaces)
        return cutted_surfaces

    def split_regularly(self, n):
        """
        Split in n slices.
        """
        bounding_rectangle = self.outer_contour.bounding_rectangle
        lines = []
        for i in range(n - 1):
            xi = bounding_rectangle[0] + (i + 1) * (bounding_rectangle[1] - bounding_rectangle[0]) / n
            lines.append(edges.Line2D(volmdlr.Point2D(xi, 0),
                                      volmdlr.Point2D(xi, 1)))
        return self.split_by_lines(lines)

    def cut_by_line(self, line: edges.Line2D):
        """
        Returns a list of cut Surface2D by the given line.

        :param line: The line to cut the Surface2D with.
        :type line: :class:`edges.Line2D`
        :return: A list of 2D surfaces resulting from the cut.
        :rtype: List[:class:`volmdlr.faces.Surface2D`]
        """
        surfaces = []
        splitted_outer_contours = self.outer_contour.cut_by_line(line)
        splitted_inner_contours_table = []
        for inner_contour in self.inner_contours:
            splitted_inner_contours = inner_contour.cut_by_line(line)
            splitted_inner_contours_table.append(splitted_inner_contours)

        # First part of the external contour
        for outer_split in splitted_outer_contours:
            inner_contours = []
            for splitted_inner_contours in splitted_inner_contours_table:
                for inner_split in splitted_inner_contours:
                    inner_split.order_contour()
                    point = inner_split.random_point_inside()
                    if outer_split.point_belongs(point):
                        inner_contours.append(inner_split)

            if inner_contours:
                surface2d = self.from_contours(outer_split, inner_contours)
                surfaces.append(surface2d)
            else:
                surfaces.append(Surface2D(outer_split, []))
        return surfaces

    def line_crossings(self, line: edges.Line2D):
        """
        Find intersection points between a line and the 2D surface.

        :param line: The line to intersect with the shape.
        :type line: :class:`edges.Line2D`
        :return: A list of intersection points sorted by increasing abscissa
            along the line. Each intersection point is a tuple
            (point, primitive) where point is the intersection point and
            primitive is the intersected primitive.
        :rtype: List[Tuple[:class:`volmdlr.Point2D`,
            :class:`volmdlr.core.Primitive2D`]]

        """
        intersection_points = []
        for primitive in self.outer_contour.primitives:
            for point in primitive.line_crossings(line):
                if (point, primitive) not in intersection_points:
                    intersection_points.append((point, primitive))
        for inner_contour in self.inner_contours:
            for primitive in inner_contour.primitives:
                for point in primitive.line_crossings(line):
                    if (point, primitive) not in intersection_points:
                        intersection_points.append((point, primitive))
        return sorted(intersection_points, key=lambda ip: line.abscissa(ip[0]))

    def split_at_centers(self):
        """
        Split in n slices.

        # TODO: is this used ?
        """

        cutted_contours = []
        center_of_mass1 = self.inner_contours[0].center_of_mass()
        center_of_mass2 = self.inner_contours[1].center_of_mass()
        cut_line = edges.Line2D(center_of_mass1, center_of_mass2)

        iteration_contours2 = []

        surface_cut = self.cut_by_line(cut_line)

        iteration_contours2.extend(surface_cut)

        iteration_contours = iteration_contours2[:]
        cutted_contours.extend(iteration_contours)

        return cutted_contours

    def cut_by_line2(self, line):
        """
        Cuts a Surface2D with line (2).

        :param line: DESCRIPTION
        :type line: TYPE
        :raises NotImplementedError: DESCRIPTION
        :return: DESCRIPTION
        :rtype: TYPE

        """

        all_contours = []
        inner_1 = self.inner_contours[0]
        inner_2 = self.inner_contours[1]

        inner_intersections_1 = inner_1.line_intersections(line)
        inner_intersections_2 = inner_2.line_intersections(line)

        arc1, arc2 = inner_1.split(inner_intersections_1[1],
                                   inner_intersections_1[0])
        arc3, arc4 = inner_2.split(inner_intersections_2[1],
                                   inner_intersections_2[0])
        new_inner_1 = wires.Contour2D([arc1, arc2])
        new_inner_2 = wires.Contour2D([arc3, arc4])

        intersections = [(inner_intersections_1[0], arc1), (inner_intersections_1[1], arc2)]
        intersections += self.outer_contour.line_intersections(line)
        intersections.append((inner_intersections_2[0], arc3))
        intersections.append((inner_intersections_2[1], arc4))
        intersections += self.outer_contour.line_intersections(line)

        if not intersections:
            all_contours.extend([self])
        if len(intersections) < 4:
            return [self]
        if len(intersections) >= 4:
            if isinstance(intersections[0][0], volmdlr.Point2D) and \
                    isinstance(intersections[1][0], volmdlr.Point2D):
                ip1, ip2 = sorted(
                    [new_inner_1.primitives.index(intersections[0][1]),
                     new_inner_1.primitives.index(intersections[1][1])])
                ip5, ip6 = sorted(
                    [new_inner_2.primitives.index(intersections[4][1]),
                     new_inner_2.primitives.index(intersections[5][1])])
                ip3, ip4 = sorted(
                    [self.outer_contour.primitives.index(intersections[2][1]),
                     self.outer_contour.primitives.index(intersections[3][1])])

                # sp11, sp12 = intersections[2][1].split(intersections[2][0])
                # sp21, sp22 = intersections[3][1].split(intersections[3][0])
                sp33, sp34 = intersections[6][1].split(intersections[6][0])
                sp44, sp43 = intersections[7][1].split(intersections[7][0])

                primitives1 = [edges.LineSegment2D(intersections[6][0], intersections[1][0]),
                               new_inner_1.primitives[ip1],
                               edges.LineSegment2D(intersections[0][0], intersections[5][0]),
                               new_inner_2.primitives[ip5],
                               edges.LineSegment2D(intersections[4][0], intersections[7][0]),
                               sp44
                               ]
                primitives1.extend(self.outer_contour.primitives[ip3 + 1:ip4])
                primitives1.append(sp34)

                primitives2 = [edges.LineSegment2D(intersections[7][0], intersections[4][0]),
                               new_inner_2.primitives[ip6],
                               edges.LineSegment2D(intersections[5][0], intersections[0][0]),
                               new_inner_1.primitives[ip2],
                               edges.LineSegment2D(intersections[1][0], intersections[6][0]),
                               sp33
                               ]

                primitives2.extend(self.outer_contour.primitives[:ip3].reverse())
                primitives2.append(sp43)

                all_contours.extend([wires.Contour2D(primitives1),
                                     wires.Contour2D(primitives2)])

            else:
                raise NotImplementedError(
                    'Non convex contour not supported yet')

        return all_contours

    def bounding_rectangle(self):
        """
        Returns bounding rectangle.

        :return: Returns a python object with useful methods
        :rtype: :class:`volmdlr.core.BoundingRectangle
        """

        return self.outer_contour.bounding_rectangle

    @classmethod
    def from_contours(cls, outer_contour, inner_contours):
        """
        Create a Surface2D object from an outer contour and a list of inner contours.

        :param outer_contour: The outer contour that bounds the surface.
        :type outer_contour: wires.Contour2D
        :param inner_contours: The list of inner contours that define the holes of the surface.
        :type inner_contours : List[wires.Contour2D]
        :return: Surface2D defined by the given contours.
        """
        surface2d_inner_contours = []
        surface2d_outer_contour = outer_contour
        for inner_contour in inner_contours:
            if surface2d_outer_contour.shared_primitives_extremities(
                    inner_contour):
                # inner_contour will be merged with outer_contour
                merged_contours = surface2d_outer_contour.merge_with(
                    inner_contour)
                if len(merged_contours) >= 2:
                    raise NotImplementedError
                surface2d_outer_contour = merged_contours[0]
            else:
                # inner_contour will be added to the inner contours of the
                # Surface2D
                surface2d_inner_contours.append(inner_contour)
        return cls(surface2d_outer_contour, surface2d_inner_contours)

    def plot(self, ax=None, color='k', alpha=1, equal_aspect=False):
        """Plot surface 2d using Matplotlib."""

        if ax is None:
            _, ax = plt.subplots()
        self.outer_contour.plot(ax=ax, edge_style=EdgeStyle(color=color, alpha=alpha,
                                                            equal_aspect=equal_aspect))
        for inner_contour in self.inner_contours:
            inner_contour.plot(ax=ax, edge_style=EdgeStyle(color=color, alpha=alpha,
                                                           equal_aspect=equal_aspect))

        if equal_aspect:
            ax.set_aspect('equal')

        ax.margins(0.1)
        return ax

    def axial_symmetry(self, line):
        """
        Finds out the symmetric 2D surface according to a line.

        """

        outer_contour = self.outer_contour.axial_symmetry(line)
        inner_contours = []
        if self.inner_contours:
            inner_contours = [contour.axial_symmetry(line) for contour in self.inner_contours]

        return self.__class__(outer_contour=outer_contour,
                              inner_contours=inner_contours)

    def rotation(self, center, angle):
        """
        Surface2D rotation.

        :param center: rotation center.
        :param angle: angle rotation.
        :return: a new rotated Surface2D.
        """

        outer_contour = self.outer_contour.rotation(center, angle)
        if self.inner_contours:
            inner_contours = [contour.rotation(center, angle) for contour in self.inner_contours]
        else:
            inner_contours = []

        return self.__class__(outer_contour, inner_contours)

    def rotation_inplace(self, center, angle):
        """
        Rotate the surface in-place.
        """
        warnings.warn("'in-place' methods are deprecated. Use a not in-place method instead.", DeprecationWarning)

        new_surface2d = self.rotation(center, angle)
        self.outer_contour = new_surface2d.outer_contour
        self.inner_contours = new_surface2d.inner_contours

    def translation(self, offset: volmdlr.Vector2D):
        """
        Surface2D translation.

        :param offset: translation vector.
        :return: A new translated Surface2D.
        """
        outer_contour = self.outer_contour.translation(offset)
        inner_contours = [contour.translation(offset) for contour in self.inner_contours]
        return self.__class__(outer_contour, inner_contours)

    def translation_inplace(self, offset: volmdlr.Vector2D):
        """
        Translate the surface in-place.
        """
        warnings.warn("'in-place' methods are deprecated. Use a not in-place method instead.", DeprecationWarning)

        new_contour = self.translation(offset)
        self.outer_contour = new_contour.outer_contour
        self.inner_contours = new_contour.inner_contours

    def frame_mapping(self, frame: volmdlr.Frame2D, side: str):
        """Frame mapping of a surface 2d."""
        outer_contour = self.outer_contour.frame_mapping(frame, side)
        inner_contours = [contour.frame_mapping(frame, side) for contour in self.inner_contours]
        return self.__class__(outer_contour, inner_contours)

    def frame_mapping_inplace(self, frame: volmdlr.Frame2D, side: str):
        """'in-place' methods are deprecated. Use a not in-place method instead."""
        warnings.warn("'in-place' methods are deprecated. Use a not in-place method instead.", DeprecationWarning)

        new_contour = self.frame_mapping(frame, side)
        self.outer_contour = new_contour.outer_contour
        self.inner_contours = new_contour.inner_contours

    def geo_lines(self):  # , mesh_size_list=None):
        """
        Gets the lines that define a Surface2D in a .geo file.
        """

        i, i_p = None, None
        lines, line_surface, lines_tags = [], [], []
        point_account, line_account, line_loop_account = 0, 0, 1
        for outer_contour, contour in enumerate(list(chain(*[[self.outer_contour], self.inner_contours]))):
            if isinstance(contour, wires.Circle2D):
                points = [volmdlr.Point2D(contour.center.x - contour.radius, contour.center.y),
                          contour.center,
                          volmdlr.Point2D(contour.center.x + contour.radius, contour.center.y)]
                index = []
                for i, point in enumerate(points):
                    lines.append(point.get_geo_lines(tag=point_account + i + 1,
                                                     point_mesh_size=None))
                    index.append(point_account + i + 1)

                lines.append('Circle(' + str(line_account + 1) +
                             ') = {' + str(index[0]) + ', ' + str(index[1]) + ', ' + str(index[2]) + '};')
                lines.append('Circle(' + str(line_account + 2) +
                             ') = {' + str(index[2]) + ', ' + str(index[1]) + ', ' + str(index[0]) + '};')

                lines_tags.append(line_account + 1)
                lines_tags.append(line_account + 2)

                lines.append('Line Loop(' + str(outer_contour + 1) + ') = {' + str(lines_tags)[1:-1] + '};')
                line_surface.append(line_loop_account)

                point_account = point_account + 2 + 1
                line_account, line_loop_account = line_account + 1 + 1, line_loop_account + 1
                lines_tags = []

            elif isinstance(contour, (wires.Contour2D, wires.ClosedPolygon2D)):
                if not isinstance(contour, wires.ClosedPolygon2D):
                    contour = contour.to_polygon(1)
                for i, point in enumerate(contour.points):
                    lines.append(point.get_geo_lines(tag=point_account + i + 1,
                                                     point_mesh_size=None))

                for i_p, primitive in enumerate(contour.primitives):
                    if i_p != len(contour.primitives) - 1:
                        lines.append(primitive.get_geo_lines(tag=line_account + i_p + 1,
                                                             start_point_tag=point_account + i_p + 1,
                                                             end_point_tag=point_account + i_p + 2))
                    else:
                        lines.append(primitive.get_geo_lines(tag=line_account + i_p + 1,
                                                             start_point_tag=point_account + i_p + 1,
                                                             end_point_tag=point_account + 1))
                    lines_tags.append(line_account + i_p + 1)

                lines.append('Line Loop(' + str(outer_contour + 1) + ') = {' + str(lines_tags)[1:-1] + '};')
                line_surface.append(line_loop_account)
                point_account = point_account + i + 1
                line_account, line_loop_account = line_account + i_p + 1, line_loop_account + 1
                lines_tags = []

        lines.append('Plane Surface(' + str(1) + ') = {' + str(line_surface)[1:-1] + '};')

        return lines

    def mesh_lines(self,
                   factor: float,
                   curvature_mesh_size: int = None,
                   min_points: int = None,
                   initial_mesh_size: float = 5):
        """
        Gets the lines that define mesh parameters for a Surface2D, to be added to a .geo file.

        :param factor: A float, between 0 and 1, that describes the mesh quality
        (1 for coarse mesh - 0 for fine mesh)
        :type factor: float
        :param curvature_mesh_size: Activate the calculation of mesh element sizes based on curvature
        (with curvature_mesh_size elements per 2*Pi radians), defaults to 0
        :type curvature_mesh_size: int, optional
        :param min_points: Check if there are enough points on small edges (if it is not, we force to have min_points
        on that edge), defaults to None
        :type min_points: int, optional
        :param initial_mesh_size: If factor=1, it will be initial_mesh_size elements per dimension, defaults to 5
        :type initial_mesh_size: float, optional

        :return: A list of lines that describe mesh parameters
        :rtype: List[str]
        """

        lines = []
        if factor == 0:
            factor = 1e-3

        size = (math.sqrt(self.area()) / initial_mesh_size) * factor

        if min_points:
            lines.extend(self.get_mesh_lines_with_transfinite_curves(
                [[self.outer_contour], self.inner_contours], min_points, size))

        lines.append('Field[1] = MathEval;')
        lines.append('Field[1].F = "' + str(size) + '";')
        lines.append('Background Field = 1;')
        if curvature_mesh_size:
            lines.append('Mesh.MeshSizeFromCurvature = ' + str(curvature_mesh_size) + ';')

        return lines

    @staticmethod
    def get_mesh_lines_with_transfinite_curves(lists_contours, min_points, size):
        """Gets Surface 2d mesh lines with transfinite curves."""
        lines, primitives, primitives_length = [], [], []
        circle_class_ = getattr(wires, 'Circle' + lists_contours[0][0].__class__.__name__[-2:])
        for contour in list(chain(*lists_contours)):
            if isinstance(contour, circle_class_):
                primitives.append(contour)
                primitives.append(contour)
                primitives_length.append(contour.length() / 2)
                primitives_length.append(contour.length() / 2)
            else:
                for primitive in contour.primitives:
                    if (primitive not in primitives) and (primitive.reverse() not in primitives):
                        primitives.append(primitive)
                        primitives_length.append(primitive.length())

        for i, length in enumerate(primitives_length):
            if length < min_points * size:
                lines.append('Transfinite Curve {' + str(i) + '} = ' +
                             str(min_points) + ' Using Progression 1;')
        return lines

    def to_geo(self, file_name: str,
               factor: float, **kwargs):
        # curvature_mesh_size: int = None,
        # min_points: int = None,
        # initial_mesh_size: float = 5):
        """
        Gets the .geo file for the Surface2D.
        """

        for element in [('curvature_mesh_size', 0), ('min_points', None), ('initial_mesh_size', 5)]:
            if element[0] not in kwargs:
                kwargs[element[0]] = element[1]

        lines = self.geo_lines()
        lines.extend(self.mesh_lines(factor, kwargs['curvature_mesh_size'],
                                     kwargs['min_points'], kwargs['initial_mesh_size']))

        with open(file_name + '.geo', 'w', encoding="utf-8") as file:
            for line in lines:
                file.write(line)
                file.write('\n')
        file.close()

    def to_msh(self, file_name: str, mesh_dimension: int, mesh_order: int,
               factor: float, **kwargs):
        # curvature_mesh_size: int = 0,
        # min_points: int = None,
        # initial_mesh_size: float = 5):
        """
        Gets .msh file for the Surface2D generated by gmsh.

        :param file_name: The msh. file name
        :type file_name: str
        :param mesh_dimension: The mesh dimension (1: 1D-Edge, 2: 2D-Triangle, 3D-Tetrahedra)
        :type mesh_dimension: int
        :param factor: A float, between 0 and 1, that describes the mesh quality
        (1 for coarse mesh - 0 for fine mesh)
        :type factor: float
        :param curvature_mesh_size: Activate the calculation of mesh element sizes based on curvature
        (with curvature_mesh_size elements per 2*Pi radians), defaults to 0
        :type curvature_mesh_size: int, optional
        :param min_points: Check if there are enough points on small edges (if it is not, we force to have min_points
        on that edge), defaults to None
        :type min_points: int, optional
        :param initial_mesh_size: If factor=1, it will be initial_mesh_size elements per dimension, defaults to 5
        :type initial_mesh_size: float, optional

        :return: A txt file
        :rtype: .txt
        """

        for element in [('curvature_mesh_size', 0), ('min_points', None), ('initial_mesh_size', 5)]:
            if element[0] not in kwargs:
                kwargs[element[0]] = element[1]

        self.to_geo(file_name=file_name, mesh_dimension=mesh_dimension,
                    factor=factor, curvature_mesh_size=kwargs['curvature_mesh_size'],
                    min_points=kwargs['min_points'], initial_mesh_size=kwargs['initial_mesh_size'])

        volmdlr.core.VolumeModel.generate_msh_file(file_name, mesh_dimension, mesh_order)

        # gmsh.initialize()
        # gmsh.open(file_name + ".geo")

        # gmsh.model.geo.synchronize()
        # gmsh.model.mesh.generate(mesh_dimension)

        # gmsh.write(file_name + ".msh")

        # gmsh.finalize()


class Surface3D(DessiaObject):
    """
    Abstract class.

    """
    x_periodicity = None
    y_periodicity = None
    face_class = None

    def point2d_to_3d(self, point2d):
        raise NotImplementedError(f'point2d_to_3d is abstract and should be implemented in {self.__class__.__name__}')

    def point3d_to_2d(self, point3d):
        """
        Abstract method. Convert a 3D point to a 2D parametric point.

        :param point3d: The 3D point to convert, represented by 3 coordinates (x, y, z).
        :type point3d: `volmdlr.Point3D`
        :return: NotImplementedError: If the method is not implemented in the subclass.
        """
        raise NotImplementedError(f'point3d_to_2d is abstract and should be implemented in {self.__class__.__name__}')

    def face_from_contours3d(self, contours3d: List[wires.Contour3D], name: str = ''):
        """Deprecated method, 'Use Face3D from_contours3d method'."""
        raise AttributeError('Use Face3D from_contours3d method')

    def repair_primitives_periodicity(self, primitives2d):
        """
        Repairs the continuity of the 2D contour while using contour3d_to_2d on periodic surfaces.

        :param primitives2d: The primitives in parametric surface domain.
        :type primitives2d: list
        :return: A list of primitives.
        :rtype: list
        """
        x_periodicity = self.x_periodicity
        y_periodicity = self.y_periodicity
        # Search for a primitive that can be used as reference for repairing periodicity
        if x_periodicity or y_periodicity:
            pos = vm_parametric.find_index_defined_brep_primitive_on_periodical_surface(primitives2d,
                                                                                        [x_periodicity, y_periodicity])
            if pos != 0:
                primitives2d = primitives2d[pos:] + primitives2d[:pos]

        i = 1
        if x_periodicity is None:
            x_periodicity = -1
        if y_periodicity is None:
            y_periodicity = -1
        while i < len(primitives2d):
            previous_primitive = primitives2d[i - 1]
            delta = previous_primitive.end - primitives2d[i].start
            is_connected = math.isclose(delta.norm(), 0, abs_tol=1e-3)
            if not is_connected and \
                    primitives2d[i].end.is_close(primitives2d[i - 1].end, tol=1e-2) and \
                    math.isclose(primitives2d[i].length(), x_periodicity, abs_tol=1e-2):
                primitives2d[i] = primitives2d[i].reverse()
            elif not is_connected and \
                    primitives2d[i].end.is_close(primitives2d[i - 1].end, tol=1e-2):
                primitives2d[i] = primitives2d[i].reverse()
            elif not is_connected and math.isclose(primitives2d[i].length(), x_periodicity, abs_tol=1e-2) or \
                math.isclose(primitives2d[i].length(), y_periodicity, abs_tol=1e-2):
                new_primitive = primitives2d[i].reverse()
                new_delta = previous_primitive.end - new_primitive.start
                primitives2d[i] = new_primitive.translation(new_delta)
            elif not is_connected:
                primitives2d[i] = primitives2d[i].translation(delta)
            i += 1

        return primitives2d

    def repair_contours2d(self, outer_contour, inner_contours):
        """
        Abstract method. Repair 2D contours of a face on the parametric domain.

        :param outer_contour: Outer contour 2D.
        :type inner_contours: wires.Contour2D
        :param inner_contours: List of 2D contours.
        :type inner_contours: list
        :return: NotImplementedError: If the method is not implemented in the subclass.
        """
        raise NotImplementedError(f'repair_contours2d is abstract and should be implemented in '
                                  f'{self.__class__.__name__}')

    def primitives3d_to_2d(self, primitives3d):
        """
        Helper function to perform conversion of 3D primitives into B-Rep primitives.

        :param primitives3d: List of 3D primitives from a 3D contour.
        :type primitives3d: List[edges.Edge]
        :return: A list of 2D primitives on parametric domain.
        :rtype: List[edges.Edge]
        """
        primitives2d = []
        for primitive3d in primitives3d:
            method_name = f'{primitive3d.__class__.__name__.lower()}_to_2d'
            if hasattr(self, method_name):
                primitives = getattr(self, method_name)(primitive3d)

                if primitives is None:
                    continue
                primitives2d.extend(primitives)
            else:
                raise AttributeError(f'Class {self.__class__.__name__} does not implement {method_name}')
        return primitives2d

    def contour3d_to_2d(self, contour3d):
        """
        Transforms a Contour3D into a Contour2D in the parametric domain of the surface.

        :param contour3d: The contour to be transformed.
        :type contour3d: :class:`wires.Contour3D`
        :return: A 2D contour object.
        :rtype: :class:`wires.Contour2D`
        """
        primitives2d = self.primitives3d_to_2d(contour3d.primitives)

        wire2d = wires.Wire2D(primitives2d)
        delta_x = abs(wire2d.primitives[0].start.x - wire2d.primitives[-1].end.x)
        if math.isclose(delta_x, volmdlr.TWO_PI, abs_tol=1e-3) and wire2d.is_ordered():
            return wires.Contour2D(primitives2d)
        # Fix contour
        if self.x_periodicity or self.y_periodicity:
            primitives2d = self.repair_primitives_periodicity(primitives2d)
        return wires.Contour2D(primitives2d)

    def contour2d_to_3d(self, contour2d):
        """
        Transforms a Contour2D in the parametric domain of the surface into a Contour3D in Cartesian coordinate.

        :param contour2d: The contour to be transformed.
        :type contour2d: :class:`wires.Contour2D`
        :return: A 3D contour object.
        :rtype: :class:`wires.Contour3D`
        """
        primitives3d = []
        for primitive2d in contour2d.primitives:
            method_name = f'{primitive2d.__class__.__name__.lower()}_to_3d'
            if hasattr(self, method_name):
                try:
                    primitives = getattr(self, method_name)(primitive2d)
                    if primitives is None:
                        continue
                    primitives3d.extend(primitives)
                except AttributeError:
                    print(traceback.format_exc())
                    print(f'Class {self.__class__.__name__} does not implement {method_name}'
                          f'with {primitive2d.__class__.__name__}')
            else:
                raise AttributeError(
                    f'Class {self.__class__.__name__} does not implement {method_name}')

        return wires.Contour3D(primitives3d)

    def linesegment3d_to_2d(self, linesegment3d):
        """
        A line segment on a surface will be in any case a line in 2D?.

        """
        return [edges.LineSegment2D(self.point3d_to_2d(linesegment3d.start),
                                    self.point3d_to_2d(linesegment3d.end))]

    def bsplinecurve3d_to_2d(self, bspline_curve3d):
        """
        Is this right?.
        """
        n = len(bspline_curve3d.control_points)
        points = [self.point3d_to_2d(p)
                  for p in bspline_curve3d.discretization_points(number_points=n)]
        return [edges.BSplineCurve2D.from_points_interpolation(
            points, bspline_curve3d.degree, bspline_curve3d.periodic)]

    def bsplinecurve2d_to_3d(self, bspline_curve2d):
        """
        Is this right?.

        """
        n = len(bspline_curve2d.control_points)
        points = [self.point2d_to_3d(p)
                  for p in bspline_curve2d.discretization_points(number_points=n)]
        return [edges.BSplineCurve3D.from_points_interpolation(
            points, bspline_curve2d.degree, bspline_curve2d.periodic)]

    def normal_from_point2d(self, point2d):

        raise NotImplementedError('NotImplemented')

    def normal_from_point3d(self, point3d):
        """
        Evaluates the normal vector of the bspline surface at this 3D point.
        """

        return (self.normal_from_point2d(self.point3d_to_2d(point3d)))[1]

    def geodesic_distance_from_points2d(self, point1_2d: volmdlr.Point2D,
                                        point2_2d: volmdlr.Point2D, number_points: int = 50):
        """
        Approximation of geodesic distance via line segments length sum in 3D.
        """
        # points = [point1_2d]
        current_point3d = self.point2d_to_3d(point1_2d)
        distance = 0.
        for i in range(number_points):
            next_point3d = self.point2d_to_3d(point1_2d + (i + 1) / number_points * (point2_2d - point1_2d))
            distance += next_point3d.point_distance(current_point3d)
            current_point3d = next_point3d
        return distance

    def geodesic_distance(self, point1_3d: volmdlr.Point3D, point2_3d: volmdlr.Point3D):
        """
        Approximation of geodesic distance between 2 3D points supposed to be on the surface.
        """
        point1_2d = self.point3d_to_2d(point1_3d)
        point2_2d = self.point3d_to_2d(point2_3d)
        return self.geodesic_distance_from_points2d(point1_2d, point2_2d)

    def point_projection(self, point3d):
        """
        Returns the projection of the point on the surface.

        :param point3d: Point to project.
        :type point3d: volmdlr.Point3D
        :return: A point on the surface
        :rtype: volmdlr.Point3D
        """
        return self.point2d_to_3d(self.point3d_to_2d(point3d))

    def point_distance(self, point3d: volmdlr.Point3D):
        """
        Calculates the minimal distance from a given point and the surface.

        :param point3d: point to verify distance.
        :type point3d: volmdlr.Point3D
        :return: point distance to the surface.
        :rtype: float
        """
        proj_point = self.point_projection(point3d)
        return proj_point.point_distance(point3d)


class Plane3D(Surface3D):
    """
    Defines a plane 3d.

    :param frame: u and v of frame describe the plane, w is the normal
    """
    face_class = 'PlaneFace3D'

    def __init__(self, frame: volmdlr.Frame3D, name: str = ''):

        self.frame = frame
        self.name = name
        Surface3D.__init__(self, name=name)

    def __hash__(self):
        return hash(('plane 3d', self.frame))

    def __eq__(self, other_plane):
        if other_plane.__class__.__name__ != self.__class__.__name__:
            return False
        return self.frame == other_plane.frame

    @classmethod
    def from_step(cls, arguments, object_dict, **kwargs):
        """
        Converts a step primitive to a Plane3D.

        :param arguments: The arguments of the step primitive.
        :type arguments: list
        :param object_dict: The dictionary containing all the step primitives
            that have already been instantiated
        :type object_dict: dict
        :return: The corresponding Plane3D object.
        :rtype: :class:`volmdlr.faces.Plane3D`
        """
        frame3d = object_dict[arguments[1]]
        frame3d.normalize()
        frame = volmdlr.Frame3D(frame3d.origin,
                                frame3d.v, frame3d.w, frame3d.u)
        return cls(frame, arguments[0][1:-1])

    def to_step(self, current_id):
        """
        Transform a Plane 3D to step.

        """
        frame = volmdlr.Frame3D(self.frame.origin, self.frame.w, self.frame.u,
                                self.frame.v)
        content, frame_id = frame.to_step(current_id)
        plane_id = frame_id + 1
        content += f"#{plane_id} = PLANE('{self.name}',#{frame_id});\n"
        return content, [plane_id]

    @classmethod
    def from_3_points(cls, *args):
        """
        Point 1 is used as origin of the plane.
        """
        point1, point2, point3 = args
        vector1 = point2 - point1
        vector2 = point3 - point1
        vector1 = vector1.to_vector()
        vector2 = vector2.to_vector()
        vector1.normalize()
        vector2.normalize()
        normal = vector1.cross(vector2)
        normal.normalize()
        frame = volmdlr.Frame3D(point1, vector1, normal.cross(vector1), normal)
        return cls(frame)

    @classmethod
    def from_normal(cls, point, normal):
        """Creates a Plane 3D form a point and a normal vector."""
        v1 = normal.deterministic_unit_normal_vector()
        v2 = v1.cross(normal)
        return cls(volmdlr.Frame3D(point, v1, v2, normal))

    @classmethod
    def from_plane_vectors(cls, plane_origin: volmdlr.Point3D, plane_x: volmdlr.Vector3D, plane_y: volmdlr.Vector3D):
        """
        Initializes a 3D plane object with a given plane origin and plane x and y vectors.

        :param plane_origin: A volmdlr.Point3D representing the origin of the plane.
        :param plane_x: A volmdlr.Vector3D representing the x-axis of the plane.
        :param plane_y: A volmdlr.Vector3D representing the y-axis of the plane.
        :return: A Plane3D object initialized from the provided plane origin and plane x and y vectors.
        """
        normal = plane_x.cross(plane_y)
        return cls(volmdlr.Frame3D(plane_origin, plane_x, plane_y, normal))

    @classmethod
    def from_points(cls, points):
        """
        Returns a 3D plane that goes through the 3 first points on the list.

        Why for more than 3 points we only do some check and never raise error?
        """
        if len(points) < 3:
            raise ValueError
        if len(points) == 3:
            return cls.from_3_points(points[0],
                                     points[1],
                                     points[2])
        points = [p.copy() for p in points]
        indexes_to_del = []
        for i, point in enumerate(points[1:]):
            if point.is_close(points[0]):
                indexes_to_del.append(i)
        for index in indexes_to_del[::-1]:
            del points[index + 1]

        origin = points[0]
        vector1 = points[1] - origin
        vector1.normalize()
        vector2_min = points[2] - origin
        vector2_min.normalize()
        dot_min = abs(vector1.dot(vector2_min))
        for point in points[3:]:
            vector2 = point - origin
            vector2.normalize()
            dot = abs(vector1.dot(vector2))
            if dot < dot_min:
                vector2_min = vector2
                dot_min = dot
        return cls.from_3_points(origin, vector1 + origin, vector2_min + origin)

    def angle_between_planes(self, plane2):
        """
        Get angle between 2 planes.

        :param plane2: the second plane.
        :return: the angle between the two planes.
        """
        angle = math.acos(self.frame.w.dot(plane2.frame.w))
        return angle

    def point_on_surface(self, point):
        """
        Return if the point belongs to the plane at a tolerance of 1e-6.

        """
        if math.isclose(self.frame.w.dot(point - self.frame.origin), 0,
                        abs_tol=1e-6):
            return True
        return False

    def point_distance(self, point3d):
        """
        Calculates the distance of a point to plane.

        :param point3d: point to verify distance.
        :return: a float, point distance to plane.
        """
        coefficient_a, coefficient_b, coefficient_c, coefficient_d = self.equation_coefficients()
        return abs(self.frame.w.dot(point3d) + coefficient_d) / math.sqrt(coefficient_a ** 2 +
                                                                          coefficient_b ** 2 + coefficient_c ** 2)

    def line_intersections(self, line):
        """
        Find the intersection with a line.

        :param line: Line to evaluate the intersection
        :type line: :class:`edges.Line`
        :return: ADD DESCRIPTION
        :rtype: List[volmdlr.Point3D]
        """
        u_vector = line.point2 - line.point1
        w_vector = line.point1 - self.frame.origin
        if math.isclose(self.frame.w.dot(u_vector), 0, abs_tol=1e-08):
            return []
        intersection_abscissea = - self.frame.w.dot(w_vector) / self.frame.w.dot(u_vector)
        return [line.point1 + intersection_abscissea * u_vector]

    def linesegment_intersections(self, linesegment: edges.LineSegment3D) \
            -> List[volmdlr.Point3D]:
        """
        Gets the intersections of a plane a line segment 3d.

        :param linesegment: other line segment.
        :return: a list with the intersecting point.
        """
        u_vector = linesegment.end - linesegment.start
        w_vector = linesegment.start - self.frame.origin
        normaldotu = self.frame.w.dot(u_vector)
        if math.isclose(normaldotu, 0, abs_tol=1e-08):
            return []
        intersection_abscissea = - self.frame.w.dot(w_vector) / normaldotu
        if intersection_abscissea < 0 or intersection_abscissea > 1:
            return []
        return [linesegment.start + intersection_abscissea * u_vector]

    def fullarc_intersections(self, fullarc: edges.FullArc3D):
        """
        Calculates the intersections between a Plane 3D and a FullArc 3D.

        :param fullarc: full arc to verify intersections.
        :return: list of intersections: List[volmdlr.Point3D].
        """
        fullarc_plane = Plane3D(fullarc.frame)
        plane_intersections = self.plane_intersection(fullarc_plane)
        if not plane_intersections:
            return []
        fullarc2d = fullarc.to_2d(fullarc.center, fullarc_plane.frame.u, fullarc_plane.frame.v)
        line2d = plane_intersections[0].to_2d(fullarc.center, fullarc_plane.frame.u, fullarc_plane.frame.v)
        fullarc2d_inters_line2d = fullarc2d.line_intersections(line2d)
        intersections = []
        for inter in fullarc2d_inters_line2d:
            intersections.append(inter.to_3d(fullarc.center, fullarc_plane.frame.u, fullarc_plane.frame.v))
        return intersections

    def equation_coefficients(self):
        """
        Returns the a,b,c,d coefficient from equation ax+by+cz+d = 0.

        """
        a, b, c = self.frame.w
        d = -self.frame.origin.dot(self.frame.w)
        return round(a, 12), round(b, 12), round(c, 12), round(d, 12)

    def plane_intersection(self, other_plane):
        """
        Computes intersection points between two Planes 3D.

        """
        if self.is_parallel(other_plane):
            return []
        line_direction = self.frame.w.cross(other_plane.frame.w)

        if line_direction.norm() < 1e-6:
            return None

        a1, b1, c1, d1 = self.equation_coefficients()
        a2, b2, c2, d2 = other_plane.equation_coefficients()
        if not math.isclose(a1 * b2 - a2 * b1, 0.0, abs_tol=1e-10):
            x0 = (b1 * d2 - b2 * d1) / (a1 * b2 - a2 * b1)
            y0 = (a2 * d1 - a1 * d2) / (a1 * b2 - a2 * b1)
            point1 = volmdlr.Point3D(x0, y0, 0)
        elif a2 * c1 != a1 * c2:
            x0 = (c2 * d1 - c1 * d2) / (a2 * c1 - a1 * c2)
            z0 = (a1 * d2 - a2 * d1) / (a2 * c1 - a1 * c2)
            point1 = volmdlr.Point3D(x0, 0, z0)
        elif c1 * b2 != b1 * c2:
            y0 = (- c2 * d1 + c1 * d2) / (b1 * c2 - c1 * b2)
            z0 = (- b1 * d2 + b2 * d1) / (b1 * c2 - c1 * b2)
            point1 = volmdlr.Point3D(0, y0, z0)
        else:
            raise NotImplementedError
        return [edges.Line3D(point1, point1 + line_direction)]

    def is_coincident(self, plane2):
        """
        Verifies if two planes are parallel and coincident.

        """
        if not isinstance(self, plane2.__class__):
            return False
        if self.is_parallel(plane2):
            if plane2.point_on_surface(self.frame.origin):
                return True
        return False

    def is_parallel(self, plane2):
        """
        Verifies if two planes are parallel.

        """
        if self.frame.w.is_colinear_to(plane2.frame.w):
            return True
        return False

    @classmethod
    def plane_betweeen_two_planes(cls, plane1, plane2):
        """
        Calculates a plane between two other planes.

        :param plane1: plane1.
        :param plane2: plane2.
        :return: resulting plane.
        """
        plane1_plane2_intersection = plane1.plane_intersection(plane2)[0]
        u = plane1_plane2_intersection.unit_direction_vector()
        v = plane1.frame.w + plane2.frame.w
        v.normalize()
        w = u.cross(v)
        point = (plane1.frame.origin + plane2.frame.origin) / 2
        return cls(volmdlr.Frame3D(point, u, w, v))

    def rotation(self, center: volmdlr.Point3D, axis: volmdlr.Vector3D, angle: float):
        """
        Plane3D rotation.

        :param center: rotation center
        :param axis: rotation axis
        :param angle: angle rotation
        :return: a new rotated Plane3D
        """
        new_frame = self.frame.rotation(center=center, axis=axis, angle=angle)
        return Plane3D(new_frame)

    def rotation_inplace(self, center: volmdlr.Point3D, axis: volmdlr.Vector3D, angle: float):
        """
        Plane3D rotation. Object is updated in-place.

        :param center: rotation center
        :param axis: rotation axis
        :param angle: rotation angle
        """
        warnings.warn("'in-place' methods are deprecated. Use a not in-place method instead.", DeprecationWarning)

        self.frame.rotation_inplace(center=center, axis=axis, angle=angle)

    def translation(self, offset: volmdlr.Vector3D):
        """
        Plane3D translation.

        :param offset: translation vector
        :return: A new translated Plane3D
        """
        new_frame = self.frame.translation(offset)
        return Plane3D(new_frame)

    def translation_inplace(self, offset: volmdlr.Vector3D):
        """
        Plane3D translation. Object is updated in-place.

        :param offset: translation vector
        """
        warnings.warn("'in-place' methods are deprecated. Use a not in-place method instead.", DeprecationWarning)

        self.frame.translation_inplace(offset)

    def frame_mapping(self, frame: volmdlr.Frame3D, side: str):
        """
        Changes frame_mapping and return a new Frame3D.

        :param frame: Frame of reference
        :type frame: `volmdlr.Frame3D`
        :param side: 'old' or 'new'
        """
        new_frame = self.frame.frame_mapping(frame, side)
        return Plane3D(new_frame, self.name)

    def frame_mapping_inplace(self, frame: volmdlr.Frame3D, side: str):
        """
        Changes frame_mapping and the object is updated in-place.

        :param frame: Frame of reference
        :type frame: `volmdlr.Frame3D`
        :param side: 'old' or 'new'
        """
        warnings.warn("'in-place' methods are deprecated. Use a not in-place method instead.", DeprecationWarning)

        new_frame = self.frame.frame_mapping(frame, side)
        self.frame.origin = new_frame.origin
        self.frame.u = new_frame.u
        self.frame.v = new_frame.v
        self.frame.w = new_frame.w

    def copy(self, deep=True, memo=None):
        """Creates a copy of the plane."""
        new_frame = self.frame.copy(deep, memo)
        return Plane3D(new_frame, self.name)

    def plot(self, ax=None, edge_style: EdgeStyle = EdgeStyle(color='grey'), length: float = 1.):
        """
        Plot the cylindrical surface in the local frame normal direction.

        :param ax: Matplotlib Axes3D object to plot on. If None, create a new figure.
        :type ax: Axes3D or None
        :param edge_style: edge styles.
        :type edge_style; EdgeStyle.
        :param length: plotted length
        :type length: float
        :return: Matplotlib Axes3D object containing the plotted wire-frame.
        :rtype: Axes3D
        """
        grid_size = 10

        if ax is None:
            fig = plt.figure()
            ax = fig.add_subplot(111, projection='3d')
            ax.set_aspect('auto')

        self.frame.plot(ax=ax, color=edge_style.color, ratio=length)
        for i in range(grid_size):
            for v1, v2 in [(self.frame.u, self.frame.v), (self.frame.v, self.frame.u)]:
                start = self.frame.origin - 0.5 * length * v1 + (-0.5 + i / (grid_size - 1)) * length * v2
                end = self.frame.origin + 0.5 * length * v1 + (-0.5 + i / (grid_size - 1)) * length * v2
                edges.LineSegment3D(start, end).plot(ax=ax, edge_style=edge_style)
        return ax

    def point2d_to_3d(self, point2d):
        """
        Converts a 2D parametric point into a 3D point on the surface.
        """
        return point2d.to_3d(self.frame.origin, self.frame.u, self.frame.v)

    def point3d_to_2d(self, point3d):
        """
        Converts a 3D point into a 2D parametric point.
        """
        return point3d.to_2d(self.frame.origin, self.frame.u, self.frame.v)

    def contour2d_to_3d(self, contour2d):
        """
        Converts a contour 2D on parametric surface into a 3D contour.
        """
        return contour2d.to_3d(self.frame.origin, self.frame.u, self.frame.v)

    def contour3d_to_2d(self, contour3d):
        """
        Converts a contour 3D into a 2D parametric contour.
        """
        return contour3d.to_2d(self.frame.origin, self.frame.u, self.frame.v)

    def bsplinecurve3d_to_2d(self, bspline_curve3d):
        """
        Converts a 3D B-Spline in spatial domain intoa 2D B-Spline in parametric domain.

        :param bspline_curve3d: The B-Spline curve to perform the transformation.
        :type bspline_curve3d: edges.BSplineCurve3D
        :return: A 2D B-Spline.
        :rtype: edges.BSplineCurve2D
        """
        control_points = [self.point3d_to_2d(p)
                          for p in bspline_curve3d.control_points]
        return [edges.BSplineCurve2D(
            bspline_curve3d.degree,
            control_points=control_points,
            knot_multiplicities=bspline_curve3d.knot_multiplicities,
            knots=bspline_curve3d.knots,
            weights=bspline_curve3d.weights,
            periodic=bspline_curve3d.periodic)]

    def bsplinecurve2d_to_3d(self, bspline_curve2d):
        """
        Converts a 2D B-Spline in parametric domain into a 3D B-Spline in spatial domain.

        :param bspline_curve2d: The B-Spline curve to perform the transformation.
        :type bspline_curve2d: edges.BSplineCurve2D
        :return: A 3D B-Spline.
        :rtype: edges.BSplineCurve3D
        """
        control_points = [self.point2d_to_3d(point)
                          for point in bspline_curve2d.control_points]
        return [edges.BSplineCurve3D(
            bspline_curve2d.degree,
            control_points=control_points,
            knot_multiplicities=bspline_curve2d.knot_multiplicities,
            knots=bspline_curve2d.knots,
            weights=bspline_curve2d.weights,
            periodic=bspline_curve2d.periodic)]

    def rectangular_cut(self, x1: float, x2: float,
                        y1: float, y2: float, name: str = ''):
        """Deprecated method, Use PlaneFace3D from_surface_rectangular_cut method."""

        raise AttributeError('Use PlaneFace3D from_surface_rectangular_cut method')


PLANE3D_OXY = Plane3D(volmdlr.OXYZ)
PLANE3D_OYZ = Plane3D(volmdlr.OYZX)
PLANE3D_OZX = Plane3D(volmdlr.OZXY)


class PeriodicalSurface(Surface3D):
    """
    Abstract class for surfaces with two-pi periodicity that creates some problems.
    """

    def point2d_to_3d(self, point2d):
        raise NotImplementedError(f'point2d_to_3d is abstract and should be implemented in {self.__class__.__name__}')

    def point3d_to_2d(self, point3d):
        """
        Abstract method. Convert a 3D point to a 2D parametric point.

        :param point3d: The 3D point to convert, represented by 3 coordinates (x, y, z).
        :type point3d: `volmdlr.Point3D`
        :return: NotImplementedError: If the method is not implemented in the subclass.
        """
        raise NotImplementedError(f'point3d_to_2d is abstract and should be implemented in {self.__class__.__name__}')

    def repair_contours2d(self, outer_contour, inner_contours):
        """
        Repair contours on parametric domain.

        :param outer_contour: Outer contour 2D.
        :type inner_contours: wires.Contour2D
        :param inner_contours: List of 2D contours.
        :type inner_contours: list
        """
        new_inner_contours = []
        point1 = outer_contour.primitives[0].start
        point2 = outer_contour.primitives[-1].end

        theta1, z1 = point1
        theta2, _ = point2
        old_outer_contour_positioned = outer_contour
        new_outer_contour = old_outer_contour_positioned
        for inner_contour in inner_contours:
            theta3, z3 = inner_contour.primitives[0].start
            theta4, _ = inner_contour.primitives[-1].end

            if not inner_contour.is_ordered():

                outer_contour_theta = [theta1, theta2]
                inner_contour_theta = [theta3, theta4]

                # Contours are aligned
                if (math.isclose(theta1, theta3, abs_tol=1e-3) and math.isclose(theta2, theta4, abs_tol=1e-3)) \
                        or (math.isclose(theta1, theta4, abs_tol=1e-3) and math.isclose(theta2, theta3, abs_tol=1e-3)):
                    old_innner_contour_positioned = inner_contour

                else:
                    overlapping_theta, outer_contour_side, inner_contour_side, side = self._get_overlapping_theta(
                        outer_contour_theta,
                        inner_contour_theta)
                    line = edges.Line2D(volmdlr.Point2D(overlapping_theta, z1),
                                        volmdlr.Point2D(overlapping_theta, z3))
                    cutted_contours = inner_contour.split_by_line(line)
                    number_contours = len(cutted_contours)
                    if number_contours == 2:
                        contour1, contour2 = cutted_contours
                        increasing_theta = theta3 < theta4
                        # side = 0 --> left  side = 1 --> right
                        if (not side and increasing_theta) or (
                                side and not increasing_theta):
                            theta_offset = outer_contour_theta[outer_contour_side] - contour2.primitives[0].start.x
                            translation_vector = volmdlr.Vector2D(theta_offset, 0)
                            contour2_positionned = contour2.translation(offset=translation_vector)
                            theta_offset = contour2_positionned.primitives[-1].end.x - contour1.primitives[0].start.x
                            translation_vector = volmdlr.Vector2D(theta_offset, 0)
                            contour1_positionned = contour1.translation(offset=translation_vector)
                            primitives2d = contour2_positionned.primitives
                            primitives2d.extend(contour1_positionned.primitives)
                            old_innner_contour_positioned = wires.Wire2D(primitives2d)
                        else:
                            theta_offset = outer_contour_theta[outer_contour_side] - contour1.primitives[-1].end.x
                            translation_vector = volmdlr.Vector2D(theta_offset, 0)
                            contour1_positionned = contour1.translation(offset=translation_vector)
                            theta_offset = contour1_positionned.primitives[0].start.x - contour2.primitives[-1].end.x
                            translation_vector = volmdlr.Vector2D(theta_offset, 0)
                            contour2_positionned = contour2.translation(offset=translation_vector)
                            primitives2d = contour1_positionned.primitives
                            primitives2d.extend(contour2_positionned.primitives)
                            old_innner_contour_positioned = wires.Wire2D(primitives2d)
                        old_innner_contour_positioned = old_innner_contour_positioned.order_wire(tol=1e-4)
                    elif number_contours == 1:
                        contour = cutted_contours[0]
                        theta_offset = outer_contour_theta[outer_contour_side] - \
                                       inner_contour_theta[inner_contour_side]
                        translation_vector = volmdlr.Vector2D(theta_offset, 0)
                        old_innner_contour_positioned = contour.translation(offset=translation_vector)

                    else:
                        raise NotImplementedError
                point1 = old_outer_contour_positioned.primitives[0].start
                point2 = old_outer_contour_positioned.primitives[-1].end
                point3 = old_innner_contour_positioned.primitives[0].start
                point4 = old_innner_contour_positioned.primitives[-1].end

                outer_contour_direction = point1.x < point2.x
                inner_contour_direction = point3.x < point4.x
                if outer_contour_direction == inner_contour_direction:
                    old_innner_contour_positioned = old_innner_contour_positioned.invert()
                    point3 = old_innner_contour_positioned.primitives[0].start
                    point4 = old_innner_contour_positioned.primitives[-1].end

                closing_linesegment1 = edges.LineSegment2D(point2, point3)
                closing_linesegment2 = edges.LineSegment2D(point4, point1)
                new_outer_contour_primitives = old_outer_contour_positioned.primitives + [closing_linesegment1] + \
                    old_innner_contour_positioned.primitives + \
                    [closing_linesegment2]
                new_outer_contour = wires.Contour2D(primitives=new_outer_contour_primitives)
                new_outer_contour.order_contour(tol=1e-4)
            else:
                new_inner_contours.append(inner_contour)
        return new_outer_contour, new_inner_contours

    def _get_overlapping_theta(self, outer_contour_startend_theta, inner_contour_startend_theta):
        """
        Find overlapping theta domain between two contours on periodical Surfaces.
        """
        oc_xmin_index, outer_contour_xmin = min(enumerate(outer_contour_startend_theta), key=lambda x: x[1])
        oc_xmax_index, outer_contour_xman = max(enumerate(outer_contour_startend_theta), key=lambda x: x[1])
        ic_xmin_index, inner_contour_xmin = min(enumerate(inner_contour_startend_theta), key=lambda x: x[1])
        ic_xmax_index, inner_contour_xmax = max(enumerate(inner_contour_startend_theta), key=lambda x: x[1])

        # check if tetha3 or theta4 is in [theta1, theta2] interval
        overlap = outer_contour_xmin <= inner_contour_xmax and outer_contour_xman >= inner_contour_xmin

        if overlap:
            if inner_contour_xmin < outer_contour_xmin:
                overlapping_theta = outer_contour_startend_theta[oc_xmin_index]
                side = 0
                return overlapping_theta, oc_xmin_index, ic_xmin_index, side
            overlapping_theta = outer_contour_startend_theta[oc_xmax_index]
            side = 1
            return overlapping_theta, oc_xmax_index, ic_xmax_index, side

        # if not direct intersection -> find intersection at periodicity
        if inner_contour_xmin < outer_contour_xmin:
            overlapping_theta = outer_contour_startend_theta[oc_xmin_index] - 2 * math.pi
            side = 0
            return overlapping_theta, oc_xmin_index, ic_xmin_index, side
        overlapping_theta = outer_contour_startend_theta[oc_xmax_index] + 2 * math.pi
        side = 1
        return overlapping_theta, oc_xmax_index, ic_xmax_index, side

    def _reference_points(self, edge):
        """
        Helper function to return points of reference on the edge to fix some parametric periodical discontinuities.
        """
        length = edge.length()
        point_after_start = self.point3d_to_2d(edge.point_at_abscissa(0.01 * length))
        point_before_end = self.point3d_to_2d(edge.point_at_abscissa(0.98 * length))
        theta3, _ = point_after_start
        theta4, _ = point_before_end
        if abs(theta3) == math.pi or abs(theta3) == 0.5 * math.pi:
            point_after_start = self.point3d_to_2d(edge.point_at_abscissa(0.02 * length))
        if abs(theta4) == math.pi or abs(theta4) == 0.5 * math.pi:
            point_before_end = self.point3d_to_2d(edge.point_at_abscissa(0.97 * length))
        return point_after_start, point_before_end

    def _verify_start_end_angles(self, edge, theta1, theta2):
        """
        Verify if there is some incoherence with start and end angles. If so, return fixed angles.
        """
        length = edge.length()
        theta3, _ = self.point3d_to_2d(edge.point_at_abscissa(0.001 * length))
        # make sure that the reference angle is not undefined
        if abs(theta3) == math.pi or abs(theta3) == 0.5 * math.pi:
            theta3, _ = self.point3d_to_2d(edge.point_at_abscissa(0.002 * length))

        # Verify if theta1 or theta2 point should be -pi because atan2() -> ]-pi, pi]
        # And also atan2 discontinuity in 0.5 * math.pi
        if abs(theta1) == math.pi or abs(theta1) == 0.5 * math.pi:
            theta1 = repair_start_end_angle_periodicity(theta1, theta3)
        if abs(theta2) == math.pi or abs(theta2) == 0.5 * math.pi:
            theta4, _ = self.point3d_to_2d(edge.point_at_abscissa(0.98 * length))
            # make sure that the reference angle is not undefined
            if abs(theta4) == math.pi or abs(theta4) == 0.5 * math.pi:
                theta4, _ = self.point3d_to_2d(edge.point_at_abscissa(0.97 * length))
            theta2 = repair_start_end_angle_periodicity(theta2, theta4)

        return theta1, theta2

    def _helper_fix_angle_discontinuity(self, points, index_angle_discontinuity, i):
        sign = round(points[index_angle_discontinuity - 1][i] / abs(points[index_angle_discontinuity - 1][i]), 2)
        if i == 0:
            points = [p + volmdlr.Point2D(sign * volmdlr.TWO_PI, 0) if i >= index_angle_discontinuity else p
                      for i, p in enumerate(points)]
        else:
            points = [p + volmdlr.Point2D(0, sign * volmdlr.TWO_PI) if i >= index_angle_discontinuity else p
                      for i, p in enumerate(points)]
        return points

    def _fix_angle_discontinuity_on_discretization_points(self, points, indexes_angle_discontinuity, direction):
        i = 0 if direction == "x" else 1
        if len(indexes_angle_discontinuity) == 1:
            index_angle_discontinuity = indexes_angle_discontinuity[0]
            points = self._helper_fix_angle_discontinuity(points, index_angle_discontinuity, i)
        else:
            for j, index_angle_discontinuity in enumerate(indexes_angle_discontinuity[:-1]):
                next_angle_discontinuity_index = indexes_angle_discontinuity[j + 1]
                temp_points = points[:next_angle_discontinuity_index]
                temp_points = self._helper_fix_angle_discontinuity(temp_points, index_angle_discontinuity, i)
                points = temp_points + points[next_angle_discontinuity_index:]
        return points

    def linesegment3d_to_2d(self, linesegment3d):
        """
        Converts the primitive from 3D spatial coordinates to its equivalent 2D primitive in the parametric space.
        """
        start = self.point3d_to_2d(linesegment3d.start)
        end = self.point3d_to_2d(linesegment3d.end)
        if start.x != end.x:
            end = volmdlr.Point2D(start.x, end.y)
        if not start.is_close(end):
            return [edges.LineSegment2D(start, end, name="parametric.linesegment")]
        return None

    def arc3d_to_2d(self, arc3d):
        """
        Converts the primitive from 3D spatial coordinates to its equivalent 2D primitive in the parametric space.
        """
        start = self.point3d_to_2d(arc3d.start)
        end = self.point3d_to_2d(arc3d.end)
        angle3d = arc3d.angle
        point_after_start, point_before_end = self._reference_points(arc3d)

        start, end = vm_parametric.arc3d_to_cylindrical_coordinates_verification(start, end, angle3d,
                                                                                 point_after_start.x,
                                                                                 point_before_end.x)
        return [edges.LineSegment2D(start, end, name="arc")]

    def fullarc3d_to_2d(self, fullarc3d):
        """
        Converts the primitive from 3D spatial coordinates to its equivalent 2D primitive in the parametric space.
        """
        start = self.point3d_to_2d(fullarc3d.start)
        end = self.point3d_to_2d(fullarc3d.end)

        point_after_start, point_before_end = self._reference_points(fullarc3d)

        start, end = vm_parametric.arc3d_to_cylindrical_coordinates_verification(start, end, volmdlr.TWO_PI,
                                                                                 point_after_start.x,
                                                                                 point_before_end.x)
        theta1, z1 = start
        # _, z2 = end
        theta3, z3 = point_after_start

        if self.frame.w.is_colinear_to(fullarc3d.normal):
            if start.is_close(end):
                start, end = vm_parametric.fullarc_to_cylindrical_coordinates_verification(start, end, theta3)
            return [edges.LineSegment2D(start, end, name="parametric.fullarc")]
        # Treating one case from Revolution Surface
        if z1 > z3:
            point1 = volmdlr.Point2D(theta1, 1)
            point2 = volmdlr.Point2D(theta1, 0)
        else:
            point1 = volmdlr.Point2D(theta1, 0)
            point2 = volmdlr.Point2D(theta1, 1)
        return [edges.LineSegment2D(point1, point2, name="parametric.fullarc")]

    def bsplinecurve3d_to_2d(self, bspline_curve3d):
        """
        Converts the primitive from 3D spatial coordinates to its equivalent 2D primitive in the parametric space.
        """
        n = len(bspline_curve3d.control_points)
        points3d = bspline_curve3d.discretization_points(number_points=n)
        points = [self.point3d_to_2d(point) for point in points3d]
        theta1, z1 = points[0]
        theta2, z2 = points[-1]
        theta1, theta2 = self._verify_start_end_angles(bspline_curve3d, theta1, theta2)
        points[0] = volmdlr.Point2D(theta1, z1)
        points[-1] = volmdlr.Point2D(theta2, z2)

        theta_list = [point.x for point in points]
        theta_discontinuity, indexes_theta_discontinuity = angle_discontinuity(theta_list)
        if theta_discontinuity:
            points = self._fix_angle_discontinuity_on_discretization_points(points,
                                                                            indexes_theta_discontinuity, "x")

        return [edges.BSplineCurve2D.from_points_interpolation(points, degree=bspline_curve3d.degree,
                                                               periodic=bspline_curve3d.periodic)]

    def arcellipse3d_to_2d(self, arcellipse3d):
        """
        Transformation of a 3D arc of ellipse to a 2D primitive in a cylindrical surface.

        """
        points = [self.point3d_to_2d(p)
                  for p in arcellipse3d.discretization_points(number_points=50)]

        theta1, z1 = points[0]
        theta2, z2 = points[-1]

        # theta3, _ = self.point3d_to_2d(arcellipse3d.point_at_abscissa(0.001 * length))
        theta3, _ = points[1]
        # make sure that the reference angle is not undefined
        if abs(theta3) == math.pi:
            theta3, _ = points[1]

        # Verify if theta1 or theta2 point should be -pi because atan2() -> ]-pi, pi]
        if abs(theta1) == math.pi:
            theta1 = vm_parametric.repair_start_end_angle_periodicity(theta1, theta3)
        if abs(theta2) == math.pi:
            theta4, _ = points[-2]
            # make sure that the reference angle is not undefined
            if abs(theta4) == math.pi:
                theta4, _ = points[-3]
            theta2 = vm_parametric.repair_start_end_angle_periodicity(theta2, theta4)

        points[0] = volmdlr.Point2D(theta1, z1)
        points[-1] = volmdlr.Point2D(theta2, z2)

        theta_list = [point.x for point in points]
        theta_discontinuity, indexes_theta_discontinuity = angle_discontinuity(theta_list)
        if theta_discontinuity:
            points = self._fix_angle_discontinuity_on_discretization_points(points,
                                                                            indexes_theta_discontinuity, "x")

        return [edges.BSplineCurve2D.from_points_interpolation(points, degree=2, name="parametric.arcellipse")]

    def fullarcellipse3d_to_2d(self, arcellipse3d):
        """
        Transformation of a 3D arc ellipse to 2D, in a cylindrical surface.

        """
        points = [self.point3d_to_2d(p)
                  for p in arcellipse3d.discretization_points(number_points=100)]
        start, end = points[0], points[-1]
        if start.is_close(end, 1e-4):
            start, end = vm_parametric.fullarc_to_cylindrical_coordinates_verification(start, end, points[2])
        theta1, z1 = start
        theta2, z2 = end
        theta1, theta2 = self._verify_start_end_angles(arcellipse3d, theta1, theta2)
        points[0] = volmdlr.Point2D(theta1, z1)
        points[-1] = volmdlr.Point2D(theta2, z2)

        theta_list = [point.x for point in points]
        theta_discontinuity, indexes_theta_discontinuity = angle_discontinuity(theta_list)
        if theta_discontinuity:
            points = self._fix_angle_discontinuity_on_discretization_points(points,
                                                                            indexes_theta_discontinuity, "x")

        return [edges.BSplineCurve2D.from_points_interpolation(points, degree=2, periodic=True,
                                                               name="parametric.fullarcellipse")]

    def bsplinecurve2d_to_3d(self, bspline_curve2d):
        """
        Is this right?.
        """
        if bspline_curve2d.name in ("parametric.arcellipse", "parametric.fullarcellipse"):
            start = self.point2d_to_3d(bspline_curve2d.start)
            middle_point = self.point2d_to_3d(bspline_curve2d.point_at_abscissa(0.5 * bspline_curve2d.length()))
            extra_point = self.point2d_to_3d(bspline_curve2d.point_at_abscissa(0.75 * bspline_curve2d.length()))
            if bspline_curve2d.name == "parametric.arcellipse":
                end = self.point2d_to_3d(bspline_curve2d.end)
                plane3d = Plane3D.from_3_points(start, middle_point, end)
                ellipse = self.concurrent_plane_intersection(plane3d)[0]
                return [edges.ArcEllipse3D(start, middle_point, end, ellipse.center, ellipse.major_dir, ellipse.normal,
                                           extra_point)]
            plane3d = Plane3D.from_3_points(start, middle_point, extra_point)
            ellipse = self.concurrent_plane_intersection(plane3d)[0]
            return [edges.FullArcEllipse3D(start, ellipse.major_axis, ellipse.minor_axis,
                                           ellipse.center, ellipse.normal, ellipse.major_dir)]
        n = len(bspline_curve2d.control_points)
        points = [self.point2d_to_3d(p)
                  for p in bspline_curve2d.discretization_points(number_points=n)]
        return [edges.BSplineCurve3D.from_points_interpolation(points, bspline_curve2d.degree,
                                                               bspline_curve2d.periodic)]

    def linesegment2d_to_3d(self, linesegment2d):
        """
        Converts a BREP line segment 2D onto a 3D primitive on the surface.
        """
        theta1, z1 = linesegment2d.start
        theta2, z2 = linesegment2d.end
        start3d = self.point2d_to_3d(linesegment2d.start)
        end3d = self.point2d_to_3d(linesegment2d.end)
        if math.isclose(theta1, theta2, abs_tol=1e-4) or linesegment2d.name == "parametic.linesegment":
            if start3d.is_close(end3d):
                return None
            return [edges.LineSegment3D(start3d, end3d)]

        if math.isclose(z1, z2, abs_tol=1e-4) or linesegment2d.name == "parametric.arc" or \
                linesegment2d.name == "parametric.fullarc":
            if math.isclose(abs(theta1 - theta2), volmdlr.TWO_PI, abs_tol=1e-4):
                return [edges.FullArc3D(center=self.frame.origin + z1 * self.frame.w,
                                        start_end=self.point2d_to_3d(linesegment2d.start),
                                        normal=self.frame.w)]

            return [edges.Arc3D(
                self.point2d_to_3d(linesegment2d.start),
                self.point2d_to_3d(volmdlr.Point2D(0.5 * (theta1 + theta2), z1)),
                self.point2d_to_3d(linesegment2d.end)
            )]
        if start3d.is_close(end3d):
            return None
        # # Quick implementation for RevolutionSurface
        # # todo: Study this case
        # n = 10
        # points = [self.point2d_to_3d(p)
        #           for p in linesegment2d.discretization_points(number_points=n)]
        # periodic = points[0].is_close(points[-1])
        # return [edges.BSplineCurve3D.from_points_interpolation(points, 3, periodic)]
        raise NotImplementedError("This case is not yet treated")


class CylindricalSurface3D(PeriodicalSurface):
    """
    The local plane is defined by (theta, z).

    :param frame: frame.w is axis, frame.u is theta=0 frame.v theta=pi/2
    :param frame:
    :param radius: Cylinder's radius
    :type radius: float
    """
    face_class = 'CylindricalFace3D'
    x_periodicity = volmdlr.TWO_PI
    y_periodicity = None

    def __init__(self, frame, radius: float, name: str = ''):
        self.frame = frame
        self.radius = radius
        PeriodicalSurface.__init__(self, name=name)

    def plot(self, ax=None, edge_style: EdgeStyle = EdgeStyle(color='grey', alpha=0.5),
             length: float = 1):
        """
        Plot the cylindrical surface in the local frame normal direction.

        :param ax: Matplotlib Axes3D object to plot on. If None, create a new figure.
        :type ax: Axes3D or None
        :param edge_style: edge styles.
        :type edge_style; EdgeStyle.
        :param length: plotted length
        :type length: float
        :return: Matplotlib Axes3D object containing the plotted wire-frame.
        :rtype: Axes3D
        """
        ncircles = 10
        nlines = 30

        if ax is None:
            fig = plt.figure()
            ax = fig.add_subplot(111, projection='3d')

        self.frame.plot(ax=ax, color=edge_style.color, ratio=self.radius)
        for i in range(nlines):
            theta = i / (nlines - 1) * volmdlr.TWO_PI
            start = self.point2d_to_3d(volmdlr.Point2D(theta, -0.5 * length))
            end = self.point2d_to_3d(volmdlr.Point2D(theta, 0.5 * length))
            edges.LineSegment3D(start, end).plot(ax=ax, edge_style=edge_style)

        for j in range(ncircles):
            circle_frame = self.frame.copy()
            circle_frame.origin += (-0.5 + j / (ncircles - 1)) * length * circle_frame.w
            circle = wires.Circle3D(circle_frame, self.radius)
            circle.plot(ax=ax, edge_style=edge_style)
        return ax

    def point2d_to_3d(self, point2d: volmdlr.Point2D):
        """
        Coverts a parametric coordinate on the surface into a 3D spatial point (x, y, z).

        :param point2d: Point at the ToroidalSuface3D
        :type point2d: `volmdlr.`Point2D`
        """

        point = volmdlr.Point3D(self.radius * math.cos(point2d.x),
                                self.radius * math.sin(point2d.x),
                                point2d.y)
        return self.frame.local_to_global_coordinates(point)

    def point3d_to_2d(self, point3d):
        """
        Returns the cylindrical coordinates volmdlr.Point2D(theta, z) of a Cartesian coordinates point (x, y, z).

        :param point3d: Point at the CylindricalSuface3D
        :type point3d: `volmdlr.`Point3D`
        """
        x, y, z = self.frame.global_to_local_coordinates(point3d)
        # Do not delete this, mathematical problem when x and y close to zero but not 0
        if abs(x) < 1e-12:
            x = 0
        if abs(y) < 1e-12:
            y = 0

        theta = math.atan2(y, x)
        if abs(theta) < 1e-9:
            theta = 0.0

        return volmdlr.Point2D(theta, z)

    @classmethod
    def from_step(cls, arguments, object_dict, **kwargs):
        """
        Converts a step primitive to a CylindricalSurface3D.

        :param arguments: The arguments of the step primitive.
        :type arguments: list
        :param object_dict: The dictionary containing all the step primitives
            that have already been instantiated
        :type object_dict: dict
        :return: The corresponding CylindricalSurface3D object.
        :rtype: :class:`volmdlr.faces.CylindricalSurface3D`
        """

        length_conversion_factor = kwargs.get("length_conversion_factor", 1)
        frame3d = object_dict[arguments[1]]
        u_vector, w_vector = frame3d.v, -frame3d.u
        u_vector.normalize()
        w_vector.normalize()
        v_vector = w_vector.cross(u_vector)
        frame_direct = volmdlr.Frame3D(frame3d.origin, u_vector, v_vector, w_vector)
        radius = float(arguments[2]) * length_conversion_factor
        return cls(frame_direct, radius, arguments[0][1:-1])

    def to_step(self, current_id):
        """
        Translate volmdlr primitive to step syntax.
        """
        frame = volmdlr.Frame3D(self.frame.origin, self.frame.w, self.frame.u,
                                self.frame.v)
        content, frame_id = frame.to_step(current_id)
        current_id = frame_id + 1
        content += f"#{current_id} = CYLINDRICAL_SURFACE('{self.name}',#{frame_id},{round(1000 * self.radius, 3)});\n"
        return content, [current_id]

    def frame_mapping(self, frame: volmdlr.Frame3D, side: str):
        """
        Changes frame_mapping and return a new CylindricalSurface3D.

        :param side: 'old' or 'new'
        """
        new_frame = self.frame.frame_mapping(frame, side)
        return CylindricalSurface3D(new_frame, self.radius,
                                    name=self.name)

    def frame_mapping_inplace(self, frame: volmdlr.Frame3D, side: str):
        """
        Changes frame_mapping and the object is updated in-place.

        :param side: 'old' or 'new'
        """
        warnings.warn("'in-place' methods are deprecated. Use a not in-place method instead.", DeprecationWarning)

        new_frame = self.frame.frame_mapping(frame, side)
        self.frame = new_frame

    def rectangular_cut(self, theta1: float, theta2: float,
                        z1: float, z2: float, name: str = ''):
        """Deprecated method, Use CylindricalFace3D from_surface_rectangular_cut method."""
        raise AttributeError('Use CylindricalFace3D from_surface_rectangular_cut method')

    def rotation(self, center: volmdlr.Point3D, axis: volmdlr.Vector3D, angle: float):
        """
        CylindricalFace3D rotation.

        :param center: rotation center.
        :param axis: rotation axis.
        :param angle: angle rotation.
        :return: a new rotated Plane3D.
        """
        new_frame = self.frame.rotation(center=center, axis=axis,
                                        angle=angle)
        return CylindricalSurface3D(new_frame, self.radius)

    def rotation_inplace(self, center: volmdlr.Point3D, axis: volmdlr.Vector3D, angle: float):
        """
        CylindricalFace3D rotation. Object is updated in-place.

        :param center: rotation center.
        :param axis: rotation axis.
        :param angle: rotation angle.
        """
        warnings.warn("'in-place' methods are deprecated. Use a not in-place method instead.", DeprecationWarning)

        self.frame.rotation_inplace(center, axis, angle)

    def translation(self, offset: volmdlr.Vector3D):
        """
        CylindricalFace3D translation.

        :param offset: translation vector.
        :return: A new translated CylindricalFace3D.
        """
        return CylindricalSurface3D(self.frame.translation(offset), self.radius)

    def translation_inplace(self, offset: volmdlr.Vector3D):
        """
        CylindricalFace3D translation. Object is updated in-place.

        :param offset: translation vector
        """
        warnings.warn("'in-place' methods are deprecated. Use a not in-place method instead.", DeprecationWarning)

        self.frame.translation_inplace(offset)

    def grid3d(self, grid2d: grid.Grid2D):
        """
        Generate 3d grid points of a Cylindrical surface, based on a Grid2D.

        """

        points_2d = grid2d.points
        points_3d = [self.point2d_to_3d(point2d) for point2d in points_2d]

        return points_3d

    def line_intersections(self, line: edges.Line3D):
        """Gets intersections between a line and a Cylindrical Surface 3D."""
        line_2d = line.to_2d(self.frame.origin, self.frame.u, self.frame.v)
        if line_2d is None:
            return []
        origin2d = self.frame.origin.to_2d(self.frame.origin, self.frame.u, self.frame.v)
        distance_line2d_to_origin = line_2d.point_distance(origin2d)
        if distance_line2d_to_origin > self.radius:
            return []
        a_prime = line_2d.point1
        b_prime = line_2d.point2
        a_prime_minus_b_prime = a_prime - b_prime
        t_param = a_prime.dot(a_prime_minus_b_prime) / a_prime_minus_b_prime.dot(a_prime_minus_b_prime)
        k_param = math.sqrt(
            (self.radius ** 2 - distance_line2d_to_origin ** 2) / a_prime_minus_b_prime.dot(a_prime_minus_b_prime))
        intersection1 = line.point1 + (t_param + k_param) * (line.direction_vector())
        intersection2 = line.point1 + (t_param - k_param) * (line.direction_vector())
        if intersection1 == intersection2:
            return [intersection1]

        return [intersection1, intersection2]

    def linesegment_intersections(self, linesegment: edges.LineSegment3D):
        """Gets intersections between a line segment and a Cylindrical Surface 3D."""
        line = linesegment.to_line()
        line_intersections = self.line_intersections(line)
        linesegment_intersections = [inters for inters in line_intersections if linesegment.point_belongs(inters)]
        return linesegment_intersections

    def parallel_plane_intersection(self, plane3d):
        """
        Cylinder plane intersections when plane's normal is perpendicular with the cylinder axis.

        :param plane3d: intersecting plane
        :return: list of intersecting curves
        """
        distance_plane_cylinder_axis = plane3d.point_distance(self.frame.origin)
        if distance_plane_cylinder_axis > self.radius:
            return []
        if math.isclose(self.frame.w.dot(plane3d.frame.u), 0, abs_tol=1e-6):
            line = edges.Line3D(plane3d.frame.origin, plane3d.frame.origin + plane3d.frame.u)
        else:
            line = edges.Line3D(plane3d.frame.origin, plane3d.frame.origin + plane3d.frame.v)
        line_intersections = self.line_intersections(line)
        lines = []
        for intersection in line_intersections:
            lines.append(edges.Line3D(intersection, intersection + self.frame.w))
        return lines

    def perpendicular_plane_intersection(self, plane3d):
        """
        Cylinder plane intersections when plane's normal is parallel with the cylinder axis.

        :param plane3d: intersecting plane
        :return: list of intersecting curves
        """
        line = edges.Line3D(self.frame.origin, self.frame.origin + self.frame.w)
        center3d_plane = plane3d.line_intersections(line)[0]
        circle3d = wires.Circle3D(volmdlr.Frame3D(center3d_plane, plane3d.frame.u,
                                                  plane3d.frame.v, plane3d.frame.w), self.radius)
        return [circle3d]

    def concurrent_plane_intersection(self, plane3d):
        """
        Cylinder plane intersections when plane's normal is concurrent with the cylinder axis, but not orthogonal.

        Ellipse vector equation : < r*cos(t), r*sin(t), -(1 / c)*(d + a*r*cos(t) +
        b*r*sin(t)); d = - (ax_0 + by_0 + cz_0).

        :param plane3d: intersecting plane.
        :return: list of intersecting curves.
        """
        line = edges.Line3D(self.frame.origin, self.frame.origin + self.frame.w)
        center3d_plane = plane3d.line_intersections(line)[0]
        plane_coefficient_a, plane_coefficient_b, plane_coefficient_c, plane_coefficient_d = \
            plane3d.equation_coefficients()
        ellipse_0 = volmdlr.Point3D(
            self.radius * math.cos(0),
            self.radius * math.sin(0),
            - (1 / plane_coefficient_c) * (plane_coefficient_d + plane_coefficient_a * self.radius * math.cos(0) +
                                           plane_coefficient_b * self.radius * math.sin(0)))
        ellipse_pi_by_2 = volmdlr.Point3D(
            self.radius * math.cos(math.pi / 2),
            self.radius * math.sin(math.pi / 2),
            - (1 / plane_coefficient_c) * (
                    plane_coefficient_d + plane_coefficient_a * self.radius * math.cos(math.pi / 2)
                    + plane_coefficient_b * self.radius * math.sin(math.pi / 2)))
        axis_1 = center3d_plane.point_distance(ellipse_0)
        axis_2 = center3d_plane.point_distance(ellipse_pi_by_2)
        if axis_1 > axis_2:
            major_axis = axis_1
            minor_axis = axis_2
            major_dir = ellipse_0 - center3d_plane
        else:
            major_axis = axis_2
            minor_axis = axis_1
            major_dir = ellipse_pi_by_2 - center3d_plane
        return [wires.Ellipse3D(major_axis, minor_axis, center3d_plane, plane3d.frame.w, major_dir)]

    def plane_intersection(self, plane3d):
        """
        Cylinder intersections with a plane.

        :param plane3d: intersecting plane.
        :return: list of intersecting curves.
        """
        if math.isclose(abs(plane3d.frame.w.dot(self.frame.w)), 0, abs_tol=1e-6):
            return self.parallel_plane_intersection(plane3d)
        if math.isclose(abs(plane3d.frame.w.dot(self.frame.w)), 1, abs_tol=1e-6):
            return self.perpendicular_plane_intersection(plane3d)
        return self.concurrent_plane_intersection(plane3d)

    def is_coincident(self, surface3d):
        """
        Verifies if two CylindricalSurfaces are coincident.

        :param surface3d: surface to verify.
        :return: True if they are coincident, False otherwise.
        """
        if not isinstance(self, surface3d.__class__):
            return False
        if math.isclose(abs(self.frame.w.dot(surface3d.frame.w)), 1.0, abs_tol=1e-6) and \
                self.radius == surface3d.radius:
            return True
        return False

    def point_on_surface(self, point3d):
        """
        Verifies if a given point is on the CylindricalSurface3D.

        :param point3d: point to verify.
        :return: True if point on surface, False otherwise.
        """
        new_point = self.frame.global_to_local_coordinates(point3d)
        if math.isclose(new_point.x ** 2 + new_point.y ** 2, self.radius ** 2, abs_tol=1e-6):
            return True
        return False


class ToroidalSurface3D(PeriodicalSurface):
    """
    The local plane is defined by (theta, phi).

    Theta is the angle around the big (R) circle and phi around the small (r).

    :param frame: Tore's frame: origin is the center, u is pointing at theta=0.
    :param tore_radius: Tore's radius.
    :param r: Circle to revolute radius.

    See Also Definitions of R and r according to https://en.wikipedia.org/wiki/Torus.

    """
    face_class = 'ToroidalFace3D'
    x_periodicity = volmdlr.TWO_PI
    y_periodicity = volmdlr.TWO_PI

    def __init__(self, frame: volmdlr.Frame3D, tore_radius: float, small_radius: float, name: str = ''):
        self.frame = frame
        self.tore_radius = tore_radius
        self.small_radius = small_radius
        PeriodicalSurface.__init__(self, name=name)

        self._bbox = None

    @property
    def bounding_box(self):
        """
        Returns the surface bounding box.
        """
        if not self._bbox:
            self._bbox = self._bounding_box()
        return self._bbox

    def _bounding_box(self):
        distance = self.tore_radius + self.small_radius
        point1 = self.frame.origin + \
            self.frame.u * distance + self.frame.v * distance + self.frame.w * self.small_radius
        point2 = self.frame.origin + \
            self.frame.u * distance + self.frame.v * distance - self.frame.w * self.small_radius
        point3 = self.frame.origin + \
            self.frame.u * distance - self.frame.v * distance + self.frame.w * self.small_radius
        point4 = self.frame.origin + \
            self.frame.u * distance - self.frame.v * distance - self.frame.w * self.small_radius
        point5 = self.frame.origin - \
            self.frame.u * distance + self.frame.v * distance + self.frame.w * self.small_radius
        point6 = self.frame.origin - \
            self.frame.u * distance + self.frame.v * distance - self.frame.w * self.small_radius
        point7 = self.frame.origin - \
            self.frame.u * distance - self.frame.v * distance + self.frame.w * self.small_radius
        point8 = self.frame.origin - \
            self.frame.u * distance - self.frame.v * distance - self.frame.w * self.small_radius

        return volmdlr.core.BoundingBox.from_points(
            [point1, point2, point3, point4, point5, point6, point7, point8])

    def point2d_to_3d(self, point2d: volmdlr.Point2D):
        """
        Coverts a parametric coordinate on the surface into a 3D spatial point (x, y, z).

        :param point2d: Point at the ToroidalSuface3D
        :type point2d: `volmdlr.`Point2D`
        """
        theta, phi = point2d
        x = (self.tore_radius + self.small_radius * math.cos(phi)) * math.cos(theta)
        y = (self.tore_radius + self.small_radius * math.cos(phi)) * math.sin(theta)
        z = self.small_radius * math.sin(phi)
        return self.frame.local_to_global_coordinates(volmdlr.Point3D(x, y, z))

    def point3d_to_2d(self, point3d):
        """
        Transform a 3D spatial point (x, y, z) into a 2D spherical parametric point (theta, phi).
        """
        x, y, z = self.frame.global_to_local_coordinates(point3d)
        z = min(self.small_radius, max(-self.small_radius, z))

        # Do not delete this, mathematical problem when x and y close to zero (should be zero) but not 0
        # Generally this is related to uncertainty of step files.

        if abs(x) < 1e-6:
            x = 0
        if abs(y) < 1e-6:
            y = 0
        if abs(z) < 1e-6:
            z = 0

        zr = z / self.small_radius
        phi = math.asin(zr)
        if abs(phi) < 1e-9:
            phi = 0

        u = self.tore_radius + math.sqrt((self.small_radius ** 2) - (z ** 2))
        u1, u2 = round(x / u, 5), round(y / u, 5)
        theta = math.atan2(u2, u1)

        vector_to_tube_center = volmdlr.Vector3D(self.tore_radius * math.cos(theta),
                                                 self.tore_radius * math.sin(theta), 0)
        vector_from_tube_center_to_point = volmdlr.Vector3D(x, y, z) - vector_to_tube_center
        phi2 = volmdlr.geometry.vectors3d_angle(vector_to_tube_center, vector_from_tube_center_to_point)

        if phi >= 0 and phi2 > 0.5 * math.pi:
            phi = math.pi - phi
        elif phi < 0 and phi2 > 0.5 * math.pi:
            phi = -math.pi - phi
        if abs(theta) < 1e-9:
            theta = 0.0
        if abs(phi) < 1e-9:
            phi = 0.0
        return volmdlr.Point2D(theta, phi)

    @classmethod
    def from_step(cls, arguments, object_dict, **kwargs):
        """
        Converts a step primitive to a ToroidalSurface3D.

        :param arguments: The arguments of the step primitive.
        :type arguments: list
        :param object_dict: The dictionary containing all the step primitives
            that have already been instantiated.
        :type object_dict: dict
        :return: The corresponding ToroidalSurface3D object.
        :rtype: :class:`volmdlr.faces.ToroidalSurface3D`
        """

        length_conversion_factor = kwargs.get("length_conversion_factor", 1)

        frame3d = object_dict[arguments[1]]
        u_vector, w_vector = frame3d.v, -frame3d.u
        u_vector.normalize()
        w_vector.normalize()
        v_vector = w_vector.cross(u_vector)
        frame_direct = volmdlr.Frame3D(frame3d.origin, u_vector, v_vector, w_vector)
        rcenter = float(arguments[2]) * length_conversion_factor
        rcircle = float(arguments[3]) * length_conversion_factor
        return cls(frame_direct, rcenter, rcircle, arguments[0][1:-1])

    def to_step(self, current_id):
        frame = volmdlr.Frame3D(self.frame.origin, self.frame.w, self.frame.u,
                                self.frame.v)
        content, frame_id = frame.to_step(current_id)
        current_id = frame_id + 1
        content += f"#{current_id} = TOROIDAL_SURFACE('{self.name}',#{frame_id}," \
                   f"{round(1000 * self.tore_radius, 3)},{round(1000 * self.small_radius, 3)});\n"
        return content, [current_id]

    def frame_mapping(self, frame: volmdlr.Frame3D, side: str):
        """
        Changes frame_mapping and return a new ToroidalSurface3D.

        :param frame: The new frame to map to.
        :type frame: `volmdlr.Frame3D
        :param side: Indicates whether the frame should be mapped to the 'old' or 'new' frame.
            Acceptable values are 'old' or 'new'.
        :type side: str
        """
        new_frame = self.frame.frame_mapping(frame, side)
        return ToroidalSurface3D(new_frame, self.tore_radius, self.small_radius, name=self.name)

    def frame_mapping_inplace(self, frame: volmdlr.Frame3D, side: str):
        """
        Changes frame_mapping and the object is updated in-place.

        :param frame: The new frame to map to.
        :type frame: `volmdlr.Frame3D
        :param side: Indicates whether the frame should be mapped to the 'old' or 'new' frame.
            Acceptable values are 'old' or 'new'.
        :type side: str
        """
        warnings.warn("'in-place' methods are deprecated. Use a not in-place method instead.", DeprecationWarning)

        new_frame = self.frame.frame_mapping(frame, side)
        self.frame = new_frame

    def rectangular_cut(self, theta1: float, theta2: float, phi1: float, phi2: float, name: str = ""):
        """Deprecated method, Use ToroidalFace3D from_surface_rectangular_cut method."""
        raise AttributeError('Use ToroidalFace3D from_surface_rectangular_cut method')

    def linesegment2d_to_3d(self, linesegment2d):
        """
        Converts the parametric boundary representation into a 3D primitive.
        """
        theta1, phi1 = linesegment2d.start
        theta2, phi2 = linesegment2d.end
        if math.isclose(theta1, theta2, abs_tol=1e-4):
            if math.isclose(abs(phi1 - phi2), volmdlr.TWO_PI, abs_tol=1e-4):
                u_vector = self.frame.u.rotation(self.frame.origin, self.frame.w, angle=theta1)
                v_vector = self.frame.u.rotation(self.frame.origin, self.frame.w, angle=theta1)
                center = self.frame.origin + self.tore_radius * u_vector
                return [edges.FullArc3D(center=center,
                                        start_end=center + self.small_radius * u_vector,
                                        normal=v_vector)]
            return [edges.Arc3D(
                self.point2d_to_3d(linesegment2d.start),
                self.point2d_to_3d(volmdlr.Point2D(theta1, 0.5 * (phi1 + phi2))),
                self.point2d_to_3d(linesegment2d.end),
            )]
        if math.isclose(phi1, phi2, abs_tol=1e-4):
            if math.isclose(abs(theta1 - theta2), volmdlr.TWO_PI, abs_tol=1e-4):
                center = self.frame.origin + self.small_radius * math.sin(phi1) * self.frame.w
                start_end = center + self.frame.u * (self.small_radius + self.tore_radius)
                return [edges.FullArc3D(center=center,
                                        start_end=start_end,
                                        normal=self.frame.w)]
            return [edges.Arc3D(
                self.point2d_to_3d(linesegment2d.start),
                self.point2d_to_3d(volmdlr.Point2D(0.5 * (theta1 + theta2), phi1)),
                self.point2d_to_3d(linesegment2d.end),
            )]
        n = 10
        degree = 3
        points = [self.point2d_to_3d(point2d) for point2d in linesegment2d.discretization_points(number_points=n)]
        periodic = points[0].is_close(points[-1])
        return [edges.BSplineCurve3D.from_points_interpolation(points, degree, periodic).simplify]

    def bsplinecurve2d_to_3d(self, bspline_curve2d):
        """
        Converts the parametric boundary representation into a 3D primitive.
        """
        n = len(bspline_curve2d.control_points)
        points = [self.point2d_to_3d(p)
                  for p in bspline_curve2d.discretization_points(number_points=n)]
        return [edges.BSplineCurve3D.from_points_interpolation(
            points, bspline_curve2d.degree, bspline_curve2d.periodic)]

    def fullarc3d_to_2d(self, fullarc3d):
        """
        Converts the primitive from 3D spatial coordinates to its equivalent 2D primitive in the parametric space.
        """
        start = self.point3d_to_2d(fullarc3d.start)
        end = self.point3d_to_2d(fullarc3d.end)

        angle3d = fullarc3d.angle
        point_after_start, point_before_end = self._reference_points(fullarc3d)

        start, end = vm_parametric.arc3d_to_toroidal_coordinates_verification(start, end, angle3d,
                                                                               [point_after_start, point_before_end],
                                                                               [self.x_periodicity,
                                                                                self.y_periodicity])
        theta1, phi1 = start
        # theta2, phi2 = end
        theta3, phi3 = point_after_start
        # theta4, phi4 = point_before_end
        if self.frame.w.is_colinear_to(fullarc3d.normal, abs_tol=1e-4):
            point1 = start
            if theta1 > theta3:
                point2 = volmdlr.Point2D(theta1 - volmdlr.TWO_PI, phi1)
            elif theta1 < theta3:
                point2 = volmdlr.Point2D(theta1 + volmdlr.TWO_PI, phi1)
            return [edges.LineSegment2D(point1, point2)]
        point1 = start
        if phi1 > phi3:
            point2 = volmdlr.Point2D(theta1, phi1 - volmdlr.TWO_PI)
        elif phi1 < phi3:
            point2 = volmdlr.Point2D(theta1, phi1 + volmdlr.TWO_PI)
        return [edges.LineSegment2D(point1, point2)]

    def arc3d_to_2d(self, arc3d):
        """
        Converts the arc from 3D spatial coordinates to its equivalent 2D primitive in the parametric space.
        """
        start = self.point3d_to_2d(arc3d.start)
        end = self.point3d_to_2d(arc3d.end)

        angle3d = arc3d.angle
        point_after_start, point_before_end = self._reference_points(arc3d)

        start, end = vm_parametric.arc3d_to_toroidal_coordinates_verification(start, end, angle3d,
                                                                               [point_after_start, point_before_end],
                                                                               [self.x_periodicity,
                                                                                self.y_periodicity])

        return [edges.LineSegment2D(start, end)]

    def bsplinecurve3d_to_2d(self, bspline_curve3d):
        """
        Converts the primitive from 3D spatial coordinates to its equivalent 2D primitive in the parametric space.
        """
        point_after_start, point_before_end = self._reference_points(bspline_curve3d)
        theta3, phi3 = point_after_start
        theta4, phi4 = point_before_end
        n = len(bspline_curve3d.control_points)
        points3d = bspline_curve3d.discretization_points(number_points=n)
        points = [self.point3d_to_2d(p) for p in points3d]
        theta1, phi1 = points[0]
        theta2, phi2 = points[-1]

        # Verify if theta1 or theta2 point should be -pi because atan2() -> ]-pi, pi]
        if abs(theta1) == math.pi:
            theta1 = repair_start_end_angle_periodicity(theta1, theta3)
        if abs(theta2) == math.pi:
            theta2 = repair_start_end_angle_periodicity(theta2, theta4)

        # Verify if phi1 or phi2 point should be -pi because phi -> ]-pi, pi]
        if abs(phi1) == math.pi:
            phi1 = repair_start_end_angle_periodicity(phi1, phi3)
        if abs(phi2) == math.pi:
            phi2 = repair_start_end_angle_periodicity(phi2, phi4)

        points[0] = volmdlr.Point2D(theta1, phi1)
        points[-1] = volmdlr.Point2D(theta2, phi2)

        theta_list = [point.x for point in points]
        phi_list = [point.y for point in points]
        theta_discontinuity, indexes_theta_discontinuity = angle_discontinuity(theta_list)
        phi_discontinuity, indexes_phi_discontinuity = angle_discontinuity(phi_list)

        if theta_discontinuity:
            points = self._fix_angle_discontinuity_on_discretization_points(points,
                                                                            indexes_theta_discontinuity, "x")
        if phi_discontinuity:
            points = self._fix_angle_discontinuity_on_discretization_points(points,
                                                                            indexes_phi_discontinuity, "y")

        return [edges.BSplineCurve2D.from_points_interpolation(
            points, bspline_curve3d.degree, bspline_curve3d.periodic)]

    def triangulation(self):
        """
        Triangulation.

        :rtype: display.DisplayMesh3D
        """
        face = self.rectangular_cut(0, volmdlr.TWO_PI, 0, volmdlr.TWO_PI)
        return face.triangulation()

    def translation(self, offset: volmdlr.Vector3D):
        """
        ToroidalSurface3D translation.

        :param offset: translation vector
        :return: A new translated ToroidalSurface3D
        """
        return ToroidalSurface3D(self.frame.translation(
            offset), self.tore_radius, self.small_radius)

    def translation_inplace(self, offset: volmdlr.Vector3D):
        """
        ToroidalSurface3D translation. Object is updated in-place.

        :param offset: translation vector.
        """
        warnings.warn("'in-place' methods are deprecated. Use a not in-place method instead.", DeprecationWarning)

        self.frame.translation_inplace(offset)

    def rotation(self, center: volmdlr.Point3D, axis: volmdlr.Vector3D, angle: float):
        """
        ToroidalSurface3D rotation.

        :param center: rotation center.
        :param axis: rotation axis.
        :param angle: angle rotation.
        :return: a new rotated ToroidalSurface3D.
        """
        new_frame = self.frame.rotation(center=center, axis=axis,
                                        angle=angle)
        return self.__class__(new_frame, self.tore_radius, self.small_radius)

    def rotation_inplace(self, center: volmdlr.Point3D, axis: volmdlr.Vector3D, angle: float):
        """
        ToroidalSurface3D rotation. Object is updated in-place.

        :param center: rotation center.
        :param axis: rotation axis.
        :param angle: rotation angle.
        """
        warnings.warn("'in-place' methods are deprecated. Use a not in-place method instead.", DeprecationWarning)

        self.frame.rotation_inplace(center, axis, angle)

    def plot(self, ax=None, color='grey', alpha=0.5):
        """Plot torus arcs."""
        if ax is None:
            fig = plt.figure()
            ax = fig.add_subplot(111, projection='3d')

        self.frame.plot(ax=ax)
        number_arcs = 50
        for i in range(number_arcs):
            theta = i / number_arcs * volmdlr.TWO_PI
            t_points = []
            for j in range(number_arcs):
                phi = j / number_arcs * volmdlr.TWO_PI
                t_points.append(self.point2d_to_3d(volmdlr.Point2D(theta, phi)))
            ax = wires.ClosedPolygon3D(t_points).plot(ax=ax, edge_style=EdgeStyle(color=color, alpha=alpha))

        return ax

    def point_projection(self, point3d):
        """
        Returns the projection of the point on the toroidal surface.

        :param point3d: Point to project.
        :type point3d: volmdlr.Point3D
        :return: A point on the surface
        :rtype: volmdlr.Point3D
        """
        x, y, z = self.frame.global_to_local_coordinates(point3d)

        if abs(x) < 1e-12:
            x = 0
        if abs(y) < 1e-12:
            y = 0

        theta = math.atan2(y, x)

        vector_to_tube_center = volmdlr.Vector3D(self.tore_radius * math.cos(theta),
                                                 self.tore_radius * math.sin(theta), 0)
        vector_from_tube_center_to_point = volmdlr.Vector3D(x, y, z) - vector_to_tube_center
        phi = volmdlr.geometry.vectors3d_angle(vector_to_tube_center, vector_from_tube_center_to_point)
        if z < 0:
            phi = 2 * math.pi - phi
        if abs(theta) < 1e-9:
            theta = 0.0
        if abs(phi) < 1e-9:
            phi = 0.0
        return self.point2d_to_3d(volmdlr.Point2D(theta, phi))

    def _reference_points(self, edge):
        """
        Helper function to return points of reference on the edge to fix some parametric periodical discontinuities.
        """
        length = edge.length()
        point_after_start = self.point3d_to_2d(edge.point_at_abscissa(0.01 * length))
        point_before_end = self.point3d_to_2d(edge.point_at_abscissa(0.98 * length))
        theta3, phi3 = point_after_start
        theta4, phi4 = point_before_end
        if abs(theta3) == math.pi or abs(theta3) == 0.5 * math.pi or \
                abs(phi3) == math.pi or abs(phi3) == 0.5 * math.pi:
            point_after_start = self.point3d_to_2d(edge.point_at_abscissa(0.02 * length))
        if abs(theta4) == math.pi or abs(theta4) == 0.5 * math.pi or \
                abs(phi4) == math.pi or abs(phi4) == 0.5 * math.pi:
            point_before_end = self.point3d_to_2d(edge.point_at_abscissa(0.97 * length))
        return point_after_start, point_before_end


class ConicalSurface3D(PeriodicalSurface):
    """
    The local plane is defined by (theta, z).

    :param frame: Cone's frame to position it: frame.w is axis of cone frame. Origin is at the angle of the cone.
    :param semi_angle: cone's semi-angle.
    """
    face_class = 'ConicalFace3D'
    x_periodicity = volmdlr.TWO_PI
    y_periodicity = None

    def __init__(self, frame: volmdlr.Frame3D, semi_angle: float,
                 name: str = ''):
        self.frame = frame
        self.semi_angle = semi_angle
        PeriodicalSurface.__init__(self, name=name)

    def plot(self, ax=None, color='grey', alpha=0.5, **kwargs):
        z = kwargs.get("z", 0.5)
        if ax is None:
            fig = plt.figure()
            ax = fig.add_subplot(111, projection='3d')

        self.frame.plot(ax=ax, ratio=z)
        x = z * math.tan(self.semi_angle)
        # point1 = self.frame.local_to_global_coordinates(volmdlr.Point3D(-x, 0, -z))
        point1 = self.frame.origin
        point2 = self.frame.local_to_global_coordinates(volmdlr.Point3D(x, 0, z))
        generatrix = edges.LineSegment3D(point1, point2)
        for i in range(37):
            theta = i / 36. * volmdlr.TWO_PI
            wire = generatrix.rotation(self.frame.origin, self.frame.w, theta)
            wire.plot(ax=ax, edge_style=EdgeStyle(color=color, alpha=alpha))
        return ax

    @classmethod
    def from_step(cls, arguments, object_dict, **kwargs):
        """
        Converts a step primitive to a ConicalSurface3D.

        :param arguments: The arguments of the step primitive.
        :type arguments: list
        :param object_dict: The dictionary containing all the step primitives
            that have already been instantiated.
        :type object_dict: dict
        :return: The corresponding ConicalSurface3D object.
        :rtype: :class:`volmdlr.faces.ConicalSurface3D`
        """

        length_conversion_factor = kwargs.get("length_conversion_factor", 1)
        angle_conversion_factor = kwargs.get("angle_conversion_factor", 1)

        frame3d = object_dict[arguments[1]]
        u, w = frame3d.v, frame3d.u
        u.normalize()
        w.normalize()
        v = w.cross(u)
        radius = float(arguments[2]) * length_conversion_factor
        semi_angle = float(arguments[3]) * angle_conversion_factor
        origin = frame3d.origin - radius / math.tan(semi_angle) * w
        frame_direct = volmdlr.Frame3D(origin, u, v, w)
        return cls(frame_direct, semi_angle, arguments[0][1:-1])

    def to_step(self, current_id):
        frame = volmdlr.Frame3D(self.frame.origin, self.frame.w, self.frame.u,
                                self.frame.v)
        content, frame_id = frame.to_step(current_id)
        current_id = frame_id + 1
        content += f"#{current_id} = CONICAL_SURFACE('{self.name}',#{frame_id},{0.},{round(self.semi_angle, 3)});\n"
        return content, [current_id]

    def frame_mapping(self, frame: volmdlr.Frame3D, side: str):
        """
        Changes frame_mapping and return a new ConicalSurface3D.

        :param side: 'old' or 'new'
        """
        new_frame = self.frame.frame_mapping(frame, side)
        return ConicalSurface3D(new_frame, self.semi_angle, name=self.name)

    def frame_mapping_inplace(self, frame: volmdlr.Frame3D, side: str):
        """
        Changes frame_mapping and the object is updated in-place.

        :param side:'old' or 'new'
        """
        warnings.warn("'in-place' methods are deprecated. Use a not in-place method instead.", DeprecationWarning)

        new_frame = self.frame.frame_mapping(frame, side)
        self.frame = new_frame

    def point2d_to_3d(self, point2d: volmdlr.Point2D):
        """
        Coverts a parametric coordinate on the surface into a 3D spatial point (x, y, z).

        :param point2d: Point at the ConicalSuface3D
        :type point2d: `volmdlr.`Point2D`
        """
        theta, z = point2d
        radius = math.tan(self.semi_angle) * z
        new_point = volmdlr.Point3D(radius * math.cos(theta),
                                    radius * math.sin(theta),
                                    z)
        return self.frame.local_to_global_coordinates(new_point)

    def point3d_to_2d(self, point3d: volmdlr.Point3D):
        """
        Returns the cylindrical coordinates volmdlr.Point2D(theta, z) of a Cartesian coordinates point (x, y, z).

        :param point3d: Point at the CylindricalSuface3D.
        :type point3d: :class:`volmdlr.`Point3D`
        """
        x, y, z = self.frame.global_to_local_coordinates(point3d)
        # Do not delete this, mathematical problem when x and y close to zero (should be zero) but not 0
        # Generally this is related to uncertainty of step files.
        if abs(x) < 1e-12:
            x = 0
        if abs(y) < 1e-12:
            y = 0
        theta = math.atan2(y, x)
        if abs(theta) < 1e-9:
            theta = 0.0
        return volmdlr.Point2D(theta, z)

    def rectangular_cut(self, theta1: float, theta2: float,
                        z1: float, z2: float, name: str = ''):
        """Deprecated method, Use ConicalFace3D from_surface_rectangular_cut method."""
        raise AttributeError("ConicalSurface3D.rectangular_cut is deprecated."
                             "Use the class_method from_surface_rectangular_cut in ConicalFace3D instead")

    def linesegment3d_to_2d(self, linesegment3d):
        """
        Converts the primitive from 3D spatial coordinates to its equivalent 2D primitive in the parametric space.
        """
        start = self.point3d_to_2d(linesegment3d.start)
        end = self.point3d_to_2d(linesegment3d.end)
        if start.x != end.x and start.is_close(volmdlr.Point2D(0, 0)):
            start = volmdlr.Point2D(end.x, 0)
        elif start.x != end.x and end == volmdlr.Point2D(0, 0):
            end = volmdlr.Point2D(start.x, 0)
        elif start.x != end.x:
            end = volmdlr.Point2D(start.x, end.y)
        if not start.is_close(end):
            return [edges.LineSegment2D(start, end)]
        self.save_to_file("conicalsurface_linesegment3d_to_2d.json")
        linesegment3d.save_to_file("conicalsurface_linesegment3d_to_2d_linesegment3d.json")
        return None

    def linesegment2d_to_3d(self, linesegment2d):
        """
        Converts the primitive from parametric space to 3D spatial coordinates.
        """
        if linesegment2d.name == "construction":
            return None
        theta1, z1 = linesegment2d.start
        theta2, z2 = linesegment2d.end

        if math.isclose(theta1, theta2, abs_tol=1e-4):
            return [edges.LineSegment3D(
                self.point2d_to_3d(linesegment2d.start),
                self.point2d_to_3d(linesegment2d.end),
            )]
        if math.isclose(z1, z2, abs_tol=1e-4) and math.isclose(z1, 0.,
                                                               abs_tol=1e-6):
            return []
        if math.isclose(z1, z2, abs_tol=1e-4):
            if abs(theta1 - theta2) == volmdlr.TWO_PI:
                return [edges.FullArc3D(center=self.frame.origin + z1 * self.frame.w,
                                        start_end=self.point2d_to_3d(linesegment2d.start),
                                        normal=self.frame.w)]

            return [edges.Arc3D(
                self.point2d_to_3d(linesegment2d.start),
                self.point2d_to_3d(
                    volmdlr.Point2D(0.5 * (theta1 + theta2), z1)),
                self.point2d_to_3d(linesegment2d.end))
            ]
        raise NotImplementedError('Ellipse?')

    def contour3d_to_2d(self, contour3d):
        """
        Transforms a Contour3D into a Contour2D in the parametric domain of the surface.

        :param contour3d: The contour to be transformed.
        :type contour3d: :class:`wires.Contour3D`
        :return: A 2D contour object.
        :rtype: :class:`wires.Contour2D`
        """
        primitives2d = self.primitives3d_to_2d(contour3d.primitives)

        wire2d = wires.Wire2D(primitives2d)
        delta_x = abs(wire2d.primitives[0].start.x - wire2d.primitives[-1].end.x)
        if math.isclose(delta_x, volmdlr.TWO_PI, abs_tol=1e-3) and wire2d.is_ordered():
            if len(primitives2d) > 1:
                # very specific conical case due to the singularity in the point z = 0 on parametric domain.
                if primitives2d[-2].start.y == 0.0:
                    primitives2d = self.repair_primitives_periodicity(primitives2d)
            return wires.Contour2D(primitives2d)
        # Fix contour
        primitives2d = self.repair_primitives_periodicity(primitives2d)
        return wires.Contour2D(primitives2d)

    def translation(self, offset: volmdlr.Vector3D):
        """
        ConicalSurface3D translation.

        :param offset: translation vector.
        :return: A new translated ConicalSurface3D.
        """
        return self.__class__(self.frame.translation(offset),
                              self.semi_angle)

    def translation_inplace(self, offset: volmdlr.Vector3D):
        """
        ConicalSurface3D translation. Object is updated in-place.

        :param offset: translation vector.
        """
        warnings.warn("'in-place' methods are deprecated. Use a not in-place method instead.", DeprecationWarning)

        self.frame.translation_inplace(offset)

    def rotation(self, center: volmdlr.Point3D,
                 axis: volmdlr.Vector3D, angle: float):
        """
        ConicalSurface3D rotation.

        :param center: rotation center.
        :param axis: rotation axis.
        :param angle: angle rotation.
        :return: a new rotated ConicalSurface3D.
        """
        new_frame = self.frame.rotation(center=center, axis=axis, angle=angle)
        return self.__class__(new_frame, self.semi_angle)

    def rotation_inplace(self, center: volmdlr.Point3D,
                         axis: volmdlr.Vector3D, angle: float):
        """
        ConicalSurface3D rotation. Object is updated in-place.

        :param center: rotation center.
        :param axis: rotation axis.
        :param angle: rotation angle.
        """
        warnings.warn("'in-place' methods are deprecated. Use a not in-place method instead.", DeprecationWarning)

        self.frame.rotation_inplace(center, axis, angle)

    def repair_primitives_periodicity(self, primitives2d):
        """
        Repairs the continuity of the 2D contour while using contour3d_to_2d on periodic surfaces.

        :param primitives2d: The primitives in parametric surface domain.
        :type primitives2d: list
        :return: A list of primitives.
        :rtype: list
        """
        # Search for a primitive that can be used as reference for repairing periodicity
        pos = vm_parametric.find_index_defined_brep_primitive_on_periodical_surface(primitives2d,
                                                                                    [self.x_periodicity,
                                                                                     self.y_periodicity])
        if pos != 0:
            primitives2d = primitives2d[pos:] + primitives2d[:pos]

        i = 1
        while i < len(primitives2d):
            previous_primitive = primitives2d[i - 1]
            delta = previous_primitive.end - primitives2d[i].start
            if not math.isclose(delta.norm(), 0, abs_tol=1e-5):
                if primitives2d[i].end.is_close(primitives2d[i - 1].end, tol=1e-4) and \
                        math.isclose(primitives2d[i].length(), volmdlr.TWO_PI, abs_tol=1e-4):
                    primitives2d[i] = primitives2d[i].reverse()
                elif delta.norm() and math.isclose(abs(previous_primitive.end.y), 0, abs_tol=1e-6):
                    primitives2d.insert(i, edges.LineSegment2D(previous_primitive.end, primitives2d[i].start,
                                                               name="construction"))
                    i += 1
                else:
                    primitives2d[i] = primitives2d[i].translation(delta)
            # treat very specific case of conical surfaces when the previous primitive and the primitive are a
            # linesegment3d with singularity
            elif math.isclose(primitives2d[i].start.y, 0.0, abs_tol=1e-6) and \
                    math.isclose(primitives2d[i].start.x, primitives2d[i].end.x, abs_tol=1e-6) and \
                    math.isclose(primitives2d[i].start.x, previous_primitive.end.x, abs_tol=1e-6):

                if primitives2d[i + 1].end.x < primitives2d[i].end.x:
                    theta_offset = volmdlr.TWO_PI
                elif primitives2d[i + 1].end.x > primitives2d[i].end.x:
                    theta_offset = -volmdlr.TWO_PI
                primitive1 = edges.LineSegment2D(previous_primitive.end,
                                                 previous_primitive.end + volmdlr.Point2D(theta_offset, 0),
                                                 name="construction")
                primitive2 = primitives2d[i].translation(volmdlr.Vector2D(theta_offset, 0))
                primitive3 = primitives2d[i + 1].translation(volmdlr.Vector2D(theta_offset, 0))
                primitives2d[i] = primitive1
                primitives2d.insert(i + 1, primitive2)
                primitives2d[i + 2] = primitive3
                i += 1
            i += 1
        if not primitives2d[0].start.is_close(primitives2d[-1].end) \
                and primitives2d[0].start.y == 0.0 and primitives2d[-1].end.y == 0.0:
            primitives2d.append(edges.LineSegment2D(primitives2d[-1].end, primitives2d[0].start))

        return primitives2d

    def face_from_base_and_vertex(self, contour: wires.Contour3D, vertex: volmdlr.Point3D, name: str = ''):

        raise AttributeError(f'Use method from ConicalFace3D{volmdlr.faces.ConicalFace3D.face_from_base_and_vertex}')


class SphericalSurface3D(PeriodicalSurface):
    """
    Defines a spherical surface.

    :param frame: Sphere's frame to position it
    :type frame: volmdlr.Frame3D
    :param radius: Sphere's radius
    :type radius: float
    """
    face_class = 'SphericalFace3D'
    x_periodicity = volmdlr.TWO_PI
    y_periodicity = math.pi

    def __init__(self, frame, radius, name=''):
        self.frame = frame
        self.radius = radius
        PeriodicalSurface.__init__(self, name=name)

        # Hidden Attributes
        self._bbox = None

    @property
    def bounding_box(self):
        """Bounding Box for Spherical Surface 3D."""

        if not self._bbox:
            self._bbox = self._bounding_box()
        return self._bbox

    def _bounding_box(self):
        points = [self.frame.origin + volmdlr.Point3D(-self.radius,
                                                      -self.radius,
                                                      -self.radius),
                  self.frame.origin + volmdlr.Point3D(self.radius,
                                                      self.radius,
                                                      self.radius),

                  ]
        return volmdlr.core.BoundingBox.from_points(points)

    def contour2d_to_3d(self, contour2d):
        """
        Converts the primitive from parametric 2D space to 3D spatial coordinates.
        """
        primitives3d = []
        for primitive2d in contour2d.primitives:
            method_name = f'{primitive2d.__class__.__name__.lower()}_to_3d'
            if hasattr(self, method_name):
                try:
                    primitives_list = getattr(self, method_name)(primitive2d)
                    if primitives_list:
                        primitives3d.extend(primitives_list)
                    else:
                        continue
                except AttributeError:
                    print(f'Class {self.__class__.__name__} does not implement {method_name}'
                          f'with {primitive2d.__class__.__name__}')
            else:
                raise AttributeError(f'Class {self.__class__.__name__} does not implement {method_name}')

        return wires.Contour3D(primitives3d)

    @classmethod
    def from_step(cls, arguments, object_dict, **kwargs):
        """
        Converts a step primitive to a SphericalSurface3D.

        :param arguments: The arguments of the step primitive.
        :type arguments: list
        :param object_dict: The dictionary containing all the step primitives
            that have already been instantiated.
        :type object_dict: dict
        :return: The corresponding SphericalSurface3D object.
        :rtype: :class:`volmdlr.faces.SphericalSurface3D`
        """
        length_conversion_factor = kwargs.get("length_conversion_factor", 1)

        frame3d = object_dict[arguments[1]]
        u_vector, w_vector = frame3d.v, frame3d.u
        u_vector.normalize()
        w_vector.normalize()
        v_vector = w_vector.cross(u_vector)
        frame_direct = volmdlr.Frame3D(frame3d.origin, u_vector, v_vector, w_vector)
        radius = float(arguments[2]) * length_conversion_factor
        return cls(frame_direct, radius, arguments[0][1:-1])

    def point2d_to_3d(self, point2d):
        """
        Coverts a parametric coordinate on the surface into a 3D spatial point (x, y, z).

        source: https://mathcurve.com/surfaces/sphere
        # -pi<theta<pi, -pi/2<phi<pi/2

        :param point2d: Point at the CylindricalSuface3D.
        :type point2d: `volmdlr.`Point2D`
        """
        theta, phi = point2d
        x = self.radius * math.cos(phi) * math.cos(theta)
        y = self.radius * math.cos(phi) * math.sin(theta)
        z = self.radius * math.sin(phi)
        return self.frame.local_to_global_coordinates(volmdlr.Point3D(x, y, z))

    def point3d_to_2d(self, point3d):
        """
        Transform a 3D spatial point (x, y, z) into a 2D spherical parametric point (theta, phi).
        """
        x, y, z = self.frame.global_to_local_coordinates(point3d)
        z = min(self.radius, max(-self.radius, z))

        if z == -0.0:
            z = 0.0

        # Do not delete this, mathematical problem when x and y close to zero (should be zero) but not 0
        # Generally this is related to uncertainty of step files.
        if abs(x) < 1e-7:
            x = 0
        if abs(y) < 1e-7:
            y = 0

        theta = math.atan2(y, x)
        if abs(theta) < 1e-10:
            theta = 0

        z_over_r = z / self.radius
        phi = math.asin(z_over_r)
        if abs(phi) < 1e-10:
            phi = 0

        return volmdlr.Point2D(theta, phi)

    def linesegment2d_to_3d(self, linesegment2d):
        """
        Converts a BREP line segment 2D onto a 3D primitive on the surface.
        """
        if linesegment2d.name == "construction":
            return []
        start = self.point2d_to_3d(linesegment2d.start)
        interior = self.point2d_to_3d(0.5 * (linesegment2d.start + linesegment2d.end))
        end = self.point2d_to_3d(linesegment2d.end)
        if start.is_close(end) or linesegment2d.length() == 2 * math.pi:
            u_vector = start - self.frame.origin
            u_vector.normalize()
            v_vector = interior - self.frame.origin
            v_vector.normalize()
            normal = u_vector.cross(v_vector)
            return [edges.FullArc3D(self.frame.origin, start, normal)]
        return [edges.Arc3D(start, interior, end)]

    def contour3d_to_2d(self, contour3d):
        """
        Transforms a Contour3D into a Contour2D in the parametric domain of the surface.

        :param contour3d: The contour to be transformed.
        :type contour3d: :class:`wires.Contour3D`
        :return: A 2D contour object.
        :rtype: :class:`wires.Contour2D`
        """
        primitives2d = []

        # Transform the contour's primitives to parametric domain
        for primitive3d in contour3d.primitives:
            method_name = f'{primitive3d.simplify.__class__.__name__.lower()}_to_2d'
            if hasattr(self, method_name):
                primitives = getattr(self, method_name)(primitive3d.simplify)

                if primitives is None:
                    continue
                primitives2d.extend(primitives)
            else:
                raise NotImplementedError(
                    f'Class {self.__class__.__name__} does not implement {method_name}')
        contour2d = wires.Contour2D(primitives2d)
        if contour2d.is_ordered(1e-2):
            return contour2d
        primitives2d = self.repair_primitives_periodicity(primitives2d)
        return wires.Contour2D(primitives2d)

    def is_lat_long_curve(self, arc):
        """
        Checks if a curve defined on the sphere is a latitude/longitude curve.

        Returns True if it is, False otherwise.
        """
        # Check if curve is a longitude curve (phi is constant)
        if self.frame.w.is_colinear_to(arc.normal, abs_tol=1e-4):
            return True
        # Check if curve is a latitude curve (theta is constant)
        if self.frame.w.is_perpendicular_to(arc.normal, abs_tol=1e-4) and arc.center.is_close(self.frame.origin, 1e-4):
            return True
        return False

    def arc_start_end_3d_to_2d(self, arc3d):
        """
        Helper function to fix periodicity issues while performing transformations into parametric domain.
        """
        start = self.point3d_to_2d(arc3d.start)
        end = self.point3d_to_2d(arc3d.end)
        theta_i, _ = self.point3d_to_2d(arc3d.interior)
        theta1, phi1 = start
        theta2, phi2 = end
        point_after_start, point_before_end = self._reference_points(arc3d)
        theta3, phi3 = point_after_start
        theta4, phi4 = point_before_end

        # Fix sphere singularity point
        if math.isclose(abs(phi1), 0.5 * math.pi, abs_tol=1e-2) and theta1 == 0.0 \
                and math.isclose(theta3, theta_i, abs_tol=1e-2) and math.isclose(theta4, theta_i, abs_tol=1e-2):
            theta1 = theta_i
            start = volmdlr.Point2D(theta1, phi1)
        if math.isclose(abs(phi2), 0.5 * math.pi, abs_tol=1e-2) and theta2 == 0.0 \
                and math.isclose(theta3, theta_i, abs_tol=1e-2) and math.isclose(theta4, theta_i, abs_tol=1e-2):
            theta2 = theta_i
            end = volmdlr.Point2D(theta2, phi2)

        start, end = vm_parametric.arc3d_to_spherical_coordinates_verification(start, end, arc3d.angle,
                                                                               [point_after_start, point_before_end],
                                                                               [self.x_periodicity,
                                                                                self.y_periodicity])
        return start, end

    def edge_passes_on_singularity_point(self, edge):
        """Helper function to verify id edge passes on the sphere singularity point."""
        half_pi = 0.5 * math.pi
        point_positive_singularity = self.point2d_to_3d(volmdlr.Point2D(0, half_pi))
        point_negative_singularity = self.point2d_to_3d(volmdlr.Point2D(0, -half_pi))
        positive_singularity = edge.point_belongs(point_positive_singularity, 1e-6)
        negative_singularity = edge.point_belongs(point_negative_singularity, 1e-6)
        if positive_singularity and negative_singularity:
            return [point_positive_singularity, point_negative_singularity]
        if positive_singularity:
            return [point_positive_singularity, None]
        if negative_singularity:
            return [None, point_negative_singularity]
        return [None, None]

    def arc3d_to_2d(self, arc3d):
        """
        Converts the primitive from 3D spatial coordinates to its equivalent 2D primitive in the parametric space.
        """
        is_lat_long_curve = self.is_lat_long_curve(arc3d)
        if is_lat_long_curve:
            start, end = self.arc_start_end_3d_to_2d(arc3d)
            singularity_points = self.edge_passes_on_singularity_point(arc3d)
            if any(singularity_points):
                return self.arc3d_to_2d_with_singularity(arc3d, start, end, singularity_points)
            return [edges.LineSegment2D(start, end)]
        return self.arc3d_to_2d_any_direction(arc3d)

    @staticmethod
    def helper_arc3d_to_2d_with_singularity(arc3d, start, end, point_singularity, half_pi):
        """Helper function to arc3d_to_2d_with_singularity."""
        theta1, phi1 = start
        theta2, phi2 = end
        if arc3d.is_point_edge_extremity(point_singularity):
            return [edges.LineSegment2D(start, end)]
        if math.isclose(abs(theta2 - theta1), math.pi, abs_tol=1e-4):
            if theta1 == math.pi and theta2 != math.pi:
                theta1 = -math.pi
            if theta2 == math.pi and theta1 != math.pi:
                theta2 = -math.pi

            primitives = [edges.LineSegment2D(volmdlr.Point2D(theta1, phi1), volmdlr.Point2D(theta1, half_pi)),
                edges.LineSegment2D(volmdlr.Point2D(theta1, half_pi), volmdlr.Point2D(theta2, half_pi),
                                    name="construction"),
                edges.LineSegment2D(volmdlr.Point2D(theta2, half_pi), volmdlr.Point2D(theta2, phi2))
                ]
            return primitives

    def arc3d_to_2d_with_singularity(self, arc3d, start, end, singularity_points):
        """
        Converts the primitive from 3D spatial coordinates to its equivalent 2D primitive in the parametric space.
        """
        # trying to treat when the arc starts at theta1 passes at the singularity at |phi| = 0.5*math.pi
        # and ends at theta2 = theta1 + math.pi
        theta1, phi1 = start
        theta2, phi2 = end

        half_pi = 0.5 * math.pi
        point_positive_singularity, point_negative_singularity = singularity_points

        if point_positive_singularity and point_negative_singularity:
            if arc3d.is_point_edge_extremity(point_positive_singularity) and \
                    arc3d.is_point_edge_extremity(point_negative_singularity):
                return [edges.LineSegment2D(start, end)]
            direction_vector = arc3d.direction_vector(0)
            dot = self.frame.w.dot(direction_vector)
            if dot == 0:
                direction_vector = arc3d.direction_vector(0.01 * arc3d.length())
                dot = self.frame.w.dot(direction_vector)
            if dot > 0:
                half_pi = 0.5 * math.pi
                thetai = theta1 - math.pi
            else:
                half_pi = -0.5 * math.pi
                thetai = theta1 + math.pi
            if arc3d.is_point_edge_extremity(point_positive_singularity):
                return [
                    edges.LineSegment2D(start, volmdlr.Point2D(start.x, -0.5 * math.pi)),
                    edges.LineSegment2D(volmdlr.Point2D(start.x, -0.5 * math.pi),
                                        volmdlr.Point2D(theta2, -0.5 * math.pi),
                                        name="construction"),
                    edges.LineSegment2D(volmdlr.Point2D(theta2, -0.5 * math.pi), volmdlr.Point2D(theta2, phi2))
                    ]
            if arc3d.is_point_edge_extremity(point_negative_singularity):
                return [
                    edges.LineSegment2D(start, volmdlr.Point2D(start.x, 0.5 * math.pi)),
                    edges.LineSegment2D(volmdlr.Point2D(start.x, 0.5 * math.pi),
                                        volmdlr.Point2D(theta2, 0.5 * math.pi),
                                        name="construction"),
                    edges.LineSegment2D(volmdlr.Point2D(theta2, 0.5 * math.pi), volmdlr.Point2D(theta2, phi2))
                    ]
            return [edges.LineSegment2D(volmdlr.Point2D(theta1, phi1), volmdlr.Point2D(theta1, half_pi)),
                    edges.LineSegment2D(volmdlr.Point2D(theta1, half_pi), volmdlr.Point2D(thetai, half_pi),
                                        name="construction"),
                    edges.LineSegment2D(volmdlr.Point2D(thetai, half_pi), volmdlr.Point2D(thetai, -half_pi)),
                    edges.LineSegment2D(volmdlr.Point2D(thetai, -half_pi), volmdlr.Point2D(theta2, -half_pi),
                                        name="construction"),
                    edges.LineSegment2D(volmdlr.Point2D(theta2, -half_pi), volmdlr.Point2D(theta2, phi2))
                    ]
        if point_positive_singularity:
            return self.helper_arc3d_to_2d_with_singularity(arc3d, start, end, point_positive_singularity, half_pi)
        if point_negative_singularity:
            return self.helper_arc3d_to_2d_with_singularity(arc3d, start, end, point_negative_singularity, -half_pi)

        raise NotImplementedError

    @staticmethod
    def fix_start_end_singularity_point_at_parametric_domain(edge, reference_point, point_at_singularity):
        """Uses tangent line to find real theta angle of the singularity point on parametric domain."""
        _, phi = point_at_singularity
        abscissa_before_singularity = edge.abscissa(reference_point)
        direction_vector = edge.direction_vector(abscissa_before_singularity)
        direction_line = edges.Line2D(reference_point, reference_point + direction_vector)
        if phi > 0:
            line_positive_singularity = edges.Line2D(volmdlr.Point2D(-math.pi, 0.5 * math.pi),
                                                     volmdlr.Point2D(math.pi, 0.5 * math.pi))
            return direction_line.line_intersections(line_positive_singularity)[0]

        line_negative_singularity = edges.Line2D(volmdlr.Point2D(-math.pi, -0.5 * math.pi),
                                                 volmdlr.Point2D(math.pi, -0.5 * math.pi))

        return direction_line.line_intersections(line_negative_singularity)[0]

    def is_point2d_on_sphere_singularity(self, point2d, tol=1e-5):
        """Verifies if point is on the spherical singularity point on parametric domain."""
        half_pi = 0.5 * math.pi
        point = self.point2d_to_3d(point2d)
        point_positive_singularity = self.point2d_to_3d(volmdlr.Point2D(0, half_pi))
        point_negative_singularity = self.point2d_to_3d(volmdlr.Point2D(0, -half_pi))
        if point.is_close(point_positive_singularity, tol) or point.is_close(point_negative_singularity, tol):
            return True
        return False

    def is_point3d_on_sphere_singularity(self, point3d):
        """Verifies if point is on the spherical singularity point on parametric domain."""
        half_pi = 0.5 * math.pi
        point_positive_singularity = self.point2d_to_3d(volmdlr.Point2D(0, half_pi))
        point_negative_singularity = self.point2d_to_3d(volmdlr.Point2D(0, -half_pi))
        if point3d.is_close(point_positive_singularity) or point3d.is_close(point_negative_singularity):
            return True
        return False

    def find_edge_start_end_undefined_parametric_points(self, edge3d, points, points3d):
        """
        Helper function.

        Uses local discretization and line intersection with the tangent line at the point just before the undefined
        point on the BREP of the 3D edge to find the real value of theta on the sphere parametric domain.
        """
        if self.is_point3d_on_sphere_singularity(points3d[0]):
            distance = points3d[0].point_distance(points3d[1])
            maximum_linear_distance_reference_point = 1e-5
            if distance < maximum_linear_distance_reference_point:
                temp_points = points[1:]
            else:
                number_points = int(distance/maximum_linear_distance_reference_point)

                local_discretization = [self.point3d_to_2d(point)
                                        for point in edge3d.local_discretization(
                        points3d[0], points3d[1], number_points)]
                temp_points = local_discretization[1:] + points[2:]

            theta_list = [point.x for point in temp_points]
            theta_discontinuity, indexes_theta_discontinuity = angle_discontinuity(theta_list)

            if theta_discontinuity:
                temp_points = self._fix_angle_discontinuity_on_discretization_points(temp_points,
                                                                                     indexes_theta_discontinuity, "x")

            edge = edges.BSplineCurve2D.from_points_interpolation(temp_points, 2)
            points[0] = self.fix_start_end_singularity_point_at_parametric_domain(edge,
                                                                                  reference_point=temp_points[1],
                                                                                  point_at_singularity=points[0])
        if self.is_point3d_on_sphere_singularity(points3d[-1]):
            distance = points3d[-2].point_distance(points3d[-1])
            maximum_linear_distance_reference_point = 1e-5
            if distance < maximum_linear_distance_reference_point:
                temp_points = points[:-1]
            else:
                number_points = int(distance/maximum_linear_distance_reference_point)

                local_discretization = [self.point3d_to_2d(point)
                                        for point in edge3d.local_discretization(
                        points3d[-2], points3d[-1], number_points)]
                temp_points = points[:-2] + local_discretization[:-1]

            theta_list = [point.x for point in temp_points]
            theta_discontinuity, indexes_theta_discontinuity = angle_discontinuity(theta_list)

            if theta_discontinuity:
                temp_points = self._fix_angle_discontinuity_on_discretization_points(temp_points,
                                                                                     indexes_theta_discontinuity, "x")

            edge = edges.BSplineCurve2D.from_points_interpolation(temp_points, 2)
            points[-1] = self.fix_start_end_singularity_point_at_parametric_domain(edge,
                                                                                   reference_point=temp_points[-2],
                                                                                   point_at_singularity=points[-1])
        return points

    def arc3d_to_2d_any_direction(self, arc3d):
        """
        Converts the primitive from 3D spatial coordinates to its equivalent 2D primitive in the parametric space.
        """
        singularity_points = self.edge_passes_on_singularity_point(arc3d)
        half_pi = 0.5 * math.pi # this variable avoid doing this multiplication several times (performance)
        point_positive_singularity, point_negative_singularity = singularity_points

        if point_positive_singularity and point_negative_singularity:
            raise ValueError("Impossible. This case should be treated by arc3d_to_2d_with_singularity method."
                             "See arc3d_to_2d method for detail.")
        if point_positive_singularity and not arc3d.is_point_edge_extremity(point_positive_singularity):
            split = arc3d.split(point_positive_singularity)
            primitive0 = self.arc3d_to_2d_any_direction(split[0])[0]
            primitive2 = self.arc3d_to_2d_any_direction(split[1])[0]
            primitive1 = edges.LineSegment2D(volmdlr.Point2D(primitive0.end.x, half_pi),
                                             volmdlr.Point2D(primitive2.start.x, half_pi))
            return [primitive0, primitive1, primitive2]
        if point_negative_singularity and not arc3d.is_point_edge_extremity(point_negative_singularity):
            split = arc3d.split(point_negative_singularity)
            primitive0 = self.arc3d_to_2d_any_direction(split[0])[0]
            primitive2 = self.arc3d_to_2d_any_direction(split[1])[0]
            primitive1 = edges.LineSegment2D(volmdlr.Point2D(primitive0.end.x, -half_pi),
                                             volmdlr.Point2D(primitive2.start.x, -half_pi))
            return [primitive0, primitive1, primitive2]

        angle3d = arc3d.angle
        number_points = math.ceil(angle3d * 50) + 1  # 50 points per radian
        number_points = max(number_points, 5)
        points3d = arc3d.discretization_points(number_points=number_points)
        points = [self.point3d_to_2d(p) for p in points3d]
        point_after_start, point_before_end = self._reference_points(arc3d)
        start, end = vm_parametric.spherical_repair_start_end_angle_periodicity(
            points[0], points[-1], point_after_start, point_before_end)
        points[0] = start
        points[-1] = end

        points = self.find_edge_start_end_undefined_parametric_points(arc3d, points, points3d)

        theta_list = [point.x for point in points]
        theta_discontinuity, indexes_theta_discontinuity = angle_discontinuity(theta_list)

        if theta_discontinuity:
            points = self._fix_angle_discontinuity_on_discretization_points(points,
                                                                            indexes_theta_discontinuity, "x")

        return [edges.BSplineCurve2D.from_points_interpolation(points, 2)]

    def bsplinecurve3d_to_2d(self, bspline_curve3d):
        """
        Converts the primitive from 3D spatial coordinates to its equivalent 2D primitive in the parametric space.
        """
        n = len(bspline_curve3d.control_points)
        points3d = bspline_curve3d.discretization_points(number_points=n)
        points = [self.point3d_to_2d(point) for point in points3d]

        point_after_start, point_before_end = self._reference_points(bspline_curve3d)
        start, end = vm_parametric.spherical_repair_start_end_angle_periodicity(
            points[0], points[-1], point_after_start, point_before_end)
        points[0] = start
        points[-1] = end

        points = self.find_edge_start_end_undefined_parametric_points(bspline_curve3d, points, points3d)
        theta_list = [point.x for point in points]
        theta_discontinuity, indexes_theta_discontinuity = angle_discontinuity(theta_list)
        if theta_discontinuity:
            points = self._fix_angle_discontinuity_on_discretization_points(points,
                                                                            indexes_theta_discontinuity, "x")

        return [edges.BSplineCurve2D.from_points_interpolation(points, degree=bspline_curve3d.degree,
                                                               periodic=bspline_curve3d.periodic).simplify]

    def bsplinecurve2d_to_3d(self, bspline_curve2d):
        """
        Converts a BREP BSpline curve 2D onto a 3D primitive on the surface.
        """
        # TODO: this is incomplete, a bspline_curve2d can be also a bspline_curve3d
        i = round(0.5 * len(bspline_curve2d.points))
        start = self.point2d_to_3d(bspline_curve2d.points[0])
        interior = self.point2d_to_3d(bspline_curve2d.points[i])
        end = self.point2d_to_3d(bspline_curve2d.points[-1])
        arc3d = edges.Arc3D(start, interior, end)
        flag = True
        points3d = [self.point2d_to_3d(p) for p in bspline_curve2d.points]
        for point in points3d:
            if not arc3d.point_belongs(point, 1e-4):
                flag = False
                break
        if flag:
            return [arc3d]

        return [edges.BSplineCurve3D.from_points_interpolation(points3d, degree=bspline_curve2d.degree,
                                                               periodic=bspline_curve2d.periodic)]

    def arc2d_to_3d(self, arc2d):
        """
        Converts a BREP arc 2D onto a 3D primitive on the surface.
        """
        n = 10
        degree = 2
        points = [self.point2d_to_3d(point2d) for point2d in arc2d.discretization_points(number_points=n)]
        periodic = points[0].is_close(points[-1])
        return [edges.BSplineCurve3D.from_points_interpolation(points, degree, periodic).simplify]

    def fullarc3d_to_2d(self, fullarc3d):
        """
        Converts the primitive from 3D spatial coordinates to its equivalent 2D primitive in the parametric space.
        """
        # TODO: On a spherical surface we can have fullarc3d in any plane
        start, end = self.arc_start_end_3d_to_2d(fullarc3d)
        theta1, phi1 = start
        theta2, phi2 = end

        point_after_start, point_before_end = self._reference_points(fullarc3d)
        theta3, phi3 = point_after_start
        theta4, _ = point_before_end

        if self.frame.w.is_colinear_to(fullarc3d.normal, abs_tol=1e-4):
            point1 = volmdlr.Point2D(theta1, phi1)
            if theta1 > theta3:
                point2 = volmdlr.Point2D(theta1 - volmdlr.TWO_PI, phi2)
            elif theta1 < theta3:
                point2 = volmdlr.Point2D(theta1 + volmdlr.TWO_PI, phi2)
            return [edges.LineSegment2D(point1, point2)]

        if self.frame.w.is_perpendicular_to(fullarc3d.normal, abs_tol=1e-4):
            if theta1 > theta3:
                theta_plus_pi = theta1 - math.pi
            else:
                theta_plus_pi = theta1 + math.pi
            if phi1 > phi3:
                half_pi = 0.5 * math.pi
            else:
                half_pi = -0.5 * math.pi
            if abs(phi1) == 0.5 * math.pi:
                return [edges.LineSegment2D(volmdlr.Point2D(theta3, phi1), volmdlr.Point2D(theta3, -half_pi)),
                        edges.LineSegment2D(volmdlr.Point2D(theta4, -half_pi), volmdlr.Point2D(theta4, phi2))]

            return [edges.LineSegment2D(volmdlr.Point2D(theta1, phi1), volmdlr.Point2D(theta1, -half_pi)),
                    edges.LineSegment2D(volmdlr.Point2D(theta_plus_pi, -half_pi),
                                        volmdlr.Point2D(theta_plus_pi, half_pi)),
                    edges.LineSegment2D(volmdlr.Point2D(theta1, half_pi), volmdlr.Point2D(theta1, phi2))]

        points = [self.point3d_to_2d(p) for p in fullarc3d.discretization_points(angle_resolution=25)]

        # Verify if theta1 or theta2 point should be -pi because atan2() -> ]-pi, pi]
        theta1 = vm_parametric.repair_start_end_angle_periodicity(theta1, theta3)
        theta2 = vm_parametric.repair_start_end_angle_periodicity(theta2, theta4)

        points[0] = volmdlr.Point2D(theta1, phi1)
        points[-1] = volmdlr.Point2D(theta2, phi2)

        theta_list = [point.x for point in points]
        theta_discontinuity, indexes_theta_discontinuity = angle_discontinuity(theta_list)
        if theta_discontinuity:
            points = self._fix_angle_discontinuity_on_discretization_points(points, indexes_theta_discontinuity, "x")

        return [edges.BSplineCurve2D.from_points_interpolation(points, 2)]

    def plot(self, ax=None, color='grey', alpha=0.5):
        """Plot sphere arcs."""
        if ax is None:
            fig = plt.figure()
            ax = fig.add_subplot(111, projection='3d')

        self.frame.plot(ax=ax, ratio=self.radius)
        for i in range(20):
            theta = i / 20. * volmdlr.TWO_PI
            t_points = []
            for j in range(20):
                phi = j / 20. * volmdlr.TWO_PI
                t_points.append(self.point2d_to_3d(volmdlr.Point2D(theta, phi)))
            ax = wires.ClosedPolygon3D(t_points).plot(ax=ax, edge_style=EdgeStyle(color=color, alpha=alpha))

        return ax

    def rectangular_cut(self, theta1, theta2, phi1, phi2, name=''):
        """Deprecated method, Use ShericalFace3D from_surface_rectangular_cut method."""
        raise AttributeError('Use ShericalFace3D from_surface_rectangular_cut method')

    def triangulation(self):
        face = self.rectangular_cut(0, volmdlr.TWO_PI, -0.5 * math.pi, 0.5 * math.pi)
        return face.triangulation()

    def repair_primitives_periodicity(self, primitives2d):
        """
        Repairs the continuity of the 2D contour while using contour3d_to_2d on periodic surfaces.

        :param primitives2d: The primitives in parametric surface domain.
        :type primitives2d: list
        :return: A list of primitives.
        :rtype: list
        """
        # # Search for a primitive that can be used as reference for repairing periodicity
        i = 1
        while i < len(primitives2d):
            previous_primitive = primitives2d[i - 1]
            delta = previous_primitive.end - primitives2d[i].start
            if not math.isclose(delta.norm(), 0, abs_tol=1e-3):
                if primitives2d[i].end == primitives2d[i - 1].end and \
                        primitives2d[i].length() == volmdlr.TWO_PI:
                    primitives2d[i] = primitives2d[i].reverse()
                elif self.is_point2d_on_sphere_singularity(previous_primitive.end, 1e-5):
                    primitives2d.insert(i, edges.LineSegment2D(previous_primitive.end, primitives2d[i].start,
                                                               name="construction"))
                else:
                    primitives2d[i] = primitives2d[i].translation(delta)
            elif self.is_point2d_on_sphere_singularity(primitives2d[i].start, 1e-5) and \
                    math.isclose(primitives2d[i].start.x, primitives2d[i].end.x, abs_tol=1e-2) and \
                    math.isclose(primitives2d[i].start.x, previous_primitive.start.x, abs_tol=1e-2):

                if primitives2d[i + 1].end.x < primitives2d[i].end.x:
                    theta_offset = volmdlr.TWO_PI
                elif primitives2d[i + 1].end.x > primitives2d[i].end.x:
                    theta_offset = -volmdlr.TWO_PI
                primitive1 = edges.LineSegment2D(previous_primitive.end,
                                                 previous_primitive.end + volmdlr.Point2D(theta_offset, 0),
                                                 name="construction")
                primitive2 = primitives2d[i].translation(volmdlr.Vector2D(theta_offset, 0))
                primitive3 = primitives2d[i + 1].translation(volmdlr.Vector2D(theta_offset, 0))
                primitives2d[i] = primitive1
                primitives2d.insert(i + 1, primitive2)
                primitives2d[i + 2] = primitive3
                i += 1
            i += 1
        #     return primitives2d
        # primitives2d = repair(primitives2d)
        last_end = primitives2d[-1].end
        first_start = primitives2d[0].start
        if not last_end.is_close(first_start, tol=1e-2):
            last_end_3d = self.point2d_to_3d(last_end)
            first_start_3d = self.point2d_to_3d(first_start)
            if last_end_3d.is_close(first_start_3d, 1e-6) and \
                    not self.is_point2d_on_sphere_singularity(last_end):
                if first_start.x > last_end.x:
                    half_pi = -0.5 * math.pi
                else:
                    half_pi = 0.5 * math.pi
                if not first_start.is_close(volmdlr.Point2D(first_start.x, half_pi)):
                    lines = [edges.LineSegment2D(last_end, volmdlr.Point2D(last_end.x, half_pi), name="construction"),
                             edges.LineSegment2D(volmdlr.Point2D(last_end.x, half_pi),
                                                 volmdlr.Point2D(first_start.x, half_pi), name="construction"),
                             edges.LineSegment2D(volmdlr.Point2D(first_start.x, half_pi),
                                                 first_start, name="construction")
                             ]
                    primitives2d.extend(lines)
            else:
                primitives2d.append(edges.LineSegment2D(last_end, first_start))
        return primitives2d

    def rotation(self, center: volmdlr.Point3D, axis: volmdlr.Vector3D, angle: float):
        """
        Spherical Surface 3D rotation.

        :param center: rotation center
        :param axis: rotation axis
        :param angle: angle rotation
        :return: a new rotated Spherical Surface 3D
        """
        new_frame = self.frame.rotation(center=center, axis=axis, angle=angle)
        return SphericalSurface3D(new_frame, self.radius)

    def translation(self, offset: volmdlr.Vector3D):
        """
        Spherical Surface 3D translation.

        :param offset: translation vector
        :return: A new translated Spherical Surface 3D
        """
        new_frame = self.frame.translation(offset)
        return SphericalSurface3D(new_frame, self.radius)

    def frame_mapping(self, frame: volmdlr.Frame3D, side: str):
        """
        Changes Spherical Surface 3D's frame and return a new Spherical Surface 3D.

        :param frame: Frame of reference
        :type frame: `volmdlr.Frame3D`
        :param side: 'old' or 'new'
        """
        new_frame = self.frame.frame_mapping(frame, side)
        return SphericalSurface3D(new_frame, self.radius)

    def plane_intersection(self, plane3d):
        """
        Sphere intersections with a plane.

        :param plane3d: intersecting plane.
        :return: list of intersecting curves.
        """
        dist = plane3d.point_distance(self.frame.origin)
        if dist > self.radius:
            return []
        if dist == self.radius:
            line = edges.Line3D(self.frame.origin, self.frame.origin + plane3d.frame.w)
            return plane3d.line_intersections(line)
        line = edges.Line3D(self.frame.origin, self.frame.origin + plane3d.frame.w)
        circle_radius = math.sqrt(self.radius ** 2 - dist ** 2)
        circle_center = plane3d.line_intersections(line)[0]
        circle_normal = plane3d.frame.w
        start_end = circle_center + plane3d.frame.u * circle_radius
        return [edges.FullArc3D(circle_center, start_end, circle_normal)]


class RuledSurface3D(Surface3D):
    """
    Defines a ruled surface between two wires.

    :param wire1: Wire
    :type wire1: :class:`vmw.Wire3D`
    :param wire2: Wire
    :type wire2: :class:`wires.Wire3D`
    """
    face_class = 'RuledFace3D'

    def __init__(self, wire1: wires.Wire3D, wire2: wires.Wire3D, name: str = ''):
        self.wire1 = wire1
        self.wire2 = wire2
        self.length1 = wire1.length()
        self.length2 = wire2.length()
        Surface3D.__init__(self, name=name)

    def point2d_to_3d(self, point2d: volmdlr.Point2D):
        x, y = point2d
        point1 = self.wire1.point_at_abscissa(x * self.length1)
        point2 = self.wire2.point_at_abscissa(x * self.length2)
        joining_line = edges.LineSegment3D(point1, point2)
        point = joining_line.point_at_abscissa(y * joining_line.length())
        return point

    def point3d_to_2d(self, point3d):
        raise NotImplementedError

    def rectangular_cut(self, x1: float, x2: float,
                        y1: float, y2: float, name: str = ''):
        """Deprecated method, Use RuledFace3D from_surface_rectangular_cut method."""
        raise NotImplementedError('Use RuledFace3D from_surface_rectangular_cut method')


class ExtrusionSurface3D(Surface3D):
    """
    Defines a surface of revolution.

    An extrusion surface is a surface that is a generic cylindrical surface generated by the linear
    extrusion of a curve, generally an Ellipse or a B-Spline curve.

    :param edge: edge.
    :type edge: Union[:class:`vmw.Wire3D`, :class:`vmw.Contour3D`]
    :param axis_point: Axis placement
    :type axis_point: :class:`volmdlr.Point3D`
    :param axis: Axis of revolution
    :type axis: :class:`volmdlr.Vector3D`
    """
    face_class = 'ExtrusionFace3D'
    y_periodicity = None

    def __init__(self, edge: Union[edges.FullArcEllipse3D, edges.BSplineCurve3D],
                 direction: volmdlr.Vector3D, name: str = ''):
        self.edge = edge
        direction.normalize()
        self.direction = direction
        if hasattr(edge, "center"):
            self.frame = volmdlr.Frame3D.from_point_and_vector(edge.center, direction, volmdlr.Z3D)
        else:
            self.frame = volmdlr.Frame3D.from_point_and_vector(edge.start, direction, volmdlr.Z3D)
        self._x_periodicity = False

        Surface3D.__init__(self, name=name)

    @property
    def x_periodicity(self):
        if self._x_periodicity:
            return self._x_periodicity
        start = self.edge.start
        end = self.edge.end
        if start.is_close(end, 1e-4):
            return 1
        return None

    @x_periodicity.setter
    def x_periodicity(self, value):
        self._x_periodicity = value

    def point2d_to_3d(self, point2d: volmdlr.Point2D):
        """
        Transform a parametric (u, v) point into a 3D Cartesian point (x, y, z).

        # u = [0, 1] and v = z
        """
        u, v = point2d
        if abs(u) < 1e-7:
            u = 0.0
        if abs(v) < 1e-7:
            v = 0.0

        point_at_curve_global = self.edge.point_at_abscissa(u * self.edge.length())
        point_at_curve_local = self.frame.global_to_local_coordinates(point_at_curve_global)
        # x, y, z = point_at_curve_local
        point_local = point_at_curve_local.translation(volmdlr.Vector3D(0, 0, v))
        return self.frame.local_to_global_coordinates(point_local)

    def point3d_to_2d(self, point3d):
        """
        Transform a 3D Cartesian point (x, y, z) into a parametric (u, v) point.
        """
        x, y, z = self.frame.global_to_local_coordinates(point3d)
        if abs(x) < 1e-7:
            x = 0.0
        if abs(y) < 1e-7:
            y = 0.0
        if abs(z) < 1e-7:
            z = 0.0
        v = z
        point_at_curve_local = volmdlr.Point3D(x, y, 0)
        point_at_curve_global = self.frame.local_to_global_coordinates(point_at_curve_local)
        u = self.edge.abscissa(point_at_curve_global) / self.edge.length()
        u = min(u, 1.0)
        return volmdlr.Point2D(u, v)

    def rectangular_cut(self, x1: float = 0.0, x2: float = 1.0,
                        y1: float = 0.0, y2: float = 1.0, name: str = ''):
        """Deprecated method, Use ExtrusionFace3D from_surface_rectangular_cut method."""
        raise AttributeError('Use ExtrusionFace3D from_surface_rectangular_cut method')

    def plot(self, ax=None, color='grey', alpha=0.5, z: float = 0.5):
        if ax is None:
            fig = plt.figure()
            ax = fig.add_subplot(111, projection='3d')
        self.frame.plot(ax=ax, ratio=z)
        for i in range(21):
            step = i / 20. * z
            wire = self.edge.translation(step * self.frame.w)
            wire.plot(ax=ax, edge_style=EdgeStyle(color=color, alpha=alpha))

        return ax

    @classmethod
    def from_step(cls, arguments, object_dict, **kwargs):
        name = arguments[0][1:-1]
        edge = object_dict[arguments[1]]
        if edge.__class__ is wires.Ellipse3D:
            start_end = edge.center + edge.major_axis * edge.major_dir
            fullarcellipse = edges.FullArcEllipse3D(start_end, edge.major_axis, edge.minor_axis,
                                                    edge.center, edge.normal, edge.major_dir, edge.name)
            direction = -object_dict[arguments[2]]
            surface = cls(edge=fullarcellipse, direction=direction, name=name)
            surface.x_periodicity = 1
        elif edge.__class__ is wires.Circle3D:
            start_end = edge.center + edge.frame.u * edge.radius
            fullarc = edges.FullArc3D(edge.frame.origin, start_end, edge.frame.w)
            direction = object_dict[arguments[2]]
            surface = cls(edge=fullarc, direction=direction, name=name)
            surface.x_periodicity = 1

        else:
            direction = object_dict[arguments[2]]
            surface = cls(edge=edge, direction=direction, name=name)
        return surface

    def arc3d_to_2d(self, arc3d):
        """
        Converts the primitive from 3D spatial coordinates to its equivalent 2D primitive in the parametric space.
        """
        # todo: needs detailed investigation
        start = self.point3d_to_2d(arc3d.start)
        end = self.point3d_to_2d(arc3d.end)
        return [edges.LineSegment2D(start, end, name="arc")]

    def arcellipse3d_to_2d(self, arcellipse3d):
        """
        Transformation of an arc-ellipse 3d to 2d, in a cylindrical surface.

        """
        if isinstance(self.edge, edges.FullArcEllipse3D):
            start2d = self.point3d_to_2d(arcellipse3d.start)
            end2d = self.point3d_to_2d(arcellipse3d.end)
            return [edges.LineSegment2D(start2d, end2d)]
        points = [self.point3d_to_2d(p)
                  for p in arcellipse3d.discretization_points(number_points=15)]

        bsplinecurve2d = edges.BSplineCurve2D.from_points_interpolation(points, degree=2)
        return [bsplinecurve2d]

    def fullarcellipse3d_to_2d(self, fullarcellipse3d):
        length = fullarcellipse3d.length()
        start = self.point3d_to_2d(fullarcellipse3d.start)
        end = self.point3d_to_2d(fullarcellipse3d.end)

        u3, _ = self.point3d_to_2d(fullarcellipse3d.point_at_abscissa(0.01 * length))
        if u3 > 0.5:
            p1 = volmdlr.Point2D(1, start.y)
            p2 = volmdlr.Point2D(0, end.y)
        elif u3 < 0.5:
            p1 = volmdlr.Point2D(0, start.y)
            p2 = volmdlr.Point2D(1, end.y)
        else:
            raise NotImplementedError
        return [edges.LineSegment2D(p1, p2)]

    def linesegment2d_to_3d(self, linesegment2d):
        """
        Converts a BREP line segment 2D onto a 3D primitive on the surface.
        """
        start3d = self.point2d_to_3d(linesegment2d.start)
        end3d = self.point2d_to_3d(linesegment2d.end)
        u1, z1 = linesegment2d.start
        u2, z2 = linesegment2d.end
        if math.isclose(u1, u2, abs_tol=1e-4):
            return [edges.LineSegment3D(start3d, end3d)]
        if math.isclose(z1, z2, abs_tol=1e-6):
            primitive = self.edge.translation(self.direction * (z1 + z2) * 0.5)
            if primitive.point_belongs(start3d) and primitive.point_belongs(end3d):
                if math.isclose(abs(u1 - u2), 1.0, abs_tol=1e-4):
                    if primitive.start.is_close(start3d) and primitive.end.is_close(end3d):
                        return [primitive]
                    if primitive.start.is_close(end3d) and primitive.end.is_close(start3d):
                        return [primitive.reverse()]
                primitive = primitive.split_between_two_points(start3d, end3d)
                return [primitive]
        n = 10
        degree = 3
        points = [self.point2d_to_3d(point2d) for point2d in linesegment2d.discretization_points(number_points=n)]
        periodic = points[0].is_close(points[-1])
        return [edges.BSplineCurve3D.from_points_interpolation(points, degree, periodic)]

    def bsplinecurve3d_to_2d(self, bspline_curve3d):
        n = len(bspline_curve3d.control_points)
        points = [self.point3d_to_2d(point)
                  for point in bspline_curve3d.discretization_points(number_points=n)]
        start = points[0]
        end = points[-1]
        if not start.is_close(end):
            linesegment = edges.LineSegment2D(start, end)
            flag = True
            for point in points:
                if not linesegment.point_belongs(point):
                    flag = False
                    break
            if flag:
                return [linesegment]

        # Is this always True?
        n = len(bspline_curve3d.control_points)
        points = [self.point3d_to_2d(p)
                  for p in bspline_curve3d.discretization_points(number_points=n)]
        return [edges.BSplineCurve2D.from_points_interpolation(
            points, bspline_curve3d.degree, bspline_curve3d.periodic)]

    def frame_mapping(self, frame: volmdlr.Frame3D, side: str):
        """
        Returns a new Extrusion Surface positioned in the specified frame.

        :param frame: Frame of reference
        :type frame: `volmdlr.Frame3D`
        :param side: 'old' or 'new'
        """
        new_frame = self.frame.frame_mapping(frame, side)
        direction = new_frame.w
        new_edge = self.edge.frame_mapping(frame, side)
        return ExtrusionSurface3D(new_edge, direction, name=self.name)


class RevolutionSurface3D(PeriodicalSurface):
    """
    Defines a surface of revolution.

    :param wire: Wire.
    :type wire: Union[:class:`vmw.Wire3D`, :class:`vmw.Contour3D`]
    :param axis_point: Axis placement
    :type axis_point: :class:`volmdlr.Point3D`
    :param axis: Axis of revolution
    :type axis: :class:`volmdlr.Vector3D`
    """
    face_class = 'RevolutionFace3D'
    x_periodicity = volmdlr.TWO_PI
    y_periodicity = None

    def __init__(self, wire: Union[wires.Wire3D, wires.Contour3D],
                 axis_point: volmdlr.Point3D, axis: volmdlr.Vector3D, name: str = ''):
        self.wire = wire
        self.axis_point = axis_point
        self.axis = axis

        point1 = wire.point_at_abscissa(0)
        if point1 == axis_point:
            point1 = wire.point_at_abscissa(wire.length())
        vector1 = point1 - axis_point
        w_vector = axis
        w_vector.normalize()
        u_vector = vector1

        if not w_vector.is_perpendicular_to(u_vector):
            u_vector = vector1 - vector1.vector_projection(w_vector)
        u_vector.normalize()
        v_vector = w_vector.cross(u_vector)
        self.frame = volmdlr.Frame3D(origin=axis_point, u=u_vector, v=v_vector, w=w_vector)

        PeriodicalSurface.__init__(self, name=name)

    def point2d_to_3d(self, point2d: volmdlr.Point2D):
        """
        Transform a parametric (u, v) point into a 3D Cartesian point (x, y, z).

        u = [0, 2pi] and v = [0, 1] into a
        """
        u, v = point2d
        point_at_curve = self.wire.point_at_abscissa(v)
        point = point_at_curve.rotation(self.axis_point, self.axis, u)
        return point

    def point3d_to_2d(self, point3d):
        """
        Transform a 3D Cartesian point (x, y, z) into a parametric (u, v) point.
        """
        x, y, _ = self.frame.global_to_local_coordinates(point3d)
        if abs(x) < 1e-12:
            x = 0
        if abs(y) < 1e-12:
            y = 0
        u = math.atan2(y, x)

        point_at_curve = point3d.rotation(self.axis_point, self.axis, -u)
        v = self.wire.abscissa(point_at_curve)
        return volmdlr.Point2D(u, v)

    def rectangular_cut(self, x1: float, x2: float,
                        y1: float, y2: float, name: str = ''):
        """Deprecated method, Use RevolutionFace3D from_surface_rectangular_cut method."""
        raise AttributeError('Use RevolutionFace3D from_surface_rectangular_cut method')

    def plot(self, ax=None, color='grey', alpha=0.5, number_curves: int = 20):
        """
        Plot rotated Revolution surface generatrix.

        :param number_curves: Number of curves to display.
        :type number_curves: int
        """
        if ax is None:
            fig = plt.figure()
            ax = fig.add_subplot(111, projection='3d')
        for i in range(number_curves + 1):
            theta = i / number_curves * volmdlr.TWO_PI
            wire = self.wire.rotation(self.axis_point, self.axis, theta)
            wire.plot(ax=ax, edge_style=EdgeStyle(color=color, alpha=alpha))

        return ax

    @classmethod
    def from_step(cls, arguments, object_dict, **kwargs):
        """
        Converts a step primitive to a RevolutionSurface3D.

        :param arguments: The arguments of the step primitive.
        :type arguments: list
        :param object_dict: The dictionary containing all the step primitives
            that have already been instantiated.
        :type object_dict: dict
        :return: The corresponding RevolutionSurface3D object.
        :rtype: :class:`volmdlr.faces.RevolutionSurface3D`
        """
        name = arguments[0][1:-1]
        contour3d = object_dict[arguments[1]]
        if hasattr(contour3d, "simplify"):
            contour3d = contour3d.simplify
        axis_point, axis = object_dict[arguments[2]]
        surface = cls(wire=contour3d, axis_point=axis_point, axis=axis, name=name)
        return surface

    def arc3d_to_2d(self, arc3d):
        """
        Converts the primitive from 3D spatial coordinates to its equivalent 2D primitive in the parametric space.
        """
        start = self.point3d_to_2d(arc3d.start)
        end = self.point3d_to_2d(arc3d.end)
        if math.isclose(start.y, end.y, abs_tol=1e-4):
            angle3d = arc3d.angle
            point_after_start, point_before_end = self._reference_points(arc3d)

            start, end = vm_parametric.arc3d_to_cylindrical_coordinates_verification(start, end, angle3d,
                                                                                     point_after_start.x,
                                                                                     point_before_end.x)

        return [edges.LineSegment2D(start, end, name="arc")]

    def fullarc3d_to_2d(self, fullarc3d):
        """
        Converts the primitive from 3D spatial coordinates to its equivalent 2D primitive in the parametric space.
        """
        start = self.point3d_to_2d(fullarc3d.start)
        end = self.point3d_to_2d(fullarc3d.end)

        point_after_start, point_before_end = self._reference_points(fullarc3d)

        start, end = vm_parametric.arc3d_to_cylindrical_coordinates_verification(start, end, volmdlr.TWO_PI,
                                                                                 point_after_start.x,
                                                                                 point_before_end.x)
        theta1, z1 = start
        theta2, _ = end
        theta3, z3 = point_after_start

        if self.frame.w.is_colinear_to(fullarc3d.normal):
            if start.is_close(end):
                start, end = vm_parametric.fullarc_to_cylindrical_coordinates_verification(start, end, theta3)
            return [edges.LineSegment2D(start, end, name="parametric.fullarc")]
        if math.isclose(theta1, theta2, abs_tol=1e-3):
            # Treating one case from Revolution Surface
            if z1 > z3:
                point1 = volmdlr.Point2D(theta1, 1)
                point2 = volmdlr.Point2D(theta1, 0)
            else:
                point1 = volmdlr.Point2D(theta1, 0)
                point2 = volmdlr.Point2D(theta1, 1)
            return [edges.LineSegment2D(point1, point2, name="parametric.fullarc")]
        if math.isclose(abs(theta1 - theta2), math.pi, abs_tol=1e-3):
            if z1 > z3:
                point1 = volmdlr.Point2D(theta1, 1)
                point2 = volmdlr.Point2D(theta1, 0)
                point3 = volmdlr.Point2D(theta2, 0)
                point4 = volmdlr.Point2D(theta2, 1)
            else:
                point1 = volmdlr.Point2D(theta1, 0)
                point2 = volmdlr.Point2D(theta1, 1)
                point3 = volmdlr.Point2D(theta2, 1)
                point4 = volmdlr.Point2D(theta2, 0)
            return [edges.LineSegment2D(point1, point2, name="parametric.arc"),
                    edges.LineSegment2D(point2, point3, name="parametric.singularity"),
                    edges.LineSegment2D(point3, point4, name="parametric.arc")
                    ]


        raise NotImplementedError

    def linesegment2d_to_3d(self, linesegment2d):
        """
        Converts a BREP line segment 2D onto a 3D primitive on the surface.
        """
        start3d = self.point2d_to_3d(linesegment2d.start)
        end3d = self.point2d_to_3d(linesegment2d.end)
        theta1, abscissa1 = linesegment2d.start
        theta2, abscissa2 = linesegment2d.end

        if self.wire.point_at_abscissa(abscissa1).is_close(self.wire.point_at_abscissa(abscissa2)):
            theta_i = 0.5 * (theta1 + theta2)
            interior = self.point2d_to_3d(volmdlr.Point2D(theta_i, abscissa1))
            return [edges.Arc3D(start3d, interior, end3d)]

        if math.isclose(theta1, theta2, abs_tol=1e-3):
            primitive = self.wire.rotation(self.axis_point, self.axis, 0.5 * (theta1 + theta2))
            if primitive.point_belongs(start3d) and primitive.point_belongs(end3d):
                if math.isclose(abs(abscissa1 - abscissa2), self.wire.length(), abs_tol=1e-4):
                    if primitive.start.is_close(start3d) and primitive.end.is_close(end3d):
                        return [primitive]
                    if primitive.start.is_close(end3d) and primitive.end.is_close(start3d):
                        return [primitive.reverse()]
                primitive = primitive.split_between_two_points(start3d, end3d)
                return [primitive]
        n = 10
        degree = 3
        points = [self.point2d_to_3d(point2d) for point2d in linesegment2d.discretization_points(number_points=n)]
        periodic = points[0].is_close(points[-1])
        return [edges.BSplineCurve3D.from_points_interpolation(points, degree, periodic).simplify]

    def frame_mapping(self, frame: volmdlr.Frame3D, side: str):
        """
        Returns a new Revolution Surface positioned in the specified frame.

        :param frame: Frame of reference
        :type frame: `volmdlr.Frame3D`
        :param side: 'old' or 'new'
        """
        new_frame = self.frame.frame_mapping(frame, side)
        axis = new_frame.w
        axis_point = new_frame.origin
        new_wire = self.wire.frame_mapping(frame, side)
        return RevolutionSurface3D(new_wire, axis_point, axis, name=self.name)

    def simplify(self):
        line3d = edges.Line3D(self.axis_point, self.axis_point + self.axis)
        if isinstance(self.wire, edges.Arc3D):
            tore_center, _ = line3d.point_projection(self.wire.center)
            # Sphere
            if math.isclose(tore_center.point_distance(self.wire.center), 0., abs_tol=1e-6):
                return SphericalSurface3D(self.frame, self.wire.radius, self.name)
        if isinstance(self.wire, edges.LineSegment3D):
            generatrix_line = edges.Line3D(self.wire.start, self.wire.end)
            intersections = line3d.intersection(generatrix_line)
            if intersections:
                semi_angle = volmdlr.geometry.vectors3d_angle(self.axis,
                                                              self.wire.end - self.wire.start)
                return ConicalSurface3D(self.frame, semi_angle, self.name)
            start_projection, _ = line3d.point_projection(self.wire.start)
            radius = start_projection.point_distance(self.wire.start)
            return CylindricalSurface3D(self.frame, radius, self.name)
        return self


class BSplineSurface3D(Surface3D):
    """
    A class representing a 3D B-spline surface.

    A B-spline surface is a smooth surface defined by a set of control points and
    a set of basis functions called B-spline basis functions. The shape of the
    surface is determined by the position of the control points and can be
    modified by moving the control points.

    :param degree_u: The degree of the B-spline curve in the u direction.
    :type degree_u: int
    :param degree_v: The degree of the B-spline curve in the v direction.
    :type degree_v: int
    :param control_points: A list of 3D control points that define the shape of
        the surface.
    :type control_points: List[`volmdlr.Point3D`]
    :param nb_u: The number of control points in the u direction.
    :type nb_u: int
    :param nb_v: The number of control points in the v direction.
    :type nb_v: int
    :param u_multiplicities: A list of multiplicities for the knots in the u direction.
        The multiplicity of a knot is the number of times it appears in the knot vector.
    :type u_multiplicities: List[int]
    :param v_multiplicities: A list of multiplicities for the knots in the v direction.
        The multiplicity of a knot is the number of times it appears in the knot vector.
    :type v_multiplicities: List[int]
    :param u_knots: A list of knots in the u direction. The knots are real numbers that
        define the position of the control points along the u direction.
    :type u_knots: List[float]
    :param v_knots: A list of knots in the v direction. The knots are real numbers that
        define the position of the control points along the v direction.
    :type v_knots: List[float]
    :param weights: (optional) A list of weights for the control points. The weights
        can be used to adjust the influence of each control point on the shape of the
        surface. Default is None.
    :type weights: List[float]
    :param name: (optional) A name for the surface. Default is an empty string.
    :type name: str
    """
    face_class = "BSplineFace3D"
    _non_serializable_attributes = ["surface", "curves", "control_points_table"]

    def __init__(self, degree_u: int, degree_v: int, control_points: List[volmdlr.Point3D], nb_u: int, nb_v: int,
                 u_multiplicities: List[int], v_multiplicities: List[int], u_knots: List[float], v_knots: List[float],
                 weights: List[float] = None, name: str = ''):
        self.control_points = control_points
        self.degree_u = degree_u
        self.degree_v = degree_v
        self.nb_u = nb_u
        self.nb_v = nb_v

        u_knots = edges.standardize_knot_vector(u_knots)
        v_knots = edges.standardize_knot_vector(v_knots)
        self.u_knots = u_knots
        self.v_knots = v_knots
        self.u_multiplicities = u_multiplicities
        self.v_multiplicities = v_multiplicities
        self.weights = weights

        self.control_points_table = []
        points_row = []
        i = 1
        for point in control_points:
            points_row.append(point)
            if i == nb_v:
                self.control_points_table.append(points_row)
                points_row = []
                i = 1
            else:
                i += 1
        if weights is None:
            surface = BSpline.Surface()
            points = [(control_points[i][0], control_points[i][1],
                       control_points[i][2]) for i in range(len(control_points))]

        else:
            surface = NURBS.Surface()
            points = [(control_points[i][0] * weights[i], control_points[i][1] * weights[i],
                       control_points[i][2] * weights[i], weights[i]) for i in range(len(control_points))]
        surface.degree_u = degree_u
        surface.degree_v = degree_v
        surface.set_ctrlpts(points, nb_u, nb_v)
        knot_vector_u = []
        for i, u_knot in enumerate(u_knots):
            knot_vector_u.extend([u_knot] * u_multiplicities[i])
        knot_vector_v = []
        for i, v_knot in enumerate(v_knots):
            knot_vector_v.extend([v_knot] * v_multiplicities[i])
        surface.knotvector_u = knot_vector_u
        surface.knotvector_v = knot_vector_v
        surface.delta = 0.05

        self.surface = surface
        self.curves = extract_curves(surface, extract_u=True, extract_v=True)
        Surface3D.__init__(self, name=name)

        # Hidden Attributes
        self._displacements = None
        self._grids2d = None
        self._grids2d_deformed = None
        self._bbox = None

        self._x_periodicity = False  # Use False instead of None because None is a possible value of x_periodicity
        self._y_periodicity = False

    @property
    def x_periodicity(self):
        """
        Evaluates the periodicity of the surface in u direction.
        """
        if self._x_periodicity is False:
            u = self.curves['u']
            a, b = self.surface.domain[0]
            u0 = u[0]
            point_at_a = u0.evaluate_single(a)
            point_at_b = u0.evaluate_single(b)
            if npy.linalg.norm(npy.array(point_at_b) - npy.array(point_at_a)) < 1e-6:
                self._x_periodicity = self.surface.range[0]
            else:
                self._x_periodicity = None
        return self._x_periodicity

    @property
    def y_periodicity(self):
        """
        Evaluates the periodicity of the surface in v direction.
        """
        if self._y_periodicity is False:
            v = self.curves['v']
            c, d = self.surface.domain[1]
            v0 = v[0]
            point_at_c = v0.evaluate_single(c)
            point_at_d = v0.evaluate_single(d)
            if npy.linalg.norm(npy.array(point_at_d) - npy.array(point_at_c)) < 1e-6:
                self._y_periodicity = self.surface.range[1]
            else:
                self._y_periodicity = None
        return self._y_periodicity

    @property
    def bounding_box(self):
        if not self._bbox:
            self._bbox = self._bounding_box()
        return self._bbox

    def _bounding_box(self):
        """
        Computes the bounding box of the surface.

        """
        min_bounds, max_bounds = self.surface.bbox
        xmin, ymin, zmin = min_bounds
        xmax, ymax, zmax = max_bounds
        return volmdlr.core.BoundingBox(xmin, xmax, ymin, ymax, zmin, zmax)

    def control_points_matrix(self, coordinates):
        """
        Define control points like a matrix, for each coordinate: x:0, y:1, z:2.

        """

        points = npy.empty((self.nb_u, self.nb_v))
        for i in range(0, self.nb_u):
            for j in range(0, self.nb_v):
                points[i][j] = self.control_points_table[i][j][coordinates]
        return points

    # Knots_vector
    def knots_vector_u(self):
        """
        Compute the global knot vector (u direction) based on knot elements and multiplicities.

        """

        knots = self.u_knots
        multiplicities = self.u_multiplicities

        knots_vec = []
        for i, knot in enumerate(knots):
            for _ in range(0, multiplicities[i]):
                knots_vec.append(knot)
        return knots_vec

    def knots_vector_v(self):
        """
        Compute the global knot vector (v direction) based on knot elements and multiplicities.

        """

        knots = self.v_knots
        multiplicities = self.v_multiplicities

        knots_vec = []
        for i, knot in enumerate(knots):
            for _ in range(0, multiplicities[i]):
                knots_vec.append(knot)
        return knots_vec

    def basis_functions_u(self, u, k, i):
        """
        Compute basis functions Bi in u direction for u=u and degree=k.

        """

        # k = self.degree_u
        knots_vector_u = self.knots_vector_u()

        if k == 0:
            return 1.0 if knots_vector_u[i] <= u < knots_vector_u[i + 1] else 0.0
        if knots_vector_u[i + k] == knots_vector_u[i]:
            param_c1 = 0.0
        else:
            param_c1 = (u - knots_vector_u[i]) / (knots_vector_u[i + k] - knots_vector_u[i]) \
                       * self.basis_functions_u(u, k - 1, i)
        if knots_vector_u[i + k + 1] == knots_vector_u[i + 1]:
            param_c2 = 0.0
        else:
            param_c2 = (knots_vector_u[i + k + 1] - u) / (knots_vector_u[i + k + 1] - knots_vector_u[i + 1]) * \
                       self.basis_functions_u(u, k - 1, i + 1)
        return param_c1 + param_c2

    def basis_functions_v(self, v, k, i):
        """
        Compute basis functions Bi in v direction for v=v and degree=k.

        """

        # k = self.degree_u
        knots = self.knots_vector_v()

        if k == 0:
            return 1.0 if knots[i] <= v < knots[i + 1] else 0.0
        if knots[i + k] == knots[i]:
            param_c1 = 0.0
        else:
            param_c1 = (v - knots[i]) / (knots[i + k] - knots[i]) * self.basis_functions_v(v, k - 1, i)
        if knots[i + k + 1] == knots[i + 1]:
            param_c2 = 0.0
        else:
            param_c2 = (knots[i + k + 1] - v) / (knots[i + k + 1] - knots[i + 1]) * self.basis_functions_v(v, k - 1,
                                                                                                           i + 1)
        return param_c1 + param_c2

    def blending_vector_u(self, u):
        """
        Compute a vector of basis_functions in u direction for u=u.
        """

        blending_vect = npy.empty((1, self.nb_u))
        for j in range(0, self.nb_u):
            blending_vect[0][j] = self.basis_functions_u(u, self.degree_u, j)

        return blending_vect

    def blending_vector_v(self, v):
        """
        Compute a vector of basis_functions in v direction for v=v.

        """

        blending_vect = npy.empty((1, self.nb_v))
        for j in range(0, self.nb_v):
            blending_vect[0][j] = self.basis_functions_v(v, self.degree_v, j)

        return blending_vect

    def blending_matrix_u(self, u):
        """
        Compute a matrix of basis_functions in u direction for a vector u like [0,1].

        """

        blending_mat = npy.empty((len(u), self.nb_u))
        for i, u_i in enumerate(u):
            for j in range(self.nb_u):
                blending_mat[i][j] = self.basis_functions_u(u_i, self.degree_u, j)
        return blending_mat

    def blending_matrix_v(self, v):
        """
        Compute a matrix of basis_functions in v direction for a vector v like [0,1].

        """

        blending_mat = npy.empty((len(v), self.nb_v))
        for i, v_i in enumerate(v):
            for j in range(self.nb_v):
                blending_mat[i][j] = self.basis_functions_v(v_i, self.degree_v, j)
        return blending_mat

    def point2d_to_3d(self, point2d: volmdlr.Point2D):
        u, v = point2d
        u = min(max(u, 0), 1)
        v = min(max(v, 0), 1)
        return volmdlr.Point3D(*evaluate_single((u, v), self.surface.data,
                                                self.surface.rational,
                                                self.surface.evaluator._span_func))
        # uses derivatives for performance because it's already compiled
        # return volmdlr.Point3D(*self.derivatives(u, v, 0)[0][0])
        # return volmdlr.Point3D(*self.surface.evaluate_single((x, y)))

    def point3d_to_2d(self, point3d: volmdlr.Point3D, tol=1e-5):
        """
        Evaluates the parametric coordinates (u, v) of a 3D point (x, y, z).

        :param point3d: A 3D point to be evaluated.
        :type point3d: :class:`volmdlr.Point3D`
        :param tol: Tolerance to accept the results.
        :type tol: float
        :return: The parametric coordinates (u, v) of the point.
        :rtype: :class:`volmdlr.Point2D`
        """

        def f(x):
            return point3d.point_distance(self.point2d_to_3d(volmdlr.Point2D(x[0], x[1])))

        def fun(x):
            derivatives = self.derivatives(x[0], x[1], 1)
            r = derivatives[0][0] - point3d
            f_value = r.norm() + 1e-32
            jacobian = npy.array([r.dot(derivatives[1][0]) / f_value, r.dot(derivatives[0][1]) / f_value])
            return f_value, jacobian

        min_bound_x, max_bound_x = self.surface.domain[0]
        min_bound_y, max_bound_y = self.surface.domain[1]

        delta_bound_x = max_bound_x - min_bound_x
        delta_bound_y = max_bound_y - min_bound_y
        x0s = [((min_bound_x + max_bound_x) / 2, (min_bound_y + max_bound_y) / 2),
               ((min_bound_x + max_bound_x) / 2, min_bound_y + delta_bound_y / 10),
               ((min_bound_x + max_bound_x) / 2, max_bound_y - delta_bound_y / 10),
               ((min_bound_x + max_bound_x) / 4, min_bound_y + delta_bound_y / 10),
               (max_bound_x - delta_bound_x / 4, min_bound_y + delta_bound_y / 10),
               ((min_bound_x + max_bound_x) / 4, max_bound_y - delta_bound_y / 10),
               (max_bound_x - delta_bound_x / 4, max_bound_y - delta_bound_y / 10),
               (min_bound_x + delta_bound_x / 10, min_bound_y + delta_bound_y / 10),
               (min_bound_x + delta_bound_x / 10, max_bound_y - delta_bound_y / 10),
               (max_bound_x - delta_bound_x / 10, min_bound_y + delta_bound_y / 10),
               (max_bound_x - delta_bound_x / 10, max_bound_y - delta_bound_y / 10)]

        # Sort the initial conditions
        x0s.sort(key=f)

        # Find the parametric coordinates of the point
        results = []
        for x0 in x0s:
            res = minimize(fun, x0=npy.array(x0), jac=True,
                           bounds=[(min_bound_x, max_bound_x),
                                   (min_bound_y, max_bound_y)])
            if res.fun <= tol:
                return volmdlr.Point2D(*res.x)

            results.append((res.x, res.fun))

        return volmdlr.Point2D(*min(results, key=lambda r: r[1])[0])

    def linesegment2d_to_3d(self, linesegment2d):
        """Evaluates the Euclidean form for the parametric line segment."""
        points = []
        for point in linesegment2d.discretization_points(number_points=20):
            point3d = self.point2d_to_3d(point)
            if not volmdlr.core.point_in_list(point3d, points):
                points.append(point3d)
        if len(points) < 2:
            return None
        if len(points) == 2:
            return [volmdlr.edges.LineSegment3D(points[0], points[-1])]
        periodic = points[0].is_close(points[-1], 1e-6)
<<<<<<< HEAD
        if len(points) < min(self.degree_u, self.degree_v) + 2:
            try:
                bspline = edges.BSplineCurve3D.from_points_interpolation(
                    points, 2, periodic=periodic)
                return [bspline.simplify]
            except Exception:
                return None
=======
        if len(points) < min(self.degree_u, self.degree_v) + 1:
            bspline = edges.BSplineCurve3D.from_points_interpolation(
                points, 2, periodic=periodic)
            return [bspline]
>>>>>>> e763886b

        bspline = edges.BSplineCurve3D.from_points_interpolation(
                            points, min(self.degree_u, self.degree_v), periodic=periodic)
        return [bspline.simplify]

    def linesegment3d_to_2d(self, linesegment3d):
        """
        A line segment on a BSplineSurface3D will be in any case a line in 2D?.

        """
        start = self.point3d_to_2d(linesegment3d.start)
        end = self.point3d_to_2d(linesegment3d.end)
        if self.x_periodicity:
            if start.x != end.x:
                end = volmdlr.Point2D(start.x, end.y)
            if not start.is_close(end):
                return [edges.LineSegment2D(start, end)]
            return None
        if self.y_periodicity:
            if start.y != end.y:
                end = volmdlr.Point2D(end.x, start.y)
            if not start.is_close(end):
                return [edges.LineSegment2D(start, end)]
            return None
        if start.is_close(end):
            return None
        return [edges.LineSegment2D(start, end)]

    def _repair_periodic_boundary_points(self, curve3d, points_2d, direction_periodicity):
        """
        Verifies points at boundary on a periodic BSplineSurface3D.

        :param points_2d: List of `volmdlr.Point2D` after transformation from 3D Cartesian coordinates
        :type points_2d: List[volmdlr.Point2D]
        :param direction_periodicity: should be 'x' if x_periodicity or 'y' if y periodicity
        :type direction_periodicity: str
        """
        lth = curve3d.length()
        start = points_2d[0]
        end = points_2d[-1]
        points = points_2d
        pt_after_start = self.point3d_to_2d(curve3d.point_at_abscissa(0.1 * lth))
        pt_before_end = self.point3d_to_2d(curve3d.point_at_abscissa(0.9 * lth))
        # pt_after_start = points[1]
        # pt_before_end = points[-2]

        if direction_periodicity == 'x':
            i = 0
        else:
            i = 1
        min_bound, max_bound = self.surface.domain[i]
        delta = max_bound + min_bound

        if math.isclose(start[i], min_bound, abs_tol=1e-4) and pt_after_start[i] > 0.5 * delta:
            start[i] = max_bound
        elif math.isclose(start[i], max_bound, abs_tol=1e-4) and pt_after_start[i] < 0.5 * delta:
            start[i] = min_bound

        if math.isclose(end[i], min_bound, abs_tol=1e-4) and pt_before_end[i] > 0.5 * delta:
            end[i] = max_bound
        elif math.isclose(end[i], max_bound, abs_tol=1e-4) and pt_before_end[i] < 0.5 * delta:
            end[i] = min_bound

        points[0] = start
        points[-1] = end

        if all((math.isclose(p[i], max_bound, abs_tol=1e-4) or math.isclose(p[i], min_bound, abs_tol=1e-4)) for
                    p in points):
            # if the line is at the boundary of the surface domain, we take the first point as reference
            t_param = max_bound if math.isclose(points[0][i], max_bound, abs_tol=1e-4) else min_bound
            if direction_periodicity == 'x':
                points = [volmdlr.Point2D(t_param, p[1]) for p in points]
            else:
                points = [volmdlr.Point2D(p[0], t_param) for p in points]

        return points

    def bsplinecurve3d_to_2d(self, bspline_curve3d):
        """
        Converts the primitive from 3D spatial coordinates to its equivalent 2D primitive in the parametric space.
        """
        # TODO: enhance this, it is a non exact method!
        # TODO: bsplinecurve can be periodic but not around the bsplinesurface
        flag = False
        if not bspline_curve3d.points[0].is_close(bspline_curve3d.points[-1]):
            bsc_linesegment = edges.LineSegment3D(bspline_curve3d.points[0],
                                                  bspline_curve3d.points[-1])
            flag = True
            for point in bspline_curve3d.points:
                if not bsc_linesegment.point_belongs(point):
                    flag = False
                    break

        if self.x_periodicity and not self.y_periodicity \
                and bspline_curve3d.periodic:
            point1 = self.point3d_to_2d(bspline_curve3d.points[0])
            p1_sup = self.point3d_to_2d(bspline_curve3d.points[0])
            new_x = point1.x - p1_sup.x + self.x_periodicity
            new_x = new_x if 0 <= new_x else 0
            reverse = False
            if new_x < 0:
                new_x = 0
            elif math.isclose(new_x, self.x_periodicity, abs_tol=1e-5):
                new_x = 0
                reverse = True

            linesegments = [
                edges.LineSegment2D(
                    volmdlr.Point2D(new_x, point1.y),
                    volmdlr.Point2D(self.x_periodicity, point1.y))]
            if reverse:
                linesegments[0] = linesegments[0].reverse()

        elif self.y_periodicity and not self.x_periodicity \
                and bspline_curve3d.periodic:
            point1 = self.point3d_to_2d(bspline_curve3d.points[0])
            p1_sup = self.point3d_to_2d(bspline_curve3d.points[0])
            new_y = point1.y - p1_sup.y + self.y_periodicity
            new_y = new_y if 0 <= new_y else 0
            reverse = False
            if new_y < 0:
                new_y = 0
            elif math.isclose(new_y, self.y_periodicity, abs_tol=1e-5):
                new_y = 0
                reverse = True

            linesegments = [
                edges.LineSegment2D(
                    volmdlr.Point2D(point1.x, new_y),
                    volmdlr.Point2D(point1.x, self.y_periodicity))]
            if reverse:
                linesegments[0] = linesegments[0].reverse()

        elif self.x_periodicity and self.y_periodicity \
                and bspline_curve3d.periodic:
            raise NotImplementedError

        if flag:
            x_perio = self.x_periodicity if self.x_periodicity is not None \
                else 1.
            y_perio = self.y_periodicity if self.y_periodicity is not None \
                else 1.

            point1 = self.point3d_to_2d(bspline_curve3d.points[0])
            point2 = self.point3d_to_2d(bspline_curve3d.points[-1])

            if point1.is_close(point2):
                print('BSplineCruve3D skipped because it is too small')
                linesegments = None
            else:
                p1_sup = self.point3d_to_2d(bspline_curve3d.points[0])
                p2_sup = self.point3d_to_2d(bspline_curve3d.points[-1])
                if self.x_periodicity and point1.point_distance(p1_sup) > 1e-5:
                    point1.x -= p1_sup.x - x_perio
                    point2.x -= p2_sup.x - x_perio
                if self.y_periodicity and point1.point_distance(p1_sup) > 1e-5:
                    point1.y -= p1_sup.y - y_perio
                    point2.y -= p2_sup.y - y_perio
                linesegments = [edges.LineSegment2D(point1, point2)]
            # How to check if end of surface overlaps start or the opposite ?
        else:
            lth = bspline_curve3d.length()
            if lth > 1e-5:
                n = len(bspline_curve3d.control_points)
                points = [self.point3d_to_2d(p) for p in bspline_curve3d.discretization_points(number_points=n)]

                if self.x_periodicity:
                    points = self._repair_periodic_boundary_points(bspline_curve3d, points, 'x')
                    if bspline_curve3d.periodic and points[0].is_close(points[-1]):
                        u_min, u_max = bspline_curve3d.curve.domain
                        if math.isclose(points[0].x, u_min, abs_tol=1e-6):
                            should_be_umax = (u_max - points[1].x) < (points[1].x - u_min)
                            if should_be_umax:
                                points[0] = volmdlr.Point2D(u_max, points[0].y)
                            else:
                                points[-1] = volmdlr.Point2D(u_max, points[-1].y)
                        elif math.isclose(points[0].x, u_max, abs_tol=1e-6):
                            should_be_umin = (u_max - points[1].x) > (points[1].x - u_min)
                            if should_be_umin:
                                points[0] = volmdlr.Point2D(u_min, points[0].y)
                            else:
                                points[-1] = volmdlr.Point2D(u_min, points[-1].y)
                if self.y_periodicity:
                    points = self._repair_periodic_boundary_points(bspline_curve3d, points, 'y')
                    if bspline_curve3d.periodic and points[0].is_close(points[-1]):
                        u_min, u_max = bspline_curve3d.curve.domain
                        if math.isclose(points[0].y, u_min, abs_tol=1e-6):
                            should_be_umax = (u_max - points[1].y) < (points[1].y - u_min)
                            if should_be_umax:
                                points[0] = volmdlr.Point2D(points[0].x, u_max)
                            else:
                                points[-1] = volmdlr.Point2D(points[-1].x, u_max)
                        elif math.isclose(points[0].y, u_max, abs_tol=1e-6):
                            should_be_umin = (u_max - points[1].y) > (points[1].y - u_min)
                            if should_be_umin:
                                points[0] = volmdlr.Point2D(points[0].x, u_min)
                            else:
                                points[-1] = volmdlr.Point2D(points[-1].x, u_min)

                if not points[0].is_close(points[-1]) and not bspline_curve3d.periodic:
                    linesegment = edges.LineSegment2D(points[0], points[-1])
                    flag_line = True
                    for point in points:
                        if not linesegment.point_belongs(point, abs_tol=1e-4):
                            flag_line = False
                            break
                    if flag_line:
                        return [linesegment]

                if self.x_periodicity:
                    points = self._repair_periodic_boundary_points(bspline_curve3d, points, 'x')

                if self.y_periodicity:
                    points = self._repair_periodic_boundary_points(bspline_curve3d, points, 'y')

                return [edges.BSplineCurve2D.from_points_interpolation(
                    points=points, degree=bspline_curve3d.degree, periodic=bspline_curve3d.periodic)]

            if 1e-6 < lth <= 1e-5:
                linesegments = [edges.LineSegment2D(
                    self.point3d_to_2d(bspline_curve3d.start),
                    self.point3d_to_2d(bspline_curve3d.end))]
            else:
                print('BSplineCruve3D skipped because it is too small')
                linesegments = None

        return linesegments

    def bsplinecurve2d_to_3d(self, bspline_curve2d):
        """
        Converts the parametric boundary representation into a 3D primitive.
        """
        if bspline_curve2d.name == "parametric.arc":
            start = self.point2d_to_3d(bspline_curve2d.start)
            interior = self.point2d_to_3d(bspline_curve2d.evaluate_single(0.5))
            end = self.point2d_to_3d(bspline_curve2d.end)
            return [edges.Arc3D(start, interior, end)]

        number_points = len(bspline_curve2d.control_points)
        points = []
        for point in bspline_curve2d.discretization_points(number_points=number_points):
            point3d = self.point2d_to_3d(point)
            if not volmdlr.core.point_in_list(point3d, points):
                points.append(point3d)
        if len(points) < bspline_curve2d.degree + 1:
            return None
        return [edges.BSplineCurve3D.from_points_interpolation(
            points, bspline_curve2d.degree, bspline_curve2d.periodic)]

    def arc3d_to_2d(self, arc3d):
        """
        Converts the primitive from 3D spatial coordinates to its equivalent 2D primitive in the parametric space.
        """
        number_points = max(self.nb_u, self.nb_v)
        degree = max(self.degree_u, self.degree_v)
        points = [self.point3d_to_2d(point3d) for point3d in arc3d.discretization_points(number_points=number_points)]
        start = points[0]
        end = points[-1]
        min_bound_x, max_bound_x = self.surface.domain[0]
        min_bound_y, max_bound_y = self.surface.domain[1]
        if self.x_periodicity:
            points = self._repair_periodic_boundary_points(arc3d, points, 'x')
            start = points[0]
            end = points[-1]
            if start.is_close(end):
                if math.isclose(start.x, min_bound_x, abs_tol=1e-4):
                    end.x = max_bound_x
                else:
                    end.x = min_bound_x
        if self.y_periodicity:
            points = self._repair_periodic_boundary_points(arc3d, points, 'y')
            start = points[0]
            end = points[-1]
            if start.is_close(end):
                if math.isclose(start.y, min_bound_y, abs_tol=1e-4):
                    end.y = max_bound_y
                else:
                    end.y = min_bound_y
        if start.is_close(end):
            return []
        linesegment = edges.LineSegment2D(start, end, name="parametric.arc")
        flag = True
        for point in points:
            if not linesegment.point_belongs(point):
                flag = False
                break
        if flag:
            return [linesegment]
        return [edges.BSplineCurve2D.from_points_interpolation(points, degree, name="parametric.arc")]

    def arcellipse3d_to_2d(self, arcellipse3d):
        """
        Converts the primitive from 3D spatial coordinates to its equivalent 2D primitive in the parametric space.
        """
        self.save_to_file("bspline_surface_with_arcellipse.json")
        arcellipse3d.save_to_file("arcellipse_bspline_surface.json")
        print("Got test to BSplineSurface3D.arcellipse3d_to_2d")
        # todo: Is this right? Needs detailed investigation
        number_points = max(self.nb_u, self.nb_v)
        degree = max(self.degree_u, self.degree_v)
        points = [self.point3d_to_2d(point3d) for point3d in
                  arcellipse3d.discretization_points(number_points=number_points)]
        start = points[0]
        end = points[-1]
        min_bound_x, max_bound_x = self.surface.domain[0]
        min_bound_y, max_bound_y = self.surface.domain[1]
        if self.x_periodicity:
            points = self._repair_periodic_boundary_points(arcellipse3d, points, 'x')
            start = points[0]
            end = points[-1]
            if start.is_close(end):
                if math.isclose(start.x, min_bound_x, abs_tol=1e-4):
                    end.x = max_bound_x
                else:
                    end.x = min_bound_x
        if self.y_periodicity:
            points = self._repair_periodic_boundary_points(arcellipse3d, points, 'y')
            start = points[0]
            end = points[-1]
            if start.is_close(end):
                if math.isclose(start.y, min_bound_y, abs_tol=1e-4):
                    end.y = max_bound_y
                else:
                    end.y = min_bound_y
        if start.is_close(end):
            return []
        linesegment = edges.LineSegment2D(start, end, name="parametric.arc")
        flag = True
        for point in points:
            if not linesegment.point_belongs(point):
                flag = False
                break
        if flag:
            return [linesegment]
        return [edges.BSplineCurve2D.from_points_interpolation(points, degree, name="parametric.arc")]

    def arc2d_to_3d(self, arc2d):
        number_points = math.ceil(arc2d.angle * 7) + 1  # 7 points per radian
        length = arc2d.length()
        points = [self.point2d_to_3d(arc2d.point_at_abscissa(i * length / (number_points - 1)))
                  for i in range(number_points)]
        return [edges.BSplineCurve3D.from_points_interpolation(
            points, max(self.degree_u, self.degree_v))]

    def rectangular_cut(self, u1: float, u2: float,
                        v1: float, v2: float, name: str = ''):
        """Deprecated method, Use BSplineFace3D from_surface_rectangular_cut method."""
        raise AttributeError("BSplineSurface3D.rectangular_cut is deprecated."
                             " Use the class_method from_surface_rectangular_cut in BSplineFace3D instead")

    def rotation(self, center: volmdlr.Vector3D,
                 axis: volmdlr.Vector3D, angle: float):
        """
        BSplineSurface3D rotation.

        :param center: rotation center
        :param axis: rotation axis
        :param angle: angle rotation
        :return: a new rotated BSplineSurface3D
        """
        new_control_points = [p.rotation(center, axis, angle)
                              for p in self.control_points]
        new_bsplinesurface3d = BSplineSurface3D(self.degree_u, self.degree_v,
                                                new_control_points, self.nb_u,
                                                self.nb_v,
                                                self.u_multiplicities,
                                                self.v_multiplicities,
                                                self.u_knots, self.v_knots,
                                                self.weights, self.name)
        return new_bsplinesurface3d

    def rotation_inplace(self, center: volmdlr.Vector3D,
                         axis: volmdlr.Vector3D, angle: float):
        """
        BSplineSurface3D rotation. Object is updated in-place.

        :param center: rotation center.
        :type center: `volmdlr.Vector3D`
        :param axis: rotation axis.
        :type axis: `volmdlr.Vector3D`
        :param angle: rotation angle.
        :type angle: float
        :return: None, BSplineSurface3D is updated in-place
        :rtype: None
        """
        warnings.warn("'in-place' methods are deprecated. Use a not in-place method instead.", DeprecationWarning)

        new_bsplinesurface3d = self.rotation(center, axis, angle)
        self.control_points = new_bsplinesurface3d.control_points
        self.surface = new_bsplinesurface3d.surface

    def translation(self, offset: volmdlr.Vector3D):
        """
        BSplineSurface3D translation.

        :param offset: translation vector
        :return: A new translated BSplineSurface3D
        """
        new_control_points = [p.translation(offset) for p in
                              self.control_points]
        new_bsplinesurface3d = BSplineSurface3D(self.degree_u, self.degree_v,
                                                new_control_points, self.nb_u,
                                                self.nb_v,
                                                self.u_multiplicities,
                                                self.v_multiplicities,
                                                self.u_knots, self.v_knots,
                                                self.weights, self.name)

        return new_bsplinesurface3d

    def translation_inplace(self, offset: volmdlr.Vector3D):
        """
        BSplineSurface3D translation. Object is updated in-place.

        :param offset: translation vector
        """
        warnings.warn("'in-place' methods are deprecated. Use a not in-place method instead.", DeprecationWarning)

        new_bsplinesurface3d = self.translation(offset)
        self.control_points = new_bsplinesurface3d.control_points
        self.surface = new_bsplinesurface3d.surface

    def frame_mapping(self, frame: volmdlr.Frame3D, side: str):
        """
        Changes frame_mapping and return a new BSplineSurface3D.

        side = 'old' or 'new'
        """
        new_control_points = [p.frame_mapping(frame, side) for p in
                              self.control_points]
        new_bsplinesurface3d = BSplineSurface3D(self.degree_u, self.degree_v,
                                                new_control_points, self.nb_u,
                                                self.nb_v,
                                                self.u_multiplicities,
                                                self.v_multiplicities,
                                                self.u_knots, self.v_knots,
                                                self.weights, self.name)
        return new_bsplinesurface3d

    def frame_mapping_inplace(self, frame: volmdlr.Frame3D, side: str):
        """
        Changes frame_mapping and the object is updated in-place.

        side = 'old' or 'new'
        """
        warnings.warn("'in-place' methods are deprecated. Use a not in-place method instead.", DeprecationWarning)

        new_bsplinesurface3d = self.frame_mapping(frame, side)
        self.control_points = new_bsplinesurface3d.control_points
        self.surface = new_bsplinesurface3d.surface

    def plot(self, ax=None, color='grey', alpha=0.5):
        u_curves = [edges.BSplineCurve3D.from_geomdl_curve(u) for u in self.curves['u']]
        v_curves = [edges.BSplineCurve3D.from_geomdl_curve(v) for v in self.curves['v']]
        if ax is None:
            ax = plt.figure().add_subplot(111, projection='3d')
        for u in u_curves:
            u.plot(ax=ax, edge_style=EdgeStyle(color=color, alpha=alpha))
        for v in v_curves:
            v.plot(ax=ax, edge_style=EdgeStyle(color=color, alpha=alpha))
        for point in self.control_points:
            point.plot(ax, color=color, alpha=alpha)
        return ax

    def simplify_surface(self):
        """
        Verifies if BSplineSurface3D could be a Plane3D.

        :return: A planar surface if possible, otherwise, returns self.
        """
        points = [self.control_points[0]]
        vector_list = []
        for point in self.control_points[1:]:
            vector = point - points[0]
            is_colinear = any(vector.is_colinear_to(other_vector) for other_vector in vector_list)
            if not point_in_list(point, points) and not is_colinear:
                points.append(point)
                vector_list.append(vector)
                if len(points) == 3:
                    plane3d = Plane3D.from_3_points(*points)
                    if all(plane3d.point_on_surface(point) for point in self.control_points):
                        return plane3d
                    break
        return self

    @classmethod
    def from_step(cls, arguments, object_dict, **kwargs):
        """
        Converts a step primitive to a BSplineSurface3D.

        :param arguments: The arguments of the step primitive.
        :type arguments: list
        :param object_dict: The dictionary containing all the step primitives
            that have already been instantiated.
        :type object_dict: dict
        :return: The corresponding BSplineSurface3D object.
        :rtype: :class:`volmdlr.faces.BSplineSurface3D`
        """
        name = arguments[0][1:-1]
        degree_u = int(arguments[1])
        degree_v = int(arguments[2])
        points_sets = arguments[3][1:-1].split("),")
        points_sets = [elem + ")" for elem in points_sets[:-1]] + [
            points_sets[-1]]
        control_points = []
        for points_set in points_sets:
            points = [object_dict[int(i[1:])] for i in
                      points_set[1:-1].split(",")]
            nb_v = len(points)
            control_points.extend(points)
        nb_u = int(len(control_points) / nb_v)
        surface_form = arguments[4]
        if arguments[5] == '.F.':
            u_closed = False
        elif arguments[5] == '.T.':
            u_closed = True
        else:
            raise ValueError
        if arguments[6] == '.F.':
            v_closed = False
        elif arguments[6] == '.T.':
            v_closed = True
        else:
            raise ValueError
        self_intersect = arguments[7]
        u_multiplicities = [int(i) for i in arguments[8][1:-1].split(",")]
        v_multiplicities = [int(i) for i in arguments[9][1:-1].split(",")]
        u_knots = [float(i) for i in arguments[10][1:-1].split(",")]
        v_knots = [float(i) for i in arguments[11][1:-1].split(",")]
        knot_spec = arguments[12]

        if 13 in range(len(arguments)):
            weight_data = [
                float(i) for i in
                arguments[13][1:-1].replace("(", "").replace(")", "").split(",")
            ]
        else:
            weight_data = None

        bsplinesurface = cls(degree_u, degree_v, control_points, nb_u, nb_v,
                             u_multiplicities, v_multiplicities, u_knots,
                             v_knots, weight_data, name)
        if not bsplinesurface.x_periodicity and not bsplinesurface.y_periodicity:
            bsplinesurface = bsplinesurface.simplify_surface()
        # if u_closed:
        #     bsplinesurface.x_periodicity = bsplinesurface.get_x_periodicity()
        # if v_closed:
        #     bsplinesurface.y_periodicity = bsplinesurface.get_y_periodicity()
        return bsplinesurface

    def to_step(self, current_id):
        content = ''
        point_matrix_ids = '('
        for points in self.control_points_table:
            point_ids = '('
            for point in points:
                point_content, point_id = point.to_step(current_id)
                content += point_content
                point_ids += f'#{point_id},'
                current_id = point_id + 1
            point_ids = point_ids[:-1]
            point_ids += '),'
            point_matrix_ids += point_ids
        point_matrix_ids = point_matrix_ids[:-1]
        point_matrix_ids += ')'

        u_close = '.T.' if self.x_periodicity else '.F.'
        v_close = '.T.' if self.y_periodicity else '.F.'

        content += f"#{current_id} = B_SPLINE_SURFACE_WITH_KNOTS('{self.name}',{self.degree_u},{self.degree_v}," \
                   f"{point_matrix_ids},.UNSPECIFIED.,{u_close},{v_close},.F.,{tuple(self.u_multiplicities)}," \
                   f"{tuple(self.v_multiplicities)},{tuple(self.u_knots)},{tuple(self.v_knots)},.UNSPECIFIED.);\n"
        return content, [current_id]

    def grid3d(self, grid2d: grid.Grid2D):
        """
        Generate 3d grid points of a Bspline surface, based on a Grid2D.

        """

        if not self._grids2d:
            self._grids2d = grid2d

        points_2d = grid2d.points
        points_3d = [self.point2d_to_3d(point2d) for point2d in points_2d]

        return points_3d

    def grid2d_deformed(self, grid2d: grid.Grid2D):
        """
        Dimension and deform a Grid2D points based on a Bspline surface.

        """

        points_2d = grid2d.points
        points_3d = self.grid3d(grid2d)

        points_x, points_y = grid2d.points_xy

        # Parameters
        index_x = {}  # grid point position(i,j), x coordinates position in X(unknown variable)
        index_y = {}  # grid point position(i,j), y coordinates position in X(unknown variable)
        index_points = {}  # grid point position(j,i), point position in points_2d (or points_3d)
        k_index, p_index = 0, 0
        for i in range(0, points_x):
            for j in range(0, points_y):
                index_x.update({(j, i): k_index})
                index_y.update({(j, i): k_index + 1})
                index_points.update({(j, i): p_index})
                k_index = k_index + 2
                p_index = p_index + 1

        equation_points = []  # points combination to compute distances between 2D and 3D grid points
        for i in range(0, points_y):  # row from (0,i)
            for j in range(1, points_x):
                equation_points.append(((0, i), (j, i)))
        for i in range(0, points_x):  # column from (i,0)
            for j in range(1, points_y):
                equation_points.append(((i, 0), (i, j)))
        for i in range(0, points_y):  # row
            for j in range(0, points_x - 1):
                equation_points.append(((j, i), (j + 1, i)))
        for i in range(0, points_x):  # column
            for j in range(0, points_x - 1):
                equation_points.append(((i, j), (i, j + 1)))
        for i in range(0, points_y - 1):  # diagonal
            for j in range(0, points_x - 1):
                equation_points.append(((j, i), (j + 1, i + 1)))

        for i in range(0, points_y):  # row 2segments (before.point.after)
            for j in range(1, points_x - 1):
                equation_points.append(((j - 1, i), (j + 1, i)))

        for i in range(0, points_x):  # column 2segments (before.point.after)
            for j in range(1, points_y - 1):
                equation_points.append(((i, j - 1), (i, j + 1)))

        # geodesic distances between 3D grid points (based on points combination [equation_points])
        geodesic_distances = []
        for point in equation_points:
            geodesic_distances.append((self.geodesic_distance(
                points_3d[index_points[point[0]]], points_3d[index_points[point[1]]])) ** 2)

        # System of nonlinear equations
        def non_linear_equations(xparam):
            vector_f = npy.empty(len(equation_points) + 2)
            idx = 0
            for idx, point_ in enumerate(equation_points):
                vector_f[idx] = abs((xparam[index_x[point_[0]]] ** 2 +
                                     xparam[index_x[point_[1]]] ** 2 +
                                     xparam[index_y[point_[0]]] ** 2 +
                                     xparam[index_y[point_[1]]] ** 2 -
                                     2 *
                                     xparam[index_x[point_[0]]] *
                                     xparam[index_x[point_[1]]] -
                                     2 *
                                     xparam[index_y[point_[0]]] *
                                     xparam[index_y[point_[1]]] -
                                     geodesic_distances[idx]) /
                                    geodesic_distances[idx])

            vector_f[idx + 1] = xparam[0] * 1000
            vector_f[idx + 2] = xparam[1] * 1000

            return vector_f

        # Solution with "least_squares"
        x_init = []  # initial guess (2D grid points)
        for point in points_2d:
            x_init.append(point[0])
            x_init.append(point[1])
        z = least_squares(non_linear_equations, x_init)

        points_2d_deformed = [volmdlr.Point2D(z.x[i], z.x[i + 1])
                              for i in range(0, len(z.x), 2)]  # deformed 2d grid points

        grid2d_deformed = grid.Grid2D.from_points(points=points_2d_deformed,
                                                  points_dim_1=points_x,
                                                  direction=grid2d.direction)

        self._grids2d_deformed = grid2d_deformed

        return points_2d_deformed

    def grid2d_deformation(self, grid2d: grid.Grid2D):
        """
        Compute the deformation/displacement (dx/dy) of a Grid2D based on a Bspline surface.

        """

        if not self._grids2d_deformed:
            self.grid2d_deformed(grid2d)

        displacement = self._grids2d_deformed.displacement_compared_to(grid2d)
        self._displacements = displacement

        return displacement

    def point2d_parametric_to_dimension(self, point2d: volmdlr.Point3D, grid2d: grid.Grid2D):
        """
        Convert a point 2d from the parametric to the dimensioned frame.

        """

        # Check if the 0<point2d.x<1 and 0<point2d.y<1
        if point2d.x < 0:
            point2d.x = 0
        elif point2d.x > 1:
            point2d.x = 1
        if point2d.y < 0:
            point2d.y = 0
        elif point2d.y > 1:
            point2d.y = 1

        if self._grids2d == grid2d:
            points_2d = self._grids2d.points
        else:
            points_2d = grid2d.points
            self._grids2d = grid2d

        if self._displacements is not None:
            displacement = self._displacements
        else:
            displacement = self.grid2d_deformation(grid2d)

        points_x, points_y = grid2d.points_xy

        # Parameters
        index_points = {}  # grid point position(j,i), point position in points_2d (or points_3d)
        p_index = 0
        for i in range(0, points_x):
            for j in range(0, points_y):
                index_points.update({(j, i): p_index})
                p_index = p_index + 1

        # Form function "Finite Elements"
        def form_function(s_param, t_param):
            empty_n = npy.empty(4)
            empty_n[0] = (1 - s_param) * (1 - t_param) / 4
            empty_n[1] = (1 + s_param) * (1 - t_param) / 4
            empty_n[2] = (1 + s_param) * (1 + t_param) / 4
            empty_n[3] = (1 - s_param) * (1 + t_param) / 4
            return empty_n

        finite_elements_points = []  # 2D grid points index that define one element
        for j in range(0, points_y - 1):
            for i in range(0, points_x - 1):
                finite_elements_points.append(((i, j), (i + 1, j), (i + 1, j + 1), (i, j + 1)))
        finite_elements = []  # finite elements defined with closed polygon
        for point in finite_elements_points:
            finite_elements.append(
                wires.ClosedPolygon2D((points_2d[index_points[point[0]]],
                                       points_2d[index_points[point[1]]],
                                       points_2d[index_points[point[2]]],
                                       points_2d[index_points[point[3]]])))
        k = 0
        for k, point in enumerate(finite_elements_points):
            if (wires.Contour2D(finite_elements[k].primitives).point_belongs(
                    point2d)  # finite_elements[k].point_belongs(point2d)
                    or wires.Contour2D(finite_elements[k].primitives).point_over_contour(point2d)
                    or ((points_2d[index_points[point[0]]][0] < point2d.x <
                         points_2d[index_points[point[1]]][0])
                        and point2d.y == points_2d[index_points[point[0]]][1])
                    or ((points_2d[index_points[point[1]]][1] < point2d.y <
                         points_2d[index_points[point[2]]][1])
                        and point2d.x == points_2d[index_points[point[1]]][0])
                    or ((points_2d[index_points[point[3]]][0] < point2d.x <
                         points_2d[index_points[point[2]]][0])
                        and point2d.y == points_2d[index_points[point[1]]][1])
                    or ((points_2d[index_points[point[0]]][1] < point2d.y <
                         points_2d[index_points[point[3]]][1])
                        and point2d.x == points_2d[index_points[point[0]]][0])):
                break

        x0 = points_2d[index_points[finite_elements_points[k][0]]][0]
        y0 = points_2d[index_points[finite_elements_points[k][0]]][1]
        x1 = points_2d[index_points[finite_elements_points[k][1]]][0]
        y2 = points_2d[index_points[finite_elements_points[k][2]]][1]
        x = point2d.x
        y = point2d.y
        s_param = 2 * ((x - x0) / (x1 - x0)) - 1
        t_param = 2 * ((y - y0) / (y2 - y0)) - 1

        n = form_function(s_param, t_param)
        dx = npy.array([displacement[index_points[finite_elements_points[k][0]]][0],
                        displacement[index_points[finite_elements_points[k][1]]][0],
                        displacement[index_points[finite_elements_points[k][2]]][0],
                        displacement[index_points[finite_elements_points[k][3]]][0]])
        dy = npy.array([displacement[index_points[finite_elements_points[k][0]]][1],
                        displacement[index_points[finite_elements_points[k][1]]][1],
                        displacement[index_points[finite_elements_points[k][2]]][1],
                        displacement[index_points[finite_elements_points[k][3]]][1]])

        return volmdlr.Point2D(point2d.x + npy.transpose(n).dot(dx), point2d.y + npy.transpose(n).dot(dy))

    def point3d_to_2d_with_dimension(self, point3d: volmdlr.Point3D, grid2d: grid.Grid2D):
        """
        Compute the point2d of a point3d, on a Bspline surface, in the dimensioned frame.
        """

        point2d = self.point3d_to_2d(point3d)

        point2d_with_dimension = self.point2d_parametric_to_dimension(point2d, grid2d)

        return point2d_with_dimension

    def point2d_with_dimension_to_parametric_frame(self, point2d, grid2d: grid.Grid2D):
        """
        Convert a point 2d from the dimensioned to the parametric frame.

        """

        if self._grids2d != grid2d:
            self._grids2d = grid2d
        if not self._grids2d_deformed:
            self.grid2d_deformed(grid2d)

        points_2d = grid2d.points
        points_2d_deformed = self._grids2d_deformed.points
        points_x, points_y = grid2d.points_xy

        # Parameters
        index_points = {}  # grid point position(j,i), point position in points_2d (or points_3d)
        p_index = 0
        for i in range(0, points_x):
            for j in range(0, points_y):
                index_points.update({(j, i): p_index})
                p_index = p_index + 1

        finite_elements_points = []  # 2D grid points index that define one element
        for j in range(0, points_y - 1):
            for i in range(0, points_x - 1):
                finite_elements_points.append(((i, j), (i + 1, j), (i + 1, j + 1), (i, j + 1)))
        finite_elements = []  # finite elements defined with closed polygon  DEFORMED
        for point in finite_elements_points:
            finite_elements.append(
                wires.ClosedPolygon2D((points_2d_deformed[index_points[point[0]]],
                                       points_2d_deformed[index_points[point[1]]],
                                       points_2d_deformed[index_points[point[2]]],
                                       points_2d_deformed[index_points[point[3]]])))

        finite_elements_initial = []  # finite elements defined with closed polygon  INITIAL
        for point in finite_elements_points:
            finite_elements_initial.append(
                wires.ClosedPolygon2D((points_2d[index_points[point[0]]],
                                       points_2d[index_points[point[1]]],
                                       points_2d[index_points[point[2]]],
                                       points_2d[index_points[point[3]]])))
        k = 0
        for k, point in enumerate(finite_elements_points):
            if (finite_elements[k].point_belongs(point2d)
                    or ((points_2d_deformed[index_points[point[0]]][0] < point2d.x <
                         points_2d_deformed[index_points[point[1]]][0])
                        and point2d.y == points_2d_deformed[index_points[point[0]]][1])
                    or ((points_2d_deformed[index_points[finite_elements_points[k][1]]][1] < point2d.y <
                         points_2d_deformed[index_points[finite_elements_points[k][2]]][1])
                        and point2d.x == points_2d_deformed[index_points[point[1]]][0])
                    or ((points_2d_deformed[index_points[point[3]]][0] < point2d.x <
                         points_2d_deformed[index_points[point[2]]][0])
                        and point2d.y == points_2d_deformed[index_points[point[1]]][1])
                    or ((points_2d_deformed[index_points[point[0]]][1] < point2d.y <
                         points_2d_deformed[index_points[point[3]]][1])
                        and point2d.x == points_2d_deformed[index_points[point[0]]][0])
                    or finite_elements[k].primitives[0].point_belongs(point2d) or finite_elements[k].primitives[
                        1].point_belongs(point2d)
                    or finite_elements[k].primitives[2].point_belongs(point2d) or finite_elements[k].primitives[
                        3].point_belongs(point2d)):
                break

        frame_deformed = volmdlr.Frame2D(finite_elements[k].center_of_mass(),
                                         volmdlr.Vector2D(finite_elements[k].primitives[1].middle_point()[0] -
                                                          finite_elements[k].center_of_mass()[0],
                                                          finite_elements[k].primitives[1].middle_point()[1] -
                                                          finite_elements[k].center_of_mass()[1]),
                                         volmdlr.Vector2D(finite_elements[k].primitives[0].middle_point()[0] -
                                                          finite_elements[k].center_of_mass()[0],
                                                          finite_elements[k].primitives[0].middle_point()[1] -
                                                          finite_elements[k].center_of_mass()[1]))

        point2d_frame_deformed = volmdlr.Point2D(point2d.frame_mapping(frame_deformed, 'new')[0],
                                                 point2d.frame_mapping(frame_deformed, 'new')[1])

        frame_inital = volmdlr.Frame2D(finite_elements_initial[k].center_of_mass(),
                                       volmdlr.Vector2D(finite_elements_initial[k].primitives[1].middle_point()[0] -
                                                        finite_elements_initial[k].center_of_mass()[0],
                                                        finite_elements_initial[k].primitives[1].middle_point()[1] -
                                                        finite_elements_initial[k].center_of_mass()[1]),
                                       volmdlr.Vector2D(finite_elements_initial[k].primitives[0].middle_point()[0] -
                                                        finite_elements_initial[k].center_of_mass()[0],
                                                        finite_elements_initial[k].primitives[0].middle_point()[1] -
                                                        finite_elements_initial[k].center_of_mass()[1]))

        point2d = point2d_frame_deformed.frame_mapping(frame_inital, 'old')
        if point2d.x < 0:
            point2d.x = 0
        elif point2d.x > 1:
            point2d.x = 1
        if point2d.y < 0:
            point2d.y = 0
        elif point2d.y > 1:
            point2d.y = 1

        return point2d

    def point2d_with_dimension_to_3d(self, point2d, grid2d: grid.Grid2D):
        """
        Compute the point 3d, on a Bspline surface, of a point 2d define in the dimensioned frame.

        """

        point2d_01 = self.point2d_with_dimension_to_parametric_frame(point2d, grid2d)

        return self.point2d_to_3d(point2d_01)

    def linesegment2d_parametric_to_dimension(self, linesegment2d, grid2d: grid.Grid2D):
        """
        Convert a linesegment2d from the parametric to the dimensioned frame.

        """

        points = linesegment2d.discretization_points(number_points=20)
        points_dim = [
            self.point2d_parametric_to_dimension(
                point, grid2d) for point in points]

        return edges.BSplineCurve2D.from_points_interpolation(
            points_dim, max(self.degree_u, self.degree_v))

    def linesegment3d_to_2d_with_dimension(self, linesegment3d, grid2d: grid.Grid2D):
        """
        Compute the linesegment2d of a linesegment3d, on a Bspline surface, in the dimensioned frame.

        """

        linesegment2d = self.linesegment3d_to_2d(linesegment3d)
        bsplinecurve2d_with_dimension = self.linesegment2d_parametric_to_dimension(linesegment2d, grid2d)

        return bsplinecurve2d_with_dimension

    def linesegment2d_with_dimension_to_parametric_frame(self, linesegment2d):
        """
        Convert a linesegment2d from the dimensioned to the parametric frame.

        """

        try:
            linesegment2d = edges.LineSegment2D(
                self.point2d_with_dimension_to_parametric_frame(linesegment2d.start, self._grids2d),
                self.point2d_with_dimension_to_parametric_frame(linesegment2d.end, self._grids2d))
        except NotImplementedError:
            return None

        return linesegment2d

    def linesegment2d_with_dimension_to_3d(self, linesegment2d):
        """
        Compute the linesegment3d, on a Bspline surface, of a linesegment2d defined in the dimensioned frame.

        """

        linesegment2d_01 = self.linesegment2d_with_dimension_to_parametric_frame(linesegment2d)
        linesegment3d = self.linesegment2d_to_3d(linesegment2d_01)

        return linesegment3d

    def bsplinecurve2d_parametric_to_dimension(self, bsplinecurve2d, grid2d: grid.Grid2D):
        """
        Convert a bsplinecurve2d from the parametric to the dimensioned frame.

        """

        # check if bsplinecurve2d is in a list
        if isinstance(bsplinecurve2d, list):
            bsplinecurve2d = bsplinecurve2d[0]
        points = bsplinecurve2d.control_points
        points_dim = []

        for point in points:
            points_dim.append(self.point2d_parametric_to_dimension(point, grid2d))

        bsplinecurve2d_with_dimension = edges.BSplineCurve2D(bsplinecurve2d.degree, points_dim,
                                                             bsplinecurve2d.knot_multiplicities,
                                                             bsplinecurve2d.knots,
                                                             bsplinecurve2d.weights,
                                                             bsplinecurve2d.periodic)

        return bsplinecurve2d_with_dimension

    def bsplinecurve3d_to_2d_with_dimension(self, bsplinecurve3d, grid2d: grid.Grid2D):
        """
        Compute the bsplinecurve2d of a bsplinecurve3d, on a Bspline surface, in the dimensioned frame.

        """

        bsplinecurve2d_01 = self.bsplinecurve3d_to_2d(bsplinecurve3d)
        bsplinecurve2d_with_dimension = self.bsplinecurve2d_parametric_to_dimension(
            bsplinecurve2d_01, grid2d)

        return bsplinecurve2d_with_dimension

    def bsplinecurve2d_with_dimension_to_parametric_frame(self, bsplinecurve2d):
        """
        Convert a bsplinecurve2d from the dimensioned to the parametric frame.

        """

        points_dim = bsplinecurve2d.control_points
        points = []
        for point in points_dim:
            points.append(
                self.point2d_with_dimension_to_parametric_frame(point, self._grids2d))

        bsplinecurve2d = edges.BSplineCurve2D(bsplinecurve2d.degree, points,
                                              bsplinecurve2d.knot_multiplicities,
                                              bsplinecurve2d.knots,
                                              bsplinecurve2d.weights,
                                              bsplinecurve2d.periodic)
        return bsplinecurve2d

    def bsplinecurve2d_with_dimension_to_3d(self, bsplinecurve2d):
        """
        Compute the bsplinecurve3d, on a Bspline surface, of a bsplinecurve2d defined in the dimensioned frame.

        """

        bsplinecurve2d_01 = self.bsplinecurve2d_with_dimension_to_parametric_frame(bsplinecurve2d)
        bsplinecurve3d = self.bsplinecurve2d_to_3d(bsplinecurve2d_01)

        return bsplinecurve3d

    def arc2d_parametric_to_dimension(self, arc2d, grid2d: grid.Grid2D):
        """
        Convert an arc 2d from the parametric to the dimensioned frame.

        """

        number_points = math.ceil(arc2d.angle * 7) + 1
        length = arc2d.length()
        points = [self.point2d_parametric_to_dimension(arc2d.point_at_abscissa(
            i * length / (number_points - 1)), grid2d) for i in range(number_points)]

        return edges.BSplineCurve2D.from_points_interpolation(
            points, max(self.degree_u, self.degree_v))

    def arc3d_to_2d_with_dimension(self, arc3d, grid2d: grid.Grid2D):
        """
        Compute the arc 2d of an arc 3d, on a Bspline surface, in the dimensioned frame.

        """

        bsplinecurve2d = self.arc3d_to_2d(arc3d)[0]  # it's a bsplinecurve2d
        arc2d_with_dimension = self.bsplinecurve2d_parametric_to_dimension(bsplinecurve2d, grid2d)

        return arc2d_with_dimension  # it's a bsplinecurve2d-dimension

    def arc2d_with_dimension_to_parametric_frame(self, arc2d):
        """
        Convert an arc 2d from the dimensioned to the parametric frame.

        """

        number_points = math.ceil(arc2d.angle * 7) + 1
        length = arc2d.length()

        points = [self.point2d_with_dimension_to_parametric_frame(arc2d.point_at_abscissa(
            i * length / (number_points - 1)), self._grids2d) for i in range(number_points)]

        return edges.BSplineCurve2D.from_points_interpolation(points, max(self.degree_u, self.degree_v))

    def arc2d_with_dimension_to_3d(self, arc2d):
        """
        Compute the arc 3d, on a Bspline surface, of an arc 2d in the dimensioned frame.

        """

        arc2d_01 = self.arc2d_with_dimension_to_parametric_frame(arc2d)
        arc3d = self.arc2d_to_3d(arc2d_01)

        return arc3d  # it's a bsplinecurve3d

    def contour2d_parametric_to_dimension(self, contour2d: wires.Contour2D,
                                          grid2d: grid.Grid2D):
        """
        Convert a contour 2d from the parametric to the dimensioned frame.

        """

        primitives2d_dim = []

        for primitive2d in contour2d.primitives:
            method_name = f'{primitive2d.__class__.__name__.lower()}_parametric_to_dimension'

            if hasattr(self, method_name):
                primitives = getattr(self, method_name)(primitive2d, grid2d)
                if primitives:
                    primitives2d_dim.append(primitives)

            else:
                raise NotImplementedError(
                    f'Class {self.__class__.__name__} does not implement {method_name}')

        return wires.Contour2D(primitives2d_dim)

    def contour3d_to_2d_with_dimension(self, contour3d: wires.Contour3D,
                                       grid2d: grid.Grid2D):
        """
        Compute the Contour 2d of a Contour 3d, on a Bspline surface, in the dimensioned frame.

        """

        contour2d_01 = self.contour3d_to_2d(contour3d)

        return self.contour2d_parametric_to_dimension(contour2d_01, grid2d)

    def contour2d_with_dimension_to_parametric_frame(self, contour2d):
        """
        Convert a contour 2d from the dimensioned to the parametric frame.

        """

        # TODO: check and avoid primitives with start=end
        primitives2d = []

        for primitive2d in contour2d.primitives:
            method_name = f'{primitive2d.__class__.__name__.lower()}_with_dimension_to_parametric_frame'

            if hasattr(self, method_name):
                primitives = getattr(self, method_name)(primitive2d)
                if primitives:
                    primitives2d.append(primitives)

            else:
                raise NotImplementedError(
                    f'Class {self.__class__.__name__} does not implement {method_name}')

        # #Avoid to have primitives with start=end
        # start_points = []
        # for i in range(0, len(new_start_points)-1):
        #     if new_start_points[i] != new_start_points[i+1]:
        #         start_points.append(new_start_points[i])
        # if new_start_points[-1] != new_start_points[0]:
        #     start_points.append(new_start_points[-1])

        return wires.Contour2D(primitives2d)

    def contour2d_with_dimension_to_3d(self, contour2d):
        """
        Compute the contour3d, on a Bspline surface, of a contour2d define in the dimensioned frame.

        """

        contour01 = self.contour2d_with_dimension_to_parametric_frame(contour2d)

        return self.contour2d_to_3d(contour01)

    @classmethod
    def from_geomdl_surface(cls, surface):
        """
        Create a volmdlr BSpline_Surface3D from a geomdl's one.

        """

        control_points = []
        for point in surface.ctrlpts:
            control_points.append(volmdlr.Point3D(point[0], point[1], point[2]))

        (u_knots, u_multiplicities) = knots_vector_inv(surface.knotvector_u)
        (v_knots, v_multiplicities) = knots_vector_inv(surface.knotvector_v)

        bspline_surface = cls(degree_u=surface.degree_u,
                              degree_v=surface.degree_v,
                              control_points=control_points,
                              nb_u=surface.ctrlpts_size_u,
                              nb_v=surface.ctrlpts_size_v,
                              u_multiplicities=u_multiplicities,
                              v_multiplicities=v_multiplicities,
                              u_knots=u_knots,
                              v_knots=v_knots)

        return bspline_surface

    @classmethod
    def points_fitting_into_bspline_surface(cls, points_3d, size_u, size_v, degree_u, degree_v):
        """
        Bspline Surface interpolation through 3d points.

        Parameters
        ----------
        points_3d : volmdlr.Point3D
            data points
        size_u : int
            number of data points on the u-direction.
        size_v : int
            number of data points on the v-direction.
        degree_u : int
            degree of the output surface for the u-direction.
        degree_v : int
            degree of the output surface for the v-direction.

        Returns
        -------
        B-spline surface

        """

        points = []
        for point in points_3d:
            points.append((point.x, point.y, point.z))

        surface = interpolate_surface(points, size_u, size_v, degree_u, degree_v)

        return cls.from_geomdl_surface(surface)

    @classmethod
    def points_approximate_into_bspline_surface(cls, points_3d, size_u, size_v, degree_u, degree_v, **kwargs):
        """
        Bspline Surface approximate through 3d points.

        Parameters
        ----------
        points_3d : volmdlr.Point3D
            data points
        size_u : int
            number of data points on the u-direction.
        size_v : int
            number of data points on the v-direction.
        degree_u : int
            degree of the output surface for the u-direction.
        degree_v : int
            degree of the output surface for the v-direction.

        Keyword Arguments:
            * ``ctrlpts_size_u``: number of control points on the u-direction. *Default: size_u - 1*
            * ``ctrlpts_size_v``: number of control points on the v-direction. *Default: size_v - 1*

        Returns
        -------
        B-spline surface: volmdlr.faces.BSplineSurface3D

        """

        # Keyword arguments
        # number of data points, r + 1 > number of control points, n + 1
        num_cpts_u = kwargs.get('ctrlpts_size_u', size_u - 1)
        # number of data points, s + 1 > number of control points, m + 1
        num_cpts_v = kwargs.get('ctrlpts_size_v', size_v - 1)

        points = [tuple([*point]) for point in points_3d]

        surface = approximate_surface(points, size_u, size_v, degree_u, degree_v,
                                      ctrlpts_size_u=num_cpts_u, num_cpts_v=num_cpts_v)

        return cls.from_geomdl_surface(surface)

    @classmethod
    def from_cylindrical_faces(cls, cylindrical_faces, degree_u, degree_v,
                               points_x: int = 10, points_y: int = 10):
        """
        Define a bspline surface from a list of cylindrical faces.

        Parameters
        ----------
        cylindrical_faces : List[volmdlr.faces.CylindricalFace3D]
            faces 3d
        degree_u : int
            degree of the output surface for the u-direction
        degree_v : int
            degree of the output surface for the v-direction
        points_x : int
            number of points in x-direction
        points_y : int
            number of points in y-direction

        Returns
        -------
        B-spline surface

        """
        if len(cylindrical_faces) < 1:
            raise NotImplementedError
        if len(cylindrical_faces) == 1:
            return cls.from_cylindrical_face(cylindrical_faces[0], degree_u, degree_v, points_x=50, points_y=50)
        bspline_surfaces = []
        direction = cylindrical_faces[0].adjacent_direction(cylindrical_faces[1])

        if direction == 'x':
            bounding_rectangle_0 = cylindrical_faces[0].surface2d.outer_contour.bounding_rectangle
            ymin = bounding_rectangle_0[2]
            ymax = bounding_rectangle_0[3]
            for face in cylindrical_faces:
                bounding_rectangle = face.surface2d.outer_contour.bounding_rectangle
                ymin = min(ymin, bounding_rectangle[2])
                ymax = max(ymax, bounding_rectangle[3])
            for face in cylindrical_faces:
                bounding_rectangle = face.surface2d.outer_contour.bounding_rectangle

                points_3d = face.surface3d.grid3d(
                    grid.Grid2D.from_properties(
                        x_limits=(bounding_rectangle[0], bounding_rectangle[1]),
                        y_limits=(ymin, ymax),
                        points_nbr=(points_x, points_y)))

                bspline_surfaces.append(
                    cls.points_fitting_into_bspline_surface(
                        points_3d, points_x, points_y, degree_u, degree_v))

        elif direction == 'y':
            bounding_rectangle_0 = cylindrical_faces[0].surface2d.outer_contour.bounding_rectangle
            xmin = bounding_rectangle_0[0]
            xmax = bounding_rectangle_0[1]
            for face in cylindrical_faces:
                bounding_rectangle = face.surface2d.outer_contour.bounding_rectangle
                xmin = min(xmin, bounding_rectangle[0])
                xmax = max(xmax, bounding_rectangle[1])
            for face in cylindrical_faces:
                bounding_rectangle = face.surface2d.outer_contour.bounding_rectangle

                points_3d = face.surface3d.grid3d(
                    grid.Grid2D.from_properties(
                        x_limits=(xmin, xmax),
                        y_limits=(bounding_rectangle[2], bounding_rectangle[3]),
                        points_nbr=(points_x, points_y)))

                bspline_surfaces.append(
                    cls.points_fitting_into_bspline_surface(
                        points_3d, points_x, points_y, degree_u, degree_v))

        to_be_merged = bspline_surfaces[0]
        for i in range(0, len(bspline_surfaces) - 1):
            merged = to_be_merged.merge_with(bspline_surfaces[i + 1])
            to_be_merged = merged

        bspline_surface = to_be_merged

        return bspline_surface

    @classmethod
    def from_cylindrical_face(cls, cylindrical_face, degree_u, degree_v,
                              **kwargs):  # points_x: int = 50, points_y: int = 50
        """
        Define a bspline surface from a cylindrical face.

        Parameters
        ----------
        cylindrical_face : volmdlr.faces.CylindricalFace3D
            face 3d
        degree_u : int
            degree of the output surface for the u-direction.
        degree_v : int
            degree of the output surface for the v-direction.
        points_x : int
            number of points in x-direction
        points_y : int
            number of points in y-direction

        Returns
        -------
        B-spline surface

        """

        points_x = kwargs['points_x']
        points_y = kwargs['points_y']
        bounding_rectangle = cylindrical_face.surface2d.outer_contour.bounding_rectangle
        points_3d = cylindrical_face.surface3d.grid3d(
            grid.Grid2D.from_properties(x_limits=(bounding_rectangle[0],
                                                  bounding_rectangle[1]),
                                        y_limits=(bounding_rectangle[2],
                                                  bounding_rectangle[3]),
                                        points_nbr=(points_x, points_y)))

        return cls.points_fitting_into_bspline_surface(points_3d, points_x, points_x, degree_u, degree_v)

    def intersection_with(self, other_bspline_surface3d):
        """
        Compute intersection points between two Bspline surfaces.

        return u,v parameters for intersection points for both surfaces
        """

        def fun(param):
            return (self.point2d_to_3d(volmdlr.Point2D(param[0], param[1])) -
                    other_bspline_surface3d.point2d_to_3d(volmdlr.Point2D(param[2], param[3]))).norm()

        x = npy.linspace(0, 1, 10)
        x_init = []
        for xi in x:
            for yi in x:
                x_init.append((xi, yi, xi, yi))

        u1, v1, u2, v2 = [], [], [], []
        solutions = []
        for x0 in x_init:
            z = least_squares(fun, x0=x0, bounds=([0, 1]))
            # print(z.cost)
            if z.fun < 1e-5:
                solution = z.x
                if solution not in solutions:
                    solutions.append(solution)
                    u1.append(solution[0])
                    v1.append(solution[1])
                    u2.append(solution[2])
                    v2.append(solution[3])

        # uv1 = [[min(u1),max(u1)],[min(v1),max(v1)]]
        # uv2 = [[min(u2),max(u2)],[min(v2),max(v2)]]

        return (u1, v1), (u2, v2)  # (uv1, uv2)

    def plane_intersection(self, plane3d):
        """
        Compute intersection points between a Bspline surface and a plane 3d.

        """

        def fun(param):
            return ((self.surface.evaluate_single((param[0], param[1]))[0]) * plane3d.equation_coefficients()[0] +
                    (self.surface.evaluate_single((param[0], param[1]))[1]) * plane3d.equation_coefficients()[1] +
                    (self.surface.evaluate_single((param[0], param[1]))[2]) * plane3d.equation_coefficients()[2] +
                    plane3d.equation_coefficients()[3])

        x = npy.linspace(0, 1, 20)
        x_init = []
        for xi in x:
            for yi in x:
                x_init.append((xi, yi))

        intersection_points = []

        for x0 in x_init:
            z = least_squares(fun, x0=x0, bounds=([0, 1]))
            if z.fun < 1e-20:
                solution = z.x
                intersection_points.append(volmdlr.Point3D(self.surface.evaluate_single((solution[0], solution[1]))[0],
                                                           self.surface.evaluate_single((solution[0], solution[1]))[1],
                                                           self.surface.evaluate_single((solution[0], solution[1]))[
                                                               2]))
        return intersection_points

    def error_with_point3d(self, point3d):
        """
        Compute the error/distance between the Bspline surface and a point 3d.

        """

        def fun(x):
            return (point3d - self.point2d_to_3d(volmdlr.Point2D(x[0], x[1]))).norm()

        cost = []

        for x0 in [(0, 0), (0, 1), (1, 0), (1, 1), (0.5, 0.5)]:
            z = least_squares(fun, x0=x0, bounds=([0, 1]))
            cost.append(z.fun)

        return min(cost)

    def error_with_edge3d(self, edge3d):
        """
        Compute the error/distance between the Bspline surface and an edge 3d.

        it's the mean of the start and end points errors'
        """

        return (self.error_with_point3d(edge3d.start) + self.error_with_point3d(edge3d.end)) / 2

    def nearest_edges3d(self, contour3d, threshold: float):
        """
        Compute the nearest edges of a contour 3d to a Bspline_surface3d based on a threshold.

        """

        nearest = []
        for primitive in contour3d.primitives:
            if self.error_with_edge3d(primitive) <= threshold:
                nearest.append(primitive)
        nearest_primitives = wires.Wire3D(nearest)

        return nearest_primitives

    def edge3d_to_2d_with_dimension(self, edge3d, grid2d: grid.Grid2D):
        """
        Compute the edge 2d of an edge 3d, on a Bspline surface, in the dimensioned frame.

        """
        method_name = f'{edge3d.__class__.__name__.lower()}_to_2d_with_dimension'

        if hasattr(self, method_name):
            edge2d_dim = getattr(self, method_name)(edge3d, grid2d)
            if edge2d_dim:
                return edge2d_dim
            raise NotImplementedError
        raise NotImplementedError(
            f'Class {self.__class__.__name__} does not implement {method_name}')

    def wire3d_to_2d(self, wire3d):
        """
        Compute the 2d of a wire 3d, on a Bspline surface.

        """

        contour = self.contour3d_to_2d(wire3d)

        return wires.Wire2D(contour.primitives)

    def wire3d_to_2d_with_dimension(self, wire3d):
        """
        Compute the 2d of a wire 3d, on a Bspline surface, in the dimensioned frame.

        """

        contour = self.contour3d_to_2d_with_dimension(wire3d, self._grids2d)

        return wires.Wire2D(contour.primitives)

    def split_surface_u(self, u: float):
        """
        Splits the surface at the input parametric coordinate on the u-direction.

        :param u: Parametric coordinate u chosen between 0 and 1
        :type u: float
        :return: Two split surfaces
        :rtype: List[:class:`volmdlr.faces.BSplineSurface3D`]
        """

        surfaces_geo = split_surface_u(self.surface, u)
        surfaces = [BSplineSurface3D.from_geomdl_surface(surface) for surface in surfaces_geo]
        return surfaces

    def split_surface_v(self, v: float):
        """
        Splits the surface at the input parametric coordinate on the v-direction.

        :param v: Parametric coordinate v chosen between 0 and 1
        :type v: float
        :return: Two split surfaces
        :rtype: List[:class:`volmdlr.faces.BSplineSurface3D`]
        """

        surfaces_geo = split_surface_v(self.surface, v)
        surfaces = [BSplineSurface3D.from_geomdl_surface(surface) for surface in surfaces_geo]
        return surfaces

    def split_surface_with_bspline_curve(self, bspline_curve3d: edges.BSplineCurve3D):
        """
        Cuts the surface into two pieces with a bspline curve.

        :param bspline_curve3d: A BSplineCurve3d used for cutting
        :type bspline_curve3d: :class:`edges.BSplineCurve3D`
        :return: Two split surfaces
        :rtype: List[:class:`volmdlr.faces.BSplineSurface3D`]
        """

        surfaces = []
        bspline_curve2d = self.bsplinecurve3d_to_2d(bspline_curve3d)[0]
        # if type(bspline_curve2d) == list:
        #     points = [bspline_curve2d[0].start]
        #     for edge in bspline_curve2d:
        #         points.append(edge.end)
        #     bspline_curve2d = edges.BSplineCurve2D.from_points_approximation(points, 2, ctrlpts_size = 5)
        contour = volmdlr.faces.BSplineFace3D.from_surface_rectangular_cut(self, 0, 1, 0, 1).surface2d.outer_contour
        contours = contour.cut_by_bspline_curve(bspline_curve2d)

        du, dv = bspline_curve2d.end - bspline_curve2d.start
        resolution = 8

        for contour in contours:
            u_min, u_max, v_min, v_max = contour.bounding_rectangle.bounds()
            if du > dv:
                delta_u = u_max - u_min
                nlines_x = int(delta_u * resolution)
                lines_x = [edges.Line2D(volmdlr.Point2D(u_min, v_min),
                                        volmdlr.Point2D(u_min, v_max))]
                for i in range(nlines_x):
                    u = u_min + (i + 1) / (nlines_x + 1) * delta_u
                    lines_x.append(edges.Line2D(volmdlr.Point2D(u, v_min),
                                                volmdlr.Point2D(u, v_max)))
                lines_x.append(edges.Line2D(volmdlr.Point2D(u_max, v_min),
                                            volmdlr.Point2D(u_max, v_max)))
                lines = lines_x

            else:
                delta_v = v_max - v_min
                nlines_y = int(delta_v * resolution)
                lines_y = [edges.Line2D(volmdlr.Point2D(v_min, v_min),
                                        volmdlr.Point2D(v_max, v_min))]
                for i in range(nlines_y):
                    v = v_min + (i + 1) / (nlines_y + 1) * delta_v
                    lines_y.append(edges.Line2D(volmdlr.Point2D(v_min, v),
                                                volmdlr.Point2D(v_max, v)))
                lines_y.append(edges.Line2D(volmdlr.Point2D(v_min, v_max),
                                            volmdlr.Point2D(v_max, v_max)))
                lines = lines_y

            pt0 = volmdlr.O2D
            points = []

            for line in lines:
                inter = contour.line_intersections(line)
                if inter:
                    pt_ = set()
                    for point_intersection in inter:
                        pt_.add(point_intersection[0])
                else:
                    raise NotImplementedError

                pt_ = sorted(pt_, key=pt0.point_distance)
                pt0 = pt_[0]
                edge = edges.LineSegment2D(pt_[0], pt_[1])

                points.extend(edge.discretization_points(number_points=10))

            points3d = []
            for point in points:
                points3d.append(self.point2d_to_3d(point))

            size_u, size_v, degree_u, degree_v = 10, 10, self.degree_u, self.degree_v
            surfaces.append(
                BSplineSurface3D.points_fitting_into_bspline_surface(points3d, size_u, size_v, degree_u, degree_v))

        return surfaces

    def point_belongs(self, point3d):
        """
        Check if a point 3d belongs to the bspline_surface or not.

        """

        def fun(param):
            p3d = self.point2d_to_3d(volmdlr.Point2D(param[0], param[1]))
            return point3d.point_distance(p3d)

        x = npy.linspace(0, 1, 5)
        x_init = []
        for xi in x:
            for yi in x:
                x_init.append((xi, yi))

        for x0 in x_init:
            z = least_squares(fun, x0=x0, bounds=([0, 1]))
            if z.fun < 1e-10:
                return True
        return False

    def is_intersected_with(self, other_bspline_surface3d):
        """
        Check if the two surfaces are intersected or not.

        return True, when there are more 50points on the intersection zone.

        """

        # intersection_results = self.intersection_with(other_bspline_surface3d)
        # if len(intersection_results[0][0]) >= 50:
        #     return True
        # else:
        #     return False

        def fun(param):
            return (self.point2d_to_3d(volmdlr.Point2D(param[0], param[1])) -
                    other_bspline_surface3d.point2d_to_3d(volmdlr.Point2D(param[2], param[3]))).norm()

        x = npy.linspace(0, 1, 10)
        x_init = []
        for xi in x:
            for yi in x:
                x_init.append((xi, yi, xi, yi))

        i = 0
        for x0 in x_init:
            z = least_squares(fun, x0=x0, bounds=([0, 1]))
            if z.fun < 1e-5:
                i += 1
                if i >= 50:
                    return True
        return False

    def merge_with(self, other_bspline_surface3d, abs_tol: float = 1e-6):
        """
        Merges two adjacent surfaces based on their faces.

        :param other_bspline_surface3d: Other adjacent surface
        :type other_bspline_surface3d: :class:`volmdlr.faces.BSplineSurface3D`
        :param abs_tol: tolerance.
        :type abs_tol: float.

        :return: Merged surface
        :rtype: :class:`volmdlr.faces.BSplineSurface3D`
        """

        bspline_face3d = volmdlr.faces.BSplineFace3D.from_surface_rectangular_cut(self, 0, 1, 0, 1)
        other_bspline_face3d = volmdlr.faces.BSplineFace3D.from_surface_rectangular_cut(
            other_bspline_surface3d, 0, 1, 0, 1)

        bsplines = [self, other_bspline_surface3d]
        bsplines_new = bsplines

        center = [bspline_face3d.surface2d.outer_contour.center_of_mass(),
                  other_bspline_face3d.surface2d.outer_contour.center_of_mass()]
        grid2d_direction = (bspline_face3d.pair_with(other_bspline_face3d))[1]

        if (not bspline_face3d.outer_contour3d.is_sharing_primitives_with(
                other_bspline_face3d.outer_contour3d, abs_tol)
                and self.is_intersected_with(other_bspline_surface3d)):
            # find primitives to split with
            contour1 = bspline_face3d.outer_contour3d
            contour2 = other_bspline_face3d.outer_contour3d

            distances = []
            for prim1 in contour1.primitives:
                dis = []
                for prim2 in contour2.primitives:
                    point1 = (prim1.start + prim1.end) / 2
                    point2 = (prim2.start + prim2.end) / 2
                    dis.append(point1.point_distance(point2))
                distances.append(dis)

            i = distances.index((min(distances)))
            j = distances[i].index(min(distances[i]))

            curves = [contour2.primitives[j], contour1.primitives[i]]

            # split surface
            for i, bspline in enumerate(bsplines):
                surfaces = bspline.split_surface_with_bspline_curve(curves[i])

                errors = []
                for surface in surfaces:
                    errors.append(surface.error_with_point3d(bsplines[i].point2d_to_3d(center[i])))

                bsplines_new[i] = surfaces[errors.index(min(errors))]

            grid2d_direction = (
                bsplines_new[0].rectangular_cut(
                    0, 1, 0, 1).pair_with(
                    bsplines_new[1].rectangular_cut(
                        0, 1, 0, 1)))[1]

        # grid3d
        number_points = 10
        points3d = []
        is_true = (bspline_face3d.outer_contour3d.is_sharing_primitives_with(
            other_bspline_face3d.outer_contour3d, abs_tol) or self.is_intersected_with(other_bspline_surface3d))

        for i, bspline in enumerate(bsplines_new):
            grid3d = bspline.grid3d(grid.Grid2D.from_properties(x_limits=(0, 1),
                                                                y_limits=(0, 1),
                                                                points_nbr=(number_points, number_points),
                                                                direction=grid2d_direction[i]))

            if is_true and i == 1:
                points3d.extend(grid3d[number_points:number_points * number_points])
            else:
                points3d.extend(grid3d)

        # fitting
        size_u, size_v, degree_u, degree_v = (number_points * 2) - 1, number_points, 3, 3

        merged_surface = BSplineSurface3D.points_fitting_into_bspline_surface(
            points3d, size_u, size_v, degree_u, degree_v)

        return merged_surface

    def xy_limits(self, other_bspline_surface3d):
        """
        Compute x, y limits to define grid2d.

        """

        grid2d_direction = (
            self.rectangular_cut(
                0, 1, 0, 1).pair_with(
                other_bspline_surface3d.rectangular_cut(
                    0, 1, 0, 1)))[1]

        xmin, xmax, ymin, ymax = [], [], [], []
        if grid2d_direction[0][1] == '+y':
            xmin.append(0)
            xmax.append(1)
            ymin.append(0)
            ymax.append(0.99)
        elif grid2d_direction[0][1] == '+x':
            xmin.append(0)
            xmax.append(0.99)
            ymin.append(0)
            ymax.append(1)
        elif grid2d_direction[0][1] == '-x':
            xmin.append(0.01)
            xmax.append(1)
            ymin.append(0)
            ymax.append(1)
        elif grid2d_direction[0][1] == '-y':
            xmin.append(0)
            xmax.append(1)
            ymin.append(0.01)
            ymax.append(1)

        xmin.append(0)
        xmax.append(1)
        ymin.append(0)
        ymax.append(1)

        return xmin, xmax, ymin, ymax

    def derivatives(self, u, v, order):
        """
        Evaluates n-th order surface derivatives at the given (u, v) parameter pair.

        :param u: Point's u coordinate.
        :type u: float
        :param v: Point's v coordinate.
        :type v: float
        :param order: Order of the derivatives.
        :type order: int
        :return: A list SKL, where SKL[k][l] is the derivative of the surface S(u,v) with respect
        to u k times and v l times
        :rtype: List[`volmdlr.Vector3D`]
        """
        if self.surface.rational:
            # derivatives = self._rational_derivatives(self.surface.data,(u, v), order)
            derivatives = volmdlr.bspline_compiled.rational_derivatives(self.surface.data, (u, v), order)
        else:
            # derivatives = self._derivatives(self.surface.data, (u, v), order)
            derivatives = volmdlr.bspline_compiled.derivatives(self.surface.data, (u, v), order)
        for i in range(order + 1):
            for j in range(order + 1):
                derivatives[i][j] = volmdlr.Vector3D(*derivatives[i][j])
        return derivatives

    def repair_contours2d(self, outer_contour, inner_contours):
        """
        Repair contours on parametric domain.

        :param outer_contour: Outer contour 2D.
        :type inner_contours: wires.Contour2D
        :param inner_contours: List of 2D contours.
        :type inner_contours: list
        """
        new_inner_contours = []
        new_outer_contour = outer_contour
        point1 = outer_contour.primitives[0].start
        point2 = outer_contour.primitives[-1].end

        u1, v1 = point1
        u2, v2 = point2

        for inner_contour in inner_contours:
            u3, v3 = inner_contour.primitives[0].start
            u4, v4 = inner_contour.primitives[-1].end

            if not inner_contour.is_ordered():
                if self.x_periodicity and self.y_periodicity:
                    raise NotImplementedError
                if self.x_periodicity:
                    outer_contour_param = [u1, u2]
                    inner_contour_param = [u3, u4]
                elif self.y_periodicity:
                    outer_contour_param = [v1, v2]
                    inner_contour_param = [v3, v4]
                else:
                    raise NotImplementedError

                point1 = outer_contour.primitives[0].start
                point2 = outer_contour.primitives[-1].end
                point3 = inner_contour.primitives[0].start
                point4 = inner_contour.primitives[-1].end

                outer_contour_direction = outer_contour_param[0] < outer_contour_param[1]
                inner_contour_direction = inner_contour_param[0] < inner_contour_param[1]
                if outer_contour_direction == inner_contour_direction:
                    inner_contour = inner_contour.invert()
                    point3 = inner_contour.primitives[0].start
                    point4 = inner_contour.primitives[-1].end

                closing_linesegment1 = edges.LineSegment2D(point2, point3)
                closing_linesegment2 = edges.LineSegment2D(point4, point1)
                new_outer_contour_primitives = outer_contour.primitives + [closing_linesegment1] + \
                    inner_contour.primitives + \
                    [closing_linesegment2]
                new_outer_contour = wires.Contour2D(primitives=new_outer_contour_primitives)
                new_outer_contour.order_contour(tol=1e-4)
            else:
                new_inner_contours.append(inner_contour)
        return new_outer_contour, new_inner_contours

    def _get_overlapping_theta(self, outer_contour_startend_theta, inner_contour_startend_theta):
        """
        Find overlapping theta domain between two contours on periodical Surfaces.
        """
        oc_xmin_index, outer_contour_xmin = min(enumerate(outer_contour_startend_theta), key=lambda x: x[1])
        oc_xmax_index, outer_contour_xman = max(enumerate(outer_contour_startend_theta), key=lambda x: x[1])
        inner_contour_xmin = min(inner_contour_startend_theta)
        inner_contour_xmax = max(inner_contour_startend_theta)

        # check if tetha3 or theta4 is in [theta1, theta2] interval
        overlap = outer_contour_xmin <= inner_contour_xmax and outer_contour_xman >= inner_contour_xmin

        if overlap:
            if inner_contour_xmin < outer_contour_xmin:
                overlapping_theta = outer_contour_startend_theta[oc_xmin_index]
                outer_contour_side = oc_xmin_index
                side = 0
                return overlapping_theta, outer_contour_side, side
            overlapping_theta = outer_contour_startend_theta[oc_xmax_index]
            outer_contour_side = oc_xmax_index
            side = 1
            return overlapping_theta, outer_contour_side, side

        # if not direct intersection -> find intersection at periodicity
        if inner_contour_xmin < outer_contour_xmin:
            overlapping_theta = outer_contour_startend_theta[oc_xmin_index] - 2 * math.pi
            outer_contour_side = oc_xmin_index
            side = 0
            return overlapping_theta, outer_contour_side, side
        overlapping_theta = outer_contour_startend_theta[oc_xmax_index] + 2 * math.pi
        outer_contour_side = oc_xmax_index
        side = 1
        return overlapping_theta, outer_contour_side, side

    def to_plane3d(self):
        """
        Converts a Bspline surface3d to a Plane3d.

        :return: A Plane
        :rtype: Plane3D
        """

        points_2d = [volmdlr.Point2D(0.1, 0.1),
                     volmdlr.Point2D(0.1, 0.8),
                     volmdlr.Point2D(0.8, 0.5)]
        points = [self.point2d_to_3d(pt) for pt in points_2d]

        surface3d = Plane3D.from_3_points(points[0],
                                          points[1],
                                          points[2])
        return surface3d


class BezierSurface3D(BSplineSurface3D):
    """
    A 3D Bezier surface.

    :param degree_u: The degree of the Bezier surface in the u-direction.
    :type degree_u: int
    :param degree_v: The degree of the Bezier surface in the v-direction.
    :type degree_v: int
    :param control_points: A list of lists of control points defining the Bezier surface.
    :type control_points: List[List[`volmdlr.Point3D`]]
    :param nb_u: The number of control points in the u-direction.
    :type nb_u: int
    :param nb_v: The number of control points in the v-direction.
    :type nb_v: int
    :param name: (Optional) name for the Bezier surface.
    :type name: str
    """

    def __init__(self, degree_u: int, degree_v: int,
                 control_points: List[List[volmdlr.Point3D]],
                 nb_u: int, nb_v: int, name=''):
        u_knots = utilities.generate_knot_vector(degree_u, nb_u)
        v_knots = utilities.generate_knot_vector(degree_v, nb_v)

        u_multiplicities = [1] * len(u_knots)
        v_multiplicities = [1] * len(v_knots)

        BSplineSurface3D.__init__(self, degree_u, degree_v,
                                  control_points, nb_u, nb_v,
                                  u_multiplicities, v_multiplicities,
                                  u_knots, v_knots, None, name)<|MERGE_RESOLUTION|>--- conflicted
+++ resolved
@@ -4563,20 +4563,11 @@
         if len(points) == 2:
             return [volmdlr.edges.LineSegment3D(points[0], points[-1])]
         periodic = points[0].is_close(points[-1], 1e-6)
-<<<<<<< HEAD
-        if len(points) < min(self.degree_u, self.degree_v) + 2:
-            try:
-                bspline = edges.BSplineCurve3D.from_points_interpolation(
-                    points, 2, periodic=periodic)
-                return [bspline.simplify]
-            except Exception:
-                return None
-=======
+        return None
         if len(points) < min(self.degree_u, self.degree_v) + 1:
             bspline = edges.BSplineCurve3D.from_points_interpolation(
                 points, 2, periodic=periodic)
             return [bspline]
->>>>>>> e763886b
 
         bspline = edges.BSplineCurve3D.from_points_interpolation(
                             points, min(self.degree_u, self.degree_v), periodic=periodic)
