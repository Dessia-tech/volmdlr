"""volmdlr module for 3D Surfaces."""
import math
import warnings
from itertools import chain
from typing import List, Union
import traceback
from collections import deque
from functools import cached_property

import matplotlib.pyplot as plt
import numpy
import numpy as npy
import triangle as triangle_lib
from geomdl import NURBS, BSpline
<<<<<<< HEAD
from scipy.optimize import least_squares, minimize, fsolve
=======
from scipy.optimize import least_squares, minimize
from scipy.linalg import lu_factor, lu_solve
>>>>>>> 1e4ec06f

from dessia_common.core import DessiaObject, PhysicalObject
from volmdlr.nurbs.core import evaluate_surface, derivatives_surface, point_inversion, find_multiplicity
from volmdlr.nurbs.fitting import approximate_surface, interpolate_surface
from volmdlr.nurbs.helpers import generate_knot_vector
from volmdlr.nurbs.operations import split_surface_u, split_surface_v
import volmdlr.core
from volmdlr import display, edges, grid, wires, curves
import volmdlr.geometry
import volmdlr.utils.parametric as vm_parametric
from volmdlr.core import EdgeStyle
from volmdlr.core import point_in_list
import volmdlr.nurbs.helpers as nurbs_helpers
from volmdlr.utils.parametric import (array_range_search, repair_start_end_angle_periodicity, angle_discontinuity,
                                      find_parametric_point_at_singularity)
import volmdlr.utils.intersections as vm_utils_intersections
import volmdlr.utils.common_operations as vm_common_operations


def knots_vector_inv(knots_vector):
    """
    Compute knot-elements and multiplicities based on the global knot vector.

    """

    knots = sorted(set(knots_vector))
    multiplicities = [knots_vector.count(knot) for knot in knots]

    return knots, multiplicities


class Surface2D(PhysicalObject):
    """
    A surface bounded by an outer contour.

    """

    def __init__(self, outer_contour: wires.Contour2D,
                 inner_contours: List[wires.Contour2D],
                 name: str = 'name'):
        self.outer_contour = outer_contour
        self.inner_contours = inner_contours
        self._area = None

        PhysicalObject.__init__(self, name=name)

    def __hash__(self):
        return hash((self.outer_contour, tuple(self.inner_contours)))

    def _data_hash(self):
        return hash(self)

    def copy(self, deep=True, memo=None):
        """
        Copies the surface2d.

        """
        return self.__class__(outer_contour=self.outer_contour.copy(deep, memo),
                              inner_contours=[c.copy(deep, memo) for c in self.inner_contours],
                              name='copy_' + self.name)

    def area(self):
        """
        Computes the area of the surface.

        """
        if not self._area:
            self._area = self.outer_contour.area() - sum(contour.area() for contour in self.inner_contours)
        return self._area

    def second_moment_area(self, point: volmdlr.Point2D):
        """
        Computes the second moment area of the surface.

        """
        i_x, i_y, i_xy = self.outer_contour.second_moment_area(point)
        for contour in self.inner_contours:
            i_xc, i_yc, i_xyc = contour.second_moment_area(point)
            i_x -= i_xc
            i_y -= i_yc
            i_xy -= i_xyc
        return i_x, i_y, i_xy

    def center_of_mass(self):
        """
        Compute the center of mass of the 2D surface.

        :return: The center of mass of the surface.
        :rtype: :class:`volmdlr.Point2D`
        """
        center = self.outer_contour.area() * self.outer_contour.center_of_mass()
        for contour in self.inner_contours:
            center -= contour.area() * contour.center_of_mass()
        return center / self.area()

    def point_belongs(self, point2d: volmdlr.Point2D, include_edge_points: bool = True):
        """
        Check whether a point belongs to the 2D surface.

        :param point2d: The point to check.
        :type point2d: :class:`volmdlr.Point2D`
        :return: True if the point belongs to the surface, False otherwise.
        :rtype: bool
        """
        if not self.outer_contour.point_belongs(point2d, include_edge_points=include_edge_points):
            return False

        for inner_contour in self.inner_contours:
            if inner_contour.point_belongs(point2d, include_edge_points=False):
                return False
        return True

    def random_point_inside(self):
        """
        Generate a random point inside the 2D surface.

        Taking into account any inner contours (holes) it may have.

        :return: A random point inside the surface.
        :rtype: :class:`volmdlr.Point2D`
        """
        point_inside_outer_contour = None
        center_of_mass = self.center_of_mass()
        if self.point_belongs(center_of_mass, False):
            point_inside_outer_contour = center_of_mass
        if not point_inside_outer_contour:
            point_inside_outer_contour = self.outer_contour.random_point_inside()
        while True:
            inside_inner_contour = False
            for inner_contour in self.inner_contours:
                if inner_contour.point_belongs(point_inside_outer_contour):
                    inside_inner_contour = True
            if not inside_inner_contour and \
                    point_inside_outer_contour is not None:
                break
            point_inside_outer_contour = self.outer_contour.random_point_inside()

        return point_inside_outer_contour

    @staticmethod
    def triangulation_without_holes(vertices, segments, points_grid, tri_opt):
        """
        Triangulates a surface without holes.

        :param vertices: vertices of the surface.
        :param segments: segments defined as tuples of vertices.
        :param points_grid: to do.
        :param tri_opt: triangulation option: "p"
        :return:
        """
        vertices_grid = [(p.x, p.y) for p in points_grid]
        vertices.extend(vertices_grid)
        tri = {'vertices': npy.array(vertices).reshape((-1, 2)),
               'segments': npy.array(segments).reshape((-1, 2)),
               }
        triagulation = triangle_lib.triangulate(tri, tri_opt)
        triangles = triagulation['triangles'].tolist()
        number_points = triagulation['vertices'].shape[0]
        points = [display.Node2D(*triagulation['vertices'][i, :]) for i in range(number_points)]
        return display.DisplayMesh2D(points, triangles=triangles)

    def triangulation(self, number_points_x: int = 15, number_points_y: int = 15):
        """
        Triangulates the Surface2D using the Triangle library.

        :param number_points_x: Number of discretization points in x direction.
        :type number_points_x: int
        :param number_points_y: Number of discretization points in y direction.
        :type number_points_y: int
        :return: The triangulated surface as a display mesh.
        :rtype: :class:`volmdlr.display.DisplayMesh2D`
        """
        area = self.bounding_rectangle().area()
        tri_opt = "p"
        if math.isclose(area, 0., abs_tol=1e-8):
            return display.DisplayMesh2D([], triangles=[])

        triangulates_with_grid = number_points_x > 0 and number_points_y > 0
        discretize_line = number_points_x > 0 or number_points_y > 0
        if not triangulates_with_grid:
            tri_opt = "pq"

        discretize_line_direction = "xy"
        if number_points_y == 0 or number_points_x > 25 * number_points_y:
            discretize_line_direction = "x"
        elif number_points_y > 20 * number_points_x:
            discretize_line_direction = "y"
        outer_polygon = self.outer_contour.to_polygon(angle_resolution=15, discretize_line=discretize_line,
                                                      discretize_line_direction=discretize_line_direction)

        if not self.inner_contours and not triangulates_with_grid:
            return outer_polygon.triangulation()

        points_grid, x, y, grid_point_index = outer_polygon.grid_triangulation_points(number_points_x=number_points_x,
                                                                                      number_points_y=number_points_y)
        points = [display.Node2D(*point) for point in outer_polygon.points]
        vertices = [(point.x, point.y) for point in points]
        n = len(points)
        segments = [(i, i + 1) for i in range(n - 1)]
        segments.append((n - 1, 0))

        if not self.inner_contours:  # No holes
            return self.triangulation_without_holes(vertices, segments, points_grid, tri_opt)

        point_index = {p: i for i, p in enumerate(points)}
        holes = []
        for inner_contour in self.inner_contours:
            inner_polygon = inner_contour.to_polygon(angle_resolution=5, discretize_line=discretize_line,
                                                     discretize_line_direction=discretize_line_direction)
            inner_polygon_nodes = [display.Node2D.from_point(p) for p in inner_polygon.points]
            for point in inner_polygon_nodes:
                if point not in point_index:
                    points.append(point)
                    vertices.append((point.x, point.y))
                    point_index[point] = n
                    n += 1

            for point1, point2 in zip(inner_polygon_nodes[:-1],
                                      inner_polygon_nodes[1:]):
                segments.append((point_index[point1], point_index[point2]))
            segments.append((point_index[inner_polygon_nodes[-1]], point_index[inner_polygon_nodes[0]]))
            rpi = inner_polygon.barycenter()
            if not inner_polygon.point_belongs(rpi, include_edge_points=False):
                rpi = inner_polygon.random_point_inside(include_edge_points=False)
            holes.append([rpi.x, rpi.y])

            if triangulates_with_grid:
                # removes with a region search the grid points that are in the inner contour
                xmin, xmax, ymin, ymax = inner_polygon.bounding_rectangle.bounds()
                x_grid_range = array_range_search(x, xmin, xmax)
                y_grid_range = array_range_search(y, ymin, ymax)
                for i in x_grid_range:
                    for j in y_grid_range:
                        point = grid_point_index.get((i, j))
                        if not point:
                            continue
                        if inner_polygon.point_belongs(point):
                            points_grid.remove(point)
                            grid_point_index.pop((i, j))

        if triangulates_with_grid:
            vertices_grid = [(p.x, p.y) for p in points_grid]
            vertices.extend(vertices_grid)

        tri = {'vertices': npy.array(vertices).reshape((-1, 2)),
               'segments': npy.array(segments).reshape((-1, 2)),
               'holes': npy.array(holes).reshape((-1, 2))
               }
        triangulation = triangle_lib.triangulate(tri, tri_opt)
        triangles = triangulation['triangles'].tolist()
        number_points = triangulation['vertices'].shape[0]
        points = [display.Node2D(*triangulation['vertices'][i, :]) for i in range(number_points)]
        return display.DisplayMesh2D(points, triangles=triangles)

    def split_by_lines(self, lines):
        """
        Returns a list of cut surfaces given by the lines provided as argument.
        """
        cutted_surfaces = []
        iteration_surfaces = self.cut_by_line(lines[0])

        for line in lines[1:]:
            iteration_surfaces2 = []
            for surface in iteration_surfaces:
                line_cutted_surfaces = surface.cut_by_line(line)

                llcs = len(line_cutted_surfaces)

                if llcs == 1:
                    cutted_surfaces.append(line_cutted_surfaces[0])
                else:
                    iteration_surfaces2.extend(line_cutted_surfaces)

            iteration_surfaces = iteration_surfaces2[:]

        cutted_surfaces.extend(iteration_surfaces)
        return cutted_surfaces

    def split_regularly(self, n):
        """
        Split in n slices.
        """
        bounding_rectangle = self.outer_contour.bounding_rectangle
        lines = []
        for i in range(n - 1):
            xi = bounding_rectangle[0] + (i + 1) * (bounding_rectangle[1] - bounding_rectangle[0]) / n
            lines.append(curves.Line2D(volmdlr.Point2D(xi, 0),
                                       volmdlr.Point2D(xi, 1)))
        return self.split_by_lines(lines)

    def cut_by_line(self, line: curves.Line2D):
        """
        Returns a list of cut Surface2D by the given line.

        :param line: The line to cut the Surface2D with.
        :type line: :class:`curves.Line2D`
        :return: A list of 2D surfaces resulting from the cut.
        :rtype: List[:class:`volmdlr.faces.Surface2D`]
        """
        surfaces = []
        splitted_outer_contours = self.outer_contour.cut_by_line(line)
        splitted_inner_contours_table = []
        for inner_contour in self.inner_contours:
            splitted_inner_contours = inner_contour.cut_by_line(line)
            splitted_inner_contours_table.append(splitted_inner_contours)

        # First part of the external contour
        for outer_split in splitted_outer_contours:
            inner_contours = []
            for splitted_inner_contours in splitted_inner_contours_table:
                for inner_split in splitted_inner_contours:
                    inner_split.order_contour()
                    point = inner_split.random_point_inside()
                    if outer_split.point_belongs(point):
                        inner_contours.append(inner_split)

            if inner_contours:
                surface2d = self.from_contours(outer_split, inner_contours)
                surfaces.append(surface2d)
            else:
                surfaces.append(Surface2D(outer_split, []))
        return surfaces

    def line_crossings(self, line: curves.Line2D):
        """
        Find intersection points between a line and the 2D surface.

        :param line: The line to intersect with the shape.
        :type line: :class:`curves.Line2D`
        :return: A list of intersection points sorted by increasing abscissa
            along the line. Each intersection point is a tuple
            (point, primitive) where point is the intersection point and
            primitive is the intersected primitive.
        :rtype: List[Tuple[:class:`volmdlr.Point2D`,
            :class:`volmdlr.core.Primitive2D`]]

        """
        intersection_points = []
        for primitive in self.outer_contour.primitives:
            for point in primitive.line_crossings(line):
                if (point, primitive) not in intersection_points:
                    intersection_points.append((point, primitive))
        for inner_contour in self.inner_contours:
            for primitive in inner_contour.primitives:
                for point in primitive.line_crossings(line):
                    if (point, primitive) not in intersection_points:
                        intersection_points.append((point, primitive))
        return sorted(intersection_points, key=lambda ip: line.abscissa(ip[0]))

    def split_at_centers(self):
        """
        Split in n slices.

        # TODO: is this used ?
        """

        cutted_contours = []
        center_of_mass1 = self.inner_contours[0].center_of_mass()
        center_of_mass2 = self.inner_contours[1].center_of_mass()
        cut_line = curves.Line2D(center_of_mass1, center_of_mass2)

        iteration_contours2 = []

        surface_cut = self.cut_by_line(cut_line)

        iteration_contours2.extend(surface_cut)

        iteration_contours = iteration_contours2[:]
        cutted_contours.extend(iteration_contours)

        return cutted_contours

    def cut_by_line2(self, line):
        """
        Cuts a Surface2D with line (2).

        :param line: DESCRIPTION
        :type line: TYPE
        :raises NotImplementedError: DESCRIPTION
        :return: DESCRIPTION
        :rtype: TYPE

        """

        all_contours = []
        inner_1 = self.inner_contours[0]
        inner_2 = self.inner_contours[1]

        inner_intersections_1 = inner_1.line_intersections(line)
        inner_intersections_2 = inner_2.line_intersections(line)

        arc1, arc2 = inner_1.split(inner_intersections_1[1],
                                   inner_intersections_1[0])
        arc3, arc4 = inner_2.split(inner_intersections_2[1],
                                   inner_intersections_2[0])
        new_inner_1 = wires.Contour2D([arc1, arc2])
        new_inner_2 = wires.Contour2D([arc3, arc4])

        intersections = [(inner_intersections_1[0], arc1), (inner_intersections_1[1], arc2)]
        intersections += self.outer_contour.line_intersections(line)
        intersections.append((inner_intersections_2[0], arc3))
        intersections.append((inner_intersections_2[1], arc4))
        intersections += self.outer_contour.line_intersections(line)

        if not intersections:
            all_contours.extend([self])
        if len(intersections) < 4:
            return [self]
        if len(intersections) >= 4:
            if isinstance(intersections[0][0], volmdlr.Point2D) and \
                    isinstance(intersections[1][0], volmdlr.Point2D):
                ip1, ip2 = sorted(
                    [new_inner_1.primitives.index(intersections[0][1]),
                     new_inner_1.primitives.index(intersections[1][1])])
                ip5, ip6 = sorted(
                    [new_inner_2.primitives.index(intersections[4][1]),
                     new_inner_2.primitives.index(intersections[5][1])])
                ip3, ip4 = sorted(
                    [self.outer_contour.primitives.index(intersections[2][1]),
                     self.outer_contour.primitives.index(intersections[3][1])])

                # sp11, sp12 = intersections[2][1].split(intersections[2][0])
                # sp21, sp22 = intersections[3][1].split(intersections[3][0])
                sp33, sp34 = intersections[6][1].split(intersections[6][0])
                sp44, sp43 = intersections[7][1].split(intersections[7][0])

                primitives1 = [edges.LineSegment2D(intersections[6][0], intersections[1][0]),
                               new_inner_1.primitives[ip1],
                               edges.LineSegment2D(intersections[0][0], intersections[5][0]),
                               new_inner_2.primitives[ip5],
                               edges.LineSegment2D(intersections[4][0], intersections[7][0]),
                               sp44
                               ]
                primitives1.extend(self.outer_contour.primitives[ip3 + 1:ip4])
                primitives1.append(sp34)

                primitives2 = [edges.LineSegment2D(intersections[7][0], intersections[4][0]),
                               new_inner_2.primitives[ip6],
                               edges.LineSegment2D(intersections[5][0], intersections[0][0]),
                               new_inner_1.primitives[ip2],
                               edges.LineSegment2D(intersections[1][0], intersections[6][0]),
                               sp33
                               ]

                primitives2.extend(self.outer_contour.primitives[:ip3].reverse())
                primitives2.append(sp43)

                all_contours.extend([wires.Contour2D(primitives1),
                                     wires.Contour2D(primitives2)])

            else:
                raise NotImplementedError(
                    'Non convex contour not supported yet')

        return all_contours

    def bounding_rectangle(self):
        """
        Returns bounding rectangle.

        :return: Returns a python object with useful methods
        :rtype: :class:`volmdlr.core.BoundingRectangle
        """

        return self.outer_contour.bounding_rectangle

    @classmethod
    def from_contours(cls, outer_contour, inner_contours):
        """
        Create a Surface2D object from an outer contour and a list of inner contours.

        :param outer_contour: The outer contour that bounds the surface.
        :type outer_contour: wires.Contour2D
        :param inner_contours: The list of inner contours that define the holes of the surface.
        :type inner_contours : List[wires.Contour2D]
        :return: Surface2D defined by the given contours.
        """
        surface2d_inner_contours = []
        surface2d_outer_contour = outer_contour
        for inner_contour in inner_contours:
            if surface2d_outer_contour.shared_primitives_extremities(
                    inner_contour):
                # inner_contour will be merged with outer_contour
                merged_contours = surface2d_outer_contour.merge_with(
                    inner_contour)
                if len(merged_contours) >= 2:
                    raise NotImplementedError
                surface2d_outer_contour = merged_contours[0]
            else:
                # inner_contour will be added to the inner contours of the
                # Surface2D
                surface2d_inner_contours.append(inner_contour)
        return cls(surface2d_outer_contour, surface2d_inner_contours)

    def plot(self, ax=None, edge_style: EdgeStyle = EdgeStyle(color='grey', alpha=0.5, equal_aspect=False), **kwargs):
        """Plot surface 2d using Matplotlib."""

        if ax is None:
            _, ax = plt.subplots()
        self.outer_contour.plot(ax=ax, edge_style=edge_style)
        for inner_contour in self.inner_contours:
            inner_contour.plot(ax=ax, edge_style=edge_style)

        if edge_style.equal_aspect:
            ax.set_aspect('equal')

        ax.margins(0.1)
        return ax

    def axial_symmetry(self, line):
        """
        Finds out the symmetric 2D surface according to a line.

        """

        outer_contour = self.outer_contour.axial_symmetry(line)
        inner_contours = []
        if self.inner_contours:
            inner_contours = [contour.axial_symmetry(line) for contour in self.inner_contours]

        return self.__class__(outer_contour=outer_contour,
                              inner_contours=inner_contours)

    def rotation(self, center, angle):
        """
        Surface2D rotation.

        :param center: rotation center.
        :param angle: angle rotation.
        :return: a new rotated Surface2D.
        """

        outer_contour = self.outer_contour.rotation(center, angle)
        if self.inner_contours:
            inner_contours = [contour.rotation(center, angle) for contour in self.inner_contours]
        else:
            inner_contours = []

        return self.__class__(outer_contour, inner_contours)

    def translation(self, offset: volmdlr.Vector2D):
        """
        Surface2D translation.

        :param offset: translation vector.
        :return: A new translated Surface2D.
        """
        outer_contour = self.outer_contour.translation(offset)
        inner_contours = [contour.translation(offset) for contour in self.inner_contours]
        return self.__class__(outer_contour, inner_contours)

    def frame_mapping(self, frame: volmdlr.Frame2D, side: str):
        """Frame mapping of a surface 2d."""
        outer_contour = self.outer_contour.frame_mapping(frame, side)
        inner_contours = [contour.frame_mapping(frame, side) for contour in self.inner_contours]
        return self.__class__(outer_contour, inner_contours)

    def geo_lines(self):  # , mesh_size_list=None):
        """
        Gets the lines that define a Surface2D in a .geo file.
        """

        i, i_p = None, None
        lines, line_surface, lines_tags = [], [], []
        point_account, line_account, line_loop_account = 0, 0, 1
        for outer_contour, contour in enumerate(list(chain(*[[self.outer_contour], self.inner_contours]))):
            if isinstance(contour, curves.Circle2D):
                points = [volmdlr.Point2D(contour.center.x - contour.radius, contour.center.y),
                          contour.center,
                          volmdlr.Point2D(contour.center.x + contour.radius, contour.center.y)]
                index = []
                for i, point in enumerate(points):
                    lines.append(point.get_geo_lines(tag=point_account + i + 1,
                                                     point_mesh_size=None))
                    index.append(point_account + i + 1)

                lines.append('Circle(' + str(line_account + 1) +
                             ') = {' + str(index[0]) + ', ' + str(index[1]) + ', ' + str(index[2]) + '};')
                lines.append('Circle(' + str(line_account + 2) +
                             ') = {' + str(index[2]) + ', ' + str(index[1]) + ', ' + str(index[0]) + '};')

                lines_tags.append(line_account + 1)
                lines_tags.append(line_account + 2)

                lines.append('Line Loop(' + str(outer_contour + 1) + ') = {' + str(lines_tags)[1:-1] + '};')
                line_surface.append(line_loop_account)

                point_account = point_account + 2 + 1
                line_account, line_loop_account = line_account + 1 + 1, line_loop_account + 1
                lines_tags = []

            elif isinstance(contour, (wires.Contour2D, wires.ClosedPolygon2D)):
                if not isinstance(contour, wires.ClosedPolygon2D):
                    contour = contour.to_polygon(1)
                for i, point in enumerate(contour.points):
                    lines.append(point.get_geo_lines(tag=point_account + i + 1,
                                                     point_mesh_size=None))

                for i_p, primitive in enumerate(contour.primitives):
                    if i_p != len(contour.primitives) - 1:
                        lines.append(primitive.get_geo_lines(tag=line_account + i_p + 1,
                                                             start_point_tag=point_account + i_p + 1,
                                                             end_point_tag=point_account + i_p + 2))
                    else:
                        lines.append(primitive.get_geo_lines(tag=line_account + i_p + 1,
                                                             start_point_tag=point_account + i_p + 1,
                                                             end_point_tag=point_account + 1))
                    lines_tags.append(line_account + i_p + 1)

                lines.append('Line Loop(' + str(outer_contour + 1) + ') = {' + str(lines_tags)[1:-1] + '};')
                line_surface.append(line_loop_account)
                point_account = point_account + i + 1
                line_account, line_loop_account = line_account + i_p + 1, line_loop_account + 1
                lines_tags = []

        lines.append('Plane Surface(' + str(1) + ') = {' + str(line_surface)[1:-1] + '};')

        return lines

    def mesh_lines(self,
                   factor: float,
                   curvature_mesh_size: int = None,
                   min_points: int = None,
                   initial_mesh_size: float = 5):
        """
        Gets the lines that define mesh parameters for a Surface2D, to be added to a .geo file.

        :param factor: A float, between 0 and 1, that describes the mesh quality
        (1 for coarse mesh - 0 for fine mesh)
        :type factor: float
        :param curvature_mesh_size: Activate the calculation of mesh element sizes based on curvature
        (with curvature_mesh_size elements per 2*Pi radians), defaults to 0
        :type curvature_mesh_size: int, optional
        :param min_points: Check if there are enough points on small edges (if it is not, we force to have min_points
        on that edge), defaults to None
        :type min_points: int, optional
        :param initial_mesh_size: If factor=1, it will be initial_mesh_size elements per dimension, defaults to 5
        :type initial_mesh_size: float, optional

        :return: A list of lines that describe mesh parameters
        :rtype: List[str]
        """

        lines = []
        if factor == 0:
            factor = 1e-3

        size = (math.sqrt(self.area()) / initial_mesh_size) * factor

        if min_points:
            lines.extend(self.get_mesh_lines_with_transfinite_curves(
                [[self.outer_contour], self.inner_contours], min_points, size))

        lines.append('Field[1] = MathEval;')
        lines.append('Field[1].F = "' + str(size) + '";')
        lines.append('Background Field = 1;')
        if curvature_mesh_size:
            lines.append('Mesh.MeshSizeFromCurvature = ' + str(curvature_mesh_size) + ';')

        return lines

    @staticmethod
    def get_mesh_lines_with_transfinite_curves(lists_contours, min_points, size):
        """Gets Surface 2d mesh lines with transfinite curves."""
        lines, primitives, primitives_length = [], [], []
        circle_class_ = getattr(wires, 'Circle' + lists_contours[0][0].__class__.__name__[-2:])
        for contour in list(chain(*lists_contours)):
            if isinstance(contour, circle_class_):
                primitives.append(contour)
                primitives.append(contour)
                primitives_length.append(contour.length() / 2)
                primitives_length.append(contour.length() / 2)
            else:
                for primitive in contour.primitives:
                    if (primitive not in primitives) and (primitive.reverse() not in primitives):
                        primitives.append(primitive)
                        primitives_length.append(primitive.length())

        for i, length in enumerate(primitives_length):
            if length < min_points * size:
                lines.append('Transfinite Curve {' + str(i) + '} = ' +
                             str(min_points) + ' Using Progression 1;')
        return lines

    def to_geo(self, file_name: str,
               factor: float, **kwargs):
        # curvature_mesh_size: int = None,
        # min_points: int = None,
        # initial_mesh_size: float = 5):
        """
        Gets the .geo file for the Surface2D.
        """

        for element in [('curvature_mesh_size', 0), ('min_points', None), ('initial_mesh_size', 5)]:
            if element[0] not in kwargs:
                kwargs[element[0]] = element[1]

        lines = self.geo_lines()
        lines.extend(self.mesh_lines(factor, kwargs['curvature_mesh_size'],
                                     kwargs['min_points'], kwargs['initial_mesh_size']))

        with open(file_name + '.geo', 'w', encoding="utf-8") as file:
            for line in lines:
                file.write(line)
                file.write('\n')
        file.close()

    def to_msh(self, file_name: str, mesh_dimension: int, mesh_order: int,
               factor: float, **kwargs):
        # curvature_mesh_size: int = 0,
        # min_points: int = None,
        # initial_mesh_size: float = 5):
        """
        Gets .msh file for the Surface2D generated by gmsh.

        :param file_name: The msh. file name
        :type file_name: str
        :param mesh_dimension: The mesh dimension (1: 1D-Edge, 2: 2D-Triangle, 3D-Tetrahedra)
        :type mesh_dimension: int
        :param factor: A float, between 0 and 1, that describes the mesh quality
        (1 for coarse mesh - 0 for fine mesh)
        :type factor: float
        :param curvature_mesh_size: Activate the calculation of mesh element sizes based on curvature
        (with curvature_mesh_size elements per 2*Pi radians), defaults to 0
        :type curvature_mesh_size: int, optional
        :param min_points: Check if there are enough points on small edges (if it is not, we force to have min_points
        on that edge), defaults to None
        :type min_points: int, optional
        :param initial_mesh_size: If factor=1, it will be initial_mesh_size elements per dimension, defaults to 5
        :type initial_mesh_size: float, optional

        :return: A txt file
        :rtype: .txt
        """

        for element in [('curvature_mesh_size', 0), ('min_points', None), ('initial_mesh_size', 5)]:
            if element[0] not in kwargs:
                kwargs[element[0]] = element[1]

        self.to_geo(file_name=file_name, mesh_dimension=mesh_dimension,
                    factor=factor, curvature_mesh_size=kwargs['curvature_mesh_size'],
                    min_points=kwargs['min_points'], initial_mesh_size=kwargs['initial_mesh_size'])

        volmdlr.core.VolumeModel.generate_msh_file(file_name, mesh_dimension, mesh_order)

        # gmsh.initialize()
        # gmsh.open(file_name + ".geo")

        # gmsh.model.geo.synchronize()
        # gmsh.model.mesh.generate(mesh_dimension)

        # gmsh.write(file_name + ".msh")

        # gmsh.finalize()


class Surface3D(DessiaObject):
    """
    Abstract class.

    """
    x_periodicity = None
    y_periodicity = None
    face_class = None

    def __init__(self, frame: volmdlr.Frame3D = None, name: str = ''):
        self.frame = frame
        DessiaObject.__init__(self, name=name)

    def plot(self, ax=None, edge_style: EdgeStyle = EdgeStyle(color='grey', alpha=0.5), **kwargs):
        """
        Abstract method.
        """
        raise NotImplementedError(f"plot method is not implemented for {self.__class__.__name__}")

    def point2d_to_3d(self, point2d):
        raise NotImplementedError(f'point2d_to_3d is abstract and should be implemented in {self.__class__.__name__}')

    def point3d_to_2d(self, point3d):
        """
        Abstract method. Convert a 3D point to a 2D parametric point.

        :param point3d: The 3D point to convert, represented by 3 coordinates (x, y, z).
        :type point3d: `volmdlr.Point3D`
        :return: NotImplementedError: If the method is not implemented in the subclass.
        """
        raise NotImplementedError(f'point3d_to_2d is abstract and should be implemented in {self.__class__.__name__}')

    def face_from_contours3d(self, contours3d: List[wires.Contour3D], name: str = ''):
        """Deprecated method, 'Use Face3D from_contours3d method'."""
        raise AttributeError('Use Face3D from_contours3d method')

    def repair_primitives_periodicity(self, primitives2d):
        """
        Repairs the continuity of the 2D contour while using contour3d_to_2d on periodic surfaces.

        :param primitives2d: The primitives in parametric surface domain.
        :type primitives2d: list
        :return: A list of primitives.
        :rtype: list
        """
        x_periodicity = self.x_periodicity
        y_periodicity = self.y_periodicity

        if x_periodicity or y_periodicity:
            if self.is_undefined_brep(primitives2d[0]):
                primitives2d[0] = self.fix_undefined_brep_with_neighbors(primitives2d[0], primitives2d[-1],
                                                                         primitives2d[1])
        if x_periodicity is None:
            x_periodicity = -1
        if y_periodicity is None:
            y_periodicity = -1
        i = 1
        while i < len(primitives2d):
            previous_primitive = primitives2d[i - 1]
            current_primitive = primitives2d[i]
            delta = previous_primitive.end - current_primitive.start
            distance = delta.norm()
            is_connected = math.isclose(distance, 0, abs_tol=1e-2)

            if not is_connected:
                if math.isclose(current_primitive.length(), x_periodicity, abs_tol=1e-2) or \
                        math.isclose(current_primitive.length(), y_periodicity, abs_tol=1e-2):
                    delta_end = previous_primitive.end - current_primitive.end
                    delta_min_index, _ = min(enumerate([distance, delta_end.norm()]), key=lambda x: x[1])
                    if self.is_undefined_brep(primitives2d[i]):
                        primitives2d[i] = self.fix_undefined_brep_with_neighbors(primitives2d[i], previous_primitive,
                                                                                 primitives2d[
                                                                                     (i + 1) % len(primitives2d)])
                        delta = previous_primitive.end - primitives2d[i].start
                        if not math.isclose(delta.norm(), 0, abs_tol=1e-3):
                            primitives2d.insert(i, edges.LineSegment2D(previous_primitive.end, primitives2d[i].start,
                                                                       name="construction"))
                            i += 1
                    elif self.is_singularity_point(self.point2d_to_3d(previous_primitive.end)) and \
                            self.is_singularity_point(self.point2d_to_3d(current_primitive.start)):
                        primitives2d.insert(i, edges.LineSegment2D(previous_primitive.end, current_primitive.start,
                                                                   name="construction"))
                        if i < len(primitives2d):
                            i += 1
                    elif current_primitive.end.is_close(previous_primitive.end, tol=1e-2):
                        primitives2d[i] = current_primitive.reverse()
                    elif delta_min_index == 0:
                        primitives2d[i] = current_primitive.translation(delta)
                    else:
                        new_primitive = current_primitive.reverse()
                        primitives2d[i] = new_primitive.translation(delta_end)

                elif current_primitive.end.is_close(previous_primitive.end, tol=1e-2):
                    primitives2d[i] = current_primitive.reverse()
                elif self.is_singularity_point(self.point2d_to_3d(previous_primitive.end)) and \
                        self.is_singularity_point(self.point2d_to_3d(current_primitive.start)):
                    primitives2d.insert(i, edges.LineSegment2D(previous_primitive.end, current_primitive.start,
                                                               name="construction"))
                    i += 1
                else:
                    primitives2d[i] = current_primitive.translation(delta)
            i += 1
        previous_primitive = primitives2d[-1]
        delta = previous_primitive.end - primitives2d[0].start
        distance = delta.norm()
        is_connected = math.isclose(distance, 0, abs_tol=1e-2)
        if not is_connected and self.is_singularity_point(self.point2d_to_3d(previous_primitive.end)) and \
                self.is_singularity_point(self.point2d_to_3d(primitives2d[0].start)):
            primitives2d.append(edges.LineSegment2D(previous_primitive.end, primitives2d[0].start,
                                                    name="construction"))

        return primitives2d

    def connect_contours(self, outer_contour, inner_contours):
        """
        Abstract method. Repair 2D contours of a face on the parametric domain.

        :param outer_contour: Outer contour 2D.
        :type inner_contours: wires.Contour2D
        :param inner_contours: List of 2D contours.
        :type inner_contours: list
        :return: NotImplementedError: If the method is not implemented in the subclass.
        """
        raise NotImplementedError(f'connect_contours is abstract and should be implemented in '
                                  f'{self.__class__.__name__}')

    def primitives3d_to_2d(self, primitives3d):
        """
        Helper function to perform conversion of 3D primitives into B-Rep primitives.

        :param primitives3d: List of 3D primitives from a 3D contour.
        :type primitives3d: List[edges.Edge]
        :return: A list of 2D primitives on parametric domain.
        :rtype: List[edges.Edge]
        """
        primitives2d = []
        for primitive3d in primitives3d:
            method_name = f'{primitive3d.__class__.__name__.lower()}_to_2d'
            if hasattr(self, method_name):
                primitives = getattr(self, method_name)(primitive3d)

                if primitives is None:
                    continue
                primitives2d.extend(primitives)
            else:
                raise AttributeError(f'Class {self.__class__.__name__} does not implement {method_name}')
        return primitives2d

    def contour3d_to_2d(self, contour3d):
        """
        Transforms a Contour3D into a Contour2D in the parametric domain of the surface.

        :param contour3d: The contour to be transformed.
        :type contour3d: :class:`wires.Contour3D`
        :return: A 2D contour object.
        :rtype: :class:`wires.Contour2D`
        """
        primitives2d = self.primitives3d_to_2d(contour3d.primitives)

        wire2d = wires.Wire2D(primitives2d)
        if self.x_periodicity and not self.is_singularity_point(self.point2d_to_3d(wire2d.primitives[0].start)) and \
                not self.is_singularity_point(self.point2d_to_3d(wire2d.primitives[-1].end)):
            delta_x = abs(wire2d.primitives[0].start.x - wire2d.primitives[-1].end.x)
            if math.isclose(delta_x, self.x_periodicity, rel_tol=0.01) and wire2d.is_ordered(1e-3):
                return wires.Contour2D(primitives2d)
        if self.y_periodicity and not self.is_singularity_point(self.point2d_to_3d(wire2d.primitives[0].start)) and \
                not self.is_singularity_point(self.point2d_to_3d(wire2d.primitives[-1].end)):
            delta_y = abs(wire2d.primitives[0].start.y - wire2d.primitives[-1].end.y)
            if math.isclose(delta_y, self.y_periodicity, rel_tol=0.01) and wire2d.is_ordered(1e-3):
                return wires.Contour2D(primitives2d)
        # Fix contour
        if self.x_periodicity or self.y_periodicity:
            primitives2d = self.repair_primitives_periodicity(primitives2d)
        return wires.Contour2D(primitives2d)

    def contour2d_to_3d(self, contour2d):
        """
        Transforms a Contour2D in the parametric domain of the surface into a Contour3D in Cartesian coordinate.

        :param contour2d: The contour to be transformed.
        :type contour2d: :class:`wires.Contour2D`
        :return: A 3D contour object.
        :rtype: :class:`wires.Contour3D`
        """
        primitives3d = []
        for primitive2d in contour2d.primitives:
            if primitive2d.name == "construction":
                continue
            method_name = f'{primitive2d.__class__.__name__.lower()}_to_3d'
            if hasattr(self, method_name):
                try:
                    primitives = getattr(self, method_name)(primitive2d)
                    if primitives is None:
                        continue
                    primitives3d.extend(primitives)
                except AttributeError:
                    print(traceback.format_exc())
                    print(f'Class {self.__class__.__name__} does not implement {method_name}'
                          f'with {primitive2d.__class__.__name__}')
            else:
                raise AttributeError(
                    f'Class {self.__class__.__name__} does not implement {method_name}')
        if not primitives3d:
            raise ValueError("no primitives to create contour")
        return wires.Contour3D(primitives3d)

    def linesegment3d_to_2d(self, linesegment3d):
        """
        A line segment on a surface will be in any case a line in 2D?.

        """
        return [edges.LineSegment2D(self.point3d_to_2d(linesegment3d.start),
                                    self.point3d_to_2d(linesegment3d.end))]

    def bsplinecurve3d_to_2d(self, bspline_curve3d):
        """
        Is this right?.
        """
        n = len(bspline_curve3d.control_points)
        points = [self.point3d_to_2d(p)
                  for p in bspline_curve3d.discretization_points(number_points=n)]
        return [edges.BSplineCurve2D.from_points_interpolation(points, bspline_curve3d.degree)]

    def bsplinecurve2d_to_3d(self, bspline_curve2d):
        """
        Is this right?.

        """
        n = len(bspline_curve2d.control_points)
        points = [self.point2d_to_3d(p)
                  for p in bspline_curve2d.discretization_points(number_points=n)]
        return [edges.BSplineCurve3D.from_points_interpolation(points, bspline_curve2d.degree)]

    def normal_from_point2d(self, point2d):

        raise NotImplementedError('NotImplemented')

    def normal_from_point3d(self, point3d):
        """
        Evaluates the normal vector of the bspline surface at this 3D point.
        """

        return (self.normal_from_point2d(self.point3d_to_2d(point3d)))[1]

    def geodesic_distance_from_points2d(self, point1_2d: volmdlr.Point2D,
                                        point2_2d: volmdlr.Point2D, number_points: int = 50):
        """
        Approximation of geodesic distance via line segments length sum in 3D.
        """
        # points = [point1_2d]
        current_point3d = self.point2d_to_3d(point1_2d)
        distance = 0.
        for i in range(number_points):
            next_point3d = self.point2d_to_3d(point1_2d + (i + 1) / number_points * (point2_2d - point1_2d))
            distance += next_point3d.point_distance(current_point3d)
            current_point3d = next_point3d
        return distance

    def geodesic_distance(self, point1_3d: volmdlr.Point3D, point2_3d: volmdlr.Point3D):
        """
        Approximation of geodesic distance between 2 3D points supposed to be on the surface.
        """
        point1_2d = self.point3d_to_2d(point1_3d)
        point2_2d = self.point3d_to_2d(point2_3d)
        return self.geodesic_distance_from_points2d(point1_2d, point2_2d)

    def point_projection(self, point3d):
        """
        Returns the projection of the point on the surface.

        :param point3d: Point to project.
        :type point3d: volmdlr.Point3D
        :return: A point on the surface
        :rtype: volmdlr.Point3D
        """
        return self.point2d_to_3d(self.point3d_to_2d(point3d))

    def point_distance(self, point3d: volmdlr.Point3D):
        """
        Calculates the minimal distance from a given point and the surface.

        :param point3d: point to verify distance.
        :type point3d: volmdlr.Point3D
        :return: point distance to the surface.
        :rtype: float
        """
        proj_point = self.point_projection(point3d)
        return proj_point.point_distance(point3d)

    def edge_intersections(self, edge):
        """
        Gets intersections between a Surface 3D, and an edge 3D.

        :param edge: any 3D edge.
        :return: list of points.
        """
        intersections = []
        method_name = f'{edge.__class__.__name__.lower()[:-2]}_intersections'
        if hasattr(self, method_name):
            intersections = getattr(self, method_name)(edge)
        return intersections

    def contour_intersections(self, contour3d: wires.Contour3D):
        outer_contour_intersections_with_plane = []
        for primitive in contour3d.primitives:
            primitive_plane_intersections = self.edge_intersections(primitive)
            for primitive_plane_intersection in primitive_plane_intersections:
                if not volmdlr.core.point_in_list(primitive_plane_intersection,
                                                  outer_contour_intersections_with_plane):
                    outer_contour_intersections_with_plane.append(primitive_plane_intersection)
        return outer_contour_intersections_with_plane

    def is_singularity_point(self, *args):
        """Verifies if point is on the surface singularity."""
        return False

    @staticmethod
    def is_undefined_brep(*args):
        """Verifies if the edge is contained within the periodicity boundary."""
        return False

    def surface_intersections(self, other_surface: 'Surface3D'):
        """
        Gets intersections between two surfaces.

        :param other_surface: other surface to get intersections with.
        :return: a list containing all intersections between the two surfaces 3d.
        """
        method_name = f'{other_surface.__class__.__name__.lower()[:-2]}_intersections'
        if hasattr(self, method_name):
            return getattr(self, method_name)(other_surface)
        method_name = f'{self.__class__.__name__.lower()[:-2]}_intersections'
        if hasattr(other_surface, method_name):
            return getattr(other_surface, method_name)(self)
        raise (f'No method available for calculating intersections between {self.__class__} and '
               f'{other_surface.__class__}')


class Plane3D(Surface3D):
    """
    Defines a plane 3d.

    :param frame: u and v of frame describe the plane, w is the normal
    """
    face_class = 'PlaneFace3D'

    def __init__(self, frame: volmdlr.Frame3D, name: str = ''):

        self.frame = frame
        self.name = name
        Surface3D.__init__(self, frame=frame, name=name)

    def __hash__(self):
        return hash(('plane 3d', self.frame))

    def __eq__(self, other_plane):
        if other_plane.__class__.__name__ != self.__class__.__name__:
            return False
        return self.frame == other_plane.frame

    @classmethod
    def from_step(cls, arguments, object_dict, **kwargs):
        """
        Converts a step primitive to a Plane3D.

        :param arguments: The arguments of the step primitive.
        :type arguments: list
        :param object_dict: The dictionary containing all the step primitives
            that have already been instantiated
        :type object_dict: dict
        :return: The corresponding Plane3D object.
        :rtype: :class:`volmdlr.faces.Plane3D`
        """
        frame = object_dict[arguments[1]]
        frame = frame.normalize()
        return cls(frame, arguments[0][1:-1])

    def to_step(self, current_id):
        """
        Converts the object to a STEP representation.

        :param current_id: The ID of the last written primitive.
        :type current_id: int
        :return: The STEP representation of the object and the last ID.
        :rtype: tuple[str, list[int]]
        """
        content, frame_id = self.frame.to_step(current_id)
        plane_id = frame_id + 1
        content += f"#{plane_id} = PLANE('{self.name}',#{frame_id});\n"
        return content, [plane_id]

    @classmethod
    def from_3_points(cls, *args, name: str = ''):
        """
        Point 1 is used as origin of the plane.
        """
        point1, point2, point3 = args
        vector1 = point2 - point1
        vector1 = vector1.to_vector()
        vector2 = point3 - point1
        vector2 = vector2.to_vector()
        vector1 = vector1.unit_vector()
        vector2 = vector2.unit_vector()
        normal = vector1.cross(vector2)
        normal = normal.unit_vector()
        frame = volmdlr.Frame3D(point1, vector1, normal.cross(vector1), normal)
        return cls(frame, name=name)

    @classmethod
    def from_normal(cls, point, normal, name: str = ''):
        """Creates a Plane 3D form a point and a normal vector."""
        v1 = normal.deterministic_unit_normal_vector()
        v2 = v1.cross(normal)
        return cls(volmdlr.Frame3D(point, v1, v2, normal), name=name)

    @classmethod
    def from_plane_vectors(cls, plane_origin: volmdlr.Point3D,
                           plane_x: volmdlr.Vector3D, plane_y: volmdlr.Vector3D, name: str = ''):
        """
        Initializes a 3D plane object with a given plane origin and plane x and y vectors.

        :param plane_origin: A volmdlr.Point3D representing the origin of the plane.
        :param plane_x: A volmdlr.Vector3D representing the x-axis of the plane.
        :param plane_y: A volmdlr.Vector3D representing the y-axis of the plane.
        :param name: object's name.
        :return: A Plane3D object initialized from the provided plane origin and plane x and y vectors.
        """
        normal = plane_x.cross(plane_y)
        return cls(volmdlr.Frame3D(plane_origin, plane_x, plane_y, normal), name=name)

    @classmethod
    def from_points(cls, points, name: str = ''):
        """
        Returns a 3D plane that goes through the 3 first points on the list.

        Why for more than 3 points we only do some check and never raise error?
        """
        if len(points) < 3:
            raise ValueError
        if len(points) == 3:
            return cls.from_3_points(points[0],
                                     points[1],
                                     points[2], name=name)
        points = [p.copy() for p in points]
        indexes_to_del = []
        for i, point in enumerate(points[1:]):
            if point.is_close(points[0]):
                indexes_to_del.append(i)
        for index in indexes_to_del[::-1]:
            del points[index + 1]

        origin = points[0]
        vector1 = points[1] - origin
        vector1 = vector1.unit_vector()
        vector2_min = points[2] - origin
        vector2_min = vector2_min.unit_vector()
        dot_min = abs(vector1.dot(vector2_min))
        for point in points[3:]:
            vector2 = point - origin
            vector2 = vector2.unit_vector()
            dot = abs(vector1.dot(vector2))
            if dot < dot_min:
                vector2_min = vector2
                dot_min = dot
        return cls.from_3_points(origin, vector1 + origin, vector2_min + origin, name=name)

    def angle_between_planes(self, plane2):
        """
        Get angle between 2 planes.

        :param plane2: the second plane.
        :return: the angle between the two planes.
        """
        angle = math.acos(self.frame.w.dot(plane2.frame.w))
        return angle

    def point_on_surface(self, point):
        """
        Return if the point belongs to the plane at a tolerance of 1e-6.

        """
        if math.isclose(self.frame.w.dot(point - self.frame.origin), 0,
                        abs_tol=1e-6):
            return True
        return False

    def point_distance(self, point3d):
        """
        Calculates the distance of a point to plane.

        :param point3d: point to verify distance.
        :return: a float, point distance to plane.
        """
        coefficient_a, coefficient_b, coefficient_c, coefficient_d = self.equation_coefficients()
        return abs(self.frame.w.dot(point3d) + coefficient_d) / math.sqrt(coefficient_a ** 2 +
                                                                          coefficient_b ** 2 + coefficient_c ** 2)

    def line_intersections(self, line):
        """
        Find the intersection with a line.

        :param line: Line to evaluate the intersection
        :type line: :class:`edges.Line`
        :return: ADD DESCRIPTION
        :rtype: List[volmdlr.Point3D]
        """
        return vm_utils_intersections.get_plane_line_intersections(self.frame, line)

    def linesegment_intersections(self, linesegment: edges.LineSegment3D, abs_tol: float = 1e-6) \
            -> List[volmdlr.Point3D]:
        """
        Gets the intersections of a plane a line segment 3d.

        :param linesegment: other line segment.
        :param abs_tol: tolerance allowed.
        :return: a list with the intersecting point.
        """
        return vm_utils_intersections.get_plane_linesegment_intersections(self.frame, linesegment, abs_tol)

    def fullarc_intersections(self, fullarc: edges.FullArc3D):
        """
        Calculates the intersections between a Plane 3D and a FullArc 3D.

        :param fullarc: full arc to verify intersections.
        :return: list of intersections: List[volmdlr.Point3D].
        """
        fullarc_plane = Plane3D(fullarc.circle.frame)
        plane_intersections = self.plane_intersections(fullarc_plane)
        if not plane_intersections:
            return []
        fullarc2d = fullarc.to_2d(fullarc.circle.center, fullarc_plane.frame.u, fullarc_plane.frame.v)
        line2d = plane_intersections[0].to_2d(fullarc.circle.center, fullarc_plane.frame.u, fullarc_plane.frame.v)
        fullarc2d_inters_line2d = fullarc2d.line_intersections(line2d)
        intersections = []
        for inter in fullarc2d_inters_line2d:
            intersections.append(inter.to_3d(fullarc.circle.center, fullarc_plane.frame.u, fullarc_plane.frame.v))
        return intersections

    def arc_intersections(self, arc):
        """
        Calculates the intersections between a Plane 3D and an Arc 3D.

        :param arc: arc to verify intersections.
        :return: list of intersections: List[volmdlr.Point3D].
        """
        return self.fullarc_intersections(arc)

    def bsplinecurve_intersections(self, bspline_curve):
        """
        Calculates the intersections between a Plane 3D and a Bspline Curve 3D.

        :param bspline_curve: bspline_curve to verify intersections.
        :return: list of intersections: List[volmdlr.Point3D].
        """
        return vm_utils_intersections.get_bsplinecurve_intersections(self, bspline_curve)

    def equation_coefficients(self):
        """
        Returns the a,b,c,d coefficient from equation ax+by+cz+d = 0.

        """
        return vm_common_operations.get_plane_equation_coefficients(self.frame)

    def plane_intersections(self, other_plane):
        """
        Computes intersection points between two Planes 3D.

        """
        plane_intersections = vm_utils_intersections.get_two_planes_intersections(self.frame, other_plane.frame)
        if plane_intersections:
            return [curves.Line3D(plane_intersections[0], plane_intersections[1])]
        return []

    def cylindricalsurface_intersections(self, cylindrical_surface: 'CylindricalSurface3D'):
        """
        Gets intersections between plane and cylindrical surface.

        :param cylindrical_surface: cylindrical surface to get intersections with.
        :return: List containing all intersections between plane and cylindrical surface.
        """
        return cylindrical_surface.plane_intersections(self)

    def is_coincident(self, plane2):
        """
        Verifies if two planes are parallel and coincident.

        """
        if not isinstance(self, plane2.__class__):
            return False
        if self.is_parallel(plane2):
            if plane2.point_on_surface(self.frame.origin):
                return True
        return False

    def is_parallel(self, plane2):
        """
        Verifies if two planes are parallel.

        """
        if self.frame.w.is_colinear_to(plane2.frame.w):
            return True
        return False

    @classmethod
    def plane_betweeen_two_planes(cls, plane1, plane2, name: str = ''):
        """
        Calculates a plane between two other planes.

        :param plane1: plane1.
        :param plane2: plane2.
        :param name: object's name.
        :return: resulting plane.
        """
        plane1_plane2_intersection = plane1.plane_intersections(plane2)[0]
        u = plane1_plane2_intersection.unit_direction_vector()
        v = plane1.frame.w + plane2.frame.w
        v = v.unit_vector()
        w = u.cross(v)
        point = (plane1.frame.origin + plane2.frame.origin) / 2
        return cls(volmdlr.Frame3D(point, u, w, v), name=name)

    def rotation(self, center: volmdlr.Point3D, axis: volmdlr.Vector3D, angle: float):
        """
        Plane3D rotation.

        :param center: rotation center
        :param axis: rotation axis
        :param angle: angle rotation
        :return: a new rotated Plane3D
        """
        new_frame = self.frame.rotation(center=center, axis=axis, angle=angle)
        return Plane3D(new_frame)

    def translation(self, offset: volmdlr.Vector3D):
        """
        Plane3D translation.

        :param offset: translation vector
        :return: A new translated Plane3D
        """
        new_frame = self.frame.translation(offset)
        return Plane3D(new_frame)

    def frame_mapping(self, frame: volmdlr.Frame3D, side: str):
        """
        Changes frame_mapping and return a new Frame3D.

        :param frame: Frame of reference
        :type frame: `volmdlr.Frame3D`
        :param side: 'old' or 'new'
        """
        new_frame = self.frame.frame_mapping(frame, side)
        return Plane3D(new_frame, self.name)

    def copy(self, deep=True, memo=None):
        """Creates a copy of the plane."""
        new_frame = self.frame.copy(deep, memo)
        return Plane3D(new_frame, self.name)

    def plane_grid(self, grid_size: int, length: float = 1.):
        """
        Plane's grid.

        """
        grid = []
        for i in range(grid_size):
            for v1, v2 in [(self.frame.u, self.frame.v), (self.frame.v, self.frame.u)]:
                start = self.frame.origin - 0.5 * length * v1 + (-0.5 + i / (grid_size - 1)) * length * v2
                end = self.frame.origin + 0.5 * length * v1 + (-0.5 + i / (grid_size - 1)) * length * v2
                grid.append(edges.LineSegment3D(start, end))
        return grid

    def plot(self, ax=None, edge_style: EdgeStyle = EdgeStyle(color='grey'), length: float = 1., **kwargs):
        """
        Plot the cylindrical surface in the local frame normal direction.

        :param ax: Matplotlib Axes3D object to plot on. If None, create a new figure.
        :type ax: Axes3D or None
        :param edge_style: edge styles.
        :type edge_style: EdgeStyle.
        :param length: plotted length
        :type length: float
        :return: Matplotlib Axes3D object containing the plotted wire-frame.
        :rtype: Axes3D
        """
        grid_size = 10

        if ax is None:
            fig = plt.figure()
            ax = fig.add_subplot(111, projection='3d')
            ax.set_aspect('auto')

        self.frame.plot(ax=ax, ratio=length)
        for edge in self.plane_grid(grid_size, length):
            edge.plot(ax, edge_style=edge_style)
        return ax

    def point2d_to_3d(self, point2d):
        """
        Converts a 2D parametric point into a 3D point on the surface.
        """
        return point2d.to_3d(self.frame.origin, self.frame.u, self.frame.v)

    def point3d_to_2d(self, point3d):
        """
        Converts a 3D point into a 2D parametric point.
        """
        return point3d.to_2d(self.frame.origin, self.frame.u, self.frame.v)

    def contour2d_to_3d(self, contour2d):
        """
        Converts a contour 2D on parametric surface into a 3D contour.
        """
        return contour2d.to_3d(self.frame.origin, self.frame.u, self.frame.v)

    def contour3d_to_2d(self, contour3d):
        """
        Converts a contour 3D into a 2D parametric contour.
        """
        primitives2d = []
        for primitive3d in contour3d.primitives:
            method_name = f'{primitive3d.__class__.__name__.lower()}_to_2d'
            if hasattr(self, method_name):
                primitives = getattr(self, method_name)(primitive3d)
                if primitives is None:
                    continue
                primitives2d.extend(primitives)
            else:
                primitive = primitive3d.to_2d(self.frame.origin, self.frame.u, self.frame.v)
                if primitive is None:
                    continue
                primitives2d.append(primitive)
        return wires.Contour2D(primitives2d)

    def arc3d_to_2d(self, arc3d):
        """Converts primitive from 3D cartesian space to surface parametric space."""
        arc = None
        if arc3d.circle.frame.w.is_colinear_to(self.frame.w, 1e-5):
            arc = [arc3d.to_2d(self.frame.origin, self.frame.u, self.frame.v)]
        else:
            start = self.point3d_to_2d(arc3d.start)
            end = self.point3d_to_2d(arc3d.end)
            if not start.is_close(end):
                arc = [edges.LineSegment2D(start, end)]
        return arc

    def bsplinecurve3d_to_2d(self, bspline_curve3d):
        """
        Converts a 3D B-Spline in spatial domain into a 2D B-Spline in parametric domain.

        :param bspline_curve3d: The B-Spline curve to perform the transformation.
        :type bspline_curve3d: edges.BSplineCurve3D
        :return: A 2D B-Spline.
        :rtype: edges.BSplineCurve2D
        """
        control_points = [self.point3d_to_2d(p)
                          for p in bspline_curve3d.control_points]
        return [edges.BSplineCurve2D(
            bspline_curve3d.degree,
            control_points=control_points,
            knot_multiplicities=bspline_curve3d.knot_multiplicities,
            knots=bspline_curve3d.knots,
            weights=bspline_curve3d.weights)]

    def bsplinecurve2d_to_3d(self, bspline_curve2d):
        """
        Converts a 2D B-Spline in parametric domain into a 3D B-Spline in spatial domain.

        :param bspline_curve2d: The B-Spline curve to perform the transformation.
        :type bspline_curve2d: edges.BSplineCurve2D
        :return: A 3D B-Spline.
        :rtype: edges.BSplineCurve3D
        """
        control_points = [self.point2d_to_3d(point)
                          for point in bspline_curve2d.control_points]
        return [edges.BSplineCurve3D(
            bspline_curve2d.degree,
            control_points=control_points,
            knot_multiplicities=bspline_curve2d.knot_multiplicities,
            knots=bspline_curve2d.knots,
            weights=bspline_curve2d.weights)]

    def rectangular_cut(self, x1: float, x2: float,
                        y1: float, y2: float, name: str = ''):
        """Deprecated method, Use PlaneFace3D from_surface_rectangular_cut method."""

        raise AttributeError('Use PlaneFace3D from_surface_rectangular_cut method')


PLANE3D_OXY = Plane3D(volmdlr.OXYZ)
PLANE3D_OYZ = Plane3D(volmdlr.OYZX)
PLANE3D_OZX = Plane3D(volmdlr.OZXY)
PLANE3D_OXZ = Plane3D(volmdlr.Frame3D(volmdlr.O3D, volmdlr.X3D, volmdlr.Z3D, volmdlr.Y3D))


class PeriodicalSurface(Surface3D):
    """
    Abstract class for surfaces with two-pi periodicity that creates some problems.
    """

    def point2d_to_3d(self, point2d):
        """
        Abstract method.
        """
        raise NotImplementedError(f'point2d_to_3d is abstract and should be implemented in {self.__class__.__name__}')

    def point3d_to_2d(self, point3d):
        """
        Abstract method. Convert a 3D point to a 2D parametric point.

        :param point3d: The 3D point to convert, represented by 3 coordinates (x, y, z).
        :type point3d: `volmdlr.Point3D`
        :return: NotImplementedError: If the method is not implemented in the subclass.
        """
        raise NotImplementedError(f'point3d_to_2d is abstract and should be implemented in {self.__class__.__name__}')

    def _align_contours(self, inner_contour, theta_contours, z_outer_contour, z_inner_contour):
        """
        Helper function to align contours' BREP on periodical surfaces that need to be connected.
        """
        outer_contour_theta, inner_contour_theta = theta_contours
        overlapping_theta, outer_contour_side, inner_contour_side, side = self._get_overlapping_theta(
            outer_contour_theta,
            inner_contour_theta)
        line = curves.Line2D(volmdlr.Point2D(overlapping_theta, z_outer_contour),
                             volmdlr.Point2D(overlapping_theta, z_inner_contour))
        cutted_contours = inner_contour.split_by_line(line)
        number_contours = len(cutted_contours)
        if number_contours == 2:
            contour1, contour2 = cutted_contours
            increasing_theta = inner_contour_theta[0] < inner_contour_theta[1]
            # side = 0 --> left  side = 1 --> right
            if (not side and increasing_theta) or (
                    side and not increasing_theta):
                theta_offset = outer_contour_theta[outer_contour_side] - contour2.primitives[0].start.x
                translation_vector = volmdlr.Vector2D(theta_offset, 0)
                contour2_positionned = contour2.translation(offset=translation_vector)
                theta_offset = contour2_positionned.primitives[-1].end.x - contour1.primitives[0].start.x
                translation_vector = volmdlr.Vector2D(theta_offset, 0)
                contour1_positionned = contour1.translation(offset=translation_vector)
                primitives2d = contour2_positionned.primitives
                primitives2d.extend(contour1_positionned.primitives)
                old_innner_contour_positioned = wires.Wire2D(primitives2d)
            else:
                theta_offset = outer_contour_theta[outer_contour_side] - contour1.primitives[-1].end.x
                translation_vector = volmdlr.Vector2D(theta_offset, 0)
                contour1_positionned = contour1.translation(offset=translation_vector)
                theta_offset = contour1_positionned.primitives[0].start.x - contour2.primitives[-1].end.x
                translation_vector = volmdlr.Vector2D(theta_offset, 0)
                contour2_positionned = contour2.translation(offset=translation_vector)
                primitives2d = contour1_positionned.primitives
                primitives2d.extend(contour2_positionned.primitives)
                old_innner_contour_positioned = wires.Wire2D(primitives2d)
            old_innner_contour_positioned = old_innner_contour_positioned.order_wire(tol=1e-2)
        elif number_contours == 1:
            contour = cutted_contours[0]
            theta_offset = outer_contour_theta[outer_contour_side] - inner_contour_theta[inner_contour_side]
            translation_vector = volmdlr.Vector2D(theta_offset, 0)
            old_innner_contour_positioned = contour.translation(offset=translation_vector)

        else:
            raise NotImplementedError

        return old_innner_contour_positioned

    @staticmethod
    def _get_closing_points(old_outer_contour_positioned, old_innner_contour_positioned):
        """
        Helper function to get points to connect contours with line segments.
        """
        point1 = old_outer_contour_positioned.primitives[0].start
        point2 = old_outer_contour_positioned.primitives[-1].end
        point3 = old_innner_contour_positioned.primitives[0].start
        point4 = old_innner_contour_positioned.primitives[-1].end

        outer_contour_direction = point1.x < point2.x
        inner_contour_direction = point3.x < point4.x
        if outer_contour_direction == inner_contour_direction:
            old_innner_contour_positioned = old_innner_contour_positioned.invert()
            point3 = old_innner_contour_positioned.primitives[0].start
            point4 = old_innner_contour_positioned.primitives[-1].end
        if not math.isclose(point2.x, point3.x, abs_tol=1e-4) or \
                not math.isclose(point4.x, point1.x, abs_tol=1e-4):
            ideal_x = []
            delta = math.inf
            found = False
            for x1 in [point2.x, point3.x]:
                for x2 in [point4.x, point1.x]:
                    delta_x = abs(abs(x1 - x2) - volmdlr.TWO_PI)
                    if delta_x == 0.0:
                        ideal_x = [x1, x2]
                        found = True
                        break
                    if delta_x < delta:
                        delta = delta_x
                        ideal_x = [x1, x2]
                if found:
                    break
            x1, x2 = ideal_x
            point2.x = x1
            point3.x = x1
            point4.x = x2
            point1.x = x2

        return point1, point2, point3, point4

    def connect_contours(self, outer_contour, inner_contours):
        """
        Repair contours on parametric domain.

        :param outer_contour: Outer contour 2D.
        :type inner_contours: wires.Contour2D
        :param inner_contours: List of 2D contours.
        :type inner_contours: list
        """
        new_inner_contours = []
        point1 = outer_contour.primitives[0].start
        point2 = outer_contour.primitives[-1].end

        theta1, z1 = point1
        theta2, _ = point2

        new_outer_contour = outer_contour
        for inner_contour in inner_contours:
            theta3, z3 = inner_contour.primitives[0].start
            theta4, _ = inner_contour.primitives[-1].end

            if not inner_contour.is_ordered():
                # Contours are aligned
                if (math.isclose(theta1, theta3, abs_tol=1e-3) and math.isclose(theta2, theta4, abs_tol=1e-3)) \
                        or (math.isclose(theta1, theta4, abs_tol=1e-3) and math.isclose(theta2, theta3, abs_tol=1e-3)):
                    old_innner_contour_positioned = inner_contour

                else:
                    old_innner_contour_positioned = self._align_contours(inner_contour, [[theta1, theta2],
                                                                                         [theta3, theta4]], z1, z3)
                point1, point2, point3, point4 = self._get_closing_points(outer_contour,
                                                                          old_innner_contour_positioned)
                closing_linesegment1 = edges.LineSegment2D(point2, point3)
                closing_linesegment2 = edges.LineSegment2D(point4, point1)
                new_outer_contour_primitives = outer_contour.primitives + [closing_linesegment1] + \
                    old_innner_contour_positioned.primitives + [closing_linesegment2]
                new_outer_contour = wires.Contour2D(primitives=new_outer_contour_primitives)
                if not new_outer_contour.is_ordered():
                    new_outer_contour = new_outer_contour.order_contour(tol=min(1e-2,
                                                                                0.1 * closing_linesegment1.length(),
                                                                                0.1 * closing_linesegment2.length()))
            else:
                new_inner_contours.append(inner_contour)
        return new_outer_contour, new_inner_contours

    @staticmethod
    def _get_overlapping_theta(outer_contour_startend_theta, inner_contour_startend_theta):
        """
        Find overlapping theta domain between two contours on periodical Surfaces.
        """
        oc_xmin_index, outer_contour_xmin = min(enumerate(outer_contour_startend_theta), key=lambda x: x[1])
        oc_xmax_index, outer_contour_xman = max(enumerate(outer_contour_startend_theta), key=lambda x: x[1])
        ic_xmin_index, inner_contour_xmin = min(enumerate(inner_contour_startend_theta), key=lambda x: x[1])
        ic_xmax_index, inner_contour_xmax = max(enumerate(inner_contour_startend_theta), key=lambda x: x[1])

        # check if tetha3 or theta4 is in [theta1, theta2] interval
        overlap = outer_contour_xmin <= inner_contour_xmax and outer_contour_xman >= inner_contour_xmin

        if overlap:
            if inner_contour_xmin < outer_contour_xmin:
                overlapping_theta = outer_contour_startend_theta[oc_xmin_index]
                side = 0
                return overlapping_theta, oc_xmin_index, ic_xmin_index, side
            overlapping_theta = outer_contour_startend_theta[oc_xmax_index]
            side = 1
            return overlapping_theta, oc_xmax_index, ic_xmax_index, side

        # if not direct intersection -> find intersection at periodicity
        if inner_contour_xmin < outer_contour_xmin:
            overlapping_theta = outer_contour_startend_theta[oc_xmin_index] - 2 * math.pi
            side = 0
            return overlapping_theta, oc_xmin_index, ic_xmin_index, side
        overlapping_theta = outer_contour_startend_theta[oc_xmax_index] + 2 * math.pi
        side = 1
        return overlapping_theta, oc_xmax_index, ic_xmax_index, side

    def _reference_points(self, edge):
        """
        Helper function to return points of reference on the edge to fix some parametric periodical discontinuities.
        """
        length = edge.length()
        point_after_start = self.point3d_to_2d(edge.point_at_abscissa(0.01 * length))
        point_before_end = self.point3d_to_2d(edge.point_at_abscissa(0.98 * length))
        theta3, _ = point_after_start
        theta4, _ = point_before_end
        if abs(theta3) == math.pi or abs(theta3) == 0.5 * math.pi:
            point_after_start = self.point3d_to_2d(edge.point_at_abscissa(0.02 * length))
        if abs(theta4) == math.pi or abs(theta4) == 0.5 * math.pi:
            point_before_end = self.point3d_to_2d(edge.point_at_abscissa(0.97 * length))
        return point_after_start, point_before_end

    def _verify_start_end_angles(self, edge, theta1, theta2):
        """
        Verify if there is some incoherence with start and end angles. If so, return fixed angles.
        """
        length = edge.length()
        theta3, _ = self.point3d_to_2d(edge.point_at_abscissa(0.001 * length))
        # make sure that the reference angle is not undefined
        if abs(theta3) == math.pi or abs(theta3) == 0.5 * math.pi:
            theta3, _ = self.point3d_to_2d(edge.point_at_abscissa(0.002 * length))

        # Verify if theta1 or theta2 point should be -pi because atan2() -> ]-pi, pi]
        # And also atan2 discontinuity in 0.5 * math.pi
        if math.isclose(abs(theta1), math.pi, abs_tol=1e-4) or abs(theta1) == 0.5 * math.pi:
            theta1 = repair_start_end_angle_periodicity(theta1, theta3)
        if abs(theta2) == math.pi or abs(theta2) == 0.5 * math.pi:
            theta4, _ = self.point3d_to_2d(edge.point_at_abscissa(0.98 * length))
            # make sure that the reference angle is not undefined
            if math.isclose(abs(theta2), math.pi, abs_tol=1e-4) or abs(theta4) == 0.5 * math.pi:
                theta4, _ = self.point3d_to_2d(edge.point_at_abscissa(0.97 * length))
            theta2 = repair_start_end_angle_periodicity(theta2, theta4)

        return theta1, theta2

    def _helper_fix_angle_discontinuity(self, points, index_angle_discontinuity, i):
        sign = round(points[index_angle_discontinuity - 1][i] / abs(points[index_angle_discontinuity - 1][i]), 2)
        if i == 0:
            points = [p + volmdlr.Point2D(sign * volmdlr.TWO_PI, 0) if i >= index_angle_discontinuity else p
                      for i, p in enumerate(points)]
        else:
            points = [p + volmdlr.Point2D(0, sign * volmdlr.TWO_PI) if i >= index_angle_discontinuity else p
                      for i, p in enumerate(points)]
        return points

    def _fix_angle_discontinuity_on_discretization_points(self, points, indexes_angle_discontinuity, direction):
        i = 0 if direction == "x" else 1
        if len(indexes_angle_discontinuity) == 1:
            index_angle_discontinuity = indexes_angle_discontinuity[0]
            points = self._helper_fix_angle_discontinuity(points, index_angle_discontinuity, i)
        else:
            stack = deque(indexes_angle_discontinuity)
            while stack:
                index_angle_discontinuity = stack.popleft()
                if stack:
                    next_angle_discontinuity_index = stack[0]
                    temp_points = points[:next_angle_discontinuity_index]
                    temp_points = self._helper_fix_angle_discontinuity(temp_points, index_angle_discontinuity, i)
                    points = temp_points + points[next_angle_discontinuity_index:]
                else:
                    temp_points = points
                    points = self._helper_fix_angle_discontinuity(temp_points, index_angle_discontinuity, i)
                _, indexes_angle_discontinuity = angle_discontinuity([point.x for point in points])
                stack = deque(indexes_angle_discontinuity)
        return points

    def _helper_arc3d_to_2d_periodicity_verifications(self, arc3d, start):
        """
        Verifies if arc 3D contains discontinuity and undefined start/end points on parametric domain.
        """
        point_theta_discontinuity = self.point2d_to_3d(volmdlr.Point2D(math.pi, start.y))
        discontinuity = arc3d.point_belongs(point_theta_discontinuity) and not \
            arc3d.is_point_edge_extremity(point_theta_discontinuity)

        undefined_start_theta = arc3d.start.is_close(point_theta_discontinuity)
        undefined_end_theta = arc3d.end.is_close(point_theta_discontinuity)
        return discontinuity, undefined_start_theta, undefined_end_theta

    def linesegment3d_to_2d(self, linesegment3d):
        """
        Converts the primitive from 3D spatial coordinates to its equivalent 2D primitive in the parametric space.

        For cylindrical or conical surfaces, a line segment in 3D space is typically projected onto
        the 2D parametric space as a vertical line segment. This is because a 3D line that lies on a
        cylindrical or conical surface corresponds to a generatrix of the surface, and it extends along
        the height of the surface without bending or deviating in the other directions.
        Therefore, the BREP of a line segment on cylindrical or conical surface is a vertical line segment.
        """
        start = self.point3d_to_2d(linesegment3d.start)
        end = self.point3d_to_2d(linesegment3d.end)
        _, _, z1 = self.frame.global_to_local_coordinates(linesegment3d.start)
        _, _, z2 = self.frame.global_to_local_coordinates(linesegment3d.end)
        if math.isclose(z1, z2, rel_tol=0.005):
            # special case when there is a small line segment that should be a small arc of circle instead
            return [edges.LineSegment2D(start, end)]
        if start.x != end.x:
            end = volmdlr.Point2D(start.x, end.y)
        if not start.is_close(end):
            return [edges.LineSegment2D(start, end, name="parametric.linesegment")]
        return None

    def arc3d_to_2d(self, arc3d):
        """
        Converts the primitive from 3D spatial coordinates to its equivalent 2D primitive in the parametric space.

        The BREP of an arc of circle on a cylindrical or a conical surface is a horizontal line segment.
        """
        start = self.point3d_to_2d(arc3d.start)
        end = self.point3d_to_2d(arc3d.end)
        point_after_start, point_before_end = self._reference_points(arc3d)
        discontinuity, undefined_start_theta, undefined_end_theta = self._helper_arc3d_to_2d_periodicity_verifications(
            arc3d, start)
        start, end = vm_parametric.arc3d_to_cylindrical_coordinates_verification(
            [start, end], [undefined_start_theta, undefined_end_theta],
            [point_after_start.x, point_before_end.x], discontinuity)
        return [edges.LineSegment2D(start, end, name="parametric.arc")]

    def fullarc3d_to_2d(self, fullarc3d):
        """
        Converts the primitive from 3D spatial coordinates to its equivalent 2D primitive in the parametric space.

        The BREP of a circle on a cylindrical or a conical surface is a horizontal line segment with length of two pi.
        """
        start = self.point3d_to_2d(fullarc3d.start)
        end = self.point3d_to_2d(fullarc3d.end)

        if self.frame.w.is_colinear_to(fullarc3d.circle.normal):
            normal_dot_product = self.frame.w.dot(fullarc3d.circle.normal)
            start, end = vm_parametric.fullarc_to_cylindrical_coordinates_verification(start, end, normal_dot_product)
            return [edges.LineSegment2D(start, end, name="parametric.fullarc")]
        raise NotImplementedError("This case must be treated in child class.")

    def bsplinecurve3d_to_2d(self, bspline_curve3d):
        """
        Converts the primitive from 3D spatial coordinates to its equivalent 2D primitive in the parametric space.
        """
        n = len(bspline_curve3d.control_points)
        points3d = bspline_curve3d.discretization_points(number_points=n)
        points = [self.point3d_to_2d(point) for point in points3d]
        if self.is_singularity_point(bspline_curve3d.start) or self.is_singularity_point(bspline_curve3d.end):
            points = self.fix_start_end_singularity_point_at_parametric_domain(bspline_curve3d, points, points3d)
        theta1, z1 = points[0]
        theta2, z2 = points[-1]
        theta1, theta2 = self._verify_start_end_angles(bspline_curve3d, theta1, theta2)
        points[0] = volmdlr.Point2D(theta1, z1)
        points[-1] = volmdlr.Point2D(theta2, z2)

        theta_list = [point.x for point in points]
        theta_discontinuity, indexes_theta_discontinuity = angle_discontinuity(theta_list)
        if theta_discontinuity:
            points = self._fix_angle_discontinuity_on_discretization_points(points,
                                                                            indexes_theta_discontinuity, "x")

        return [edges.BSplineCurve2D.from_points_interpolation(points, degree=bspline_curve3d.degree)]

    def arcellipse3d_to_2d(self, arcellipse3d):
        """
        Transformation of a 3D arc of ellipse to a 2D primitive in a cylindrical surface.

        """
        points = [self.point3d_to_2d(p)
                  for p in arcellipse3d.discretization_points(number_points=50)]

        theta1, z1 = points[0]
        theta2, z2 = points[-1]

        # theta3, _ = self.point3d_to_2d(arcellipse3d.point_at_abscissa(0.001 * length))
        theta3, _ = points[1]
        # make sure that the reference angle is not undefined
        if abs(theta3) == math.pi:
            theta3, _ = points[1]

        # Verify if theta1 or theta2 point should be -pi because atan2() -> ]-pi, pi]
        if abs(theta1) == math.pi:
            theta1 = vm_parametric.repair_start_end_angle_periodicity(theta1, theta3)
        if abs(theta2) == math.pi:
            theta4, _ = points[-2]
            # make sure that the reference angle is not undefined
            if abs(theta4) == math.pi:
                theta4, _ = points[-3]
            theta2 = vm_parametric.repair_start_end_angle_periodicity(theta2, theta4)

        points[0] = volmdlr.Point2D(theta1, z1)
        points[-1] = volmdlr.Point2D(theta2, z2)

        theta_list = [point.x for point in points]
        theta_discontinuity, indexes_theta_discontinuity = angle_discontinuity(theta_list)
        if theta_discontinuity:
            points = self._fix_angle_discontinuity_on_discretization_points(points,
                                                                            indexes_theta_discontinuity, "x")

        return [edges.BSplineCurve2D.from_points_interpolation(points, degree=2, name="parametric.arcellipse")]

    def fullarcellipse3d_to_2d(self, fullarcellipse3d):
        """
        Transformation of a 3D arc ellipse to 2D, in a cylindrical surface.

        """
        points = [self.point3d_to_2d(p)
                  for p in fullarcellipse3d.discretization_points(number_points=100)]
        start, end = points[0], points[-1]
        normal_dot_product = self.frame.w.dot(fullarcellipse3d.ellipse.normal)
        start, end = vm_parametric.fullarc_to_cylindrical_coordinates_verification(start, end, normal_dot_product)
        theta1, z1 = start
        theta2, z2 = end
        theta1, theta2 = self._verify_start_end_angles(fullarcellipse3d, theta1, theta2)
        points[0] = volmdlr.Point2D(theta1, z1)
        points[-1] = volmdlr.Point2D(theta2, z2)

        theta_list = [point.x for point in points]
        theta_discontinuity, indexes_theta_discontinuity = angle_discontinuity(theta_list)
        if theta_discontinuity:
            points = self._fix_angle_discontinuity_on_discretization_points(points,
                                                                            indexes_theta_discontinuity, "x")

        return [edges.BSplineCurve2D.from_points_interpolation(points, degree=2,
                                                               name="parametric.fullarcellipse")]

    def bsplinecurve2d_to_3d(self, bspline_curve2d):
        """
        Is this right?.
        """
        n = len(bspline_curve2d.control_points)
        points = [self.point2d_to_3d(p)
                  for p in bspline_curve2d.discretization_points(number_points=n)]
        return [edges.BSplineCurve3D.from_points_interpolation(points, bspline_curve2d.degree)]

    def linesegment2d_to_3d(self, linesegment2d):
        """
        Converts a BREP line segment 2D onto a 3D primitive on the surface.
        """
        theta1, param_z1 = linesegment2d.start
        theta2, param_z2 = linesegment2d.end
        start3d = self.point2d_to_3d(linesegment2d.start)
        end3d = self.point2d_to_3d(linesegment2d.end)
        center = self.frame.origin + param_z1 * self.frame.w
        if theta1 > theta2:
            circle3d = curves.Circle3D(volmdlr.Frame3D(
                center, self.frame.u, -self.frame.v, self.frame.u.cross(-self.frame.v)),
                start3d.point_distance(center))
        else:
            circle3d = curves.Circle3D(
                volmdlr.Frame3D(center, self.frame.u, self.frame.v, self.frame.w),
                start3d.point_distance(center))
        if math.isclose(theta1, theta2, abs_tol=1e-4) or linesegment2d.name == "parametric.linesegment":
            if start3d.is_close(end3d):
                return None
            return [edges.LineSegment3D(start3d, end3d)]

        if math.isclose(param_z1, param_z2, abs_tol=1e-4) or linesegment2d.name == "parametric.arc" or \
                linesegment2d.name == "parametric.fullarc":
            if math.isclose(abs(theta1 - theta2), volmdlr.TWO_PI, abs_tol=1e-4):
                return [edges.FullArc3D(circle=circle3d, start_end=self.point2d_to_3d(linesegment2d.start))]
            # interior_point = self.point2d_to_3d(volmdlr.Point2D(0.5 * (theta1 + theta2), param_z1))
            return [edges.Arc3D(circle3d, self.point2d_to_3d(linesegment2d.start),
                                self.point2d_to_3d(linesegment2d.end))]
        if start3d.is_close(end3d):
            return None
        n = 10
        points = [self.point2d_to_3d(p)
                  for p in linesegment2d.discretization_points(number_points=n)]
        return [edges.BSplineCurve3D.from_points_interpolation(points, 3)]

    @staticmethod
    def is_undefined_brep(edge):
        """Returns True if the edge is contained within the periodicity boundary."""
        if isinstance(edge.simplify, edges.LineSegment2D) and \
                edge.simplify.line.unit_direction_vector().is_colinear_to(volmdlr.Y2D) \
                and math.isclose(abs(edge.start.x), math.pi, abs_tol=1e-6):
            return True
        return False

    def fix_undefined_brep_with_neighbors(self, edge, previous_edge, next_edge):
        """Uses neighbors edges to fix edge contained within the periodicity boundary."""
        delta_previous = previous_edge.end - edge.start
        delta_next = next_edge.start - edge.end
        if not self.is_undefined_brep(previous_edge) and \
                math.isclose(delta_previous.norm(), self.x_periodicity, abs_tol=1e-3):
            edge = edge.translation(delta_previous)
        elif not self.is_undefined_brep(next_edge) and \
                math.isclose(delta_next.norm(), self.x_periodicity, abs_tol=1e-3):
            edge = edge.translation(delta_next)
        return edge

    def fix_start_end_singularity_point_at_parametric_domain(self, edge3d, points, points3d):
        """
        Helper function.

        Uses local discretization and line intersection with the tangent line at the point just before the undefined
        point on the BREP of the 3D edge to find the real values on parametric domain.
        """

        def get_local_discretization_points(start_point, end_points):
            distance = start_point.point_distance(end_points)
            maximum_linear_distance_reference_point = 1e-4
            if distance < maximum_linear_distance_reference_point:
                return []
            number_points = max(int(distance / maximum_linear_distance_reference_point), 2)

            local_discretization = [self.point3d_to_2d(point)
                                    for point in edge3d.local_discretization(
                    start_point, end_points, number_points)]
            return local_discretization

        def get_temp_edge2d(_points):
            theta_list = [point.x for point in _points]
            theta_discontinuity, indexes_theta_discontinuity = angle_discontinuity(theta_list)
            if theta_discontinuity:
                _points = self._fix_angle_discontinuity_on_discretization_points(_points,
                                                                                 indexes_theta_discontinuity, "x")
            if len(_points) == 2:
                edge2d = edges.LineSegment2D(_points[0], _points[1])
            else:
                edge2d = edges.BSplineCurve2D.from_points_interpolation(_points, 2)
            return edge2d

        if self.is_singularity_point(points3d[0]):
            local_discretization_points = get_local_discretization_points(start_point=points3d[0],
                                                                          end_points=points3d[1])
            if local_discretization_points:
                temp_points = local_discretization_points[1:] + points[2:]
            else:
                temp_points = points
            temp_edge2d = get_temp_edge2d(temp_points)
            singularity_lines = self.get_singularity_lines()
            if len(singularity_lines) > 1:
                singularity_line = min(singularity_lines, key=lambda x: x.point_distance(temp_points[0]))
            else:
                singularity_line = singularity_lines[0]
            points[0] = find_parametric_point_at_singularity(temp_edge2d, reference_point=temp_points[1],
                                                             singularity_line=singularity_line)
        if self.is_singularity_point(points3d[-1]):
            local_discretization_points = get_local_discretization_points(start_point=points3d[-2],
                                                                          end_points=points3d[-1])
            if local_discretization_points:
                temp_points = points[:-2] + local_discretization_points[:-1]
            else:
                temp_points = points[:-1]
            temp_edge2d = get_temp_edge2d(temp_points)
            singularity_lines = self.get_singularity_lines()
            if len(singularity_lines) > 1:
                singularity_line = min(singularity_lines, key=lambda x: x.point_distance(temp_points[-1]))
            else:
                singularity_line = singularity_lines[0]
            points[-1] = find_parametric_point_at_singularity(temp_edge2d, reference_point=temp_points[-2],
                                                              singularity_line=singularity_line)
        return points


class CylindricalSurface3D(PeriodicalSurface):
    """
    The local plane is defined by (theta, z).

    :param frame: frame.w is axis, frame.u is theta=0 frame.v theta=pi/2
    :param frame:
    :param radius: Cylinder's radius
    :type radius: float
    """
    face_class = 'CylindricalFace3D'
    x_periodicity = volmdlr.TWO_PI
    y_periodicity = None

    def __init__(self, frame, radius: float, name: str = ''):
        self.frame = frame
        self.radius = radius
        PeriodicalSurface.__init__(self, frame=frame, name=name)

    def get_generatrixes(self, length: float = 1, number_lines: int = 30):
        list_generatrix = []
        for i in range(number_lines):
            theta = i / (number_lines - 1) * volmdlr.TWO_PI
            start = self.point2d_to_3d(volmdlr.Point2D(theta, -0.5 * length))
            end = self.point2d_to_3d(volmdlr.Point2D(theta, 0.5 * length))
            generatrix = edges.LineSegment3D(start, end)
            list_generatrix.append(generatrix)
        return list_generatrix

    def plot(self, ax=None, edge_style: EdgeStyle = EdgeStyle(color='grey', alpha=0.5),
             length=None, **kwargs):
        """
        Plot the cylindrical surface in the local frame normal direction.

        :param ax: Matplotlib Axes3D object to plot on. If None, create a new figure.
        :type ax: Axes3D or None
        :param edge_style: edge styles.
        :type edge_style: EdgeStyle.
        :param length: plotted length
        :type length: float
        :return: Matplotlib Axes3D object containing the plotted wire-frame.
        :rtype: Axes3D
        """
        ncircles = 10
        nlines = 37

        if ax is None:
            fig = plt.figure()
            ax = fig.add_subplot(111, projection='3d')
        if length is None:
            length = self.radius

        self.frame.plot(ax=ax, color=edge_style.color, ratio=self.radius)
        for i in range(nlines):
            theta = i / (nlines - 1) * volmdlr.TWO_PI
            start = self.point2d_to_3d(volmdlr.Point2D(theta, -1 * length))
            end = self.point2d_to_3d(volmdlr.Point2D(theta, length))
            edges.LineSegment3D(start, end).plot(ax=ax, edge_style=edge_style)

        for j in range(ncircles):
            circle_frame = self.frame.copy()
            circle_frame.origin += (-0.5 + j / (ncircles - 1)) * length * circle_frame.w
            circle = curves.Circle3D(circle_frame, self.radius)
            circle.plot(ax=ax, edge_style=edge_style)
        return ax

    def point2d_to_3d(self, point2d: volmdlr.Point2D):
        """
        Coverts a parametric coordinate on the surface into a 3D spatial point (x, y, z).

        :param point2d: Point at the ToroidalSuface3D
        :type point2d: `volmdlr.`Point2D`
        """

        point = volmdlr.Point3D(self.radius * math.cos(point2d.x),
                                self.radius * math.sin(point2d.x),
                                point2d.y)
        return self.frame.local_to_global_coordinates(point)

    def point3d_to_2d(self, point3d):
        """
        Returns the cylindrical coordinates volmdlr.Point2D(theta, z) of a Cartesian coordinates point (x, y, z).

        :param point3d: Point at the CylindricalSuface3D
        :type point3d: `volmdlr.`Point3D`
        """
        x, y, z = self.frame.global_to_local_coordinates(point3d)
        # Do not delete this, mathematical problem when x and y close to zero but not 0
        if abs(x) < 1e-12:
            x = 0
        if abs(y) < 1e-12:
            y = 0

        theta = math.atan2(y, x)
        if abs(theta) < 1e-9:
            theta = 0.0

        return volmdlr.Point2D(theta, z)

    @classmethod
    def from_step(cls, arguments, object_dict, **kwargs):
        """
        Converts a step primitive to a CylindricalSurface3D.

        :param arguments: The arguments of the step primitive.
        :type arguments: list
        :param object_dict: The dictionary containing all the step primitives
            that have already been instantiated
        :type object_dict: dict
        :return: The corresponding CylindricalSurface3D object.
        :rtype: :class:`volmdlr.faces.CylindricalSurface3D`
        """

        length_conversion_factor = kwargs.get("length_conversion_factor", 1)
        frame = object_dict[arguments[1]]
        radius = float(arguments[2]) * length_conversion_factor
        return cls(frame, radius, arguments[0][1:-1])

    def to_step(self, current_id):
        """
        Converts the object to a STEP representation.

        :param current_id: The ID of the last written primitive.
        :type current_id: int
        :return: The STEP representation of the object and the last ID.
        :rtype: tuple[str, list[int]]
        """
        content, frame_id = self.frame.to_step(current_id)
        current_id = frame_id + 1
        content += f"#{current_id} = CYLINDRICAL_SURFACE('{self.name}',#{frame_id},{round(1000 * self.radius, 4)});\n"
        return content, [current_id]

    def frame_mapping(self, frame: volmdlr.Frame3D, side: str):
        """
        Changes frame_mapping and return a new CylindricalSurface3D.

        :param side: 'old' or 'new'
        """
        new_frame = self.frame.frame_mapping(frame, side)
        return CylindricalSurface3D(new_frame, self.radius,
                                    name=self.name)

    def rectangular_cut(self, theta1: float, theta2: float,
                        param_z1: float, param_z2: float, name: str = ''):
        """Deprecated method, Use CylindricalFace3D from_surface_rectangular_cut method."""
        raise AttributeError('Use CylindricalFace3D from_surface_rectangular_cut method')

    def rotation(self, center: volmdlr.Point3D, axis: volmdlr.Vector3D, angle: float):
        """
        CylindricalFace3D rotation.

        :param center: rotation center.
        :param axis: rotation axis.
        :param angle: angle rotation.
        :return: a new rotated Plane3D.
        """
        new_frame = self.frame.rotation(center=center, axis=axis,
                                        angle=angle)
        return CylindricalSurface3D(new_frame, self.radius)

    def translation(self, offset: volmdlr.Vector3D):
        """
        CylindricalFace3D translation.

        :param offset: translation vector.
        :return: A new translated CylindricalFace3D.
        """
        return CylindricalSurface3D(self.frame.translation(offset), self.radius)

    def grid3d(self, grid2d: grid.Grid2D):
        """
        Generate 3d grid points of a Cylindrical surface, based on a Grid2D.

        """

        points_2d = grid2d.points
        points_3d = [self.point2d_to_3d(point2d) for point2d in points_2d]

        return points_3d

    def line_intersections(self, line: curves.Line3D):
        """Gets intersections between a line and a Cylindrical Surface 3D."""
        line_2d = line.to_2d(self.frame.origin, self.frame.u, self.frame.v)
        if line_2d is None:
            return []
        origin2d = self.frame.origin.to_2d(self.frame.origin, self.frame.u, self.frame.v)
        distance_line2d_to_origin = line_2d.point_distance(origin2d)
        if distance_line2d_to_origin > self.radius:
            return []
        a_prime = line_2d.point1
        b_prime = line_2d.point2
        a_prime_minus_b_prime = a_prime - b_prime
        t_param = a_prime.dot(a_prime_minus_b_prime) / a_prime_minus_b_prime.dot(a_prime_minus_b_prime)
        k_param = math.sqrt(
            (self.radius ** 2 - distance_line2d_to_origin ** 2) / a_prime_minus_b_prime.dot(a_prime_minus_b_prime))
        intersection1 = line.point1 + (t_param + k_param) * (line.direction_vector())
        intersection2 = line.point1 + (t_param - k_param) * (line.direction_vector())
        if intersection1 == intersection2:
            return [intersection1]

        return [intersection1, intersection2]

    def linesegment_intersections(self, linesegment: edges.LineSegment3D):
        """Gets intersections between a line segment and a Cylindrical Surface 3D."""
        line = linesegment.line
        line_intersections = self.line_intersections(line)
        linesegment_intersections = [inters for inters in line_intersections if linesegment.point_belongs(inters)]
        return linesegment_intersections

    def fullarc_intersections(self, fullarc: edges.FullArc3D):
        circle_plane = Plane3D(fullarc.circle.frame)
        circle_plane_intersections = self.plane_intersections(circle_plane)
        intersections = []
        for circle_plane_intersection in circle_plane_intersections:
            inters = circle_plane_intersection.curve_intersections(fullarc.circle)
            for intersection in inters:
                if not volmdlr.core.point_in_list(intersection, intersections):
                    intersections.append(intersection)
        return intersections

    def parallel_plane_intersection(self, plane3d):
        """
        Cylinder plane intersections when plane's normal is perpendicular with the cylinder axis.

        :param plane3d: intersecting plane
        :return: list of intersecting curves
        """
        distance_plane_cylinder_axis = plane3d.point_distance(self.frame.origin)
        if distance_plane_cylinder_axis > self.radius:
            return []
        if math.isclose(self.frame.w.dot(plane3d.frame.u), 0, abs_tol=1e-6):
            line = curves.Line3D(plane3d.frame.origin, plane3d.frame.origin + plane3d.frame.u)
        else:
            line = curves.Line3D(plane3d.frame.origin, plane3d.frame.origin + plane3d.frame.v)
        line_intersections = self.line_intersections(line)
        lines = []
        for intersection in line_intersections:
            lines.append(curves.Line3D(intersection, intersection + self.frame.w))
        return lines

    def perpendicular_plane_intersection(self, plane3d):
        """
        Cylinder plane intersections when plane's normal is parallel with the cylinder axis.

        :param plane3d: intersecting plane
        :return: list of intersecting curves
        """
        line = curves.Line3D(self.frame.origin, self.frame.origin + self.frame.w)
        center3d_plane = plane3d.line_intersections(line)[0]
        circle3d = curves.Circle3D(volmdlr.Frame3D(center3d_plane, plane3d.frame.u,
                                                   plane3d.frame.v, plane3d.frame.w), self.radius)
        return [circle3d]

    def concurrent_plane_intersection(self, plane3d: Plane3D):
        """
        Cylindrical plane intersections when plane's normal is concurrent with the cone's axis, but not orthogonal.

        :param plane3d: intersecting plane.
        :return: list of intersecting curves.
        """
        plane_normal = self.frame.w.cross(plane3d.frame.w)
        plane2 = Plane3D.from_normal(plane3d.frame.origin, plane_normal)
        plane2_plane3d_intersections = plane3d.plane_intersections(plane2)
        line_intersections = self.line_intersections(plane2_plane3d_intersections[0])
        if not line_intersections:
            return []
        ellipse_center = (line_intersections[0] + line_intersections[1]) / 2
        line2 = curves.Line3D.from_point_and_vector(ellipse_center, plane_normal)
        line_intersections2 = self.line_intersections(line2)
        major_dir = (line_intersections[0] - ellipse_center).unit_vector()
        major_axis = ellipse_center.point_distance(line_intersections[0])
        minor_dir = (line_intersections2[0] - ellipse_center).unit_vector()
        minor_axis = ellipse_center.point_distance(line_intersections2[0])
        if minor_axis > major_axis:
            major_axis, minor_axis = minor_axis, major_axis
            major_dir, minor_dir = minor_dir, major_dir
        ellipse = curves.Ellipse3D(major_axis, minor_axis,
                                   volmdlr.Frame3D(ellipse_center, major_dir,
                                                   minor_dir, plane3d.frame.w))
        return [ellipse]

    def plane_intersections(self, plane3d):
        """
        Cylinder intersections with a plane.

        :param plane3d: intersecting plane.
        :return: list of intersecting curves.
        """
        if math.isclose(abs(plane3d.frame.w.dot(self.frame.w)), 0, abs_tol=1e-6):
            return self.parallel_plane_intersection(plane3d)
        if math.isclose(abs(plane3d.frame.w.dot(self.frame.w)), 1, abs_tol=1e-6):
            return self.perpendicular_plane_intersection(plane3d)
        return self.concurrent_plane_intersection(plane3d)

    def conicalsurface_intersections(self, conical_surface: 'ConicalSurface3D'):
        """
        Cylinder Surface intersections with a Conical surface.

        :param conical_surface: intersecting plane.
        :return: list of intersecting curves.
        """
        def _list_generatrix_intersections(surface, other_surface):
            linesegments = other_surface.get_generatrixes(2, 50)
            all_generatrixes_intersecting = True
            lists_intersections = [[], []]
            for generatrix in linesegments:
                linseg_intersections = surface.line_intersections(generatrix.line)
                if not linseg_intersections:
                    all_generatrixes_intersecting = False
                for index, point in enumerate(linseg_intersections):
                    if other_surface.point_distance(point) < 1e-6 and \
                            not volmdlr.core.point_in_list(point, lists_intersections[index]):
                        lists_intersections[index].append(point)
            return lists_intersections, all_generatrixes_intersecting

        cone_generatrixes_point_intersections, all_cone_generatrixes_intersecting_cylinder = \
            _list_generatrix_intersections(self, conical_surface)
        cylinder_generatrixes_point_intersections, all_cylinder_generatrixes_intersecting_cone = \
            _list_generatrix_intersections(conical_surface, self)
        if all_cylinder_generatrixes_intersecting_cone:
            intersections_points = cylinder_generatrixes_point_intersections
        elif all_cone_generatrixes_intersecting_cylinder:
            intersections_points = cone_generatrixes_point_intersections
            if not cone_generatrixes_point_intersections[1]:
                intersections_points = [[]]
                for point in (
                        cylinder_generatrixes_point_intersections[0] + cylinder_generatrixes_point_intersections[1] +
                        cone_generatrixes_point_intersections[0] + cone_generatrixes_point_intersections[1]):
                    if not volmdlr.core.point_in_list(point, intersections_points[0]):
                        intersections_points[0].append(point)
        elif not all_cone_generatrixes_intersecting_cylinder:
            intersections_points = [[]]
            for point in (cylinder_generatrixes_point_intersections[0] + cylinder_generatrixes_point_intersections[1] +
                          cone_generatrixes_point_intersections[0] + cone_generatrixes_point_intersections[1]):
                if not volmdlr.core.point_in_list(point, intersections_points[0]):
                    intersections_points[0].append(point)
        list_curves = []
        for list_points in intersections_points:
            order_ed_points = vm_common_operations.order_points_list_for_nearest_neighbor(list_points)
            bspline = edges.BSplineCurve3D.from_points_interpolation(order_ed_points + [order_ed_points[0]], 4,
                                                                     centripetal=False)
            list_curves.append(bspline)
        return list_curves

    def is_coincident(self, surface3d):
        """
        Verifies if two CylindricalSurfaces are coincident.

        :param surface3d: surface to verify.
        :return: True if they are coincident, False otherwise.
        """
        if not isinstance(self, surface3d.__class__):
            return False
        if math.isclose(abs(self.frame.w.dot(surface3d.frame.w)), 1.0, abs_tol=1e-6) and \
                self.radius == surface3d.radius:
            return True
        return False

    def point_on_surface(self, point3d, abs_tol: float = 1e-5):
        """
        Verifies if a given point is on the CylindricalSurface3D.

        :param point3d: Point to verify.
        :param abs_tol: Tolerance.
        :return: True if point on surface, False otherwise.
        """
        new_point = self.frame.global_to_local_coordinates(point3d)
        if math.isclose(new_point.x ** 2 + new_point.y ** 2, self.radius ** 2, abs_tol=abs_tol):
            return True
        return False


class ToroidalSurface3D(PeriodicalSurface):
    """
    The local plane is defined by (theta, phi).

    Theta is the angle around the big (R) circle and phi around the small (r).

    :param frame: Tore's frame: origin is the center, u is pointing at theta=0.
    :param tore_radius: Tore's radius.
    :param r: Circle to revolute radius.

    See Also Definitions of R and r according to https://en.wikipedia.org/wiki/Torus.

    """
    face_class = 'ToroidalFace3D'
    x_periodicity = volmdlr.TWO_PI
    y_periodicity = volmdlr.TWO_PI

    def __init__(self, frame: volmdlr.Frame3D, tore_radius: float, small_radius: float, name: str = ''):
        self.frame = frame
        self.tore_radius = tore_radius
        self.small_radius = small_radius
        PeriodicalSurface.__init__(self, frame=frame, name=name)

        self._bbox = None

    def _torus_arcs(self, number_arcs: int = 50):
        arcs = []
        for i in range(number_arcs):
            theta = i / number_arcs * volmdlr.TWO_PI
            t_points = []
            for j in range(number_arcs):
                phi = j / number_arcs * volmdlr.TWO_PI
                t_points.append(self.point2d_to_3d(volmdlr.Point2D(theta, phi)))
            arcs.append(wires.ClosedPolygon3D(t_points))
        return arcs

    @property
    def bounding_box(self):
        """
        Returns the surface bounding box.
        """
        if not self._bbox:
            self._bbox = self._bounding_box()
        return self._bbox

    def _bounding_box(self):
        distance = self.tore_radius + self.small_radius
        point1 = self.frame.origin + \
            self.frame.u * distance + self.frame.v * distance + self.frame.w * self.small_radius
        point2 = self.frame.origin + \
            self.frame.u * distance + self.frame.v * distance - self.frame.w * self.small_radius
        point3 = self.frame.origin + \
            self.frame.u * distance - self.frame.v * distance + self.frame.w * self.small_radius
        point4 = self.frame.origin + \
            self.frame.u * distance - self.frame.v * distance - self.frame.w * self.small_radius
        point5 = self.frame.origin - \
            self.frame.u * distance + self.frame.v * distance + self.frame.w * self.small_radius
        point6 = self.frame.origin - \
            self.frame.u * distance + self.frame.v * distance - self.frame.w * self.small_radius
        point7 = self.frame.origin - \
            self.frame.u * distance - self.frame.v * distance + self.frame.w * self.small_radius
        point8 = self.frame.origin - \
            self.frame.u * distance - self.frame.v * distance - self.frame.w * self.small_radius

        return volmdlr.core.BoundingBox.from_points(
            [point1, point2, point3, point4, point5, point6, point7, point8])

    def point2d_to_3d(self, point2d: volmdlr.Point2D):
        """
        Coverts a parametric coordinate on the surface into a 3D spatial point (x, y, z).

        :param point2d: Point at the ToroidalSuface3D
        :type point2d: `volmdlr.`Point2D`
        """
        theta, phi = point2d
        x = (self.tore_radius + self.small_radius * math.cos(phi)) * math.cos(theta)
        y = (self.tore_radius + self.small_radius * math.cos(phi)) * math.sin(theta)
        z = self.small_radius * math.sin(phi)
        return self.frame.local_to_global_coordinates(volmdlr.Point3D(x, y, z))

    def point3d_to_2d(self, point3d):
        """
        Transform a 3D spatial point (x, y, z) into a 2D spherical parametric point (theta, phi).
        """
        x, y, z = self.frame.global_to_local_coordinates(point3d)
        z = min(self.small_radius, max(-self.small_radius, z))

        # Do not delete this, mathematical problem when x and y close to zero (should be zero) but not 0
        # Generally this is related to uncertainty of step files.

        if abs(x) < 1e-6:
            x = 0
        if abs(y) < 1e-6:
            y = 0
        if abs(z) < 1e-6:
            z = 0

        z_r = z / self.small_radius
        phi = math.asin(z_r)
        if abs(phi) < 1e-9:
            phi = 0

        u = self.tore_radius + math.sqrt((self.small_radius ** 2) - (z ** 2))
        u1, u2 = round(x / u, 5), round(y / u, 5)
        theta = math.atan2(u2, u1)

        vector_to_tube_center = volmdlr.Vector3D(self.tore_radius * math.cos(theta),
                                                 self.tore_radius * math.sin(theta), 0)
        vector_from_tube_center_to_point = volmdlr.Vector3D(x, y, z) - vector_to_tube_center
        phi2 = volmdlr.geometry.vectors3d_angle(vector_to_tube_center, vector_from_tube_center_to_point)

        if phi >= 0 and phi2 > 0.5 * math.pi:
            phi = math.pi - phi
        elif phi < 0 and phi2 > 0.5 * math.pi:
            phi = -math.pi - phi
        if abs(theta) < 1e-9:
            theta = 0.0
        if abs(phi) < 1e-9:
            phi = 0.0
        return volmdlr.Point2D(theta, phi)

    @classmethod
    def from_step(cls, arguments, object_dict, **kwargs):
        """
        Converts a step primitive to a ToroidalSurface3D.

        :param arguments: The arguments of the step primitive.
        :type arguments: list
        :param object_dict: The dictionary containing all the step primitives
            that have already been instantiated.
        :type object_dict: dict
        :return: The corresponding ToroidalSurface3D object.
        :rtype: :class:`volmdlr.faces.ToroidalSurface3D`
        """

        length_conversion_factor = kwargs.get("length_conversion_factor", 1)

        frame = object_dict[arguments[1]]
        rcenter = float(arguments[2]) * length_conversion_factor
        rcircle = float(arguments[3]) * length_conversion_factor
        return cls(frame, rcenter, rcircle, arguments[0][1:-1])

    def to_step(self, current_id):
        """
        Converts the object to a STEP representation.

        :param current_id: The ID of the last written primitive.
        :type current_id: int
        :return: The STEP representation of the object and the last ID.
        :rtype: tuple[str, list[int]]
        """
        content, frame_id = self.frame.to_step(current_id)
        current_id = frame_id + 1
        content += f"#{current_id} = TOROIDAL_SURFACE('{self.name}',#{frame_id}," \
                   f"{round(1000 * self.tore_radius, 4)},{round(1000 * self.small_radius, 4)});\n"
        return content, [current_id]

    def frame_mapping(self, frame: volmdlr.Frame3D, side: str):
        """
        Changes frame_mapping and return a new ToroidalSurface3D.

        :param frame: The new frame to map to.
        :type frame: `volmdlr.Frame3D
        :param side: Indicates whether the frame should be mapped to the 'old' or 'new' frame.
            Acceptable values are 'old' or 'new'.
        :type side: str
        """
        new_frame = self.frame.frame_mapping(frame, side)
        return ToroidalSurface3D(new_frame, self.tore_radius, self.small_radius, name=self.name)

    def rectangular_cut(self, theta1: float, theta2: float, phi1: float, phi2: float, name: str = ""):
        """Deprecated method, Use ToroidalFace3D from_surface_rectangular_cut method."""
        raise AttributeError('Use ToroidalFace3D from_surface_rectangular_cut method')

    def linesegment2d_to_3d(self, linesegment2d):
        """
        Converts the parametric boundary representation into a 3D primitive.
        """
        theta1, phi1 = linesegment2d.start
        theta2, phi2 = linesegment2d.end

        if math.isclose(theta1, theta2, abs_tol=1e-4):
            center = self.frame.origin + self.tore_radius * self.frame.u
            center = center.rotation(self.frame.origin, self.frame.w, angle=theta1)  # todo Is this Correct?
            u_vector = center - self.frame.origin
            u_vector = u_vector.unit_vector()
            if phi1 < phi2:
                w_vector = u_vector.cross(self.frame.w)
            else:
                w_vector = self.frame.w.cross(u_vector)
            v_vector = w_vector.cross(u_vector)
            start3d = self.point2d_to_3d(linesegment2d.start)
            frame = volmdlr.Frame3D(center, u_vector, v_vector, w_vector)
            circle = curves.Circle3D(frame, start3d.point_distance(center))
            if math.isclose(abs(phi1 - phi2), volmdlr.TWO_PI, abs_tol=1e-4):
                return [edges.FullArc3D(circle, start_end=center + self.small_radius * u_vector)]
            # interior_point = self.point2d_to_3d(volmdlr.Point2D(theta1, 0.5 * (phi1 + phi2)))
            return [edges.Arc3D(circle, start3d, self.point2d_to_3d(linesegment2d.end))]
        if math.isclose(phi1, phi2, abs_tol=1e-4):
            center = self.frame.origin + self.small_radius * math.sin(phi1) * self.frame.w
            if theta1 > theta2:
                frame = volmdlr.Frame3D(center, self.frame.u, -self.frame.v, self.frame.u.cross(-self.frame.v))
            else:
                frame = volmdlr.Frame3D(center, self.frame.u, self.frame.v, self.frame.w)
            start3d = self.point2d_to_3d(linesegment2d.start)
            circle = curves.Circle3D(frame, start3d.point_distance(center))
            if math.isclose(abs(theta1 - theta2), volmdlr.TWO_PI, abs_tol=1e-4):
                start_end = center + self.frame.u * (self.small_radius + self.tore_radius)
                return [edges.FullArc3D(circle=circle, start_end=start_end)]
            return [edges.Arc3D(circle, start3d, self.point2d_to_3d(linesegment2d.end))]
        points = [self.point2d_to_3d(point2d) for point2d in linesegment2d.discretization_points(number_points=10)]
        return [edges.BSplineCurve3D.from_points_interpolation(points, degree=3).simplify]

    def bsplinecurve2d_to_3d(self, bspline_curve2d):
        """
        Converts the parametric boundary representation into a 3D primitive.
        """
        n = len(bspline_curve2d.control_points)
        points = [self.point2d_to_3d(p)
                  for p in bspline_curve2d.discretization_points(number_points=n)]
        return [edges.BSplineCurve3D.from_points_interpolation(points, bspline_curve2d.degree)]

    def _helper_arc3d_to_2d_periodicity_verifications(self, arc3d, start):
        """
        Verifies if arc 3D contains discontinuity and undefined start/end points on parametric domain.
        """

        point_theta_discontinuity = self.point2d_to_3d(volmdlr.Point2D(math.pi, start.y))
        theta_discontinuity = arc3d.point_belongs(point_theta_discontinuity) and \
            not arc3d.is_point_edge_extremity(point_theta_discontinuity)
        point_phi_discontinuity = self.point2d_to_3d(volmdlr.Point2D(start.x, math.pi))
        phi_discontinuity = arc3d.point_belongs(point_phi_discontinuity) and \
            not arc3d.is_point_edge_extremity(point_phi_discontinuity)
        undefined_start_theta = arc3d.start.is_close(point_theta_discontinuity)
        undefined_end_theta = arc3d.end.is_close(point_theta_discontinuity)
        undefined_start_phi = arc3d.start.is_close(point_phi_discontinuity)
        undefined_end_phi = arc3d.end.is_close(point_phi_discontinuity)

        return theta_discontinuity, phi_discontinuity, undefined_start_theta, undefined_end_theta, \
            undefined_start_phi, undefined_end_phi

    def fullarc3d_to_2d(self, fullarc3d):
        """
        Converts the primitive from 3D spatial coordinates to its equivalent 2D primitive in the parametric space.
        """
        start = self.point3d_to_2d(fullarc3d.start)
        end = self.point3d_to_2d(fullarc3d.end)
        point_after_start, point_before_end = self._reference_points(fullarc3d)
        theta_discontinuity, phi_discontinuity, undefined_start_theta, undefined_end_theta, \
            undefined_start_phi, undefined_end_phi = self._helper_arc3d_to_2d_periodicity_verifications(
                fullarc3d, start)
        start, end = vm_parametric.arc3d_to_toroidal_coordinates_verification(
            [start, end],
            [undefined_start_theta, undefined_end_theta, undefined_start_phi, undefined_end_phi],
            [point_after_start, point_before_end],
            [theta_discontinuity, phi_discontinuity])

        theta1, phi1 = start
        # theta2, phi2 = end
        theta3, phi3 = point_after_start
        # theta4, phi4 = point_before_end
        if self.frame.w.is_colinear_to(fullarc3d.circle.normal, abs_tol=1e-4):
            point1 = start
            if theta1 > theta3:
                point2 = volmdlr.Point2D(theta1 - volmdlr.TWO_PI, phi1)
            elif theta1 < theta3:
                point2 = volmdlr.Point2D(theta1 + volmdlr.TWO_PI, phi1)
            return [edges.LineSegment2D(point1, point2)]
        point1 = start
        if phi1 > phi3:
            point2 = volmdlr.Point2D(theta1, phi1 - volmdlr.TWO_PI)
        elif phi1 < phi3:
            point2 = volmdlr.Point2D(theta1, phi1 + volmdlr.TWO_PI)
        return [edges.LineSegment2D(point1, point2)]

    def arc3d_to_2d(self, arc3d):
        """
        Converts the arc from 3D spatial coordinates to its equivalent 2D primitive in the parametric space.
        """
        start = self.point3d_to_2d(arc3d.start)
        end = self.point3d_to_2d(arc3d.end)

        point_after_start, point_before_end = self._reference_points(arc3d)
        theta_discontinuity, phi_discontinuity, undefined_start_theta, undefined_end_theta, \
            undefined_start_phi, undefined_end_phi = self._helper_arc3d_to_2d_periodicity_verifications(arc3d, start)
        start, end = vm_parametric.arc3d_to_toroidal_coordinates_verification(
            [start, end],
            [undefined_start_theta, undefined_end_theta, undefined_start_phi, undefined_end_phi],
            [point_after_start, point_before_end],
            [theta_discontinuity, phi_discontinuity])
        return [edges.LineSegment2D(start, end)]

    def bsplinecurve3d_to_2d(self, bspline_curve3d):
        """
        Converts the primitive from 3D spatial coordinates to its equivalent 2D primitive in the parametric space.
        """
        point_after_start, point_before_end = self._reference_points(bspline_curve3d)
        theta3, phi3 = point_after_start
        theta4, phi4 = point_before_end
        n = len(bspline_curve3d.control_points)
        points3d = bspline_curve3d.discretization_points(number_points=n)
        points = [self.point3d_to_2d(p) for p in points3d]
        theta1, phi1 = points[0]
        theta2, phi2 = points[-1]

        # Verify if theta1 or theta2 point should be -pi because atan2() -> ]-pi, pi]
        if abs(theta1) == math.pi:
            theta1 = repair_start_end_angle_periodicity(theta1, theta3)
        if abs(theta2) == math.pi:
            theta2 = repair_start_end_angle_periodicity(theta2, theta4)

        # Verify if phi1 or phi2 point should be -pi because phi -> ]-pi, pi]
        if abs(phi1) == math.pi:
            phi1 = repair_start_end_angle_periodicity(phi1, phi3)
        if abs(phi2) == math.pi:
            phi2 = repair_start_end_angle_periodicity(phi2, phi4)

        points[0] = volmdlr.Point2D(theta1, phi1)
        points[-1] = volmdlr.Point2D(theta2, phi2)

        theta_list = [point.x for point in points]
        phi_list = [point.y for point in points]
        theta_discontinuity, indexes_theta_discontinuity = angle_discontinuity(theta_list)
        phi_discontinuity, indexes_phi_discontinuity = angle_discontinuity(phi_list)

        if theta_discontinuity:
            points = self._fix_angle_discontinuity_on_discretization_points(points,
                                                                            indexes_theta_discontinuity, "x")
        if phi_discontinuity:
            points = self._fix_angle_discontinuity_on_discretization_points(points,
                                                                            indexes_phi_discontinuity, "y")

        return [edges.BSplineCurve2D.from_points_interpolation(points, bspline_curve3d.degree)]

    def triangulation(self):
        """
        Triangulation.

        :rtype: display.DisplayMesh3D
        """
        face = self.rectangular_cut(0, volmdlr.TWO_PI, 0, volmdlr.TWO_PI)
        return face.triangulation()

    def translation(self, offset: volmdlr.Vector3D):
        """
        ToroidalSurface3D translation.

        :param offset: translation vector
        :return: A new translated ToroidalSurface3D
        """
        return ToroidalSurface3D(self.frame.translation(
            offset), self.tore_radius, self.small_radius)

    def rotation(self, center: volmdlr.Point3D, axis: volmdlr.Vector3D, angle: float):
        """
        ToroidalSurface3D rotation.

        :param center: rotation center.
        :param axis: rotation axis.
        :param angle: angle rotation.
        :return: a new rotated ToroidalSurface3D.
        """
        new_frame = self.frame.rotation(center=center, axis=axis,
                                        angle=angle)
        return self.__class__(new_frame, self.tore_radius, self.small_radius)

    def plot(self, ax=None, edge_style: EdgeStyle = EdgeStyle(color='grey', alpha=0.5), **kwargs):
        """Plot torus arcs."""
        if ax is None:
            fig = plt.figure()
            ax = fig.add_subplot(111, projection='3d')

        self.frame.plot(ax=ax, ratio=self.tore_radius)
        number_arcs = 50
        for i in range(number_arcs):
            theta = i / number_arcs * volmdlr.TWO_PI
            t_points = []
            for j in range(number_arcs):
                phi = j / number_arcs * volmdlr.TWO_PI
                t_points.append(self.point2d_to_3d(volmdlr.Point2D(theta, phi)))
            ax = wires.ClosedPolygon3D(t_points).plot(ax=ax, edge_style=edge_style)

        return ax

    def point_projection(self, point3d):
        """
        Returns the projection of the point on the toroidal surface.

        :param point3d: Point to project.
        :type point3d: volmdlr.Point3D
        :return: A point on the surface
        :rtype: volmdlr.Point3D
        """
        x, y, z = self.frame.global_to_local_coordinates(point3d)

        if abs(x) < 1e-12:
            x = 0
        if abs(y) < 1e-12:
            y = 0

        theta = math.atan2(y, x)

        vector_to_tube_center = volmdlr.Vector3D(self.tore_radius * math.cos(theta),
                                                 self.tore_radius * math.sin(theta), 0)
        vector_from_tube_center_to_point = volmdlr.Vector3D(x, y, z) - vector_to_tube_center
        phi = volmdlr.geometry.vectors3d_angle(vector_to_tube_center, vector_from_tube_center_to_point)
        if z < 0:
            phi = 2 * math.pi - phi
        if abs(theta) < 1e-9:
            theta = 0.0
        if abs(phi) < 1e-9:
            phi = 0.0
        return self.point2d_to_3d(volmdlr.Point2D(theta, phi))

    def _reference_points(self, edge):
        """
        Helper function to return points of reference on the edge to fix some parametric periodical discontinuities.
        """
        length = edge.length()
        point_after_start = self.point3d_to_2d(edge.point_at_abscissa(0.01 * length))
        point_before_end = self.point3d_to_2d(edge.point_at_abscissa(0.98 * length))
        theta3, phi3 = point_after_start
        theta4, phi4 = point_before_end
        if abs(theta3) == math.pi or abs(theta3) == 0.5 * math.pi or \
                abs(phi3) == math.pi or abs(phi3) == 0.5 * math.pi:
            point_after_start = self.point3d_to_2d(edge.point_at_abscissa(0.02 * length))
        if abs(theta4) == math.pi or abs(theta4) == 0.5 * math.pi or \
                abs(phi4) == math.pi or abs(phi4) == 0.5 * math.pi:
            point_before_end = self.point3d_to_2d(edge.point_at_abscissa(0.97 * length))
        return point_after_start, point_before_end

    def line_intersections(self, line: curves.Line3D):
        vector = line.unit_direction_vector()
        A = vector.x**2 + vector.y**2 + vector.z**2
        B = 2 * (line.point1.x * vector.x + line.point1.y * vector.y + line.point1.z * vector.z)
        C = line.point1.x**2 + line.point1.y**2 + line.point1.z**2 + self.tore_radius**2 - self.small_radius**2
        D = vector.x**2 + vector.y**2
        E = 2 * (line.point1.x * vector.x + line.point1.y * vector.y)
        F = line.point1.x**2 + line.point1.y**2
        # def equation(x):
        #     return ((A**2)*x**4 + 2*A*B*x**3 + (2*A*C + B**2 - 4*D*self.tore_radius**2)*x**2 +
        #             (2*B*C - 4*self.tore_radius**2*E)*x + C**2 - 4*self.tore_radius**2*F)
        # solutions = fsolve(equation, [-2, 2, 5, 8])
        solutions = npy.roots([(A**2), 2*A*B, (2*A*C + B**2 - 4*D*self.tore_radius**2), (2*B*C - 4*self.tore_radius**2*E),
                               C**2 - 4*self.tore_radius**2*F])
        intersections = []
        for sol_param in sorted(solutions):
            if type(sol_param) == numpy.complex128:
                if sol_param.imag == 0.0:
                    intersections.append(line.point1 + sol_param.real*vector)
            else:
                intersections.append(line.point1 + sol_param*vector)
        return intersections

    def linesegment_intersections(self, linesegment:edges.LineSegment3D, abs_tol: float = 1e-6):
        line_intersections = self.line_intersections(linesegment.line)
        intersections = []
        for intersection in line_intersections:
            if linesegment.point_belongs(intersection, abs_tol):
                intersections.append(intersection)
        return intersections

    def parallel_plane_intersection(self, plane3d):
        """
        Toroidal plane intersections when plane's normal is perpendicular with the cylinder axis.

        :param plane3d: intersecting plane.
        :return: list of intersecting curves.
        """
        distance_plane_cylinder_axis = plane3d.point_distance(self.frame.origin)
        if distance_plane_cylinder_axis > self.tore_radius:
            return []
        plane1 = Plane3D(self.frame)
        plane_intersections = plane1.plane_intersections(plane3d)
        if plane3d.point_on_surface(self.frame.origin):
            center1 = self.frame.origin + plane_intersections[0].unit_direction_vector() * self.tore_radius
            center2 = self.frame.origin - plane_intersections[0].unit_direction_vector() * self.tore_radius
            circle1 = curves.Circle3D(
                volmdlr.Frame3D(center1, plane3d.frame.u, plane3d.frame.v, plane3d.frame.w),
                self.tore_radius - self.small_radius)
            circle2 = curves.Circle3D(
                volmdlr.Frame3D(center2, plane3d.frame.u, plane3d.frame.v, plane3d.frame.w),
                self.tore_radius - self.small_radius)
            return [circle1, circle2]
        return self.concurrent_plane_intersection(plane3d)

    def perpendicular_plane_intersection(self, plane3d):
        """
        Toroidal plane intersections when plane's normal is parallel with the cylinder axis.

        :param plane3d: intersecting plane.
        :return: list of intersecting curves.
        """
        distance_plane_cylinder_axis = plane3d.point_distance(self.frame.origin)
        if distance_plane_cylinder_axis > self.tore_radius - self.small_radius:
            return []
        if plane3d.point_on_surface(self.frame.origin):
            circle1 = curves.Circle3D(self.frame, 2*self.tore_radius - self.small_radius)
            circle2 = curves.Circle3D(self.frame, self.small_radius)
            return [circle1, circle2]
        plane1 = plane3d.rotation(plane3d.frame.origin, plane3d.frame.u, math.pi/4)
        plane_intersections = plane3d.plane_intersections(plane1)
        torus_line_intersections = self.line_intersections(plane_intersections[0])
        torus_line_intersections = plane_intersections[0].sort_points_along_curve(torus_line_intersections)
        radius1 = torus_line_intersections[0].point_distance(torus_line_intersections[-1]) / 2
        circle1 = curves.Circle3D(
            volmdlr.Frame3D((torus_line_intersections[0] + torus_line_intersections[-1]) / 2,
                            plane3d.frame.u, plane3d.frame.v, plane3d.frame.w), radius1)
        if len(torus_line_intersections) == 4:
            radius2 = torus_line_intersections[1].point_distance(torus_line_intersections[2]) / 2
            circle2 = curves.Circle3D(
                volmdlr.Frame3D((torus_line_intersections[1]+torus_line_intersections[2]) / 2,
                                plane3d.frame.u, plane3d.frame.v, plane3d.frame.w), radius2)
            return [circle1, circle2]
        return [circle1]

    def concurrent_plane_intersection(self, plane3d):
        """
        Toroidal plane intersections when plane's normal is concurrent with the cone's axis, but not orthogonal.

        :param plane3d: intersecting plane.
        :return: list of intersecting curves.
        """

        arcs = self._torus_arcs(100)
        points_intersections = []
        for arc in arcs:
            intersections = plane3d.contour_intersections(arc)
            points_intersections.extend(intersections)
        points_intersections_ = []
        for edge in plane3d.plane_grid(50, self.tore_radius*4):
            intersections = self.line_intersections(edge.line)
            points_intersections_.extend(intersections)

        inters_points = vm_common_operations.separate_points_by_closeness(points_intersections+points_intersections_)
        if len(inters_points) == 1 and plane3d.point_on_surface(self.frame.origin):
            plane1 = Plane3D(self.frame)
            plane_intersections1 = plane1.plane_intersections(plane3d)
            torus_line_interections1 = self.line_intersections(plane_intersections1[0])
            # plane2 = plane3d.rotation(plane3d.frame.origin, plane3d.frame.u, math.pi / 2)
            # plane_intersections2 = plane2.plane_intersections(plane3d)
            # plane3 = plane3d.rotation(plane3d.frame.origin, plane3d.frame.v, math.pi / 2)
            # plane_intersections3 = plane3.plane_intersections(plane3d)
            # torus_line_interections1 = self.line_intersections(plane_intersections1[0])
            # torus_line_interections2 = self.line_intersections(plane_intersections2[0])
            # torus_line_interections3 = self.line_intersections(plane_intersections3[0])
            # points = torus_line_interections2 if len(torus_line_interections2) == 4 else torus_line_interections3
            points = torus_line_interections1
            radius1 = points[0].point_distance(points[2]) / 2
            circle1 = curves.Circle3D(volmdlr.Frame3D((points[0] + points[2]) / 2, plane3d.frame.u,
                                                      plane3d.frame.v, plane3d.frame.w), radius1)
            radius2 = points[1].point_distance(points[3]) / 2
            circle2 = curves.Circle3D(volmdlr.Frame3D((points[1] + points[3]) / 2, plane3d.frame.u,
                                                      plane3d.frame.v, plane3d.frame.w), radius2)
            return [circle1, circle2]
        curves_ = []
        for list_points in inters_points:
            curves_.append(edges.BSplineCurve3D.from_points_interpolation(list_points, 4))

        return curves_

    def plane_intersections(self, plane3d):
        """
        Toroidal intersections with a plane.

        :param plane3d: intersecting plane.
        :return: list of intersecting curves.
        """
        if math.isclose(abs(plane3d.frame.w.dot(self.frame.w)), 0, abs_tol=1e-6):
            return self.parallel_plane_intersection(plane3d)
        if math.isclose(abs(plane3d.frame.w.dot(self.frame.w)), 1, abs_tol=1e-6):
            return self.perpendicular_plane_intersection(plane3d)
        return self.concurrent_plane_intersection(plane3d)


class ConicalSurface3D(PeriodicalSurface):
    """
    The local plane is defined by (theta, z).

    :param frame: Cone's frame to position it: frame.w is axis of cone frame. Origin is at the angle of the cone.
    :param semi_angle: cone's semi-angle.
    """
    face_class = 'ConicalFace3D'
    x_periodicity = volmdlr.TWO_PI
    y_periodicity = None

    def __init__(self, frame: volmdlr.Frame3D, semi_angle: float,
                 name: str = ''):
        self.frame = frame
        self.semi_angle = semi_angle
        PeriodicalSurface.__init__(self, frame=frame, name=name)

    def get_generatrixes(self, z: float = 1, number_lines: int = 36):
        """
        Gets Conical Surface 3D generatrix lines.

        :param z: cone's z height.
        :param number_lines: number of generatrix lines.
        :return:
        """
        x = z * math.tan(self.semi_angle)
        point1 = self.frame.origin
        point2 = self.frame.local_to_global_coordinates(volmdlr.Point3D(x, 0, z))
        generatrix = edges.LineSegment3D(point1, point2)
        list_generatrix = [generatrix]
        for i in range(number_lines+1):
            theta = i / number_lines * volmdlr.TWO_PI
            wire = generatrix.rotation(self.frame.origin, self.frame.w, theta)
            list_generatrix.append(wire)
        return list_generatrix

    def plot(self, ax=None, edge_style: EdgeStyle = EdgeStyle(color='grey', alpha=0.5), **kwargs):
        """
        Plots the ConicalSurface3D.
        """
        z = kwargs.get("z", 1)
        if ax is None:
            fig = plt.figure()
            ax = fig.add_subplot(111, projection='3d')

        self.frame.plot(ax=ax, ratio=z)
        x = z * math.tan(self.semi_angle)
        # point1 = self.frame.local_to_global_coordinates(volmdlr.Point3D(-x, 0, -z))
        point1 = self.frame.origin
        point2 = self.frame.local_to_global_coordinates(volmdlr.Point3D(x, 0, z))
        generatrix = edges.LineSegment3D(point1, point2)
        for i in range(37):
            theta = i / 36. * volmdlr.TWO_PI
            wire = generatrix.rotation(self.frame.origin, self.frame.w, theta)
            wire.plot(ax=ax, edge_style=edge_style)
        return ax

    @classmethod
    def from_step(cls, arguments, object_dict, **kwargs):
        """
        Converts a step primitive to a ConicalSurface3D.

        :param arguments: The arguments of the step primitive.
        :type arguments: list
        :param object_dict: The dictionary containing all the step primitives
            that have already been instantiated.
        :type object_dict: dict
        :return: The corresponding ConicalSurface3D object.
        :rtype: :class:`volmdlr.faces.ConicalSurface3D`
        """

        length_conversion_factor = kwargs.get("length_conversion_factor", 1)
        angle_conversion_factor = kwargs.get("angle_conversion_factor", 1)

        frame = object_dict[arguments[1]]
        radius = float(arguments[2]) * length_conversion_factor
        semi_angle = float(arguments[3]) * angle_conversion_factor
        frame.origin = frame.origin - radius / math.tan(semi_angle) * frame.w
        return cls(frame, semi_angle, arguments[0][1:-1])

    def is_coincident(self, surface3d):
        """
        Verifies if two conical surfaces are coincident.

        :param surface3d: other surface 3d.
        :return: True if they are coincident, False otherwise.
        """
        if not isinstance(surface3d, ConicalSurface3D):
            return False
        if math.isclose(self.frame.w.dot(surface3d.frame.w), 1.0, abs_tol=1e-6) and \
            self.frame.origin.is_close(surface3d.frame.origin) and \
                math.isclose(self.semi_angle, surface3d.semi_angle, abs_tol=1e-6):
            return True
        return False

    def to_step(self, current_id):
        """
        Converts the object to a STEP representation.

        :param current_id: The ID of the last written primitive.
        :type current_id: int
        :return: The STEP representation of the object and the last ID.
        :rtype: tuple[str, list[int]]
        """
        content, frame_id = self.frame.to_step(current_id)
        current_id = frame_id + 1
        content += f"#{current_id} = CONICAL_SURFACE('{self.name}',#{frame_id},{0.},{self.semi_angle});\n"
        return content, [current_id]

    def frame_mapping(self, frame: volmdlr.Frame3D, side: str):
        """
        Changes frame_mapping and return a new ConicalSurface3D.

        :param side: 'old' or 'new'
        """
        new_frame = self.frame.frame_mapping(frame, side)
        return ConicalSurface3D(new_frame, self.semi_angle, name=self.name)

    def point2d_to_3d(self, point2d: volmdlr.Point2D):
        """
        Coverts a parametric coordinate on the surface into a 3D spatial point (x, y, z).

        :param point2d: Point at the ConicalSuface3D
        :type point2d: `volmdlr.`Point2D`
        """
        theta, z = point2d
        radius = math.tan(self.semi_angle) * z
        new_point = volmdlr.Point3D(radius * math.cos(theta),
                                    radius * math.sin(theta),
                                    z)
        return self.frame.local_to_global_coordinates(new_point)

    def point3d_to_2d(self, point3d: volmdlr.Point3D):
        """
        Returns the cylindrical coordinates volmdlr.Point2D(theta, z) of a Cartesian coordinates point (x, y, z).

        :param point3d: Point at the CylindricalSuface3D.
        :type point3d: :class:`volmdlr.`Point3D`
        """
        x, y, z = self.frame.global_to_local_coordinates(point3d)
        # Do not delete this, mathematical problem when x and y close to zero (should be zero) but not 0
        # Generally this is related to uncertainty of step files.
        if abs(x) < 1e-12:
            x = 0
        if abs(y) < 1e-12:
            y = 0
        theta = math.atan2(y, x)
        if abs(theta) < 1e-9:
            theta = 0.0
        return volmdlr.Point2D(theta, z)

    def rectangular_cut(self, theta1: float, theta2: float,
                        param_z1: float, param_z2: float, name: str = ''):
        """Deprecated method, Use ConicalFace3D from_surface_rectangular_cut method."""
        raise AttributeError("ConicalSurface3D.rectangular_cut is deprecated."
                             "Use the class_method from_surface_rectangular_cut in ConicalFace3D instead")

    def linesegment3d_to_2d(self, linesegment3d):
        """
        Converts the primitive from 3D spatial coordinates to its equivalent 2D primitive in the parametric space.
        """
        start = self.point3d_to_2d(linesegment3d.start)
        end = self.point3d_to_2d(linesegment3d.end)
        if start.x != end.x and start.is_close(volmdlr.Point2D(0, 0)):
            start = volmdlr.Point2D(end.x, 0)
        elif start.x != end.x and end == volmdlr.Point2D(0, 0):
            end = volmdlr.Point2D(start.x, 0)
        elif start.x != end.x:
            end = volmdlr.Point2D(start.x, end.y)
        if not start.is_close(end):
            return [edges.LineSegment2D(start, end)]
        return None

    def linesegment2d_to_3d(self, linesegment2d):
        """
        Converts the primitive from parametric space to 3D spatial coordinates.
        """
        theta1, param_z1 = linesegment2d.start
        theta2, param_z2 = linesegment2d.end

        if math.isclose(theta1, theta2, abs_tol=1e-4):
            return [edges.LineSegment3D(self.point2d_to_3d(linesegment2d.start),
                                        self.point2d_to_3d(linesegment2d.end))]
        if linesegment2d.name == "construction" or  (math.isclose(param_z1, param_z2, abs_tol=1e-4) and
                                                     math.isclose(param_z1, 0., abs_tol=1e-6)):
            return None
        start3d = self.point2d_to_3d(linesegment2d.start)
        center = self.frame.origin + param_z1 * self.frame.w
        if linesegment2d.unit_direction_vector().dot(volmdlr.X2D) > 0:
            circle = curves.Circle3D(volmdlr.Frame3D(
                center, self.frame.u, self.frame.v, self.frame.w), center.point_distance(start3d))
        else:
            circle = curves.Circle3D(volmdlr.Frame3D(
                center, self.frame.u, -self.frame.v, -self.frame.w), center.point_distance(start3d))
        if math.isclose(param_z1, param_z2, abs_tol=1e-4):
            if abs(theta1 - theta2) == volmdlr.TWO_PI:
                return [edges.FullArc3D(circle, start3d)]
            interior = self.point2d_to_3d(volmdlr.Point2D(0.5 * (theta1 + theta2), param_z1))
            end3d = self.point2d_to_3d(linesegment2d.end)
            arc = edges.Arc3D(circle, start3d, end3d)
            if not arc.point_belongs(interior):
                circle = circle.reverse()
                arc = edges.Arc3D(circle, start3d, end3d)
            return [arc]
        points = [self.point2d_to_3d(p) for p in linesegment2d.discretization_points(number_points=3)]
        plane = Plane3D.from_3_points(*points)
        curve = self.plane_intersections(plane)[0]
        if curve.point_belongs(points[0]) and curve.point_belongs(points[2]):
            edge = curve.trim(points[0], points[2])
            if not edge.point_belongs(points[1]):
                curve = curve.reverse()
                edge = curve.trim(points[0], points[2])
            return [edge]
        n = 10
        points = [self.point2d_to_3d(p)
                  for p in linesegment2d.discretization_points(number_points=n)]
        return [edges.BSplineCurve3D.from_points_interpolation(points, 3)]



    def contour3d_to_2d(self, contour3d):
        """
        Transforms a Contour3D into a Contour2D in the parametric domain of the surface.

        :param contour3d: The contour to be transformed.
        :type contour3d: :class:`wires.Contour3D`
        :return: A 2D contour object.
        :rtype: :class:`wires.Contour2D`
        """
        contour3d = self.check_primitives_order(contour3d)
        primitives2d = self.primitives3d_to_2d(contour3d.primitives)

        wire2d = wires.Wire2D(primitives2d)
        delta_x = abs(wire2d.primitives[0].start.x - wire2d.primitives[-1].end.x)
        if math.isclose(delta_x, volmdlr.TWO_PI, abs_tol=1e-3) and wire2d.is_ordered():
            if len(primitives2d) > 1:
                # very specific conical case due to the singularity in the point z = 0 on parametric domain.
                if primitives2d[-2].start.y == 0.0:
                    primitives2d = self.repair_primitives_periodicity(primitives2d)
            return wires.Contour2D(primitives2d)
        # Fix contour
        primitives2d = self.repair_primitives_periodicity(primitives2d)
        return wires.Contour2D(primitives2d)

    def translation(self, offset: volmdlr.Vector3D):
        """
        ConicalSurface3D translation.

        :param offset: translation vector.
        :return: A new translated ConicalSurface3D.
        """
        return self.__class__(self.frame.translation(offset),
                              self.semi_angle)

    def rotation(self, center: volmdlr.Point3D,
                 axis: volmdlr.Vector3D, angle: float):
        """
        ConicalSurface3D rotation.

        :param center: rotation center.
        :param axis: rotation axis.
        :param angle: angle rotation.
        :return: a new rotated ConicalSurface3D.
        """
        new_frame = self.frame.rotation(center=center, axis=axis, angle=angle)
        return self.__class__(new_frame, self.semi_angle)

    def face_from_base_and_vertex(self, contour: wires.Contour3D, vertex: volmdlr.Point3D, name: str = ''):

        raise AttributeError(f'Use method from ConicalFace3D{volmdlr.faces.ConicalFace3D.from_base_and_vertex}')

    def line_intersections(self, line: curves.Line3D):
        """
        Calculates the intersections between a conical surface and a Line 3D.

        :param line: other line to verify intersections.
        :return: a list of intersection points, if there exists any.
        """
        if line.point_belongs(self.frame.origin):
            return [self.frame.origin]
        line_direction_vector = line.unit_direction_vector()
        plane_normal = line_direction_vector.cross((self.frame.origin - line.point1).to_vector()).unit_vector()
        if self.frame.w.dot(plane_normal) > 0:
            plane_normal = - plane_normal
        plane = Plane3D.from_normal(self.frame.origin, plane_normal)
        cos_theta = math.sqrt(1 - (plane_normal.dot(self.frame.w) ** 2))
        if cos_theta >= math.cos(self.semi_angle):
            plane_h = Plane3D.from_normal(self.frame.origin + self.frame.w, self.frame.w)
            circle = self.perpendicular_plane_intersection(plane_h)[0]
            line_p = plane_h.plane_intersections(plane)[0]
            circle_line_p_intersections = circle.line_intersections(line_p)
            intersections = []
            for intersection in circle_line_p_intersections:
                line_v_x = curves.Line3D(self.frame.origin, intersection)
                line_inter = line_v_x.intersection(line)
                if not line_inter:
                    continue
                local_point = self.frame.global_to_local_coordinates(line_inter)
                if local_point.z < 0:
                    continue
                intersections.append(line_inter)
            return line.sort_points_along_curve(intersections)
        return []

    def linesegment_intersections(self, linesegment, abs_tol: float = 1e-6):
        """
        Calculates the intersections between a conical surface and a Line Segment 3D.

        :param linesegment: other line to verify intersections.
        :param abs_tol: tolerance.
        :return: a list of intersection points, if there exists any.
        """
        line_intersections = self.line_intersections(linesegment.line)
        intersections = []
        for intersection in line_intersections:
            if linesegment.point_belongs(intersection, abs_tol):
                intersections.append(intersection)
        return intersections

    def fullarc_intersections(self, fullarc: edges.FullArc3D):
        circle_plane = Plane3D(fullarc.circle.frame)
        circle_plane_intersections = self.plane_intersections(circle_plane)
        intersections = []
        for circle_plane_intersection in circle_plane_intersections:
            inters = circle_plane_intersection.curve_intersections(fullarc.circle)
            for intersection in inters:
                if not volmdlr.core.point_in_list(intersection, intersections):
                    intersections.append(intersection)
        return intersections

    def parallel_plane_intersection(self, plane3d: Plane3D):
        """
        Cylinder plane intersections when plane's normal is perpendicular with the cylinder axis.

        :param plane3d: intersecting plane
        :return: list of intersecting curves
        """
        line_plane_intersections_points = vm_utils_intersections.get_two_planes_intersections(
            self.frame, plane3d.frame)
        line_plane_intersections = curves.Line3D(line_plane_intersections_points[0],
                                                 line_plane_intersections_points[1])
        if plane3d.point_on_surface(self.frame.origin):
            point1 = self.frame.origin + line_plane_intersections.direction_vector()
            point2 = self.frame.origin - line_plane_intersections.direction_vector()
            point1 = self.frame.local_to_global_coordinates(
                volmdlr.Point3D(point1.x, point1.y,
                                math.sqrt(point1.x ** 2 + point1.y ** 2) / math.tan(self.semi_angle)))
            point2 = self.frame.local_to_global_coordinates(
                volmdlr.Point3D(point2.x, point2.y,
                                math.sqrt(point2.x ** 2 + point2.y ** 2) / math.tan(self.semi_angle)))
            return [curves.Line3D(self.frame.origin, point1), curves.Line3D(self.frame.origin, point2)] 
        hyperbola_center = line_plane_intersections.closest_point_on_line(self.frame.origin)
        hyperbola_positive_vertex = self.frame.local_to_global_coordinates(
            volmdlr.Point3D(hyperbola_center.x, hyperbola_center.y,
                            math.sqrt(hyperbola_center.x ** 2 + hyperbola_center.y ** 2) / math.tan(self.semi_angle)))
        semi_major_axis = hyperbola_center.point_distance(hyperbola_positive_vertex)
        circle = self.perpendicular_plane_intersection(
            Plane3D(volmdlr.Frame3D(self.frame.origin + semi_major_axis * 2 * self.frame.w,
                                    self.frame.u, self.frame.v, self.frame.w)))[0]
        line_circle_intersecting_plane = vm_utils_intersections.get_two_planes_intersections(
            plane3d.frame, circle.frame)
        line_circle_intersecting_plane = curves.Line3D(line_circle_intersecting_plane[0],
                                                       line_circle_intersecting_plane[1])
        hyperbola_points = circle.line_intersections(line_circle_intersecting_plane)
        semi_major_dir = (hyperbola_positive_vertex - hyperbola_center).unit_vector()
        frame = volmdlr.Frame3D(hyperbola_center, semi_major_dir,
                                plane3d.frame.w.cross(semi_major_dir), plane3d.frame.w)
        local_point = frame.global_to_local_coordinates(hyperbola_points[0])
        return [curves.Hyperbola3D(frame, semi_major_axis,
                                   math.sqrt((local_point.y ** 2)/(local_point.x**2/semi_major_axis**2 - 1)))]

    def perpendicular_plane_intersection(self, plane3d):
        """
        Cone plane intersections when plane's normal is parallel with the cylinder axis.

        :param plane3d: Intersecting plane.
        :return: List of intersecting curves.
        """
        line = curves.Line3D(self.frame.origin, self.frame.origin + self.frame.w)
        center3d_plane = plane3d.line_intersections(line)[0]
        x = math.tan(self.semi_angle)
        point1 = self.frame.origin
        point2 = self.frame.local_to_global_coordinates(volmdlr.Point3D(x, 0, 1))
        generatrix = curves.Line3D(point1, point2)
        generatrix_intersection = plane3d.line_intersections(generatrix)[0]
        radius = center3d_plane.point_distance(generatrix_intersection)
        circle3d = curves.Circle3D(volmdlr.Frame3D(center3d_plane, plane3d.frame.u,
                                                   plane3d.frame.v, plane3d.frame.w), radius)
        return [circle3d]

    def concurrent_plane_intersection(self, plane3d: Plane3D):
        """
        Cone plane intersections when plane's normal is concurrent with the cone's axis, but not orthogonal.

        :param plane3d: intersecting plane.
        :return: list of intersecting curves.
        """
        plane_normal = self.frame.w.cross(plane3d.frame.w)
        plane2 = Plane3D.from_normal(plane3d.frame.origin, plane_normal)
        plane2_plane3d_intersections = plane3d.plane_intersections(plane2)
        line_intersections = self.line_intersections(plane2_plane3d_intersections[0])
        if 1 > len(line_intersections) or len(line_intersections) > 2:
            return []
        angle_plane_cones_direction = volmdlr.geometry.vectors3d_angle(self.frame.w, plane3d.frame.w) - math.pi / 2
        if math.isclose(angle_plane_cones_direction, self.semi_angle, abs_tol=1e-8):
            parabola_vertex = line_intersections[0]
            distance_plane_vertex = parabola_vertex.point_distance(self.frame.origin)
            circle = self.perpendicular_plane_intersection(
                Plane3D(volmdlr.Frame3D(self.frame.origin + distance_plane_vertex * 5 * self.frame.w,
                                        self.frame.u, self.frame.v, self.frame.w)))[0]
            line_circle_intersecting_plane = vm_utils_intersections.get_two_planes_intersections(
                plane3d.frame, circle.frame)
            line_circle_intersecting_plane = curves.Line3D(line_circle_intersecting_plane[0],
                                                           line_circle_intersecting_plane[1])
            parabola_points = circle.line_intersections(line_circle_intersecting_plane)
            v_vector = ((parabola_points[0] + parabola_points[1]) / 2 - parabola_vertex).unit_vector()
            frame = volmdlr.Frame3D(parabola_vertex, v_vector.cross(plane3d.frame.w), v_vector, plane3d.frame.w)
            local_point = frame.global_to_local_coordinates(parabola_points[0])
            vrtx_equation_a = local_point.y / local_point.x**2
            parabola = curves.Parabola3D(frame, 1 / (4 * vrtx_equation_a))
            return [parabola]

        if len(line_intersections) != 2:
            return []
        ellipse_center = (line_intersections[0] + line_intersections[1]) / 2
        line2 = curves.Line3D.from_point_and_vector(ellipse_center, plane_normal)
        line_intersections2 = self.line_intersections(line2)
        major_dir = (line_intersections[0] - ellipse_center).unit_vector()
        major_axis = ellipse_center.point_distance(line_intersections[0])
        minor_dir = (line_intersections2[0] - ellipse_center).unit_vector()
        minor_axis = ellipse_center.point_distance(line_intersections2[0])

        if minor_axis > major_axis:
            major_axis, minor_axis = minor_axis, major_axis
            major_dir, minor_dir = minor_dir, major_dir
        ellipse = curves.Ellipse3D(major_axis, minor_axis,
                                   volmdlr.Frame3D(ellipse_center, major_dir,
                                                   minor_dir, plane3d.frame.w))
        return [ellipse]

    def plane_intersections(self, plane3d):
        """
        Gets the intersections between a plane 3d and a conical surface 3d.

        :param plane3d: other plane, to verify intersections.
        :return:
        """
        if math.isclose(abs(plane3d.frame.w.dot(self.frame.w)), 0, abs_tol=1e-6):
            return self.parallel_plane_intersection(plane3d)
        if math.isclose(abs(plane3d.frame.w.dot(self.frame.w)), 1, abs_tol=1e-6):
            return self.perpendicular_plane_intersection(plane3d)
        return self.concurrent_plane_intersection(plane3d)

    def is_singularity_point(self, point, *args):
        """Verifies if point is on the surface singularity."""
        return self.frame.origin.is_close(point)

    def check_primitives_order(self, contour):
        """
        If contours passes at the cone singularity this makes sure that the contour is not in an undefined order.
        """
        pos = 0
        for i, primitive in enumerate(contour.primitives):
            if self.is_singularity_point(primitive.start):
                pos = i
                break
        if pos:
            contour.primitives = contour.primitives[pos:] + contour.primitives[:pos]
        return contour

    @staticmethod
    def get_singularity_lines():
        """
        Return lines that are parallel and coincident with surface singularity at parametric domain.
        """
        return [curves.Line2D(volmdlr.Point2D(-math.pi, 0), volmdlr.Point2D(math.pi, 0))]

class SphericalSurface3D(PeriodicalSurface):
    """
    Defines a spherical surface.

    :param frame: Sphere's frame to position it
    :type frame: volmdlr.Frame3D
    :param radius: Sphere's radius
    :type radius: float
    """
    face_class = 'SphericalFace3D'
    x_periodicity = volmdlr.TWO_PI
    y_periodicity = math.pi

    def __init__(self, frame, radius, name=''):
        self.frame = frame
        self.radius = radius
        PeriodicalSurface.__init__(self, frame=frame, name=name)

        # Hidden Attributes
        self._bbox = None

    @property
    def bounding_box(self):
        """Bounding Box for Spherical Surface 3D."""

        if not self._bbox:
            self._bbox = self._bounding_box()
        return self._bbox

    def _bounding_box(self):
        points = [self.frame.origin + volmdlr.Point3D(-self.radius,
                                                      -self.radius,
                                                      -self.radius),
                  self.frame.origin + volmdlr.Point3D(self.radius,
                                                      self.radius,
                                                      self.radius),

                  ]
        return volmdlr.core.BoundingBox.from_points(points)

    def contour2d_to_3d(self, contour2d):
        """
        Converts the primitive from parametric 2D space to 3D spatial coordinates.
        """
        primitives3d = []
        for primitive2d in contour2d.primitives:
            if primitive2d.name == "construction":
                continue
            method_name = f'{primitive2d.__class__.__name__.lower()}_to_3d'
            if hasattr(self, method_name):
                try:
                    primitives_list = getattr(self, method_name)(primitive2d)
                    if primitives_list:
                        primitives3d.extend(primitives_list)
                    else:
                        continue
                except AttributeError:
                    print(f'Class {self.__class__.__name__} does not implement {method_name}'
                          f'with {primitive2d.__class__.__name__}')
            else:
                raise AttributeError(f'Class {self.__class__.__name__} does not implement {method_name}')

        return wires.Contour3D(primitives3d)

    @classmethod
    def from_step(cls, arguments, object_dict, **kwargs):
        """
        Converts a step primitive to a SphericalSurface3D.

        :param arguments: The arguments of the step primitive.
        :type arguments: list
        :param object_dict: The dictionary containing all the step primitives
            that have already been instantiated.
        :type object_dict: dict
        :return: The corresponding SphericalSurface3D object.
        :rtype: :class:`volmdlr.faces.SphericalSurface3D`
        """
        length_conversion_factor = kwargs.get("length_conversion_factor", 1)

        frame = object_dict[arguments[1]]
        radius = float(arguments[2]) * length_conversion_factor
        return cls(frame, radius, arguments[0][1:-1])

    def to_step(self, current_id):
        """
        Converts the object to a STEP representation.

        :param current_id: The ID of the last written primitive.
        :type current_id: int
        :return: The STEP representation of the object and the last ID.
        :rtype: tuple[str, list[int]]
        """
        content, frame_id = self.frame.to_step(current_id)
        current_id = frame_id + 1
        content += f"#{current_id} = SPHERICAL_SURFACE('{self.name}',#{frame_id},{round(1000 * self.radius, 4)});\n"
        return content, [current_id]

    def point2d_to_3d(self, point2d):
        """
        Coverts a parametric coordinate on the surface into a 3D spatial point (x, y, z).

        source: https://mathcurve.com/surfaces/sphere
        # -pi<theta<pi, -pi/2<phi<pi/2

        :param point2d: Point at the CylindricalSuface3D.
        :type point2d: `volmdlr.`Point2D`
        """
        theta, phi = point2d
        x = self.radius * math.cos(phi) * math.cos(theta)
        y = self.radius * math.cos(phi) * math.sin(theta)
        z = self.radius * math.sin(phi)
        return self.frame.local_to_global_coordinates(volmdlr.Point3D(x, y, z))

    def point3d_to_2d(self, point3d):
        """
        Transform a 3D spatial point (x, y, z) into a 2D spherical parametric point (theta, phi).
        """
        x, y, z = self.frame.global_to_local_coordinates(point3d)
        z = min(self.radius, max(-self.radius, z))

        if z == -0.0:
            z = 0.0

        # Do not delete this, mathematical problem when x and y close to zero (should be zero) but not 0
        # Generally this is related to uncertainty of step files.
        if abs(x) < 1e-7:
            x = 0
        if abs(y) < 1e-7:
            y = 0

        theta = math.atan2(y, x)
        if abs(theta) < 1e-10:
            theta = 0

        z_over_r = z / self.radius
        phi = math.asin(z_over_r)
        if abs(phi) < 1e-10:
            phi = 0

        return volmdlr.Point2D(theta, phi)

    def linesegment2d_to_3d(self, linesegment2d):
        """
        Converts a BREP line segment 2D onto a 3D primitive on the surface.
        """
        if linesegment2d.name == "construction":
            return []
        start = self.point2d_to_3d(linesegment2d.start)
        interior = self.point2d_to_3d(0.5 * (linesegment2d.start + linesegment2d.end))
        end = self.point2d_to_3d(linesegment2d.end)
        if start.is_close(interior) and interior.is_close(end) and end.is_close(start):
            return []
        u_vector = start - self.frame.origin
        u_vector = u_vector.unit_vector()
        v_vector = interior - self.frame.origin
        v_vector = v_vector.unit_vector()
        normal = u_vector.cross(v_vector)
        circle = curves.Circle3D(volmdlr.Frame3D(self.frame.origin, u_vector, v_vector, normal),
                                 start.point_distance(self.frame.origin))
        if start.is_close(end) or linesegment2d.length() == 2 * math.pi:
            return [edges.FullArc3D(circle, start)]
        arc = edges.Arc3D(circle, start, end)
        if not arc.point_belongs(interior):
            arc = edges.Arc3D(circle.reverse(), start, end)
        return [arc]

    def contour3d_to_2d(self, contour3d):
        """
        Transforms a Contour3D into a Contour2D in the parametric domain of the surface.

        :param contour3d: The contour to be transformed.
        :type contour3d: :class:`wires.Contour3D`
        :return: A 2D contour object.
        :rtype: :class:`wires.Contour2D`
        """
        primitives2d = []

        # Transform the contour's primitives to parametric domain
        for primitive3d in contour3d.primitives:
            primitive3d = primitive3d.simplify if primitive3d.simplify.__class__.__name__ != "LineSegment3D" else \
                primitive3d
            method_name = f'{primitive3d.__class__.__name__.lower()}_to_2d'
            if hasattr(self, method_name):
                primitives = getattr(self, method_name)(primitive3d)

                if primitives is None:
                    continue
                primitives2d.extend(primitives)
            else:
                raise NotImplementedError(
                    f'Class {self.__class__.__name__} does not implement {method_name}')
        contour2d = wires.Contour2D(primitives2d)
        if contour2d.is_ordered(1e-2):
            return contour2d
        primitives2d = self.repair_primitives_periodicity(primitives2d)
        return wires.Contour2D(primitives2d)

    def is_lat_long_curve(self, arc):
        """
        Checks if a curve defined on the sphere is a latitude/longitude curve.

        Returns True if it is, False otherwise.
        """
        # Check if curve is a longitude curve (phi is constant)
        if self.frame.w.is_colinear_to(arc.circle.normal, abs_tol=1e-4):
            return True
        # Check if curve is a latitude curve (theta is constant)
        if self.frame.w.is_perpendicular_to(arc.circle.normal, abs_tol=1e-4) and \
                arc.circle.center.is_close(self.frame.origin, 1e-4):
            return True
        return False

    def _arc_start_end_3d_to_2d(self, arc3d):
        """
        Helper function to fix periodicity issues while performing transformations into parametric domain.
        """
        start = self.point3d_to_2d(arc3d.start)
        end = self.point3d_to_2d(arc3d.end)
        theta_i, _ = self.point3d_to_2d(arc3d.middle_point())
        theta1, phi1 = start
        theta2, phi2 = end
        point_after_start, point_before_end = self._reference_points(arc3d)
        theta3, _ = point_after_start
        theta4, _ = point_before_end

        # Fix sphere singularity point
        if math.isclose(abs(phi1), 0.5 * math.pi, abs_tol=1e-2) and theta1 == 0.0 \
                and math.isclose(theta3, theta_i, abs_tol=1e-2) and math.isclose(theta4, theta_i, abs_tol=1e-2):
            theta1 = theta_i
            start = volmdlr.Point2D(theta1, phi1)
        if math.isclose(abs(phi2), 0.5 * math.pi, abs_tol=1e-2) and theta2 == 0.0 \
                and math.isclose(theta3, theta_i, abs_tol=1e-2) and math.isclose(theta4, theta_i, abs_tol=1e-2):
            theta2 = theta_i
            end = volmdlr.Point2D(theta2, phi2)
        discontinuity, _, _ = self._helper_arc3d_to_2d_periodicity_verifications(arc3d, start)

        start, end = vm_parametric.arc3d_to_spherical_coordinates_verification(
            [start, end], [point_after_start, point_before_end], discontinuity)
        return start, end

    def edge_passes_on_singularity_point(self, edge):
        """Helper function to verify id edge passes on the sphere singularity point."""
        half_pi = 0.5 * math.pi
        point_positive_singularity = self.point2d_to_3d(volmdlr.Point2D(0, half_pi))
        point_negative_singularity = self.point2d_to_3d(volmdlr.Point2D(0, -half_pi))
        positive_singularity = edge.point_belongs(point_positive_singularity, 1e-6)
        negative_singularity = edge.point_belongs(point_negative_singularity, 1e-6)
        if positive_singularity and negative_singularity:
            return [point_positive_singularity, point_negative_singularity]
        if positive_singularity:
            return [point_positive_singularity, None]
        if negative_singularity:
            return [None, point_negative_singularity]
        return [None, None]

    def arc3d_to_2d(self, arc3d):
        """
        Converts the primitive from 3D spatial coordinates to its equivalent 2D primitive in the parametric space.
        """
        is_lat_long_curve = self.is_lat_long_curve(arc3d)
        if is_lat_long_curve:
            start, end = self._arc_start_end_3d_to_2d(arc3d)
            singularity_points = self.edge_passes_on_singularity_point(arc3d)
            if any(singularity_points):
                return self.arc3d_to_2d_with_singularity(arc3d, start, end, singularity_points)
            return [edges.LineSegment2D(start, end)]
        return self.arc3d_to_2d_any_direction(arc3d)

    def helper_arc3d_to_2d_with_singularity(self, arc3d, start, end, point_singularity, half_pi):
        """Helper function to arc3d_to_2d_with_singularity."""
        theta1, phi1 = start
        theta2, phi2 = end
        if arc3d.is_point_edge_extremity(point_singularity):
            return [edges.LineSegment2D(start, end)]
        primitives = []
        if math.isclose(abs(theta2 - theta1), math.pi, abs_tol=1e-2):
            if theta1 == math.pi and theta2 != math.pi:
                theta1 = -math.pi
            if theta2 == math.pi and theta1 != math.pi:
                theta2 = -math.pi

            primitives = [edges.LineSegment2D(volmdlr.Point2D(theta1, phi1),
                                              volmdlr.Point2D(theta1, half_pi)),
                          edges.LineSegment2D(volmdlr.Point2D(theta1, half_pi),
                                              volmdlr.Point2D(theta2, half_pi),
                                              name="construction"),
                          edges.LineSegment2D(
                              volmdlr.Point2D(
                                  theta2, half_pi), volmdlr.Point2D(
                                  theta2, phi2))
                          ]
            return primitives
        n = 20
        degree = 2
        points = [self.point3d_to_2d(point3d) for point3d in arc3d.discretization_points(number_points=n)]
        return [edges.BSplineCurve2D.from_points_interpolation(points, degree)]

    def arc3d_to_2d_with_singularity(self, arc3d, start, end, singularity_points):
        """
        Converts the primitive from 3D spatial coordinates to its equivalent 2D primitive in the parametric space.
        """
        # trying to treat when the arc starts at theta1 passes at the singularity at |phi| = 0.5*math.pi
        # and ends at theta2 = theta1 + math.pi
        theta1, phi1 = start
        theta2, phi2 = end

        half_pi = 0.5 * math.pi
        point_positive_singularity, point_negative_singularity = singularity_points

        if point_positive_singularity and point_negative_singularity:
            if arc3d.is_point_edge_extremity(point_positive_singularity) and \
                    arc3d.is_point_edge_extremity(point_negative_singularity):
                return [edges.LineSegment2D(start, end)]
            direction_vector = arc3d.direction_vector(0)
            dot = self.frame.w.dot(direction_vector)
            if dot == 0:
                direction_vector = arc3d.direction_vector(0.01 * arc3d.length())
                dot = self.frame.w.dot(direction_vector)
            if dot > 0:
                half_pi = 0.5 * math.pi
                thetai = theta1 - math.pi
            else:
                half_pi = -0.5 * math.pi
                thetai = theta1 + math.pi
            if arc3d.is_point_edge_extremity(point_positive_singularity):
                return [
                    edges.LineSegment2D(start, volmdlr.Point2D(start.x, -0.5 * math.pi)),
                    edges.LineSegment2D(volmdlr.Point2D(start.x, -0.5 * math.pi),
                                        volmdlr.Point2D(theta2, -0.5 * math.pi),
                                        name="construction"),
                    edges.LineSegment2D(volmdlr.Point2D(theta2, -0.5 * math.pi),
                                        volmdlr.Point2D(theta2, phi2))
                ]
            if arc3d.is_point_edge_extremity(point_negative_singularity):
                return [
                    edges.LineSegment2D(start, volmdlr.Point2D(start.x, 0.5 * math.pi)),
                    edges.LineSegment2D(volmdlr.Point2D(start.x, 0.5 * math.pi),
                                        volmdlr.Point2D(theta2, 0.5 * math.pi),
                                        name="construction"),
                    edges.LineSegment2D(volmdlr.Point2D(theta2, 0.5 * math.pi),
                                        volmdlr.Point2D(theta2, phi2))
                ]
            return [edges.LineSegment2D(volmdlr.Point2D(theta1, phi1), volmdlr.Point2D(theta1, half_pi)),
                    edges.LineSegment2D(volmdlr.Point2D(theta1, half_pi), volmdlr.Point2D(thetai, half_pi),
                                        name="construction"),
                    edges.LineSegment2D(volmdlr.Point2D(thetai, half_pi),
                                        volmdlr.Point2D(thetai, -half_pi)),
                    edges.LineSegment2D(volmdlr.Point2D(thetai, -half_pi),
                                        volmdlr.Point2D(theta2, -half_pi),
                                        name="construction"),
                    edges.LineSegment2D(volmdlr.Point2D(theta2, -half_pi), volmdlr.Point2D(theta2, phi2))
                    ]
        if point_positive_singularity:
            return self.helper_arc3d_to_2d_with_singularity(arc3d, start, end, point_positive_singularity, half_pi)
        if point_negative_singularity:
            return self.helper_arc3d_to_2d_with_singularity(arc3d, start, end, point_negative_singularity, -half_pi)

        raise NotImplementedError

    @staticmethod
    def fix_start_end_singularity_point_at_parametric_domain(edge, reference_point, point_at_singularity):
        """Uses tangent line to find real theta angle of the singularity point on parametric domain."""
        _, phi = point_at_singularity
        abscissa_before_singularity = edge.abscissa(reference_point)
        direction_vector = edge.direction_vector(abscissa_before_singularity)
        direction_line = curves.Line2D(reference_point, reference_point + direction_vector)
        if phi > 0:
            line_positive_singularity = curves.Line2D(volmdlr.Point2D(-math.pi, 0.5 * math.pi),
                                                      volmdlr.Point2D(math.pi, 0.5 * math.pi))
            return direction_line.line_intersections(line_positive_singularity)[0]

        line_negative_singularity = curves.Line2D(volmdlr.Point2D(-math.pi, -0.5 * math.pi),
                                                  volmdlr.Point2D(math.pi, -0.5 * math.pi))

        return direction_line.line_intersections(line_negative_singularity)[0]

    def is_point2d_on_sphere_singularity(self, point2d, tol=1e-5):
        """Verifies if point is on the spherical singularity point on parametric domain."""
        half_pi = 0.5 * math.pi
        point = self.point2d_to_3d(point2d)
        point_positive_singularity = self.point2d_to_3d(volmdlr.Point2D(0, half_pi))
        point_negative_singularity = self.point2d_to_3d(volmdlr.Point2D(0, -half_pi))
        if point.is_close(point_positive_singularity, tol) or point.is_close(point_negative_singularity, tol):
            return True
        return False

    def is_point3d_on_sphere_singularity(self, point3d):
        """Verifies if point is on the spherical singularity point on parametric domain."""
        half_pi = 0.5 * math.pi
        point_positive_singularity = self.point2d_to_3d(volmdlr.Point2D(0, half_pi))
        point_negative_singularity = self.point2d_to_3d(volmdlr.Point2D(0, -half_pi))
        if point3d.is_close(point_positive_singularity) or point3d.is_close(point_negative_singularity):
            return True
        return False

    def find_edge_start_end_undefined_parametric_points(self, edge3d, points, points3d):
        """
        Helper function.

        Uses local discretization and line intersection with the tangent line at the point just before the undefined
        point on the BREP of the 3D edge to find the real value of theta on the sphere parametric domain.
        """
        if self.is_point3d_on_sphere_singularity(points3d[0]):
            distance = points3d[0].point_distance(points3d[1])
            maximum_linear_distance_reference_point = 1e-5
            if distance < maximum_linear_distance_reference_point:
                temp_points = points[1:]
            else:
                number_points = int(distance / maximum_linear_distance_reference_point)

                local_discretization = [self.point3d_to_2d(point)
                                        for point in edge3d.local_discretization(
                        points3d[0], points3d[1], number_points)]
                temp_points = local_discretization[1:] + points[2:]

            theta_list = [point.x for point in temp_points]
            theta_discontinuity, indexes_theta_discontinuity = angle_discontinuity(theta_list)

            if theta_discontinuity:
                temp_points = self._fix_angle_discontinuity_on_discretization_points(temp_points,
                                                                                     indexes_theta_discontinuity, "x")

            edge = edges.BSplineCurve2D.from_points_interpolation(temp_points, 2)
            points[0] = self.fix_start_end_singularity_point_at_parametric_domain(edge,
                                                                                  reference_point=temp_points[1],
                                                                                  point_at_singularity=points[0])
        if self.is_point3d_on_sphere_singularity(points3d[-1]):
            distance = points3d[-2].point_distance(points3d[-1])
            maximum_linear_distance_reference_point = 1e-5
            if distance < maximum_linear_distance_reference_point:
                temp_points = points[:-1]
            else:
                number_points = int(distance / maximum_linear_distance_reference_point)

                local_discretization = [self.point3d_to_2d(point)
                                        for point in edge3d.local_discretization(
                        points3d[-2], points3d[-1], number_points)]
                temp_points = points[:-2] + local_discretization[:-1]

            theta_list = [point.x for point in temp_points]
            theta_discontinuity, indexes_theta_discontinuity = angle_discontinuity(theta_list)

            if theta_discontinuity:
                temp_points = self._fix_angle_discontinuity_on_discretization_points(temp_points,
                                                                                     indexes_theta_discontinuity, "x")

            edge = edges.BSplineCurve2D.from_points_interpolation(temp_points, 2)
            points[-1] = self.fix_start_end_singularity_point_at_parametric_domain(edge,
                                                                                   reference_point=temp_points[-2],
                                                                                   point_at_singularity=points[-1])
        return points

    def arc3d_to_2d_any_direction(self, arc3d):
        """
        Converts the primitive from 3D spatial coordinates to its equivalent 2D primitive in the parametric space.
        """
        singularity_points = self.edge_passes_on_singularity_point(arc3d)
        half_pi = 0.5 * math.pi  # this variable avoid doing this multiplication several times (performance)
        point_positive_singularity, point_negative_singularity = singularity_points

        if point_positive_singularity and point_negative_singularity:
            raise ValueError("Impossible. This case should be treated by arc3d_to_2d_with_singularity method."
                             "See arc3d_to_2d method for detail.")
        if point_positive_singularity and not arc3d.is_point_edge_extremity(point_positive_singularity):
            split = arc3d.split(point_positive_singularity)
            primitive0 = self.arc3d_to_2d_any_direction(split[0])[0]
            primitive2 = self.arc3d_to_2d_any_direction(split[1])[0]
            primitive1 = edges.LineSegment2D(volmdlr.Point2D(primitive0.end.x, half_pi),
                                             volmdlr.Point2D(primitive2.start.x, half_pi))
            return [primitive0, primitive1, primitive2]
        if point_negative_singularity and not arc3d.is_point_edge_extremity(point_negative_singularity):
            split = arc3d.split(point_negative_singularity)
            primitive0 = self.arc3d_to_2d_any_direction(split[0])[0]
            primitive2 = self.arc3d_to_2d_any_direction(split[1])[0]
            primitive1 = edges.LineSegment2D(volmdlr.Point2D(primitive0.end.x, -half_pi),
                                             volmdlr.Point2D(primitive2.start.x, -half_pi))
            return [primitive0, primitive1, primitive2]

        angle3d = arc3d.angle
        number_points = math.ceil(angle3d * 50) + 1  # 50 points per radian
        number_points = max(number_points, 5)
        points3d = arc3d.discretization_points(number_points=number_points)
        points = [self.point3d_to_2d(p) for p in points3d]
        point_after_start, point_before_end = self._reference_points(arc3d)
        start, end = vm_parametric.spherical_repair_start_end_angle_periodicity(
            points[0], points[-1], point_after_start, point_before_end)
        points[0] = start
        points[-1] = end

        points = self.find_edge_start_end_undefined_parametric_points(arc3d, points, points3d)

        theta_list = [point.x for point in points]
        theta_discontinuity, indexes_theta_discontinuity = angle_discontinuity(theta_list)

        if theta_discontinuity:
            points = self._fix_angle_discontinuity_on_discretization_points(points,
                                                                            indexes_theta_discontinuity, "x")

        return [edges.BSplineCurve2D.from_points_interpolation(points, 2)]

    def bsplinecurve3d_to_2d(self, bspline_curve3d):
        """
        Converts the primitive from 3D spatial coordinates to its equivalent 2D primitive in the parametric space.
        """
        n = len(bspline_curve3d.control_points)
        points3d = bspline_curve3d.discretization_points(number_points=n)
        points = [self.point3d_to_2d(point) for point in points3d]

        point_after_start, point_before_end = self._reference_points(bspline_curve3d)
        start, end = vm_parametric.spherical_repair_start_end_angle_periodicity(
            points[0], points[-1], point_after_start, point_before_end)
        points[0] = start
        points[-1] = end

        points = self.find_edge_start_end_undefined_parametric_points(bspline_curve3d, points, points3d)
        theta_list = [point.x for point in points]
        theta_discontinuity, indexes_theta_discontinuity = angle_discontinuity(theta_list)
        if theta_discontinuity:
            points = self._fix_angle_discontinuity_on_discretization_points(points,
                                                                            indexes_theta_discontinuity, "x")

        return [edges.BSplineCurve2D.from_points_interpolation(points, degree=bspline_curve3d.degree).simplify]

    def bsplinecurve2d_to_3d(self, bspline_curve2d):
        """
        Converts a BREP BSpline curve 2D onto a 3D primitive on the surface.
        """
        # TODO: this is incomplete, a bspline_curve2d can be also a bspline_curve3d
        i = round(0.5 * len(bspline_curve2d.points))
        start = self.point2d_to_3d(bspline_curve2d.points[0])
        interior = self.point2d_to_3d(bspline_curve2d.points[i])
        end = self.point2d_to_3d(bspline_curve2d.points[-1])
        vector_u1 = interior - start
        vector_u2 = interior - end
        points3d = [self.point2d_to_3d(p) for p in bspline_curve2d.points]
        if vector_u1.cross(vector_u2).norm():
            arc3d = edges.Arc3D.from_3_points(start, interior, end)
            flag = True
            for point in points3d:
                if not arc3d.point_belongs(point, 1e-4):
                    flag = False
                    break
            if flag:
                return [arc3d]

        return [edges.BSplineCurve3D.from_points_interpolation(points3d, degree=bspline_curve2d.degree)]

    def arc2d_to_3d(self, arc2d):
        """
        Converts a BREP arc 2D onto a 3D primitive on the surface.
        """
        n = 10
        degree = 2
        points = [self.point2d_to_3d(point2d) for point2d in arc2d.discretization_points(number_points=n)]
        return [edges.BSplineCurve3D.from_points_interpolation(points, degree).simplify]

    def fullarc3d_to_2d(self, fullarc3d):
        """
        Converts the primitive from 3D spatial coordinates to its equivalent 2D primitive in the parametric space.
        """
        # TODO: On a spherical surface we can have fullarc3d in any plane
        start, end = self._arc_start_end_3d_to_2d(fullarc3d)
        theta1, phi1 = start
        theta2, phi2 = end

        point_after_start, point_before_end = self._reference_points(fullarc3d)
        theta3, phi3 = point_after_start
        theta4, _ = point_before_end

        if self.frame.w.is_colinear_to(fullarc3d.circle.normal, abs_tol=1e-4):
            point1 = volmdlr.Point2D(theta1, phi1)
            if theta1 > theta3:
                point2 = volmdlr.Point2D(theta1 - volmdlr.TWO_PI, phi2)
            elif theta1 < theta3:
                point2 = volmdlr.Point2D(theta1 + volmdlr.TWO_PI, phi2)
            return [edges.LineSegment2D(point1, point2)]

        if self.frame.w.is_perpendicular_to(fullarc3d.circle.normal, abs_tol=1e-4) and \
                self.frame.origin.is_close(fullarc3d.center):
            if theta1 > theta3:
                theta_plus_pi = theta1 - math.pi
            else:
                theta_plus_pi = theta1 + math.pi
            if phi1 > phi3:
                half_pi = 0.5 * math.pi
            else:
                half_pi = -0.5 * math.pi
            if abs(phi1) == 0.5 * math.pi:
                return [edges.LineSegment2D(volmdlr.Point2D(theta3, phi1),
                                            volmdlr.Point2D(theta3, -half_pi)),
                        edges.LineSegment2D(volmdlr.Point2D(theta4, -half_pi),
                                            volmdlr.Point2D(theta4, phi2))]

            return [edges.LineSegment2D(volmdlr.Point2D(theta1, phi1), volmdlr.Point2D(theta1, -half_pi)),
                    edges.LineSegment2D(volmdlr.Point2D(theta_plus_pi, -half_pi),
                                        volmdlr.Point2D(theta_plus_pi, half_pi)),
                    edges.LineSegment2D(volmdlr.Point2D(theta1, half_pi), volmdlr.Point2D(theta1, phi2))]

        points = [self.point3d_to_2d(p) for p in fullarc3d.discretization_points(angle_resolution=25)]

        # Verify if theta1 or theta2 point should be -pi because atan2() -> ]-pi, pi]
        theta1 = vm_parametric.repair_start_end_angle_periodicity(theta1, theta3)
        theta2 = vm_parametric.repair_start_end_angle_periodicity(theta2, theta4)

        points[0] = volmdlr.Point2D(theta1, phi1)
        points[-1] = volmdlr.Point2D(theta2, phi2)

        theta_list = [point.x for point in points]
        theta_discontinuity, indexes_theta_discontinuity = angle_discontinuity(theta_list)
        if theta_discontinuity:
            points = self._fix_angle_discontinuity_on_discretization_points(points, indexes_theta_discontinuity, "x")

        return [edges.BSplineCurve2D.from_points_interpolation(points, 2)]

    def plot(self, ax=None, edge_style: EdgeStyle = EdgeStyle(color='grey', alpha=0.5), **kwargs):
        """Plot sphere arcs."""
        if ax is None:
            fig = plt.figure()
            ax = fig.add_subplot(111, projection='3d')

        self.frame.plot(ax=ax, ratio=self.radius)
        for i in range(20):
            theta = i / 20. * volmdlr.TWO_PI
            t_points = []
            for j in range(20):
                phi = j / 20. * volmdlr.TWO_PI
                t_points.append(self.point2d_to_3d(volmdlr.Point2D(theta, phi)))
            ax = wires.ClosedPolygon3D(t_points).plot(ax=ax, edge_style=edge_style)

        return ax

    def rectangular_cut(self, theta1, theta2, phi1, phi2, name=''):
        """Deprecated method, Use ShericalFace3D from_surface_rectangular_cut method."""
        raise AttributeError('Use ShericalFace3D from_surface_rectangular_cut method')

    def triangulation(self):
        face = self.rectangular_cut(0, volmdlr.TWO_PI, -0.5 * math.pi, 0.5 * math.pi)
        return face.triangulation()

    def repair_primitives_periodicity(self, primitives2d):
        """
        Repairs the continuity of the 2D contour while using contour3d_to_2d on periodic surfaces.

        :param primitives2d: The primitives in parametric surface domain.
        :type primitives2d: list
        :return: A list of primitives.
        :rtype: list
        """
        if self.is_undefined_brep(primitives2d[0]):
            primitives2d[0] = self.fix_undefined_brep_with_neighbors(primitives2d[0], primitives2d[-1],
                                                                     primitives2d[1])
        i = 1
        while i < len(primitives2d):
            previous_primitive = primitives2d[i - 1]
            delta = previous_primitive.end - primitives2d[i].start
            if not math.isclose(delta.norm(), 0, abs_tol=1e-3):
                if primitives2d[i].end.is_close(previous_primitive.end, 1e-3) and \
                        primitives2d[i].length() == volmdlr.TWO_PI:
                    primitives2d[i] = primitives2d[i].reverse()
                elif self.is_undefined_brep(primitives2d[i]):
                    primitives2d[i] = self.fix_undefined_brep_with_neighbors(primitives2d[i], previous_primitive,
                                                                             primitives2d[(i + 1) % len(primitives2d)])
                    delta = previous_primitive.end - primitives2d[i].start
                    if not math.isclose(delta.norm(), 0, abs_tol=1e-3):
                        primitives2d.insert(i, edges.LineSegment2D(previous_primitive.end, primitives2d[i].start,
                                                                   name="construction"))
                        if i < len(primitives2d):
                            i += 1
                elif self.is_point2d_on_sphere_singularity(previous_primitive.end, 1e-5):
                    primitives2d.insert(i, edges.LineSegment2D(previous_primitive.end, primitives2d[i].start,
                                                               name="construction"))
                    if i < len(primitives2d):
                        i += 1
                else:
                    primitives2d[i] = primitives2d[i].translation(delta)
            i += 1
        #     return primitives2d
        # primitives2d = repair(primitives2d)
        last_end = primitives2d[-1].end
        first_start = primitives2d[0].start
        if not last_end.is_close(first_start, tol=1e-2):
            last_end_3d = self.point2d_to_3d(last_end)
            first_start_3d = self.point2d_to_3d(first_start)
            if last_end_3d.is_close(first_start_3d, 1e-6) and \
                    not self.is_point2d_on_sphere_singularity(last_end):
                if first_start.x > last_end.x:
                    half_pi = -0.5 * math.pi
                else:
                    half_pi = 0.5 * math.pi
                if not first_start.is_close(volmdlr.Point2D(first_start.x, half_pi)):
                    lines = [edges.LineSegment2D(
                        last_end, volmdlr.Point2D(last_end.x, half_pi), name="construction"),
                        edges.LineSegment2D(volmdlr.Point2D(last_end.x, half_pi),
                                            volmdlr.Point2D(first_start.x, half_pi), name="construction"),
                        edges.LineSegment2D(volmdlr.Point2D(first_start.x, half_pi),
                                            first_start, name="construction")]
                    primitives2d.extend(lines)
            else:
                primitives2d.append(edges.LineSegment2D(last_end, first_start, name="construction"))
        return primitives2d

    def rotation(self, center: volmdlr.Point3D, axis: volmdlr.Vector3D, angle: float):
        """
        Spherical Surface 3D rotation.

        :param center: rotation center
        :param axis: rotation axis
        :param angle: angle rotation
        :return: a new rotated Spherical Surface 3D
        """
        new_frame = self.frame.rotation(center=center, axis=axis, angle=angle)
        return SphericalSurface3D(new_frame, self.radius)

    def translation(self, offset: volmdlr.Vector3D):
        """
        Spherical Surface 3D translation.

        :param offset: translation vector
        :return: A new translated Spherical Surface 3D
        """
        new_frame = self.frame.translation(offset)
        return SphericalSurface3D(new_frame, self.radius)

    def frame_mapping(self, frame: volmdlr.Frame3D, side: str):
        """
        Changes Spherical Surface 3D's frame and return a new Spherical Surface 3D.

        :param frame: Frame of reference
        :type frame: `volmdlr.Frame3D`
        :param side: 'old' or 'new'
        """
        new_frame = self.frame.frame_mapping(frame, side)
        return SphericalSurface3D(new_frame, self.radius)

    def plane_intersections(self, plane3d):
        """
        Sphere intersections with a plane.

        :param plane3d: intersecting plane.
        :return: list of intersecting curves.
        """
        dist = plane3d.point_distance(self.frame.origin)
        if dist > self.radius:
            return []
        if dist == self.radius:
            line = curves.Line3D(self.frame.origin, self.frame.origin + plane3d.frame.w)
            return plane3d.line_intersections(line)
        line = curves.Line3D(self.frame.origin, self.frame.origin + plane3d.frame.w)
        circle_radius = math.sqrt(self.radius ** 2 - dist ** 2)
        circle_center = plane3d.line_intersections(line)[0]
        start_end = circle_center + plane3d.frame.u * circle_radius
        circle = curves.Circle3D(volmdlr.Frame3D(circle_center, plane3d.frame.u,
                                                 plane3d.frame.v, plane3d.frame.w),
                                 circle_radius)
        return [edges.FullArc3D(circle, start_end)]

    def line_intersections(self, line3d: curves.Line3D):
        """
        Calculates the intersection points between a 3D line and a spherical surface.

        The method calculates the intersection points between a 3D line and a sphere using
        the equation of the line and the equation of the sphere. It returns a list of intersection
        points, which can be empty if there are no intersections. The intersection points are
        represented as 3D points using the `volmdlr.Point3D` class.

        :param line3d: The 3D line object to intersect with the sphere.
        :type line3d:curves.Line3D
        :return: A list of intersection points between the line and the sphere. The list may be empty if there
        are no intersections.
        :rtype: List[volmdlr.Point3D]

        :Example:
        >>> from volmdlr import Point3D, edges, surfaces, OXYZ
        >>> spherical_surface3d = SphericalSurface3D(OXYZ, 1)
        >>> line2 = curves.Line3D(Point3D(0, 1, -0.5), Point3D(0, 1, 0.5))
        >>> line_intersections2 = spherical_surface3d.line_intersections(line2) #returns [Point3D(0.0, 1.0, 0.0)]
        """
        line_direction_vector = line3d.direction_vector()
        vector_linept1_center = self.frame.origin - line3d.point1
        vector_linept1_center = vector_linept1_center.to_vector()
        a_param = line_direction_vector[0] ** 2 + line_direction_vector[1] ** 2 + line_direction_vector[2] ** 2
        b_param = -2 * (line_direction_vector[0] * vector_linept1_center[0] +
                        line_direction_vector[1] * vector_linept1_center[1] +
                        line_direction_vector[2] * vector_linept1_center[2])
        c_param = (vector_linept1_center[0] ** 2 + vector_linept1_center[1] ** 2 +
                   vector_linept1_center[2] ** 2 - self.radius ** 2)
        b2_minus4ac = b_param ** 2 - 4 * a_param * c_param
        if math.isclose(b2_minus4ac, 0, abs_tol=1e-8):
            t_param = -b_param / (2 * a_param)
            return [line3d.point1 + line_direction_vector * t_param]
        if b2_minus4ac < 0:
            return []
        t_param1 = (-b_param + math.sqrt(b2_minus4ac)) / (2 * a_param)
        t_param2 = (-b_param - math.sqrt(b2_minus4ac)) / (2 * a_param)
        return line3d.point1 + line_direction_vector * t_param1, line3d.point1 + line_direction_vector * t_param2

    def linesegment_intersections(self, linesegment3d: edges.LineSegment3D):
        """
        Calculates the intersection points between a 3D line segment and a spherical surface.

        The method calculates the intersection points between a 3D line segment and a sphere by first
        finding the intersection points between the infinite line containing the line segment and the sphere,
        and then filtering out the points that are not within the line segment. It returns a list of intersection
        points, which can be empty if there are no intersections. The intersection points are represented as
        3D points using the `volmdlr.Point3D` class.
        Note: The method assumes that the line segment and the sphere are in the same coordinate system.

        :param linesegment3d: The 3D line segment object to intersect with the sphere.
        :type linesegment3d: edges.LineSegment3D.
        :return: A list of intersection points between the line segment and the sphere.
        The list may be empty if there are no intersections.
        :rtype: List[volmdlr.Point3D]:

        :Example:
        >>> from volmdlr import Point3D, edges, surfaces, OXYZ
        >>> spherical_surface3d = SphericalSurface3D(OXYZ, 1)
        >>> linesegment2 = edges.LineSegment3D(Point3D(-0.8, -0.8, -0.8), Point3D(0.8, 0.8, 0.8))
        >>> linesegment2_intersections = spherical_surface3d.linesegment_intersections(linesegment2)
            '[Point3D: [0.5773502691896257, 0.5773502691896257, 0.5773502691896257],
              Point3D: [-0.5773502691896257, -0.5773502691896257, -0.5773502691896257]]'
        """
        line_intersections = self.line_intersections(linesegment3d.line)
        intersections = []
        for intersection in line_intersections:
            if linesegment3d.point_belongs(intersection):
                intersections.append(intersection)
        return intersections


class RuledSurface3D(Surface3D):
    """
    Defines a ruled surface between two wires.

    :param wire1: Wire
    :type wire1: :class:`vmw.Wire3D`
    :param wire2: Wire
    :type wire2: :class:`wires.Wire3D`
    """
    face_class = 'RuledFace3D'

    def __init__(self, wire1: wires.Wire3D, wire2: wires.Wire3D, name: str = ''):
        self.wire1 = wire1
        self.wire2 = wire2
        self.length1 = wire1.length()
        self.length2 = wire2.length()
        Surface3D.__init__(self, name=name)

    def point2d_to_3d(self, point2d: volmdlr.Point2D):
        """
        Coverts a parametric coordinate on the surface into a 3D spatial point (x, y, z).

        :param point2d: Point at the ToroidalSuface3D
        :type point2d: `volmdlr.`Point2D`
        """
        x, y = point2d
        point1 = self.wire1.point_at_abscissa(x * self.length1)
        point2 = self.wire2.point_at_abscissa(x * self.length2)
        joining_line = edges.LineSegment3D(point1, point2)
        point = joining_line.point_at_abscissa(y * joining_line.length())
        return point

    def point3d_to_2d(self, point3d):
        """
        Returns the parametric coordinates volmdlr.Point2D(u, v) of a cartesian coordinates point (x, y, z).

        :param point3d: Point at the CylindricalSuface3D
        :type point3d: `volmdlr.`Point3D`
        """
        raise NotImplementedError

    def rectangular_cut(self, x1: float, x2: float,
                        y1: float, y2: float, name: str = ''):
        """Deprecated method, Use RuledFace3D from_surface_rectangular_cut method."""
        raise NotImplementedError('Use RuledFace3D from_surface_rectangular_cut method')


class ExtrusionSurface3D(Surface3D):
    """
    Defines a surface of extrusion.

    An extrusion surface is a surface that is a generic cylindrical surface generated by the linear
    extrusion of a curve, generally an Ellipse or a B-Spline curve.

    :param edge: edge.
    :type edge: Union[:class:`vmw.Wire3D`, :class:`vmw.Contour3D`]
    :param axis_point: Axis placement
    :type axis_point: :class:`volmdlr.Point3D`
    :param axis: Axis of extrusion
    :type axis: :class:`volmdlr.Vector3D`
    """
    face_class = 'ExtrusionFace3D'
    y_periodicity = None

    def __init__(self, edge: Union[edges.FullArcEllipse3D, edges.BSplineCurve3D],
                 direction: volmdlr.Vector3D, name: str = ''):
        self.edge = edge
        direction = direction.unit_vector()
        self.direction = direction
        if hasattr(edge, "center"):
            self.frame = volmdlr.Frame3D.from_point_and_vector(edge.center, direction, volmdlr.Z3D)
        else:
            self.frame = volmdlr.Frame3D.from_point_and_vector(edge.start, direction, volmdlr.Z3D)
        self._x_periodicity = False

        Surface3D.__init__(self, frame=self.frame, name=name)

    @property
    def x_periodicity(self):
        """Returns the periodicity in x direction."""
        if self._x_periodicity:
            return self._x_periodicity
        start = self.edge.start
        end = self.edge.end
        if start.is_close(end, 1e-4):
            return 1
        return None

    @x_periodicity.setter
    def x_periodicity(self, value):
        """X periodicity setter."""
        self._x_periodicity = value

    def point2d_to_3d(self, point2d: volmdlr.Point2D):
        """
        Transform a parametric (u, v) point into a 3D Cartesian point (x, y, z).

        # u = [0, 1] and v = z
        """
        u, v = point2d
        if abs(u) < 1e-7:
            u = 0.0
        if abs(v) < 1e-7:
            v = 0.0

        point_at_curve = self.edge.point_at_abscissa(u * self.edge.length())
        point = point_at_curve.translation(self.frame.w * v)
        return point

    def point3d_to_2d(self, point3d):
        """
        Transform a 3D Cartesian point (x, y, z) into a parametric (u, v) point.
        """
        x, y, z = self.frame.global_to_local_coordinates(point3d)
        if abs(x) < 1e-7:
            x = 0.0
        if abs(y) < 1e-7:
            y = 0.0
        if abs(z) < 1e-7:
            z = 0.0
        point_at_curve = []
        if hasattr(self.edge, "line_intersections"):
            line = curves.Line3D(point3d, point3d.translation(self.frame.w))
            point_at_curve = self.edge.line_intersections(line)
        if point_at_curve:
            point_at_curve = point_at_curve[0]
            point_at_curve_local = self.frame.global_to_local_coordinates(point_at_curve)
        else:
            if hasattr(self.edge, "point_projection"):
                point_at_curve = self.edge.point_projection(point3d)[0]
                point_at_curve_local = self.frame.global_to_local_coordinates(point_at_curve)
            else:
                point_at_curve_local = volmdlr.Point3D(x, y, 0)
                point_at_curve = self.frame.local_to_global_coordinates(point_at_curve_local)

        u = self.edge.abscissa(point_at_curve, tol=1e-6) / self.edge.length()
        v = z - point_at_curve_local.z

        return volmdlr.Point2D(u, v)

    def rectangular_cut(self, x1: float = 0.0, x2: float = 1.0,
                        y1: float = 0.0, y2: float = 1.0, name: str = ''):
        """Deprecated method, Use ExtrusionFace3D from_surface_rectangular_cut method."""
        raise AttributeError('Use ExtrusionFace3D from_surface_rectangular_cut method')

    def plot(self, ax=None, edge_style: EdgeStyle = EdgeStyle(color='grey', alpha=0.5), z: float = 0.5, **kwargs):
        if ax is None:
            fig = plt.figure()
            ax = fig.add_subplot(111, projection='3d')
        self.frame.plot(ax=ax, ratio=self.edge.length())
        for i in range(21):
            step = i / 20. * z
            wire = self.edge.translation(step * self.frame.w)
            wire.plot(ax=ax, edge_style=edge_style)

        return ax

    @classmethod
    def from_step(cls, arguments, object_dict, **kwargs):
        """Creates an extrusion surface from step data."""
        name = arguments[0][1:-1]
        edge = object_dict[arguments[1]]
        if edge.__class__ is curves.Ellipse3D:
            start_end = edge.center + edge.major_axis * edge.major_dir
            fullarcellipse = edges.FullArcEllipse3D(edge, start_end, edge.name)
            direction = -object_dict[arguments[2]]
            surface = cls(edge=fullarcellipse, direction=direction, name=name)
            surface.x_periodicity = 1
        elif edge.__class__ is curves.Circle3D:
            start_end = edge.center + edge.frame.u * edge.radius
            fullarc = edges.FullArc3D(edge, start_end)
            direction = object_dict[arguments[2]]
            surface = cls(edge=fullarc, direction=direction, name=name)
            surface.x_periodicity = 1

        else:
            direction = object_dict[arguments[2]]
            surface = cls(edge=edge, direction=direction, name=name)
        return surface

    def to_step(self, current_id):
        """
        Translate volmdlr primitive to step syntax.
        """
        content_edge, edge_id = self.edge.to_step(current_id)
        current_id = edge_id + 1
        content_vector, vector_id = self.direction.to_step(current_id)
        current_id = vector_id + 1
        content = content_edge + content_vector
        content += f"#{current_id} = SURFACE_OF_LINEAR_EXTRUSION('{self.name}',#{edge_id},#{vector_id});\n"
        return content, [current_id]

    def arc3d_to_2d(self, arc3d):
        """
        Converts the primitive from 3D spatial coordinates to its equivalent 2D primitive in the parametric space.
        """
        # todo: needs detailed investigation
        start = self.point3d_to_2d(arc3d.start)
        end = self.point3d_to_2d(arc3d.end)
        if start.is_close(end):
            print("surfaces.py")
        if self.x_periodicity:
            start, end = self._verify_start_end_parametric_points(start, end, arc3d)
        return [edges.LineSegment2D(start, end, name="arc")]

    def arcellipse3d_to_2d(self, arcellipse3d):
        """
        Transformation of an arc-ellipse 3d to 2d, in a cylindrical surface.

        """
        start2d = self.point3d_to_2d(arcellipse3d.start)
        end2d = self.point3d_to_2d(arcellipse3d.end)
        if isinstance(self.edge, edges.FullArcEllipse3D):
            return [edges.LineSegment2D(start2d, end2d)]
        if self.is_isocurve(arcellipse3d, start2d.y):
            return [edges.LineSegment2D(start2d, end2d)]
        points = [self.point3d_to_2d(p)
                  for p in arcellipse3d.discretization_points(number_points=15)]
        if self.x_periodicity:
            start, end = self._verify_start_end_parametric_points(points[0], points[-1], arcellipse3d)
            points[0] = start
            points[-1] = end
        bsplinecurve2d = edges.BSplineCurve2D.from_points_interpolation(points, degree=2)
        return [bsplinecurve2d]

    def fullarcellipse3d_to_2d(self, fullarcellipse3d):
        """
        Converts a 3D full elliptical arc to a 2D line segment in the current plane.

        This method converts a 3D full elliptical arc to a 2D line segment in the current plane.
        It first calculates the length of the arc using the `length` method of the `fullarcellipse3d`
        object. Then, it converts the start and end points of the arc to 2D points using the `point3d_to_2d`
        method. Additionally, it calculates a point on the arc at a small abscissa value (0.01 * length)
        and converts it to a 2D point. Based on the relative position of this point, the method determines
        the start and end points of the line segment in 2D. If the abscissa point is closer to the start
        point, the line segment starts from (0, start.y) and ends at (1, end.y). If the abscissa point is
        closer to the end point, the line segment starts from (1, start.y) and ends at (0, end.y). If the
        abscissa point lies exactly at the midpoint of the arc, a NotImplementedError is raised. The resulting
        line segment is returned as a list.

        :param fullarcellipse3d: The 3D full elliptical arc object to convert.
        :return: A list containing a 2D line segment representing the converted arc.
        :raises: NotImplementedError: If the abscissa point lies exactly at the midpoint of the arc.
        """

        length = fullarcellipse3d.length()
        start = self.point3d_to_2d(fullarcellipse3d.start)
        end = self.point3d_to_2d(fullarcellipse3d.end)

        u3, _ = self.point3d_to_2d(fullarcellipse3d.point_at_abscissa(0.01 * length))
        if u3 > 0.5:
            p1 = volmdlr.Point2D(1, start.y)
            p2 = volmdlr.Point2D(0, end.y)
        elif u3 < 0.5:
            p1 = volmdlr.Point2D(0, start.y)
            p2 = volmdlr.Point2D(1, end.y)
        else:
            raise NotImplementedError
        return [edges.LineSegment2D(p1, p2)]

    def linesegment2d_to_3d(self, linesegment2d):
        """
        Converts a BREP line segment 2D onto a 3D primitive on the surface.
        """
        start3d = self.point2d_to_3d(linesegment2d.start)
        end3d = self.point2d_to_3d(linesegment2d.end)
        u1, param_z1 = linesegment2d.start
        u2, param_z2 = linesegment2d.end
        if math.isclose(u1, u2, abs_tol=1e-4):
            return [edges.LineSegment3D(start3d, end3d)]
        if math.isclose(param_z1, param_z2, abs_tol=1e-6):
            primitive = self.edge.translation(self.direction * (param_z1 + param_z2) * 0.5)
            if primitive.point_belongs(start3d) and primitive.point_belongs(end3d):
                if math.isclose(abs(u1 - u2), 1.0, abs_tol=1e-4):
                    if primitive.start.is_close(start3d) and primitive.end.is_close(end3d):
                        return [primitive]
                    if primitive.start.is_close(end3d) and primitive.end.is_close(start3d):
                        return [primitive.reverse()]
                primitive = primitive.split_between_two_points(start3d, end3d)
                return [primitive]
        n = 10
        degree = 3
        points = [self.point2d_to_3d(point2d) for point2d in linesegment2d.discretization_points(number_points=n)]
        return [edges.BSplineCurve3D.from_points_interpolation(points, degree)]

    def bsplinecurve3d_to_2d(self, bspline_curve3d):
        n = len(bspline_curve3d.control_points)
        start = self.point3d_to_2d(bspline_curve3d.start)
        end = self.point3d_to_2d(bspline_curve3d.end)
        if self.is_isocurve(bspline_curve3d, start.y):
            return [edges.LineSegment2D(start, end)]
        points = [self.point3d_to_2d(point)
                  for point in bspline_curve3d.discretization_points(number_points=n)]
        if self.x_periodicity:
            start, end = self._verify_start_end_parametric_points(points[0], points[-1], bspline_curve3d)
            points[0] = start
            points[-1] = end
        return [edges.BSplineCurve2D.from_points_interpolation(points, bspline_curve3d.degree)]

    def frame_mapping(self, frame: volmdlr.Frame3D, side: str):
        """
        Returns a new Extrusion Surface positioned in the specified frame.

        :param frame: Frame of reference
        :type frame: `volmdlr.Frame3D`
        :param side: 'old' or 'new'
        """
        new_frame = self.frame.frame_mapping(frame, side)
        direction = new_frame.w
        new_edge = self.edge.frame_mapping(frame, side)
        return ExtrusionSurface3D(new_edge, direction, name=self.name)

    def _verify_start_end_parametric_points(self, start, end, edge3d):
        """
        When the generatrix of the surface is periodic we need to verify if the u parameter should be 0 or 1.
        """
        start_ref1 = self.point3d_to_2d(edge3d.point_at_abscissa(0.01 * edge3d.length()))
        start_ref2 = self.point3d_to_2d(edge3d.point_at_abscissa(0.02 * edge3d.length()))
        end_ref1 = self.point3d_to_2d(edge3d.point_at_abscissa(0.99 * edge3d.length()))
        end_ref2 = self.point3d_to_2d(edge3d.point_at_abscissa(0.98 * edge3d.length()))
        if math.isclose(start.x, self.x_periodicity, abs_tol=1e-4):
            vec1 = start_ref1 - start
            vec2 = start_ref2 - start_ref1
            if vec2.dot(vec1) < 0:
                start.x = 0
        if math.isclose(end.x, self.x_periodicity, abs_tol=1e-4):
            vec1 = end - end_ref1
            vec2 = end_ref1 - end_ref2
            if vec2.dot(vec1) < 0:
                end.x = 0
        if math.isclose(start.x, 0, abs_tol=1e-4):
            vec1 = start_ref1 - start
            vec2 = start_ref2 - start_ref1
            if vec2.dot(vec1) < 0:
                start.x = self.x_periodicity
        if math.isclose(end.x, 0, abs_tol=1e-4):
            vec1 = end - end_ref1
            vec2 = end_ref1 - end_ref2
            if vec2.dot(vec1) < 0:
                end.x = self.x_periodicity
        return start, end

    def is_isocurve(self, edge, v):
        """Test if 3D curve at v is a surface isocurve."""
        return self.edge.direction_independent_is_close(edge.translation(-self.frame.w * v))


class RevolutionSurface3D(PeriodicalSurface):
    """
    Defines a surface of revolution.

    :param edge: Edge.
    :type edge: edges.Edge
    :param axis_point: Axis placement
    :type axis_point: :class:`volmdlr.Point3D`
    :param axis: Axis of revolution
    :type axis: :class:`volmdlr.Vector3D`
    """
    face_class = 'RevolutionFace3D'
    x_periodicity = volmdlr.TWO_PI


    def __init__(self, edge,
                 axis_point: volmdlr.Point3D, axis: volmdlr.Vector3D, name: str = ''):
        self.edge = edge
        self.axis_point = axis_point
        self.axis = axis

        point1 = edge.point_at_abscissa(0)
        vector1 = point1 - axis_point
        w_vector = axis
        w_vector = w_vector.unit_vector()
        if point1.is_close(axis_point) or w_vector.is_colinear_to(vector1):
            if edge.__class__.__name__ != "Line3D":
                point1 = edge.point_at_abscissa(0.5 * edge.length())
            else:
                point1 = edge.point_at_abscissa(0.05)
            vector1 = point1 - axis_point
        u_vector = vector1 - vector1.vector_projection(w_vector)
        u_vector = u_vector.unit_vector()
        v_vector = w_vector.cross(u_vector)
        self.frame = volmdlr.Frame3D(origin=axis_point, u=u_vector, v=v_vector, w=w_vector)

        PeriodicalSurface.__init__(self, frame=self.frame, name=name)

    @property
    def y_periodicity(self):
        """
        Evaluates the periodicity of the surface in v direction.
        """
        a, b, c, d = self.domain
        point_at_c = self.point2d_to_3d(volmdlr.Point2D(0.5 * (b - a), c))
        point_at_d = self.point2d_to_3d(volmdlr.Point2D(0.5 * (b - a), d))
        if point_at_d.is_close(point_at_c):
            return d
        return None

    @property
    def domain(self):
        """Returns u and v bounds."""
        if self.edge.__class__.__name__ != "Line3D":
            return -math.pi, math.pi, 0.0, self.edge.length()
        return -math.pi, math.pi, 0.0, 1.0

    def point2d_to_3d(self, point2d: volmdlr.Point2D):
        """
        Transform a parametric (u, v) point into a 3D Cartesian point (x, y, z).

        u = [0, 2pi] and v = [0, 1] into a
        """
        u, v = point2d
        point_at_curve = self.edge.point_at_abscissa(v)
        point = point_at_curve.rotation(self.axis_point, self.axis, u)
        return point

    def point3d_to_2d(self, point3d):
        """
        Transform a 3D Cartesian point (x, y, z) into a parametric (u, v) point.
        """
        x, y, _ = self.frame.global_to_local_coordinates(point3d)
        if abs(x) < 1e-12:
            x = 0
        if abs(y) < 1e-12:
            y = 0
        u = math.atan2(y, x)

        point_at_curve = point3d.rotation(self.axis_point, self.axis, -u)
        v = self.edge.abscissa(point_at_curve)
        return volmdlr.Point2D(u, v)

    def rectangular_cut(self, x1: float, x2: float,
                        y1: float, y2: float, name: str = ''):
        """Deprecated method, Use RevolutionFace3D from_surface_rectangular_cut method."""
        raise AttributeError('Use RevolutionFace3D from_surface_rectangular_cut method')

    def plot(self, ax=None, edge_style: EdgeStyle = EdgeStyle(color='grey', alpha=0.5),
             number_curves: int = 20, **kwargs):
        """
        Plot rotated Revolution surface generatrix.

        :param number_curves: Number of curves to display.
        :param ax: matplotlib axis.
        :param edge_style: plot edge style.
        :type number_curves: int
        """
        if ax is None:
            fig = plt.figure()
            ax = fig.add_subplot(111, projection='3d')
        for i in range(number_curves + 1):
            theta = i / number_curves * volmdlr.TWO_PI
            wire = self.edge.rotation(self.axis_point, self.axis, theta)
            wire.plot(ax=ax, edge_style=edge_style)

        return ax

    @classmethod
    def from_step(cls, arguments, object_dict, **kwargs):
        """
        Converts a step primitive to a RevolutionSurface3D.

        :param arguments: The arguments of the step primitive.
        :type arguments: list
        :param object_dict: The dictionary containing all the step primitives
            that have already been instantiated.
        :type object_dict: dict
        :return: The corresponding RevolutionSurface3D object.
        :rtype: :class:`volmdlr.faces.RevolutionSurface3D`
        """
        name = arguments[0][1:-1]
        edge = object_dict[arguments[1]]
        if edge.__class__ is curves.Circle3D:
            start_end = edge.center + edge.frame.u * edge.radius
            edge = edges.FullArc3D(edge, start_end, edge.name)

        axis_point, axis = object_dict[arguments[2]]
        surface = cls(edge=edge, axis_point=axis_point, axis=axis, name=name)
        return surface.simplify()

    def to_step(self, current_id):
        """
        Translate volmdlr primitive to step syntax.
        """
        content_wire, wire_id = self.edge.to_step(current_id)
        current_id = wire_id + 1
        content_axis_point, axis_point_id = self.axis_point.to_step(current_id)
        current_id = axis_point_id + 1
        content_axis, axis_id = self.axis.to_step(current_id)
        current_id = axis_id + 1
        content = content_wire + content_axis_point + content_axis
        content += f"#{current_id} = AXIS1_PLACEMENT('',#{axis_point_id},#{axis_id});\n"
        current_id += 1
        content += f"#{current_id} = SURFACE_OF_REVOLUTION('{self.name}',#{wire_id},#{current_id - 1});\n"
        return content, [current_id]

    def arc3d_to_2d(self, arc3d):
        """
        Converts the primitive from 3D spatial coordinates to its equivalent 2D primitive in the parametric space.
        """
        start = self.point3d_to_2d(arc3d.start)
        end = self.point3d_to_2d(arc3d.end)
        if self.edge.__class__.__name__ != "Line3D" and hasattr(self.edge.simplify, "circle") and \
                math.isclose(self.edge.simplify.circle.radius, arc3d.circle.radius, rel_tol=0.01):
            if self.edge.is_point_edge_extremity(arc3d.start):
                middle_point = self.point3d_to_2d(arc3d.middle_point())
                if middle_point.x == math.pi:
                    middle_point.x = -math.pi
                    if end.x == math.pi:
                        end.x = middle_point.x
                start.x = middle_point.x
            if self.edge.is_point_edge_extremity(arc3d.end):
                middle_point = self.point3d_to_2d(arc3d.middle_point())
                if middle_point.x == math.pi:
                    middle_point.x = -math.pi
                    if start.x == math.pi:
                        start.x = middle_point.x
                end.x = middle_point.x
        if math.isclose(start.y, end.y, rel_tol=0.01):
            point_after_start, point_before_end = self._reference_points(arc3d)
            point_theta_discontinuity = self.point2d_to_3d(volmdlr.Point2D(math.pi, start.y))
            discontinuity = arc3d.point_belongs(point_theta_discontinuity) and not \
                arc3d.is_point_edge_extremity(point_theta_discontinuity)

            undefined_start_theta = arc3d.start.is_close(point_theta_discontinuity)
            undefined_end_theta = arc3d.end.is_close(point_theta_discontinuity)
            start, end = vm_parametric.arc3d_to_cylindrical_coordinates_verification(
                [start, end], [undefined_start_theta, undefined_end_theta],
                [point_after_start.x, point_before_end.x], discontinuity)
        if math.isclose(start.y, end.y, rel_tol=0.01) or math.isclose(start.x, end.x, rel_tol=0.01):
            return [edges.LineSegment2D(start, end, name="arc")]
        n = 10
        degree = 3
        bsplinecurve3d = edges.BSplineCurve3D.from_points_interpolation(arc3d.discretization_points(number_points=n),
                                                                        degree)
        return self.bsplinecurve3d_to_2d(bsplinecurve3d)

    def fullarc3d_to_2d(self, fullarc3d):
        """
        Converts the primitive from 3D spatial coordinates to its equivalent 2D primitive in the parametric space.
        """
        start = self.point3d_to_2d(fullarc3d.start)
        end = self.point3d_to_2d(fullarc3d.end)
        point_after_start, point_before_end = self._reference_points(fullarc3d)
        point_theta_discontinuity = self.point2d_to_3d(volmdlr.Point2D(math.pi, start.y))
        discontinuity = fullarc3d.point_belongs(point_theta_discontinuity) and not \
            fullarc3d.is_point_edge_extremity(point_theta_discontinuity)

        undefined_start_theta = fullarc3d.start.is_close(point_theta_discontinuity)
        undefined_end_theta = fullarc3d.end.is_close(point_theta_discontinuity)
        start, end = vm_parametric.arc3d_to_cylindrical_coordinates_verification(
            [start, end], [undefined_start_theta, undefined_end_theta],
            [point_after_start.x, point_before_end.x], discontinuity)
        theta1, z1 = start
        theta2, _ = end
        _, z3 = point_after_start

        if self.frame.w.is_colinear_to(fullarc3d.circle.normal):
            normal_dot_product = self.frame.w.dot(fullarc3d.circle.normal)
            start, end = vm_parametric.fullarc_to_cylindrical_coordinates_verification(start, end, normal_dot_product)
            return [edges.LineSegment2D(start, end, name="parametric.fullarc")]
        if math.isclose(theta1, theta2, abs_tol=1e-3):
            # Treating one case from Revolution Surface
            if z1 > z3:
                point1 = volmdlr.Point2D(theta1, 1)
                point2 = volmdlr.Point2D(theta1, 0)
            else:
                point1 = volmdlr.Point2D(theta1, 0)
                point2 = volmdlr.Point2D(theta1, 1)
            return [edges.LineSegment2D(point1, point2, name="parametric.fullarc")]
        if math.isclose(abs(theta1 - theta2), math.pi, abs_tol=1e-3):
            if z1 > z3:
                point1 = volmdlr.Point2D(theta1, 1)
                point2 = volmdlr.Point2D(theta1, 0)
                point3 = volmdlr.Point2D(theta2, 0)
                point4 = volmdlr.Point2D(theta2, 1)
            else:
                point1 = volmdlr.Point2D(theta1, 0)
                point2 = volmdlr.Point2D(theta1, 1)
                point3 = volmdlr.Point2D(theta2, 1)
                point4 = volmdlr.Point2D(theta2, 0)
            return [edges.LineSegment2D(point1, point2, name="parametric.arc"),
                    edges.LineSegment2D(point2, point3, name="parametric.singularity"),
                    edges.LineSegment2D(point3, point4, name="parametric.arc")
                    ]

        raise NotImplementedError

    def linesegment2d_to_3d(self, linesegment2d):
        """
        Converts a BREP line segment 2D onto a 3D primitive on the surface.
        """
        start3d = self.point2d_to_3d(linesegment2d.start)
        end3d = self.point2d_to_3d(linesegment2d.end)
        theta1, abscissa1 = linesegment2d.start
        theta2, abscissa2 = linesegment2d.end

        if self.edge.point_at_abscissa(abscissa1).is_close(self.edge.point_at_abscissa(abscissa2)):
            theta_i = 0.5 * (theta1 + theta2)
            interior = self.point2d_to_3d(volmdlr.Point2D(theta_i, abscissa1))
            if start3d.is_close(end3d):
                theta_e = 0.25 * (theta1 + theta2)
                extra_point = self.point2d_to_3d(volmdlr.Point2D(theta_e, abscissa1))
                temp_arc = edges.Arc3D.from_3_points(start3d, extra_point, interior)
                circle = temp_arc.circle
                if theta1 > theta2:
                    circle = temp_arc.circle.reverse()
                return [edges.FullArc3D.from_curve(circle, start3d)]
            return [edges.Arc3D.from_3_points(start3d, interior, end3d)]

        if math.isclose(theta1, theta2, abs_tol=1e-3):
            primitive = self.edge.rotation(self.axis_point, self.axis, 0.5 * (theta1 + theta2))
            if primitive.point_belongs(start3d) and primitive.point_belongs(end3d):
                if isinstance(self.edge, (curves.Line3D, edges.LineSegment3D)):
                    return [edges.LineSegment3D(start3d, end3d)]
                if self.edge.is_point_edge_extremity(start3d) and self.edge.is_point_edge_extremity(end3d):
                    primitive = primitive.simplify
                    if primitive.start.is_close(end3d) and primitive.end.is_close(start3d):
                        primitive = primitive.reverse()
                    return [primitive]
                primitive = primitive.split_between_two_points(start3d, end3d)
                if abscissa1 > abscissa2:
                    primitive = primitive.reverse()
                return [primitive]
        n = 10
        degree = 3
        points = [self.point2d_to_3d(point2d) for point2d in linesegment2d.discretization_points(number_points=n)]
        return [edges.BSplineCurve3D.from_points_interpolation(points, degree).simplify]

    def bsplinecurve2d_to_3d(self, bspline_curve2d):
        """
        Is this right?.
        """
        n = len(bspline_curve2d.control_points)
        points = [self.point2d_to_3d(p)
                  for p in bspline_curve2d.discretization_points(number_points=n)]
        return [edges.BSplineCurve3D.from_points_interpolation(points, bspline_curve2d.degree)]

    def frame_mapping(self, frame: volmdlr.Frame3D, side: str):
        """
        Returns a new Revolution Surface positioned in the specified frame.

        :param frame: Frame of reference
        :type frame: `volmdlr.Frame3D`
        :param side: 'old' or 'new'
        """
        new_frame = self.frame.frame_mapping(frame, side)
        axis = new_frame.w
        axis_point = new_frame.origin
        new_edge = self.edge.frame_mapping(frame, side)
        return RevolutionSurface3D(new_edge, axis_point, axis, name=self.name)

    def translation(self, offset):
        """
        Returns a new translated Revolution Surface.

        :param offset: translation vector.
        """
        new_edge = self.edge.translation(offset)
        new_axis_point = self.axis_point.translation(offset)
        return RevolutionSurface3D(new_edge, new_axis_point, self.axis)

    def rotation(self, center: volmdlr.Point3D, axis: volmdlr.Vector3D, angle: float):
        """
        Revolution Surface 3D rotation.

        :param center: rotation center
        :param axis: rotation axis
        :param angle: angle rotation
        :return: a new rotated Revolution Surface 3D
        """
        new_edge = self.edge.rotation(center, axis, angle)
        new_axis_point = self.axis_point.rotation(center, axis, angle)
        new_axis = self.axis.rotation(center, axis, angle)
        return RevolutionSurface3D(new_edge, new_axis_point, new_axis)

    def simplify(self):
        line3d = curves.Line3D(self.axis_point, self.axis_point + self.axis)
        if isinstance(self.edge, edges.Arc3D):
            tore_center, _ = line3d.point_projection(self.edge.center)
            # Sphere
            if math.isclose(tore_center.point_distance(self.edge.center), 0., abs_tol=1e-6):
                return SphericalSurface3D(self.frame, self.edge.circle.radius, self.name)
        if isinstance(self.edge, (edges.LineSegment3D, curves.Line3D)):
            if isinstance(self.edge, edges.LineSegment3D):
                generatrix_line = self.edge.line
            else:
                generatrix_line = self.edge
            intersections = line3d.intersection(generatrix_line)
            if intersections:
                generatrix_line_direction = generatrix_line.unit_direction_vector()
                if self.axis.dot(generatrix_line_direction) > 0:
                    semi_angle = volmdlr.geometry.vectors3d_angle(self.axis, generatrix_line_direction)
                else:
                    semi_angle = volmdlr.geometry.vectors3d_angle(self.axis, -generatrix_line_direction)
                if not self.axis_point.is_close(intersections):
                    new_w = self.axis_point - intersections
                    new_w = new_w.unit_vector()
                    new_frame = volmdlr.Frame3D(intersections, self.frame.u, new_w.cross(self.frame.u), new_w)
                else:
                    new_frame = volmdlr.Frame3D(intersections, self.frame.u, self.frame.v, self.frame.w)
                return ConicalSurface3D(new_frame, semi_angle, self.name)
            generatrix_line_direction = generatrix_line.unit_direction_vector()
            if self.axis.is_colinear_to(generatrix_line_direction):
                radius = self.edge.point_distance(self.axis_point)
                return CylindricalSurface3D(self.frame, radius, self.name)
        return self

    def u_closed_lower(self):
        """
        Returns True if the surface is close in any of the u boundaries.
        """
        a, b, c, _ = self.domain
        point_at_a_lower = self.point2d_to_3d(volmdlr.Point2D(a, c))
        point_at_b_lower = self.point2d_to_3d(volmdlr.Point2D(0.5 * (a + b), c))
        if point_at_b_lower.is_close(point_at_a_lower):
            return True
        return False

    def u_closed_upper(self):
        """
        Returns True if the surface is close in any of the u boundaries.
        """
        a, b, _, d = self.domain
        point_at_a_upper = self.point2d_to_3d(volmdlr.Point2D(a, d))
        point_at_b_upper = self.point2d_to_3d(volmdlr.Point2D(0.5 * (a + b), d))
        if point_at_b_upper.is_close(point_at_a_upper):
            return True
        return False

    def u_closed(self):
        """
        Returns True if the surface is close in any of the u boundaries.
        """
        return bool(self.u_closed_lower() or self.u_closed_upper())

    def v_closed(self):
        """
        Returns True if the surface is close in any of the u boundaries.
        """
        return False

    def is_singularity_point(self, point, *args):
        """Returns True if the point belongs to the surface singularity and False otherwise."""

        if self.u_closed_lower() and self.edge.start.is_close(point):
            return True
        if self.u_closed_upper() and self.edge.end.is_close(point):
            return True
        return False

    def get_singularity_lines(self):
        """
        Return lines that are parallel and coincident with surface singularity at parametric domain.
        """
        a, b, c, d = self.domain
        lines = []
        if self.u_closed_lower():
            lines.append(curves.Line2D(volmdlr.Point2D(a, c), volmdlr.Point2D(b, c)))
        if self.u_closed_upper():
            lines.append(curves.Line2D(volmdlr.Point2D(a, d), volmdlr.Point2D(b, d)))
        return lines


class BSplineSurface3D(Surface3D):
    """
    A class representing a 3D B-spline surface.

    A B-spline surface is a smooth surface defined by a set of control points and
    a set of basis functions called B-spline basis functions. The shape of the
    surface is determined by the position of the control points and can be
    modified by moving the control points.

    :param degree_u: The degree of the B-spline curve in the u direction.
    :type degree_u: int
    :param degree_v: The degree of the B-spline curve in the v direction.
    :type degree_v: int
    :param control_points: A list of 3D control points that define the shape of
        the surface.
    :type control_points: List[`volmdlr.Point3D`]
    :param nb_u: The number of control points in the u direction.
    :type nb_u: int
    :param nb_v: The number of control points in the v direction.
    :type nb_v: int
    :param u_multiplicities: A list of multiplicities for the knots in the u direction.
        The multiplicity of a knot is the number of times it appears in the knot vector.
    :type u_multiplicities: List[int]
    :param v_multiplicities: A list of multiplicities for the knots in the v direction.
        The multiplicity of a knot is the number of times it appears in the knot vector.
    :type v_multiplicities: List[int]
    :param u_knots: A list of knots in the u direction. The knots are real numbers that
        define the position of the control points along the u direction.
    :type u_knots: List[float]
    :param v_knots: A list of knots in the v direction. The knots are real numbers that
        define the position of the control points along the v direction.
    :type v_knots: List[float]
    :param weights: (optional) A list of weights for the control points. The weights
        can be used to adjust the influence of each control point on the shape of the
        surface. Default is None.
    :type weights: List[float]
    :param name: (optional) A name for the surface. Default is an empty string.
    :type name: str
    """
    face_class = "BSplineFace3D"
    _eq_is_data_eq = False

    def __init__(self, degree_u: int, degree_v: int, control_points: List[volmdlr.Point3D], nb_u: int, nb_v: int,
                 u_multiplicities: List[int], v_multiplicities: List[int], u_knots: List[float], v_knots: List[float],
                 weights: List[float] = None, name: str = ''):
        self.ctrlpts = npy.asarray([npy.asarray([*point], dtype=npy.float64) for point in control_points],
                                   dtype=npy.float64)
        self.degree_u = int(degree_u)
        self.degree_v = int(degree_v)
        self.nb_u = int(nb_u)
        self.nb_v = int(nb_v)

        u_knots = nurbs_helpers.standardize_knot_vector(u_knots)
        v_knots = nurbs_helpers.standardize_knot_vector(v_knots)
        self.u_knots = u_knots
        self.v_knots = v_knots
        self.u_multiplicities = u_multiplicities
        self.v_multiplicities = v_multiplicities
        self._weights = weights
        self.rational = False
        if weights is not None:
            self.rational = True
            self._weights = npy.asarray(weights, dtype=npy.float64)

        self._surface = None
        Surface3D.__init__(self, name=name)

        # Hidden Attributes
        self._displacements = None
        self._grids2d = None
        self._grids2d_deformed = None
        self._bbox = None
        self._surface_curves = None
        self._knotvector = None
        self.ctrlptsw = None
        if self._weights is not None:
            ctrlptsw = []
            for point, w in zip(self.ctrlpts, self._weights):
                temp = [float(c * w) for c in point]
                temp.append(float(w))
                ctrlptsw.append(temp)
            self.ctrlptsw = npy.asarray(ctrlptsw, dtype=npy.float64)

        self._delta = [0.05, 0.05]
        self._eval_points = None
        self._vertices = None
        self._domain = None

        self._x_periodicity = False  # Use False instead of None because None is a possible value of x_periodicity
        self._y_periodicity = False

    def __hash__(self):
        """
        Creates custom hash to the surface.
        """
        control_points = self.control_points
        weights = self.weights
        if weights is None:
            weights = tuple(1.0 for _ in range(len(control_points)))
        else:
            weights = tuple(weights)
        return hash((tuple(control_points),
                     self.degree_u, tuple(self.u_multiplicities), tuple(self.u_knots), self.nb_u,
                     self.degree_v, tuple(self.v_multiplicities), tuple(self.v_knots), self.nb_v, weights))

    def __eq__(self, other):
        """
        Defines the BSpline surface equality operation.
        """
        if not isinstance(other, self.__class__):
            return False

        if (self.rational != other.rational or self.degree_u != other.degree_u or self.degree_v != other.degree_v or
                self.nb_u != other.nb_u or self.nb_v != other.nb_v):
            return False

        for s_k, o_k in zip(self.knotvector, other.knotvector):
            if len(s_k) != len(o_k) or any(not math.isclose(s, o, abs_tol=1e-8) for s, o in zip(s_k, o_k)):
                return False
        self_control_points = self.control_points
        other_control_points = other.control_points
        if len(self_control_points) != len(other_control_points) or \
                any(not s_point.is_close(o_point) for s_point, o_point in
                    zip(self_control_points, other_control_points)):
            return False
        if self.rational and other.rational:
            if len(self.weights) != len(other.weights) or \
                    any(not math.isclose(s_w, o_w, abs_tol=1e-8) for s_w, o_w in zip(self.weights, other.weights)):
                return False
        return True

    def _data_eq(self, other_object):
        """
        Defines dessia common object equality.
        """
        return self == other_object

    @property
    def data(self):
        """
        Returns a dictionary of the BSpline data.
        """
        datadict = {
            "degree": (self.degree_u, self.degree_v),
            "knotvector": self.knotvector,
            "size": (self.nb_u, self.nb_v),
            "sample_size": self.sample_size,
            "rational": not (self._weights is None),
            "precision": 18
        }
        if self._weights is not None:
            datadict["control_points"] = self.ctrlptsw
        else:
            datadict["control_points"] = self.ctrlpts
        return datadict

    @property
    def control_points(self):
        return [volmdlr.Point3D(*point) for point in self.ctrlpts]

    @property
    def control_points_table(self):
        """Creates control points table."""
        control_points_table = []
        points_row = []
        i = 1
        for point in self.control_points:
            points_row.append(point)
            if i == self.nb_v:
                control_points_table.append(points_row)
                points_row = []
                i = 1
            else:
                i += 1
        return control_points_table

    @property
    def knots_vector_u(self):
        """
        Compute the global knot vector (u direction) based on knot elements and multiplicities.

        """

        knots = self.u_knots
        multiplicities = self.u_multiplicities

        knots_vec = []
        for i, knot in enumerate(knots):
            for _ in range(0, multiplicities[i]):
                knots_vec.append(knot)
        return knots_vec

    @property
    def knots_vector_v(self):
        """
        Compute the global knot vector (v direction) based on knot elements and multiplicities.

        """

        knots = self.v_knots
        multiplicities = self.v_multiplicities

        knots_vec = []
        for i, knot in enumerate(knots):
            for _ in range(0, multiplicities[i]):
                knots_vec.append(knot)
        return knots_vec

    @property
    def knotvector(self):
        """
        Knot vector in u and v direction respectively.
        """
        if not self._knotvector:
            self._knotvector = [self.knots_vector_u, self.knots_vector_v]
        return self._knotvector

    @property
    def sample_size_u(self):
        """
        Sample size for the u-direction.

        :getter: Gets sample size for the u-direction
        :setter: Sets sample size for the u-direction
        :type: int
        """
        s_size = math.floor((1.0 / self.delta_u) + 0.5)
        return int(s_size)

    @sample_size_u.setter
    def sample_size_u(self, value):
        if not isinstance(value, int):
            raise ValueError("Sample size must be an integer value")
        knotvector_u = self.knots_vector_u

        # To make it operate like linspace, we have to know the starting and ending points.
        start_u = knotvector_u[self.degree_u]
        stop_u = knotvector_u[-(self.degree_u + 1)]

        # Set delta values
        self.delta_u = (stop_u - start_u) / float(value)

    @property
    def sample_size_v(self):
        """
        Sample size for the v-direction.

        :getter: Gets sample size for the v-direction
        :setter: Sets sample size for the v-direction
        :type: int
        """
        s_size = math.floor((1.0 / self.delta_v) + 0.5)
        return int(s_size)

    @sample_size_v.setter
    def sample_size_v(self, value):
        if not isinstance(value, int):
            raise ValueError("Sample size must be an integer value")
        knotvector_v = self.knots_vector_v

        # To make it operate like linspace, we have to know the starting and ending points.
        start_v = knotvector_v[self.degree_v]
        stop_v = knotvector_v[-(self.degree_v + 1)]

        # Set delta values
        self.delta_v = (stop_v - start_v) / float(value)

    @property
    def sample_size(self):
        """
        Sample size for both u- and v-directions.

        :getter: Gets sample size as a tuple of values corresponding to u- and v-directions
        :setter: Sets sample size for both u- and v-directions
        :type: int
        """
        sample_size_u = math.floor((1.0 / self.delta_u) + 0.5)
        sample_size_v = math.floor((1.0 / self.delta_v) + 0.5)
        return int(sample_size_u), int(sample_size_v)

    @sample_size.setter
    def sample_size(self, value):
        knotvector_u = self.knots_vector_u
        knotvector_v = self.knots_vector_v

        # To make it operate like linspace, we have to know the starting and ending points.
        start_u = knotvector_u[self.degree_u]
        stop_u = knotvector_u[-(self.degree_u + 1)]
        start_v = knotvector_v[self.degree_v]
        stop_v = knotvector_v[-(self.degree_v + 1)]

        # Set delta values
        self.delta_u = (stop_u - start_u) / float(value)
        self.delta_v = (stop_v - start_v) / float(value)

    @property
    def delta_u(self):
        """
        Evaluation delta for the u-direction.

        :getter: Gets evaluation delta for the u-direction
        :setter: Sets evaluation delta for the u-direction
        :type: float
        """
        return self._delta[0]

    @delta_u.setter
    def delta_u(self, value):
        # Delta value for surface evaluation should be between 0 and 1
        if float(value) <= 0 or float(value) >= 1:
            raise ValueError("Surface evaluation delta (u-direction) must be between 0.0 and 1.0")

        # Set new delta value
        self._delta[0] = float(value)

    @property
    def delta_v(self):
        """
        Evaluation delta for the v-direction.

        :getter: Gets evaluation delta for the v-direction
        :setter: Sets evaluation delta for the v-direction
        :type: float
        """
        return self._delta[1]

    @delta_v.setter
    def delta_v(self, value):
        # Delta value for surface evaluation should be between 0 and 1
        if float(value) <= 0 or float(value) >= 1:
            raise ValueError("Surface evaluation delta (v-direction) should be between 0.0 and 1.0")

        # Set new delta value
        self._delta[1] = float(value)

    @property
    def delta(self):
        """
        Evaluation delta for both u- and v-directions.

        :getter: Gets evaluation delta as a tuple of values corresponding to u- and v-directions
        :setter: Sets evaluation delta for both u- and v-directions
        :type: float
        """
        return self.delta_u, self.delta_v

    @delta.setter
    def delta(self, value):
        if isinstance(value, (int, float)):
            self.delta_u = value
            self.delta_v = value
        elif isinstance(value, (list, tuple)):
            if len(value) == 2:
                self.delta_u = value[0]
                self.delta_v = value[1]
            else:
                raise ValueError("Surface requires 2 delta values")
        else:
            raise ValueError("Cannot set delta. Please input a numeric value or a list or tuple with 2 numeric values")

    @property
    def weights(self):
        if self._weights is None:
            return self._weights
        return self._weights.tolist()

    @property
    def x_periodicity(self):
        """
        Evaluates the periodicity of the surface in u direction.
        """
        if self._x_periodicity is False:
            a, b, c, d = self.domain
            point_at_a = self.point2d_to_3d(volmdlr.Point2D(a, 0.5 * (d - c)))
            point_at_b = self.point2d_to_3d(volmdlr.Point2D(b, 0.5 * (d - c)))
            if point_at_b.is_close(point_at_a) or self.u_closed:
                self._x_periodicity = b - a
            else:
                self._x_periodicity = None
        return self._x_periodicity

    @property
    def y_periodicity(self):
        """
        Evaluates the periodicity of the surface in v direction.
        """
        if self._y_periodicity is False:
            a, b, c, d = self.domain
            point_at_c = self.point2d_to_3d(volmdlr.Point2D(0.5 * (b - a), c))
            point_at_d = self.point2d_to_3d(volmdlr.Point2D(0.5 * (b - a), d))
            if point_at_d.is_close(point_at_c) or self.v_closed:
                self._y_periodicity = d - c
            else:
                self._y_periodicity = None
        return self._y_periodicity

    @property
    def bounding_box(self):
        if not self._bbox:
            self._bbox = self._bounding_box()
        return self._bbox

    def _bounding_box(self):
        """
        Computes the bounding box of the surface.

        """
        points = self.evalpts
        xmin = npy.min(points[:, 0])
        ymin = npy.min(points[:, 1])
        zmin = npy.min(points[:, 2])

        xmax = npy.max(points[:, 0])
        ymax = npy.max(points[:, 1])
        zmax = npy.max(points[:, 2])
        return volmdlr.core.BoundingBox(xmin, xmax, ymin, ymax, zmin, zmax)

    @property
    def surface_curves(self):
        """
        Extracts curves from a surface.
        """
        if not self._surface_curves:
            self._surface_curves = self.get_surface_curves()
        return self._surface_curves

    def get_surface_curves(self, **kwargs):
        """
        Extracts curves from a surface.
        """
        # Get keyword arguments
        extract_u = kwargs.get('extract_u', True)
        extract_v = kwargs.get('extract_v', True)

        # Get data from the surface object
        kv_u = self.knots_vector_u
        u_knots = list(sorted(set(kv_u)))
        u_multiplicities = [find_multiplicity(knot, kv_u) for knot in u_knots]
        kv_v = self.knots_vector_v
        v_knots = list(sorted(set(kv_v)))
        v_multiplicities = [find_multiplicity(knot, kv_v) for knot in v_knots]
        cpts = self.control_points

        # v-direction
        crvlist_v = []
        weights = []
        if extract_v:
            for u in range(self.nb_u):
                control_points = [cpts[v + (self.nb_v * u)] for v in range(self.nb_v)]
                if self.rational:
                    weights = [self._weights[v + (self.nb_v * u)] for v in range(self.nb_v)]
                curve = edges.BSplineCurve3D(self.degree_v, control_points, v_multiplicities, v_knots, weights)
                crvlist_v.append(curve)

        # u-direction
        crvlist_u = []
        if extract_u:
            for v in range(self.nb_v):
                control_points = [cpts[v + (self.nb_v * u)] for u in range(self.nb_u)]
                if self.rational:
                    weights = [self._weights[v + (self.nb_v * u)] for u in range(self.nb_u)]
                curve = edges.BSplineCurve3D(self.degree_u, control_points, u_multiplicities, u_knots, weights)
                crvlist_u.append(curve)

        # Return shapes as a dict object
        return {"u": crvlist_u, "v": crvlist_v}

    def evaluate(self, **kwargs):
        """
        Evaluates the surface.

        The evaluated points are stored in :py:attr:`evalpts` property.

        Keyword Arguments:
            * ``start_u``: start parameter on the u-direction
            * ``stop_u``: stop parameter on the u-direction
            * ``start_v``: start parameter on the v-direction
            * ``stop_v``: stop parameter on the v-direction

        The ``start_u``, ``start_v`` and ``stop_u`` and ``stop_v`` parameters allow evaluation of a surface segment
        in the range  *[start_u, stop_u][start_v, stop_v]* i.e. the surface will also be evaluated at the ``stop_u``
        and ``stop_v`` parameter values.

        """
        knotvector_u = self.knots_vector_u
        knotvector_v = self.knots_vector_v
        # Find evaluation start and stop parameter values
        start_u = kwargs.get('start_u', knotvector_u[self.degree_u])
        stop_u = kwargs.get('stop_u', knotvector_u[-(self.degree_u + 1)])
        start_v = kwargs.get('start_v', knotvector_v[self.degree_v])
        stop_v = kwargs.get('stop_v', knotvector_v[-(self.degree_v + 1)])

        # Evaluate and cache
        self._eval_points = npy.asarray(evaluate_surface(self.data,
                                                         start=(start_u, start_v),
                                                         stop=(stop_u, stop_v)), dtype=npy.float64)

    @property
    def evalpts(self):
        """
        Evaluated points.

        :getter: Gets the coordinates of the evaluated points
        :type: list
        """
        if self._eval_points is None or len(self._eval_points) == 0:
            self.evaluate()
        return self._eval_points

    @property
    def domain(self):
        """
        Domain.

        Domain is determined using the knot vector(s).

        :getter: Gets the domain
        """
        if not self._domain:
            knotvector_u = self.knots_vector_u
            knotvector_v = self.knots_vector_v
            # Find evaluation start and stop parameter values
            start_u = knotvector_u[self.degree_u]
            stop_u = knotvector_u[-(self.degree_u + 1)]
            start_v = knotvector_v[self.degree_v]
            stop_v = knotvector_v[-(self.degree_v + 1)]
            self._domain = start_u, stop_u, start_v, stop_v
        return self._domain

    def to_geomdl(self):
        """Translate into a geomdl object."""
        if not self._surface:
            if self._weights is None:
                surface = BSpline.Surface()
                points = self.ctrlpts.tolist()

            else:
                surface = NURBS.Surface()
                points = [(control_point[0] * self._weights[i], control_point[1] * self._weights[i],
                           control_point[2] * self._weights[i], self._weights[i])
                          for i, control_point in enumerate(self.control_points)]
            surface.degree_u = self.degree_u
            surface.degree_v = self.degree_v
            surface.set_ctrlpts(points, self.nb_u, self.nb_v)
            knot_vector = self.knotvector
            surface.knotvector_u = knot_vector[0]
            surface.knotvector_v = knot_vector[1]
            surface.delta = 0.05
            self._surface = surface
        return self._surface

    def to_dict(self, *args, **kwargs):
        """Avoids storing points in memo that makes serialization slow."""
        dict_ = self.base_dict()
        dict_['degree_u'] = self.degree_u
        dict_['degree_v'] = self.degree_v
        dict_['control_points'] = [point.to_dict() for point in self.control_points]
        dict_['nb_u'] = self.nb_u
        dict_['nb_v'] = self.nb_v
        dict_['u_multiplicities'] = self.u_multiplicities
        dict_['v_multiplicities'] = self.v_multiplicities
        dict_['u_knots'] = self.u_knots
        dict_['v_knots'] = self.v_knots
        dict_['weights'] = self.weights
        return dict_

    def ctrlpts2d(self):
        """
        Each row represents the control points in u direction and each column the points in v direction.
        """
        ctrlpts = self.ctrlptsw if self.rational else self.ctrlpts
        control_points_table = []
        points_row = []
        i = 1
        for point in ctrlpts:
            points_row.append(point)
            if i == self.nb_v:
                control_points_table.append(points_row)
                points_row = []
                i = 1
            else:
                i += 1
        return control_points_table

    def vertices(self):
        """
        Evaluated points.

        :getter: Gets the coordinates of the evaluated points
        :type: list
        """
        u_min, u_max, v_min, v_max = self.domain
        if self._vertices is None or len(self._vertices) == 0:
            vertices = []
            u_vector = npy.linspace(u_min, u_max, self.sample_size_u, dtype=npy.float64)
            v_vector = npy.linspace(v_min, v_max, self.sample_size_v, dtype=npy.float64)
            for u in u_vector:
                for v in v_vector:
                    vertices.append((u, v))
            self._vertices = vertices
        return self._vertices

    def points(self):
        """
        Returns surface points.
        """
        return [volmdlr.Point3D(*point) for point in self.evalpts]

    def control_points_matrix(self, coordinates):
        """
        Define control points like a matrix, for each coordinate: x:0, y:1, z:2.
        """

        points = npy.empty((self.nb_u, self.nb_v))
        for i in range(0, self.nb_u):
            for j in range(0, self.nb_v):
                points[i][j] = self.control_points_table[i][j][coordinates]
        return points

    def basis_functions_u(self, u, k, i):
        """
        Compute basis functions Bi in u direction for u=u and degree=k.

        """

        # k = self.degree_u
        knots_vector_u = self.knots_vector_u

        if k == 0:
            return 1.0 if knots_vector_u[i] <= u < knots_vector_u[i + 1] else 0.0
        if knots_vector_u[i + k] == knots_vector_u[i]:
            param_c1 = 0.0
        else:
            param_c1 = (u - knots_vector_u[i]) / (knots_vector_u[i + k] - knots_vector_u[i]) \
                       * self.basis_functions_u(u, k - 1, i)
        if knots_vector_u[i + k + 1] == knots_vector_u[i + 1]:
            param_c2 = 0.0
        else:
            param_c2 = (knots_vector_u[i + k + 1] - u) / (knots_vector_u[i + k + 1] - knots_vector_u[i + 1]) * \
                       self.basis_functions_u(u, k - 1, i + 1)
        return param_c1 + param_c2

    def basis_functions_v(self, v, k, i):
        """
        Compute basis functions Bi in v direction for v=v and degree=k.

        """

        # k = self.degree_u
        knots = self.knots_vector_v

        if k == 0:
            return 1.0 if knots[i] <= v < knots[i + 1] else 0.0
        if knots[i + k] == knots[i]:
            param_c1 = 0.0
        else:
            param_c1 = (v - knots[i]) / (knots[i + k] - knots[i]) * self.basis_functions_v(v, k - 1, i)
        if knots[i + k + 1] == knots[i + 1]:
            param_c2 = 0.0
        else:
            param_c2 = (knots[i + k + 1] - v) / (knots[i + k + 1] - knots[i + 1]) * self.basis_functions_v(v, k - 1,
                                                                                                           i + 1)
        return param_c1 + param_c2

    def derivatives(self, u, v, order):
        """
        Evaluates n-th order surface derivatives at the given (u, v) parameter pair.

        :param u: Point's u coordinate.
        :type u: float
        :param v: Point's v coordinate.
        :type v: float
        :param order: Order of the derivatives.
        :type order: int
        :return: A list SKL, where SKL[k][l] is the derivative of the surface S(u,v) with respect
        to u k times and v l times
        :rtype: List[`volmdlr.Vector3D`]
        """
        if self.weights is not None:
            control_points = self.ctrlptsw
        else:
            control_points = self.ctrlpts
        derivatives = derivatives_surface([self.degree_u, self.degree_v], self.knotvector, control_points,
                                          [self.nb_u, self.nb_v], self.rational, [u, v], order)
        for i in range(order + 1):
            for j in range(order + 1):
                derivatives[i][j] = volmdlr.Vector3D(*derivatives[i][j])
        return derivatives

    def blending_vector_u(self, u):
        """
        Compute a vector of basis_functions in u direction for u=u.
        """

        blending_vect = npy.empty((1, self.nb_u))
        for j in range(0, self.nb_u):
            blending_vect[0][j] = self.basis_functions_u(u, self.degree_u, j)

        return blending_vect

    def blending_vector_v(self, v):
        """
        Compute a vector of basis_functions in v direction for v=v.

        """

        blending_vect = npy.empty((1, self.nb_v))
        for j in range(0, self.nb_v):
            blending_vect[0][j] = self.basis_functions_v(v, self.degree_v, j)

        return blending_vect

    def blending_matrix_u(self, u):
        """
        Compute a matrix of basis_functions in u direction for a vector u like [0,1].

        """

        blending_mat = npy.empty((len(u), self.nb_u))
        for i, u_i in enumerate(u):
            for j in range(self.nb_u):
                blending_mat[i][j] = self.basis_functions_u(u_i, self.degree_u, j)
        return blending_mat

    def blending_matrix_v(self, v):
        """
        Compute a matrix of basis_functions in v direction for a vector v like [0,1].

        """

        blending_mat = npy.empty((len(v), self.nb_v))
        for i, v_i in enumerate(v):
            for j in range(self.nb_v):
                blending_mat[i][j] = self.basis_functions_v(v_i, self.degree_v, j)
        return blending_mat

    def point2d_to_3d(self, point2d: volmdlr.Point2D):
        """
        Evaluate the surface at a given parameter coordinate.
        """
        u, v = point2d
        u = float(min(max(u, 0.0), 1.0))
        v = float(min(max(v, 0.0), 1.0))
        point_array = evaluate_surface(self.data, start=(u, v), stop=(u, v))[0]
        return volmdlr.Point3D(*point_array)

    def _get_grid_bounds(self, params, delta_u, delta_v, sample_size_u, sample_size_v):
        """
        Update bounds and grid_size at each iteration of point inversion grid search.
        """
        u, v = params
        if u == self.domain[0]:
            u_start = self.domain[0]
            u_stop = min(u + delta_u, self.domain[1])
            sample_size_u = 2

        elif u == self.domain[1]:
            u_start = max(u - delta_u, self.domain[0])
            u_stop = self.domain[1]
            sample_size_u = 2
        else:
            u_start = max(u - delta_u, self.domain[0])
            u_stop = min(u + delta_u, self.domain[1])

        if v == self.domain[2]:
            v_start = self.domain[2]
            v_stop = min(v + delta_v, self.domain[3])
            sample_size_v = 2
        elif v == self.domain[3]:
            v_start = max(v - delta_v, self.domain[2])
            v_stop = self.domain[3]
            sample_size_v = 2
        else:
            v_start = max(v - delta_v, self.domain[2])
            v_stop = min(v + delta_v, self.domain[3])
        return u_start, u_stop, v_start, v_stop, sample_size_u, sample_size_v

    @staticmethod
    def _update_parameters(bounds, sample_size_u, sample_size_v, index):
        """
        Helper function to update parameters of point inversion grid search at each iteration.
        """
        u_start, u_stop, v_start, v_stop = bounds
        if sample_size_u == 1:
            delta_u = 0.0
            u = u_start
            delta_v = (v_stop - v_start) / (sample_size_v - 1)
            v = v_start + index * delta_v
        elif sample_size_v == 1:
            delta_u = (u_stop - u_start) / (sample_size_u - 1)
            u = u_start + index * delta_u
            delta_v = 0.0
            v = v_start
        else:
            if index == 0:
                u_idx, v_idx = 0, 0
            else:
                u_idx = int(index / sample_size_v)
                v_idx = index % sample_size_v
            delta_u = (u_stop - u_start) / (sample_size_u - 1)
            delta_v = (v_stop - v_start) / (sample_size_v - 1)
            u = u_start + u_idx * delta_u
            v = v_start + v_idx * delta_v
        return u, v, delta_u, delta_v

    @staticmethod
    def _find_index_min(matrix_points, point):
        # Calculate distances
        distances = npy.linalg.norm(matrix_points - point, axis=1)

        return npy.argmin(distances), distances.min()

    def _point_inversion_initialization(self, point3d_array):
        """
        Helper function to initialize parameters.
        """
        sample_size_u = 10
        sample_size_v = 10
        initial_index, minimal_distance = self._find_index_min(self.evalpts, point3d_array)

        if initial_index == 0:
            u_idx, v_idx = 0, 0
        else:
            u_idx = int(initial_index / self.sample_size_v)
            v_idx = initial_index % self.sample_size_v

        u_start, u_stop, v_start, v_stop = self.domain
        delta_u = (u_stop - u_start) / (self.sample_size_u - 1)
        delta_v = (v_stop - v_start) / (self.sample_size_v - 1)
        u = u_start + u_idx * delta_u
        v = v_start + v_idx * delta_v

        if u == u_start:
            u_stop = u + delta_u
            sample_size_u = 2
        elif u == u_stop:
            u_start = u - delta_u
            sample_size_u = 2
        else:
            u_start = max(u - delta_u, self.domain[0])
            u_stop = min(u + delta_u, self.domain[1])

        if v == v_start:
            v_stop = v + delta_v
            sample_size_v = 2
        elif v == v_stop:
            v_start = v - delta_v
            sample_size_v = 2
        else:
            v_start = max(v - delta_v, self.domain[2])
            v_stop = min(v + delta_v, self.domain[3])
        return u, v, u_start, u_stop, v_start, v_stop, delta_u, delta_v, sample_size_u, sample_size_v, minimal_distance

    def point_inversion_grid_search(self, point3d, acceptable_distance):
        """
        Find the parameters (u, v) of a 3D point on the BSpline surface using a grid search algorithm.
        """
        point3d_array = npy.array([point3d[0], point3d[1], point3d[2]], dtype=npy.float64)
        u, v, u_start, u_stop, v_start, v_stop, delta_u, delta_v, sample_size_u, sample_size_v, minimal_distance = \
            self._point_inversion_initialization(point3d_array)
        if minimal_distance <= acceptable_distance:
            return (u, v), minimal_distance
        datadict = {
            "degree": (self.degree_u, self.degree_v),
            "knotvector": self.knotvector,
            "size": (self.nb_u, self.nb_v),
            "sample_size": [sample_size_u, sample_size_v],
            "rational": not (self._weights is None),
            "precision": 18
        }
        if self._weights is not None:
            datadict["control_points"] = self.ctrlptsw
        else:
            datadict["control_points"] = self.ctrlpts
        last_distance = 0.0
        count = 0
        while minimal_distance > acceptable_distance and count < 15:
            if count > 0:
                u_start, u_stop, v_start, v_stop, sample_size_u, sample_size_v = self._get_grid_bounds(
                    (u, v), delta_u, delta_v, sample_size_u, sample_size_v)

            if sample_size_u == 1 and sample_size_v == 1:
                return (u, v), minimal_distance
            datadict["sample_size"] = [sample_size_u, sample_size_v]
            matrix = npy.asarray(evaluate_surface(datadict,
                                                  start=(u_start, v_start),
                                                  stop=(u_stop, v_stop)), dtype=npy.float64)
            index, distance = self._find_index_min(matrix, point3d_array)
            if distance < minimal_distance:
                minimal_distance = distance
            if abs(distance - last_distance) < acceptable_distance * 0.01:
                return (u, v), minimal_distance
            u, v, delta_u, delta_v = self._update_parameters([u_start, u_stop, v_start, v_stop], sample_size_u,
                                                             sample_size_v, index)
            last_distance = distance
            count += 1

        return (u, v), minimal_distance

    def point3d_to_2d(self, point3d: volmdlr.Point3D, tol=1e-6):
        """
        Evaluates the parametric coordinates (u, v) of a 3D point (x, y, z).

        :param point3d: A 3D point to be evaluated.
        :type point3d: :class:`volmdlr.Point3D`
        :param tol: Tolerance to accept the results.
        :type tol: float
        :return: The parametric coordinates (u, v) of the point.
        :rtype: :class:`volmdlr.Point2D`
        """
        umin, umax, vmin, vmax = self.domain
        point = None
        if self.is_singularity_point(point3d):
            if self.u_closed_upper() and point3d.is_close(self.point2d_to_3d(volmdlr.Point2D(umin, vmax))):
                point = volmdlr.Point2D(umin, vmax)
            if self.u_closed_lower() and point3d.is_close(self.point2d_to_3d(volmdlr.Point2D(umin, vmin))):
                point = volmdlr.Point2D(umin, vmin)
            if self.v_closed_upper() and point3d.is_close(self.point2d_to_3d(volmdlr.Point2D(umax, vmin))):
                return volmdlr.Point2D(umax, vmin)
            if self.v_closed_lower() and point3d.is_close(self.point2d_to_3d(volmdlr.Point2D(umin, vmin))):
                point = volmdlr.Point2D(umin, vmin)
            return point

        x0, distance = self.point_inversion_grid_search(point3d, 1e-4)
        if distance < tol:
            return volmdlr.Point2D(*x0)
        x0, check = self.point_inversion(x0, point3d, tol)
        if check:
            return volmdlr.Point2D(*x0)

        return self.point3d_to_2d_minimize(point3d, x0)

    def point3d_to_2d_minimize(self, point3d, x0, tol: float =1e-6):
        def sort_func(x):
            return point3d.point_distance(self.point2d_to_3d(volmdlr.Point2D(x[0], x[1])))

        def fun(x):
            derivatives = self.derivatives(x[0], x[1], 1)
            vector = derivatives[0][0] - point3d
            f_value = vector.norm()
            if f_value == 0.0:
                jacobian = npy.array([0.0, 0.0])
            else:
                jacobian = npy.array([vector.dot(derivatives[1][0]) / f_value,
                                      vector.dot(derivatives[0][1]) / f_value])
            return f_value, jacobian
        min_bound_x, max_bound_x, min_bound_y, max_bound_y = self.domain
        res = minimize(fun, x0=npy.array(x0), jac=True,
                       bounds=[(min_bound_x, max_bound_x),
                               (min_bound_y, max_bound_y)])
        if res.fun <= 1e-6:
            return volmdlr.Point2D(*res.x)

        point3d_array = npy.array([point3d[0], point3d[1], point3d[2]], dtype=npy.float64)
        delta_bound_x = max_bound_x - min_bound_x
        delta_bound_y = max_bound_y - min_bound_y
        x0s = [((min_bound_x + max_bound_x) / 2, (min_bound_y + max_bound_y) / 2),
               ((min_bound_x + max_bound_x) / 2, min_bound_y + delta_bound_y / 10),
               ((min_bound_x + max_bound_x) / 2, max_bound_y - delta_bound_y / 10),
               ((min_bound_x + max_bound_x) / 4, min_bound_y + delta_bound_y / 10),
               (max_bound_x - delta_bound_x / 4, min_bound_y + delta_bound_y / 10),
               ((min_bound_x + max_bound_x) / 4, max_bound_y - delta_bound_y / 10),
               (max_bound_x - delta_bound_x / 4, max_bound_y - delta_bound_y / 10),
               (min_bound_x + delta_bound_x / 10, min_bound_y + delta_bound_y / 10),
               (min_bound_x + delta_bound_x / 10, max_bound_y - delta_bound_y / 10),
               (max_bound_x - delta_bound_x / 10, min_bound_y + delta_bound_y / 10),
               (max_bound_x - delta_bound_x / 10, max_bound_y - delta_bound_y / 10),
               (0.33333333, 0.009), (0.5555555, 0.0099)]
        # Sort the initial conditions
        x0s.sort(key=sort_func)
        x0s = [x0] + x0s
        if self.weights is not None:
            control_points = self.ctrlptsw
        else:
            control_points = self.ctrlpts
        bounds = [(min_bound_x, max_bound_x), (min_bound_y, max_bound_y)]
        results = []
        for x in x0s[:2]:
            res = point_inversion(point3d_array, x, bounds, [self.degree_u, self.degree_v],
                                  self.knotvector, control_points, [self.nb_u, self.nb_v], self.rational)
            if res.fun <= tol:
                return volmdlr.Point2D(*res.x)

            results.append((res.x, res.fun))

        return volmdlr.Point2D(*min(results, key=lambda r: r[1])[0])

    def point_inversion(self, x, point3d, tol, maxiter: int = 50):
        """
        Performs point inversion.

        Given a point P = (x, y, z) assumed to lie on the NURBS surface S(u, v), point inversion is
        the problem of finding the corresponding parameters u, v that S(u, v) = P.
        """
        if maxiter == 1:
            return x, False
        jacobian, k, surface_derivatives, distance_vector = self.point_inversion_funcs(x, point3d)
        if self.check_convergence(surface_derivatives, distance_vector, tol1=tol):
            return x, True
        if jacobian[1][1]:
            lu, piv = lu_factor(jacobian)
            delta = lu_solve((lu, piv), k)
            new_x = [delta[0][0] + x[0], delta[1][0] + x[1]]
            new_x = self.check_bounds(new_x)
        else:
            new_x = x
        residual = (new_x[0] - x[0]) * surface_derivatives[1][0] + (new_x[1] - x[1]) * surface_derivatives[0][1]
        if residual.norm() <= 1e-10:
            return x, False
        x = new_x
        return self.point_inversion(x, point3d, tol, maxiter=maxiter - 1)

    def point_inversion_funcs(self, x, point3d):
        """Returns functions evaluated at x."""
        surface_derivatives = self.derivatives(x[0], x[1], 2)
        distance_vector = surface_derivatives[0][0] - point3d
        common_term = (surface_derivatives[1][0].dot(surface_derivatives[0][1]) +
                       distance_vector.dot(surface_derivatives[1][1]))
        jacobian = npy.array(
            [[surface_derivatives[1][0].norm() ** 2 + distance_vector.dot(surface_derivatives[2][0]),
              common_term],
             [common_term,
              surface_derivatives[0][1].norm() ** 2 + distance_vector.dot(surface_derivatives[0][2])]])
        k = npy.array(
            [[-(distance_vector.dot(surface_derivatives[1][0]))], [-(distance_vector.dot(surface_derivatives[0][1]))]])

        return jacobian, k, surface_derivatives, distance_vector

    @staticmethod
    def check_convergence(surf_derivatives, distance_vector, tol1: float = 1e-6, tol2: float = 1e-8):
        """Check convergence of point inversion method."""
        dist = distance_vector.norm()
        if dist <= tol1:
            return True
        zero_cos_u = abs(surf_derivatives[1][0].dot(distance_vector)) / (
                    (surf_derivatives[1][0].norm() + 1e-12) * dist)
        zero_cos_v = abs(surf_derivatives[0][1].dot(distance_vector)) / (
                    (surf_derivatives[0][1].norm() + 1e-12) * dist)

        if zero_cos_u <= tol2 and zero_cos_v <= tol2:
            return True
        return False

    def check_bounds(self, x):
        """Check surface bounds."""
        u, v = x
        a, b, c, d = self.domain

        if self.u_closed:
            if u < a:
                u = b - (a - u)
            elif u > b:
                u = a + (u - b)

        if u < a:
            u = a

        elif u > b:
            u = b

        if self.v_closed:
            if v < c:
                v = d - (c - v)

            elif v > d:
                v = c + (v - d)

        if v < c:
            v = c

        elif v > d:
            v = d

        x[0] = u
        x[1] = v
        return x

    def linesegment2d_to_3d(self, linesegment2d):
        """Evaluates the Euclidean form for the parametric line segment."""
        points = []
        for point in linesegment2d.discretization_points(number_points=20):
            point3d = self.point2d_to_3d(point)
            if not volmdlr.core.point_in_list(point3d, points):
                points.append(point3d)
        if len(points) < 2:
            return None
        if len(points) == 2:
            return [volmdlr.edges.LineSegment3D(points[0], points[-1])]
        if len(points) < min(self.degree_u, self.degree_v) + 1:
            bspline = edges.BSplineCurve3D.from_points_interpolation(points, 2)
            return [bspline]

        bspline = edges.BSplineCurve3D.from_points_interpolation(points, min(self.degree_u, self.degree_v))
        return [bspline.simplify]

    def linesegment3d_to_2d(self, linesegment3d):
        """
        A line segment on a BSplineSurface3D will be in any case a line in 2D?.

        """
        tol = 1e-6 if linesegment3d.length() > 1e-5 else 1e-8
        start = self.point3d_to_2d(linesegment3d.start, tol)
        end = self.point3d_to_2d(linesegment3d.end, tol)
        if self.x_periodicity:
            if start.x != end.x:
                end = volmdlr.Point2D(start.x, end.y)
            if not start.is_close(end):
                return [edges.LineSegment2D(start, end)]
            return None
        if self.y_periodicity:
            if start.y != end.y:
                end = volmdlr.Point2D(end.x, start.y)
            if not start.is_close(end):
                return [edges.LineSegment2D(start, end)]
            return None
        if start.is_close(end):
            return None
        return [edges.LineSegment2D(start, end)]

    def _repair_periodic_boundary_points(self, edge3d, points, direction_periodicity):
        """
        Verifies points at boundary on a periodic BSplineSurface3D.

        :param points: List of `volmdlr.Point2D` after transformation from 3D Cartesian coordinates
        :type points: List[volmdlr.Point2D]
        :param direction_periodicity: should be 'x' if x_periodicity or 'y' if y periodicity
        :type direction_periodicity: str
        """
        lth = edge3d.length()
        pt_after_start = self.point3d_to_2d(edge3d.point_at_abscissa(0.15 * lth))
        pt_before_end = self.point3d_to_2d(edge3d.point_at_abscissa(0.85 * lth))
        min_bound_x, max_bound_x, min_bound_y, max_bound_y = self.domain
        if direction_periodicity == 'x':
            i = 0
            min_bound, max_bound = min_bound_x, max_bound_x
        else:
            i = 1
            min_bound, max_bound = min_bound_y, max_bound_y
        if ((direction_periodicity == 'x' and not self.u_closed) or
                (direction_periodicity == 'y' and not self.v_closed)):
            points = self._repair_points_order(points, edge3d, [min_bound_x, max_bound_x, min_bound_y, max_bound_y],
                                           direction_periodicity)
        start = points[0]
        end = points[-1]
        delta = max_bound + min_bound

        if math.isclose(start[i], min_bound, abs_tol=1e-4) and pt_after_start[i] > 0.5 * delta:
            start[i] = max_bound
        elif math.isclose(start[i], max_bound, abs_tol=1e-4) and pt_after_start[i] < 0.5 * delta:
            start[i] = min_bound

        if math.isclose(end[i], min_bound, abs_tol=1e-4) and pt_before_end[i] > 0.5 * delta:
            end[i] = max_bound
        elif math.isclose(end[i], max_bound, abs_tol=1e-4) and pt_before_end[i] < 0.5 * delta:
            end[i] = min_bound

        points[0] = start
        points[-1] = end

        if all((math.isclose(p[i], max_bound, abs_tol=1e-4) or math.isclose(p[i], min_bound, abs_tol=1e-4)) for
               p in points):
            # if the line is at the boundary of the surface domain, we take the first point as reference
            t_param = max_bound if math.isclose(points[0][i], max_bound, abs_tol=1e-4) else min_bound
            if direction_periodicity == 'x':
                points = [volmdlr.Point2D(t_param, p[1]) for p in points]
            else:
                points = [volmdlr.Point2D(p[0], t_param) for p in points]

        return points

    def _repair_points_order(self, points, edge3d, surface_domain, direction_periodicity):
        """Helper function to reorder edge discretization points on parametric domain."""
        min_bound_x, max_bound_x, min_bound_y, max_bound_y = surface_domain
        line_at_periodicity = edges.LineSegment3D(
            self.point2d_to_3d(volmdlr.Point2D(min_bound_x, min_bound_y)),
            self.point2d_to_3d(volmdlr.Point2D(
                min_bound_x if direction_periodicity == 'x' else max_bound_x,
                min_bound_y if direction_periodicity == 'y' else max_bound_y
            ))
        )
        if line_at_periodicity.point_belongs(edge3d.start) or line_at_periodicity.point_belongs(edge3d.end):
            return points

        intersections = edge3d.intersections(line_at_periodicity)
        if not intersections:
            return points
        point_at_periodicity = self.point3d_to_2d(intersections[0])
        index_periodicity = volmdlr.core.get_point_index_in_list(point_at_periodicity, points)

        if index_periodicity is not None:
            if edge3d.periodic:
                points = [point_at_periodicity] + points[index_periodicity + 1:-1] + points[:index_periodicity + 1]
            else:
                points = [point_at_periodicity] + points[index_periodicity + 1:] + points[:index_periodicity + 1]
        else:
            sign = points[1].x - points[0].x if direction_periodicity == 'x' else points[1].y - points[0].y
            for i, (point, next_point) in enumerate(zip(points[:-1], points[1:])):
                if sign * (next_point.x - point.x if direction_periodicity == 'x' else next_point.y - point.y) < 0:
                    index_periodicity = i
                    break
            if edge3d.periodic:
                points = ([point_at_periodicity] + points[index_periodicity + 1: -1] +
                          points[:index_periodicity + 1] + [point_at_periodicity])
            else:
                points = ([point_at_periodicity] + points[index_periodicity + 1:] +
                          points[:index_periodicity + 1] + [point_at_periodicity])

        return points

    def _edge3d_to_2d(self, edge3d, discretization_points, interpolation_degree,  parametric_points):
        if self.u_closed or self.v_closed:
            parametric_points = self.fix_start_end_singularity_point_at_parametric_domain(edge3d,
                                                                                          parametric_points,
                                                                                          discretization_points)

        if self.x_periodicity:
            parametric_points = self._repair_periodic_boundary_points(edge3d, parametric_points, 'x')

        if self.y_periodicity:
            parametric_points = self._repair_periodic_boundary_points(edge3d, parametric_points, 'y')

        if self._is_line_segment(parametric_points):
            return [edges.LineSegment2D(parametric_points[0], parametric_points[-1])]
        brep = edges.BSplineCurve2D.from_points_interpolation(points=parametric_points, degree=interpolation_degree)
        if brep:
            return [brep]
        return None

    def bsplinecurve3d_to_2d(self, bspline_curve3d):
        """
        Converts the primitive from 3D spatial coordinates to its equivalent 2D primitive in the parametric space.
        """
        lth = bspline_curve3d.length()

        if lth <= 1e-6:
            print('BSplineCurve3D skipped because it is too small')
            return []
        n = min(len(bspline_curve3d.control_points), 20)
        points3d = bspline_curve3d.discretization_points(number_points=n)
        tol = 1e-6 if lth > 5e-5 else 1e-8
        # todo: how to ensure convergence of point3d_to_2d ?
        points = self._verify_parametric_points([self.point3d_to_2d(point3d, tol) for point3d in points3d])
        return self._edge3d_to_2d(bspline_curve3d, points3d, bspline_curve3d.degree, points)

    def fullarcellipse3d_to_2d(self, fullarcellipse3d):
        """
        Converts the primitive from 3D spatial coordinates to its equivalent 2D primitive in the parametric space.
        """
        number_points = max(self.nb_u, self.nb_v)
        degree = max(self.degree_u, self.degree_v)
        tol = 1e-6 if fullarcellipse3d.length() > 1e-5 else 1e-8
        points3d = fullarcellipse3d.discretization_points(number_points=number_points)
        # todo: how to ensure convergence of point3d_to_2d ?
        points = self._verify_parametric_points([self.point3d_to_2d(point3d, tol) for point3d in points3d])
        return self._edge3d_to_2d(fullarcellipse3d, points3d, degree, points)

    @staticmethod
    def _is_line_segment(points):
        """Helper function to check if the BREP can be a line segment."""
        if points[0].is_close(points[-1]):
            return False
        linesegment = edges.LineSegment2D(points[0], points[-1])
        for point in points:
            if not linesegment.point_belongs(point, abs_tol=1e-4):
                return False
        return True

    def bsplinecurve2d_to_3d(self, bspline_curve2d):
        """
        Converts the parametric boundary representation into a 3D primitive.
        """
        if bspline_curve2d.name == "parametric.arc":
            start = self.point2d_to_3d(bspline_curve2d.start)
            interior = self.point2d_to_3d(bspline_curve2d.evaluate_single(0.5))
            end = self.point2d_to_3d(bspline_curve2d.end)
            vector_u1 = interior - start
            vector_u2 = interior - end
            dot_product = vector_u2.dot(vector_u1)
            if dot_product and abs(dot_product) != 1.0:
                return [edges.Arc3D.from_3_points(start, interior, end)]

        number_points = len(bspline_curve2d.control_points)
        points = []
        for point in bspline_curve2d.discretization_points(number_points=number_points):
            point3d = self.point2d_to_3d(point)
            if not volmdlr.core.point_in_list(point3d, points):
                points.append(point3d)
        if len(points) < bspline_curve2d.degree + 1:
            return None
        return [edges.BSplineCurve3D.from_points_interpolation(points, bspline_curve2d.degree)]

    def arc3d_to_2d(self, arc3d):
        """
        Converts the primitive from 3D spatial coordinates to its equivalent 2D primitive in the parametric space.
        """
        number_points = max(self.nb_u, self.nb_v)
        degree = min(self.degree_u, self.degree_v)
        points = []
        tol = 1e-6 if arc3d.length() > 1e-5 else 1e-8
        for point3d in arc3d.discretization_points(number_points=number_points):
            point2d = self.point3d_to_2d(point3d, tol)
            if not volmdlr.core.point_in_list(point2d, points):
                points.append(point2d)
        start = points[0]
        end = points[-1]
        min_bound_x, max_bound_x, min_bound_y, max_bound_y = self.domain
        if self.x_periodicity:
            points = self._repair_periodic_boundary_points(arc3d, points, 'x')
            start = points[0]
            end = points[-1]
            if start.is_close(end):
                if math.isclose(start.x, min_bound_x, abs_tol=1e-4):
                    end.x = max_bound_x
                else:
                    end.x = min_bound_x
        if self.y_periodicity:
            points = self._repair_periodic_boundary_points(arc3d, points, 'y')
            start = points[0]
            end = points[-1]
            if start.is_close(end):
                if math.isclose(start.y, min_bound_y, abs_tol=1e-4):
                    end.y = max_bound_y
                else:
                    end.y = min_bound_y
        if start.is_close(end):
            return []
        linesegment = edges.LineSegment2D(start, end, name="parametric.arc")
        flag = True
        for point in points:
            if not linesegment.point_belongs(point):
                flag = False
                break
        if flag:
            return [linesegment]
        if degree > len(points) - 1:
            degree = len(points) - 1
        return [edges.BSplineCurve2D.from_points_interpolation(points, degree, name="parametric.arc")]

    def arcellipse3d_to_2d(self, arcellipse3d):
        """
        Converts the primitive from 3D spatial coordinates to its equivalent 2D primitive in the parametric space.
        """
        # todo: Is this right? Needs detailed investigation
        number_points = max(self.nb_u, self.nb_v)
        degree = max(self.degree_u, self.degree_v)
        points3d = arcellipse3d.discretization_points(number_points=number_points)
        tol = 1e-7 if arcellipse3d.length() > 1e-5 else 1e-8
        points = self._verify_parametric_points([self.point3d_to_2d(point3d, tol) for point3d in points3d])
        return self._edge3d_to_2d(arcellipse3d, points3d, degree, points)

    def arc2d_to_3d(self, arc2d):
        """Evaluates the Euclidean form for the parametric arc."""
        number_points = math.ceil(arc2d.angle * 7) + 1  # 7 points per radian
        length = arc2d.length()
        points = [self.point2d_to_3d(arc2d.point_at_abscissa(i * length / (number_points - 1)))
                  for i in range(number_points)]
        return [edges.BSplineCurve3D.from_points_interpolation(
            points, max(self.degree_u, self.degree_v))]

    def rectangular_cut(self, u1: float, u2: float,
                        v1: float, v2: float, name: str = ''):
        """Deprecated method, Use BSplineFace3D from_surface_rectangular_cut method."""
        raise AttributeError("BSplineSurface3D.rectangular_cut is deprecated."
                             " Use the class_method from_surface_rectangular_cut in BSplineFace3D instead")

    def rotation(self, center: volmdlr.Vector3D,
                 axis: volmdlr.Vector3D, angle: float):
        """
        BSplineSurface3D rotation.

        :param center: rotation center
        :param axis: rotation axis
        :param angle: angle rotation
        :return: a new rotated BSplineSurface3D
        """
        new_control_points = [p.rotation(center, axis, angle)
                              for p in self.control_points]
        new_bsplinesurface3d = BSplineSurface3D(self.degree_u, self.degree_v,
                                                new_control_points, self.nb_u,
                                                self.nb_v,
                                                self.u_multiplicities,
                                                self.v_multiplicities,
                                                self.u_knots, self.v_knots,
                                                self.weights, self.name)
        return new_bsplinesurface3d

    def translation(self, offset: volmdlr.Vector3D):
        """
        BSplineSurface3D translation.

        :param offset: translation vector
        :return: A new translated BSplineSurface3D
        """
        new_control_points = [p.translation(offset) for p in
                              self.control_points]
        new_bsplinesurface3d = BSplineSurface3D(self.degree_u, self.degree_v,
                                                new_control_points, self.nb_u,
                                                self.nb_v,
                                                self.u_multiplicities,
                                                self.v_multiplicities,
                                                self.u_knots, self.v_knots,
                                                self.weights, self.name)

        return new_bsplinesurface3d

    def frame_mapping(self, frame: volmdlr.Frame3D, side: str):
        """
        Changes frame_mapping and return a new BSplineSurface3D.

        side = 'old' or 'new'
        """
        new_control_points = [p.frame_mapping(frame, side) for p in
                              self.control_points]
        new_bsplinesurface3d = BSplineSurface3D(self.degree_u, self.degree_v,
                                                new_control_points, self.nb_u,
                                                self.nb_v,
                                                self.u_multiplicities,
                                                self.v_multiplicities,
                                                self.u_knots, self.v_knots,
                                                self.weights, self.name)
        return new_bsplinesurface3d

    def plot(self, ax=None, edge_style: EdgeStyle = EdgeStyle(color='grey', alpha=0.5), **kwargs):
        u_curves = self.surface_curves['u']
        v_curves = self.surface_curves['v']
        if ax is None:
            ax = plt.figure().add_subplot(111, projection='3d')
        for u in u_curves:
            u.plot(ax=ax, edge_style=edge_style)
        for v in v_curves:
            v.plot(ax=ax, edge_style=edge_style)
        for point in self.control_points:
            point.plot(ax, color=edge_style.color, alpha=edge_style.alpha)
        return ax

    def simplify_surface(self):
        """
        Verifies if BSplineSurface3D could be a Plane3D.

        :return: A planar surface if possible, otherwise, returns self.
        """
        points = [self.control_points[0]]
        vector_list = []
        for point in self.control_points[1:]:
            vector = point - points[0]
            is_colinear = any(vector.is_colinear_to(other_vector) for other_vector in vector_list)
            if not point_in_list(point, points) and not is_colinear:
                points.append(point)
                vector_list.append(vector)
                if len(points) == 3:
                    plane3d = Plane3D.from_3_points(*points)
                    if all(plane3d.point_on_surface(point) for point in self.control_points):
                        return plane3d
                    break
        return self

    @classmethod
    def from_step(cls, arguments, object_dict, **kwargs):
        """
        Converts a step primitive to a BSplineSurface3D.

        :param arguments: The arguments of the step primitive.
        :type arguments: list
        :param object_dict: The dictionary containing all the step primitives
            that have already been instantiated.
        :type object_dict: dict
        :return: The corresponding BSplineSurface3D object.
        :rtype: :class:`volmdlr.faces.BSplineSurface3D`
        """
        name = arguments[0][1:-1]
        degree_u = int(arguments[1])
        degree_v = int(arguments[2])
        points_sets = arguments[3][1:-1].split("),")
        points_sets = [elem + ")" for elem in points_sets[:-1]] + [
            points_sets[-1]]
        control_points = []
        for points_set in points_sets:
            points = [object_dict[int(i[1:])] for i in
                      points_set[1:-1].split(",")]
            nb_v = len(points)
            control_points.extend(points)
        nb_u = int(len(control_points) / nb_v)

        u_multiplicities = [int(i) for i in arguments[8][1:-1].split(",")]
        v_multiplicities = [int(i) for i in arguments[9][1:-1].split(",")]
        u_knots = [float(i) for i in arguments[10][1:-1].split(",")]
        v_knots = [float(i) for i in arguments[11][1:-1].split(",")]
        # knot_spec = arguments[12]

        if 13 in range(len(arguments)):
            weight_data = [
                float(i) for i in
                arguments[13][1:-1].replace("(", "").replace(")", "").split(",")
            ]
        else:
            weight_data = None

        bsplinesurface = cls(degree_u, degree_v, control_points, nb_u, nb_v,
                             u_multiplicities, v_multiplicities, u_knots,
                             v_knots, weight_data, name)
        if not bsplinesurface.x_periodicity and not bsplinesurface.y_periodicity:
            bsplinesurface = bsplinesurface.simplify_surface()

        return bsplinesurface

    def to_step(self, current_id):
        content = ''
        point_matrix_ids = '('
        for points in self.control_points_table:
            point_ids = '('
            for point in points:
                point_content, point_id = point.to_step(current_id)
                content += point_content
                point_ids += f'#{point_id},'
                current_id = point_id + 1
            point_ids = point_ids[:-1]
            point_ids += '),'
            point_matrix_ids += point_ids
        point_matrix_ids = point_matrix_ids[:-1]
        point_matrix_ids += ')'

        u_close = '.T.' if self.x_periodicity else '.F.'
        v_close = '.T.' if self.y_periodicity else '.F.'

        content += f"#{current_id} = B_SPLINE_SURFACE_WITH_KNOTS('{self.name}',{self.degree_u},{self.degree_v}," \
                   f"{point_matrix_ids},.UNSPECIFIED.,{u_close},{v_close},.F.,{tuple(self.u_multiplicities)}," \
                   f"{tuple(self.v_multiplicities)},{tuple(self.u_knots)},{tuple(self.v_knots)},.UNSPECIFIED.);\n"
        return content, [current_id]

    def grid3d(self, grid2d: grid.Grid2D):
        """
        Generate 3d grid points of a Bspline surface, based on a Grid2D.

        """

        if not self._grids2d:
            self._grids2d = grid2d

        points_2d = grid2d.points
        points_3d = [self.point2d_to_3d(point2d) for point2d in points_2d]

        return points_3d

    def grid2d_deformed(self, grid2d: grid.Grid2D):
        """
        Dimension and deform a Grid2D points based on a Bspline surface.

        """

        points_2d = grid2d.points
        points_3d = self.grid3d(grid2d)

        points_x, points_y = grid2d.points_xy

        # Parameters
        index_x = {}  # grid point position(i,j), x coordinates position in X(unknown variable)
        index_y = {}  # grid point position(i,j), y coordinates position in X(unknown variable)
        index_points = {}  # grid point position(j,i), point position in points_2d (or points_3d)
        k_index, p_index = 0, 0
        for i in range(0, points_x):
            for j in range(0, points_y):
                index_x.update({(j, i): k_index})
                index_y.update({(j, i): k_index + 1})
                index_points.update({(j, i): p_index})
                k_index = k_index + 2
                p_index = p_index + 1

        equation_points = []  # points combination to compute distances between 2D and 3D grid points
        for i in range(0, points_y):  # row from (0,i)
            for j in range(1, points_x):
                equation_points.append(((0, i), (j, i)))
        for i in range(0, points_x):  # column from (i,0)
            for j in range(1, points_y):
                equation_points.append(((i, 0), (i, j)))
        for i in range(0, points_y):  # row
            for j in range(0, points_x - 1):
                equation_points.append(((j, i), (j + 1, i)))
        for i in range(0, points_x):  # column
            for j in range(0, points_x - 1):
                equation_points.append(((i, j), (i, j + 1)))
        for i in range(0, points_y - 1):  # diagonal
            for j in range(0, points_x - 1):
                equation_points.append(((j, i), (j + 1, i + 1)))

        for i in range(0, points_y):  # row 2segments (before.point.after)
            for j in range(1, points_x - 1):
                equation_points.append(((j - 1, i), (j + 1, i)))

        for i in range(0, points_x):  # column 2segments (before.point.after)
            for j in range(1, points_y - 1):
                equation_points.append(((i, j - 1), (i, j + 1)))

        # geodesic distances between 3D grid points (based on points combination [equation_points])
        geodesic_distances = []
        for point in equation_points:
            geodesic_distances.append((self.geodesic_distance(
                points_3d[index_points[point[0]]], points_3d[index_points[point[1]]])) ** 2)

        # System of nonlinear equations
        def non_linear_equations(xparam):
            vector_f = npy.empty(len(equation_points) + 2)
            idx = 0
            for idx, point_ in enumerate(equation_points):
                vector_f[idx] = abs((xparam[index_x[point_[0]]] ** 2 +
                                     xparam[index_x[point_[1]]] ** 2 +
                                     xparam[index_y[point_[0]]] ** 2 +
                                     xparam[index_y[point_[1]]] ** 2 -
                                     2 *
                                     xparam[index_x[point_[0]]] *
                                     xparam[index_x[point_[1]]] -
                                     2 *
                                     xparam[index_y[point_[0]]] *
                                     xparam[index_y[point_[1]]] -
                                     geodesic_distances[idx]) /
                                    geodesic_distances[idx])

            vector_f[idx + 1] = xparam[0] * 1000
            vector_f[idx + 2] = xparam[1] * 1000

            return vector_f

        # Solution with "least_squares"
        x_init = []  # initial guess (2D grid points)
        for point in points_2d:
            x_init.append(point[0])
            x_init.append(point[1])
        z = least_squares(non_linear_equations, x_init)

        points_2d_deformed = [volmdlr.Point2D(z.x[i], z.x[i + 1])
                              for i in range(0, len(z.x), 2)]  # deformed 2d grid points

        grid2d_deformed = grid.Grid2D.from_points(points=points_2d_deformed,
                                                  points_dim_1=points_x,
                                                  direction=grid2d.direction)

        self._grids2d_deformed = grid2d_deformed

        return points_2d_deformed

    def grid2d_deformation(self, grid2d: grid.Grid2D):
        """
        Compute the deformation/displacement (dx/dy) of a Grid2D based on a Bspline surface.

        """

        if not self._grids2d_deformed:
            self.grid2d_deformed(grid2d)

        displacement = self._grids2d_deformed.displacement_compared_to(grid2d)
        self._displacements = displacement

        return displacement

    def point2d_parametric_to_dimension(self, point2d: volmdlr.Point3D, grid2d: grid.Grid2D):
        """
        Convert a point 2d from the parametric to the dimensioned frame.

        """

        # Check if the 0<point2d.x<1 and 0<point2d.y<1
        if point2d.x < 0:
            point2d.x = 0
        elif point2d.x > 1:
            point2d.x = 1
        if point2d.y < 0:
            point2d.y = 0
        elif point2d.y > 1:
            point2d.y = 1

        if self._grids2d == grid2d:
            points_2d = self._grids2d.points
        else:
            points_2d = grid2d.points
            self._grids2d = grid2d

        if self._displacements is not None:
            displacement = self._displacements
        else:
            displacement = self.grid2d_deformation(grid2d)

        points_x, points_y = grid2d.points_xy

        # Parameters
        index_points = {}  # grid point position(j,i), point position in points_2d (or points_3d)
        p_index = 0
        for i in range(0, points_x):
            for j in range(0, points_y):
                index_points.update({(j, i): p_index})
                p_index = p_index + 1

        # Form function "Finite Elements"
        def form_function(s_param, t_param):
            empty_n = npy.empty(4)
            empty_n[0] = (1 - s_param) * (1 - t_param) / 4
            empty_n[1] = (1 + s_param) * (1 - t_param) / 4
            empty_n[2] = (1 + s_param) * (1 + t_param) / 4
            empty_n[3] = (1 - s_param) * (1 + t_param) / 4
            return empty_n

        finite_elements_points = []  # 2D grid points index that define one element
        for j in range(0, points_y - 1):
            for i in range(0, points_x - 1):
                finite_elements_points.append(((i, j), (i + 1, j), (i + 1, j + 1), (i, j + 1)))
        finite_elements = []  # finite elements defined with closed polygon
        for point in finite_elements_points:
            finite_elements.append(
                wires.ClosedPolygon2D((points_2d[index_points[point[0]]],
                                       points_2d[index_points[point[1]]],
                                       points_2d[index_points[point[2]]],
                                       points_2d[index_points[point[3]]])))
        k = 0
        for k, point in enumerate(finite_elements_points):
            if (wires.Contour2D(finite_elements[k].primitives).point_belongs(point2d)
                    or wires.Contour2D(finite_elements[k].primitives).point_over_contour(point2d)
                    or ((points_2d[index_points[point[0]]][0] < point2d.x <
                         points_2d[index_points[point[1]]][0])
                        and point2d.y == points_2d[index_points[point[0]]][1])
                    or ((points_2d[index_points[point[1]]][1] < point2d.y <
                         points_2d[index_points[point[2]]][1])
                        and point2d.x == points_2d[index_points[point[1]]][0])
                    or ((points_2d[index_points[point[3]]][0] < point2d.x <
                         points_2d[index_points[point[2]]][0])
                        and point2d.y == points_2d[index_points[point[1]]][1])
                    or ((points_2d[index_points[point[0]]][1] < point2d.y <
                         points_2d[index_points[point[3]]][1])
                        and point2d.x == points_2d[index_points[point[0]]][0])):
                break

        x0 = points_2d[index_points[finite_elements_points[k][0]]][0]
        y0 = points_2d[index_points[finite_elements_points[k][0]]][1]
        x1 = points_2d[index_points[finite_elements_points[k][1]]][0]
        y2 = points_2d[index_points[finite_elements_points[k][2]]][1]
        x = point2d.x
        y = point2d.y
        s_param = 2 * ((x - x0) / (x1 - x0)) - 1
        t_param = 2 * ((y - y0) / (y2 - y0)) - 1

        n = form_function(s_param, t_param)
        dx = npy.array([displacement[index_points[finite_elements_points[k][0]]][0],
                        displacement[index_points[finite_elements_points[k][1]]][0],
                        displacement[index_points[finite_elements_points[k][2]]][0],
                        displacement[index_points[finite_elements_points[k][3]]][0]])
        dy = npy.array([displacement[index_points[finite_elements_points[k][0]]][1],
                        displacement[index_points[finite_elements_points[k][1]]][1],
                        displacement[index_points[finite_elements_points[k][2]]][1],
                        displacement[index_points[finite_elements_points[k][3]]][1]])

        return volmdlr.Point2D(point2d.x + npy.transpose(n).dot(dx), point2d.y + npy.transpose(n).dot(dy))

    def point3d_to_2d_with_dimension(self, point3d: volmdlr.Point3D, grid2d: grid.Grid2D):
        """
        Compute the point2d of a point3d, on a Bspline surface, in the dimensioned frame.
        """

        point2d = self.point3d_to_2d(point3d)

        point2d_with_dimension = self.point2d_parametric_to_dimension(point2d, grid2d)

        return point2d_with_dimension

    def point2d_with_dimension_to_parametric_frame(self, point2d, grid2d: grid.Grid2D):
        """
        Convert a point 2d from the dimensioned to the parametric frame.

        """

        if self._grids2d != grid2d:
            self._grids2d = grid2d
        if not self._grids2d_deformed:
            self.grid2d_deformed(grid2d)

        points_2d = grid2d.points
        points_2d_deformed = self._grids2d_deformed.points
        points_x, points_y = grid2d.points_xy

        # Parameters
        index_points = {}  # grid point position(j,i), point position in points_2d (or points_3d)
        p_index = 0
        for i in range(0, points_x):
            for j in range(0, points_y):
                index_points.update({(j, i): p_index})
                p_index = p_index + 1

        finite_elements_points = []  # 2D grid points index that define one element
        for j in range(0, points_y - 1):
            for i in range(0, points_x - 1):
                finite_elements_points.append(((i, j), (i + 1, j), (i + 1, j + 1), (i, j + 1)))
        finite_elements = []  # finite elements defined with closed polygon  DEFORMED
        for point in finite_elements_points:
            finite_elements.append(
                wires.ClosedPolygon2D((points_2d_deformed[index_points[point[0]]],
                                       points_2d_deformed[index_points[point[1]]],
                                       points_2d_deformed[index_points[point[2]]],
                                       points_2d_deformed[index_points[point[3]]])))

        finite_elements_initial = []  # finite elements defined with closed polygon  INITIAL
        for point in finite_elements_points:
            finite_elements_initial.append(
                wires.ClosedPolygon2D((points_2d[index_points[point[0]]],
                                       points_2d[index_points[point[1]]],
                                       points_2d[index_points[point[2]]],
                                       points_2d[index_points[point[3]]])))
        k = 0
        for k, point in enumerate(finite_elements_points):
            if (finite_elements[k].point_belongs(point2d)
                    or ((points_2d_deformed[index_points[point[0]]][0] < point2d.x <
                         points_2d_deformed[index_points[point[1]]][0])
                        and point2d.y == points_2d_deformed[index_points[point[0]]][1])
                    or ((points_2d_deformed[index_points[finite_elements_points[k][1]]][1] < point2d.y <
                         points_2d_deformed[index_points[finite_elements_points[k][2]]][1])
                        and point2d.x == points_2d_deformed[index_points[point[1]]][0])
                    or ((points_2d_deformed[index_points[point[3]]][0] < point2d.x <
                         points_2d_deformed[index_points[point[2]]][0])
                        and point2d.y == points_2d_deformed[index_points[point[1]]][1])
                    or ((points_2d_deformed[index_points[point[0]]][1] < point2d.y <
                         points_2d_deformed[index_points[point[3]]][1])
                        and point2d.x == points_2d_deformed[index_points[point[0]]][0])
                    or finite_elements[k].primitives[0].point_belongs(point2d) or finite_elements[k].primitives[
                        1].point_belongs(point2d)
                    or finite_elements[k].primitives[2].point_belongs(point2d) or finite_elements[k].primitives[
                        3].point_belongs(point2d)):
                break

        frame_deformed = volmdlr.Frame2D(
            finite_elements[k].center_of_mass(),
            volmdlr.Vector2D(finite_elements[k].primitives[1].middle_point()[0] -
                             finite_elements[k].center_of_mass()[0],
                             finite_elements[k].primitives[1].middle_point()[1] -
                             finite_elements[k].center_of_mass()[1]),
            volmdlr.Vector2D(finite_elements[k].primitives[0].middle_point()[0] -
                             finite_elements[k].center_of_mass()[0],
                             finite_elements[k].primitives[0].middle_point()[1] -
                             finite_elements[k].center_of_mass()[1]))

        point2d_frame_deformed = volmdlr.Point2D(point2d.frame_mapping(frame_deformed, 'new')[0],
                                                 point2d.frame_mapping(frame_deformed, 'new')[1])

        frame_inital = volmdlr.Frame2D(
            finite_elements_initial[k].center_of_mass(),
            volmdlr.Vector2D(finite_elements_initial[k].primitives[1].middle_point()[0] -
                             finite_elements_initial[k].center_of_mass()[0],
                             finite_elements_initial[k].primitives[1].middle_point()[1] -
                             finite_elements_initial[k].center_of_mass()[1]),
            volmdlr.Vector2D(finite_elements_initial[k].primitives[0].middle_point()[0] -
                             finite_elements_initial[k].center_of_mass()[0],
                             finite_elements_initial[k].primitives[0].middle_point()[1] -
                             finite_elements_initial[k].center_of_mass()[1]))

        point2d = point2d_frame_deformed.frame_mapping(frame_inital, 'old')
        if point2d.x < 0:
            point2d.x = 0
        elif point2d.x > 1:
            point2d.x = 1
        if point2d.y < 0:
            point2d.y = 0
        elif point2d.y > 1:
            point2d.y = 1

        return point2d

    def point2d_with_dimension_to_3d(self, point2d, grid2d: grid.Grid2D):
        """
        Compute the point 3d, on a Bspline surface, of a point 2d define in the dimensioned frame.

        """

        point2d_01 = self.point2d_with_dimension_to_parametric_frame(point2d, grid2d)

        return self.point2d_to_3d(point2d_01)

    def linesegment2d_parametric_to_dimension(self, linesegment2d, grid2d: grid.Grid2D):
        """
        Convert a linesegment2d from the parametric to the dimensioned frame.

        """

        points = linesegment2d.discretization_points(number_points=20)
        points_dim = [
            self.point2d_parametric_to_dimension(
                point, grid2d) for point in points]

        return edges.BSplineCurve2D.from_points_interpolation(
            points_dim, max(self.degree_u, self.degree_v))

    def linesegment3d_to_2d_with_dimension(self, linesegment3d, grid2d: grid.Grid2D):
        """
        Compute the linesegment2d of a linesegment3d, on a Bspline surface, in the dimensioned frame.

        """

        linesegment2d = self.linesegment3d_to_2d(linesegment3d)
        bsplinecurve2d_with_dimension = self.linesegment2d_parametric_to_dimension(linesegment2d, grid2d)

        return bsplinecurve2d_with_dimension

    def linesegment2d_with_dimension_to_parametric_frame(self, linesegment2d):
        """
        Convert a linesegment2d from the dimensioned to the parametric frame.

        """

        try:
            linesegment2d = edges.LineSegment2D(
                self.point2d_with_dimension_to_parametric_frame(linesegment2d.start, self._grids2d),
                self.point2d_with_dimension_to_parametric_frame(linesegment2d.end, self._grids2d))
        except NotImplementedError:
            return None

        return linesegment2d

    def linesegment2d_with_dimension_to_3d(self, linesegment2d):
        """
        Compute the linesegment3d, on a Bspline surface, of a linesegment2d defined in the dimensioned frame.

        """

        linesegment2d_01 = self.linesegment2d_with_dimension_to_parametric_frame(linesegment2d)
        linesegment3d = self.linesegment2d_to_3d(linesegment2d_01)

        return linesegment3d

    def bsplinecurve2d_parametric_to_dimension(self, bsplinecurve2d, grid2d: grid.Grid2D):
        """
        Convert a bsplinecurve2d from the parametric to the dimensioned frame.

        """

        # check if bsplinecurve2d is in a list
        if isinstance(bsplinecurve2d, list):
            bsplinecurve2d = bsplinecurve2d[0]
        points = bsplinecurve2d.control_points
        points_dim = []

        for point in points:
            points_dim.append(self.point2d_parametric_to_dimension(point, grid2d))

        bsplinecurve2d_with_dimension = edges.BSplineCurve2D(bsplinecurve2d.degree, points_dim,
                                                             bsplinecurve2d.knot_multiplicities,
                                                             bsplinecurve2d.knots,
                                                             bsplinecurve2d.weights,
                                                             bsplinecurve2d.periodic)

        return bsplinecurve2d_with_dimension

    def bsplinecurve3d_to_2d_with_dimension(self, bsplinecurve3d, grid2d: grid.Grid2D):
        """
        Compute the bsplinecurve2d of a bsplinecurve3d, on a Bspline surface, in the dimensioned frame.

        """

        bsplinecurve2d_01 = self.bsplinecurve3d_to_2d(bsplinecurve3d)
        bsplinecurve2d_with_dimension = self.bsplinecurve2d_parametric_to_dimension(
            bsplinecurve2d_01, grid2d)

        return bsplinecurve2d_with_dimension

    def bsplinecurve2d_with_dimension_to_parametric_frame(self, bsplinecurve2d):
        """
        Convert a bsplinecurve2d from the dimensioned to the parametric frame.

        """

        points_dim = bsplinecurve2d.control_points
        points = []
        for point in points_dim:
            points.append(
                self.point2d_with_dimension_to_parametric_frame(point, self._grids2d))

        bsplinecurve2d = edges.BSplineCurve2D(bsplinecurve2d.degree, points,
                                              bsplinecurve2d.knot_multiplicities,
                                              bsplinecurve2d.knots,
                                              bsplinecurve2d.weights,
                                              bsplinecurve2d.periodic)
        return bsplinecurve2d

    def bsplinecurve2d_with_dimension_to_3d(self, bsplinecurve2d):
        """
        Compute the bsplinecurve3d, on a Bspline surface, of a bsplinecurve2d defined in the dimensioned frame.

        """

        bsplinecurve2d_01 = self.bsplinecurve2d_with_dimension_to_parametric_frame(bsplinecurve2d)
        bsplinecurve3d = self.bsplinecurve2d_to_3d(bsplinecurve2d_01)

        return bsplinecurve3d

    def arc2d_parametric_to_dimension(self, arc2d, grid2d: grid.Grid2D):
        """
        Convert an arc 2d from the parametric to the dimensioned frame.

        """

        number_points = math.ceil(arc2d.angle * 7) + 1
        length = arc2d.length()
        points = [self.point2d_parametric_to_dimension(arc2d.point_at_abscissa(
            i * length / (number_points - 1)), grid2d) for i in range(number_points)]

        return edges.BSplineCurve2D.from_points_interpolation(
            points, max(self.degree_u, self.degree_v))

    def arc3d_to_2d_with_dimension(self, arc3d, grid2d: grid.Grid2D):
        """
        Compute the arc 2d of an arc 3d, on a Bspline surface, in the dimensioned frame.

        """

        bsplinecurve2d = self.arc3d_to_2d(arc3d)[0]  # it's a bsplinecurve2d
        arc2d_with_dimension = self.bsplinecurve2d_parametric_to_dimension(bsplinecurve2d, grid2d)

        return arc2d_with_dimension  # it's a bsplinecurve2d-dimension

    def arc2d_with_dimension_to_parametric_frame(self, arc2d):
        """
        Convert an arc 2d from the dimensioned to the parametric frame.

        """

        number_points = math.ceil(arc2d.angle * 7) + 1
        length = arc2d.length()

        points = [self.point2d_with_dimension_to_parametric_frame(arc2d.point_at_abscissa(
            i * length / (number_points - 1)), self._grids2d) for i in range(number_points)]

        return edges.BSplineCurve2D.from_points_interpolation(points, max(self.degree_u, self.degree_v))

    def arc2d_with_dimension_to_3d(self, arc2d):
        """
        Compute the arc 3d, on a Bspline surface, of an arc 2d in the dimensioned frame.

        """

        arc2d_01 = self.arc2d_with_dimension_to_parametric_frame(arc2d)
        arc3d = self.arc2d_to_3d(arc2d_01)

        return arc3d  # it's a bsplinecurve3d

    def contour2d_parametric_to_dimension(self, contour2d: wires.Contour2D,
                                          grid2d: grid.Grid2D):
        """
        Convert a contour 2d from the parametric to the dimensioned frame.

        """

        primitives2d_dim = []

        for primitive2d in contour2d.primitives:
            method_name = f'{primitive2d.__class__.__name__.lower()}_parametric_to_dimension'

            if hasattr(self, method_name):
                primitives = getattr(self, method_name)(primitive2d, grid2d)
                if primitives:
                    primitives2d_dim.append(primitives)

            else:
                raise NotImplementedError(
                    f'Class {self.__class__.__name__} does not implement {method_name}')

        return wires.Contour2D(primitives2d_dim)

    def contour3d_to_2d_with_dimension(self, contour3d: wires.Contour3D,
                                       grid2d: grid.Grid2D):
        """
        Compute the Contour 2d of a Contour 3d, on a Bspline surface, in the dimensioned frame.

        """

        contour2d_01 = self.contour3d_to_2d(contour3d)

        return self.contour2d_parametric_to_dimension(contour2d_01, grid2d)

    def contour2d_with_dimension_to_parametric_frame(self, contour2d):
        """
        Convert a contour 2d from the dimensioned to the parametric frame.

        """

        # TODO: check and avoid primitives with start=end
        primitives2d = []

        for primitive2d in contour2d.primitives:
            method_name = f'{primitive2d.__class__.__name__.lower()}_with_dimension_to_parametric_frame'

            if hasattr(self, method_name):
                primitives = getattr(self, method_name)(primitive2d)
                if primitives:
                    primitives2d.append(primitives)

            else:
                raise NotImplementedError(
                    f'Class {self.__class__.__name__} does not implement {method_name}')

        # #Avoid to have primitives with start=end
        # start_points = []
        # for i in range(0, len(new_start_points)-1):
        #     if new_start_points[i] != new_start_points[i+1]:
        #         start_points.append(new_start_points[i])
        # if new_start_points[-1] != new_start_points[0]:
        #     start_points.append(new_start_points[-1])

        return wires.Contour2D(primitives2d)

    def contour2d_with_dimension_to_3d(self, contour2d):
        """
        Compute the contour3d, on a Bspline surface, of a contour2d define in the dimensioned frame.

        """

        contour01 = self.contour2d_with_dimension_to_parametric_frame(contour2d)

        return self.contour2d_to_3d(contour01)

    @classmethod
    def from_geomdl_surface(cls, surface, name: str = ""):
        """
        Create a volmdlr BSpline_Surface3D from a geomdl's one.

        """

        control_points = []
        for point in surface.ctrlpts:
            control_points.append(volmdlr.Point3D(point[0], point[1], point[2]))

        (u_knots, u_multiplicities) = knots_vector_inv(surface.knotvector_u)
        (v_knots, v_multiplicities) = knots_vector_inv(surface.knotvector_v)

        bspline_surface = cls(degree_u=surface.degree_u,
                              degree_v=surface.degree_v,
                              control_points=control_points,
                              nb_u=surface.ctrlpts_size_u,
                              nb_v=surface.ctrlpts_size_v,
                              u_multiplicities=u_multiplicities,
                              v_multiplicities=v_multiplicities,
                              u_knots=u_knots,
                              v_knots=v_knots, weights=surface.weights, name=name)
        return bspline_surface

    @classmethod
    def points_fitting_into_bspline_surface(cls, points_3d, size_u, size_v, degree_u, degree_v, name: str = ""):
        """
        Bspline Surface interpolation through 3d points.
        """
        warnings.warn("points_fitting_into_bspline_surface is deprecated. Use from_points_interpolation instead")
        return cls.from_points_interpolation(points_3d, size_u, size_v, degree_u, degree_v, name)

    @classmethod
    def from_points_interpolation(cls, points_3d: List[volmdlr.Point3D], size_u: int, size_v: int,
                                  degree_u: int, degree_v: int, name: str = ""):
        """
        Bspline Surface interpolation through 3d points.

        :param points_3d: data points.
        :type points_3d: List[volmdlr.Point3D]
        :param size_u: number of data points on the u-direction.
        :type size_u: int
        :param size_v: number of data points on the v-direction.
        :type size_v: int
        :param degree_u: degree of the output surface for the u-direction.
        :type degree_u: int
        :param degree_v: degree of the output surface for the v-direction.
        :type degree_v: int
        :param name: (Optional) instance name.
        :type name: str
        :return: B-spline surface.
        :rtype: BSplineSurface3D
        """
        points = npy.asarray([npy.asarray([*point], dtype=npy.float64) for point in points_3d], dtype=npy.float64)

        ctrlpts, knots_u, knot_multiplicities_u, knots_v, knot_multiplicities_v = \
            interpolate_surface(points, size_u, size_v, degree_u, degree_v)
        ctrlpts = [volmdlr.Point3D(*point) for point in ctrlpts]
        return cls(degree_u, degree_v, ctrlpts, size_u, size_v, knot_multiplicities_u, knot_multiplicities_v, knots_u,
                   knots_v, name=name)

    @classmethod
    def points_approximate_into_bspline_surface(cls, points_3d, size_u, size_v, degree_u, degree_v,
                                                name: str = "", **kwargs):
        """
        Bspline Surface approximate through 3d points.
        """
        warnings.warn("points_approximate_into_bspline_surface is deprecated. Use from_points_approximation instead")
        return cls.from_points_approximation(points_3d, size_u, size_v, degree_u, degree_v, name, **kwargs)

    @classmethod
    def from_points_approximation(cls, points_3d: List[volmdlr.Point3D], size_u: int, size_v: int, degree_u: int,
                                  degree_v: int, name: str = "", **kwargs):
        """
        Bspline Surface approximate through 3d points.

        :param points_3d: data points.
        :type points_3d: List[volmdlr.Point3D]
        :param size_u: number of data points on the u-direction.
        :type size_u: int
        :param size_v: number of data points on the v-direction.
        :type size_v: int
        :param degree_u: degree of the output surface for the u-direction.
        :type degree_u: int
        :param degree_v: degree of the output surface for the v-direction.
        :type degree_v: int
        :param name: (Optional) instance name.
        :type name: str

        Keyword Arguments:
            * ``ctrlpts_size_u``: number of control points on the u-direction. *Default: size_u - 1*
            * ``ctrlpts_size_v``: number of control points on the v-direction. *Default: size_v - 1*

        :return: B-spline surface.
        :rtype: BSplineSurface3D

        """

        # Keyword arguments
        # number of data points, r + 1 > number of control points, n + 1
        num_cpts_u = kwargs.get('ctrlpts_size_u', size_u - 1)
        # number of data points, s + 1 > number of control points, m + 1
        num_cpts_v = kwargs.get('ctrlpts_size_v', size_v - 1)

        points = npy.asarray([npy.asarray([*point], dtype=npy.float64) for point in points_3d], dtype=npy.float64)

        ctrlpts, knots_u, knot_multiplicities_u, knots_v, knot_multiplicities_v = \
            approximate_surface(points, size_u, size_v, degree_u, degree_v,
                                ctrlpts_size_u=num_cpts_u, ctrlpts_size_v=num_cpts_v)

        ctrlpts = [volmdlr.Point3D(*point) for point in ctrlpts]
        return cls(degree_u, degree_v, ctrlpts, size_u, size_v, knot_multiplicities_u, knot_multiplicities_v, knots_u,
                   knots_v, name=name)

    @classmethod
    def from_cylindrical_faces(cls, cylindrical_faces, degree_u, degree_v,
                               points_x: int = 10, points_y: int = 10, name: str = ''):
        """
        Define a bspline surface from a list of cylindrical faces.

        Parameters
        ----------
        cylindrical_faces : List[volmdlr.faces.CylindricalFace3D]
            faces 3d
        degree_u : int
            degree of the output surface for the u-direction
        degree_v : int
            degree of the output surface for the v-direction
        points_x : int
            number of points in x-direction
        points_y : int
            number of points in y-direction
        name: str
            object's name.

        Returns
        -------
        B-spline surface

        """
        if len(cylindrical_faces) < 1:
            raise NotImplementedError
        if len(cylindrical_faces) == 1:
            return cls.from_cylindrical_face(cylindrical_faces[0], degree_u, degree_v, points_x=50, points_y=50)
        bspline_surfaces = []
        direction = cylindrical_faces[0].adjacent_direction(cylindrical_faces[1])

        if direction == 'x':
            bounding_rectangle_0 = cylindrical_faces[0].surface2d.outer_contour.bounding_rectangle
            ymin = bounding_rectangle_0[2]
            ymax = bounding_rectangle_0[3]
            for face in cylindrical_faces:
                bounding_rectangle = face.surface2d.outer_contour.bounding_rectangle
                ymin = min(ymin, bounding_rectangle[2])
                ymax = max(ymax, bounding_rectangle[3])
            for face in cylindrical_faces:
                bounding_rectangle = face.surface2d.outer_contour.bounding_rectangle

                points_3d = face.surface3d.grid3d(
                    grid.Grid2D.from_properties(
                        x_limits=(bounding_rectangle[0], bounding_rectangle[1]),
                        y_limits=(ymin, ymax),
                        points_nbr=(points_x, points_y)))

                bspline_surfaces.append(
                    cls.points_fitting_into_bspline_surface(
                        points_3d, points_x, points_y, degree_u, degree_v))

        elif direction == 'y':
            bounding_rectangle_0 = cylindrical_faces[0].surface2d.outer_contour.bounding_rectangle
            xmin = bounding_rectangle_0[0]
            xmax = bounding_rectangle_0[1]
            for face in cylindrical_faces:
                bounding_rectangle = face.surface2d.outer_contour.bounding_rectangle
                xmin = min(xmin, bounding_rectangle[0])
                xmax = max(xmax, bounding_rectangle[1])
            for face in cylindrical_faces:
                bounding_rectangle = face.surface2d.outer_contour.bounding_rectangle

                points_3d = face.surface3d.grid3d(
                    grid.Grid2D.from_properties(
                        x_limits=(xmin, xmax),
                        y_limits=(bounding_rectangle[2], bounding_rectangle[3]),
                        points_nbr=(points_x, points_y)))

                bspline_surfaces.append(
                    cls.points_fitting_into_bspline_surface(
                        points_3d, points_x, points_y, degree_u, degree_v))

        to_be_merged = bspline_surfaces[0]
        for i in range(0, len(bspline_surfaces) - 1):
            merged = to_be_merged.merge_with(bspline_surfaces[i + 1])
            to_be_merged = merged

        bspline_surface = to_be_merged
        bspline_surface.name = name
        return bspline_surface

    @classmethod
    def from_cylindrical_face(cls, cylindrical_face, degree_u, degree_v, name: str = '',
                              **kwargs):  # points_x: int = 50, points_y: int = 50
        """
        Define a bspline surface from a cylindrical face.

        Parameters
        ----------
        cylindrical_face : volmdlr.faces.CylindricalFace3D
            face 3d
        degree_u : int
            degree of the output surface for the u-direction.
        degree_v : int
            degree of the output surface for the v-direction.
        points_x : int
            number of points in x-direction
        points_y : int
            number of points in y-direction
        name: str
            object's name.

        Returns
        -------
        B-spline surface

        """

        points_x = kwargs['points_x']
        points_y = kwargs['points_y']
        bounding_rectangle = cylindrical_face.surface2d.outer_contour.bounding_rectangle
        points_3d = cylindrical_face.surface3d.grid3d(
            grid.Grid2D.from_properties(x_limits=(bounding_rectangle[0],
                                                  bounding_rectangle[1]),
                                        y_limits=(bounding_rectangle[2],
                                                  bounding_rectangle[3]),
                                        points_nbr=(points_x, points_y)))

        return cls.points_fitting_into_bspline_surface(points_3d, points_x, points_x, degree_u, degree_v, name=name)

    def intersection_with(self, other_bspline_surface3d):
        """
        Compute intersection points between two Bspline surfaces.

        return u,v parameters for intersection points for both surfaces
        """

        def fun(param):
            return (self.point2d_to_3d(volmdlr.Point2D(param[0], param[1])) -
                    other_bspline_surface3d.point2d_to_3d(volmdlr.Point2D(param[2], param[3]))).norm()

        x = npy.linspace(0, 1, 10)
        x_init = []
        for xi in x:
            for yi in x:
                x_init.append((xi, yi, xi, yi))

        u1, v1, u2, v2 = [], [], [], []
        solutions = []
        for x0 in x_init:
            z = least_squares(fun, x0=x0, bounds=([0, 1]))
            if z.fun < 1e-5:
                solution = z.x
                if solution not in solutions:
                    solutions.append(solution)
                    u1.append(solution[0])
                    v1.append(solution[1])
                    u2.append(solution[2])
                    v2.append(solution[3])

        # uv1 = [[min(u1),max(u1)],[min(v1),max(v1)]]
        # uv2 = [[min(u2),max(u2)],[min(v2),max(v2)]]

        return (u1, v1), (u2, v2)  # (uv1, uv2)

    def plane_intersections(self, plane3d):
        """
        Compute intersection points between a Bspline surface and a plane 3d.
        """
        a, b, c, d = plane3d.equation_coefficients()

        def fun(param):
            point3d = self.point2d_to_3d(volmdlr.Point2D(*param))
            return point3d[0] * a + point3d[1] * b + point3d[2] * c + d

        x = npy.linspace(0, 1, 20)
        x_init = []
        for xi in x:
            for yi in x:
                x_init.append((xi, yi))

        intersection_points = []

        for x0 in x_init:
            z = least_squares(fun, x0=npy.array(x0), bounds=([0, 1]))
            if abs(z.fun) < 1e-8:
                solution = z.x
                intersection_points.append(self.point2d_to_3d(volmdlr.Point2D(*solution)))
        return intersection_points

    def error_with_point3d(self, point3d):
        """
        Compute the error/distance between the Bspline surface and a point 3d.

        """

        def fun(x):
            return (point3d - self.point2d_to_3d(volmdlr.Point2D(x[0], x[1]))).norm()

        cost = []

        for x0 in [(0, 0), (0, 1), (1, 0), (1, 1), (0.5, 0.5)]:
            z = least_squares(fun, x0=x0, bounds=([0, 1]))
            cost.append(z.fun)

        return min(cost)

    def error_with_edge3d(self, edge3d):
        """
        Compute the error/distance between the Bspline surface and an edge 3d.

        it's the mean of the start and end points errors'
        """

        return (self.error_with_point3d(edge3d.start) + self.error_with_point3d(edge3d.end)) / 2

    def nearest_edges3d(self, contour3d, threshold: float):
        """
        Compute the nearest edges of a contour 3d to a Bspline_surface3d based on a threshold.

        """

        nearest = []
        for primitive in contour3d.primitives:
            if self.error_with_edge3d(primitive) <= threshold:
                nearest.append(primitive)
        nearest_primitives = wires.Wire3D(nearest)

        return nearest_primitives

    def edge3d_to_2d_with_dimension(self, edge3d, grid2d: grid.Grid2D):
        """
        Compute the edge 2d of an edge 3d, on a Bspline surface, in the dimensioned frame.

        """
        method_name = f'{edge3d.__class__.__name__.lower()}_to_2d_with_dimension'

        if hasattr(self, method_name):
            edge2d_dim = getattr(self, method_name)(edge3d, grid2d)
            if edge2d_dim:
                return edge2d_dim
            raise NotImplementedError
        raise NotImplementedError(
            f'Class {self.__class__.__name__} does not implement {method_name}')

    def wire3d_to_2d(self, wire3d):
        """
        Compute the 2d of a wire 3d, on a Bspline surface.

        """

        contour = self.contour3d_to_2d(wire3d)

        return wires.Wire2D(contour.primitives)

    def wire3d_to_2d_with_dimension(self, wire3d):
        """
        Compute the 2d of a wire 3d, on a Bspline surface, in the dimensioned frame.

        """

        contour = self.contour3d_to_2d_with_dimension(wire3d, self._grids2d)

        return wires.Wire2D(contour.primitives)

    def split_surface_u(self, u: float):
        """
        Splits the surface at the input parametric coordinate on the u-direction.

        :param u: Parametric coordinate u chosen between 0 and 1
        :type u: float
        :return: Two split surfaces
        :rtype: List[:class:`volmdlr.faces.BSplineSurface3D`]
        """
        return split_surface_u(self, u)

    def split_surface_v(self, v: float):
        """
        Splits the surface at the input parametric coordinate on the v-direction.

        :param v: Parametric coordinate v chosen between 0 and 1
        :type v: float
        :return: Two split surfaces
        :rtype: List[:class:`volmdlr.faces.BSplineSurface3D`]
        """
        return split_surface_v(self, v)

    def split_surface_with_bspline_curve(self, bspline_curve3d: edges.BSplineCurve3D):
        """
        Cuts the surface into two pieces with a bspline curve.

        :param bspline_curve3d: A BSplineCurve3d used for cutting
        :type bspline_curve3d: :class:`edges.BSplineCurve3D`
        :return: Two split surfaces
        :rtype: List[:class:`volmdlr.faces.BSplineSurface3D`]
        """

        surfaces = []
        bspline_curve2d = self.bsplinecurve3d_to_2d(bspline_curve3d)[0]
        # if type(bspline_curve2d) == list:
        #     points = [bspline_curve2d[0].start]
        #     for edge in bspline_curve2d:
        #         points.append(edge.end)
        #     bspline_curve2d = edges.BSplineCurve2D.from_points_approximation(points, 2, ctrlpts_size = 5)
        contour = volmdlr.faces.BSplineFace3D.from_surface_rectangular_cut(self, 0, 1, 0, 1).surface2d.outer_contour
        contours = contour.cut_by_bspline_curve(bspline_curve2d)

        du, dv = bspline_curve2d.end - bspline_curve2d.start
        resolution = 8

        for contour in contours:
            u_min, u_max, v_min, v_max = contour.bounding_rectangle.bounds()
            if du > dv:
                delta_u = u_max - u_min
                nlines_x = int(delta_u * resolution)
                lines_x = [curves.Line2D(volmdlr.Point2D(u_min, v_min),
                                         volmdlr.Point2D(u_min, v_max))]
                for i in range(nlines_x):
                    u = u_min + (i + 1) / (nlines_x + 1) * delta_u
                    lines_x.append(curves.Line2D(volmdlr.Point2D(u, v_min),
                                                 volmdlr.Point2D(u, v_max)))
                lines_x.append(curves.Line2D(volmdlr.Point2D(u_max, v_min),
                                             volmdlr.Point2D(u_max, v_max)))
                lines = lines_x

            else:
                delta_v = v_max - v_min
                nlines_y = int(delta_v * resolution)
                lines_y = [curves.Line2D(volmdlr.Point2D(v_min, v_min),
                                         volmdlr.Point2D(v_max, v_min))]
                for i in range(nlines_y):
                    v = v_min + (i + 1) / (nlines_y + 1) * delta_v
                    lines_y.append(curves.Line2D(volmdlr.Point2D(v_min, v),
                                                 volmdlr.Point2D(v_max, v)))
                lines_y.append(curves.Line2D(volmdlr.Point2D(v_min, v_max),
                                             volmdlr.Point2D(v_max, v_max)))
                lines = lines_y

            pt0 = volmdlr.O2D
            points = []

            for line in lines:
                inter = contour.line_intersections(line)
                if inter:
                    pt_ = set()
                    for point_intersection in inter:
                        pt_.add(point_intersection[0])
                else:
                    raise NotImplementedError

                pt_ = sorted(pt_, key=pt0.point_distance)
                pt0 = pt_[0]
                edge = edges.LineSegment2D(pt_[0], pt_[1])

                points.extend(edge.discretization_points(number_points=10))

            points3d = []
            for point in points:
                points3d.append(self.point2d_to_3d(point))

            size_u, size_v, degree_u, degree_v = 10, 10, self.degree_u, self.degree_v
            surfaces.append(
                BSplineSurface3D.points_fitting_into_bspline_surface(points3d, size_u, size_v, degree_u, degree_v))

        return surfaces

    def point_belongs(self, point3d):
        """
        Check if a point 3d belongs to the bspline_surface or not.

        """

        def fun(param):
            p3d = self.point2d_to_3d(volmdlr.Point2D(param[0], param[1]))
            return point3d.point_distance(p3d)

        x = npy.linspace(0, 1, 5)
        x_init = []
        for xi in x:
            for yi in x:
                x_init.append((xi, yi))

        for x0 in x_init:
            z = least_squares(fun, x0=x0, bounds=([0, 1]))
            if z.fun < 1e-10:
                return True
        return False

    def is_intersected_with(self, other_bspline_surface3d):
        """
        Check if the two surfaces are intersected or not.

        return True, when there are more 50points on the intersection zone.

        """

        # intersection_results = self.intersection_with(other_bspline_surface3d)
        # if len(intersection_results[0][0]) >= 50:
        #     return True
        # else:
        #     return False

        def fun(param):
            return (self.point2d_to_3d(volmdlr.Point2D(param[0], param[1])) -
                    other_bspline_surface3d.point2d_to_3d(volmdlr.Point2D(param[2], param[3]))).norm()

        x = npy.linspace(0, 1, 10)
        x_init = []
        for xi in x:
            for yi in x:
                x_init.append((xi, yi, xi, yi))

        i = 0
        for x0 in x_init:
            z = least_squares(fun, x0=x0, bounds=([0, 1]))
            if z.fun < 1e-5:
                i += 1
                if i >= 50:
                    return True
        return False

    def merge_with(self, other_bspline_surface3d, abs_tol: float = 1e-6):
        """
        Merges two adjacent surfaces based on their faces.

        :param other_bspline_surface3d: Other adjacent surface
        :type other_bspline_surface3d: :class:`volmdlr.faces.BSplineSurface3D`
        :param abs_tol: tolerance.
        :type abs_tol: float.

        :return: Merged surface
        :rtype: :class:`volmdlr.faces.BSplineSurface3D`
        """

        bspline_face3d = volmdlr.faces.BSplineFace3D.from_surface_rectangular_cut(self, 0, 1, 0, 1)
        other_bspline_face3d = volmdlr.faces.BSplineFace3D.from_surface_rectangular_cut(
            other_bspline_surface3d, 0, 1, 0, 1)

        bsplines = [self, other_bspline_surface3d]
        bsplines_new = bsplines

        center = [bspline_face3d.surface2d.outer_contour.center_of_mass(),
                  other_bspline_face3d.surface2d.outer_contour.center_of_mass()]
        grid2d_direction = (bspline_face3d.pair_with(other_bspline_face3d))[1]

        if (not bspline_face3d.outer_contour3d.is_sharing_primitives_with(
                other_bspline_face3d.outer_contour3d, abs_tol)
                and self.is_intersected_with(other_bspline_surface3d)):
            # find primitives to split with
            contour1 = bspline_face3d.outer_contour3d
            contour2 = other_bspline_face3d.outer_contour3d

            distances = []
            for prim1 in contour1.primitives:
                dis = []
                for prim2 in contour2.primitives:
                    point1 = (prim1.start + prim1.end) / 2
                    point2 = (prim2.start + prim2.end) / 2
                    dis.append(point1.point_distance(point2))
                distances.append(dis)

            i = distances.index((min(distances)))
            j = distances[i].index(min(distances[i]))

            curves_ = [contour2.primitives[j], contour1.primitives[i]]

            # split surface
            for i, bspline in enumerate(bsplines):
                surfaces = bspline.split_surface_with_bspline_curve(curves_[i])

                errors = []
                for surface in surfaces:
                    errors.append(surface.error_with_point3d(bsplines[i].point2d_to_3d(center[i])))

                bsplines_new[i] = surfaces[errors.index(min(errors))]

            grid2d_direction = (
                bsplines_new[0].rectangular_cut(
                    0, 1, 0, 1).pair_with(
                    bsplines_new[1].rectangular_cut(
                        0, 1, 0, 1)))[1]

        # grid3d
        number_points = 10
        points3d = []
        is_true = (bspline_face3d.outer_contour3d.is_sharing_primitives_with(
            other_bspline_face3d.outer_contour3d, abs_tol) or self.is_intersected_with(other_bspline_surface3d))

        for i, bspline in enumerate(bsplines_new):
            grid3d = bspline.grid3d(grid.Grid2D.from_properties(x_limits=(0, 1),
                                                                y_limits=(0, 1),
                                                                points_nbr=(number_points, number_points),
                                                                direction=grid2d_direction[i]))

            if is_true and i == 1:
                points3d.extend(grid3d[number_points:number_points * number_points])
            else:
                points3d.extend(grid3d)

        # fitting
        size_u, size_v, degree_u, degree_v = (number_points * 2) - 1, number_points, 3, 3

        merged_surface = BSplineSurface3D.points_fitting_into_bspline_surface(
            points3d, size_u, size_v, degree_u, degree_v)

        return merged_surface

    def xy_limits(self, other_bspline_surface3d):
        """
        Compute x, y limits to define grid2d.

        """

        grid2d_direction = (
            self.rectangular_cut(
                0, 1, 0, 1).pair_with(
                other_bspline_surface3d.rectangular_cut(
                    0, 1, 0, 1)))[1]

        xmin, xmax, ymin, ymax = [], [], [], []
        if grid2d_direction[0][1] == '+y':
            xmin.append(0)
            xmax.append(1)
            ymin.append(0)
            ymax.append(0.99)
        elif grid2d_direction[0][1] == '+x':
            xmin.append(0)
            xmax.append(0.99)
            ymin.append(0)
            ymax.append(1)
        elif grid2d_direction[0][1] == '-x':
            xmin.append(0.01)
            xmax.append(1)
            ymin.append(0)
            ymax.append(1)
        elif grid2d_direction[0][1] == '-y':
            xmin.append(0)
            xmax.append(1)
            ymin.append(0.01)
            ymax.append(1)

        xmin.append(0)
        xmax.append(1)
        ymin.append(0)
        ymax.append(1)

        return xmin, xmax, ymin, ymax

    def _determine_contour_params(self, outer_contour_start, outer_contour_end, inner_contour_start,
                                  inner_contour_end):
        """
        Helper function.
        """
        u1, v1 = outer_contour_start
        u2, v2 = outer_contour_end
        u3, v3 = inner_contour_start
        u4, v4 = inner_contour_end
        if self.x_periodicity and self.y_periodicity:
            raise NotImplementedError
        if self.x_periodicity:
            outer_contour_param = [u1, u2]
            inner_contour_param = [u3, u4]
        elif self.y_periodicity:
            outer_contour_param = [v1, v2]
            inner_contour_param = [v3, v4]
        else:
            raise NotImplementedError
        return outer_contour_param, inner_contour_param

    def connect_contours(self, outer_contour, inner_contours):
        """
        Create connections between contours on parametric domain.

        :param outer_contour: Outer contour 2D.
        :type inner_contours: wires.Contour2D
        :param inner_contours: List of 2D contours.
        :type inner_contours: list
        """
        new_inner_contours = []
        new_outer_contour = outer_contour
        point1 = outer_contour.primitives[0].start
        point2 = outer_contour.primitives[-1].end

        for inner_contour in inner_contours:
            if not inner_contour.is_ordered():
                outer_contour_param, inner_contour_param = self._determine_contour_params(
                    point1, point2, inner_contour.primitives[0].start, inner_contour.primitives[-1].end)

                outer_contour_direction = outer_contour_param[0] < outer_contour_param[1]
                inner_contour_direction = inner_contour_param[0] < inner_contour_param[1]
                if outer_contour_direction == inner_contour_direction:
                    inner_contour = inner_contour.invert()

                closing_linesegment1 = edges.LineSegment2D(outer_contour.primitives[-1].end,
                                                           inner_contour.primitives[0].start)
                closing_linesegment2 = edges.LineSegment2D(inner_contour.primitives[-1].end,
                                                           outer_contour.primitives[0].start)
                new_outer_contour_primitives = outer_contour.primitives + [closing_linesegment1] + \
                    inner_contour.primitives + [closing_linesegment2]
                new_outer_contour = wires.Contour2D(primitives=new_outer_contour_primitives)
                new_outer_contour.order_contour(tol=1e-3)
            else:
                new_inner_contours.append(inner_contour)
        return new_outer_contour, new_inner_contours

    @staticmethod
    def _get_overlapping_theta(outer_contour_startend_theta, inner_contour_startend_theta):
        """
        Find overlapping theta domain between two contours on periodical Surfaces.
        """
        oc_xmin_index, outer_contour_xmin = min(enumerate(outer_contour_startend_theta), key=lambda x: x[1])
        oc_xmax_index, outer_contour_xman = max(enumerate(outer_contour_startend_theta), key=lambda x: x[1])
        inner_contour_xmin = min(inner_contour_startend_theta)
        inner_contour_xmax = max(inner_contour_startend_theta)

        # check if tetha3 or theta4 is in [theta1, theta2] interval
        overlap = outer_contour_xmin <= inner_contour_xmax and outer_contour_xman >= inner_contour_xmin

        if overlap:
            if inner_contour_xmin < outer_contour_xmin:
                overlapping_theta = outer_contour_startend_theta[oc_xmin_index]
                outer_contour_side = oc_xmin_index
                side = 0
                return overlapping_theta, outer_contour_side, side
            overlapping_theta = outer_contour_startend_theta[oc_xmax_index]
            outer_contour_side = oc_xmax_index
            side = 1
            return overlapping_theta, outer_contour_side, side

        # if not direct intersection -> find intersection at periodicity
        if inner_contour_xmin < outer_contour_xmin:
            overlapping_theta = outer_contour_startend_theta[oc_xmin_index] - 2 * math.pi
            outer_contour_side = oc_xmin_index
            side = 0
            return overlapping_theta, outer_contour_side, side
        overlapping_theta = outer_contour_startend_theta[oc_xmax_index] + 2 * math.pi
        outer_contour_side = oc_xmax_index
        side = 1
        return overlapping_theta, outer_contour_side, side

    def to_plane3d(self):
        """
        Converts a Bspline surface3d to a Plane3d.

        :return: A Plane
        :rtype: Plane3D
        """

        points_2d = [volmdlr.Point2D(0.1, 0.1),
                     volmdlr.Point2D(0.1, 0.8),
                     volmdlr.Point2D(0.8, 0.5)]
        points = [self.point2d_to_3d(pt) for pt in points_2d]

        surface3d = Plane3D.from_3_points(points[0],
                                          points[1],
                                          points[2])
        return surface3d

    def u_closed_lower(self):
        """
        Returns True if the surface is close in any of the u boundaries.
        """
        a, b, c, _ = self.domain
        point_at_a_lower = self.point2d_to_3d(volmdlr.Point2D(a, c))
        point_at_b_lower = self.point2d_to_3d(volmdlr.Point2D(b, c))
        if point_at_b_lower.is_close(point_at_a_lower):
            return True
        return False

    def u_closed_upper(self):
        """
        Returns True if the surface is close in any of the u boundaries.
        """
        a, b, _, d = self.domain
        point_at_a_upper = self.point2d_to_3d(volmdlr.Point2D(a, d))
        point_at_b_upper = self.point2d_to_3d(volmdlr.Point2D(b, d))
        if point_at_b_upper.is_close(point_at_a_upper):
            return True
        return False

    def v_closed_lower(self):
        """
        Returns True if the surface is close in any of the u boundaries.
        """
        a, _, c, d = self.domain
        point_at_c_lower = self.point2d_to_3d(volmdlr.Point2D(a, c))
        point_at_d_lower = self.point2d_to_3d(volmdlr.Point2D(a, d))
        if point_at_d_lower.is_close(point_at_c_lower):
            return True
        return False

    def v_closed_upper(self):
        """
        Returns True if the surface is close in any of the u boundaries.
        """
        _, b, c, d = self.domain
        point_at_c_upper = self.point2d_to_3d(volmdlr.Point2D(b, c))
        point_at_d_upper = self.point2d_to_3d(volmdlr.Point2D(b, d))
        if point_at_d_upper.is_close(point_at_c_upper):
            return True
        return False

    @cached_property
    def u_closed(self):
        """
        Returns True if the surface is close in any of the u boundaries.
        """
        return bool(self.u_closed_lower() or self.u_closed_upper())

    @cached_property
    def v_closed(self):
        """
        Returns True if the surface is close in any of the u boundaries.
        """
        return bool(self.v_closed_lower() or self.v_closed_upper())

    def is_singularity_point(self, point, *args):
        """Returns True if the point belongs to the surface singularity and False otherwise."""
        if not self.u_closed and not self.v_closed:
            return False
        u_min, u_max, v_min, v_max = self.domain
        delta_u = u_max - u_min
        delta_v = v_max - v_min

        test_u_lower = [self.point2d_to_3d(volmdlr.Point2D(u_min, v_min)),
                        self.point2d_to_3d(volmdlr.Point2D(0.5 * delta_u, v_min))]
        test_u_upper = [self.point2d_to_3d(volmdlr.Point2D(u_min, v_max)),
                        self.point2d_to_3d(volmdlr.Point2D(0.5 * delta_u, v_max))]
        test_v_lower = [self.point2d_to_3d(volmdlr.Point2D(u_min, v_min)),
                        self.point2d_to_3d(volmdlr.Point2D(u_min, 0.5 * delta_v))]
        test_v_upper = [self.point2d_to_3d(volmdlr.Point2D(u_max, v_min)),
                        self.point2d_to_3d(volmdlr.Point2D(u_max, 0.5 * delta_v))]
        if all(test_point.is_close(point) for test_point in test_u_lower) and self.u_closed_lower():
            return True
        if all(test_point.is_close(point) for test_point in test_u_upper) and self.u_closed_upper():
            return True
        if all(test_point.is_close(point) for test_point in test_v_lower) and self.v_closed_lower():
            return True
        if all(test_point.is_close(point) for test_point in test_v_upper) and self.v_closed_upper():
            return True
        return False

    def fix_start_end_singularity_point_at_parametric_domain(self, edge3d, points, points3d):
        """
        Helper function.

        Uses local discretization and line intersection with the tangent line at the point just before the undefined
        point on the BREP of the 3D edge to find the real values on parametric domain.
        """

        def get_local_discretization_points(start_point, end_points):
            distance = start_point.point_distance(end_points)
            maximum_linear_distance_reference_point = 1e-4
            if distance < maximum_linear_distance_reference_point:
                return []
            number_points = max(int(distance / maximum_linear_distance_reference_point), 2)
            points3d = edge3d.local_discretization(
                    start_point, end_points, number_points)
            points_set = set()
            local_discretization = []
            for point in points3d:
                point2d = self.point3d_to_2d(point, 1e-6)
                if point2d not in points_set:
                    local_discretization.append(point2d)
                    points_set.add(point2d)
            return local_discretization

        def get_singularity_line(a, b, c, d, test_point):
            lines = []
            if self.u_closed:
                if self.u_closed_lower():
                    lines.append(curves.Line2D(volmdlr.Point2D(a, c), volmdlr.Point2D(b, c)))
                if self.u_closed_upper():
                    lines.append(curves.Line2D(volmdlr.Point2D(a, d), volmdlr.Point2D(b, d)))
            else:
                if self.v_closed_lower():
                    lines.append(curves.Line2D(volmdlr.Point2D(a, c), volmdlr.Point2D(a, d)))
                if self.v_closed_upper():
                    lines.append(curves.Line2D(volmdlr.Point2D(b, c), volmdlr.Point2D(b, d)))
            if len(lines) == 1:
                return lines[0]
            return min(lines, key=lambda x: x.point_distance(test_point))

        def get_temp_edge2d(_points):
            _points = self._verify_parametric_points(_points)
            if len(_points) == 2:
                edge2d = edges.LineSegment2D(_points[0], _points[1])
            else:
                edge2d = edges.BSplineCurve2D.from_points_interpolation(_points, 2)
            return edge2d

        umin, umax, vmin, vmax = self.domain
        if self.is_singularity_point(points3d[0]):
            local_discretization_points = get_local_discretization_points(start_point=points3d[0],
                                                                          end_points=points3d[1])
            if local_discretization_points:
                temp_points = local_discretization_points[1:] + points[2:]
            else:
                temp_points = points
            temp_edge2d = get_temp_edge2d(temp_points)
            singularity_line = get_singularity_line(umin, umax, vmin, vmax, temp_points[0])
            points[0] = find_parametric_point_at_singularity(temp_edge2d, reference_point=temp_points[1],
                                                             singularity_line=singularity_line)
        if self.is_singularity_point(points3d[-1]):
            local_discretization_points = get_local_discretization_points(start_point=points3d[-2],
                                                                          end_points=points3d[-1])
            if local_discretization_points:
                temp_points = points[:-2] + local_discretization_points[:-1]
            else:
                temp_points = points[:-1]
            temp_edge2d = get_temp_edge2d(temp_points)
            singularity_line = get_singularity_line(umin, umax, vmin, vmax, temp_points[-1])
            points[-1] = find_parametric_point_at_singularity(temp_edge2d,
                                                                                   reference_point=temp_points[-2],
                                                                                   singularity_line=singularity_line)
        return points

    @staticmethod
    def _verify_parametric_points(points):
        """Temporary method to deal with non converged parametric points from point3d_to_2d method."""
        set_points = set(points)
        if len(set_points) < len(points) - 1:
            new_points = []
            for point in points:
                if not volmdlr.core.point_in_list(point, new_points):
                    new_points.append(point)
            return new_points
        return points


class BezierSurface3D(BSplineSurface3D):
    """
    A 3D Bezier surface.

    :param degree_u: The degree of the Bezier surface in the u-direction.
    :type degree_u: int
    :param degree_v: The degree of the Bezier surface in the v-direction.
    :type degree_v: int
    :param control_points: A list of lists of control points defining the Bezier surface.
    :type control_points: List[List[`volmdlr.Point3D`]]
    :param nb_u: The number of control points in the u-direction.
    :type nb_u: int
    :param nb_v: The number of control points in the v-direction.
    :type nb_v: int
    :param name: (Optional) name for the Bezier surface.
    :type name: str
    """

    def __init__(self, degree_u: int, degree_v: int,
                 control_points: List[List[volmdlr.Point3D]],
                 nb_u: int, nb_v: int, name=''):
        u_knots = generate_knot_vector(degree_u, nb_u)
        v_knots = generate_knot_vector(degree_v, nb_v)

        u_multiplicities = [1] * len(u_knots)
        v_multiplicities = [1] * len(v_knots)

        BSplineSurface3D.__init__(self, degree_u, degree_v,
                                  control_points, nb_u, nb_v,
                                  u_multiplicities, v_multiplicities,
                                  u_knots, v_knots, None, name)<|MERGE_RESOLUTION|>--- conflicted
+++ resolved
@@ -8,16 +8,11 @@
 from functools import cached_property
 
 import matplotlib.pyplot as plt
-import numpy
 import numpy as npy
 import triangle as triangle_lib
 from geomdl import NURBS, BSpline
-<<<<<<< HEAD
-from scipy.optimize import least_squares, minimize, fsolve
-=======
 from scipy.optimize import least_squares, minimize
 from scipy.linalg import lu_factor, lu_solve
->>>>>>> 1e4ec06f
 
 from dessia_common.core import DessiaObject, PhysicalObject
 from volmdlr.nurbs.core import evaluate_surface, derivatives_surface, point_inversion, find_multiplicity
@@ -2918,15 +2913,11 @@
         D = vector.x**2 + vector.y**2
         E = 2 * (line.point1.x * vector.x + line.point1.y * vector.y)
         F = line.point1.x**2 + line.point1.y**2
-        # def equation(x):
-        #     return ((A**2)*x**4 + 2*A*B*x**3 + (2*A*C + B**2 - 4*D*self.tore_radius**2)*x**2 +
-        #             (2*B*C - 4*self.tore_radius**2*E)*x + C**2 - 4*self.tore_radius**2*F)
-        # solutions = fsolve(equation, [-2, 2, 5, 8])
         solutions = npy.roots([(A**2), 2*A*B, (2*A*C + B**2 - 4*D*self.tore_radius**2), (2*B*C - 4*self.tore_radius**2*E),
                                C**2 - 4*self.tore_radius**2*F])
         intersections = []
         for sol_param in sorted(solutions):
-            if type(sol_param) == numpy.complex128:
+            if type(sol_param) == npy.complex128:
                 if sol_param.imag == 0.0:
                     intersections.append(line.point1 + sol_param.real*vector)
             else:
@@ -3018,14 +3009,6 @@
             plane1 = Plane3D(self.frame)
             plane_intersections1 = plane1.plane_intersections(plane3d)
             torus_line_interections1 = self.line_intersections(plane_intersections1[0])
-            # plane2 = plane3d.rotation(plane3d.frame.origin, plane3d.frame.u, math.pi / 2)
-            # plane_intersections2 = plane2.plane_intersections(plane3d)
-            # plane3 = plane3d.rotation(plane3d.frame.origin, plane3d.frame.v, math.pi / 2)
-            # plane_intersections3 = plane3.plane_intersections(plane3d)
-            # torus_line_interections1 = self.line_intersections(plane_intersections1[0])
-            # torus_line_interections2 = self.line_intersections(plane_intersections2[0])
-            # torus_line_interections3 = self.line_intersections(plane_intersections3[0])
-            # points = torus_line_interections2 if len(torus_line_interections2) == 4 else torus_line_interections3
             points = torus_line_interections1
             radius1 = points[0].point_distance(points[2]) / 2
             circle1 = curves.Circle3D(volmdlr.Frame3D((points[0] + points[2]) / 2, plane3d.frame.u,
