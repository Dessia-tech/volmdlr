--- conflicted
+++ resolved
@@ -3663,26 +3663,6 @@
             return line.sort_points_along_curve(intersections)
         return []
 
-<<<<<<< HEAD
-=======
-    def fullarc_intersections(self, fullarc: edges.FullArc3D):
-        """
-        Gets intersections between a ConicalSuface3D and a full arc 3D.
-
-        :param fullarc: other full arc.
-        :return: list with intersecting points.
-        """
-        circle_plane = Plane3D(fullarc.circle.frame)
-        circle_plane_intersections = self.plane_intersections(circle_plane)
-        intersections = []
-        for circle_plane_intersection in circle_plane_intersections:
-            inters = circle_plane_intersection.curve_intersections(fullarc.circle)
-            for intersection in inters:
-                if not volmdlr.core.point_in_list(intersection, intersections):
-                    intersections.append(intersection)
-        return intersections
-
->>>>>>> 00bc7397
     def parallel_plane_intersection(self, plane3d: Plane3D):
         """
         Cylinder plane intersections when plane's normal is perpendicular with the cylinder axis.
