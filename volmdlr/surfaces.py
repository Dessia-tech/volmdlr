--- conflicted
+++ resolved
@@ -187,18 +187,10 @@
         discretize_line = number_points_x > 0 or number_points_y > 0
         if not triangulates_with_grid:
             tri_opt = "pq"
-<<<<<<< HEAD
-        discretize_line_direction = "xy"
-        if number_points_y == 0:
-            discretize_line_direction = "x"
-        outer_polygon = self.outer_contour.to_polygon(angle_resolution=20, discretize_line=discretize_line,
-=======
-
         discretize_line_direction = "xy"
         if number_points_y == 0:
             discretize_line_direction = "x"
         outer_polygon = self.outer_contour.to_polygon(angle_resolution=15, discretize_line=discretize_line,
->>>>>>> 6876b470
                                                       discretize_line_direction=discretize_line_direction)
 
         if not self.inner_contours and not triangulates_with_grid:
