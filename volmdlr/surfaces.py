"""volmdlr module for 3D Surfaces."""
import math
import traceback
import warnings
from collections import deque
from functools import cached_property, lru_cache
from itertools import chain
from typing import List, Union, Dict, Any

import matplotlib.pyplot as plt
import numpy as npy
from numpy.typing import NDArray
import triangle as triangle_lib

from geomdl import NURBS, BSpline
from scipy.linalg import lu_factor, lu_solve
from scipy.optimize import least_squares

from dessia_common.core import DessiaObject, PhysicalObject
from dessia_common.typings import JsonSerializable
import volmdlr.nurbs.helpers as nurbs_helpers
from volmdlr.nurbs.helpers import generate_knot_vector
import volmdlr.core
import volmdlr.geometry
import volmdlr.utils.common_operations as vm_common_operations
import volmdlr.utils.intersections as vm_utils_intersections
import volmdlr.utils.parametric as vm_parametric
from volmdlr import display, edges, grid, wires, curves
from volmdlr.core import EdgeStyle
from volmdlr.nurbs.core import evaluate_surface, derivatives_surface, point_inversion
from volmdlr.nurbs.fitting import approximate_surface, interpolate_surface
from volmdlr.nurbs.operations import (split_surface_u, split_surface_v, decompose_surface,
                                      extract_surface_curve_u, extract_surface_curve_v)
from volmdlr.utils.parametric import (array_range_search, repair_start_end_angle_periodicity, angle_discontinuity,
                                      find_parametric_point_at_singularity, is_isocurve,
                                      verify_repeated_parametric_points, repair_undefined_brep)


def knots_vector_inv(knots_vector):
    """
    Compute knot-elements and multiplicities based on the global knot vector.

    """

    knots = sorted(set(knots_vector))
    multiplicities = [knots_vector.count(knot) for knot in knots]

    return knots, multiplicities


class Surface2D(PhysicalObject):
    """
    A surface bounded by an outer contour.

    """

    def __init__(self, outer_contour: wires.Contour2D,
                 inner_contours: List[wires.Contour2D],
                 name: str = 'name'):
        self.outer_contour = outer_contour
        self.inner_contours = inner_contours
        self._area = None

        PhysicalObject.__init__(self, name=name)

    def __hash__(self):
        """
        Calculate the hash value for Surface2D.

        This method is used to generate a hash value for instances of the
        current class, which can be used for hash-based data structures like
        dictionaries and sets.

        The hash value is computed based on the combined hash of the outer
        contour and a tuple of hash values for the inner contours. This
        ensures that objects with equivalent contours will have the same
        hash value, allowing them to be efficiently compared and retrieved
        from hash-based collections.

        :return: A hash value representing the object's state.
        :rtype: int
        """
        return hash((self.outer_contour, tuple(self.inner_contours)))

    def _data_hash(self):
        return hash(self)

    def __eq__(self, other):
        return self.outer_contour == other.outer_contour and self.inner_contours == other.inner_contours

    def copy(self, deep=True, memo=None):
        """
        Copies the surface2d.

        """
        return self.__class__(outer_contour=self.outer_contour.copy(deep, memo),
                              inner_contours=[c.copy(deep, memo) for c in self.inner_contours],
                              name='copy_' + self.name)

    def area(self):
        """
        Computes the area of the surface.

        """
        if not self._area:
            self._area = self.outer_contour.area() - sum(contour.area() for contour in self.inner_contours)
        return self._area

    def second_moment_area(self, point: volmdlr.Point2D):
        """
        Computes the second moment area of the surface.

        """
        i_x, i_y, i_xy = self.outer_contour.second_moment_area(point)
        for contour in self.inner_contours:
            i_xc, i_yc, i_xyc = contour.second_moment_area(point)
            i_x -= i_xc
            i_y -= i_yc
            i_xy -= i_xyc
        return i_x, i_y, i_xy

    def center_of_mass(self):
        """
        Compute the center of mass of the 2D surface.

        :return: The center of mass of the surface.
        :rtype: :class:`volmdlr.Point2D`
        """
        center = self.outer_contour.area() * self.outer_contour.center_of_mass()
        for contour in self.inner_contours:
            center -= contour.area() * contour.center_of_mass()
        return center / self.area()

    def point_belongs(self, point2d: volmdlr.Point2D, include_edge_points: bool = True):
        """
        Check whether a point belongs to the 2D surface.

        :param point2d: The point to check.
        :type point2d: :class:`volmdlr.Point2D`
        :return: True if the point belongs to the surface, False otherwise.
        :rtype: bool
        """
        if not self.outer_contour.point_belongs(point2d, include_edge_points=include_edge_points):
            return False

        for inner_contour in self.inner_contours:
            if inner_contour.point_belongs(point2d, include_edge_points=False):
                return False
        return True

    def random_point_inside(self):
        """
        Generate a random point inside the 2D surface.

        Taking into account any inner contours (holes) it may have.

        :return: A random point inside the surface.
        :rtype: :class:`volmdlr.Point2D`
        """
        point_inside_outer_contour = None
        center_of_mass = self.center_of_mass()
        if self.point_belongs(center_of_mass, False):
            point_inside_outer_contour = center_of_mass
        if not point_inside_outer_contour:
            point_inside_outer_contour = self.outer_contour.random_point_inside()
        while True:
            inside_inner_contour = False
            for inner_contour in self.inner_contours:
                if inner_contour.point_belongs(point_inside_outer_contour):
                    inside_inner_contour = True
            if not inside_inner_contour and \
                    point_inside_outer_contour is not None:
                break
            point_inside_outer_contour = self.outer_contour.random_point_inside()

        return point_inside_outer_contour

    @staticmethod
    def triangulation_without_holes(vertices, segments, points_grid, tri_opt):
        """
        Triangulates a surface without holes.

        :param vertices: vertices of the surface.
        :param segments: segments defined as tuples of vertices.
        :param points_grid: to do.
        :param tri_opt: triangulation option: "p"
        :return:
        """
        vertices_grid = [(p.x, p.y) for p in points_grid]
        vertices.extend(vertices_grid)
        tri = {'vertices': npy.array(vertices).reshape((-1, 2)),
               'segments': npy.array(segments).reshape((-1, 2)),
               }
        triagulation = triangle_lib.triangulate(tri, tri_opt)
        return display.Mesh2D(vertices=triagulation['vertices'], triangles=triagulation['triangles'])

    def triangulation(self, number_points_x: int = 15, number_points_y: int = 15):
        """
        Triangulates the Surface2D using the Triangle library.

        :param number_points_x: Number of discretization points in x direction.
        :type number_points_x: int
        :param number_points_y: Number of discretization points in y direction.
        :type number_points_y: int
        :return: The triangulated surface as a display mesh.
        :rtype: :class:`volmdlr.display.Mesh2D`
        """
        area = self.bounding_rectangle().area()
        tri_opt = "p"
        if math.isclose(area, 0., abs_tol=1e-12):
            return None

        triangulates_with_grid = number_points_x > 0 and number_points_y > 0
        discretize_line = number_points_x > 0 or number_points_y > 0
        if not triangulates_with_grid:
            tri_opt = "p"

        discretize_line_direction = "xy"
        if number_points_y == 0 or number_points_x > 25 * number_points_y:
            discretize_line_direction = "x"
        elif number_points_y > 20 * number_points_x:
            discretize_line_direction = "y"
        outer_polygon = self.outer_contour.to_polygon(angle_resolution=15, discretize_line=discretize_line,
                                                      discretize_line_direction=discretize_line_direction)

        if not self.inner_contours and not triangulates_with_grid:
            return outer_polygon.triangulation()

        points_grid, x, y, grid_point_index = outer_polygon.grid_triangulation_points(number_points_x=number_points_x,
                                                                                      number_points_y=number_points_y)
        points = outer_polygon.points.copy()
        points_set = set(points)
        if len(points_set) < len(points):
            return None
        vertices = [(point.x, point.y) for point in points]
        n = len(points)
        segments = [(i, i + 1) for i in range(n - 1)]
        segments.append((n - 1, 0))

        if not self.inner_contours:  # No holes
            return self.triangulation_without_holes(vertices, segments, points_grid, tri_opt)

        point_index = {p: i for i, p in enumerate(points)}
        holes = []
        for inner_contour in self.inner_contours:
            inner_polygon = inner_contour.to_polygon(angle_resolution=10, discretize_line=discretize_line,
                                                     discretize_line_direction=discretize_line_direction)
            inner_polygon_nodes = inner_polygon.points.copy()
            for point in inner_polygon_nodes:
                if point not in point_index:
                    points.append(point)
                    vertices.append((point.x, point.y))
                    point_index[point] = n
                    n += 1

            for point1, point2 in zip(inner_polygon_nodes[:-1],
                                      inner_polygon_nodes[1:]):
                segments.append((point_index[point1], point_index[point2]))
            segments.append((point_index[inner_polygon_nodes[-1]], point_index[inner_polygon_nodes[0]]))
            rpi = inner_polygon.barycenter()
            if not inner_polygon.point_belongs(rpi, include_edge_points=False):
                rpi = inner_polygon.random_point_inside(include_edge_points=False)
            holes.append([rpi.x, rpi.y])

            if triangulates_with_grid:
                # removes with a region search the grid points that are in the inner contour
                xmin, xmax, ymin, ymax = inner_polygon.bounding_rectangle.bounds()
                x_grid_range = array_range_search(x, xmin, xmax)
                y_grid_range = array_range_search(y, ymin, ymax)
                for i in x_grid_range:
                    for j in y_grid_range:
                        point = grid_point_index.get((i, j))
                        if not point:
                            continue
                        if inner_polygon.point_belongs(point):
                            points_grid.remove(point)
                            grid_point_index.pop((i, j))

        if triangulates_with_grid:
            vertices_grid = [(p.x, p.y) for p in points_grid]
            vertices.extend(vertices_grid)

        tri = {'vertices': npy.array(vertices).reshape((-1, 2)),
               'segments': npy.array(segments).reshape((-1, 2)),
               'holes': npy.array(holes).reshape((-1, 2))
               }
        triangulation = triangle_lib.triangulate(tri, tri_opt)
        return display.Mesh2D(vertices=triangulation['vertices'], triangles=triangulation['triangles'])

    def split_by_lines(self, lines):
        """
        Returns a list of cut surfaces given by the lines provided as argument.
        """
        cutted_surfaces = []
        iteration_surfaces = self.cut_by_line(lines[0])

        for line in lines[1:]:
            iteration_surfaces2 = []
            for surface in iteration_surfaces:
                line_cutted_surfaces = surface.cut_by_line(line)

                llcs = len(line_cutted_surfaces)

                if llcs == 1:
                    cutted_surfaces.append(line_cutted_surfaces[0])
                else:
                    iteration_surfaces2.extend(line_cutted_surfaces)

            iteration_surfaces = iteration_surfaces2[:]

        cutted_surfaces.extend(iteration_surfaces)
        return cutted_surfaces

    def split_regularly(self, n):
        """
        Split in n slices.
        """
        bounding_rectangle = self.outer_contour.bounding_rectangle
        lines = []
        for i in range(n - 1):
            xi = bounding_rectangle[0] + (i + 1) * (bounding_rectangle[1] - bounding_rectangle[0]) / n
            lines.append(curves.Line2D(volmdlr.Point2D(xi, 0),
                                       volmdlr.Point2D(xi, 1)))
        return self.split_by_lines(lines)

    def cut_by_line(self, line: curves.Line2D):
        """
        Returns a list of cut Surface2D by the given line.

        :param line: The line to cut the Surface2D with.
        :type line: :class:`curves.Line2D`
        :return: A list of 2D surfaces resulting from the cut.
        :rtype: List[:class:`volmdlr.faces.Surface2D`]
        """
        surfaces = []
        splitted_outer_contours = self.outer_contour.cut_by_line(line)
        splitted_inner_contours_table = []
        for inner_contour in self.inner_contours:
            splitted_inner_contours = inner_contour.cut_by_line(line)
            splitted_inner_contours_table.append(splitted_inner_contours)

        # First part of the external contour
        for outer_split in splitted_outer_contours:
            inner_contours = []
            for splitted_inner_contours in splitted_inner_contours_table:
                for inner_split in splitted_inner_contours:
                    inner_split.order_contour()
                    point = inner_split.random_point_inside()
                    if outer_split.point_belongs(point):
                        inner_contours.append(inner_split)

            if inner_contours:
                surface2d = self.from_contours(outer_split, inner_contours)
                surfaces.append(surface2d)
            else:
                surfaces.append(Surface2D(outer_split, []))
        return surfaces

    def line_crossings(self, line: curves.Line2D):
        """
        Find intersection points between a line and the 2D surface.

        :param line: The line to intersect with the shape.
        :type line: :class:`curves.Line2D`
        :return: A list of intersection points sorted by increasing abscissa
            along the line. Each intersection point is a tuple
            (point, primitive) where point is the intersection point and
            primitive is the intersected primitive.
        :rtype: List[Tuple[:class:`volmdlr.Point2D`,
            :class:`volmdlr.core.Primitive2D`]]

        """
        intersection_points = []
        for primitive in self.outer_contour.primitives:
            for point in primitive.line_crossings(line):
                if (point, primitive) not in intersection_points:
                    intersection_points.append((point, primitive))
        for inner_contour in self.inner_contours:
            for primitive in inner_contour.primitives:
                for point in primitive.line_crossings(line):
                    if (point, primitive) not in intersection_points:
                        intersection_points.append((point, primitive))
        return sorted(intersection_points, key=lambda ip: line.abscissa(ip[0]))

    def split_at_centers(self):
        """
        Split in n slices.

        # TODO: is this used ?
        """

        cutted_contours = []
        center_of_mass1 = self.inner_contours[0].center_of_mass()
        center_of_mass2 = self.inner_contours[1].center_of_mass()
        cut_line = curves.Line2D(center_of_mass1, center_of_mass2)

        iteration_contours2 = []

        surface_cut = self.cut_by_line(cut_line)

        iteration_contours2.extend(surface_cut)

        iteration_contours = iteration_contours2[:]
        cutted_contours.extend(iteration_contours)

        return cutted_contours

    def bounding_rectangle(self):
        """
        Returns bounding rectangle.

        :return: Returns a python object with useful methods
        :rtype: :class:`volmdlr.core.BoundingRectangle
        """

        return self.outer_contour.bounding_rectangle

    @classmethod
    def from_contours(cls, outer_contour, inner_contours):
        """
        Create a Surface2D object from an outer contour and a list of inner contours.

        :param outer_contour: The outer contour that bounds the surface.
        :type outer_contour: wires.Contour2D
        :param inner_contours: The list of inner contours that define the holes of the surface.
        :type inner_contours : List[wires.Contour2D]
        :return: Surface2D defined by the given contours.
        """
        surface2d_inner_contours = []
        surface2d_outer_contour = outer_contour
        for inner_contour in inner_contours:
            if surface2d_outer_contour.shared_primitives_extremities(
                    inner_contour):
                # inner_contour will be merged with outer_contour
                merged_contours = surface2d_outer_contour.merge_with(
                    inner_contour)
                if len(merged_contours) >= 2:
                    raise NotImplementedError
                surface2d_outer_contour = merged_contours[0]
            else:
                # inner_contour will be added to the inner contours of the
                # Surface2D
                surface2d_inner_contours.append(inner_contour)
        return cls(surface2d_outer_contour, surface2d_inner_contours)

    def plot(self, ax=None, edge_style: EdgeStyle = EdgeStyle(color='grey', alpha=0.5, equal_aspect=False), **kwargs):
        """Plot surface 2d using Matplotlib."""

        if ax is None:
            _, ax = plt.subplots()
        self.outer_contour.plot(ax=ax, edge_style=edge_style)
        for inner_contour in self.inner_contours:
            inner_contour.plot(ax=ax, edge_style=edge_style)

        if edge_style.equal_aspect:
            ax.set_aspect('equal')

        ax.margins(0.1)
        return ax

    def axial_symmetry(self, line):
        """
        Finds out the symmetric 2D surface according to a line.

        """

        outer_contour = self.outer_contour.axial_symmetry(line)
        inner_contours = []
        if self.inner_contours:
            inner_contours = [contour.axial_symmetry(line) for contour in self.inner_contours]

        return self.__class__(outer_contour=outer_contour,
                              inner_contours=inner_contours)

    def rotation(self, center, angle):
        """
        Surface2D rotation.

        :param center: rotation center.
        :param angle: angle rotation.
        :return: a new rotated Surface2D.
        """

        outer_contour = self.outer_contour.rotation(center, angle)
        if self.inner_contours:
            inner_contours = [contour.rotation(center, angle) for contour in self.inner_contours]
        else:
            inner_contours = []

        return self.__class__(outer_contour, inner_contours)

    def translation(self, offset: volmdlr.Vector2D):
        """
        Surface2D translation.

        :param offset: translation vector.
        :return: A new translated Surface2D.
        """
        outer_contour = self.outer_contour.translation(offset)
        inner_contours = [contour.translation(offset) for contour in self.inner_contours]
        return self.__class__(outer_contour, inner_contours)

    def frame_mapping(self, frame: volmdlr.Frame2D, side: str):
        """Frame mapping of a surface 2d."""
        outer_contour = self.outer_contour.frame_mapping(frame, side)
        inner_contours = [contour.frame_mapping(frame, side) for contour in self.inner_contours]
        return self.__class__(outer_contour, inner_contours)

    def geo_lines(self):  # , mesh_size_list=None):
        """
        Gets the lines that define a Surface2D in a .geo file.
        """

        i, i_p = None, None
        lines, line_surface, lines_tags = [], [], []
        point_account, line_account, line_loop_account = 0, 0, 1
        for outer_contour, contour in enumerate(list(chain(*[[self.outer_contour], self.inner_contours]))):
            if isinstance(contour, curves.Circle2D):
                points = [volmdlr.Point2D(contour.center.x - contour.radius, contour.center.y),
                          contour.center,
                          volmdlr.Point2D(contour.center.x + contour.radius, contour.center.y)]
                index = []
                for i, point in enumerate(points):
                    lines.append(point.get_geo_lines(tag=point_account + i + 1,
                                                     point_mesh_size=None))
                    index.append(point_account + i + 1)

                lines.append('Circle(' + str(line_account + 1) +
                             ') = {' + str(index[0]) + ', ' + str(index[1]) + ', ' + str(index[2]) + '};')
                lines.append('Circle(' + str(line_account + 2) +
                             ') = {' + str(index[2]) + ', ' + str(index[1]) + ', ' + str(index[0]) + '};')

                lines_tags.append(line_account + 1)
                lines_tags.append(line_account + 2)

                lines.append('Line Loop(' + str(outer_contour + 1) + ') = {' + str(lines_tags)[1:-1] + '};')
                line_surface.append(line_loop_account)

                point_account = point_account + 2 + 1
                line_account, line_loop_account = line_account + 1 + 1, line_loop_account + 1
                lines_tags = []

            elif isinstance(contour, (wires.Contour2D, wires.ClosedPolygon2D)):
                if not isinstance(contour, wires.ClosedPolygon2D):
                    contour = contour.to_polygon(1)
                for i, point in enumerate(contour.points):
                    lines.append(point.get_geo_lines(tag=point_account + i + 1,
                                                     point_mesh_size=None))

                for i_p, primitive in enumerate(contour.primitives):
                    if i_p != len(contour.primitives) - 1:
                        lines.append(primitive.get_geo_lines(tag=line_account + i_p + 1,
                                                             start_point_tag=point_account + i_p + 1,
                                                             end_point_tag=point_account + i_p + 2))
                    else:
                        lines.append(primitive.get_geo_lines(tag=line_account + i_p + 1,
                                                             start_point_tag=point_account + i_p + 1,
                                                             end_point_tag=point_account + 1))
                    lines_tags.append(line_account + i_p + 1)

                lines.append('Line Loop(' + str(outer_contour + 1) + ') = {' + str(lines_tags)[1:-1] + '};')
                line_surface.append(line_loop_account)
                point_account = point_account + i + 1
                line_account, line_loop_account = line_account + i_p + 1, line_loop_account + 1
                lines_tags = []

        lines.append('Plane Surface(' + str(1) + ') = {' + str(line_surface)[1:-1] + '};')

        return lines

    def mesh_lines(self,
                   factor: float,
                   curvature_mesh_size: int = None,
                   min_points: int = None,
                   initial_mesh_size: float = 5):
        """
        Gets the lines that define mesh parameters for a Surface2D, to be added to a .geo file.

        :param factor: A float, between 0 and 1, that describes the mesh quality
        (1 for coarse mesh - 0 for fine mesh)
        :type factor: float
        :param curvature_mesh_size: Activate the calculation of mesh element sizes based on curvature
        (with curvature_mesh_size elements per 2*Pi radians), defaults to 0
        :type curvature_mesh_size: int, optional
        :param min_points: Check if there are enough points on small edges (if it is not, we force to have min_points
        on that edge), defaults to None
        :type min_points: int, optional
        :param initial_mesh_size: If factor=1, it will be initial_mesh_size elements per dimension, defaults to 5
        :type initial_mesh_size: float, optional

        :return: A list of lines that describe mesh parameters
        :rtype: List[str]
        """

        lines = []
        if factor == 0:
            factor = 1e-3

        size = (math.sqrt(self.area()) / initial_mesh_size) * factor

        if min_points:
            lines.extend(self.get_mesh_lines_with_transfinite_curves(
                [[self.outer_contour], self.inner_contours], min_points, size))

        lines.append('Field[1] = MathEval;')
        lines.append('Field[1].F = "' + str(size) + '";')
        lines.append('Background Field = 1;')
        if curvature_mesh_size:
            lines.append('Mesh.MeshSizeFromCurvature = ' + str(curvature_mesh_size) + ';')

        return lines

    @staticmethod
    def get_mesh_lines_with_transfinite_curves(lists_contours, min_points, size):
        """Gets Surface 2d mesh lines with transfinite curves."""
        lines, primitives, primitives_length = [], [], []
        circle_class_ = getattr(wires, 'Circle' + lists_contours[0][0].__class__.__name__[-2:])
        for contour in list(chain(*lists_contours)):
            if isinstance(contour, circle_class_):
                primitives.append(contour)
                primitives.append(contour)
                primitives_length.append(contour.length() / 2)
                primitives_length.append(contour.length() / 2)
            else:
                for primitive in contour.primitives:
                    if (primitive not in primitives) and (primitive.reverse() not in primitives):
                        primitives.append(primitive)
                        primitives_length.append(primitive.length())

        for i, length in enumerate(primitives_length):
            if length < min_points * size:
                lines.append('Transfinite Curve {' + str(i) + '} = ' +
                             str(min_points) + ' Using Progression 1;')
        return lines

    def to_geo(self, file_name: str,
               factor: float, **kwargs):
        # curvature_mesh_size: int = None,
        # min_points: int = None,
        # initial_mesh_size: float = 5):
        """
        Gets the .geo file for the Surface2D.
        """

        for element in [('curvature_mesh_size', 0), ('min_points', None), ('initial_mesh_size', 5)]:
            if element[0] not in kwargs:
                kwargs[element[0]] = element[1]

        lines = self.geo_lines()
        lines.extend(self.mesh_lines(factor, kwargs['curvature_mesh_size'],
                                     kwargs['min_points'], kwargs['initial_mesh_size']))

        with open(file_name + '.geo', 'w', encoding="utf-8") as file:
            for line in lines:
                file.write(line)
                file.write('\n')
        file.close()

    def to_msh(self, file_name: str, mesh_dimension: int, mesh_order: int,
               factor: float, **kwargs):
        # curvature_mesh_size: int = 0,
        # min_points: int = None,
        # initial_mesh_size: float = 5):
        """
        Gets .msh file for the Surface2D generated by gmsh.

        :param file_name: The msh. file name
        :type file_name: str
        :param mesh_dimension: The mesh dimension (1: 1D-Edge, 2: 2D-Triangle, 3D-Tetrahedra)
        :type mesh_dimension: int
        :param factor: A float, between 0 and 1, that describes the mesh quality
        (1 for coarse mesh - 0 for fine mesh)
        :type factor: float
        :param curvature_mesh_size: Activate the calculation of mesh element sizes based on curvature
        (with curvature_mesh_size elements per 2*Pi radians), defaults to 0
        :type curvature_mesh_size: int, optional
        :param min_points: Check if there are enough points on small edges (if it is not, we force to have min_points
        on that edge), defaults to None
        :type min_points: int, optional
        :param initial_mesh_size: If factor=1, it will be initial_mesh_size elements per dimension, defaults to 5
        :type initial_mesh_size: float, optional

        :return: A txt file
        :rtype: .txt
        """

        for element in [('curvature_mesh_size', 0), ('min_points', None), ('initial_mesh_size', 5)]:
            if element[0] not in kwargs:
                kwargs[element[0]] = element[1]

        self.to_geo(file_name=file_name, mesh_dimension=mesh_dimension,
                    factor=factor, curvature_mesh_size=kwargs['curvature_mesh_size'],
                    min_points=kwargs['min_points'], initial_mesh_size=kwargs['initial_mesh_size'])

        volmdlr.core.VolumeModel.generate_msh_file(file_name, mesh_dimension, mesh_order)

        # gmsh.initialize()
        # gmsh.open(file_name + ".geo")

        # gmsh.model.geo.synchronize()
        # gmsh.model.mesh.generate(mesh_dimension)

        # gmsh.write(file_name + ".msh")

        # gmsh.finalize()


class Surface3D(DessiaObject):
    """
    Abstract class.

    """
    x_periodicity = None
    y_periodicity = None
    face_class = None

    def __init__(self, frame: volmdlr.Frame3D = None, name: str = ''):
        self.frame = frame
        DessiaObject.__init__(self, name=name)

    def plot(self, ax=None, edge_style: EdgeStyle = EdgeStyle(color='grey', alpha=0.5), **kwargs):
        """
        Abstract method.
        """
        raise NotImplementedError(f"plot method is not implemented for {self.__class__.__name__}")

    def point2d_to_3d(self, point2d):
        raise NotImplementedError(f'point2d_to_3d is abstract and should be implemented in {self.__class__.__name__}')

    def point3d_to_2d(self, point3d):
        """
        Abstract method. Convert a 3D point to a 2D parametric point.

        :param point3d: The 3D point to convert, represented by 3 coordinates (x, y, z).
        :type point3d: `volmdlr.Point3D`
        :return: NotImplementedError: If the method is not implemented in the subclass.
        """
        raise NotImplementedError(f'point3d_to_2d is abstract and should be implemented in {self.__class__.__name__}')

    def face_from_contours3d(self, contours3d: List[wires.Contour3D], name: str = ''):
        """Deprecated method, 'Use Face3D from_contours3d method'."""
        raise AttributeError('Use Face3D from_contours3d method')

    def repair_primitives_periodicity(self, primitives2d, primitives_mapping):
        """
        Repairs the continuity of the 2D contour while using contour3d_to_2d on periodic surfaces.

        :param primitives2d: The primitives in parametric surface domain.
        :type primitives2d: list
        :param primitives_mapping: It is a dictionary that stores the correspondence between primitives
         in the parametric domain with their equivalent primitive in 3D space.
        :type primitives_mapping: dict
        :return: A list of primitives.
        :rtype: list
        """
        # pylint: disable= too-many-locals
        tol = 1e-2
        if self.__class__.__name__ == "ExtrusionSurface3D":
            tol = 5e-6
        x_periodicity = self.x_periodicity if self.x_periodicity else -1
        y_periodicity = self.y_periodicity if self.y_periodicity else -1

        if x_periodicity or y_periodicity:
            if self.is_undefined_brep(primitives2d[0]):
                old_primitive = primitives2d[0]
                primitives2d[0] = self.fix_undefined_brep_with_neighbors(primitives2d[0], primitives2d[-1],
                                                                         primitives2d[1])
                primitives_mapping[primitives2d[0]] = primitives_mapping.pop(old_primitive)
        self._helper_repair_primitives_periodicity(primitives2d, primitives_mapping,
                                                   [x_periodicity, y_periodicity], tol)
        if self.__class__.__name__ in ("SphericalSurface3D", "ConicalSurface3D", "RevolutionSurface3D"):
            delta = primitives2d[-1].end - primitives2d[0].start
            if (math.isclose(abs(delta.x), x_periodicity, abs_tol=tol) or
                    math.isclose(abs(delta.y), y_periodicity, abs_tol=tol)):
                last_end_3d = self.point2d_to_3d(primitives2d[-1].end)
                first_start_3d = self.point2d_to_3d(primitives2d[0].start)
                if last_end_3d.is_close(first_start_3d, 1e-6) and not self.is_singularity_point(last_end_3d):
                    old_primitive = primitives2d[0]
                    primitives2d[0] = primitives2d[0].translation(delta)
                    primitives_mapping[primitives2d[0]] = primitives_mapping.pop(old_primitive)
                    self._helper_repair_primitives_periodicity(primitives2d, primitives_mapping,
                                                               [x_periodicity, y_periodicity], tol)
        self.check_parametric_contour_end(primitives2d, tol)

    def _helper_repair_primitives_periodicity(self, primitives2d, primitives_mapping, periodicities, tol):
        """Helper function to repair_primitives_periodicity."""
        x_periodicity, y_periodicity = periodicities
        i = 1
        while i < len(primitives2d):
            delta = primitives2d[i - 1].end - primitives2d[i].start
            distance = delta.norm()

            if not math.isclose(distance, 0, abs_tol=tol):
                if math.isclose(primitives2d[i].length(), x_periodicity, abs_tol=tol) or \
                        math.isclose(primitives2d[i].length(), y_periodicity, abs_tol=tol):
                    delta_end = primitives2d[i - 1].end - primitives2d[i].end
                    delta_min_index, _ = min(enumerate([distance, delta_end.norm()]), key=lambda x: x[1])
                    if self.is_undefined_brep(primitives2d[i]):
                        repair_undefined_brep(self, primitives2d, primitives_mapping, i, primitives2d[i - 1])
                    elif self.is_singularity_point(self.point2d_to_3d(primitives2d[i - 1].end)) and \
                            self.is_singularity_point(self.point2d_to_3d(primitives2d[i].start)):
                        self.repair_singularity(primitives2d, i, primitives2d[i - 1])
                    elif primitives2d[i].end.is_close(primitives2d[i - 1].end, tol=tol):
                        self.repair_reverse(primitives2d, primitives_mapping, i)
                    elif delta_min_index == 0:
                        self.repair_translation(primitives2d, primitives_mapping, i, delta)
                    else:
                        old_primitive = primitives2d[i]
                        new_primitive = primitives2d[i].reverse()
                        primitives2d[i] = new_primitive.translation(delta_end)
                        primitives_mapping[primitives2d[i]] = primitives_mapping.pop(old_primitive)

                elif primitives2d[i].end.is_close(primitives2d[i - 1].end, tol=tol):
                    self.repair_reverse(primitives2d, primitives_mapping, i)
                elif self.is_undefined_brep(primitives2d[i]):
                    repair_undefined_brep(self, primitives2d, primitives_mapping, i, primitives2d[i - 1])
                elif self.is_singularity_point(self.point2d_to_3d(primitives2d[i - 1].end), tol=1e-5) and \
                        self.is_singularity_point(self.point2d_to_3d(primitives2d[i].start), tol=1e-5):
                    self.repair_singularity(primitives2d, i, primitives2d[i - 1])
                else:
                    self.repair_translation(primitives2d, primitives_mapping, i, delta)
            i += 1

    def check_parametric_contour_end(self, primitives2d, tol):
        """Helper function to repair_primitives_periodicity."""
        previous_primitive = primitives2d[-1]
        delta = previous_primitive.end - primitives2d[0].start
        distance = delta.norm()
        is_connected = math.isclose(distance, 0, abs_tol=tol)
        if not is_connected and self.is_singularity_point(self.point2d_to_3d(previous_primitive.end)) and \
                self.is_singularity_point(self.point2d_to_3d(primitives2d[0].start)):
            primitives2d.append(edges.LineSegment2D(previous_primitive.end, primitives2d[0].start,
                                                    name="construction"))

    @staticmethod
    def repair_singularity(primitives2d, i, previous_primitive):
        """Helper function to repair_primitives_periodicity."""
        primitives2d.insert(i, edges.LineSegment2D(previous_primitive.end, primitives2d[i].start,
                                                   name="construction"))
        if i < len(primitives2d):
            i += 1

    @staticmethod
    def repair_reverse(primitives2d, primitives_mapping, i):
        """Helper function to repair_primitives_periodicity."""
        old_primitive = primitives2d[i]
        primitives2d[i] = primitives2d[i].reverse()
        primitives_mapping[primitives2d[i]] = primitives_mapping.pop(old_primitive)

    @staticmethod
    def repair_translation(primitives2d, primitives_mapping, i, delta):
        """Helper function to repair_primitives_periodicity."""
        old_primitive = primitives2d[i]
        primitives2d[i] = primitives2d[i].translation(delta)
        primitives_mapping[primitives2d[i]] = primitives_mapping.pop(old_primitive)

    def connect_contours(self, outer_contour, inner_contours):
        """
        Abstract method. Repair 2D contours of a face on the parametric domain.

        :param outer_contour: Outer contour 2D.
        :type inner_contours: wires.Contour2D
        :param inner_contours: List of 2D contours.
        :type inner_contours: list
        :return: NotImplementedError: If the method is not implemented in the subclass.
        """
        raise NotImplementedError(f'connect_contours is abstract and should be implemented in '
                                  f'{self.__class__.__name__}')

    @staticmethod
    def update_primitives_mapping(primitives_mapping, primitives, primitive3d):
        """
        Helper function to contour3d_to_2d.
        """
        for primitive in primitives:
            primitives_mapping[primitive] = primitive3d

    def parametric_points_to_3d(self, points: NDArray[npy.float64]) -> NDArray[npy.float64]:
        """
        Transform parametric coordinates to 3D points on the surface.

        Given a set of parametric coordinates `(u, v)` representing points on the surface,
        this method returns the corresponding 3D points on the surface.

        :param points: Parametric coordinates in the form of a numpy array with shape (n, 2),
                       where `n` is the number of points, and each row corresponds to `(u, v)`.
        :type points: numpy.ndarray[npy.float64]

        :return: Array of 3D points representing the surface in Cartesian coordinates.
        :rtype: numpy.ndarray[npy.float64]
        """
        points3d = [self.point2d_to_3d(volmdlr.Point2D(*point)) for point in points]

        return npy.array(points3d)

    def primitives3d_to_2d(self, primitives3d):
        """
        Helper function to perform conversion of 3D primitives into B-Rep primitives.

        :param primitives3d: List of 3D primitives from a 3D contour.
        :type primitives3d: List[edges.Edge]
        :return: A list of 2D primitives on parametric domain.
        :rtype: List[edges.Edge]
        """
        primitives2d = []
        primitives_mapping = {}
        for primitive3d in primitives3d:
            method_name = f'{primitive3d.__class__.__name__.lower()}_to_2d'
            if hasattr(self, method_name):
                primitives = getattr(self, method_name)(primitive3d)
                if primitives is None:
                    continue
                self.update_primitives_mapping(primitives_mapping, primitives, primitive3d)
                primitives2d.extend(primitives)
            else:
                raise AttributeError(f'Class {self.__class__.__name__} does not implement {method_name}')
        return primitives2d, primitives_mapping

    def contour3d_to_2d(self, contour3d, return_primitives_mapping: bool = False):
        """
        Transforms a Contour3D into a Contour2D in the parametric domain of the surface.

        :param contour3d: The contour to be transformed.
        :type contour3d: :class:`wires.Contour3D`
        :param return_primitives_mapping: If True, returns a dictionary containing the correspondence between 2D and 3D
         primitives
        :type return_primitives_mapping: bool
        :return: A 2D contour object.
        :rtype: :class:`wires.Contour2D`
        """
        primitives2d, primitives_mapping = self.primitives3d_to_2d(contour3d.primitives)

        wire2d = wires.Wire2D(primitives2d)
        is_wire = False
        if self.x_periodicity and not self.is_singularity_point(self.point2d_to_3d(wire2d.primitives[0].start)) and \
                not self.is_singularity_point(self.point2d_to_3d(wire2d.primitives[-1].end)):
            delta_x = abs(wire2d.primitives[0].start.x - wire2d.primitives[-1].end.x)
            if math.isclose(delta_x, self.x_periodicity, rel_tol=0.01) and wire2d.is_ordered(1e-3):
                is_wire = True
        if self.y_periodicity and not self.is_singularity_point(self.point2d_to_3d(wire2d.primitives[0].start)) and \
                not self.is_singularity_point(self.point2d_to_3d(wire2d.primitives[-1].end)):
            delta_y = abs(wire2d.primitives[0].start.y - wire2d.primitives[-1].end.y)
            if math.isclose(delta_y, self.y_periodicity, rel_tol=0.01) and wire2d.is_ordered(1e-3):
                is_wire = True
        # Fix contour
        if not is_wire and (self.x_periodicity or self.y_periodicity):
            self.repair_primitives_periodicity(primitives2d, primitives_mapping)
        if return_primitives_mapping:
            return wires.Contour2D(primitives2d), primitives_mapping
        return wires.Contour2D(primitives2d)

    def contour2d_to_3d(self, contour2d, return_primitives_mapping: bool = False):
        """
        Transforms a Contour2D in the parametric domain of the surface into a Contour3D in Cartesian coordinate.

        :param contour2d: The contour to be transformed.
        :type contour2d: :class:`wires.Contour2D`
        :param return_primitives_mapping: If True, returns a dictionary containing the correspondence between 2D and 3D
         primitives
        :type return_primitives_mapping: bool
        :return: A 3D contour object.
        :rtype: :class:`wires.Contour3D`
        """
        primitives3d = []
        primitives_mapping = {}
        for primitive2d in contour2d.primitives:
            if self.is_degenerated_brep(primitive2d):
                continue
            method_name = f'{primitive2d.__class__.__name__.lower()}_to_3d'
            if hasattr(self, method_name):
                try:
                    primitives = getattr(self, method_name)(primitive2d)
                    if primitives is None:
                        continue
                    primitives3d.extend(primitives)
                    primitives_mapping[primitive2d] = primitives[0]
                except AttributeError:
                    print(traceback.format_exc())
                    print(f'Class {self.__class__.__name__} does not implement {method_name}'
                          f'with {primitive2d.__class__.__name__}')
            else:
                raise AttributeError(
                    f'Class {self.__class__.__name__} does not implement {method_name}')
        if not primitives3d:
            raise ValueError("no primitives to create contour")
        if return_primitives_mapping:
            return wires.Contour3D(primitives3d), primitives_mapping
        return wires.Contour3D(primitives3d)

    def linesegment3d_to_2d(self, linesegment3d):
        """
        A line segment on a surface will be in any case a line in 2D?.

        """
        return [edges.LineSegment2D(self.point3d_to_2d(linesegment3d.start),
                                    self.point3d_to_2d(linesegment3d.end))]

    def bsplinecurve3d_to_2d(self, bspline_curve3d):
        """
        Is this right?.
        """
        n = len(bspline_curve3d.control_points)
        points = [self.point3d_to_2d(p)
                  for p in bspline_curve3d.discretization_points(number_points=n)]
        return [edges.BSplineCurve2D.from_points_interpolation(points, bspline_curve3d.degree)]

    def bsplinecurve2d_to_3d(self, bspline_curve2d):
        """
        Is this right?.

        """
        n = len(bspline_curve2d.control_points)
        points = [self.point2d_to_3d(p)
                  for p in bspline_curve2d.discretization_points(number_points=n)]
        return [edges.BSplineCurve3D.from_points_interpolation(points, bspline_curve2d.degree)]

    def normal_from_point2d(self, point2d):
        """
        Evaluates the normal vector of the bspline surface at this 2D point.
        """
        raise NotImplementedError('NotImplemented')

    def normal_from_point3d(self, point3d):
        """
        Evaluates the normal vector of the bspline surface at this 3D point.
        """

        return (self.normal_from_point2d(self.point3d_to_2d(point3d)))[1]

    def geodesic_distance_from_points2d(self, point1_2d: volmdlr.Point2D,
                                        point2_2d: volmdlr.Point2D, number_points: int = 50):
        """
        Approximation of geodesic distance via line segments length sum in 3D.
        """
        # points = [point1_2d]
        current_point3d = self.point2d_to_3d(point1_2d)
        distance = 0.
        for i in range(number_points):
            next_point3d = self.point2d_to_3d(point1_2d + (i + 1) / number_points * (point2_2d - point1_2d))
            distance += next_point3d.point_distance(current_point3d)
            current_point3d = next_point3d
        return distance

    def geodesic_distance(self, point1_3d: volmdlr.Point3D, point2_3d: volmdlr.Point3D):
        """
        Approximation of geodesic distance between 2 3D points supposed to be on the surface.
        """
        point1_2d = self.point3d_to_2d(point1_3d)
        point2_2d = self.point3d_to_2d(point2_3d)
        return self.geodesic_distance_from_points2d(point1_2d, point2_2d)

    def point_projection(self, point3d):
        """
        Returns the projection of the point on the surface.

        :param point3d: Point to project.
        :type point3d: volmdlr.Point3D
        :return: A point on the surface
        :rtype: volmdlr.Point3D
        """
        return self.point2d_to_3d(self.point3d_to_2d(point3d))

    def point_distance(self, point3d: volmdlr.Point3D):
        """
        Calculates the minimal distance from a given point and the surface.

        :param point3d: point to verify distance.
        :type point3d: volmdlr.Point3D
        :return: point distance to the surface.
        :rtype: float
        """
        proj_point = self.point_projection(point3d)
        return proj_point.point_distance(point3d)

    def edge_intersections(self, edge):
        """
        Gets intersections between a Surface 3D, and an edge 3D.

        :param edge: any 3D edge.
        :return: list of points.
        """
        intersections = []
        method_name = f'{edge.__class__.__name__.lower()[:-2]}_intersections'
        if hasattr(self, method_name):
            intersections = getattr(self, method_name)(edge)
        return intersections

    def contour_intersections(self, contour3d: wires.Contour3D):
        """
        Gets intersections between a contour 3D and a Surface 3D.

        :param contour3d: other contour get intersections with.
        :return: list of intersecting points.
        """
        outer_contour_intersections_with_plane = []
        for primitive in contour3d.primitives:
            primitive_plane_intersections = self.edge_intersections(primitive)
            for primitive_plane_intersection in primitive_plane_intersections:
                if not primitive_plane_intersection.in_list(outer_contour_intersections_with_plane):
                    outer_contour_intersections_with_plane.append(primitive_plane_intersection)
        return outer_contour_intersections_with_plane

    def is_singularity_point(self, *args, **kwargs):
        """Verifies if point is on the surface singularity."""
        return False

    @staticmethod
    def is_undefined_brep(*args):
        """Verifies if the edge is contained within the periodicity boundary."""
        return False

    def surface_intersections(self, other_surface: 'Surface3D'):
        """
        Gets intersections between two surfaces.

        :param other_surface: other surface to get intersections with.
        :return: a list containing all intersections between the two surfaces 3d.
        """
        method_name = f'{other_surface.__class__.__name__.lower()[:-2]}_intersections'
        if hasattr(self, method_name):
            return getattr(self, method_name)(other_surface)
        method_name = f'{self.__class__.__name__.lower()[:-2]}_intersections'
        if hasattr(other_surface, method_name):
            return getattr(other_surface, method_name)(self)
        raise NotImplementedError (f'No method available for calculating intersections between {self.__class__} and '
               f'{other_surface.__class__}')

    def line_intersections(self, line: curves.Line3D):
        """Gets intersections between a line and a Surface 3D."""
        raise NotImplementedError(f'line_intersections method not implemented by {self.__class__.__name__}')

    def frame_mapping(self, frame, side: str):
        """Frame mapping for Surface 3D."""
        raise NotImplementedError(f'frame_mapping method not implemented by {self.__class__.__name__}')

    def linesegment_intersections(self, linesegment3d: edges.LineSegment3D, abs_tol: float = 1e-6):
        """
        Calculates the intersection points between a 3D line segment and a surface 3D.

        The method calculates the intersection points between a 3D line segment and a 3d Surface by first
        finding the intersection points between the infinite line containing the line segment and the Surface,
        and then filtering out the points that are not within the line segment. It returns a list of intersection
        points, which can be empty if there are no intersections. The intersection points are represented as
        3D points using the `volmdlr.Point3D` class.
        Note: The method assumes that the line segment and the Surface are in the same coordinate system.

        :param linesegment3d: The 3D line segment object to intersect with the Surface.
        :type linesegment3d: edges.LineSegment3D.
        :param abs_tol: tolerance.
        :type abs_tol: float.
        :return: A list of intersection points between the line segment and the Surface.
        The list may be empty if there are no intersections.
        :rtype: List[volmdlr.Point3D]:
        """
        line_intersections = self.line_intersections(linesegment3d.line)
        linesegment_intersections = [inters for inters in line_intersections
                                     if linesegment3d.point_belongs(inters, abs_tol)]
        return linesegment_intersections

    def plane_intersections(self, plane3d: 'Plane3D'):
        """Gets intersections between a line and a Surface 3D."""
        raise NotImplementedError(f'line_intersections method not implemented by {self.__class__.__name__}')

    def curve_intersections(self, curve):
        """
        Calculates the intersections between a conical surface and a curve 3D.

        :param curve: other circle to verify intersections.
        :return: a list of intersection points, if there exists any.
        """
        if not self.frame.origin.is_close(volmdlr.O3D) or not self.frame.w.is_close(volmdlr.Z3D):
            local_surface = self.frame_mapping(self.frame, 'new')
            local_curve = curve.frame_mapping(self.frame, 'new')
            local_intersections = local_surface.curve_intersections(local_curve)
            global_intersections = []
            for intersection in local_intersections:
                global_intersections.append(self.frame.local_to_global_coordinates(intersection))
            return global_intersections
        curve_plane = Plane3D(curve.frame)
        curve_plane_intersections = self.plane_intersections(curve_plane)
        if not curve_plane_intersections:
            return []
        intersections = []
        for curve_plane_intersection in curve_plane_intersections:
            inters = curve_plane_intersection.curve_intersections(curve)
            for intersection in inters:
                if not intersection.in_list(intersections):
                    intersections.append(intersection)
        return intersections

    def circle_intersections(self, circle: curves.Circle3D):
        """
        Calculates the intersections between a conical surface and a Circle 3D.

        :param circle: other circle to verify intersections.
        :return: a list of intersection points, if there exists any.
        """
        return self.curve_intersections(circle)

    def ellipse_intersections(self, ellipse: curves.Ellipse3D):
        """
        Calculates the intersections between a conical surface and an ellipse 3D.

        :param ellipse: other ellipse to verify intersections.
        :return: a list of intersection points, if there exists any.
        """
        return self.curve_intersections(ellipse)

    def hyperbola_intersections(self, hyperbola: curves.Hyperbola3D):
        """
        Calculates the intersections between a conical surface and a hyperbola 3D.

        :param hyperbola: other hyperbola to verify intersections.
        :return: a list of intersection points, if there exists any.
        """
        return self.curve_intersections(hyperbola)

    def parabola_intersections(self, parabola: curves.Parabola3D):
        """
        Calculates the intersections between a conical surface and a parabola 3D.

        :param parabola: other parabola to verify intersections.
        :return: a list of intersection points, if there exists any.
        """
        return self.curve_intersections(parabola)

    def fullarc_intersections(self, fullarc: edges.FullArc3D):
        """
        Calculates the intersections between a conical surface and a full arc 3D.

        :param fullarc: other fullarc to verify intersections.
        :return: a list of intersection points, if there exists any.
        """
        return self.curve_intersections(fullarc.circle)

    def arc_intersections(self, arc3d: edges.Arc3D):
        """
        Calculates the intersections between a conical surface and an arc 3D.

        :param arc3d: other arc to verify intersections.
        :return: a list of intersection points, if there exists any.
        """
        circle_intersections = self.curve_intersections(arc3d.circle)
        intersections = []
        for intersection in circle_intersections:
            if arc3d.point_belongs(intersection):
                intersections.append(intersection)
        return intersections

    def fullarcellipse_intersections(self, fullarcellipse: edges.FullArcEllipse3D):
        """
        Calculates the intersections between a conical surface and a fullarcellipse 3D.

        :param fullarcellipse: other fullarcellipse to verify intersections.
        :return: a list of intersection points, if there exists any.
        """
        return self.ellipse_intersections(fullarcellipse.ellipse)

    def arcellipse_intersections(self, arcellipse: edges.ArcEllipse3D):
        """
        Calculates the intersections between a conical surface and an arcellipse 3D.

        :param arcellipse: other arcellipse to verify intersections.
        :return: a list of intersection points, if there exists any.
        """
        ellipse_intersections = self.curve_intersections(arcellipse.ellipse)
        intersections = []
        for intersection in ellipse_intersections:
            if arcellipse.point_belongs(intersection):
                intersections.append(intersection)
        return intersections

    def brep_connectivity_check(self, brep: wires.Contour2D, tol: float = 1e-6) -> bool:
        """Checks the topology of 2D BREP in 3D space."""
        if len(brep.primitives) == 2 and brep.primitives[0].direction_independent_is_close(brep.primitives[1]):
            return False
        if self.x_periodicity:
            distance = brep.primitives[-1].end.point_distance(brep.primitives[0].start)
            if distance >= (0.99 * self.x_periodicity):
                return False
        if self.y_periodicity:
            distance = brep.primitives[-1].end.point_distance(brep.primitives[0].start)
            if distance >= (0.99 * self.y_periodicity):
                return False
        for prim1, prim2 in zip(brep.primitives, brep.primitives[1:] + [brep.primitives[0]]):
            end = self.point2d_to_3d(prim1.end)
            start = self.point2d_to_3d(prim2.start)
            if not end.is_close(start, tol):
                return False
        return True

    def is_degenerated_brep(self, *args):
        """
        An edge is said to be degenerated when it corresponds to a single 3D point.
        """
        return False

    def point_belongs(self, point3d, abs_tol: float = 1e-6):
        """
        Verifies if point is on Toroidal Surface 3D.

        :param point3d: other point.
        :param abs_tol: tolerance.
        :return: True or False.
        """
        if self.point_distance(point3d) < abs_tol:
            return True
        return False


class Plane3D(Surface3D):
    """
    Defines a plane 3d.

    :param frame: u and v of frame describe the plane, w is the normal
    """
    face_class = 'PlaneFace3D'

    def __init__(self, frame: volmdlr.Frame3D, name: str = ''):

        self.frame = frame
        self.name = name
        Surface3D.__init__(self, frame=frame, name=name)

    def __hash__(self):
        return hash(('plane 3d', self.frame))

    def __eq__(self, other_plane):
        if other_plane.__class__.__name__ != self.__class__.__name__:
            return False
        return self.frame == other_plane.frame

    @classmethod
    def from_step(cls, arguments, object_dict, **kwargs):
        """
        Converts a step primitive to a Plane3D.

        :param arguments: The arguments of the step primitive.
        :type arguments: list
        :param object_dict: The dictionary containing all the step primitives
            that have already been instantiated
        :type object_dict: dict
        :return: The corresponding Plane3D object.
        :rtype: :class:`volmdlr.faces.Plane3D`
        """
        frame = object_dict[arguments[1]]
        frame = frame.normalize()
        return cls(frame, arguments[0][1:-1])

    def to_step(self, current_id):
        """
        Converts the object to a STEP representation.

        :param current_id: The ID of the last written primitive.
        :type current_id: int
        :return: The STEP representation of the object and the last ID.
        :rtype: tuple[str, list[int]]
        """
        content, frame_id = self.frame.to_step(current_id)
        plane_id = frame_id + 1
        content += f"#{plane_id} = PLANE('{self.name}',#{frame_id});\n"
        return content, [plane_id]

    @classmethod
    def from_3_points(cls, *args, name: str = ''):
        """
        Point 1 is used as origin of the plane.
        """
        point1, point2, point3 = args
        vector1 = point2 - point1
        vector1 = vector1.to_vector()
        vector2 = point3 - point1
        vector2 = vector2.to_vector()
        vector1 = vector1.unit_vector()
        vector2 = vector2.unit_vector()
        normal = vector1.cross(vector2)
        normal = normal.unit_vector()
        frame = volmdlr.Frame3D(point1, vector1, normal.cross(vector1), normal)
        return cls(frame, name=name)

    @classmethod
    def from_normal(cls, point, normal, name: str = ''):
        """Creates a Plane 3D form a point and a normal vector."""
        v1 = normal.deterministic_unit_normal_vector()
        v2 = v1.cross(normal)
        return cls(volmdlr.Frame3D(point, v1, v2, normal), name=name)

    @classmethod
    def from_plane_vectors(cls, plane_origin: volmdlr.Point3D,
                           plane_x: volmdlr.Vector3D, plane_y: volmdlr.Vector3D, name: str = ''):
        """
        Initializes a 3D plane object with a given plane origin and plane x and y vectors.

        :param plane_origin: A volmdlr.Point3D representing the origin of the plane.
        :param plane_x: A volmdlr.Vector3D representing the x-axis of the plane.
        :param plane_y: A volmdlr.Vector3D representing the y-axis of the plane.
        :param name: object's name.
        :return: A Plane3D object initialized from the provided plane origin and plane x and y vectors.
        """
        normal = plane_x.cross(plane_y)
        return cls(volmdlr.Frame3D(plane_origin, plane_x, plane_y, normal), name=name)

    @classmethod
    def from_points(cls, points, name: str = ''):
        """
        Returns a 3D plane that goes through the 3 first points on the list.

        Why for more than 3 points we only do some check and never raise error?
        """
        if len(points) < 3:
            raise ValueError
        if len(points) == 3:
            return cls.from_3_points(points[0],
                                     points[1],
                                     points[2], name=name)
        points = [p.copy() for p in points]
        indexes_to_del = []
        for i, point in enumerate(points[1:]):
            if point.is_close(points[0]):
                indexes_to_del.append(i)
        for index in indexes_to_del[::-1]:
            del points[index + 1]

        origin = points[0]
        vector1 = points[1] - origin
        vector1 = vector1.unit_vector()
        vector2_min = points[2] - origin
        vector2_min = vector2_min.unit_vector()
        dot_min = abs(vector1.dot(vector2_min))
        for point in points[3:]:
            vector2 = point - origin
            vector2 = vector2.unit_vector()
            dot = abs(vector1.dot(vector2))
            if dot < dot_min:
                vector2_min = vector2
                dot_min = dot
        return cls.from_3_points(origin, vector1 + origin, vector2_min + origin, name=name)

    def angle_between_planes(self, plane2):
        """
        Get angle between 2 planes.

        :param plane2: the second plane.
        :return: the angle between the two planes.
        """
        angle = math.acos(self.frame.w.dot(plane2.frame.w))
        return angle

    def point_belongs(self, point3d, abs_tol: float = 1e-6):
        """
        Return if the point belongs to the plane at a tolerance of 1e-6.

        """
        if math.isclose(self.frame.w.dot(point3d - self.frame.origin), 0,
                        abs_tol=abs_tol):
            return True
        return False

    def point_distance(self, point3d):
        """
        Calculates the distance of a point to plane.

        :param point3d: point to verify distance.
        :return: a float, point distance to plane.
        """
        coefficient_a, coefficient_b, coefficient_c, coefficient_d = self.equation_coefficients()
        return abs(self.frame.w.dot(point3d) + coefficient_d) / math.sqrt(coefficient_a ** 2 +
                                                                          coefficient_b ** 2 + coefficient_c ** 2)

    def line_intersections(self, line):
        """
        Find the intersection with a line.

        :param line: Line to evaluate the intersection
        :type line: :class:`edges.Line`
        :return: ADD DESCRIPTION
        :rtype: List[volmdlr.Point3D]
        """
        return vm_utils_intersections.get_plane_line_intersections(self.frame, line)

    def linesegment_intersections(self, linesegment3d: edges.LineSegment3D, abs_tol: float = 1e-6) \
            -> List[volmdlr.Point3D]:
        """
        Gets the intersections of a plane a line segment 3d.

        :param linesegment3d: other line segment.
        :param abs_tol: tolerance allowed.
        :return: a list with the intersecting point.
        """
        return vm_utils_intersections.get_plane_linesegment_intersections(self.frame, linesegment3d, abs_tol)

    def bsplinecurve_intersections(self, bspline_curve):
        """
        Calculates the intersections between a Plane 3D and a Bspline Curve 3D.

        :param bspline_curve: bspline_curve to verify intersections.
        :return: list of intersections: List[volmdlr.Point3D].
        """
        return vm_utils_intersections.get_bsplinecurve_intersections(self, bspline_curve)

    def equation_coefficients(self):
        """
        Returns the a,b,c,d coefficient from equation ax+by+cz+d = 0.

        """
        return vm_common_operations.get_plane_equation_coefficients(self.frame)

    def plane_intersections(self, plane3d):
        """
        Computes intersection points between two Planes 3D.

        """
        plane_intersections = vm_utils_intersections.get_two_planes_intersections(self.frame, plane3d.frame)
        if plane_intersections:
            return [curves.Line3D(plane_intersections[0], plane_intersections[1])]
        return []

    def cylindricalsurface_intersections(self, cylindrical_surface: 'CylindricalSurface3D'):
        """
        Gets intersections between plane and cylindrical surface.

        :param cylindrical_surface: cylindrical surface to get intersections with.
        :return: List containing all intersections between plane and cylindrical surface.
        """
        return cylindrical_surface.plane_intersections(self)

    def is_coincident(self, plane2, abs_tol: float = 1e-6):
        """
        Verifies if two planes are parallel and coincident.

        """
        if not isinstance(self, plane2.__class__):
            return False
        if self.is_parallel(plane2, abs_tol):
            if plane2.point_belongs(self.frame.origin, abs_tol):
                return True
        return False

    def is_parallel(self, plane2, abs_tol: float = 1e-6):
        """
        Verifies if two planes are parallel.

        """
        if self.frame.w.is_colinear_to(plane2.frame.w, abs_tol):
            return True
        return False

    @classmethod
    def plane_between_two_planes(cls, plane1, plane2, name: str = ''):
        """
        Calculates a plane between two other planes.

        :param plane1: plane1.
        :param plane2: plane2.
        :param name: object's name.
        :return: resulting plane.
        """
        plane1_plane2_intersection = plane1.plane_intersections(plane2)[0]
        u = plane1_plane2_intersection.unit_direction_vector()
        v = plane1.frame.w + plane2.frame.w
        v = v.unit_vector()
        w = u.cross(v)
        point = (plane1.frame.origin + plane2.frame.origin) / 2
        return cls(volmdlr.Frame3D(point, u, w, v), name=name)

    def rotation(self, center: volmdlr.Point3D, axis: volmdlr.Vector3D, angle: float):
        """
        Plane3D rotation.

        :param center: rotation center
        :param axis: rotation axis
        :param angle: angle rotation
        :return: a new rotated Plane3D
        """
        new_frame = self.frame.rotation(center=center, axis=axis, angle=angle)
        return Plane3D(new_frame)

    def translation(self, offset: volmdlr.Vector3D):
        """
        Plane3D translation.

        :param offset: translation vector
        :return: A new translated Plane3D
        """
        new_frame = self.frame.translation(offset)
        return Plane3D(new_frame)

    def frame_mapping(self, frame: volmdlr.Frame3D, side: str):
        """
        Changes frame_mapping and return a new Frame3D.

        :param frame: Frame of reference
        :type frame: `volmdlr.Frame3D`
        :param side: 'old' or 'new'
        """
        new_frame = self.frame.frame_mapping(frame, side)
        return Plane3D(new_frame, self.name)

    def copy(self, deep=True, memo=None):
        """Creates a copy of the plane."""
        new_frame = self.frame.copy(deep, memo)
        return Plane3D(new_frame, self.name)

    def plane_grid(self, grid_size: int, length: float = 1.):
        """
        Plane's grid.

        """
        plane_grid = []
        for i in range(grid_size):
            for v1, v2 in [(self.frame.u, self.frame.v), (self.frame.v, self.frame.u)]:
                start = self.frame.origin - 0.5 * length * v1 + (-0.5 + i / (grid_size - 1)) * length * v2
                end = self.frame.origin + 0.5 * length * v1 + (-0.5 + i / (grid_size - 1)) * length * v2
                plane_grid.append(edges.LineSegment3D(start, end))
        return plane_grid

    def plot(self, ax=None, edge_style: EdgeStyle = EdgeStyle(color='grey'), length: float = 1., **kwargs):
        """
        Plot the cylindrical surface in the local frame normal direction.

        :param ax: Matplotlib Axes3D object to plot on. If None, create a new figure.
        :type ax: Axes3D or None
        :param edge_style: edge styles.
        :type edge_style: EdgeStyle.
        :param length: plotted length
        :type length: float
        :return: Matplotlib Axes3D object containing the plotted wire-frame.
        :rtype: Axes3D
        """
        grid_size = 10

        if ax is None:
            fig = plt.figure()
            ax = fig.add_subplot(111, projection='3d')
            ax.set_aspect('auto')

        self.frame.plot(ax=ax, ratio=length)
        for edge in self.plane_grid(grid_size, length):
            edge.plot(ax, edge_style=edge_style)
        return ax

    def point2d_to_3d(self, point2d):
        """
        Converts a 2D parametric point into a 3D point on the surface.
        """
        return point2d.to_3d(self.frame.origin, self.frame.u, self.frame.v)

    def parametric_points_to_3d(self, points: NDArray[npy.float64]) -> NDArray[npy.float64]:
        """
        Transform parametric coordinates to 3D points on the plane.

        Given a set of parametric coordinates `(u, v)` representing points on the surface,
        this method returns the corresponding 3D points on the plane.

        :param points: Parametric coordinates in the form of a numpy array with shape (n, 2),
                       where `n` is the number of points, and each row corresponds to `(u, v)`.
        :type points: numpy.ndarray[npy.float64]

        :return: Array of 3D points representing the plane in Cartesian coordinates.
        :rtype: numpy.ndarray[npy.float64]
        """
        center = npy.array(self.frame.origin)
        x = npy.array([self.frame.u[0], self.frame.u[1], self.frame.u[2]])
        y = npy.array([self.frame.v[0], self.frame.v[1], self.frame.v[2]])

        points = points.reshape(-1, 2, 1)

        u_values = points[:, 0]
        v_values = points[:, 1]

        return center + u_values * x + v_values * y

    def point3d_to_2d(self, point3d):
        """
        Converts a 3D point into a 2D parametric point.
        """
        return point3d.to_2d(self.frame.origin, self.frame.u, self.frame.v)

    def contour2d_to_3d(self, contour2d, return_primitives_mapping: bool = False):
        """
        Transforms a Contour2D in the parametric domain of the surface into a Contour3D in Cartesian coordinate.

        :param contour2d: The contour to be transformed.
        :type contour2d: :class:`wires.Contour2D`
        :param return_primitives_mapping: If True, returns a dictionary containing the correspondence between 2D and 3D
         primitives
        :type return_primitives_mapping: bool
        :return: A 3D contour object.
        :rtype: :class:`wires.Contour3D`
        """
        contour3d = contour2d.to_3d(self.frame.origin, self.frame.u, self.frame.v)
        if return_primitives_mapping:
            primitives_mapping = dict(zip(contour2d.primitives, contour3d.primitives))
            return contour3d, primitives_mapping
        return contour3d

    def contour3d_to_2d(self, contour3d, return_primitives_mapping: bool = False):
        """
        Transforms a Contour3D into a Contour2D in the parametric domain of the surface.

        :param contour3d: The contour to be transformed.
        :type contour3d: :class:`wires.Contour3D`
        :param return_primitives_mapping: If True, returns a dictionary containing the correspondence between 2D and 3D
         primitives
        :type return_primitives_mapping: bool
        :return: A 2D contour object.
        :rtype: :class:`wires.Contour2D`
        """
        primitives2d = []
        primitives_mapping = {}
        for primitive3d in contour3d.primitives:
            method_name = f'{primitive3d.__class__.__name__.lower()}_to_2d'
            if hasattr(self, method_name):
                primitives = getattr(self, method_name)(primitive3d)
                if primitives is None:
                    continue
                self.update_primitives_mapping(primitives_mapping, primitives, primitive3d)
                primitives2d.extend(primitives)
            else:
                primitive = primitive3d.to_2d(self.frame.origin, self.frame.u, self.frame.v)
                if primitive is None:
                    continue
                self.update_primitives_mapping(primitives_mapping, [primitive], primitive3d)
                primitives2d.append(primitive)
        if return_primitives_mapping:
            return wires.Contour2D(primitives2d), primitives_mapping
        return wires.Contour2D(primitives2d)

    def arc3d_to_2d(self, arc3d):
        """Converts primitive from 3D cartesian space to surface parametric space."""
        arc = None
        if arc3d.circle.frame.w.is_colinear_to(self.frame.w, 1e-5):
            arc = [arc3d.to_2d(self.frame.origin, self.frame.u, self.frame.v)]
        else:
            start = self.point3d_to_2d(arc3d.start)
            end = self.point3d_to_2d(arc3d.end)
            if not start.is_close(end):
                arc = [edges.LineSegment2D(start, end)]
        return arc

    def bsplinecurve3d_to_2d(self, bspline_curve3d):
        """
        Converts a 3D B-Spline in spatial domain into a 2D B-Spline in parametric domain.

        :param bspline_curve3d: The B-Spline curve to perform the transformation.
        :type bspline_curve3d: edges.BSplineCurve3D
        :return: A 2D B-Spline.
        :rtype: edges.BSplineCurve2D
        """
        control_points = [self.point3d_to_2d(p)
                          for p in bspline_curve3d.control_points]
        return [edges.BSplineCurve2D(
            bspline_curve3d.degree,
            control_points=control_points,
            knot_multiplicities=bspline_curve3d.knot_multiplicities,
            knots=bspline_curve3d.knots,
            weights=bspline_curve3d.weights)]

    def bsplinecurve2d_to_3d(self, bspline_curve2d):
        """
        Converts a 2D B-Spline in parametric domain into a 3D B-Spline in spatial domain.

        :param bspline_curve2d: The B-Spline curve to perform the transformation.
        :type bspline_curve2d: edges.BSplineCurve2D
        :return: A 3D B-Spline.
        :rtype: edges.BSplineCurve3D
        """
        control_points = [self.point2d_to_3d(point)
                          for point in bspline_curve2d.control_points]
        return [edges.BSplineCurve3D(
            bspline_curve2d.degree,
            control_points=control_points,
            knot_multiplicities=bspline_curve2d.knot_multiplicities,
            knots=bspline_curve2d.knots,
            weights=bspline_curve2d.weights)]

    def rectangular_cut(self, x1: float, x2: float,
                        y1: float, y2: float, name: str = ''):
        """Deprecated method, Use PlaneFace3D from_surface_rectangular_cut method."""

        raise AttributeError('Use PlaneFace3D from_surface_rectangular_cut method')


PLANE3D_OXY = Plane3D(volmdlr.OXYZ)
PLANE3D_OYZ = Plane3D(volmdlr.OYZX)
PLANE3D_OZX = Plane3D(volmdlr.OZXY)
PLANE3D_OXZ = Plane3D(volmdlr.Frame3D(volmdlr.O3D, volmdlr.X3D, volmdlr.Z3D, volmdlr.Y3D))


class PeriodicalSurface(Surface3D):
    """
    Abstract class for surfaces with two-pi periodicity that creates some problems.
    """

    def point2d_to_3d(self, point2d):
        """
        Abstract method.
        """
        raise NotImplementedError(f'point2d_to_3d is abstract and should be implemented in {self.__class__.__name__}')

    def point3d_to_2d(self, point3d):
        """
        Abstract method. Convert a 3D point to a 2D parametric point.

        :param point3d: The 3D point to convert, represented by 3 coordinates (x, y, z).
        :type point3d: `volmdlr.Point3D`
        :return: NotImplementedError: If the method is not implemented in the subclass.
        """
        raise NotImplementedError(f'point3d_to_2d is abstract and should be implemented in {self.__class__.__name__}')

    def _align_contours(self, inner_contour, theta_contours, z_outer_contour, z_inner_contour):
        """
        Helper function to align contours' BREP on periodical surfaces that need to be connected.
        """
        outer_contour_theta, inner_contour_theta = theta_contours
        overlapping_theta, outer_contour_side, inner_contour_side, side = self._get_overlapping_theta(
            outer_contour_theta,
            inner_contour_theta)
        line = curves.Line2D(volmdlr.Point2D(overlapping_theta, z_outer_contour),
                             volmdlr.Point2D(overlapping_theta, z_inner_contour))
        cutted_contours = inner_contour.split_by_line(line)
        number_contours = len(cutted_contours)
        if number_contours == 2:
            contour1, contour2 = cutted_contours
            increasing_theta = inner_contour_theta[0] < inner_contour_theta[1]
            # side = 0 --> left  side = 1 --> right
            if (not side and increasing_theta) or (
                    side and not increasing_theta):
                theta_offset = outer_contour_theta[outer_contour_side] - contour2.primitives[0].start.x
                contour2_positionned = contour2.translation(offset=volmdlr.Vector2D(theta_offset, 0))
                theta_offset = contour2_positionned.primitives[-1].end.x - contour1.primitives[0].start.x
                contour1_positionned = contour1.translation(offset=volmdlr.Vector2D(theta_offset, 0))

            else:
                theta_offset = outer_contour_theta[outer_contour_side] - contour1.primitives[-1].end.x
                contour1_positionned = contour1.translation(offset=volmdlr.Vector2D(theta_offset, 0))
                theta_offset = contour1_positionned.primitives[0].start.x - contour2.primitives[-1].end.x
                contour2_positionned = contour2.translation(offset=volmdlr.Vector2D(theta_offset, 0))
            old_innner_contour_positioned = wires.Wire2D(contour2_positionned.primitives +
                                                         contour1_positionned.primitives).order_wire(tol=1e-2)
        elif number_contours == 1:
            theta_offset = outer_contour_theta[outer_contour_side] - inner_contour_theta[inner_contour_side]
            translation_vector = volmdlr.Vector2D(theta_offset, 0)
            old_innner_contour_positioned = cutted_contours[0].translation(offset=translation_vector)

        else:
            raise NotImplementedError

        return old_innner_contour_positioned

    @staticmethod
    def _get_closing_points(old_outer_contour_positioned, old_innner_contour_positioned):
        """
        Helper function to get points to connect contours with line segments.
        """
        point1 = old_outer_contour_positioned.primitives[0].start
        point2 = old_outer_contour_positioned.primitives[-1].end
        point3 = old_innner_contour_positioned.primitives[0].start
        point4 = old_innner_contour_positioned.primitives[-1].end

        outer_contour_direction = point1.x < point2.x
        inner_contour_direction = point3.x < point4.x
        if outer_contour_direction == inner_contour_direction:
            old_innner_contour_positioned = old_innner_contour_positioned.invert()
            point3 = old_innner_contour_positioned.primitives[0].start
            point4 = old_innner_contour_positioned.primitives[-1].end
        if not math.isclose(point2.x, point3.x, abs_tol=1e-4) or \
                not math.isclose(point4.x, point1.x, abs_tol=1e-4):
            ideal_x = []
            delta = math.inf
            found = False
            for x1 in [point2.x, point3.x]:
                for x2 in [point4.x, point1.x]:
                    delta_x = abs(abs(x1 - x2) - volmdlr.TWO_PI)
                    if delta_x == 0.0:
                        ideal_x = [x1, x2]
                        found = True
                        break
                    if delta_x < delta:
                        delta = delta_x
                        ideal_x = [x1, x2]
                if found:
                    break
            x1, x2 = ideal_x
            point2.x = x1
            point3.x = x1
            point4.x = x2
            point1.x = x2

        return point1, point2, point3, point4

    def connect_contours(self, outer_contour, inner_contours):
        """
        Repair contours on parametric domain.

        :param outer_contour: Outer contour 2D.
        :type inner_contours: wires.Contour2D
        :param inner_contours: List of 2D contours.
        :type inner_contours: list
        """
        new_inner_contours = []
        point1 = outer_contour.primitives[0].start
        point2 = outer_contour.primitives[-1].end

        theta1, z1 = point1
        theta2, _ = point2

        new_outer_contour = outer_contour
        for inner_contour in inner_contours:
            theta3, z3 = inner_contour.primitives[0].start
            theta4, _ = inner_contour.primitives[-1].end

            if not inner_contour.is_ordered():
                # Contours are aligned
                if (math.isclose(theta1, theta3, abs_tol=1e-3) and math.isclose(theta2, theta4, abs_tol=1e-3)) \
                        or (math.isclose(theta1, theta4, abs_tol=1e-3) and math.isclose(theta2, theta3, abs_tol=1e-3)):
                    old_innner_contour_positioned = inner_contour

                else:
                    old_innner_contour_positioned = self._align_contours(inner_contour, [[theta1, theta2],
                                                                                         [theta3, theta4]], z1, z3)
                point1, point2, point3, point4 = self._get_closing_points(outer_contour,
                                                                          old_innner_contour_positioned)
                closing_linesegment1 = edges.LineSegment2D(point2, point3)
                closing_linesegment2 = edges.LineSegment2D(point4, point1)
                new_outer_contour_primitives = outer_contour.primitives + [closing_linesegment1] + \
                    old_innner_contour_positioned.primitives + [closing_linesegment2]
                new_outer_contour = wires.Contour2D(primitives=new_outer_contour_primitives)
                if not new_outer_contour.is_ordered():
                    try:
                        new_outer_contour = new_outer_contour.order_contour(tol=min(1e-2,
                                                                                0.1 * closing_linesegment1.length(),
                                                                                0.1 * closing_linesegment2.length()))
                    except NotImplementedError:
                        pass
            else:
                new_inner_contours.append(inner_contour)
        return new_outer_contour, new_inner_contours

    @staticmethod
    def _get_overlapping_theta(outer_contour_startend_theta, inner_contour_startend_theta):
        """
        Find overlapping theta domain between two contours on periodical Surfaces.
        """
        oc_xmin_index, outer_contour_xmin = min(enumerate(outer_contour_startend_theta), key=lambda x: x[1])
        oc_xmax_index, outer_contour_xman = max(enumerate(outer_contour_startend_theta), key=lambda x: x[1])
        ic_xmin_index, inner_contour_xmin = min(enumerate(inner_contour_startend_theta), key=lambda x: x[1])
        ic_xmax_index, inner_contour_xmax = max(enumerate(inner_contour_startend_theta), key=lambda x: x[1])

        # check if tetha3 or theta4 is in [theta1, theta2] interval
        overlap = outer_contour_xmin <= inner_contour_xmax and outer_contour_xman >= inner_contour_xmin

        if overlap:
            if inner_contour_xmin < outer_contour_xmin:
                overlapping_theta = outer_contour_startend_theta[oc_xmin_index]
                side = 0
                return overlapping_theta, oc_xmin_index, ic_xmin_index, side
            overlapping_theta = outer_contour_startend_theta[oc_xmax_index]
            side = 1
            return overlapping_theta, oc_xmax_index, ic_xmax_index, side

        # if not direct intersection -> find intersection at periodicity
        if inner_contour_xmin < outer_contour_xmin:
            overlapping_theta = outer_contour_startend_theta[oc_xmin_index] - 2 * math.pi
            side = 0
            return overlapping_theta, oc_xmin_index, ic_xmin_index, side
        overlapping_theta = outer_contour_startend_theta[oc_xmax_index] + 2 * math.pi
        side = 1
        return overlapping_theta, oc_xmax_index, ic_xmax_index, side

    def _reference_points(self, edge):
        """
        Helper function to return points of reference on the edge to fix some parametric periodical discontinuities.
        """
        length = edge.length()
        point_after_start = self.point3d_to_2d(edge.point_at_abscissa(0.01 * length))
        point_before_end = self.point3d_to_2d(edge.point_at_abscissa(0.98 * length))
        theta3, _ = point_after_start
        theta4, _ = point_before_end
        if abs(theta3) == math.pi or abs(theta3) == 0.5 * math.pi:
            point_after_start = self.point3d_to_2d(edge.point_at_abscissa(0.02 * length))
        if abs(theta4) == math.pi or abs(theta4) == 0.5 * math.pi:
            point_before_end = self.point3d_to_2d(edge.point_at_abscissa(0.97 * length))
        return point_after_start, point_before_end

    def _verify_start_end_angles(self, edge, theta1, theta2):
        """
        Verify if there is some incoherence with start and end angles. If so, return fixed angles.
        """
        length = edge.length()
        theta3, _ = self.point3d_to_2d(edge.point_at_abscissa(0.001 * length))
        # make sure that the reference angle is not undefined
        if abs(theta3) == math.pi or abs(theta3) == 0.5 * math.pi:
            theta3, _ = self.point3d_to_2d(edge.point_at_abscissa(0.002 * length))

        # Verify if theta1 or theta2 point should be -pi because atan2() -> ]-pi, pi]
        # And also atan2 discontinuity in 0.5 * math.pi
        if math.isclose(abs(theta1), math.pi, abs_tol=1e-4) or abs(theta1) == 0.5 * math.pi:
            theta1 = repair_start_end_angle_periodicity(theta1, theta3)
        if abs(theta2) == math.pi or abs(theta2) == 0.5 * math.pi:
            theta4, _ = self.point3d_to_2d(edge.point_at_abscissa(0.98 * length))
            # make sure that the reference angle is not undefined
            if math.isclose(abs(theta2), math.pi, abs_tol=1e-4) or abs(theta4) == 0.5 * math.pi:
                theta4, _ = self.point3d_to_2d(edge.point_at_abscissa(0.97 * length))
            theta2 = repair_start_end_angle_periodicity(theta2, theta4)

        return theta1, theta2

    def _helper_fix_angle_discontinuity(self, points, index_angle_discontinuity, i):
        sign = round(points[index_angle_discontinuity - 1][i] / abs(points[index_angle_discontinuity - 1][i]), 2)
        if i == 0:
            points = [p + volmdlr.Point2D(sign * volmdlr.TWO_PI, 0) if i >= index_angle_discontinuity else p
                      for i, p in enumerate(points)]
        else:
            points = [p + volmdlr.Point2D(0, sign * volmdlr.TWO_PI) if i >= index_angle_discontinuity else p
                      for i, p in enumerate(points)]
        return points

    def _fix_angle_discontinuity_on_discretization_points(self, points, indexes_angle_discontinuity, direction):
        i = 0 if direction == "x" else 1
        if len(indexes_angle_discontinuity) == 1:
            index_angle_discontinuity = indexes_angle_discontinuity[0]
            points = self._helper_fix_angle_discontinuity(points, index_angle_discontinuity, i)
        else:
            stack = deque(indexes_angle_discontinuity)
            while stack:
                index_angle_discontinuity = stack.popleft()
                if stack:
                    next_angle_discontinuity_index = stack[0]
                    temp_points = points[:next_angle_discontinuity_index]
                    temp_points = self._helper_fix_angle_discontinuity(temp_points, index_angle_discontinuity, i)
                    points = temp_points + points[next_angle_discontinuity_index:]
                else:
                    temp_points = points
                    points = self._helper_fix_angle_discontinuity(temp_points, index_angle_discontinuity, i)
                _, indexes_angle_discontinuity = angle_discontinuity([point.x for point in points])
                stack = deque(indexes_angle_discontinuity)
        return points

    def _helper_arc3d_to_2d_periodicity_verifications(self, arc3d, start):
        """
        Verifies if arc 3D contains discontinuity and undefined start/end points on parametric domain.
        """
        point_theta_discontinuity = self.point2d_to_3d(volmdlr.Point2D(math.pi, start.y))
        discontinuity = arc3d.point_belongs(point_theta_discontinuity) and not \
            arc3d.is_point_edge_extremity(point_theta_discontinuity)

        undefined_start_theta = arc3d.start.is_close(point_theta_discontinuity)
        undefined_end_theta = arc3d.end.is_close(point_theta_discontinuity)
        return discontinuity, undefined_start_theta, undefined_end_theta

    def linesegment3d_to_2d(self, linesegment3d):
        """
        Converts the primitive from 3D spatial coordinates to its equivalent 2D primitive in the parametric space.

        For cylindrical or conical surfaces, a line segment in 3D space is typically projected onto
        the 2D parametric space as a vertical line segment. This is because a 3D line that lies on a
        cylindrical or conical surface corresponds to a generatrix of the surface, and it extends along
        the height of the surface without bending or deviating in the other directions.
        Therefore, the BREP of a line segment on cylindrical or conical surface is a vertical line segment.
        """
        start = self.point3d_to_2d(linesegment3d.start)
        end = self.point3d_to_2d(linesegment3d.end)
        _, _, z1 = self.frame.global_to_local_coordinates(linesegment3d.start)
        _, _, z2 = self.frame.global_to_local_coordinates(linesegment3d.end)
        if math.isclose(z1, z2, rel_tol=0.005):
            # special case when there is a small line segment that should be a small arc of circle instead
            return [edges.LineSegment2D(start, end)]
        if start.x != end.x:
            end = volmdlr.Point2D(start.x, end.y)
        if not start.is_close(end):
            return [edges.LineSegment2D(start, end, name="parametric.linesegment")]
        return None

    def arc3d_to_2d(self, arc3d):
        """
        Converts the primitive from 3D spatial coordinates to its equivalent 2D primitive in the parametric space.

        The BREP of an arc of circle on a cylindrical or a conical surface is a horizontal line segment.
        """
        start = self.point3d_to_2d(arc3d.start)
        end = self.point3d_to_2d(arc3d.end)
        point_after_start, point_before_end = self._reference_points(arc3d)
        discontinuity, undefined_start_theta, undefined_end_theta = self._helper_arc3d_to_2d_periodicity_verifications(
            arc3d, start)
        start, end = vm_parametric.arc3d_to_cylindrical_coordinates_verification(
            [start, end], [undefined_start_theta, undefined_end_theta],
            [point_after_start.x, point_before_end.x], discontinuity)
        return [edges.LineSegment2D(start, end, name="parametric.arc")]

    def fullarc3d_to_2d(self, fullarc3d):
        """
        Converts the primitive from 3D spatial coordinates to its equivalent 2D primitive in the parametric space.

        The BREP of a circle on a cylindrical or a conical surface is a horizontal line segment with length of two pi.
        """
        start = self.point3d_to_2d(fullarc3d.start)
        end = self.point3d_to_2d(fullarc3d.end)

        if self.frame.w.is_colinear_to(fullarc3d.circle.normal):
            normal_dot_product = self.frame.w.dot(fullarc3d.circle.normal)
            start, end = vm_parametric.fullarc_to_cylindrical_coordinates_verification(start, end, normal_dot_product)
            return [edges.LineSegment2D(start, end, name="parametric.fullarc")]
        raise NotImplementedError("This case must be treated in child class.")

    def bsplinecurve3d_to_2d(self, bspline_curve3d):
        """
        Converts the primitive from 3D spatial coordinates to its equivalent 2D primitive in the parametric space.
        """
        n = len(bspline_curve3d.control_points)
        points3d = bspline_curve3d.discretization_points(number_points=n)
        points = [self.point3d_to_2d(point) for point in points3d]
        if self.is_singularity_point(bspline_curve3d.start) or self.is_singularity_point(bspline_curve3d.end):
            points = self.fix_start_end_singularity_point_at_parametric_domain(bspline_curve3d, points, points3d)
        theta1, z1 = points[0]
        theta2, z2 = points[-1]
        theta1, theta2 = self._verify_start_end_angles(bspline_curve3d, theta1, theta2)
        points[0] = volmdlr.Point2D(theta1, z1)
        points[-1] = volmdlr.Point2D(theta2, z2)

        theta_list = [point.x for point in points]
        theta_discontinuity, indexes_theta_discontinuity = angle_discontinuity(theta_list)
        if theta_discontinuity:
            points = self._fix_angle_discontinuity_on_discretization_points(points,
                                                                            indexes_theta_discontinuity, "x")

        return [edges.BSplineCurve2D.from_points_interpolation(points, degree=bspline_curve3d.degree)]

    def arcellipse3d_to_2d(self, arcellipse3d):
        """
        Transformation of a 3D arc of ellipse to a 2D primitive in a cylindrical surface.

        """
        points = [self.point3d_to_2d(p)
                  for p in arcellipse3d.discretization_points(number_points=50)]

        theta1, z1 = points[0]
        theta2, z2 = points[-1]

        # theta3, _ = self.point3d_to_2d(arcellipse3d.point_at_abscissa(0.001 * length))
        theta3, _ = points[1]
        # make sure that the reference angle is not undefined
        if abs(theta3) == math.pi:
            theta3, _ = points[1]

        # Verify if theta1 or theta2 point should be -pi because atan2() -> ]-pi, pi]
        if abs(theta1) == math.pi:
            theta1 = vm_parametric.repair_start_end_angle_periodicity(theta1, theta3)
        if abs(theta2) == math.pi:
            theta4, _ = points[-2]
            # make sure that the reference angle is not undefined
            if abs(theta4) == math.pi:
                theta4, _ = points[-3]
            theta2 = vm_parametric.repair_start_end_angle_periodicity(theta2, theta4)

        points[0] = volmdlr.Point2D(theta1, z1)
        points[-1] = volmdlr.Point2D(theta2, z2)

        theta_list = [point.x for point in points]
        theta_discontinuity, indexes_theta_discontinuity = angle_discontinuity(theta_list)
        if theta_discontinuity:
            points = self._fix_angle_discontinuity_on_discretization_points(points,
                                                                            indexes_theta_discontinuity, "x")

        return [edges.BSplineCurve2D.from_points_interpolation(points, degree=2, name="parametric.arcellipse")]

    def fullarcellipse3d_to_2d(self, fullarcellipse3d):
        """
        Transformation of a 3D arc ellipse to 2D, in a cylindrical surface.

        """
        points = [self.point3d_to_2d(p)
                  for p in fullarcellipse3d.discretization_points(number_points=100)]
        start, end = points[0], points[-1]
        normal_dot_product = self.frame.w.dot(fullarcellipse3d.ellipse.normal)
        start, end = vm_parametric.fullarc_to_cylindrical_coordinates_verification(start, end, normal_dot_product)
        theta1, z1 = start
        theta2, z2 = end
        theta1, theta2 = self._verify_start_end_angles(fullarcellipse3d, theta1, theta2)
        points[0] = volmdlr.Point2D(theta1, z1)
        points[-1] = volmdlr.Point2D(theta2, z2)

        theta_list = [point.x for point in points]
        theta_discontinuity, indexes_theta_discontinuity = angle_discontinuity(theta_list)
        if theta_discontinuity:
            points = self._fix_angle_discontinuity_on_discretization_points(points,
                                                                            indexes_theta_discontinuity, "x")

        return [edges.BSplineCurve2D.from_points_interpolation(points, degree=2,
                                                               name="parametric.fullarcellipse")]

    def bsplinecurve2d_to_3d(self, bspline_curve2d):
        """
        Is this right?.
        """
        n = len(bspline_curve2d.control_points)
        points = [self.point2d_to_3d(p)
                  for p in bspline_curve2d.discretization_points(number_points=n)]
        return [edges.BSplineCurve3D.from_points_interpolation(points, bspline_curve2d.degree)]

    def linesegment2d_to_3d(self, linesegment2d):
        """
        Converts a BREP line segment 2D onto a 3D primitive on the surface.
        """
        theta1, param_z1 = linesegment2d.start
        theta2, param_z2 = linesegment2d.end
        start3d = self.point2d_to_3d(linesegment2d.start)
        end3d = self.point2d_to_3d(linesegment2d.end)
        center = self.frame.origin + param_z1 * self.frame.w
        if theta1 > theta2:
            circle3d = curves.Circle3D(volmdlr.Frame3D(
                center, self.frame.u, -self.frame.v, self.frame.u.cross(-self.frame.v)),
                start3d.point_distance(center))
        else:
            circle3d = curves.Circle3D(
                volmdlr.Frame3D(center, self.frame.u, self.frame.v, self.frame.w),
                start3d.point_distance(center))
        if math.isclose(theta1, theta2, abs_tol=1e-4) or linesegment2d.name == "parametric.linesegment":
            if start3d.is_close(end3d):
                return None
            return [edges.LineSegment3D(start3d, end3d)]

        if math.isclose(param_z1, param_z2, abs_tol=1e-4) or linesegment2d.name == "parametric.arc" or \
                linesegment2d.name == "parametric.fullarc":
            if math.isclose(abs(theta1 - theta2), volmdlr.TWO_PI, abs_tol=1e-4):
                return [edges.FullArc3D(circle=circle3d, start_end=self.point2d_to_3d(linesegment2d.start))]
            # interior_point = self.point2d_to_3d(volmdlr.Point2D(0.5 * (theta1 + theta2), param_z1))
            return [edges.Arc3D(circle3d, self.point2d_to_3d(linesegment2d.start),
                                self.point2d_to_3d(linesegment2d.end))]
        if start3d.is_close(end3d):
            return None
        n = 10
        points = [self.point2d_to_3d(p)
                  for p in linesegment2d.discretization_points(number_points=n)]
        return [edges.BSplineCurve3D.from_points_interpolation(points, 3)]

    @staticmethod
    def is_undefined_brep(edge):
        """Returns True if the edge is contained within the periodicity boundary."""
        if isinstance(edge.simplify, edges.LineSegment2D) and \
                edge.simplify.line.unit_direction_vector().is_colinear_to(volmdlr.Y2D) \
                and math.isclose(abs(edge.start.x), math.pi, abs_tol=1e-6):
            return True
        return False

    def fix_undefined_brep_with_neighbors(self, edge, previous_edge, next_edge):
        """Uses neighbors edges to fix edge contained within the periodicity boundary."""
        delta_previous = previous_edge.end - edge.start
        delta_next = next_edge.start - edge.end
        if not self.is_undefined_brep(previous_edge) and \
                math.isclose(delta_previous.norm(), self.x_periodicity, abs_tol=1e-3):
            edge = edge.translation(delta_previous)
        elif not self.is_undefined_brep(next_edge) and \
                math.isclose(delta_next.norm(), self.x_periodicity, abs_tol=1e-3):
            edge = edge.translation(delta_next)
        elif (math.isclose(delta_previous.x, delta_next.x, abs_tol=1e-3) and
              math.isclose(abs(delta_previous.x), self.x_periodicity, abs_tol=1e-3)):
            edge = edge.translation(delta_next)
        return edge

    def fix_start_end_singularity_point_at_parametric_domain(self, edge3d, points, points3d):
        """
        Helper function.

        Uses local discretization and line intersection with the tangent line at the point just before the undefined
        point on the BREP of the 3D edge to find the real values on parametric domain.
        """

        def get_local_discretization_points(start_point, end_points):
            distance = start_point.point_distance(end_points)
            maximum_linear_distance_reference_point = 1e-4
            if distance < maximum_linear_distance_reference_point:
                return []
            number_points = max(int(distance / maximum_linear_distance_reference_point), 2)

            local_discretization = [self.point3d_to_2d(point)
                                    for point in edge3d.local_discretization(
                    start_point, end_points, number_points)]
            return local_discretization

        def get_temp_edge2d(_points):
            theta_list = [point.x for point in _points]
            theta_discontinuity, indexes_theta_discontinuity = angle_discontinuity(theta_list)
            if theta_discontinuity:
                _points = self._fix_angle_discontinuity_on_discretization_points(_points,
                                                                                 indexes_theta_discontinuity, "x")
            if len(_points) == 2:
                edge2d = edges.LineSegment2D(_points[0], _points[1])
            else:
                edge2d = edges.BSplineCurve2D.from_points_interpolation(_points, 2)
            return edge2d

        if self.is_singularity_point(points3d[0]):
            local_discretization_points = get_local_discretization_points(start_point=points3d[0],
                                                                          end_points=points3d[1])
            if local_discretization_points:
                temp_points = local_discretization_points[1:] + points[2:]
            else:
                temp_points = points
            temp_edge2d = get_temp_edge2d(temp_points)
            singularity_lines = self.get_singularity_lines()
            if len(singularity_lines) > 1:
                singularity_line = min(singularity_lines, key=lambda x: x.point_distance(temp_points[0]))
            else:
                singularity_line = singularity_lines[0]
            points[0] = find_parametric_point_at_singularity(temp_edge2d, abscissa=0,
                                                             singularity_line=singularity_line, domain=self.domain)
        if self.is_singularity_point(points3d[-1]):
            local_discretization_points = get_local_discretization_points(start_point=points3d[-2],
                                                                          end_points=points3d[-1])
            if local_discretization_points:
                temp_points = points[:-2] + local_discretization_points[:-1]
            else:
                temp_points = points[:-1]
            temp_edge2d = get_temp_edge2d(temp_points)
            singularity_lines = self.get_singularity_lines()
            if len(singularity_lines) > 1:
                singularity_line = min(singularity_lines, key=lambda x: x.point_distance(temp_points[-1]))
            else:
                singularity_line = singularity_lines[0]
            points[-1] = find_parametric_point_at_singularity(temp_edge2d, abscissa=temp_edge2d.length(),
                                                             singularity_line=singularity_line, domain=self.domain)
        return points


class CylindricalSurface3D(PeriodicalSurface):
    """
    The local plane is defined by (theta, z).

    :param frame: frame.w is axis, frame.u is theta=0 frame.v theta=pi/2
    :param frame:
    :param radius: Cylinder's radius
    :type radius: float
    """
    face_class = 'CylindricalFace3D'
    x_periodicity = volmdlr.TWO_PI
    y_periodicity = None

    def __init__(self, frame, radius: float, name: str = ''):
        self.frame = frame
        self.radius = radius
        PeriodicalSurface.__init__(self, frame=frame, name=name)

    def __hash__(self):
        return hash((self.__class__.__name__, self.frame, self.radius))

    def __eq__(self, other):
        if self.__class__.__name__ != other.__class__.__name__:
            return False
        if self.frame == other.frame and self.radius == other.radius:
            return True
        return False

    def get_generatrices(self, number_lines: int = 30, length: float = 1):
        """
        Retrieve line segments representing the generatrices of a cylinder.

        Generates a specified number of line segments along the surface of the cylinder,
        each representing a generatrix.

        :param number_lines: The number of generatrices to generate. Default is 30
        :type number_lines: int
        :param length: The length of the cylinder along the z-direction. Default is 1.
        :type length: float
        :return: A list of LineSegment3D instances representing the generatrices of the cylinder.
        :rtype: List[LineSegment3D]
        """
        list_generatrices = []
        for i in range(number_lines):
            theta = i / (number_lines - 1) * volmdlr.TWO_PI
            start = self.point2d_to_3d(volmdlr.Point2D(theta, -0.5 * length))
            end = self.point2d_to_3d(volmdlr.Point2D(theta, 0.5 * length))
            generatrix = edges.LineSegment3D(start, end)
            list_generatrices.append(generatrix)
        return list_generatrices

    def get_circle_generatrices(self, number_circles: int = 10, length: float = 1.0):
        """
        Retrieve circles representing the generatrices of a cylinder.

        Generates a specified number of circles along the surface of the cylinder,
        each representing a generatrix.

        :param number_circles: The number of generatrices to generate. Default is 10
        :type number_circles: int
        :param length: The length of the cylinder along the z-direction. Default is 1.
        :type length: float
        :return: A list of Circle3D instances representing the generatrices of the cylinder.
        :rtype: List[Circle3D]
        """
        circles = []
        for j in range(number_circles):
            circle_frame = self.frame.copy()
            circle_frame.origin += (-0.5 + j / (number_circles - 1)) * length * circle_frame.w
            circle = curves.Circle3D(circle_frame, self.radius)
            circles.append(circle)
        return circles

    def plot(self, ax=None, edge_style: EdgeStyle = EdgeStyle(color='grey', alpha=0.5),
             length=None, **kwargs):
        """
        Plot the cylindrical surface in the local frame normal direction.

        :param ax: Matplotlib Axes3D object to plot on. If None, create a new figure.
        :type ax: Axes3D or None
        :param edge_style: edge styles.
        :type edge_style: EdgeStyle.
        :param length: plotted length
        :type length: float
        :return: Matplotlib Axes3D object containing the plotted wire-frame.
        :rtype: Axes3D
        """
        ncircles = 50
        nlines = 50

        if ax is None:
            fig = plt.figure()
            ax = fig.add_subplot(111, projection='3d')
        if length is None:
            length = self.radius

        self.frame.plot(ax=ax, color=edge_style.color, ratio=self.radius)
        for edge in self.get_generatrices(nlines, length):
            edge.plot(ax=ax, edge_style=edge_style)

        circles = self.get_circle_generatrices(ncircles, length)
        for circle in circles:
            circle.plot(ax=ax, edge_style=edge_style)
        return ax

    def point2d_to_3d(self, point2d: volmdlr.Point2D):
        """
        Coverts a parametric coordinate on the surface into a 3D spatial point (x, y, z).

        :param point2d: Point at the ToroidalSuface3D
        :type point2d: `volmdlr.`Point2D`
        """

        point = volmdlr.Point3D(self.radius * math.cos(point2d.x),
                                self.radius * math.sin(point2d.x),
                                point2d.y)
        return self.frame.local_to_global_coordinates(point)

    def parametric_points_to_3d(self, points: NDArray[npy.float64]) -> NDArray[npy.float64]:
        """
        Transform parametric coordinates to 3D points on the cylindrical surface.

        Given a set of parametric coordinates `(u, v)` representing points on the surface,
        this method returns the corresponding 3D points on the cylindrical surface.

        :param points: Parametric coordinates in the form of a numpy array with shape (n, 2),
                       where `n` is the number of points, and each row corresponds to `(u, v)`.
        :type points: numpy.ndarray[npy.float64]

        :return: Array of 3D points representing the cylindrical surface in Cartesian coordinates.
        :rtype: numpy.ndarray[npy.float64]
        """
        center = npy.array(self.frame.origin)
        x = npy.array([self.frame.u[0], self.frame.u[1], self.frame.u[2]])
        y = npy.array([self.frame.v[0], self.frame.v[1], self.frame.v[2]])
        z = npy.array([self.frame.w[0], self.frame.w[1], self.frame.w[2]])

        points = points.reshape(-1, 2, 1)

        u_values = points[:, 0]
        v_values = points[:, 1]

        x_component = npy.cos(u_values) * x
        y_component = npy.sin(u_values) * y
        z_component = v_values * z

        return center + self.radius * (x_component + y_component) + z_component

    def point3d_to_2d(self, point3d):
        """
        Returns the cylindrical coordinates volmdlr.Point2D(theta, z) of a Cartesian coordinates point (x, y, z).

        :param point3d: Point at the CylindricalSuface3D
        :type point3d: `volmdlr.`Point3D`
        """
        x, y, z = self.frame.global_to_local_coordinates(point3d)
        # Do not delete this, mathematical problem when x and y close to zero but not 0
        if abs(x) < 1e-12:
            x = 0
        if abs(y) < 1e-12:
            y = 0

        theta = math.atan2(y, x)
        if abs(theta) < 1e-9:
            theta = 0.0

        return volmdlr.Point2D(theta, z)

    @classmethod
    def from_step(cls, arguments, object_dict, **kwargs):
        """
        Converts a step primitive to a CylindricalSurface3D.

        :param arguments: The arguments of the step primitive.
        :type arguments: list
        :param object_dict: The dictionary containing all the step primitives
            that have already been instantiated
        :type object_dict: dict
        :return: The corresponding CylindricalSurface3D object.
        :rtype: :class:`volmdlr.faces.CylindricalSurface3D`
        """

        length_conversion_factor = kwargs.get("length_conversion_factor", 1)
        frame = object_dict[arguments[1]]
        radius = float(arguments[2]) * length_conversion_factor
        return cls(frame, radius, arguments[0][1:-1])

    def to_step(self, current_id):
        """
        Converts the object to a STEP representation.

        :param current_id: The ID of the last written primitive.
        :type current_id: int
        :return: The STEP representation of the object and the last ID.
        :rtype: tuple[str, list[int]]
        """
        content, frame_id = self.frame.to_step(current_id)
        current_id = frame_id + 1
        content += f"#{current_id} = CYLINDRICAL_SURFACE('{self.name}',#{frame_id},{round(1000 * self.radius, 4)});\n"
        return content, [current_id]

    def frame_mapping(self, frame: volmdlr.Frame3D, side: str):
        """
        Changes frame_mapping and return a new CylindricalSurface3D.

        :param side: 'old' or 'new'
        """
        new_frame = self.frame.frame_mapping(frame, side)
        return CylindricalSurface3D(new_frame, self.radius,
                                    name=self.name)

    def rectangular_cut(self, theta1: float, theta2: float,
                        param_z1: float, param_z2: float, name: str = ''):
        """Deprecated method, Use CylindricalFace3D from_surface_rectangular_cut method."""
        raise AttributeError('Use CylindricalFace3D from_surface_rectangular_cut method')

    def rotation(self, center: volmdlr.Point3D, axis: volmdlr.Vector3D, angle: float):
        """
        CylindricalFace3D rotation.

        :param center: rotation center.
        :param axis: rotation axis.
        :param angle: angle rotation.
        :return: a new rotated Plane3D.
        """
        new_frame = self.frame.rotation(center=center, axis=axis,
                                        angle=angle)
        return CylindricalSurface3D(new_frame, self.radius)

    def translation(self, offset: volmdlr.Vector3D):
        """
        CylindricalFace3D translation.

        :param offset: translation vector.
        :return: A new translated CylindricalFace3D.
        """
        return CylindricalSurface3D(self.frame.translation(offset), self.radius)

    def grid3d(self, grid2d: grid.Grid2D):
        """
        Generate 3d grid points of a Cylindrical surface, based on a Grid2D.

        """

        points_2d = grid2d.points
        points_3d = [self.point2d_to_3d(point2d) for point2d in points_2d]

        return points_3d

    def line_intersections(self, line: curves.Line3D):
        """Gets intersections between a line and a Cylindrical Surface 3D."""
        line_2d = line.to_2d(self.frame.origin, self.frame.u, self.frame.v)
        if line_2d is None:
            return []
        origin2d = self.frame.origin.to_2d(self.frame.origin, self.frame.u, self.frame.v)
        distance_line2d_to_origin = line_2d.point_distance(origin2d)
        if distance_line2d_to_origin > self.radius:
            return []
        a_prime = line_2d.point1
        b_prime = line_2d.point2
        a_prime_minus_b_prime = a_prime - b_prime
        t_param = a_prime.dot(a_prime_minus_b_prime) / a_prime_minus_b_prime.dot(a_prime_minus_b_prime)
        k_param = math.sqrt(
            (self.radius ** 2 - distance_line2d_to_origin ** 2) / a_prime_minus_b_prime.dot(a_prime_minus_b_prime))
        intersection1 = line.point1 + (t_param + k_param) * (line.direction_vector())
        intersection2 = line.point1 + (t_param - k_param) * (line.direction_vector())
        if intersection1 == intersection2:
            return [intersection1]

        return [intersection1, intersection2]

    def parallel_plane_intersection(self, plane3d):
        """
        Cylinder plane intersections when plane's normal is perpendicular with the cylinder axis.

        :param plane3d: intersecting plane
        :return: list of intersecting curves
        """
        distance_plane_cylinder_axis = plane3d.point_distance(self.frame.origin)
        if distance_plane_cylinder_axis > self.radius:
            return []
        if math.isclose(self.frame.w.dot(plane3d.frame.u), 0, abs_tol=1e-6):
            line = curves.Line3D(plane3d.frame.origin, plane3d.frame.origin + plane3d.frame.u)
        else:
            line = curves.Line3D(plane3d.frame.origin, plane3d.frame.origin + plane3d.frame.v)
        line_intersections = self.line_intersections(line)
        lines = []
        for intersection in line_intersections:
            lines.append(curves.Line3D(intersection, intersection + self.frame.w))
        return lines

    def perpendicular_plane_intersection(self, plane3d):
        """
        Cylinder plane intersections when plane's normal is parallel with the cylinder axis.

        :param plane3d: intersecting plane
        :return: list of intersecting curves
        """
        line = curves.Line3D(self.frame.origin, self.frame.origin + self.frame.w)
        center3d_plane = plane3d.line_intersections(line)[0]
        circle3d = curves.Circle3D(volmdlr.Frame3D(center3d_plane, plane3d.frame.u,
                                                   plane3d.frame.v, plane3d.frame.w), self.radius)
        return [circle3d]

    def concurrent_plane_intersection(self, plane3d: Plane3D):
        """
        Cylindrical plane intersections when plane's normal is concurrent with the cone's axis, but not orthogonal.

        :param plane3d: intersecting plane.
        :return: list of intersecting curves.
        """
        plane_normal = self.frame.w.cross(plane3d.frame.w)
        plane2 = Plane3D.from_normal(self.frame.origin, plane_normal)
        plane2_plane3d_intersections = plane3d.plane_intersections(plane2)
        line_intersections = self.line_intersections(plane2_plane3d_intersections[0])
        if not line_intersections:
            return []
        ellipse_center = (line_intersections[0] + line_intersections[1]) / 2
        line2 = curves.Line3D.from_point_and_vector(ellipse_center, plane_normal)
        line_intersections2 = self.line_intersections(line2)
        major_dir = (line_intersections[0] - ellipse_center).unit_vector()
        major_axis = ellipse_center.point_distance(line_intersections[0])
        minor_dir = (line_intersections2[0] - ellipse_center).unit_vector()
        minor_axis = ellipse_center.point_distance(line_intersections2[0])
        if minor_axis > major_axis:
            major_axis, minor_axis = minor_axis, major_axis
            major_dir, minor_dir = minor_dir, major_dir
        ellipse = curves.Ellipse3D(major_axis, minor_axis,
                                   volmdlr.Frame3D(ellipse_center, major_dir,
                                                   minor_dir, plane3d.frame.w))
        return [ellipse]

    def plane_intersections(self, plane3d):
        """
        Cylinder intersections with a plane.

        :param plane3d: intersecting plane.
        :return: list of intersecting curves.
        """
        if math.isclose(abs(plane3d.frame.w.dot(self.frame.w)), 0, abs_tol=1e-6):
            return self.parallel_plane_intersection(plane3d)
        if math.isclose(abs(plane3d.frame.w.dot(self.frame.w)), 1, abs_tol=1e-6):
            return self.perpendicular_plane_intersection(plane3d)
        return self.concurrent_plane_intersection(plane3d)

    def conicalsurface_intersections(self, conical_surface: 'ConicalSurface3D'):
        """
        Cylinder Surface intersections with a Conical surface.

        :param conical_surface: intersecting plane.
        :return: list of intersecting curves.
        """
        def _list_generatrices_intersections(surface, other_surface):
            linesegments = other_surface.get_generatrices(50, 2)
            all_generatrices_intersecting = True
            lists_intersections = [[], []]
            for generatrix in linesegments:
                linseg_intersections = surface.line_intersections(generatrix.line)
                if not linseg_intersections:
                    all_generatrices_intersecting = False
                for index, point in enumerate(linseg_intersections):
                    if other_surface.point_distance(point) < 1e-6 and \
                            not point.in_list(lists_intersections[index]):
                        lists_intersections[index].append(point)
            return lists_intersections, all_generatrices_intersecting

        cone_generatrices_point_intersections, all_cone_generatrices_intersecting_cylinder = \
            _list_generatrices_intersections(self, conical_surface)
        cylinder_generatrices_point_intersections, all_cylinder_generatrices_intersecting_cone = \
            _list_generatrices_intersections(conical_surface, self)
        if all_cylinder_generatrices_intersecting_cone:
            intersections_points = cylinder_generatrices_point_intersections
        elif all_cone_generatrices_intersecting_cylinder:
            intersections_points = cone_generatrices_point_intersections
            if not cone_generatrices_point_intersections[1]:
                intersections_points = [[]]
                for point in (
                        cylinder_generatrices_point_intersections[0] + cylinder_generatrices_point_intersections[1] +
                        cone_generatrices_point_intersections[0] + cone_generatrices_point_intersections[1]):
                    if not point.in_list(intersections_points[0]):
                        intersections_points[0].append(point)
        elif not all_cone_generatrices_intersecting_cylinder:
            intersections_points = [[]]
            for point in (cylinder_generatrices_point_intersections[0] + cylinder_generatrices_point_intersections[1] +
                          cone_generatrices_point_intersections[0] + cone_generatrices_point_intersections[1]):
                if not point.in_list(intersections_points[0]):
                    intersections_points[0].append(point)
        list_curves = []
        for list_points in intersections_points:
            order_ed_points = vm_common_operations.order_points_list_for_nearest_neighbor(list_points)
            bspline = edges.BSplineCurve3D.from_points_interpolation(order_ed_points + [order_ed_points[0]], 4,
                                                                     centripetal=False)
            list_curves.append(bspline)
        return list_curves

    def is_coincident(self, surface3d, abs_tol: float = 1e-6):
        """
        Verifies if two CylindricalSurfaces are coincident.

        :param surface3d: surface to verify.
        :param abs_tol: tolerance.
        :return: True if they are coincident, False otherwise.
        """
        if not isinstance(self, surface3d.__class__):
            return False
        line = curves.Line3D.from_point_and_vector(surface3d.frame.origin, surface3d.frame.w)
        distance_to_self_origin = line.point_distance(self.frame.origin)

        if math.isclose(abs(self.frame.w.dot(surface3d.frame.w)), 1.0, abs_tol=abs_tol) and \
                 math.isclose(distance_to_self_origin, 0.0, abs_tol=abs_tol) and self.radius == surface3d.radius:
            return True
        return False

    def point_belongs(self, point3d, abs_tol: float = 1e-5):
        """
        Verifies if a given point is on the CylindricalSurface3D.

        :param point3d: Point to verify.
        :param abs_tol: Tolerance.
        :return: True if point on surface, False otherwise.
        """
        new_point = self.frame.global_to_local_coordinates(point3d)
        if math.isclose(new_point.x ** 2 + new_point.y ** 2, self.radius ** 2, abs_tol=abs_tol):
            return True
        return False

    def _sphere_cylinder_tangent_intersections(self, frame, distance_axis_sphere_center):
        """
        Gets the intersections between a sphere tangent to the cylinder.

        :param frame: frame for local calculations. Frame is such that w is the cylinder axis,
        and u passes through the sphere's center.
        :param distance_axis_sphere_center: distance of sphere's center to cylinder axis.
        :return: return a list with the intersecting curves.
        """
        curves_ = []
        for phi_range in [(0, math.pi), (math.pi, 2*math.pi), (2*math.pi, 3*math.pi), (3*math.pi, 4*math.pi)]:
            phi = npy.linspace(phi_range[0], phi_range[1], 100)
            intersection_points = [volmdlr.Point3D(x_comp, y_comp, z_comp)
                                   for x_comp, y_comp, z_comp in zip(
                                       self.radius * npy.cos(phi), self.radius * npy.sin(phi),
                                       2 * math.sqrt(distance_axis_sphere_center*self.radius)*npy.cos(phi / 2))]
            bspline = edges.BSplineCurve3D.from_points_interpolation(intersection_points, 4, centripetal=False)
            curves_.append(bspline)
        global_intersections = [edge.frame_mapping(frame, 'old') for edge in curves_]
        return global_intersections

    def _helper_spherical_intersections_points(self, spherical_surface, distance_axis_sphere_center):
        """
        Helper method to get spherical intersections points.

        :param spherical_surface: spherical surface.
        :param distance_axis_sphere_center: distance cylinder axis to sphere center.
        :return: intersection points.
        """
        b = (spherical_surface.radius**2 - self.radius**2 -
             distance_axis_sphere_center**2) / (2*distance_axis_sphere_center)

        if spherical_surface.radius > self.radius + distance_axis_sphere_center:
            phi_0, phi_1, two_curves = 0, 2*math.pi, True
        else:
            phi_0 = math.acos(-b/self.radius)
            phi_1 = phi_0-0.000001
            phi_0 = -phi_0+0.000001
            two_curves = False

        phi = npy.linspace(phi_0, phi_1, 400)
        x_components = self.radius * npy.cos(phi)
        y_components = self.radius * npy.sin(phi)
        z_components1 = npy.sqrt(2 * distance_axis_sphere_center * (b + x_components))

        inters_points = [[volmdlr.Point3D(x_comp, y_comp, z_comp)
                          for x_comp, y_comp, z_comp in zip(x_components, y_components, z_components1)],
                         [volmdlr.Point3D(x_comp, y_comp, -z_comp)
                          for x_comp, y_comp, z_comp in zip(x_components, y_components, z_components1)]]
        if not two_curves:
            inters_points = vm_common_operations.separate_points_by_closeness(inters_points[0]+inters_points[1])
        return inters_points

    def sphericalsurface_intersections(self, spherical_surface: 'SphericalSurface3D'):
        """
        Cylinder Surface intersections with a Spherical surface.

        :param spherical_surface: intersecting sphere.
        :return: list of intersecting curves.
        """
        line_axis = curves.Line3D.from_point_and_vector(self.frame.origin, self.frame.w)
        distance_axis_sphere_center = line_axis.point_distance(spherical_surface.frame.origin)

        if distance_axis_sphere_center < self.radius:
            if distance_axis_sphere_center + spherical_surface.radius < self.radius:
                return []
            if math.isclose(distance_axis_sphere_center, 0.0, abs_tol=1e-6):
                if math.isclose(self.radius, spherical_surface.radius):
                    return [spherical_surface.get_circle_at_z(0)]
                z_plane_position = math.sqrt(spherical_surface.radius**2 - self.radius**2)
                circle1 = spherical_surface.get_circle_at_z(z_plane_position)
                circle2 = spherical_surface.get_circle_at_z(-z_plane_position)
                return [circle1, circle2]

        if distance_axis_sphere_center - spherical_surface.radius > self.radius:
            return []

        point_projection, _ = line_axis.point_projection(spherical_surface.frame.origin)
        vector = (spherical_surface.frame.origin - point_projection).unit_vector()
        frame = volmdlr.Frame3D(point_projection, vector, self.frame.w.cross(vector), self.frame.w)

        if math.isclose(distance_axis_sphere_center + self.radius, spherical_surface.radius, abs_tol=1e-6):
            return self._sphere_cylinder_tangent_intersections(frame, distance_axis_sphere_center)

        inters_points = self._helper_spherical_intersections_points(spherical_surface, distance_axis_sphere_center)

        curves_ = [edges.BSplineCurve3D.from_points_interpolation(points, 4, centripetal=False)
                   for points in inters_points]
        return [edge.frame_mapping(frame, 'old') for edge in curves_]

    def _cylindrical_intersection_points(self, cylindricalsurface: 'SphericalSurface3D'):
        """
        Gets the points of intersections between two cylindrical surfaces.

        :param cylindricalsurface: other Cylindrical surface 3d.
        :return: points of intersections.
        """
        cyl_generatrices = self.get_generatrices(200, self.radius*10) +\
                           self.get_circle_generatrices(200, self.radius*10)
        intersection_points = []
        for gene in cyl_generatrices:
            intersections = cylindricalsurface.edge_intersections(gene)
            for intersection in intersections:
                if not volmdlr.core.point_in_list(intersection, intersection_points):
                    intersection_points.append(intersection)
        return intersection_points

    def cylindricalsurface_intersections(self, cylindricalsurface: 'CylindricalSurface3D'):
        """
        Gets intersections between two cylindrical surfaces 3d.

        :param cylindricalsurface: other cylindrical surface.
        :return: a list containing the resulting intersections, if there are any.
        """
        curves_ = []
        if self.frame.w.is_colinear_to(cylindricalsurface.frame.w):
            circle1 = curves.Circle3D(self.frame, self.radius).to_2d(self.frame.origin, self.frame.u, self.frame.v)
            circle2 = curves.Circle3D(cylindricalsurface.frame, cylindricalsurface.radius).to_2d(
                self.frame.origin, self.frame.u, self.frame.v)
            circle2d_intersections = circle1.circle_intersections(circle2)
            for point in circle2d_intersections:
                point3d = point.to_3d(self.frame.origin, self.frame.u, self.frame.v)
                curves_.append(curves.Line3D.from_point_and_vector(point3d, self.frame.w))
            return curves_

        intersection_points = self._cylindrical_intersection_points(cylindricalsurface)
        if not intersection_points:
            return []
        inters_points = vm_common_operations.separate_points_by_closeness(intersection_points)
        for list_points in inters_points:
            bspline = edges.BSplineCurve3D.from_points_interpolation(list_points, 4, centripetal=False)
            curves_.append(bspline)
        return curves_


class ToroidalSurface3D(PeriodicalSurface):
    """
    The local plane is defined by (theta, phi).

    Theta is the angle around the big (R) circle and phi around the small (r).

    :param frame: Tore's frame: origin is the center, u is pointing at theta=0.
    :param major_radius: Tore's radius.
    :param r: Circle to revolute radius.

    See Also Definitions of R and r according to https://en.wikipedia.org/wiki/Torus.

    """
    face_class = 'ToroidalFace3D'
    x_periodicity = volmdlr.TWO_PI
    y_periodicity = volmdlr.TWO_PI

    def __init__(self, frame: volmdlr.Frame3D, major_radius: float, minor_radius: float, name: str = ''):
        self.frame = frame
        self.major_radius = major_radius
        self.minor_radius = minor_radius
        PeriodicalSurface.__init__(self, frame=frame, name=name)

        self._bbox = None

    def __hash__(self):
        return hash((self.__class__.__name__, self.frame, self.major_radius, self.minor_radius))

    def __eq__(self, other):
        if self.__class__.__name__ != other.__class__.__name__:
            return False
        if self.frame == other.frame and \
                self.major_radius == other.major_radius and \
                self.minor_radius == other.minor_radius:
            return True
        return False

    @cached_property
    def outer_radius(self):
        """Get torus outer radius."""
        return self.major_radius + self.minor_radius

    @cached_property
    def inner_radius(self):
        """Get torus inner radius."""
        return self.major_radius - self.minor_radius

    def _torus_arcs(self, number_arcs: int = 50):
        arcs = []
        center = self.frame.origin + self.frame.u * self.major_radius
        for i in range(number_arcs):
            theta = i / number_arcs * volmdlr.TWO_PI
            i_center = center.rotation(self.frame.origin, self.frame.w, theta)
            u_vector = (i_center - self.frame.origin).unit_vector()
            i_frame = volmdlr.Frame3D(i_center, u_vector, self.frame.w, u_vector.cross(self.frame.w))
            circle = curves.Circle3D(i_frame, self.minor_radius)
            arcs.append(circle)
        return arcs

    def _torus_circle_generatrices_xy(self, number_arcs: int = 50):
        center = self.frame.origin + self.frame.u * self.major_radius
        u_vector = (center - self.frame.origin).unit_vector()
        circle = curves.Circle3D(
            volmdlr.Frame3D(center, u_vector, self.frame.w, u_vector.cross(self.frame.w)),
            self.minor_radius)
        initial_point = self.frame.origin.translation(-self.frame.w * self.minor_radius)
        circles = []
        for i in npy.linspace(0, 2 * self.minor_radius, number_arcs):
            i_center = initial_point.translation(self.frame.w * i)
            line = curves.Line3D.from_point_and_vector(i_center, u_vector)
            line_circle_intersections = circle.line_intersections(line)
            for intersection in line_circle_intersections:
                radius = intersection.point_distance(i_center)
                frame = volmdlr.Frame3D(i_center, self.frame.u, self.frame.v, self.frame.w)
                i_circle = curves.Circle3D(frame, radius)
                circles.append(i_circle)
        return circles

    @classmethod
    def dict_to_object(cls, dict_: JsonSerializable, force_generic: bool = False, global_dict=None,
                       pointers_memo: Dict[str, Any] = None, path: str = '#') -> 'SerializableObject':
        """Creates a ToroidalSurface3D from a dictionary."""
        frame = volmdlr.Frame3D.dict_to_object(dict_['frame'])
        name = dict_['name']
        if 'tore_radius' in dict_:
            # fix done 26/10/2023
            major_radius = dict_['tore_radius']
            minor_radius = dict_['small_radius']
        else:
            major_radius = dict_['major_radius']
            minor_radius = dict_['minor_radius']
        return cls(frame, major_radius, minor_radius, name)

    @property
    def bounding_box(self):
        """
        Returns the surface bounding box.
        """
        if not self._bbox:
            self._bbox = self._bounding_box()
        return self._bbox

    def _bounding_box(self):
        """
        Calculates the BoundingBox for the complete Toroidal Surface 3D.

        :return: surface bounding box.
        """
        distance = self.major_radius + self.minor_radius
        point1 = self.frame.origin + \
            self.frame.u * distance + self.frame.v * distance + self.frame.w * self.minor_radius
        point2 = self.frame.origin + \
            self.frame.u * distance + self.frame.v * distance - self.frame.w * self.minor_radius
        point3 = self.frame.origin + \
            self.frame.u * distance - self.frame.v * distance + self.frame.w * self.minor_radius
        point4 = self.frame.origin + \
            self.frame.u * distance - self.frame.v * distance - self.frame.w * self.minor_radius
        point5 = self.frame.origin - \
            self.frame.u * distance + self.frame.v * distance + self.frame.w * self.minor_radius
        point6 = self.frame.origin - \
            self.frame.u * distance + self.frame.v * distance - self.frame.w * self.minor_radius
        point7 = self.frame.origin - \
            self.frame.u * distance - self.frame.v * distance + self.frame.w * self.minor_radius
        point8 = self.frame.origin - \
            self.frame.u * distance - self.frame.v * distance - self.frame.w * self.minor_radius

        return volmdlr.core.BoundingBox.from_points(
            [point1, point2, point3, point4, point5, point6, point7, point8])

    def point2d_to_3d(self, point2d: volmdlr.Point2D):
        """
        Coverts a parametric coordinate on the surface into a 3D spatial point (x, y, z).

        :param point2d: Point at the ToroidalSuface3D
        :type point2d: `volmdlr.`Point2D`
        """
        theta, phi = point2d

        x = (self.major_radius + self.minor_radius * math.cos(phi)) * math.cos(theta)
        y = (self.major_radius + self.minor_radius * math.cos(phi)) * math.sin(theta)
        z = self.minor_radius * math.sin(phi)
        return self.frame.local_to_global_coordinates(volmdlr.Point3D(x, y, z))

    def point3d_to_2d(self, point3d):
        """
        Transform a 3D spatial point (x, y, z) into a 2D spherical parametric point (theta, phi).
        """
        x, y, z = self.frame.global_to_local_coordinates(point3d)
        z = min(self.minor_radius, max(-self.minor_radius, z))

        # Do not delete this, mathematical problem when x and y close to zero (should be zero) but not 0
        # Generally this is related to uncertainty of step files.

        if abs(x) < 1e-12:
            x = 0.0
        if abs(y) < 1e-12:
            y = 0.0
        if abs(z) < 1e-6:
            z = 0.0

        z_r = z / self.minor_radius
        phi = math.asin(z_r)
        if abs(phi) < 1e-9:
            phi = 0

        u = self.major_radius + math.sqrt((self.minor_radius ** 2) - (z ** 2))
        u1, u2 = x / u, y / u
        theta = math.atan2(u2, u1)

        vector_to_tube_center = volmdlr.Vector3D(abs(self.major_radius) * math.cos(theta),
                                                 abs(self.major_radius) * math.sin(theta), 0)
        vector_from_tube_center_to_point = volmdlr.Vector3D(x, y, z) - vector_to_tube_center
        phi2 = volmdlr.geometry.vectors3d_angle(vector_to_tube_center, vector_from_tube_center_to_point)

        if phi >= 0 and phi2 > 0.5 * math.pi:
            phi = math.pi - phi
        elif phi < 0 and phi2 > 0.5 * math.pi:
            phi = -math.pi - phi
        if abs(theta) < 1e-9:
            theta = 0.0
        if abs(phi) < 1e-9:
            phi = 0.0
        if self.major_radius < self.minor_radius:
            phi_self_intersection = math.acos(-self.major_radius / self.minor_radius)
            if abs(phi) > phi_self_intersection:
                if theta >= 0.0:
                    theta -= math.pi
                else:
                    theta += math.pi
        return volmdlr.Point2D(theta, phi)

    def parametric_points_to_3d(self, points: NDArray[npy.float64]) -> NDArray[npy.float64]:
        """
        Transform parametric coordinates to 3D points on the toroidal surface.

        Given a set of parametric coordinates `(u, v)` representing points on the surface,
        this method returns the corresponding 3D points on the toroidal surface.

        :param points: Parametric coordinates in the form of a numpy array with shape (n, 2),
                       where `n` is the number of points, and each row corresponds to `(u, v)`.
        :type points: numpy.ndarray[npy.float64]

        :return: Array of 3D points representing the toroidal surface in Cartesian coordinates.
        :rtype: numpy.ndarray[npy.float64]
        """
        center = npy.array(self.frame.origin)
        x = npy.array([self.frame.u[0], self.frame.u[1], self.frame.u[2]])
        y = npy.array([self.frame.v[0], self.frame.v[1], self.frame.v[2]])
        z = npy.array([self.frame.w[0], self.frame.w[1], self.frame.w[2]])

        points = points.reshape(-1, 2, 1)

        u_values = points[:, 0]
        v_values = points[:, 1]

        common_term = self.major_radius + self.minor_radius * npy.cos(v_values)
        x_component = npy.cos(u_values) * x
        y_component = npy.sin(u_values) * y
        z_component = self.minor_radius * npy.sin(v_values) * z

        return center + common_term * (x_component + y_component) + z_component

    @classmethod
    def from_step(cls, arguments, object_dict, **kwargs):
        """
        Converts a step primitive to a ToroidalSurface3D.

        :param arguments: The arguments of the step primitive.
        :type arguments: list
        :param object_dict: The dictionary containing all the step primitives
            that have already been instantiated.
        :type object_dict: dict
        :return: The corresponding ToroidalSurface3D object.
        :rtype: :class:`volmdlr.faces.ToroidalSurface3D`
        """

        length_conversion_factor = kwargs.get("length_conversion_factor", 1)

        frame = object_dict[arguments[1]]
        rcenter = abs(float(arguments[2])) * length_conversion_factor
        rcircle = abs(float(arguments[3])) * length_conversion_factor
        return cls(frame, rcenter, rcircle, arguments[0][1:-1])

    def to_step(self, current_id):
        """
        Converts the object to a STEP representation.

        :param current_id: The ID of the last written primitive.
        :type current_id: int
        :return: The STEP representation of the object and the last ID.
        :rtype: tuple[str, list[int]]
        """
        content, frame_id = self.frame.to_step(current_id)
        current_id = frame_id + 1
        content += f"#{current_id} = TOROIDAL_SURFACE('{self.name}',#{frame_id}," \
                   f"{round(1000 * self.major_radius, 4)},{round(1000 * self.minor_radius, 4)});\n"
        return content, [current_id]

    def frame_mapping(self, frame: volmdlr.Frame3D, side: str):
        """
        Changes frame_mapping and return a new ToroidalSurface3D.

        :param frame: The new frame to map to.
        :type frame: `volmdlr.Frame3D
        :param side: Indicates whether the frame should be mapped to the 'old' or 'new' frame.
            Acceptable values are 'old' or 'new'.
        :type side: str
        """
        new_frame = self.frame.frame_mapping(frame, side)
        return ToroidalSurface3D(new_frame, self.major_radius, self.minor_radius, name=self.name)

    def rectangular_cut(self, theta1: float, theta2: float, phi1: float, phi2: float, name: str = ""):
        """Deprecated method, Use ToroidalFace3D from_surface_rectangular_cut method."""
        raise AttributeError('Use ToroidalFace3D from_surface_rectangular_cut method')

    def linesegment2d_to_3d(self, linesegment2d):
        """
        Converts the parametric boundary representation into a 3D primitive.
        """
        theta1, phi1 = linesegment2d.start
        theta2, phi2 = linesegment2d.end

        if math.isclose(theta1, theta2, abs_tol=1e-4):
            center = self.frame.origin + self.major_radius * self.frame.u
            center = center.rotation(self.frame.origin, self.frame.w, angle=theta1)  # todo Is this Correct?
            u_vector = center - self.frame.origin
            u_vector = u_vector.unit_vector()
            if phi1 < phi2:
                w_vector = u_vector.cross(self.frame.w)
            else:
                w_vector = self.frame.w.cross(u_vector)
            v_vector = w_vector.cross(u_vector)
            start3d = self.point2d_to_3d(linesegment2d.start)
            frame = volmdlr.Frame3D(center, u_vector, v_vector, w_vector)
            circle = curves.Circle3D(frame, start3d.point_distance(center))
            if math.isclose(abs(phi1 - phi2), volmdlr.TWO_PI, abs_tol=1e-4):
                return [edges.FullArc3D(circle, start_end=center + self.minor_radius * u_vector)]
            # interior_point = self.point2d_to_3d(volmdlr.Point2D(theta1, 0.5 * (phi1 + phi2)))
            return [edges.Arc3D(circle, start3d, self.point2d_to_3d(linesegment2d.end))]
        if math.isclose(phi1, phi2, abs_tol=1e-4):
            center = self.frame.origin + self.minor_radius * math.sin(phi1) * self.frame.w
            if theta1 > theta2:
                frame = volmdlr.Frame3D(center, self.frame.u, -self.frame.v, self.frame.u.cross(-self.frame.v))
            else:
                frame = volmdlr.Frame3D(center, self.frame.u, self.frame.v, self.frame.w)
            start3d = self.point2d_to_3d(linesegment2d.start)
            circle = curves.Circle3D(frame, start3d.point_distance(center))
            if math.isclose(abs(theta1 - theta2), volmdlr.TWO_PI, abs_tol=1e-4):
                start_end = center + self.frame.u * (self.minor_radius + self.major_radius)
                return [edges.FullArc3D(circle=circle, start_end=start_end)]
            return [edges.Arc3D(circle, start3d, self.point2d_to_3d(linesegment2d.end))]
        points = [self.point2d_to_3d(point2d) for point2d in linesegment2d.discretization_points(number_points=10)]
        return [edges.BSplineCurve3D.from_points_interpolation(points, degree=3).simplify]

    def bsplinecurve2d_to_3d(self, bspline_curve2d):
        """
        Converts the parametric boundary representation into a 3D primitive.
        """
        n = len(bspline_curve2d.control_points)
        points = [self.point2d_to_3d(p)
                  for p in bspline_curve2d.discretization_points(number_points=n)]
        return [edges.BSplineCurve3D.from_points_interpolation(points, bspline_curve2d.degree)]

    def _helper_arc3d_to_2d_periodicity_verifications(self, arc3d, start, end):
        """
        Verifies if arc 3D contains discontinuity and undefined start/end points on parametric domain.
        """

        point_theta_discontinuity = self.point2d_to_3d(volmdlr.Point2D(math.pi, start.y))
        theta_discontinuity = (arc3d.point_belongs(point_theta_discontinuity) and
                               not arc3d.is_point_edge_extremity(point_theta_discontinuity) and
                               not self.frame.w.is_perpendicular_to(arc3d.frame.w))
        point_phi_discontinuity = self.point2d_to_3d(volmdlr.Point2D(start.x, math.pi))
        phi_discontinuity = (arc3d.point_belongs(point_phi_discontinuity) and
                             not arc3d.is_point_edge_extremity(point_phi_discontinuity) and
                             not self.frame.w.is_colinear_to(arc3d.frame.w))
        undefined_start_theta = arc3d.start.is_close(point_theta_discontinuity) or abs(start.x) == math.pi
        undefined_end_theta = arc3d.end.is_close(point_theta_discontinuity) or abs(end.x) == math.pi
        undefined_start_phi = arc3d.start.is_close(point_phi_discontinuity) or start.y == math.pi
        undefined_end_phi = arc3d.end.is_close(point_phi_discontinuity) or end.y == math.pi

        return theta_discontinuity, phi_discontinuity, undefined_start_theta, undefined_end_theta, \
            undefined_start_phi, undefined_end_phi

    def fullarc3d_to_2d(self, fullarc3d):
        """
        Converts the primitive from 3D spatial coordinates to its equivalent 2D primitive in the parametric space.
        """
        start = self.point3d_to_2d(fullarc3d.start)
        end = self.point3d_to_2d(fullarc3d.end)
        point_after_start, point_before_end = self._reference_points(fullarc3d)
        theta_discontinuity, phi_discontinuity, undefined_start_theta, undefined_end_theta, \
            undefined_start_phi, undefined_end_phi = self._helper_arc3d_to_2d_periodicity_verifications(
                fullarc3d, start, end)
        start, end = vm_parametric.arc3d_to_toroidal_coordinates_verification(
            [start, end],
            [undefined_start_theta, undefined_end_theta, undefined_start_phi, undefined_end_phi],
            [point_after_start, point_before_end],
            [theta_discontinuity, phi_discontinuity])

        theta1, phi1 = start
        theta3, phi3 = point_after_start
        if self.frame.w.is_colinear_to(fullarc3d.circle.normal, abs_tol=1e-4):
            if theta1 > theta3:
                end = volmdlr.Point2D(theta1 - volmdlr.TWO_PI, phi1)
            elif theta1 < theta3:
                end = volmdlr.Point2D(theta1 + volmdlr.TWO_PI, phi1)
            return [edges.LineSegment2D(start, end)]
        if phi1 > phi3:
            end = volmdlr.Point2D(theta1, phi1 - volmdlr.TWO_PI)
        elif phi1 < phi3:
            end = volmdlr.Point2D(theta1, phi1 + volmdlr.TWO_PI)
        return [edges.LineSegment2D(start, end)]

    def arc3d_to_2d(self, arc3d):
        """
        Converts the arc from 3D spatial coordinates to its equivalent 2D primitive in the parametric space.
        """
        start = self.point3d_to_2d(arc3d.start)
        end = self.point3d_to_2d(arc3d.end)

        point_after_start, point_before_end = self._reference_points(arc3d)
        theta_discontinuity, phi_discontinuity, undefined_start_theta, undefined_end_theta, \
            undefined_start_phi, undefined_end_phi = self._helper_arc3d_to_2d_periodicity_verifications(arc3d,
                                                                                                        start, end)
        start, end = vm_parametric.arc3d_to_toroidal_coordinates_verification(
            [start, end],
            [undefined_start_theta, undefined_end_theta, undefined_start_phi, undefined_end_phi],
            [point_after_start, point_before_end],
            [theta_discontinuity, phi_discontinuity])
        return [edges.LineSegment2D(start, end)]

    def bsplinecurve3d_to_2d(self, bspline_curve3d):
        """
        Converts the primitive from 3D spatial coordinates to its equivalent 2D primitive in the parametric space.
        """
        point_after_start, point_before_end = self._reference_points(bspline_curve3d)
        theta3, phi3 = point_after_start
        theta4, phi4 = point_before_end
        n = len(bspline_curve3d.control_points)
        points3d = bspline_curve3d.discretization_points(number_points=n)
        points = [self.point3d_to_2d(p) for p in points3d]
        theta1, phi1 = points[0]
        theta2, phi2 = points[-1]

        # Verify if theta1 or theta2 point should be -pi because atan2() -> ]-pi, pi]
        if abs(theta1) == math.pi:
            theta1 = repair_start_end_angle_periodicity(theta1, theta3)
        if abs(theta2) == math.pi:
            theta2 = repair_start_end_angle_periodicity(theta2, theta4)

        # Verify if phi1 or phi2 point should be -pi because phi -> ]-pi, pi]
        if abs(phi1) == math.pi:
            phi1 = repair_start_end_angle_periodicity(phi1, phi3)
        if abs(phi2) == math.pi:
            phi2 = repair_start_end_angle_periodicity(phi2, phi4)

        points[0] = volmdlr.Point2D(theta1, phi1)
        points[-1] = volmdlr.Point2D(theta2, phi2)

        theta_list = [point.x for point in points]
        phi_list = [point.y for point in points]
        theta_discontinuity, indexes_theta_discontinuity = angle_discontinuity(theta_list)
        phi_discontinuity, indexes_phi_discontinuity = angle_discontinuity(phi_list)

        if theta_discontinuity:
            points = self._fix_angle_discontinuity_on_discretization_points(points,
                                                                            indexes_theta_discontinuity, "x")
        if phi_discontinuity:
            points = self._fix_angle_discontinuity_on_discretization_points(points,
                                                                            indexes_phi_discontinuity, "y")
        points = verify_repeated_parametric_points(points)
        return [edges.BSplineCurve2D.from_points_interpolation(points, bspline_curve3d.degree)]

    def triangulation(self):
        """
        Triangulation.

        :rtype: display.Mesh3D
        """
        face = self.rectangular_cut(0, volmdlr.TWO_PI, 0, volmdlr.TWO_PI)
        return face.triangulation()

    def translation(self, offset: volmdlr.Vector3D):
        """
        ToroidalSurface3D translation.

        :param offset: translation vector
        :return: A new translated ToroidalSurface3D
        """
        return ToroidalSurface3D(self.frame.translation(
            offset), self.major_radius, self.minor_radius)

    def rotation(self, center: volmdlr.Point3D, axis: volmdlr.Vector3D, angle: float):
        """
        ToroidalSurface3D rotation.

        :param center: rotation center.
        :param axis: rotation axis.
        :param angle: angle rotation.
        :return: a new rotated ToroidalSurface3D.
        """
        new_frame = self.frame.rotation(center=center, axis=axis,
                                        angle=angle)
        return self.__class__(new_frame, self.major_radius, self.minor_radius)

    def plot(self, ax=None, edge_style: EdgeStyle = EdgeStyle(color='grey', alpha=0.5), **kwargs):
        """Plot torus arcs."""
        if ax is None:
            fig = plt.figure()
            ax = fig.add_subplot(111, projection='3d')

        self.frame.plot(ax=ax, ratio=self.major_radius)
        circles = self._torus_arcs(100) + self._torus_circle_generatrices_xy(30)
        for circle in circles:
            circle.plot(ax=ax, edge_style=edge_style)

        return ax

    def point_projection(self, point3d):
        """
        Returns the projection of the point on the toroidal surface.

        :param point3d: Point to project.
        :type point3d: volmdlr.Point3D
        :return: A point on the surface
        :rtype: volmdlr.Point3D
        """
        x, y, z = self.frame.global_to_local_coordinates(point3d)

        if abs(x) < 1e-12:
            x = 0
        if abs(y) < 1e-12:
            y = 0

        theta = math.atan2(y, x)

        vector_to_tube_center = volmdlr.Vector3D(self.major_radius * math.cos(theta),
                                                 self.major_radius * math.sin(theta), 0)
        vector_from_tube_center_to_point = volmdlr.Vector3D(x, y, z) - vector_to_tube_center
        phi = volmdlr.geometry.vectors3d_angle(vector_to_tube_center, vector_from_tube_center_to_point)
        if z < 0:
            phi = 2 * math.pi - phi
        if abs(theta) < 1e-9:
            theta = 0.0
        if abs(phi) < 1e-9:
            phi = 0.0
        return self.point2d_to_3d(volmdlr.Point2D(theta, phi))

    def _reference_points(self, edge):
        """
        Helper function to return points of reference on the edge to fix some parametric periodical discontinuities.
        """
        length = edge.length()
        point_after_start = self.point3d_to_2d(edge.point_at_abscissa(0.01 * length))
        point_before_end = self.point3d_to_2d(edge.point_at_abscissa(0.98 * length))
        theta3, phi3 = point_after_start
        theta4, phi4 = point_before_end
        if abs(theta3) == math.pi or abs(theta3) == 0.5 * math.pi or \
                abs(phi3) == math.pi or abs(phi3) == 0.5 * math.pi:
            point_after_start = self.point3d_to_2d(edge.point_at_abscissa(0.02 * length))
        if abs(theta4) == math.pi or abs(theta4) == 0.5 * math.pi or \
                abs(phi4) == math.pi or abs(phi4) == 0.5 * math.pi:
            point_before_end = self.point3d_to_2d(edge.point_at_abscissa(0.97 * length))
        return point_after_start, point_before_end

    def _get_line_intersections_solution_roots(self, line):
        """
        Line intersections helper: get roots.

        :param line: other line.
        :return: roots.
        """
        vector = line.unit_direction_vector()
        coeff_a = vector.x**2 + vector.y**2 + vector.z**2
        coeff_b = 2 * (line.point1.x * vector.x + line.point1.y * vector.y + line.point1.z * vector.z)
        coeff_c = line.point1.x**2 + line.point1.y**2 + line.point1.z**2 + self.major_radius**2 - self.minor_radius**2
        coeff_d = vector.x**2 + vector.y**2
        coeff_e = 2 * (line.point1.x * vector.x + line.point1.y * vector.y)
        coeff_f = line.point1.x**2 + line.point1.y**2
        solutions = npy.roots([(coeff_a**2), 2*coeff_a*coeff_b,
                               (2*coeff_a*coeff_c + coeff_b**2 - 4*coeff_d*self.major_radius**2),
                               (2*coeff_b*coeff_c - 4*self.major_radius**2*coeff_e),
                               coeff_c**2 - 4*self.major_radius**2*coeff_f])
        return solutions

    def line_intersections(self, line: curves.Line3D):
        """
        Calculates the intersections between the toroidal surface and an infinite line.

        :param line: other line.
        :return: intersections.
        """
        if line.point_distance(self.frame.origin) > self.inner_radius:
            torus_origin_plane = Plane3D(self.frame)
            projected_point_plane3d, _ = line.point_projection(self.frame.origin)
            torus_plane_projection = torus_origin_plane.point_projection(projected_point_plane3d)
            point = self.frame.origin + (torus_plane_projection - self.frame.origin).unit_vector() * self.major_radius
            if math.sqrt(torus_plane_projection.point_distance(self.frame.origin)**2 +
                         projected_point_plane3d.point_distance(torus_plane_projection)**2) >\
                math.sqrt(self.major_radius**2 + self.minor_radius**2) and\
                    line.point_distance(point) > self.minor_radius:
                return []
        if not self.frame.origin.is_close(volmdlr.O3D) or not self.frame.w.is_close(volmdlr.Z3D):
            frame_mapped_surface = self.frame_mapping(self.frame, 'new')
            frame_mapped_line = line.frame_mapping(self.frame, 'new')
            local_intersections = frame_mapped_surface.line_intersections(frame_mapped_line)
            global_intersections = [self.frame.local_to_global_coordinates(point) for point in local_intersections]
            return global_intersections
        vector = line.unit_direction_vector()
        solutions = self._get_line_intersections_solution_roots(line)
        intersections = []
        for sol_param in sorted(solutions):
            if isinstance(sol_param, npy.complex128):
                if sol_param.imag == 0.0:
                    intersections.append(line.point1 + sol_param.real*vector)
            else:
                intersections.append(line.point1 + sol_param*vector)
        return intersections

    def _helper_parallel_plane_intersections_through_origin(self, plane3d):
        """
        Helper method to get intersection between torus and plane through the origin.

        :param plane3d: other plane.
        :return: two circles.
        """
        plane1 = Plane3D(self.frame)
        plane_intersections = plane1.plane_intersections(plane3d)
        center1 = self.frame.origin + plane_intersections[0].unit_direction_vector() * self.major_radius
        center2 = self.frame.origin - plane_intersections[0].unit_direction_vector() * self.major_radius
        circle1 = curves.Circle3D(
            volmdlr.Frame3D(center1, plane3d.frame.u, plane3d.frame.v, plane3d.frame.w),
            self.major_radius - self.minor_radius)
        circle2 = curves.Circle3D(
            volmdlr.Frame3D(center2, plane3d.frame.u, plane3d.frame.v, plane3d.frame.w),
            self.major_radius - self.minor_radius)
        return [circle1, circle2]

    def parallel_plane_intersection(self, plane3d: Plane3D):
        """
        Toroidal plane intersections when plane's normal is perpendicular with the cylinder axis.

        :param plane3d: intersecting plane.
        :return: list of intersecting curves.
        """
        distance_plane_cylinder_axis = plane3d.point_distance(self.frame.origin)
        if distance_plane_cylinder_axis >= self.outer_radius:
            return []
        if plane3d.point_belongs(self.frame.origin):
            return self._helper_parallel_plane_intersections_through_origin(plane3d)
        if math.isclose(distance_plane_cylinder_axis, self.inner_radius, abs_tol=1e-6):
            point_projection = plane3d.point_projection(self.frame.origin)
            vector = (point_projection - self.frame.origin).unit_vector()
            points = self._plane_intersection_points(plane3d)
            frame = volmdlr.Frame3D(point_projection, vector, self.frame.w, vector.cross(self.frame.w))
            local_points = [frame.global_to_local_coordinates(point) for point in points]
            lists_points = [[], []]
            for i, local_point in enumerate(local_points):
                if local_point.z > 0:
                    lists_points[0].append(points[i])
                elif local_point.z < 0:
                    lists_points[1].append(points[i])
            curves_ = []
            for points in lists_points:
                points_ = vm_common_operations.order_points_list_for_nearest_neighbor(points+[point_projection])
                points_ = points_[points_.index(point_projection):] + points_[:points_.index(point_projection)]
                edge = edges.BSplineCurve3D.from_points_interpolation(points_ + [points_[0]], 5)
                curves_.append(edge)
            return curves_
        return self.concurrent_plane_intersection(plane3d)

    def perpendicular_plane_intersection(self, plane3d):
        """
        Toroidal plane intersections when plane's normal is parallel with the cylinder axis.

        :param plane3d: intersecting plane.
        :return: list of intersecting curves.
        """
        distance_plane_cylinder_axis = plane3d.point_distance(self.frame.origin)
        if distance_plane_cylinder_axis > self.minor_radius:
            return []
        if plane3d.point_belongs(self.frame.origin):
            circle1 = curves.Circle3D(self.frame, self.outer_radius)
            circle2 = curves.Circle3D(self.frame, self.inner_radius)
            return [circle1, circle2]
        plane1 = plane3d.rotation(plane3d.frame.origin, plane3d.frame.u, math.pi/4)
        plane_intersections = plane3d.plane_intersections(plane1)
        torus_line_intersections = self.line_intersections(plane_intersections[0])
        torus_line_intersections = plane_intersections[0].sort_points_along_curve(torus_line_intersections)
        center = plane3d.point_projection(self.frame.origin)
        if not torus_line_intersections and math.isclose(distance_plane_cylinder_axis,
                                                         self.minor_radius, abs_tol=1e-6):
            circle = curves.Circle3D(
                volmdlr.Frame3D(center, plane3d.frame.u, plane3d.frame.v, plane3d.frame.w), self.major_radius)
            return [circle]
        radius1 = center.point_distance(torus_line_intersections[0])
        circle1 = curves.Circle3D(
            volmdlr.Frame3D(center, plane3d.frame.u, plane3d.frame.v, plane3d.frame.w), radius1)
        if len(torus_line_intersections) == 4:
            radius2 = center.point_distance(torus_line_intersections[1])
            circle2 = curves.Circle3D(
                volmdlr.Frame3D(center,
                                plane3d.frame.u, plane3d.frame.v, plane3d.frame.w), radius2)
            return [circle1, circle2]
        return [circle1]

    def _plane_intersection_points(self, plane3d):
        """
        Gets the points of intersections between the plane and the toroidal surface.

        :param plane3d: other plane 3d.
        :return: points of intersections.
        """
        arcs = self._torus_arcs(100) + self._torus_circle_generatrices_xy(100)
        points_intersections = []
        for arc in arcs:
            if plane3d.frame.w.dot(arc.frame.w) == 1.0:
                continue
            intersections = plane3d.circle_intersections(arc)
            points_intersections.extend(inter for inter in intersections if inter not in points_intersections)

        for edge in plane3d.plane_grid(300, self.major_radius * 3):
            intersections = self.line_intersections(edge.line)
            points_intersections.extend(inter for inter in intersections if inter not in points_intersections)

        return points_intersections

    def get_villarceau_circles(self, plane3d):
        """
        The concurrent intersecting plane touches the torus in two isolated points.

        :param plane3d: concurrent plane.
        :return: two circles.
        """
        plane1 = Plane3D(self.frame)
        plane_intersections1 = plane1.plane_intersections(plane3d)
        torus_line_interections1 = self.line_intersections(plane_intersections1[0])
        points = torus_line_interections1
        radius1 = points[0].point_distance(points[2]) / 2
        circle1 = curves.Circle3D(volmdlr.Frame3D((points[0] + points[2]) / 2, plane3d.frame.u,
                                                  plane3d.frame.v, plane3d.frame.w), radius1)
        radius2 = points[1].point_distance(points[3]) / 2
        circle2 = curves.Circle3D(volmdlr.Frame3D((points[1] + points[3]) / 2, plane3d.frame.u,
                                                  plane3d.frame.v, plane3d.frame.w), radius2)
        return [circle1, circle2]

    def concurrent_plane_intersection(self, plane3d):
        """
        Toroidal plane intersections when plane's normal is concurrent with the cone's axis, but not orthogonal.

        :param plane3d: intersecting plane.
        :return: list of intersecting curves.
        """
        if plane3d.point_distance(self.frame.origin) > self.inner_radius:
            torus_origin_plane = Plane3D(self.frame)
            projected_point_plane3d = plane3d.point_projection(self.frame.origin)
            torus_plane_projection = torus_origin_plane.point_projection(projected_point_plane3d)
            point = self.frame.origin + (torus_plane_projection - self.frame.origin).unit_vector() * self.major_radius
            if plane3d.point_distance(point) > self.minor_radius:
                return []
        points_intersections = self._plane_intersection_points(plane3d)
        inters_points = vm_common_operations.separate_points_by_closeness(points_intersections)
        if len(inters_points) == 1 and plane3d.point_belongs(self.frame.origin):
            return self.get_villarceau_circles(plane3d)
        return [edges.BSplineCurve3D.from_points_interpolation(list_points, 4, centripetal=False)
                for list_points in inters_points]

    def plane_intersections(self, plane3d):
        """
        Toroidal intersections with a plane.

        :param plane3d: intersecting plane.
        :return: list of intersecting curves.
        """
        projected_origin = plane3d.point_projection(self.frame.origin)
        translated_to_local_plane3d = plane3d.translation((projected_origin - plane3d.frame.origin).to_vector())
        if math.isclose(abs(translated_to_local_plane3d.frame.w.dot(self.frame.w)), 0, abs_tol=1e-6):
            return self.parallel_plane_intersection(translated_to_local_plane3d)
        if math.isclose(abs(translated_to_local_plane3d.frame.w.dot(self.frame.w)), 1, abs_tol=1e-6):
            return self.perpendicular_plane_intersection(translated_to_local_plane3d)
        return self.concurrent_plane_intersection(translated_to_local_plane3d)

    def _cylinder_intersection_points(self, cylindrical_surface: CylindricalSurface3D):
        """
        Gets the points of intersections between the cylindrical surface and the toroidal surface.

        :param cylindrical_surface: other Cylindrical 3d.
        :return: points of intersections.
        """
        arcs = self._torus_arcs(200) + self._torus_circle_generatrices_xy(200)
        points_intersections = []
        for arc in arcs:
            intersections = cylindrical_surface.circle_intersections(arc)
            for intersection in intersections:
                if not intersection.in_list(points_intersections):
                    points_intersections.append(intersection)
        for edge in cylindrical_surface.get_generatrices(300, self.outer_radius * 3):
            # \
            #    cylindrical_surface.get_circle_generatrices(72, self.outer_radius * 3):
            intersections = self.line_intersections(edge.line)
            for point in intersections:
                if not point.in_list(points_intersections):
                    points_intersections.append(point)
        return points_intersections

    def cylindricalsurface_intersections(self, cylindrical_surface: CylindricalSurface3D):
        """
        Gets the intersections between a toroidal surface and cylindrical surface.

        :param cylindrical_surface: other cylindrical surface.
        :return: List os curves intersecting Torus.
        """
        line = curves.Line3D.from_point_and_vector(cylindrical_surface.frame.origin, cylindrical_surface.frame.w)
        distance_to_self_origin = line.point_distance(self.frame.origin)

        if math.isclose(abs(self.frame.w.dot(cylindrical_surface.frame.w)), 1.0, abs_tol=1e-6) and \
                math.isclose(distance_to_self_origin, 0.0, abs_tol=1e-6):
            if cylindrical_surface.radius < self.minor_radius:
                return []
            if math.isclose(cylindrical_surface.radius, self.minor_radius, abs_tol=1e-6):
                return [curves.Circle3D(self.frame, self.minor_radius)]
        intersection_points = self._cylinder_intersection_points(cylindrical_surface)
        inters_points = vm_common_operations.separate_points_by_closeness(intersection_points)
        curves_ = []
        for list_points in inters_points:
            bspline = edges.BSplineCurve3D.from_points_interpolation(list_points, 7, centripetal=False)
            if isinstance(bspline.simplify, edges.FullArc3D):
                curves_.append(bspline.simplify)
                continue
            curves_.append(bspline)

        return curves_

    def is_coincident(self, surface3d, abs_tol: float = 1e-6):
        """
        Verifies if two ToroidalSurfaces are coincident.

        :param surface3d: surface to verify.
        :param abs_tol: tolerance.
        :return: True if they are coincident, False otherwise.
        """
        if not isinstance(self, surface3d.__class__):
            return False
        if math.isclose(abs(self.frame.w.dot(surface3d.frame.w)), 1.0, abs_tol=abs_tol) and \
                math.isclose(self.major_radius, surface3d.major_radius, abs_tol=abs_tol) and \
                math.isclose(self.minor_radius, surface3d.minor_radius, abs_tol=abs_tol):
            return True
        return False

    def _conical_intersection_points(self, conical_surface: 'ConicalSurface3D'):
        """
        Gets the points of intersections between the cylindrical surface and the toroidal surface.

        :param conical_surface: other Conical Surface 3d.
        :return: points of intersections.
        """
        arcs = self._torus_arcs(200)
        points_intersections = []
        for arc in arcs:
            intersections = conical_surface.circle_intersections(arc)
            points_intersections.extend(intersections)
        point1 = conical_surface.frame.global_to_local_coordinates(volmdlr.Point3D(0, 0, self.bounding_box.zmin))
        point2 = conical_surface.frame.global_to_local_coordinates(volmdlr.Point3D(0, 0, self.bounding_box.zmax))
        for edge in conical_surface.get_generatrices(300, self.outer_radius * 3) + \
                conical_surface.get_circle_generatrices(100, point1.z, point2.z):
            intersections = self.edge_intersections(edge)
            for point in intersections:
                if not point.in_list(points_intersections):
                    points_intersections.append(point)
        return points_intersections

    def conicalsurface_intersections(self, conical_surface: 'ConicalSurface3D'):
        """
        Gets the intersections between a toroidal surface and cylindrical surface.

        :param conical_surface: other Conical Surface 3d.
        :return: List os curves intersecting Torus.
        """
        intersection_points = self._conical_intersection_points(conical_surface)
        if not intersection_points:
            return []
        inters_points = vm_common_operations.separate_points_by_closeness(intersection_points)
        curves_ = []
        for list_points in inters_points:
            bspline = edges.BSplineCurve3D.from_points_interpolation(list_points, 4, centripetal=False)
            if isinstance(bspline.simplify, edges.FullArc3D):
                curves_.append(bspline.simplify)
                continue
            curves_.append(bspline)

        return curves_

    def _spherical_intersection_points(self, spherical_surface: 'SphericalSurface3D'):
        """
        Gets the points of intersections between the spherical surface and the toroidal surface.

        :param spherical_surface: other Spherical Surface 3d.
        :return: points of intersections.
        """
        arcs = self._torus_arcs(300) + self._torus_circle_generatrices_xy(100)
        intersection_points = []
        for arc in arcs:
            intersections = spherical_surface.circle_intersections(arc)
            intersection_points.extend(intersections)
        return intersection_points

    def sphericalsurface_intersections(self, spherical_surface: 'SphericalSurface3D'):
        """
        Gets the intersections between a toroidal surface and spherical surface.

        :param spherical_surface: other spherical Surface 3d.
        :return: List os curves intersecting Torus.
        """
        intersection_points = self._spherical_intersection_points(spherical_surface)
        if not intersection_points:
            return []
        inters_points = vm_common_operations.separate_points_by_closeness(intersection_points)
        curves_ = []
        for list_points in inters_points:
            bspline = edges.BSplineCurve3D.from_points_interpolation(list_points, 4, centripetal=False)
            if isinstance(bspline.simplify, edges.FullArc3D):
                curves_.append(bspline.simplify)
                continue
            curves_.append(bspline)
        return curves_


class ConicalSurface3D(PeriodicalSurface):
    """
    The local plane is defined by (theta, z).

    :param frame: Cone's frame to position it: frame.w is axis of cone frame. Origin is at the angle of the cone.
    :param semi_angle: cone's semi-angle.
    """
    face_class = 'ConicalFace3D'
    x_periodicity = volmdlr.TWO_PI
    y_periodicity = None

    def __init__(self, frame: volmdlr.Frame3D, semi_angle: float,
                 name: str = ''):
        self.frame = frame
        self.semi_angle = semi_angle
        PeriodicalSurface.__init__(self, frame=frame, name=name)

    def __hash__(self):
        return hash((self.__class__.__name__, self.frame, self.semi_angle))

    def __eq__(self, other):
        if self.__class__.__name__ != other.__class__.__name__:
            return False
        if self.frame == other.frame and self.semi_angle == other.semi_angle:
            return True
        return False

    @property
    def domain(self):
        """Returns u and v bounds."""
        return -math.pi, math.pi, -math.inf, math.inf

    def get_generatrices(self, number_lines: int = 36, z: float = 1):
        """
        Gets Conical Surface 3D generatrix lines.

        :param z: cone's z height.
        :param number_lines: number of generatrix lines.
        :return:
        """
        x = z * math.tan(self.semi_angle)
        point1 = self.frame.origin
        point2 = self.frame.local_to_global_coordinates(volmdlr.Point3D(x, 0, z))
        generatrix = edges.LineSegment3D(point1, point2)
        list_generatrices = [generatrix]
        for i in range(number_lines+1):
            theta = i / number_lines * volmdlr.TWO_PI
            wire = generatrix.rotation(self.frame.origin, self.frame.w, theta)
            list_generatrices.append(wire)
        return list_generatrices

    def get_circle_at_z(self, z):
        """Gets a circle in the conical surface at given z position."""
        i_frame = self.frame.translation(z * self.frame.w)
        radius = z * math.tan(self.semi_angle)
        circle = curves.Circle3D(i_frame, radius)
        return circle

    def get_circle_generatrices(self, number_circles: int, z1, z2):
        """
        Get circles generatrix of the cone.

        :param z1: Initial height of cone.
        :param z2: Final height of cone.
        :param number_circles: number of expected circles.
        """
        circles = []
        for i_z in npy.linspace(z1, z2, number_circles):
            circle = self.get_circle_at_z(i_z)
            if circle.radius == 0.0:
                continue
            circles.append(circle)
        return circles

    def plot(self, ax=None, edge_style: EdgeStyle = EdgeStyle(color='grey', alpha=0.5), **kwargs):
        """
        Plots the ConicalSurface3D.
        """
        z = kwargs.get("z", 1)
        if ax is None:
            fig = plt.figure()
            ax = fig.add_subplot(111, projection='3d')

        line_generatrices = self.get_generatrices(36, z)
        circle_generatrices = self.get_circle_generatrices(50, 0, z)

        for edge in line_generatrices + circle_generatrices:
            edge.plot(ax, edge_style)
        return ax

    @classmethod
    def from_step(cls, arguments, object_dict, **kwargs):
        """
        Converts a step primitive to a ConicalSurface3D.

        :param arguments: The arguments of the step primitive.
        :type arguments: list
        :param object_dict: The dictionary containing all the step primitives
            that have already been instantiated.
        :type object_dict: dict
        :return: The corresponding ConicalSurface3D object.
        :rtype: :class:`volmdlr.faces.ConicalSurface3D`
        """

        length_conversion_factor = kwargs.get("length_conversion_factor", 1)
        angle_conversion_factor = kwargs.get("angle_conversion_factor", 1)

        frame = object_dict[arguments[1]]
        radius = float(arguments[2]) * length_conversion_factor
        semi_angle = float(arguments[3]) * angle_conversion_factor
        frame.origin = frame.origin - radius / math.tan(semi_angle) * frame.w
        return cls(frame, semi_angle, arguments[0][1:-1])

    def is_coincident(self, surface3d, abs_tol: float = 1e-6):
        """
        Verifies if two conical surfaces are coincident.

        :param surface3d: other surface 3d.
        :param abs_tol: tolerance.
        :return: True if they are coincident, False otherwise.
        """
        if not isinstance(surface3d, ConicalSurface3D):
            return False
        if math.isclose(self.frame.w.dot(surface3d.frame.w), 1.0, abs_tol=abs_tol) and \
            self.frame.origin.is_close(surface3d.frame.origin) and \
                math.isclose(self.semi_angle, surface3d.semi_angle, abs_tol=abs_tol):
            return True
        return False

    def to_step(self, current_id):
        """
        Converts the object to a STEP representation.

        :param current_id: The ID of the last written primitive.
        :type current_id: int
        :return: The STEP representation of the object and the last ID.
        :rtype: tuple[str, list[int]]
        """
        content, frame_id = self.frame.to_step(current_id)
        current_id = frame_id + 1
        content += f"#{current_id} = CONICAL_SURFACE('{self.name}',#{frame_id},{0.},{self.semi_angle});\n"
        return content, [current_id]

    def frame_mapping(self, frame: volmdlr.Frame3D, side: str):
        """
        Changes frame_mapping and return a new ConicalSurface3D.

        :param side: 'old' or 'new'
        """
        new_frame = self.frame.frame_mapping(frame, side)
        return ConicalSurface3D(new_frame, self.semi_angle, name=self.name)

    def point2d_to_3d(self, point2d: volmdlr.Point2D):
        """
        Coverts a parametric coordinate on the surface into a 3D spatial point (x, y, z).

        :param point2d: Point at the ConicalSuface3D
        :type point2d: `volmdlr.`Point2D`
        """
        theta, z = point2d
        radius = math.tan(self.semi_angle) * z
        new_point = volmdlr.Point3D(radius * math.cos(theta),
                                    radius * math.sin(theta),
                                    z)
        return self.frame.local_to_global_coordinates(new_point)

    def point3d_to_2d(self, point3d: volmdlr.Point3D):
        """
        Returns the cylindrical coordinates volmdlr.Point2D(theta, z) of a Cartesian coordinates point (x, y, z).

        :param point3d: Point at the CylindricalSuface3D.
        :type point3d: :class:`volmdlr.`Point3D`
        """
        x, y, z = self.frame.global_to_local_coordinates(point3d)
        # Do not delete this, mathematical problem when x and y close to zero (should be zero) but not 0
        # Generally this is related to uncertainty of step files.
        if abs(x) < 1e-12:
            x = 0
        if abs(y) < 1e-12:
            y = 0
        theta = math.atan2(y, x)
        if abs(theta) < 1e-9:
            theta = 0.0
        return volmdlr.Point2D(theta, z)

    def parametric_points_to_3d(self, points: NDArray[npy.float64]) -> NDArray[npy.float64]:
        """
        Transform parametric coordinates to 3D points on the conical surface.

        Given a set of parametric coordinates `(u, v)` representing points on the surface,
        this method returns the corresponding 3D points on the conical surface.

        :param points: Parametric coordinates in the form of a numpy array with shape (n, 2),
                       where `n` is the number of points, and each row corresponds to `(u, v)`.
        :type points: numpy.ndarray[npy.float64]

        :return: Array of 3D points representing the conical surface in Cartesian coordinates.
        :rtype: numpy.ndarray[npy.float64]
        """
        center = npy.array(self.frame.origin)
        x = npy.array([self.frame.u[0], self.frame.u[1], self.frame.u[2]])
        y = npy.array([self.frame.v[0], self.frame.v[1], self.frame.v[2]])
        z = npy.array([self.frame.w[0], self.frame.w[1], self.frame.w[2]])

        points = points.reshape(-1, 2, 1)

        u_values = points[:, 0]
        v_values = points[:, 1]

        x_component = npy.cos(u_values) * x
        y_component = npy.sin(u_values) * y

        return center + v_values * math.tan(self.semi_angle) * (x_component + y_component) + v_values * z

    def rectangular_cut(self, theta1: float, theta2: float,
                        param_z1: float, param_z2: float, name: str = ''):
        """Deprecated method, Use ConicalFace3D from_surface_rectangular_cut method."""
        raise AttributeError("ConicalSurface3D.rectangular_cut is deprecated."
                             "Use the class_method from_surface_rectangular_cut in ConicalFace3D instead")

    def linesegment3d_to_2d(self, linesegment3d):
        """
        Converts the primitive from 3D spatial coordinates to its equivalent 2D primitive in the parametric space.
        """
        start = self.point3d_to_2d(linesegment3d.start)
        end = self.point3d_to_2d(linesegment3d.end)
        if math.isclose(start.y, end.y, rel_tol=0.005):
            # special case when there is a small line segment that should be a small arc of circle instead
            return [edges.LineSegment2D(start, end)]
        if self.is_singularity_point(linesegment3d.start):
            start = volmdlr.Point2D(end.x, 0)
        elif self.is_singularity_point(linesegment3d.end):
            end = volmdlr.Point2D(start.x, 0)
        elif start.x != end.x:
            end = volmdlr.Point2D(start.x, end.y)
        if start != end:
            return [edges.LineSegment2D(start, end)]
        return None

    def linesegment2d_to_3d(self, linesegment2d):
        """
        Converts the primitive from parametric space to 3D spatial coordinates.
        """
        theta1, param_z1 = linesegment2d.start
        theta2, param_z2 = linesegment2d.end

        if math.isclose(theta1, theta2, abs_tol=1e-4):
            return [edges.LineSegment3D(self.point2d_to_3d(linesegment2d.start),
                                        self.point2d_to_3d(linesegment2d.end))]
        if linesegment2d.name == "construction" or (math.isclose(param_z1, param_z2, abs_tol=1e-4) and
                                                     math.isclose(param_z1, 0., abs_tol=1e-6)):
            return None
        start3d = self.point2d_to_3d(linesegment2d.start)
        center = self.frame.origin + param_z1 * self.frame.w
        if linesegment2d.unit_direction_vector().dot(volmdlr.X2D) > 0:
            circle = curves.Circle3D(volmdlr.Frame3D(
                center, self.frame.u, self.frame.v, self.frame.w), center.point_distance(start3d))
        else:
            circle = curves.Circle3D(volmdlr.Frame3D(
                center, self.frame.u, -self.frame.v, -self.frame.w), center.point_distance(start3d))
        if math.isclose(param_z1, param_z2, abs_tol=1e-4):
            if abs(theta1 - theta2) == volmdlr.TWO_PI:
                return [edges.FullArc3D(circle, start3d)]
            interior = self.point2d_to_3d(volmdlr.Point2D(0.5 * (theta1 + theta2), param_z1))
            arc = edges.Arc3D(circle, start3d, self.point2d_to_3d(linesegment2d.end))
            if not arc.point_belongs(interior):
                circle = circle.reverse()
                arc = edges.Arc3D(circle, start3d, arc.end)
            return [arc]
        points = [self.point2d_to_3d(p) for p in linesegment2d.discretization_points(number_points=3)]
        intersections = self.plane_intersections(Plane3D.from_3_points(*points))
        if intersections:
            curve = intersections[0]
            if curve.point_belongs(points[0]) and curve.point_belongs(points[2]):
                edge = curve.trim(points[0], points[2])
                if not edge.point_belongs(points[1]):
                    curve = curve.reverse()
                    edge = curve.trim(points[0], points[2])
                return [edge]
        points = [self.point2d_to_3d(p)
                  for p in linesegment2d.discretization_points(number_points=10)]
        return [edges.BSplineCurve3D.from_points_interpolation(points, 3)]

    def contour3d_to_2d(self, contour3d, return_primitives_mapping: bool = False):
        """
        Transforms a Contour3D into a Contour2D in the parametric domain of the surface.

        :param contour3d: The contour to be transformed.
        :type contour3d: :class:`wires.Contour3D`
        :param return_primitives_mapping: If True, returns a dictionary containing the correspondence between 2D and 3D
         primitives
        :type return_primitives_mapping: bool
        :return: A 2D contour object.
        :rtype: :class:`wires.Contour2D`
        """
        contour3d = self.check_primitives_order(contour3d)
        primitives2d, primitives_mapping = self.primitives3d_to_2d(contour3d.primitives)

        wire2d = wires.Wire2D(primitives2d)
        delta_x = abs(wire2d.primitives[0].start.x - wire2d.primitives[-1].end.x)
        if math.isclose(delta_x, volmdlr.TWO_PI, abs_tol=1e-3) and wire2d.is_ordered():
            if len(primitives2d) > 1:
                # very specific conical case due to the singularity in the point z = 0 on parametric domain.
                if primitives2d[-2].start.y == 0.0:
                    self.repair_primitives_periodicity(primitives2d, primitives_mapping)
            if return_primitives_mapping:
                return wires.Contour2D(primitives2d), primitives_mapping
            return wires.Contour2D(primitives2d)
        # Fix contour
        self.repair_primitives_periodicity(primitives2d, primitives_mapping)
        if return_primitives_mapping:
            return wires.Contour2D(primitives2d), primitives_mapping
        return wires.Contour2D(primitives2d)

    def translation(self, offset: volmdlr.Vector3D):
        """
        ConicalSurface3D translation.

        :param offset: translation vector.
        :return: A new translated ConicalSurface3D.
        """
        return self.__class__(self.frame.translation(offset),
                              self.semi_angle)

    def rotation(self, center: volmdlr.Point3D,
                 axis: volmdlr.Vector3D, angle: float):
        """
        ConicalSurface3D rotation.

        :param center: rotation center.
        :param axis: rotation axis.
        :param angle: angle rotation.
        :return: a new rotated ConicalSurface3D.
        """
        new_frame = self.frame.rotation(center=center, axis=axis, angle=angle)
        return self.__class__(new_frame, self.semi_angle)

    def circle_intersections(self, circle: curves.Circle3D):
        """
        Calculates the intersections between a conical surface and a Circle 3D.

        :param circle: other circle to verify intersections.
        :return: a list of intersection points, if there exists any.
        """
        if not self.frame.origin.is_close(volmdlr.O3D) or not self.frame.w.is_close(volmdlr.Z3D):
            local_surface = self.frame_mapping(self.frame, 'new')
            local_curve = circle.frame_mapping(self.frame, 'new')
            local_intersections = local_surface.circle_intersections(local_curve)
            global_intersections = []
            for intersection in local_intersections:
                global_intersections.append(self.frame.local_to_global_coordinates(intersection))
            return global_intersections
        if circle.bounding_box.zmax < self.frame.origin.z:
            return []
        z_max = circle.bounding_box.zmax
        radius = z_max * math.tan(self.semi_angle)
        line = curves.Line3D.from_point_and_vector(self.frame.origin, self.frame.w)
        if line.point_distance(circle.center) > radius + circle.radius:
            return []
        return self.curve_intersections(circle)

    def _full_line_intersections(self, line: curves.Line3D):
        """
        Calculates the intersections between a conical surface and a Line 3D, for the two lobes of the cone.

        :param line: other line to verify intersections.
        :return: a list of intersection points, if there exists any.
        """
        if line.point_belongs(self.frame.origin):
            return [self.frame.origin]
        line_direction_vector = line.unit_direction_vector()
        plane_normal = line_direction_vector.cross((self.frame.origin - line.point1).to_vector()).unit_vector()
        if self.frame.w.dot(plane_normal) > 0:
            plane_normal = - plane_normal
        plane = Plane3D.from_normal(self.frame.origin, plane_normal)
        cos_theta = math.sqrt(1 - (plane_normal.dot(self.frame.w) ** 2))
        if cos_theta >= math.cos(self.semi_angle):
            plane_h = Plane3D.from_normal(self.frame.origin + self.frame.w, self.frame.w)
            circle = self.perpendicular_plane_intersection(plane_h)[0]
            line_p = plane_h.plane_intersections(plane)[0]
            circle_line_p_intersections = circle.line_intersections(line_p)
            intersections = []
            for intersection in circle_line_p_intersections:
                line_v_x = curves.Line3D(self.frame.origin, intersection)
                line_inter = line_v_x.intersection(line)
                if not line_inter:
                    continue
                intersections.append(line_inter)
            return line.sort_points_along_curve(intersections)
        return []

    def line_intersections(self, line: curves.Line3D):
        """
        Calculates the intersections between a conical surface and a Line 3D.

        :param line: other line to verify intersections.
        :return: a list of intersection points, if there exists any.
        """
        line_intersections = self._full_line_intersections(line)
        positive_lobe_intersections = []
        for point in line_intersections:
            local_point = self.frame.global_to_local_coordinates(point)
            if local_point.z < 0:
                continue
            positive_lobe_intersections.append(point)
        return positive_lobe_intersections

    def _helper_parallel_plane_intersection_through_origin(self, line_plane_intersections):
        """
        Conical plane intersections when plane's normal is perpendicular with the Cone's axis passing through origin.

        :param line_plane_intersections: intersections of plane 3d, and the cone's frame corresponding plane.
        :return: list of intersecting curves
        """
        point1 = self.frame.origin + line_plane_intersections.direction_vector()
        point2 = self.frame.origin - line_plane_intersections.direction_vector()
        point1 = self.frame.local_to_global_coordinates(
            volmdlr.Point3D(point1.x, point1.y,
                            math.sqrt(point1.x ** 2 + point1.y ** 2) / math.tan(self.semi_angle)))
        point2 = self.frame.local_to_global_coordinates(
            volmdlr.Point3D(point2.x, point2.y,
                            math.sqrt(point2.x ** 2 + point2.y ** 2) / math.tan(self.semi_angle)))
        return [curves.Line3D(self.frame.origin, point1), curves.Line3D(self.frame.origin, point2)]

    def _hyperbola_helper(self, plane3d, hyperbola_center, hyperbola_positive_vertex):
        semi_major_axis = hyperbola_center.point_distance(hyperbola_positive_vertex)
        circle = self.get_circle_at_z(2 * semi_major_axis)
        hyperbola_points = plane3d.circle_intersections(circle)
        if not hyperbola_points:
            return []

        semi_major_dir = (hyperbola_positive_vertex - hyperbola_center).unit_vector()
        frame = volmdlr.Frame3D(hyperbola_center, semi_major_dir,
                                plane3d.frame.w.cross(semi_major_dir), plane3d.frame.w)
        local_point = frame.global_to_local_coordinates(hyperbola_points[0])
        return [curves.Hyperbola3D(frame, semi_major_axis,
                                   math.sqrt((local_point.y ** 2) / (local_point.x ** 2 / semi_major_axis ** 2 - 1)))]

    def _parallel_plane_intersections_hyperbola_helper(self, plane3d, plane_intersections_line):
        """
        Conical plane intersections when plane's normal is perpendicular with the Cone's axis.

        :param plane3d: intersecting plane.
        :param plane_intersections_line: line 3d given by the intersections of the plane 3d and cones' frame.
        :return: list containing the resulting intersection hyperbola curve.
        """
        hyperbola_center = plane_intersections_line.closest_point_on_line(self.frame.origin)
        hyperbola_positive_vertex = self.frame.local_to_global_coordinates(
            volmdlr.Point3D(hyperbola_center.x, hyperbola_center.y,
                            math.sqrt(hyperbola_center.x ** 2 + hyperbola_center.y ** 2) / math.tan(self.semi_angle)))
        return self._hyperbola_helper(plane3d, hyperbola_center, hyperbola_positive_vertex)

    def parallel_plane_intersection(self, plane3d: Plane3D):
        """
        Conical plane intersections when plane's normal is perpendicular with the Cone's axis.

        :param plane3d: intersecting plane
        :return: list of intersecting curves
        """
        line_plane_intersections_points = vm_utils_intersections.get_two_planes_intersections(
            self.frame, plane3d.frame)
        plane_intersections_line = curves.Line3D(line_plane_intersections_points[0],
                                                 line_plane_intersections_points[1])

        if plane3d.point_belongs(self.frame.origin):
            return self._helper_parallel_plane_intersection_through_origin(plane_intersections_line)

        if not self.frame.w.is_close(volmdlr.Z3D):
            local_surface = self.frame_mapping(self.frame, 'new')
            local_plane = plane3d.frame_mapping(self.frame, 'new')
            local_intersections = local_surface.parallel_plane_intersection(local_plane)
            return [intersection.frame_mapping(self.frame, 'old') for intersection in local_intersections]
        return self._parallel_plane_intersections_hyperbola_helper(plane3d, plane_intersections_line)

    def perpendicular_plane_intersection(self, plane3d):
        """
        Cone plane intersections when plane's normal is parallel with the cylinder axis.

        :param plane3d: Intersecting plane.
        :return: List of intersecting curves.
        """
        line = curves.Line3D(self.frame.origin, self.frame.origin + self.frame.w)
        center3d_plane = plane3d.line_intersections(line)[0]
        x = math.tan(self.semi_angle)
        point1 = self.frame.origin
        point2 = self.frame.local_to_global_coordinates(volmdlr.Point3D(x, 0, 1))
        generatrix = curves.Line3D(point1, point2)
        generatrix_intersection = plane3d.line_intersections(generatrix)[0]
        radius = center3d_plane.point_distance(generatrix_intersection)
        circle3d = curves.Circle3D(volmdlr.Frame3D(center3d_plane, plane3d.frame.u,
                                                   plane3d.frame.v, plane3d.frame.w), radius)
        return [circle3d]

    def _concurrent_plane_intersection_parabola(self, plane3d, parabola_vertex):
        """
        Calculates parabola for Cone and concurrent plane intersections.

        :param plane3d: intersecting plane.
        :param parabola_vertex: parabla vertex point.
        :return: list of intersecting curves.
        """
        distance_plane_vertex = parabola_vertex.point_distance(self.frame.origin)
        circle = self.perpendicular_plane_intersection(
            Plane3D(volmdlr.Frame3D(self.frame.origin + distance_plane_vertex * 5 * self.frame.w,
                                    self.frame.u, self.frame.v, self.frame.w)))[0]
        line_circle_intersecting_plane = vm_utils_intersections.get_two_planes_intersections(
            plane3d.frame, circle.frame)
        line_circle_intersecting_plane = curves.Line3D(line_circle_intersecting_plane[0],
                                                       line_circle_intersecting_plane[1])
        parabola_points = circle.line_intersections(line_circle_intersecting_plane)
        v_vector = ((parabola_points[0] + parabola_points[1]) / 2 - parabola_vertex).unit_vector()
        frame = volmdlr.Frame3D(parabola_vertex, v_vector.cross(plane3d.frame.w), v_vector, plane3d.frame.w)
        local_point = frame.global_to_local_coordinates(parabola_points[0])
        vrtx_equation_a = local_point.y / local_point.x**2
        parabola = curves.Parabola3D(frame, 1 / (4 * vrtx_equation_a))
        return [parabola]

    def concurrent_plane_intersection(self, plane3d: Plane3D):
        """
        Cone plane intersections when plane's normal is concurrent with the cone's axis, but not orthogonal.

        :param plane3d: intersecting plane.
        :return: list of intersecting curves.
        """
        plane_normal = self.frame.w.cross(plane3d.frame.w)
        plane2 = Plane3D.from_normal(plane3d.frame.origin, plane_normal)
        plane2_plane3d_intersections = plane3d.plane_intersections(plane2)
        line_intersections = self.line_intersections(plane2_plane3d_intersections[0])
        if 1 > len(line_intersections) or len(line_intersections) > 2:
            return []
        angle_plane_cones_direction = volmdlr.geometry.vectors3d_angle(self.frame.w, plane3d.frame.w) - math.pi / 2
        if math.isclose(angle_plane_cones_direction, self.semi_angle, abs_tol=1e-8):
            return self._concurrent_plane_intersection_parabola(plane3d, line_intersections[0])
        if len(line_intersections) == 1:
            full_line_intersections = self._full_line_intersections(plane2_plane3d_intersections[0])
            if len(full_line_intersections) == 1:
                return []
            hyperbola_center = (full_line_intersections[0] + full_line_intersections[1]) / 2
            return self._hyperbola_helper(plane3d, hyperbola_center, line_intersections[0])
        if len(line_intersections) != 2:
            return []
        ellipse_center = (line_intersections[0] + line_intersections[1]) / 2
        line_intersections2 = self.line_intersections(curves.Line3D.from_point_and_vector(
            ellipse_center, plane_normal))
        major_dir = (line_intersections[0] - ellipse_center).unit_vector()
        major_axis = ellipse_center.point_distance(line_intersections[0])
        minor_dir = (line_intersections2[0] - ellipse_center).unit_vector()
        minor_axis = ellipse_center.point_distance(line_intersections2[0])

        if minor_axis > major_axis:
            major_axis, minor_axis = minor_axis, major_axis
            major_dir, minor_dir = minor_dir, major_dir
        return [curves.Ellipse3D(major_axis, minor_axis, volmdlr.Frame3D(
            ellipse_center, major_dir, minor_dir, plane3d.frame.w))]

    def plane_intersections(self, plane3d):
        """
        Gets the intersections between a plane 3d and a conical surface 3d.

        :param plane3d: other plane, to verify intersections.
        :return:
        """
        if math.isclose(abs(plane3d.frame.w.dot(self.frame.w)), 0, abs_tol=1e-6):
            return self.parallel_plane_intersection(plane3d)
        if math.isclose(abs(plane3d.frame.w.dot(self.frame.w)), 1, abs_tol=1e-6):
            return self.perpendicular_plane_intersection(plane3d)
        return self.concurrent_plane_intersection(plane3d)

    def is_singularity_point(self, point, *args, **kwargs):
        """Verifies if point is on the surface singularity."""
        tol = kwargs.get("tol", 1e-6)
        return self.frame.origin.is_close(point, tol)

    def check_primitives_order(self, contour):
        """
        If contours passes at the cone singularity this makes sure that the contour is not in an undefined order.
        """
        pos = 0
        for i, primitive in enumerate(contour.primitives):
            if self.is_singularity_point(primitive.start):
                pos = i
                break
        if pos:
            contour.primitives = contour.primitives[pos:] + contour.primitives[:pos]
        return contour

    @staticmethod
    def get_singularity_lines():
        """
        Return lines that are parallel and coincident with surface singularity at parametric domain.
        """
        return [curves.Line2D(volmdlr.Point2D(-math.pi, 0), volmdlr.Point2D(math.pi, 0))]

    def _spherical_intersection_points(self, spherical_surface: 'SphericalSurface3D'):
        """
        Gets the points of intersections between the spherical surface and the toroidal surface.

        :param spherical_surface: other Spherical Surface 3d.
        :return: points of intersections.
        """
        point1 = self.frame.global_to_local_coordinates(volmdlr.Point3D(0, 0, spherical_surface.bounding_box.zmin))
        point2 = self.frame.global_to_local_coordinates(volmdlr.Point3D(0, 0, spherical_surface.bounding_box.zmax))
        cone_generatrices = self.get_generatrices(200, spherical_surface.radius*4) +\
                            self.get_circle_generatrices(200, point1.z, point2.z)
        intersection_points = []
        for gene in cone_generatrices:
            intersections = spherical_surface.edge_intersections(gene)
            for intersection in intersections:
                if not intersection.in_list(intersection_points):
                    intersection_points.append(intersection)
        return intersection_points

    def sphericalsurface_intersections(self, spherical_surface: 'SphericalSurface3D'):
        """
        Conical Surface intersections with a Spherical surface.

        :param spherical_surface: intersecting sphere.
        :return: list of intersecting curves.
        """
        intersection_points = self._spherical_intersection_points(spherical_surface)
        if not intersection_points:
            return []
        inters_points = vm_common_operations.separate_points_by_closeness(intersection_points)
        curves_ = []
        for list_points in inters_points:
            bspline = edges.BSplineCurve3D.from_points_interpolation(list_points, 4, centripetal=False)
            if isinstance(bspline.simplify, edges.FullArc3D):
                curves_.append(bspline.simplify)
                continue
            curves_.append(bspline)
        return curves_

    def is_degenerated_brep(self, *args):
        """
        An edge is said to be degenerated when it corresponds to a single 3D point.
        """
        edge = args[0]
        if "LineSegment2D" == edge.__class__.__name__:
            start3d = self.point2d_to_3d(edge.start)
            end3d = self.point2d_to_3d(edge.end)
            return bool(start3d.is_close(end3d) and self.is_singularity_point(start3d))
        return False

    def _conical_intersection_points(self, conical_surface: 'ConicalSurface3D', length: float):
        """
        Gets the points of intersections between the spherical surface and the toroidal surface.

        :param conical_surface: other Spherical Surface 3d.
        :return: points of intersections.
        """
        cone_generatrices = self.get_generatrices(max(100, int((length / 2) * 10)), length) + \
                            self.get_circle_generatrices(max(200, int((length / 2) * 20)), 0, length)
        intersection_points = []
        for gene in cone_generatrices:
            intersections = conical_surface.edge_intersections(gene)
            for intersection in intersections:
                if not intersection.in_list(intersection_points):
                    intersection_points.append(intersection)
        return intersection_points

    def parallel_conicalsurface_intersections(self, conical_surface):
        """
        Get Conical Surface intersections with another conical surface, when their axis are parallel.

        :param conical_surface: intersecting conical surface.
        :return: list of intersecting curves.
        """
        generatrix = conical_surface.get_generatrices(z=2, number_lines=1)[0]
        line_intersections = self.line_intersections(generatrix.line)
        if line_intersections:
            local_surface = self.frame_mapping(self.frame, 'new')
            local_point = self.frame.global_to_local_coordinates(line_intersections[0])
            local_circle = local_surface.get_circle_at_z(local_point.z)
            return [local_circle.frame_mapping(self.frame, 'old')]
        axis_line = curves.Line3D.from_point_and_vector(self.frame.origin, self.frame.w)
        if axis_line.point_distance(conical_surface.frame.origin) < 1e-6:
            return []
        intersections_points = [self.circle_intersections(circle) for circle in
                                [conical_surface.get_circle_at_z(1), conical_surface.get_circle_at_z(2)]]
        plane = Plane3D.from_3_points(intersections_points[0][0], intersections_points[0][1],
                                      intersections_points[1][0])
        return self.plane_intersections(plane)

    def same_origin_conicalsurface_intersections(self, conical_surface):
        """
        Gets Conical Surface intersections with another conical surface, sharing the same origin.

        :param conical_surface: intersecting conical surface.
        :return: list of intersecting curves.
        """
        circle = self.get_circle_at_z(1)
        circle_intersections = conical_surface.circle_intersections(circle)
        if not circle_intersections:
            return []
        return [curves.Line3D(self.frame.origin, circle_intersections[0]),
                curves.Line3D(self.frame.origin, circle_intersections[1])]

    def conicalsurface_intersections(self, conical_surface):
        """
        Conical Surface intersections with another conical surface.

        :param conical_surface: intersecting conical surface.
        :return: list of intersecting curves.
        """
        if self.frame.w.is_colinear_to(conical_surface.frame.w):
            return self.parallel_conicalsurface_intersections(conical_surface)
        if self.frame.origin.is_close(conical_surface.frame.origin):
            return self.same_origin_conicalsurface_intersections(conical_surface)
        if self.semi_angle + conical_surface.semi_angle > volmdlr.geometry.vectors3d_angle(
                self.frame.w, conical_surface.frame.w):
            intersection_points = self._conical_intersection_points(conical_surface, 5)
            local_intersections = [self.frame.global_to_local_coordinates(point) for point in intersection_points]
            max_z_point = volmdlr.O3D
            for point in local_intersections:
                if point.z > max_z_point.z:
                    max_z_point = point
            point_index = local_intersections.index(max_z_point)
            removed_point = intersection_points.pop(point_index)
            intersection_points.insert(0, removed_point)
            list_points = vm_common_operations.order_points_list_for_nearest_neighbor(intersection_points)
            bspline = edges.BSplineCurve3D.from_points_interpolation(list_points, 3, centripetal=True)
            return [bspline]
        intersection_points = self._conical_intersection_points(conical_surface, 5)
        if not intersection_points:
            return []
        inters_points = vm_common_operations.separate_points_by_closeness(intersection_points)
        curves_ = []
        for list_points in inters_points:
            bspline = edges.BSplineCurve3D.from_points_interpolation(list_points, 4, centripetal=False)
            curves_.append(bspline)
        return curves_


class SphericalSurface3D(PeriodicalSurface):
    """
    Defines a spherical surface.

    :param frame: Sphere's frame to position it
    :type frame: volmdlr.Frame3D
    :param radius: Sphere's radius
    :type radius: float
    """
    face_class = 'SphericalFace3D'
    x_periodicity = volmdlr.TWO_PI
    y_periodicity = math.pi

    def __init__(self, frame, radius, name=''):
        self.frame = frame
        self.radius = radius
        PeriodicalSurface.__init__(self, frame=frame, name=name)

        # Hidden Attributes
        self._bbox = None

    def __hash__(self):
        return hash((self.__class__.__name__, self.frame, self.radius))

    def __eq__(self, other):
        if self.__class__.__name__ != other.__class__.__name__:
            return False
        if self.frame == other.frame and self.radius == other.radius:
            return True
        return False

    def _circle_generatrices(self, number_circles: int):
        """
        Gets the sphere circle generatrices.

        :param number_circles: number of circles to be created.
        :return: List of Circle 3D.
        """
        circles = []
        i_frame = volmdlr.Frame3D(self.frame.origin, self.frame.v, self.frame.w, self.frame.u)
        for theta in npy.linspace(0, volmdlr.TWO_PI / 2, number_circles):
            i_frame_ = i_frame.rotation(self.frame.origin, self.frame.w, theta)
            circle = curves.Circle3D(i_frame_, self.radius)
            circles.append(circle)
        return circles

    def _circle_generatrices_xy(self, number_circles: int):
        """
        Gets the sphere circle generatrices in the a parallel planes.

        :param number_circles: number of circles to be created.
        :return: List of Circle 3D.
        """
        circles = []
        initial_center = self.frame.origin.translation(-self.frame.w*self.radius)
        for i in npy.linspace(0, 2 * self.radius, number_circles):
            center = initial_center.translation(self.frame.w * i)
            frame = volmdlr.Frame3D(center, self.frame.u, self.frame.v, self.frame.w)
            dist = center.point_distance(self.frame.origin)
            if abs(self.radius - dist) < 1e-6:
                continue
            circle_radius = math.sqrt(self.radius ** 2 - dist ** 2)
            circle = curves.Circle3D(frame, circle_radius)
            circles.append(circle)
        return circles

    @property
    def domain(self):
        """Returns u and v bounds."""
        return -math.pi, math.pi, -0.5 * math.pi, 0.5 * math.pi

    @property
    def bounding_box(self):
        """Bounding Box for Spherical Surface 3D."""

        if not self._bbox:
            self._bbox = self._bounding_box()
        return self._bbox

    def _bounding_box(self):
        points = [self.frame.origin + volmdlr.Point3D(-self.radius,
                                                      -self.radius,
                                                      -self.radius),
                  self.frame.origin + volmdlr.Point3D(self.radius,
                                                      self.radius,
                                                      self.radius),

                  ]
        return volmdlr.core.BoundingBox.from_points(points)

    def get_circle_at_z(self, z_position: float):
        """
        Gets a circle on the sphere at given z position < radius.

        :param z_position: circle's z position.
        :return: circle 3D at given z position.
        """
        center1 = self.frame.origin.translation(self.frame.w * z_position)
        circle_radius = math.sqrt(self.radius ** 2 - center1.point_distance(self.frame.origin) ** 2)
        circle = curves.Circle3D(volmdlr.Frame3D(center1, self.frame.u, self.frame.v, self.frame.w),  circle_radius)
        return circle

    def contour2d_to_3d(self, contour2d, return_primitives_mapping: bool = False):
        """
        Transforms a Contour2D in the parametric domain of the surface into a Contour3D in Cartesian coordinate.

        :param contour2d: The contour to be transformed.
        :type contour2d: :class:`wires.Contour2D`
        :param return_primitives_mapping: If True, returns a dictionary containing the correspondence between 2D and 3D
         primitives
        :type return_primitives_mapping: bool
        :return: A 3D contour object.
        :rtype: :class:`wires.Contour3D`
        """
        primitives3d = []
        primitives_mapping = {}
        for primitive2d in contour2d.primitives:
            if self.is_degenerated_brep(primitive2d) or primitive2d.name == "construction":
                continue
            method_name = f'{primitive2d.__class__.__name__.lower()}_to_3d'
            if hasattr(self, method_name):
                try:
                    primitives_list = getattr(self, method_name)(primitive2d)
                    if primitives_list:
                        primitives3d.extend(primitives_list)
                    else:
                        continue
                    primitives_mapping[primitive2d] = primitives_list[0]
                except AttributeError:
                    print(f'Class {self.__class__.__name__} does not implement {method_name}'
                          f'with {primitive2d.__class__.__name__}')
            else:
                raise AttributeError(f'Class {self.__class__.__name__} does not implement {method_name}')
        if return_primitives_mapping:
            return wires.Contour3D(primitives3d), primitives_mapping
        return wires.Contour3D(primitives3d)

    @classmethod
    def from_step(cls, arguments, object_dict, **kwargs):
        """
        Converts a step primitive to a SphericalSurface3D.

        :param arguments: The arguments of the step primitive.
        :type arguments: list
        :param object_dict: The dictionary containing all the step primitives
            that have already been instantiated.
        :type object_dict: dict
        :return: The corresponding SphericalSurface3D object.
        :rtype: :class:`volmdlr.faces.SphericalSurface3D`
        """
        length_conversion_factor = kwargs.get("length_conversion_factor", 1)

        frame = object_dict[arguments[1]]
        radius = float(arguments[2]) * length_conversion_factor
        return cls(frame, radius, arguments[0][1:-1])

    def to_step(self, current_id):
        """
        Converts the object to a STEP representation.

        :param current_id: The ID of the last written primitive.
        :type current_id: int
        :return: The STEP representation of the object and the last ID.
        :rtype: tuple[str, list[int]]
        """
        content, frame_id = self.frame.to_step(current_id)
        current_id = frame_id + 1
        content += f"#{current_id} = SPHERICAL_SURFACE('{self.name}',#{frame_id},{round(1000 * self.radius, 4)});\n"
        return content, [current_id]

    def point2d_to_3d(self, point2d):
        """
        Coverts a parametric coordinate on the surface into a 3D spatial point (x, y, z).

        source: https://mathcurve.com/surfaces/sphere
        # -pi<theta<pi, -pi/2<phi<pi/2

        :param point2d: Point at the CylindricalSuface3D.
        :type point2d: `volmdlr.`Point2D`
        """
        theta, phi = point2d
        x = self.radius * math.cos(phi) * math.cos(theta)
        y = self.radius * math.cos(phi) * math.sin(theta)
        z = self.radius * math.sin(phi)
        return self.frame.local_to_global_coordinates(volmdlr.Point3D(x, y, z))

    def point3d_to_2d(self, point3d):
        """
        Transform a 3D spatial point (x, y, z) into a 2D spherical parametric point (theta, phi).
        """
        x, y, z = self.frame.global_to_local_coordinates(point3d)
        z = min(self.radius, max(-self.radius, z))

        if z == -0.0:
            z = 0.0

        # Do not delete this, mathematical problem when x and y close to zero (should be zero) but not 0
        # Generally this is related to uncertainty of step files.
        if abs(x) < 1e-7:
            x = 0
        if abs(y) < 1e-7:
            y = 0

        theta = math.atan2(y, x)
        if abs(theta) < 1e-10:
            theta = 0

        z_over_r = z / self.radius
        phi = math.asin(z_over_r)
        if abs(phi) < 1e-10:
            phi = 0

        return volmdlr.Point2D(theta, phi)

    def parametric_points_to_3d(self, points: NDArray[npy.float64]) -> NDArray[npy.float64]:
        """
        Transform parametric coordinates to 3D points on the spherical surface.

        Given a set of parametric coordinates `(u, v)` representing points on the surface,
        this method returns the corresponding 3D points on the spherical surface.

        :param points: Parametric coordinates in the form of a numpy array with shape (n, 2),
                       where `n` is the number of points, and each row corresponds to `(u, v)`.
        :type points: numpy.ndarray[npy.float64]

        :return: Array of 3D points representing the spherical surface in Cartesian coordinates.
        :rtype: numpy.ndarray[npy.float64]
        """
        center = npy.array(self.frame.origin)
        x = npy.array([self.frame.u[0], self.frame.u[1], self.frame.u[2]])
        y = npy.array([self.frame.v[0], self.frame.v[1], self.frame.v[2]])
        z = npy.array([self.frame.w[0], self.frame.w[1], self.frame.w[2]])

        points = points.reshape(-1, 2, 1)

        u_values = points[:, 0]
        v_values = points[:, 1]

        common_term = self.radius * npy.cos(v_values)
        x_component = npy.cos(u_values) * x
        y_component = npy.sin(u_values) * y
        z_component = self.radius * npy.sin(v_values) * z

        return center + common_term * (x_component + y_component) + z_component

    def linesegment2d_to_3d(self, linesegment2d):
        """
        Converts a BREP line segment 2D onto a 3D primitive on the surface.
        """
        if linesegment2d.name == "construction":
            return []
        start = self.point2d_to_3d(linesegment2d.start)
        interior = self.point2d_to_3d(0.5 * (linesegment2d.start + linesegment2d.end))
        end = self.point2d_to_3d(linesegment2d.end)
        if start.is_close(interior) and interior.is_close(end) and end.is_close(start):
            return []
        u_vector = start - self.frame.origin
        u_vector = u_vector.unit_vector()
        v_vector = interior - self.frame.origin
        v_vector = v_vector.unit_vector()
        normal = u_vector.cross(v_vector)
        circle = curves.Circle3D(volmdlr.Frame3D(self.frame.origin, u_vector, v_vector, normal),
                                 start.point_distance(self.frame.origin))
        if start.is_close(end) or linesegment2d.length() == 2 * math.pi:
            return [edges.FullArc3D(circle, start)]
        arc = edges.Arc3D(circle, start, end)
        if not arc.point_belongs(interior):
            arc = edges.Arc3D(circle.reverse(), start, end)
        return [arc]

    def contour3d_to_2d(self, contour3d, return_primitives_mapping: bool = False):
        """
        Transforms a Contour3D into a Contour2D in the parametric domain of the surface.

        :param contour3d: The contour to be transformed.
        :type contour3d: :class:`wires.Contour3D`
        :param return_primitives_mapping: If True, returns a dictionary containing the correspondence between 2D and 3D
         primitives
        :type return_primitives_mapping: bool
        :return: A 2D contour object.
        :rtype: :class:`wires.Contour2D`
        """
        primitives2d = []
        primitives_mapping = {}
        # Transform the contour's primitives to parametric domain
        for primitive3d in contour3d.primitives:
            primitive3d = primitive3d.simplify if primitive3d.simplify.__class__.__name__ != "LineSegment3D" else \
                primitive3d
            method_name = f'{primitive3d.__class__.__name__.lower()}_to_2d'
            if hasattr(self, method_name):
                primitives = getattr(self, method_name)(primitive3d)

                if primitives is None:
                    continue
                self.update_primitives_mapping(primitives_mapping, primitives, primitive3d)
                primitives2d.extend(primitives)
            else:
                raise NotImplementedError(
                    f'Class {self.__class__.__name__} does not implement {method_name}')
        contour2d = wires.Contour2D(primitives2d)
        if contour2d.is_ordered(1e-2):
            if return_primitives_mapping:
                return contour2d, primitives_mapping
            return contour2d
        self.repair_primitives_periodicity(primitives2d, primitives_mapping)
        if return_primitives_mapping:
            return wires.Contour2D(primitives2d), primitives_mapping
        return wires.Contour2D(primitives2d)

    def is_lat_long_curve(self, arc):
        """
        Checks if a curve defined on the sphere is a latitude/longitude curve.

        Returns True if it is, False otherwise.
        """
        # Check if curve is a longitude curve (phi is constant)
        if self.frame.w.is_colinear_to(arc.circle.normal, abs_tol=1e-4):
            return True
        # Check if curve is a latitude curve (theta is constant)
        if self.frame.w.is_perpendicular_to(arc.circle.normal, abs_tol=1e-4) and \
                arc.circle.center.is_close(self.frame.origin, 1e-4):
            return True
        return False

    def _arc_start_end_3d_to_2d(self, arc3d):
        """
        Helper function to fix periodicity issues while performing transformations into parametric domain.
        """
        start = self.point3d_to_2d(arc3d.start)
        end = self.point3d_to_2d(arc3d.end)
        theta_i, _ = self.point3d_to_2d(arc3d.middle_point())
        theta1, phi1 = start
        theta2, phi2 = end
        point_after_start, point_before_end = self._reference_points(arc3d)
        theta3, _ = point_after_start
        theta4, _ = point_before_end

        # Fix sphere singularity point
        if math.isclose(abs(phi1), 0.5 * math.pi, abs_tol=1e-2) and theta1 == 0.0 \
                and math.isclose(theta3, theta_i, abs_tol=1e-2) and math.isclose(theta4, theta_i, abs_tol=1e-2):
            theta1 = theta_i
            start = volmdlr.Point2D(theta1, phi1)
        if math.isclose(abs(phi2), 0.5 * math.pi, abs_tol=1e-2) and theta2 == 0.0 \
                and math.isclose(theta3, theta_i, abs_tol=1e-2) and math.isclose(theta4, theta_i, abs_tol=1e-2):
            theta2 = theta_i
            end = volmdlr.Point2D(theta2, phi2)
        discontinuity, _, _ = self._helper_arc3d_to_2d_periodicity_verifications(arc3d, start)

        start, end = vm_parametric.arc3d_to_spherical_coordinates_verification(
            [start, end], [point_after_start, point_before_end], discontinuity)
        return start, end

    def edge_passes_on_singularity_point(self, edge):
        """Helper function to verify id edge passes on the sphere singularity point."""
        half_pi = 0.5 * math.pi
        point_positive_singularity = self.point2d_to_3d(volmdlr.Point2D(0, half_pi))
        point_negative_singularity = self.point2d_to_3d(volmdlr.Point2D(0, -half_pi))
        positive_singularity = edge.point_belongs(point_positive_singularity, 1e-6)
        negative_singularity = edge.point_belongs(point_negative_singularity, 1e-6)
        if positive_singularity and negative_singularity:
            return [point_positive_singularity, point_negative_singularity]
        if positive_singularity:
            return [point_positive_singularity, None]
        if negative_singularity:
            return [None, point_negative_singularity]
        return [None, None]

    def arc3d_to_2d(self, arc3d):
        """
        Converts the primitive from 3D spatial coordinates to its equivalent 2D primitive in the parametric space.
        """
        is_lat_long_curve = self.is_lat_long_curve(arc3d)
        if is_lat_long_curve:
            start, end = self._arc_start_end_3d_to_2d(arc3d)
            singularity_points = self.edge_passes_on_singularity_point(arc3d)
            if any(singularity_points):
                return self.arc3d_to_2d_with_singularity(arc3d, start, end, singularity_points)
            return [edges.LineSegment2D(start, end)]
        return self.arc3d_to_2d_any_direction(arc3d)

    def helper_arc3d_to_2d_with_singularity(self, arc3d, start, end, point_singularity, half_pi):
        """Helper function to arc3d_to_2d_with_singularity."""
        theta1, phi1 = start
        theta2, phi2 = end
        if arc3d.is_point_edge_extremity(point_singularity):
            return [edges.LineSegment2D(start, end)]
        if math.isclose(abs(theta2 - theta1), math.pi, abs_tol=1e-2):
            if theta1 == math.pi and theta2 != math.pi:
                theta1 = -math.pi
            if theta2 == math.pi and theta1 != math.pi:
                theta2 = -math.pi

            primitives = [edges.LineSegment2D(volmdlr.Point2D(theta1, phi1),
                                              volmdlr.Point2D(theta1, half_pi)),
                          edges.LineSegment2D(volmdlr.Point2D(theta1, half_pi),
                                              volmdlr.Point2D(theta2, half_pi),
                                              name="construction"),
                          edges.LineSegment2D(
                              volmdlr.Point2D(
                                  theta2, half_pi), volmdlr.Point2D(
                                  theta2, phi2))
                          ]
            return primitives
        n = 20
        degree = 2
        points = [self.point3d_to_2d(point3d) for point3d in arc3d.discretization_points(number_points=n)]
        return [edges.BSplineCurve2D.from_points_interpolation(points, degree)]

    def arc3d_to_2d_with_singularity(self, arc3d, start, end, singularity_points):
        """
        Converts the primitive from 3D spatial coordinates to its equivalent 2D primitive in the parametric space.
        """
        # trying to treat when the arc starts at theta1 passes at the singularity at |phi| = 0.5*math.pi
        # and ends at theta2 = theta1 + math.pi
        theta1, phi1 = start
        theta2, phi2 = end

        half_pi = 0.5 * math.pi
        point_positive_singularity, point_negative_singularity = singularity_points

        if point_positive_singularity and point_negative_singularity:
            if arc3d.is_point_edge_extremity(point_positive_singularity) and \
                    arc3d.is_point_edge_extremity(point_negative_singularity):
                return [edges.LineSegment2D(start, end)]
            direction_vector = arc3d.direction_vector(0)
            dot = self.frame.w.dot(direction_vector)
            if dot == 0:
                direction_vector = arc3d.direction_vector(0.01 * arc3d.length())
                dot = self.frame.w.dot(direction_vector)
            if dot > 0:
                half_pi = 0.5 * math.pi
                thetai = theta1 - math.pi
            else:
                half_pi = -0.5 * math.pi
                thetai = theta1 + math.pi
            if arc3d.is_point_edge_extremity(point_positive_singularity):
                return [
                    edges.LineSegment2D(start, volmdlr.Point2D(start.x, -0.5 * math.pi)),
                    edges.LineSegment2D(volmdlr.Point2D(start.x, -0.5 * math.pi),
                                        volmdlr.Point2D(theta2, -0.5 * math.pi),
                                        name="construction"),
                    edges.LineSegment2D(volmdlr.Point2D(theta2, -0.5 * math.pi),
                                        volmdlr.Point2D(theta2, phi2))
                ]
            if arc3d.is_point_edge_extremity(point_negative_singularity):
                return [
                    edges.LineSegment2D(start, volmdlr.Point2D(start.x, 0.5 * math.pi)),
                    edges.LineSegment2D(volmdlr.Point2D(start.x, 0.5 * math.pi),
                                        volmdlr.Point2D(theta2, 0.5 * math.pi),
                                        name="construction"),
                    edges.LineSegment2D(volmdlr.Point2D(theta2, 0.5 * math.pi),
                                        volmdlr.Point2D(theta2, phi2))
                ]
            return [edges.LineSegment2D(volmdlr.Point2D(theta1, phi1), volmdlr.Point2D(theta1, half_pi)),
                    edges.LineSegment2D(volmdlr.Point2D(theta1, half_pi), volmdlr.Point2D(thetai, half_pi),
                                        name="construction"),
                    edges.LineSegment2D(volmdlr.Point2D(thetai, half_pi),
                                        volmdlr.Point2D(thetai, -half_pi)),
                    edges.LineSegment2D(volmdlr.Point2D(thetai, -half_pi),
                                        volmdlr.Point2D(theta2, -half_pi),
                                        name="construction"),
                    edges.LineSegment2D(volmdlr.Point2D(theta2, -half_pi), volmdlr.Point2D(theta2, phi2))
                    ]
        if point_positive_singularity:
            return self.helper_arc3d_to_2d_with_singularity(arc3d, start, end, point_positive_singularity, half_pi)
        if point_negative_singularity:
            return self.helper_arc3d_to_2d_with_singularity(arc3d, start, end, point_negative_singularity, -half_pi)

        raise NotImplementedError

    @staticmethod
    def fix_start_end_singularity_point_at_parametric_domain(edge, reference_point, point_at_singularity):
        """Uses tangent line to find real theta angle of the singularity point on parametric domain."""
        _, phi = point_at_singularity
        abscissa_before_singularity = edge.abscissa(reference_point)
        direction_vector = edge.direction_vector(abscissa_before_singularity)
        direction_line = curves.Line2D(reference_point, reference_point + direction_vector)
        if phi > 0:
            line_positive_singularity = curves.Line2D(volmdlr.Point2D(-math.pi, 0.5 * math.pi),
                                                      volmdlr.Point2D(math.pi, 0.5 * math.pi))
            intersections = direction_line.line_intersections(line_positive_singularity)
            if intersections:
                return intersections[0]
            return intersections

        line_negative_singularity = curves.Line2D(volmdlr.Point2D(-math.pi, -0.5 * math.pi),
                                                  volmdlr.Point2D(math.pi, -0.5 * math.pi))

        intersections = direction_line.line_intersections(line_negative_singularity)
        if intersections:
            return intersections[0]
        return intersections

    def is_point2d_on_sphere_singularity(self, point2d, tol=1e-5):
        """Verifies if point is on the spherical singularity point on parametric domain."""
        half_pi = 0.5 * math.pi
        point = self.point2d_to_3d(point2d)
        point_positive_singularity = self.point2d_to_3d(volmdlr.Point2D(0, half_pi))
        point_negative_singularity = self.point2d_to_3d(volmdlr.Point2D(0, -half_pi))
        if point.is_close(point_positive_singularity, tol) or point.is_close(point_negative_singularity, tol):
            return True
        return False

    def is_point3d_on_sphere_singularity(self, point3d):
        """Verifies if point is on the spherical singularity point on parametric domain."""
        half_pi = 0.5 * math.pi
        point_positive_singularity = self.point2d_to_3d(volmdlr.Point2D(0, half_pi))
        point_negative_singularity = self.point2d_to_3d(volmdlr.Point2D(0, -half_pi))
        if point3d.is_close(point_positive_singularity) or point3d.is_close(point_negative_singularity):
            return True
        return False

    def find_edge_start_end_undefined_parametric_points(self, edge3d, points, points3d):
        """
        Helper function.

        Uses local discretization and line intersection with the tangent line at the point just before the undefined
        point on the BREP of the 3D edge to find the real value of theta on the sphere parametric domain.
        """
        def get_temp_edge2d(_points):
            if len(_points) == 2:
                edge2d = edges.LineSegment2D(_points[0], _points[1])
            else:
                edge2d = edges.BSplineCurve2D.from_points_interpolation(_points, 2)
            return edge2d

        if self.is_point3d_on_sphere_singularity(points3d[0]):
            distance = points3d[0].point_distance(points3d[1])
            maximum_linear_distance_reference_point = 1e-5
            if distance < maximum_linear_distance_reference_point:
                temp_points = points[1:]
            else:
                number_points = max(2, int(distance / maximum_linear_distance_reference_point))

                local_discretization = [self.point3d_to_2d(point)
                                        for point in edge3d.local_discretization(
                        points3d[0], points3d[1], number_points)]
                temp_points = local_discretization[1:] + points[2:]

            theta_list = [point.x for point in temp_points]
            theta_discontinuity, indexes_theta_discontinuity = angle_discontinuity(theta_list)

            if theta_discontinuity:
                temp_points = self._fix_angle_discontinuity_on_discretization_points(temp_points,
                                                                                     indexes_theta_discontinuity, "x")

            edge = get_temp_edge2d(temp_points)
            point = self.fix_start_end_singularity_point_at_parametric_domain(edge,
                                                                              reference_point=temp_points[1],
                                                                              point_at_singularity=points[0])
            if point:
                points[0] = point
            else:
                per = 0.001
                while per < 0.05:
                    point = self.point3d_to_2d(edge3d.point_at_abscissa(per * edge3d.length()))
                    if point != points[0]:
                        break
                    per += 0.0025
                points[0] = point
        if self.is_point3d_on_sphere_singularity(points3d[-1]):
            distance = points3d[-2].point_distance(points3d[-1])
            maximum_linear_distance_reference_point = 1e-5
            if distance < maximum_linear_distance_reference_point:
                temp_points = points[:-1]
            else:
                number_points = max(2, int(distance / maximum_linear_distance_reference_point))

                local_discretization = [self.point3d_to_2d(point)
                                        for point in edge3d.local_discretization(
                        points3d[-2], points3d[-1], number_points)]
                temp_points = points[:-2] + local_discretization[:-1]

            theta_list = [point.x for point in temp_points]
            theta_discontinuity, indexes_theta_discontinuity = angle_discontinuity(theta_list)

            if theta_discontinuity:
                temp_points = self._fix_angle_discontinuity_on_discretization_points(
                    temp_points, indexes_theta_discontinuity, "x")

            edge = get_temp_edge2d(temp_points)
            point = self.fix_start_end_singularity_point_at_parametric_domain(
                edge, reference_point=temp_points[-2], point_at_singularity=points[-1])
            if point:
                points[-1] = point
            else:
                per = 0.999
                while per > 0.95:
                    point = self.point3d_to_2d(edge3d.point_at_abscissa(per * edge3d.length()))
                    if point != points[-1]:
                        break
                    per -= 0.0025
                points[-1] = point
        return points

    def arc3d_to_2d_any_direction_singularity(self, arc3d, point_singularity, half_pi):
        split = arc3d.split(point_singularity)
        primitive0 = self.arc3d_to_2d_any_direction(split[0])[0]
        primitive2 = self.arc3d_to_2d_any_direction(split[1])[0]
        primitive1 = edges.LineSegment2D(volmdlr.Point2D(primitive0.end.x, half_pi),
                                         volmdlr.Point2D(primitive2.start.x, half_pi))
        return [primitive0, primitive1, primitive2]

    def arc3d_to_2d_any_direction(self, arc3d):
        """
        Converts the primitive from 3D spatial coordinates to its equivalent 2D primitive in the parametric space.
        """
        singularity_points = self.edge_passes_on_singularity_point(arc3d)
        half_pi = 0.5 * math.pi  # this variable avoid doing this multiplication several times (performance)
        point_positive_singularity, point_negative_singularity = singularity_points

        if point_positive_singularity and point_negative_singularity:
            raise ValueError("Impossible. This case should be treated by arc3d_to_2d_with_singularity method."
                             "See arc3d_to_2d method for detail.")
        if point_positive_singularity and not arc3d.is_point_edge_extremity(point_positive_singularity):
            return self.arc3d_to_2d_any_direction_singularity(arc3d, point_positive_singularity, half_pi)
        if point_negative_singularity and not arc3d.is_point_edge_extremity(point_negative_singularity):
            return self.arc3d_to_2d_any_direction_singularity(arc3d, point_negative_singularity, -half_pi)

        number_points = max(math.ceil(arc3d.angle * 50) + 1, 5)
        points3d = arc3d.discretization_points(number_points=number_points)
        points = [self.point3d_to_2d(p) for p in points3d]
        point_after_start, point_before_end = self._reference_points(arc3d)
        start, end = vm_parametric.spherical_repair_start_end_angle_periodicity(
            points[0], points[-1], point_after_start, point_before_end)
        points[0] = start
        points[-1] = end

        points = self.find_edge_start_end_undefined_parametric_points(arc3d, points, points3d)
        theta_discontinuity, indexes_theta_discontinuity = angle_discontinuity([point.x for point in points])

        if theta_discontinuity:
            points = self._fix_angle_discontinuity_on_discretization_points(points,
                                                                            indexes_theta_discontinuity, "x")

        return [edges.BSplineCurve2D.from_points_interpolation(points, 2)]

    def bsplinecurve3d_to_2d(self, bspline_curve3d):
        """
        Converts the primitive from 3D spatial coordinates to its equivalent 2D primitive in the parametric space.
        """
        n = len(bspline_curve3d.control_points)
        points3d = bspline_curve3d.discretization_points(number_points=n)
        points = [self.point3d_to_2d(point) for point in points3d]

        point_after_start, point_before_end = self._reference_points(bspline_curve3d)
        start, end = vm_parametric.spherical_repair_start_end_angle_periodicity(
            points[0], points[-1], point_after_start, point_before_end)
        points[0] = start
        points[-1] = end
        if start.x == 0.0 or end.x == 0.0:
            points = self.find_edge_start_end_undefined_parametric_points(bspline_curve3d, points, points3d)
        theta_list = [point.x for point in points]
        theta_discontinuity, indexes_theta_discontinuity = angle_discontinuity(theta_list)
        if theta_discontinuity:
            points = self._fix_angle_discontinuity_on_discretization_points(points,
                                                                            indexes_theta_discontinuity, "x")
        degree = bspline_curve3d.degree
        if degree > len(points) - 1:
            degree = len(points) - 1
        return [edges.BSplineCurve2D.from_points_interpolation(points, degree=degree).simplify]

    def bsplinecurve2d_to_3d(self, bspline_curve2d):
        """
        Converts a BREP BSpline curve 2D onto a 3D primitive on the surface.
        """
        # TODO: this is incomplete, a bspline_curve2d can be also a bspline_curve3d
        i = round(0.5 * len(bspline_curve2d.points))
        start = self.point2d_to_3d(bspline_curve2d.points[0])
        interior = self.point2d_to_3d(bspline_curve2d.points[i])
        end = self.point2d_to_3d(bspline_curve2d.points[-1])
        vector_u1 = interior - start
        vector_u2 = interior - end
        points3d = [self.point2d_to_3d(p) for p in bspline_curve2d.points]
        if vector_u1.cross(vector_u2).norm():
            arc3d = edges.Arc3D.from_3_points(start, interior, end)
            flag = True
            for point in points3d:
                if not arc3d.point_belongs(point, 1e-4):
                    flag = False
                    break
            if flag:
                return [arc3d]

        return [edges.BSplineCurve3D.from_points_interpolation(points3d, degree=bspline_curve2d.degree)]

    def arc2d_to_3d(self, arc2d):
        """
        Converts a BREP arc 2D onto a 3D primitive on the surface.
        """
        n = 10
        degree = 2
        points = [self.point2d_to_3d(point2d) for point2d in arc2d.discretization_points(number_points=n)]
        return [edges.BSplineCurve3D.from_points_interpolation(points, degree).simplify]

    @staticmethod
    def _horizontal_fullarc3d_to_2d(theta1, theta3, phi1, phi2):
        """
        Helper Convert primitive from 3D spatial coordinates to its equivalent 2D primitive in the parametric space.

        """
        point1 = volmdlr.Point2D(theta1, phi1)
        if theta1 > theta3:
            point2 = volmdlr.Point2D(theta1 - volmdlr.TWO_PI, phi2)
        elif theta1 < theta3:
            point2 = volmdlr.Point2D(theta1 + volmdlr.TWO_PI, phi2)
        return [edges.LineSegment2D(point1, point2)]

    @staticmethod
    def _vertical_through_origin_fullarc3d_to_2d(theta1, theta3, theta4, phi1, phi2, phi3):
        """
        Helper Convert primitive from 3D spatial coordinates to its equivalent 2D primitive in the parametric space.
        """
        if theta1 > theta3:
            theta_plus_pi = theta1 - math.pi
        else:
            theta_plus_pi = theta1 + math.pi
        if phi1 > phi3:
            half_pi = 0.5 * math.pi
        else:
            half_pi = -0.5 * math.pi
        if abs(phi1) == 0.5 * math.pi:
            return [edges.LineSegment2D(volmdlr.Point2D(theta3, phi1),
                                        volmdlr.Point2D(theta3, -half_pi)),
                    edges.LineSegment2D(volmdlr.Point2D(theta4, -half_pi),
                                        volmdlr.Point2D(theta4, phi2))]

        return [edges.LineSegment2D(volmdlr.Point2D(theta1, phi1), volmdlr.Point2D(theta1, -half_pi)),
                edges.LineSegment2D(volmdlr.Point2D(theta_plus_pi, -half_pi),
                                    volmdlr.Point2D(theta_plus_pi, half_pi)),
                edges.LineSegment2D(volmdlr.Point2D(theta1, half_pi), volmdlr.Point2D(theta1, phi2))]

    def fullarc3d_to_2d(self, fullarc3d):
        """
        Converts the primitive from 3D spatial coordinates to its equivalent 2D primitive in the parametric space.
        """
        # TODO: On a spherical surface we can have fullarc3d in any plane
        start, end = self._arc_start_end_3d_to_2d(fullarc3d)
        theta1, phi1 = start
        theta2, phi2 = end

        point_after_start, point_before_end = self._reference_points(fullarc3d)
        theta3, phi3 = point_after_start
        theta4, _ = point_before_end

        if self.frame.w.is_colinear_to(fullarc3d.circle.normal, abs_tol=1e-4):
            return self._horizontal_fullarc3d_to_2d(theta1, theta3, phi1, phi2)

        if self.frame.w.is_perpendicular_to(fullarc3d.circle.normal, abs_tol=1e-4) and \
                self.frame.origin.is_close(fullarc3d.center):
            return self._vertical_through_origin_fullarc3d_to_2d(theta1, theta3, theta4, phi1, phi2, phi3)

        points = [self.point3d_to_2d(p) for p in fullarc3d.discretization_points(angle_resolution=25)]

        # Verify if theta1 or theta2 point should be -pi because atan2() -> ]-pi, pi]
        theta1 = vm_parametric.repair_start_end_angle_periodicity(theta1, theta3)
        theta2 = vm_parametric.repair_start_end_angle_periodicity(theta2, theta4)

        points[0] = volmdlr.Point2D(theta1, phi1)
        points[-1] = volmdlr.Point2D(theta2, phi2)

        theta_list = [point.x for point in points]
        theta_discontinuity, indexes_theta_discontinuity = angle_discontinuity(theta_list)
        if theta_discontinuity:
            points = self._fix_angle_discontinuity_on_discretization_points(points, indexes_theta_discontinuity, "x")

        return [edges.BSplineCurve2D.from_points_interpolation(points, 2)]

    def plot(self, ax=None, edge_style: EdgeStyle = EdgeStyle(color='grey', alpha=0.5), **kwargs):
        """Plot sphere arcs."""
        if ax is None:
            fig = plt.figure()
            ax = fig.add_subplot(111, projection='3d')

        self.frame.plot(ax=ax, ratio=self.radius)
        for circle in self._circle_generatrices(50) + self._circle_generatrices_xy(50):
            circle.plot(ax, edge_style)
        return ax

    def rectangular_cut(self, theta1, theta2, phi1, phi2, name=''):
        """Deprecated method, Use ShericalFace3D from_surface_rectangular_cut method."""
        raise AttributeError('Use ShericalFace3D from_surface_rectangular_cut method')

    def triangulation(self):
        """
        Triangulation of Spherical Surface.

        """
        face = self.rectangular_cut(0, volmdlr.TWO_PI, -0.5 * math.pi, 0.5 * math.pi)
        return face.triangulation()

    def check_parametric_contour_end(self, primitives2d, tol):
        """Helper function to repair_primitives_periodicity."""
        last_end = primitives2d[-1].end
        first_start = primitives2d[0].start
        if not last_end.is_close(first_start, tol=tol):
            last_end_3d = self.point2d_to_3d(last_end)
            first_start_3d = self.point2d_to_3d(first_start)
            if last_end_3d.is_close(first_start_3d, 1e-6) and not self.is_singularity_point(last_end_3d):
                if first_start.x > last_end.x:
                    half_pi = -0.5 * math.pi
                else:
                    half_pi = 0.5 * math.pi
                if not first_start.is_close(volmdlr.Point2D(first_start.x, half_pi)):
                    lines = [edges.LineSegment2D(
                        last_end, volmdlr.Point2D(last_end.x, half_pi), name="construction"),
                        edges.LineSegment2D(volmdlr.Point2D(last_end.x, half_pi),
                                            volmdlr.Point2D(first_start.x, half_pi), name="construction"),
                        edges.LineSegment2D(volmdlr.Point2D(first_start.x, half_pi),
                                            first_start, name="construction")]
                    primitives2d.extend(lines)
            else:
                primitives2d.append(edges.LineSegment2D(last_end, first_start, name="construction"))

    def is_singularity_point(self, point, *args, **kwargs):
        """Verifies if point is on the surface singularity."""
        tol = kwargs.get("tol", 1e-6)
        positive_singularity = self.point2d_to_3d(volmdlr.Point2D(0.0, 0.5 * math.pi))
        negative_singularity = self.point2d_to_3d(volmdlr.Point2D(0.0, -0.5 * math.pi))
        return bool(positive_singularity.is_close(point, tol) or negative_singularity.is_close(point, tol))

    def rotation(self, center: volmdlr.Point3D, axis: volmdlr.Vector3D, angle: float):
        """
        Spherical Surface 3D rotation.

        :param center: rotation center
        :param axis: rotation axis
        :param angle: angle rotation
        :return: a new rotated Spherical Surface 3D
        """
        new_frame = self.frame.rotation(center=center, axis=axis, angle=angle)
        return SphericalSurface3D(new_frame, self.radius)

    def translation(self, offset: volmdlr.Vector3D):
        """
        Spherical Surface 3D translation.

        :param offset: translation vector
        :return: A new translated Spherical Surface 3D
        """
        new_frame = self.frame.translation(offset)
        return SphericalSurface3D(new_frame, self.radius)

    def frame_mapping(self, frame: volmdlr.Frame3D, side: str):
        """
        Changes Spherical Surface 3D's frame and return a new Spherical Surface 3D.

        :param frame: Frame of reference
        :type frame: `volmdlr.Frame3D`
        :param side: 'old' or 'new'
        """
        new_frame = self.frame.frame_mapping(frame, side)
        return SphericalSurface3D(new_frame, self.radius)

    def plane_intersections(self, plane3d):
        """
        Sphere intersections with a plane.

        :param plane3d: intersecting plane.
        :return: list of intersecting curves.
        """
        dist = plane3d.point_distance(self.frame.origin)
        if dist > self.radius:
            return []
        if dist == self.radius:
            line = curves.Line3D(self.frame.origin, self.frame.origin + plane3d.frame.w)
            return plane3d.line_intersections(line)
        line = curves.Line3D(self.frame.origin, self.frame.origin + plane3d.frame.w)
        circle_radius = math.sqrt(self.radius ** 2 - dist ** 2)
        circle_center = plane3d.line_intersections(line)[0]
        start_end = circle_center + plane3d.frame.u * circle_radius
        circle = curves.Circle3D(volmdlr.Frame3D(circle_center, plane3d.frame.u,
                                                 plane3d.frame.v, plane3d.frame.w),
                                 circle_radius)
        return [edges.FullArc3D(circle, start_end)]

    def line_intersections(self, line: curves.Line3D):
        """
        Calculates the intersection points between a 3D line and a spherical surface.

        The method calculates the intersection points between a 3D line and a sphere using
        the equation of the line and the equation of the sphere. It returns a list of intersection
        points, which can be empty if there are no intersections. The intersection points are
        represented as 3D points using the `volmdlr.Point3D` class.

        :param line: The 3D line object to intersect with the sphere.
        :type line:curves.Line3D
        :return: A list of intersection points between the line and the sphere. The list may be empty if there
        are no intersections.
        :rtype: List[volmdlr.Point3D]

        :Example:
        >>> from volmdlr import Point3D, edges, surfaces, OXYZ
        >>> spherical_surface3d = SphericalSurface3D(OXYZ, 1)
        >>> line2 = curves.Line3D(Point3D(0, 1, -0.5), Point3D(0, 1, 0.5))
        >>> line_intersections2 = spherical_surface3d.line_intersections(line2) #returns [Point3D(0.0, 1.0, 0.0)]
        """
        line_direction_vector = line.direction_vector()
        vector_linept1_center = self.frame.origin - line.point1
        vector_linept1_center = vector_linept1_center.to_vector()
        a_param = line_direction_vector[0] ** 2 + line_direction_vector[1] ** 2 + line_direction_vector[2] ** 2
        b_param = -2 * (line_direction_vector[0] * vector_linept1_center[0] +
                        line_direction_vector[1] * vector_linept1_center[1] +
                        line_direction_vector[2] * vector_linept1_center[2])
        c_param = (vector_linept1_center[0] ** 2 + vector_linept1_center[1] ** 2 +
                   vector_linept1_center[2] ** 2 - self.radius ** 2)
        b2_minus4ac = b_param ** 2 - 4 * a_param * c_param
        if math.isclose(b2_minus4ac, 0, abs_tol=1e-8):
            t_param = -b_param / (2 * a_param)
            return [line.point1 + line_direction_vector * t_param]
        if b2_minus4ac < 0:
            return []
        t_param1 = (-b_param + math.sqrt(b2_minus4ac)) / (2 * a_param)
        t_param2 = (-b_param - math.sqrt(b2_minus4ac)) / (2 * a_param)
        return line.point1 + line_direction_vector * t_param1, line.point1 + line_direction_vector * t_param2

    def circle_intersections(self, circle: curves.Circle3D):
        """
        Gets intersections between a circle 3D and a SphericalSurface3D.

        :param circle: other circle to search intersections with.
        :return: list containing the intersection points.
        """
        circle_plane = Plane3D(circle.frame)
        if circle_plane.point_distance(self.frame.origin) > self.radius:
            return []
        circle_plane_intersections = self.plane_intersections(circle_plane)
        if circle_plane_intersections and isinstance(circle_plane_intersections[0], volmdlr.Point3D):
            return []
        intersections = circle_plane_intersections[0].circle.circle_intersections(circle)
        return intersections

    def arc_intersections(self, arc: edges.Arc3D):
        """
        Gets intersections between an arc 3D and a SphericalSurface3D.

        :param arc: other arc to search intersections with.
        :return: list containing the intersection points.
        """
        circle_intersections = self.circle_intersections(arc.circle)
        intersections = [intersection for intersection in circle_intersections if arc.point_belongs(intersection)]
        return intersections

    def fullarc_intersections(self, fullarc: edges.Arc3D):
        """
        Gets intersections between a fullarc 3D and a SphericalSurface3D.

        :param fullarc: other fullarc to search intersections with.
        :return: list containing the intersection points.
        """
        return self.circle_intersections(fullarc.circle)

    def ellipse_intersections(self, ellipse: curves.Ellipse3D):
        """
        Gets intersections between an ellipse 3D and a SphericalSurface3D.

        :param ellipse: other ellipse to search intersections with.
        :return: list containing the intersection points.
        """
        ellipse_plane = Plane3D(ellipse.frame)
        if ellipse_plane.point_distance(self.frame.origin) > self.radius:
            return []
        ellipse_plane_intersections = self.plane_intersections(ellipse_plane)
        intersections = ellipse_plane_intersections[0].circle.ellipse_intersections(ellipse)
        return intersections

    def arcellipse_intersections(self, arcellipse: edges.ArcEllipse3D):
        """
        Gets intersections between an arcellipse 3D and a SphericalSurface3D.

        :param arcellipse: other arcellipse to search intersections with.
        :return: list containing the intersection points.
        """
        circle_intersections = self.ellipse_intersections(arcellipse.ellipse)
        intersections = [intersection for intersection in circle_intersections
                         if arcellipse.point_belongs(intersection)]
        return intersections

    def fullarcellipse_intersections(self, fullarcellipse: edges.FullArcEllipse3D):
        """
        Gets intersections between a full arcellipse 3D and a SphericalSurface3D.

        :param fullarcellipse: other full arcellipse to search intersections with.
        :return: list containing the intersection points.
        """
        return self.ellipse_intersections(fullarcellipse.ellipse)

    def _spherical_intersection_points(self, spherical_surface: 'SphericalSurface3D'):
        """
        Gets the points of intersections between the spherical surface and the toroidal surface.

        :param spherical_surface: other Spherical Surface 3d.
        :return: points of intersections.
        """
        cyl_generatrices = self._circle_generatrices(200) + self._circle_generatrices_xy(200)
        intersection_points = []
        for gene in cyl_generatrices:
            intersections = spherical_surface.edge_intersections(gene)
            for intersection in intersections:
                if not intersection.in_list(intersection_points):
                    intersection_points.append(intersection)
        return intersection_points

    def sphericalsurface_intersections(self, spherical_surface: 'SphericalSurface3D'):
        """
        Cylinder Surface intersections with a Spherical surface.

        :param spherical_surface: intersecting sphere.
        :return: list of intersecting curves.
        """
        intersection_points = self._spherical_intersection_points(spherical_surface)
        if not intersection_points:
            return []
        inters_points = vm_common_operations.separate_points_by_closeness(intersection_points)
        curves_ = []
        for list_points in inters_points:
            bspline = edges.BSplineCurve3D.from_points_interpolation(list_points, 4, centripetal=False)
            if isinstance(bspline.simplify, edges.FullArc3D):
                curves_.append(bspline.simplify)
                continue
            curves_.append(bspline)
        return curves_

    def is_degenerated_brep(self, *args):
        """
        An edge is said to be degenerated when it corresponds to a single 3D point.
        """
        edge = args[0]
        if "LineSegment2D" == edge.__class__.__name__:
            start3d = self.point2d_to_3d(edge.start)
            end3d = self.point2d_to_3d(edge.end)
            return bool(start3d.is_close(end3d) and self.is_singularity_point(start3d))
        return False


class RuledSurface3D(Surface3D):
    """
    Defines a ruled surface between two wires.

    :param wire1: Wire
    :type wire1: :class:`vmw.Wire3D`
    :param wire2: Wire
    :type wire2: :class:`wires.Wire3D`
    """
    face_class = 'RuledFace3D'

    def __init__(self, wire1: wires.Wire3D, wire2: wires.Wire3D, name: str = ''):
        self.wire1 = wire1
        self.wire2 = wire2
        self.length1 = wire1.length()
        self.length2 = wire2.length()
        Surface3D.__init__(self, name=name)

    def __hash__(self):
        return hash((self.__class__.__name__, self.wire1, self.wire2))

    def __eq__(self, other):
        if self.__class__.__name__ != other.__class__.__name__:
            return False
        if self.wire1 == other.wire1 and self.wire2 == other.wire2:
            return True
        return False

    def point2d_to_3d(self, point2d: volmdlr.Point2D):
        """
        Coverts a parametric coordinate on the surface into a 3D spatial point (x, y, z).

        :param point2d: Point at the ToroidalSuface3D
        :type point2d: `volmdlr.`Point2D`
        """
        x, y = point2d
        point1 = self.wire1.point_at_abscissa(x * self.length1)
        point2 = self.wire2.point_at_abscissa(x * self.length2)
        joining_line = edges.LineSegment3D(point1, point2)
        point = joining_line.point_at_abscissa(y * joining_line.length())
        return point

    def point3d_to_2d(self, point3d):
        """
        Returns the parametric coordinates volmdlr.Point2D(u, v) of a cartesian coordinates point (x, y, z).

        :param point3d: Point at the CylindricalSuface3D
        :type point3d: `volmdlr.`Point3D`
        """
        raise NotImplementedError

    def rectangular_cut(self, x1: float, x2: float,
                        y1: float, y2: float, name: str = ''):
        """Deprecated method, Use RuledFace3D from_surface_rectangular_cut method."""
        raise NotImplementedError('Use RuledFace3D from_surface_rectangular_cut method')


class ExtrusionSurface3D(Surface3D):
    """
    Defines a surface of extrusion.

    An extrusion surface is a surface that is a generic cylindrical surface generated by the linear
    extrusion of a curve, generally an Ellipse or a B-Spline curve.

    :param edge: edge.
    :type edge: Union[:class:`vmw.Wire3D`, :class:`vmw.Contour3D`]
    :param axis_point: Axis placement
    :type axis_point: :class:`volmdlr.Point3D`
    :param axis: Axis of extrusion
    :type axis: :class:`volmdlr.Vector3D`
    """
    face_class = 'ExtrusionFace3D'
    y_periodicity = None

    def __init__(self, edge: Union[edges.FullArcEllipse3D, edges.BSplineCurve3D],
                 direction: volmdlr.Vector3D, name: str = ''):
        self.edge = edge
        direction = direction.unit_vector()
        self.direction = direction
        if hasattr(edge, "center"):
            frame = volmdlr.Frame3D.from_point_and_vector(edge.center, direction, volmdlr.Z3D)
        else:
            frame = volmdlr.Frame3D.from_point_and_vector(edge.start, direction, volmdlr.Z3D)
        self._x_periodicity = False

        Surface3D.__init__(self, frame=frame, name=name)

    def __hash__(self):
        return hash((self.__class__.__name__, self.edge, self.direction))

    def __eq__(self, other):
        if self.__class__.__name__ != other.__class__.__name__:
            return False
        if self.edge == other.edge and self.direction == other.direction:
            return True
        return False

    @property
    def x_periodicity(self):
        """Returns the periodicity in x direction."""
        if self._x_periodicity:
            return self._x_periodicity
        start = self.edge.start
        end = self.edge.end
        if start.is_close(end, 1e-6):
            self._x_periodicity = self.edge.length()
            return self._x_periodicity
        return None

    @x_periodicity.setter
    def x_periodicity(self, value):
        """X periodicity setter."""
        self._x_periodicity = value

    def point2d_to_3d(self, point2d: volmdlr.Point2D):
        """
        Transform a parametric (u, v) point into a 3D Cartesian point (x, y, z).

        # u = [0, 1] and v = z
        """
        u, v = point2d
        if abs(u) < 1e-7:
            u = 0.0
        if abs(v) < 1e-7:
            v = 0.0
        if self.x_periodicity:
            if u > self.x_periodicity:
                u -= self.x_periodicity
            elif u < 0:
                u += self.x_periodicity
        point_at_curve = self.edge.point_at_abscissa(u)
        point = point_at_curve.translation(self.frame.w * v)
        return point

    def point3d_to_2d(self, point3d):
        """
        Transform a 3D Cartesian point (x, y, z) into a parametric (u, v) point.
        """
        x, y, z = self.frame.global_to_local_coordinates(point3d)
        if abs(x) < 1e-7:
            x = 0.0
        if abs(y) < 1e-7:
            y = 0.0
        if abs(z) < 1e-7:
            z = 0.0
        point_at_curve = []
        tol = 1e-4 if self.edge.__class__.__name__ in ("FullArcEllipse3D", "ArcEllipse3D") else 1e-6

        if hasattr(self.edge, "line_intersections"):
            line = curves.Line3D(point3d, point3d.translation(self.frame.w))
            point_at_curve = self.edge.line_intersections(line, tol)
        if point_at_curve:
            point_at_curve = point_at_curve[0]
            point_at_curve_local = self.frame.global_to_local_coordinates(point_at_curve)
        else:
            if hasattr(self.edge, "point_projection"):
                point_at_curve = self.edge.point_projection(point3d)[0]
                point_at_curve_local = self.frame.global_to_local_coordinates(point_at_curve)
            else:
                point_at_curve_local = volmdlr.Point3D(x, y, 0)
                point_at_curve = self.frame.local_to_global_coordinates(point_at_curve_local)
        u = self.edge.abscissa(point_at_curve)
        v = z - point_at_curve_local.z

        return volmdlr.Point2D(u, v)

    def parametric_points_to_3d(self, points: NDArray[npy.float64]) -> NDArray[npy.float64]:
        """
        Transform parametric coordinates to 3D points on the extrusion surface.

        Given a set of parametric coordinates `(u, v)` representing points on the surface,
        this method returns the corresponding 3D points on the extrusion surface.

        :param points: Parametric coordinates in the form of a numpy array with shape (n, 2),
                       where `n` is the number of points, and each row corresponds to `(u, v)`.
        :type points: numpy.ndarray[npy.float64]

        :return: Array of 3D points representing the extrusion surface in Cartesian coordinates.
        :rtype: numpy.ndarray[npy.float64]
        """
        z = npy.array([self.direction[0], self.direction[1], self.direction[2]])

        points = points.reshape(-1, 2, 1)

        u_values = points[:, 0]
        if self.x_periodicity:
            u_values[u_values > self.x_periodicity] -= self.x_periodicity
            u_values[u_values < 0] += self.x_periodicity
        v_values = points[:, 1]

        points_at_curve = npy.array([self.edge.point_at_abscissa(u) for u in u_values])

        return points_at_curve + v_values * z

    def rectangular_cut(self, x1: float = 0.0, x2: float = 1.0,
                        y1: float = 0.0, y2: float = 1.0, name: str = ''):
        """Deprecated method, Use ExtrusionFace3D from_surface_rectangular_cut method."""
        raise AttributeError('Use ExtrusionFace3D from_surface_rectangular_cut method')

    def plot(self, ax=None, edge_style: EdgeStyle = EdgeStyle(color='grey', alpha=0.5), z: float = 0.5, **kwargs):
        """Plot for extrusion surface using matplotlib."""
        if ax is None:
            fig = plt.figure()
            ax = fig.add_subplot(111, projection='3d')
        self.frame.plot(ax=ax, ratio=self.edge.length())
        for i in range(21):
            step = i / 20. * z
            wire = self.edge.translation(step * self.frame.w)
            wire.plot(ax=ax, edge_style=edge_style)
        for i in range(21):
            step = -i / 20. * z
            wire = self.edge.translation(step * self.frame.w)
            wire.plot(ax=ax, edge_style=edge_style)

        return ax

    @classmethod
    def from_step(cls, arguments, object_dict, **kwargs):
        """Creates an extrusion surface from step data."""
        name = arguments[0][1:-1]
        edge = object_dict[arguments[1]]
        if edge.__class__ is curves.Ellipse3D:
            start_end = edge.center + edge.major_axis * edge.major_dir
            fullarcellipse = edges.FullArcEllipse3D(edge, start_end, edge.name)
            direction = -object_dict[arguments[2]]
            surface = cls(edge=fullarcellipse, direction=direction, name=name)
            surface.x_periodicity = fullarcellipse.length()
        elif edge.__class__ is curves.Circle3D:
            start_end = edge.center + edge.frame.u * edge.radius
            fullarc = edges.FullArc3D(edge, start_end)
            direction = object_dict[arguments[2]]
            surface = cls(edge=fullarc, direction=direction, name=name)
            surface.x_periodicity = fullarc.length()

        else:
            direction = object_dict[arguments[2]]
            surface = cls(edge=edge, direction=direction, name=name)
        return surface

    def to_step(self, current_id):
        """
        Translate volmdlr primitive to step syntax.
        """
        content_edge, edge_id = self.edge.to_step(current_id)
        current_id = edge_id + 1
        content_vector, vector_id = self.direction.to_step(current_id)
        current_id = vector_id + 1
        content = content_edge + content_vector
        content += f"#{current_id} = SURFACE_OF_LINEAR_EXTRUSION('{self.name}',#{edge_id},#{vector_id});\n"
        return content, [current_id]

    def linesegment3d_to_2d(self, linesegment3d):
        """
        Converts the primitive from 3D spatial coordinates to its equivalent 2D primitive in the parametric space.
        """
        start = self.point3d_to_2d(linesegment3d.start)
        end = self.point3d_to_2d(linesegment3d.end)
        if self.x_periodicity:
            line_at_periodicity = curves.Line3D(self.edge.start, self.edge.start.translation(self.direction))
            if (line_at_periodicity.point_belongs(linesegment3d.start) and
                line_at_periodicity.point_belongs(linesegment3d.end) and start.x != end.x):
                end.x = start.x
        return [edges.LineSegment2D(start, end)]

    def arc3d_to_2d(self, arc3d):
        """
        Converts the primitive from 3D spatial coordinates to its equivalent 2D primitive in the parametric space.
        """
        start = self.point3d_to_2d(arc3d.start)
        end = self.point3d_to_2d(arc3d.end)
        if self.x_periodicity:
            start, end = self._verify_start_end_parametric_points(start, end, arc3d)
            points3d = [arc3d.start, arc3d.point_at_abscissa(0.02 * arc3d.length()),
                        arc3d.point_at_abscissa(0.98 * arc3d.length()), arc3d.end]
            point_after_start = self.point3d_to_2d(points3d[1])
            point_before_end = self.point3d_to_2d(points3d[2])
            start, _, _, end = self._repair_points_order([start, point_after_start, point_before_end, end], arc3d,
                                                         points3d)
        return [edges.LineSegment2D(start, end, name="arc")]

    def arcellipse3d_to_2d(self, arcellipse3d):
        """
        Transformation of an arc-ellipse 3d to 2d, in a cylindrical surface.

        """
        start2d = self.point3d_to_2d(arcellipse3d.start)
        end2d = self.point3d_to_2d(arcellipse3d.end)
        if isinstance(self.edge, edges.ArcEllipse3D):
            return [edges.LineSegment2D(start2d, end2d)]
        points3d = arcellipse3d.discretization_points(number_points=15)
        points = [self.point3d_to_2d(p) for p in points3d]
        return self._edge3d_to_2d(points, arcellipse3d, points3d)

    def fullarcellipse3d_to_2d(self, fullarcellipse3d):
        """
        Converts a 3D full elliptical arc to a 2D line segment in the current plane.

        This method converts a 3D full elliptical arc to a 2D line segment in the current plane.
        It first calculates the length of the arc using the `length` method of the `fullarcellipse3d`
        object. Then, it converts the start and end points of the arc to 2D points using the `point3d_to_2d`
        method. Additionally, it calculates a point on the arc at a small abscissa value (0.01 * length)
        and converts it to a 2D point. Based on the relative position of this point, the method determines
        the start and end points of the line segment in 2D. If the abscissa point is closer to the start
        point, the line segment starts from (0, start.y) and ends at (length, end.y). If the abscissa point is
        closer to the end point, the line segment starts from (length, start.y) and ends at (0, end.y). If the
        abscissa point lies exactly at the midpoint of the arc, a NotImplementedError is raised. The resulting
        line segment is returned as a list.

        :param fullarcellipse3d: The 3D full elliptical arc object to convert.
        :return: A list containing a 2D line segment representing the converted arc.
        :raises: NotImplementedError: If the abscissa point lies exactly at the midpoint of the arc.
        """

        length = fullarcellipse3d.length()
        start = self.point3d_to_2d(fullarcellipse3d.start)
        end = self.point3d_to_2d(fullarcellipse3d.end)

        u3, _ = self.point3d_to_2d(fullarcellipse3d.point_at_abscissa(0.01 * length))
        if u3 > 0.5 * length:
            start.x = length
            end.x = 0.0
        elif u3 < 0.5 * length:
            start.x = 0.0
            end.x = length
        else:
            raise NotImplementedError
        return [edges.LineSegment2D(start, end)]

    def linesegment2d_to_3d(self, linesegment2d):
        """
        Converts a BREP line segment 2D onto a 3D primitive on the surface.
        """
        start3d = self.point2d_to_3d(linesegment2d.start)
        end3d = self.point2d_to_3d(linesegment2d.end)
        u1, param_z1 = linesegment2d.start
        u2, param_z2 = linesegment2d.end
        if math.isclose(u1, u2, abs_tol=1e-6):
            return [edges.LineSegment3D(start3d, end3d)]
        if math.isclose(param_z1, param_z2, abs_tol=1e-6):
            primitive = self.edge.translation(self.direction * (param_z1 + param_z2) * 0.5)
            if primitive.point_belongs(start3d) and primitive.point_belongs(end3d):
                if math.isclose(abs(u1 - u2), 1.0, abs_tol=1e-6):
                    if primitive.start.is_close(start3d) and primitive.end.is_close(end3d):
                        return [primitive]
                    if primitive.start.is_close(end3d) and primitive.end.is_close(start3d):
                        return [primitive.reverse()]
                primitive = primitive.trim(start3d, end3d)
                return [primitive]
        n = 10
        degree = 3
        points = [self.point2d_to_3d(point2d) for point2d in linesegment2d.discretization_points(number_points=n)]
        return [edges.BSplineCurve3D.from_points_interpolation(points, degree)]

    def bsplinecurve3d_to_2d(self, bspline_curve3d):
        """
        Converts the primitive from 3D spatial coordinates to its equivalent 2D primitive in the parametric space.
        """
        n = len(bspline_curve3d.control_points)
        points3d = bspline_curve3d.discretization_points(number_points=n)
        points = [self.point3d_to_2d(point)
                  for point in points3d]
        return self._edge3d_to_2d(points, bspline_curve3d, points3d)

    def frame_mapping(self, frame: volmdlr.Frame3D, side: str):
        """
        Returns a new Extrusion Surface positioned in the specified frame.

        :param frame: Frame of reference
        :type frame: `volmdlr.Frame3D`
        :param side: 'old' or 'new'
        """
        new_frame = self.frame.frame_mapping(frame, side)
        direction = new_frame.w
        new_edge = self.edge.frame_mapping(frame, side)
        return ExtrusionSurface3D(new_edge, direction, name=self.name)

    def _verify_start_end_parametric_points(self, start, end, edge3d):
        """
        When the generatrix of the surface is periodic we need to verify if the u parameter should be 0 or 1.
        """
        start_ref1 = self.point3d_to_2d(edge3d.point_at_abscissa(0.01 * edge3d.length()))
        start_ref2 = self.point3d_to_2d(edge3d.point_at_abscissa(0.02 * edge3d.length()))
        end_ref1 = self.point3d_to_2d(edge3d.point_at_abscissa(0.99 * edge3d.length()))
        end_ref2 = self.point3d_to_2d(edge3d.point_at_abscissa(0.98 * edge3d.length()))
        if math.isclose(start.x, self.x_periodicity, abs_tol=1e-4):
            vec1 = start_ref1 - start
            vec2 = start_ref2 - start_ref1
            if vec2.dot(vec1) < 0:
                start.x = 0
        if math.isclose(end.x, self.x_periodicity, abs_tol=1e-4):
            vec1 = end - end_ref1
            vec2 = end_ref1 - end_ref2
            if vec2.dot(vec1) < 0:
                end.x = 0
        if math.isclose(start.x, 0, abs_tol=1e-4):
            vec1 = start_ref1 - start
            vec2 = start_ref2 - start_ref1
            if vec2.dot(vec1) < 0:
                start.x = self.x_periodicity
        if math.isclose(end.x, 0, abs_tol=1e-4):
            vec1 = end - end_ref1
            vec2 = end_ref1 - end_ref2
            if vec2.dot(vec1) < 0:
                end.x = self.x_periodicity
        return start, end

    def _repair_points_order(self, points: List[volmdlr.Point2D], edge3d,
                             points3d: List[volmdlr.Point3D]) -> List[volmdlr.Point2D]:
        """
        Helper function to reorder discretization points along a parametric domain for an extrusion surface.

        When generating an extrusion surface from a periodic edge, there may be discontinuities in the parametric
        representation of the edge on the surface. This function addresses this issue by calculating how many times the
        edge crosses the periodic boundary of the surface. It then selects the first side as reference, and then all
        parts of the edge on the "opposite" side (lower/upper bound) are updated by adding or subtracting one
        periodicity. This is achieved using the 'sign' variable. The result is a list of parametric points that form a
        continuous path in parametric space. The cache_point_index keeps track of points that were already checked, so
        we don't need to check it again in the next remaining edge's piece.

        :param points: List of 2D parametric points representing the discretization of the edge on the surface.
        :param edge3d: The 3D curve representing the edge.
        :param points3d: List of corresponding 3D points.

        :return: The reordered list of parametric points forming a continuous path on the extrusion surface.
        """
        line_at_periodicity = curves.Line3D(self.edge.start, self.edge.start.translation(self.direction))
        intersections = edge3d.line_intersections(line_at_periodicity)
        intersections = [point for point in intersections if not edge3d.is_point_edge_extremity(point, abs_tol=5e-6)]
        if not intersections:
            return points
        sign = self._helper_get_sign_repair_points_order(edge3d, points[0], intersections[0])
        remaining_edge = edge3d
        cache_point_index = 0
        crossed_even_number_of_times = True
        for i, intersection in enumerate(intersections):
            current_split = remaining_edge.split(intersection)
            crossed_even_number_of_times = bool(i % 2 == 0)
            for point, point3d in zip(points[cache_point_index:], points3d[cache_point_index:]):
                if crossed_even_number_of_times and current_split[0].point_belongs(point3d):
                    cache_point_index += 1
                elif not crossed_even_number_of_times and current_split[0].point_belongs(point3d):
                    point.x = point.x + sign * self.x_periodicity
                    cache_point_index += 1

            remaining_edge = current_split[1]
        if crossed_even_number_of_times and cache_point_index < len(points):
            for point in points[cache_point_index:]:
                point.x = point.x + sign * self.x_periodicity
        return points

    def _helper_get_sign_repair_points_order(self, edge3d, starting_parametric_point, first_intersection_point):
        """Helper function to repair points order."""
        reference_point = edge3d.local_discretization(edge3d.start, first_intersection_point, 3)[1]
        reference_point_u_parm = self.point3d_to_2d(reference_point).x
        diff = reference_point_u_parm - starting_parametric_point.x
        return diff / abs(diff)

    def _edge3d_to_2d(self, points, edge3d, points3d):
        """Helper to get parametric representation of edges on the surface."""
        if self.x_periodicity:
            start, end = self._verify_start_end_parametric_points(points[0], points[-1], edge3d)
            points[0] = start
            points[-1] = end
            points = self._repair_points_order(points, edge3d, points3d)
        start = points[0]
        end = points[-1]
        if is_isocurve(points, 1e-5):
            return [edges.LineSegment2D(start, end)]
        if hasattr(edge3d, "degree"):
            degree = edge3d.degree
        else:
            degree = 2
        return [edges.BSplineCurve2D.from_points_interpolation(points, degree)]


class RevolutionSurface3D(PeriodicalSurface):
    """
    Defines a surface of revolution.

    :param edge: Edge.
    :type edge: edges.Edge
    :param axis_point: Axis placement
    :type axis_point: :class:`volmdlr.Point3D`
    :param axis: Axis of revolution
    :type axis: :class:`volmdlr.Vector3D`
    """
    face_class = 'RevolutionFace3D'
    x_periodicity = volmdlr.TWO_PI

    def __init__(self, edge,
                 axis_point: volmdlr.Point3D, axis: volmdlr.Vector3D, name: str = ''):
        self.edge = edge
        self.axis_point = axis_point
        self.axis = axis.unit_vector()

        point1 = edge.point_at_abscissa(0)
        vector1 = point1 - axis_point
        w_vector = self.axis
        if point1.is_close(axis_point) or w_vector.is_colinear_to(vector1):
            if edge.__class__.__name__ != "Line3D":
                point1 = edge.point_at_abscissa(0.5 * edge.length())
            else:
                point1 = edge.point_at_abscissa(0.05)
            vector1 = point1 - axis_point
        u_vector = vector1 - vector1.vector_projection(w_vector)
        u_vector = u_vector.unit_vector()
        v_vector = w_vector.cross(u_vector)
        frame = volmdlr.Frame3D(origin=axis_point, u=u_vector, v=v_vector, w=w_vector)

        PeriodicalSurface.__init__(self, frame=frame, name=name)

    def __hash__(self):
        return hash((self.__class__.__name__, self.edge, self.axis_point, self.axis))

    def __eq__(self, other):
        if self.__class__.__name__ != other.__class__.__name__:
            return False
        if self.edge == other.edge and self.axis_point == other.axis_point and self.axis == other.axis:
            return True
        return False

    @property
    def y_periodicity(self):
        """
        Evaluates the periodicity of the surface in v direction.
        """
        a, b, c, d = self.domain
        point_at_c = self.point2d_to_3d(volmdlr.Point2D(0.5 * (b - a), c))
        point_at_d = self.point2d_to_3d(volmdlr.Point2D(0.5 * (b - a), d))
        if point_at_d.is_close(point_at_c):
            return d
        return None

    @property
    def domain(self):
        """Returns u and v bounds."""
        if self.edge.__class__.__name__ != "Line3D":
            return -math.pi, math.pi, 0.0, self.edge.length()
        return -math.pi, math.pi, 0.0, 1.0

    def point2d_to_3d(self, point2d: volmdlr.Point2D):
        """
        Transform a parametric (u, v) point into a 3D Cartesian point (x, y, z).

        u = [0, 2pi] and v = [0, 1] into a
        """
        u, v = point2d
        point_at_curve = self.edge.point_at_abscissa(v)
        point_vector = point_at_curve - self.axis_point
        point3d = (self.axis_point + point_vector * math.cos(u) +
                   point_vector.dot(self.axis) * self.axis * (1 - math.cos(u)) +
                   self.axis.cross(point_vector) * math.sin(u))
        return point3d

    def point3d_to_2d(self, point3d):
        """
        Transform a 3D Cartesian point (x, y, z) into a parametric (u, v) point.
        """
        x, y, _ = self.frame.global_to_local_coordinates(point3d)
        if abs(x) < 1e-12:
            x = 0
        if abs(y) < 1e-12:
            y = 0
        u = math.atan2(y, x)

        point_at_curve = point3d.rotation(self.axis_point, self.axis, -u)
        v = self.edge.abscissa(point_at_curve)
        return volmdlr.Point2D(u, v)

    def parametric_points_to_3d(self, points: NDArray[npy.float64]) -> NDArray[npy.float64]:
        """
        Transform parametric coordinates to 3D points on the revolution surface.

        Given a set of parametric coordinates `(u, v)` representing points on the surface,
        this method returns the corresponding 3D points on the revolution surface.

        :param points: Parametric coordinates in the form of a numpy array with shape (n, 2),
                       where `n` is the number of points, and each row corresponds to `(u, v)`.
        :type points: numpy.ndarray[npy.float64]

        :return: Array of 3D points representing the revolution surface in Cartesian coordinates.
        :rtype: numpy.ndarray[npy.float64]
        """
        center = npy.array(self.axis_point)
        z = npy.array([self.axis[0], self.axis[1], self.axis[2]])

        points = points.reshape(-1, 2, 1)

        u_values = points[:, 0]
        v_values = points[:, 1]
        if self.y_periodicity:
            v_values[v_values > self.y_periodicity] -= self.y_periodicity
            v_values[v_values < 0] += self.y_periodicity

        cos_u = npy.cos(u_values)

        points_at_curve = npy.array([self.edge.point_at_abscissa(v) for v in v_values])
        points_at_curve_minus_center = points_at_curve - center

        return (center + points_at_curve_minus_center * cos_u +
                npy.dot(points_at_curve_minus_center, z).reshape(-1, 1) * z * (1 - cos_u) +
                npy.cross(z, points_at_curve_minus_center * npy.sin(u_values)))

    def rectangular_cut(self, x1: float, x2: float,
                        y1: float, y2: float, name: str = ''):
        """Deprecated method, Use RevolutionFace3D from_surface_rectangular_cut method."""
        raise AttributeError('Use RevolutionFace3D from_surface_rectangular_cut method')

    def plot(self, ax=None, edge_style: EdgeStyle = EdgeStyle(color='grey', alpha=0.5),
             number_curves: int = 20, **kwargs):
        """
        Plot rotated Revolution surface generatrix.

        :param number_curves: Number of curves to display.
        :param ax: matplotlib axis.
        :param edge_style: plot edge style.
        :type number_curves: int
        """
        if ax is None:
            fig = plt.figure()
            ax = fig.add_subplot(111, projection='3d')
        for i in range(number_curves + 1):
            theta = i / number_curves * volmdlr.TWO_PI
            wire = self.edge.rotation(self.axis_point, self.axis, theta)
            wire.plot(ax=ax, edge_style=edge_style)

        return ax

    @classmethod
    def from_step(cls, arguments, object_dict, **kwargs):
        """
        Converts a step primitive to a RevolutionSurface3D.

        :param arguments: The arguments of the step primitive.
        :type arguments: list
        :param object_dict: The dictionary containing all the step primitives
            that have already been instantiated.
        :type object_dict: dict
        :return: The corresponding RevolutionSurface3D object.
        :rtype: :class:`volmdlr.faces.RevolutionSurface3D`
        """
        name = arguments[0][1:-1]
        edge = object_dict[arguments[1]]
        if edge.__class__ is curves.Circle3D:
            start_end = edge.center + edge.frame.u * edge.radius
            edge = edges.FullArc3D(edge, start_end, edge.name)

        axis_point, axis = object_dict[arguments[2]]
        surface = cls(edge=edge, axis_point=axis_point, axis=axis, name=name)
        return surface.simplify()

    def to_step(self, current_id):
        """
        Translate volmdlr primitive to step syntax.
        """
        content_wire, wire_id = self.edge.to_step(current_id)
        current_id = wire_id + 1
        content_axis_point, axis_point_id = self.axis_point.to_step(current_id)
        current_id = axis_point_id + 1
        content_axis, axis_id = self.axis.to_step(current_id)
        current_id = axis_id + 1
        content = content_wire + content_axis_point + content_axis
        content += f"#{current_id} = AXIS1_PLACEMENT('',#{axis_point_id},#{axis_id});\n"
        current_id += 1
        content += f"#{current_id} = SURFACE_OF_REVOLUTION('{self.name}',#{wire_id},#{current_id - 1});\n"
        return content, [current_id]

    def arc3d_to_2d(self, arc3d):
        """
        Converts the primitive from 3D spatial coordinates to its equivalent 2D primitive in the parametric space.
        """
        start = self.point3d_to_2d(arc3d.start)
        end = self.point3d_to_2d(arc3d.end)
        if self.edge.__class__.__name__ != "Line3D" and hasattr(self.edge.simplify, "circle") and \
                math.isclose(self.edge.simplify.circle.radius, arc3d.circle.radius, rel_tol=0.01):
            if self.edge.is_point_edge_extremity(arc3d.start):
                middle_point = self.point3d_to_2d(arc3d.middle_point())
                if middle_point.x == math.pi:
                    middle_point.x = -math.pi
                    if end.x == math.pi:
                        end.x = middle_point.x
                start.x = middle_point.x
            if self.edge.is_point_edge_extremity(arc3d.end):
                middle_point = self.point3d_to_2d(arc3d.middle_point())
                if middle_point.x == math.pi:
                    middle_point.x = -math.pi
                    if start.x == math.pi:
                        start.x = middle_point.x
                end.x = middle_point.x
        if math.isclose(start.y, end.y, rel_tol=0.01):
            point_after_start, point_before_end = self._reference_points(arc3d)
            point_theta_discontinuity = self.point2d_to_3d(volmdlr.Point2D(math.pi, start.y))
            discontinuity = arc3d.point_belongs(point_theta_discontinuity) and not \
                arc3d.is_point_edge_extremity(point_theta_discontinuity)

            undefined_start_theta = arc3d.start.is_close(point_theta_discontinuity)
            undefined_end_theta = arc3d.end.is_close(point_theta_discontinuity)
            start, end = vm_parametric.arc3d_to_cylindrical_coordinates_verification(
                [start, end], [undefined_start_theta, undefined_end_theta],
                [point_after_start.x, point_before_end.x], discontinuity)
        if math.isclose(start.y, end.y, rel_tol=0.01) or math.isclose(start.x, end.x, rel_tol=0.01):
            return [edges.LineSegment2D(start, end, name="arc")]
        n = 10
        degree = 3
        bsplinecurve3d = edges.BSplineCurve3D.from_points_interpolation(arc3d.discretization_points(number_points=n),
                                                                        degree)
        return self.bsplinecurve3d_to_2d(bsplinecurve3d)

    def fullarc3d_to_2d(self, fullarc3d):
        """
        Converts the primitive from 3D spatial coordinates to its equivalent 2D primitive in the parametric space.
        """
        start = self.point3d_to_2d(fullarc3d.start)
        end = self.point3d_to_2d(fullarc3d.end)
        point_after_start, point_before_end = self._reference_points(fullarc3d)
        point_theta_discontinuity = self.point2d_to_3d(volmdlr.Point2D(math.pi, start.y))
        discontinuity = fullarc3d.point_belongs(point_theta_discontinuity) and not \
            fullarc3d.is_point_edge_extremity(point_theta_discontinuity)

        undefined_start_theta = fullarc3d.start.is_close(point_theta_discontinuity)
        undefined_end_theta = fullarc3d.end.is_close(point_theta_discontinuity)
        start, end = vm_parametric.arc3d_to_cylindrical_coordinates_verification(
            [start, end], [undefined_start_theta, undefined_end_theta],
            [point_after_start.x, point_before_end.x], discontinuity)
        theta1, z1 = start
        theta2, _ = end
        _, z3 = point_after_start

        if self.frame.w.is_colinear_to(fullarc3d.circle.normal):
            normal_dot_product = self.frame.w.dot(fullarc3d.circle.normal)
            start, end = vm_parametric.fullarc_to_cylindrical_coordinates_verification(start, end, normal_dot_product)
            return [edges.LineSegment2D(start, end, name="parametric.fullarc")]
        if math.isclose(theta1, theta2, abs_tol=1e-3):
            # Treating one case from Revolution Surface
            if z1 > z3:
                point1 = volmdlr.Point2D(theta1, 1)
                point2 = volmdlr.Point2D(theta1, 0)
            else:
                point1 = volmdlr.Point2D(theta1, 0)
                point2 = volmdlr.Point2D(theta1, 1)
            return [edges.LineSegment2D(point1, point2, name="parametric.fullarc")]
        if math.isclose(abs(theta1 - theta2), math.pi, abs_tol=1e-3):
            if z1 > z3:
                point1 = volmdlr.Point2D(theta1, 1)
                point2 = volmdlr.Point2D(theta1, 0)
                point3 = volmdlr.Point2D(theta2, 0)
                point4 = volmdlr.Point2D(theta2, 1)
            else:
                point1 = volmdlr.Point2D(theta1, 0)
                point2 = volmdlr.Point2D(theta1, 1)
                point3 = volmdlr.Point2D(theta2, 1)
                point4 = volmdlr.Point2D(theta2, 0)
            return [edges.LineSegment2D(point1, point2, name="parametric.arc"),
                    edges.LineSegment2D(point2, point3, name="parametric.singularity"),
                    edges.LineSegment2D(point3, point4, name="parametric.arc")
                    ]

        raise NotImplementedError

    def linesegment2d_to_3d(self, linesegment2d):
        """
        Converts a BREP line segment 2D onto a 3D primitive on the surface.
        """
        start3d = self.point2d_to_3d(linesegment2d.start)
        end3d = self.point2d_to_3d(linesegment2d.end)
        theta1, abscissa1 = linesegment2d.start
        theta2, abscissa2 = linesegment2d.end

        if self.edge.point_at_abscissa(abscissa1).is_close(self.edge.point_at_abscissa(abscissa2)):
            theta_i = 0.5 * (theta1 + theta2)
            interior = self.point2d_to_3d(volmdlr.Point2D(theta_i, abscissa1))
            if start3d.is_close(end3d):
                theta_e = 0.25 * (theta1 + theta2)
                extra_point = self.point2d_to_3d(volmdlr.Point2D(theta_e, abscissa1))
                temp_arc = edges.Arc3D.from_3_points(start3d, extra_point, interior)
                circle = temp_arc.circle
                if theta1 > theta2:
                    circle = temp_arc.circle.reverse()
                return [edges.FullArc3D.from_curve(circle, start3d)]
            return [edges.Arc3D.from_3_points(start3d, interior, end3d)]

        if math.isclose(theta1, theta2, abs_tol=1e-3):
            primitive = self.edge.rotation(self.axis_point, self.axis, 0.5 * (theta1 + theta2))
            if primitive.point_belongs(start3d) and primitive.point_belongs(end3d):
                if isinstance(self.edge, (curves.Line3D, edges.LineSegment3D)):
                    return [edges.LineSegment3D(start3d, end3d)]
                if self.edge.is_point_edge_extremity(start3d) and self.edge.is_point_edge_extremity(end3d):
                    primitive = primitive.simplify
                    if primitive.start.is_close(end3d) and primitive.end.is_close(start3d):
                        primitive = primitive.reverse()
                    return [primitive]
                primitive = primitive.trim(start3d, end3d)
                if abscissa1 > abscissa2:
                    primitive = primitive.reverse()
                return [primitive]
        n = 10
        degree = 3
        points = [self.point2d_to_3d(point2d) for point2d in linesegment2d.discretization_points(number_points=n)]
        return [edges.BSplineCurve3D.from_points_interpolation(points, degree).simplify]

    def bsplinecurve2d_to_3d(self, bspline_curve2d):
        """
        Is this right?.
        """
        n = len(bspline_curve2d.control_points)
        points = [self.point2d_to_3d(p)
                  for p in bspline_curve2d.discretization_points(number_points=n)]
        return [edges.BSplineCurve3D.from_points_interpolation(points, bspline_curve2d.degree)]

    def frame_mapping(self, frame: volmdlr.Frame3D, side: str):
        """
        Returns a new Revolution Surface positioned in the specified frame.

        :param frame: Frame of reference
        :type frame: `volmdlr.Frame3D`
        :param side: 'old' or 'new'
        """
        new_frame = self.frame.frame_mapping(frame, side)
        axis = new_frame.w
        axis_point = new_frame.origin
        new_edge = self.edge.frame_mapping(frame, side)
        return RevolutionSurface3D(new_edge, axis_point, axis, name=self.name)

    def translation(self, offset):
        """
        Returns a new translated Revolution Surface.

        :param offset: translation vector.
        """
        new_edge = self.edge.translation(offset)
        new_axis_point = self.axis_point.translation(offset)
        return RevolutionSurface3D(new_edge, new_axis_point, self.axis)

    def rotation(self, center: volmdlr.Point3D, axis: volmdlr.Vector3D, angle: float):
        """
        Revolution Surface 3D rotation.

        :param center: rotation center
        :param axis: rotation axis
        :param angle: angle rotation
        :return: a new rotated Revolution Surface 3D
        """
        new_edge = self.edge.rotation(center, axis, angle)
        new_axis_point = self.axis_point.rotation(center, axis, angle)
        new_axis = self.axis.rotation(center, axis, angle)
        return RevolutionSurface3D(new_edge, new_axis_point, new_axis)

    def simplify(self):
        """Gets the simplified version of the surface."""
        line3d = curves.Line3D(self.axis_point, self.axis_point + self.axis)
        if isinstance(self.edge, edges.Arc3D):
            tore_center, _ = line3d.point_projection(self.edge.center)
            # Sphere
            if math.isclose(tore_center.point_distance(self.edge.center), 0., abs_tol=1e-6):
                return SphericalSurface3D(self.frame, self.edge.circle.radius, self.name)
        if isinstance(self.edge, (edges.LineSegment3D, curves.Line3D)):
            if isinstance(self.edge, edges.LineSegment3D):
                generatrix_line = self.edge.line
            else:
                generatrix_line = self.edge
            intersections = line3d.intersection(generatrix_line)
            if intersections:
                generatrix_line_direction = generatrix_line.unit_direction_vector()
                if self.axis.dot(generatrix_line_direction) > 0:
                    semi_angle = volmdlr.geometry.vectors3d_angle(self.axis, generatrix_line_direction)
                else:
                    semi_angle = volmdlr.geometry.vectors3d_angle(self.axis, -generatrix_line_direction)
                if not self.axis_point.is_close(intersections):
                    new_w = self.axis_point - intersections
                    new_w = new_w.unit_vector()
                    new_frame = volmdlr.Frame3D(intersections, self.frame.u, new_w.cross(self.frame.u), new_w)
                else:
                    new_frame = volmdlr.Frame3D(intersections, self.frame.u, self.frame.v, self.frame.w)
                return ConicalSurface3D(new_frame, semi_angle, self.name)
            generatrix_line_direction = generatrix_line.unit_direction_vector()
            if self.axis.is_colinear_to(generatrix_line_direction):
                radius = self.edge.point_distance(self.axis_point)
                return CylindricalSurface3D(self.frame, radius, self.name)
        return self

    def u_closed_lower(self):
        """
        Returns True if the surface is close in any of the u boundaries.
        """
        a, b, c, _ = self.domain
        point_at_a_lower = self.point2d_to_3d(volmdlr.Point2D(a, c))
        point_at_b_lower = self.point2d_to_3d(volmdlr.Point2D(0.5 * (a + b), c))
        if point_at_b_lower.is_close(point_at_a_lower):
            return True
        return False

    def u_closed_upper(self):
        """
        Returns True if the surface is close in any of the u boundaries.
        """
        a, b, _, d = self.domain
        point_at_a_upper = self.point2d_to_3d(volmdlr.Point2D(a, d))
        point_at_b_upper = self.point2d_to_3d(volmdlr.Point2D(0.5 * (a + b), d))
        if point_at_b_upper.is_close(point_at_a_upper):
            return True
        return False

    def u_closed(self):
        """
        Returns True if the surface is close in any of the u boundaries.
        """
        return bool(self.u_closed_lower() or self.u_closed_upper())

    def v_closed(self):
        """
        Returns True if the surface is close in any of the u boundaries.
        """
        return False

    def is_singularity_point(self, point, *args, **kwargs):
        """Returns True if the point belongs to the surface singularity and False otherwise."""
        tol = kwargs.get("tol", 1e-6)
        if self.u_closed_lower() and self.edge.start.is_close(point, tol):
            return True
        if self.u_closed_upper() and self.edge.end.is_close(point, tol):
            return True
        return False

    def get_singularity_lines(self):
        """
        Return lines that are parallel and coincident with surface singularity at parametric domain.
        """
        a, b, c, d = self.domain
        lines = []
        if self.u_closed_lower():
            lines.append(curves.Line2D(volmdlr.Point2D(a, c), volmdlr.Point2D(b, c)))
        if self.u_closed_upper():
            lines.append(curves.Line2D(volmdlr.Point2D(a, d), volmdlr.Point2D(b, d)))
        return lines

    def is_degenerated_brep(self, *args):
        """
        An edge is said to be degenerated when it corresponds to a single 3D point.
        """
        edge = args[0]
        if "LineSegment2D" == edge.__class__.__name__:
            start3d = self.point2d_to_3d(edge.start)
            end3d = self.point2d_to_3d(edge.end)
            return bool(start3d.is_close(end3d) and self.is_singularity_point(start3d))
        return False


class BSplineSurface3D(Surface3D):
    """
    A class representing a 3D B-spline surface.

    A B-spline surface is a smooth surface defined by a set of control points and
    a set of basis functions called B-spline basis functions. The shape of the
    surface is determined by the position of the control points and can be
    modified by moving the control points.

    :param degree_u: The degree of the B-spline curve in the u direction.
    :type degree_u: int
    :param degree_v: The degree of the B-spline curve in the v direction.
    :type degree_v: int
    :param control_points: A list of 3D control points that define the shape of
        the surface.
    :type control_points: List[`volmdlr.Point3D`]
    :param nb_u: The number of control points in the u direction.
    :type nb_u: int
    :param nb_v: The number of control points in the v direction.
    :type nb_v: int
    :param u_multiplicities: A list of multiplicities for the knots in the u direction.
        The multiplicity of a knot is the number of times it appears in the knot vector.
    :type u_multiplicities: List[int]
    :param v_multiplicities: A list of multiplicities for the knots in the v direction.
        The multiplicity of a knot is the number of times it appears in the knot vector.
    :type v_multiplicities: List[int]
    :param u_knots: A list of knots in the u direction. The knots are real numbers that
        define the position of the control points along the u direction.
    :type u_knots: List[float]
    :param v_knots: A list of knots in the v direction. The knots are real numbers that
        define the position of the control points along the v direction.
    :type v_knots: List[float]
    :param weights: (optional) A list of weights for the control points. The weights
        can be used to adjust the influence of each control point on the shape of the
        surface. Default is None.
    :type weights: List[float]
    :param name: (optional) A name for the surface. Default is an empty string.
    :type name: str
    """
    face_class = "BSplineFace3D"
    _eq_is_data_eq = False

    def __init__(self, degree_u: int, degree_v: int, control_points: List[volmdlr.Point3D], nb_u: int, nb_v: int,
                 u_multiplicities: List[int], v_multiplicities: List[int], u_knots: List[float], v_knots: List[float],
                 weights: List[float] = None, name: str = ''):
        self.ctrlpts = npy.array(control_points)
        self.degree_u = int(degree_u)
        self.degree_v = int(degree_v)
        self.nb_u = int(nb_u)
        self.nb_v = int(nb_v)

        self.u_knots = npy.asarray(nurbs_helpers.standardize_knot_vector(u_knots), dtype=npy.float64)
        self.v_knots = npy.asarray(nurbs_helpers.standardize_knot_vector(v_knots), dtype=npy.float64)
        self.u_multiplicities = npy.asarray(u_multiplicities, dtype=npy.int16)
        self.v_multiplicities = npy.asarray(v_multiplicities, dtype=npy.int16)
        self._weights = weights
        self.rational = False
        if weights is not None:
            self.rational = True
            self._weights = npy.array(weights, dtype=npy.float64)

        self._surface = None
        Surface3D.__init__(self, name=name)

        # Hidden Attributes
        self._displacements = None
        self._grids2d = None
        self._grids2d_deformed = None
        self._bbox = None
        self._surface_curves = None
        self._knotvector = None
        self.ctrlptsw = None
        if self._weights is not None:
            self.ctrlptsw = npy.hstack((self.ctrlpts * self._weights[:, npy.newaxis], self._weights[:, npy.newaxis]))
        self._delta = [0.05, 0.05]
        self._eval_points = None
        self._vertices = None
        self._domain = None

        self._x_periodicity = False  # Use False instead of None because None is a possible value of x_periodicity
        self._y_periodicity = False

    def __hash__(self):
        """
        Creates custom hash to the surface.
        """
        control_points = self.control_points
        if self.weights is None:
            return hash((tuple(control_points),
                        self.degree_u, tuple(self.u_multiplicities), tuple(self.u_knots), self.nb_u,
                        self.degree_v, tuple(self.v_multiplicities), tuple(self.v_knots), self.nb_v))
        weights = tuple(self.weights)
        return hash((tuple(control_points),
                    self.degree_u, tuple(self.u_multiplicities), tuple(self.u_knots), self.nb_u,
                    self.degree_v, tuple(self.v_multiplicities), tuple(self.v_knots), self.nb_v, weights))

    def __eq__(self, other):
        """
        Defines the BSpline surface equality operation.
        """
        if not isinstance(other, self.__class__):
            return False

        if (self.rational != other.rational or self.degree_u != other.degree_u or self.degree_v != other.degree_v or
                self.nb_u != other.nb_u or self.nb_v != other.nb_v):
            return False

        for s_k, o_k in zip(self.knotvector, other.knotvector):
            if len(s_k) != len(o_k) or any(not math.isclose(s, o, abs_tol=1e-8) for s, o in zip(s_k, o_k)):
                return False
        self_control_points = self.control_points
        other_control_points = other.control_points
        if len(self_control_points) != len(other_control_points) or \
                any(not s_point.is_close(o_point) for s_point, o_point in
                    zip(self_control_points, other_control_points)):
            return False
        if self.rational and other.rational:
            if len(self.weights) != len(other.weights) or \
                    any(not math.isclose(s_w, o_w, abs_tol=1e-8) for s_w, o_w in zip(self.weights, other.weights)):
                return False
        return True

    def _data_eq(self, other_object):
        """
        Defines dessia common object equality.
        """
        return self == other_object

    @property
    def data(self):
        """
        Returns a dictionary of the BSpline data.
        """
        datadict = {
            "degree": (self.degree_u, self.degree_v),
            "knotvector": self.knotvector,
            "size": (self.nb_u, self.nb_v),
            "sample_size": self.sample_size,
            "rational": self.rational,
            "precision": 18
        }
        if self.rational:
            datadict["control_points"] = self.ctrlptsw
        else:
            datadict["control_points"] = self.ctrlpts
        return datadict

    @property
    def control_points(self):
        """Gets control points."""
        return [volmdlr.Point3D(*point) for point in self.ctrlpts]

    @property
    def control_points_table(self):
        """Creates control points table."""
        control_points_table = []
        points_row = []
        i = 1
        for point in self.control_points:
            points_row.append(point)
            if i == self.nb_v:
                control_points_table.append(points_row)
                points_row = []
                i = 1
            else:
                i += 1
        return control_points_table

    @property
    def knots_vector_u(self):
        """
        Compute the global knot vector (u direction) based on knot elements and multiplicities.

        """
        return npy.repeat(self.u_knots, self.u_multiplicities)

    @property
    def knots_vector_v(self):
        """
        Compute the global knot vector (v direction) based on knot elements and multiplicities.

        """
        return npy.repeat(self.v_knots, self.v_multiplicities)

    @property
    def knotvector(self):
        """
        Knot vector in u and v direction respectively.
        """
        if not self._knotvector:
            self._knotvector = [self.knots_vector_u, self.knots_vector_v]
        return self._knotvector

    @property
    def sample_size_u(self):
        """
        Sample size for the u-direction.

        :getter: Gets sample size for the u-direction
        :setter: Sets sample size for the u-direction
        :type: int
        """
        s_size = math.floor((1.0 / self.delta_u) + 0.5)
        return int(s_size)

    @sample_size_u.setter
    def sample_size_u(self, value):
        if not isinstance(value, int):
            raise ValueError("Sample size must be an integer value")
        knotvector_u = self.knots_vector_u

        # To make it operate like linspace, we have to know the starting and ending points.
        start_u = knotvector_u[self.degree_u]
        stop_u = knotvector_u[-(self.degree_u + 1)]

        # Set delta values
        self.delta_u = (stop_u - start_u) / float(value)

    @property
    def sample_size_v(self):
        """
        Sample size for the v-direction.

        :getter: Gets sample size for the v-direction
        :setter: Sets sample size for the v-direction
        :type: int
        """
        s_size = math.floor((1.0 / self.delta_v) + 0.5)
        return int(s_size)

    @sample_size_v.setter
    def sample_size_v(self, value):
        if not isinstance(value, int):
            raise ValueError("Sample size must be an integer value")
        knotvector_v = self.knots_vector_v

        # To make it operate like linspace, we have to know the starting and ending points.
        start_v = knotvector_v[self.degree_v]
        stop_v = knotvector_v[-(self.degree_v + 1)]

        # Set delta values
        self.delta_v = (stop_v - start_v) / float(value)

    @property
    def sample_size(self):
        """
        Sample size for both u- and v-directions.

        :getter: Gets sample size as a tuple of values corresponding to u- and v-directions
        :setter: Sets sample size for both u- and v-directions
        :type: int
        """
        sample_size_u = math.floor((1.0 / self.delta_u) + 0.5)
        sample_size_v = math.floor((1.0 / self.delta_v) + 0.5)
        return int(sample_size_u), int(sample_size_v)

    @sample_size.setter
    def sample_size(self, value):
        knotvector_u = self.knots_vector_u
        knotvector_v = self.knots_vector_v

        # To make it operate like linspace, we have to know the starting and ending points.
        start_u = knotvector_u[self.degree_u]
        stop_u = knotvector_u[-(self.degree_u + 1)]
        start_v = knotvector_v[self.degree_v]
        stop_v = knotvector_v[-(self.degree_v + 1)]

        # Set delta values
        self.delta_u = (stop_u - start_u) / float(value)
        self.delta_v = (stop_v - start_v) / float(value)

    @property
    def delta_u(self):
        """
        Evaluation delta for the u-direction.

        :getter: Gets evaluation delta for the u-direction
        :setter: Sets evaluation delta for the u-direction
        :type: float
        """
        return self._delta[0]

    @delta_u.setter
    def delta_u(self, value):
        # Delta value for surface evaluation should be between 0 and 1
        if float(value) <= 0 or float(value) >= 1:
            raise ValueError("Surface evaluation delta (u-direction) must be between 0.0 and 1.0")

        # Set new delta value
        self._delta[0] = float(value)

    @property
    def delta_v(self):
        """
        Evaluation delta for the v-direction.

        :getter: Gets evaluation delta for the v-direction
        :setter: Sets evaluation delta for the v-direction
        :type: float
        """
        return self._delta[1]

    @delta_v.setter
    def delta_v(self, value):
        # Delta value for surface evaluation should be between 0 and 1
        if float(value) <= 0 or float(value) >= 1:
            raise ValueError("Surface evaluation delta (v-direction) should be between 0.0 and 1.0")

        # Set new delta value
        self._delta[1] = float(value)

    @property
    def delta(self):
        """
        Evaluation delta for both u- and v-directions.

        :getter: Gets evaluation delta as a tuple of values corresponding to u- and v-directions
        :setter: Sets evaluation delta for both u- and v-directions
        :type: float
        """
        return self.delta_u, self.delta_v

    @delta.setter
    def delta(self, value):
        if isinstance(value, (int, float)):
            self.delta_u = value
            self.delta_v = value
        elif isinstance(value, (list, tuple)):
            if len(value) == 2:
                self.delta_u = value[0]
                self.delta_v = value[1]
            else:
                raise ValueError("Surface requires 2 delta values")
        else:
            raise ValueError("Cannot set delta. Please input a numeric value or a list or tuple with 2 numeric values")

    @property
    def weights(self):
        if self._weights is None:
            return self._weights
        return self._weights.tolist()

    @property
    def x_periodicity(self):
        """
        Evaluates the periodicity of the surface in u direction.
        """
        if self._x_periodicity is False:
            a, b, c, d = self.domain
            point_at_a = self.point2d_to_3d(volmdlr.Point2D(a, 0.5 * (d - c)))
            point_at_b = self.point2d_to_3d(volmdlr.Point2D(b, 0.5 * (d - c)))
            if point_at_b.is_close(point_at_a) or self.u_closed:
                self._x_periodicity = b - a
            else:
                self._x_periodicity = None
        return self._x_periodicity

    @property
    def y_periodicity(self):
        """
        Evaluates the periodicity of the surface in v direction.
        """
        if self._y_periodicity is False:
            a, b, c, d = self.domain
            point_at_c = self.point2d_to_3d(volmdlr.Point2D(0.5 * (b - a), c))
            point_at_d = self.point2d_to_3d(volmdlr.Point2D(0.5 * (b - a), d))
            if point_at_d.is_close(point_at_c) or self.v_closed:
                self._y_periodicity = d - c
            else:
                self._y_periodicity = None
        return self._y_periodicity

    @property
    def bounding_box(self):
        """Gets the Bounding box of the BSpline Surface 3d."""
        if not self._bbox:
            self._bbox = self._bounding_box()
        return self._bbox

    def _bounding_box(self):
        """
        Computes the bounding box of the surface.

        """
        points = self.evalpts
        xmin = npy.min(points[:, 0])
        ymin = npy.min(points[:, 1])
        zmin = npy.min(points[:, 2])

        xmax = npy.max(points[:, 0])
        ymax = npy.max(points[:, 1])
        zmax = npy.max(points[:, 2])
        return volmdlr.core.BoundingBox(xmin, xmax, ymin, ymax, zmin, zmax)

    @property
    def surface_curves(self):
        """
        Extracts curves from a surface.
        """
        if not self._surface_curves:
            self._surface_curves = self.get_surface_curves()
        return self._surface_curves

    def get_surface_curves(self, **kwargs):
        """
        Extracts curves from a surface.
        """
        # Get keyword arguments
        extract_u = kwargs.get('extract_u', True)
        extract_v = kwargs.get('extract_v', True)

        cpts = self.control_points

        # v-direction
        crvlist_v = []
        weights = []
        if extract_v:
            for u in range(self.nb_u):
                control_points = [cpts[v + (self.nb_v * u)] for v in range(self.nb_v)]
                if self.rational:
                    weights = [self.weights[v + (self.nb_v * u)] for v in range(self.nb_v)]
                curve = edges.BSplineCurve3D(self.degree_v, control_points, self.v_multiplicities,
                                             self.v_knots, weights)
                crvlist_v.append(curve)

        # u-direction
        crvlist_u = []
        if extract_u:
            for v in range(self.nb_v):
                control_points = [cpts[v + (self.nb_v * u)] for u in range(self.nb_u)]
                if self.rational:
                    weights = [self.weights[v + (self.nb_v * u)] for u in range(self.nb_u)]
                curve = edges.BSplineCurve3D(self.degree_u, control_points, self.u_multiplicities,
                                             self.u_knots, weights)
                crvlist_u.append(curve)

        # Return shapes as a dict object
        return {"u": crvlist_u, "v": crvlist_v}

    def extract_curves(self, u: List[float] = None, v: List[float] = None):
        """
        Extracts curves from a surface.

        :param u: a list of parameters in ascending order in u direction to extract curves
        :param v: a list of parameters in ascending order in v direction to extract curves
        :return: a dictionary containing the extracted curves in u and v direction
        :rtype: dict
        """
        umin, umax, vmin, vmax = self.domain
        # v-direction
        crvlist_v = []

        def extract_from_surface_boundary_u(u_pos):
            weights = None
            control_points = [self.control_points[j + (self.nb_v * u_pos)] for j in range(self.nb_v)]
            if self.rational:
                weights = [self.weights[j + (self.nb_v * u_pos)] for j in range(self.nb_v)]
            return edges.BSplineCurve3D(self.degree_u, control_points, self.u_multiplicities, self.u_knots, weights)

        def extract_from_surface_boundary_v(v_pos):
            weights = None
            control_points = [self.control_points[v_pos + (self.nb_v * i)] for i in range(self.nb_u)]
            if self.rational:
                weights = [self.weights[v_pos + (self.nb_v * i)] for i in range(self.nb_u)]
            return edges.BSplineCurve3D(self.degree_v, control_points, self.v_multiplicities, self.v_knots, weights)

        if v:
            if v[0] == vmin:
                crvlist_v.append(extract_from_surface_boundary_v(0))
            else:
                crvlist_v.append(extract_surface_curve_v(self, v[0], edges.BSplineCurve3D))
            for param in v[1:-1]:
                crvlist_v.append(extract_surface_curve_v(self, param, edges.BSplineCurve3D))
            if v[-1] == vmax:
                crvlist_v.append(extract_from_surface_boundary_v(self.nb_v - 1))
            else:
                crvlist_v.append(extract_surface_curve_v(self, v[-1], edges.BSplineCurve3D))
        # u-direction
        crvlist_u = []
        if u:
            if u[0] == umin:
                crvlist_u.append(extract_from_surface_boundary_u(0))
            else:
                crvlist_u.append(extract_surface_curve_u(self, u[0], edges.BSplineCurve3D))

            for param in u[1:-1]:
                crvlist_u.append(extract_surface_curve_u(self, param, edges.BSplineCurve3D))

            if u[-1] == umax:
                crvlist_u.append(extract_from_surface_boundary_u(self.nb_u - 1))
            else:
                crvlist_u.append(extract_surface_curve_u(self, u[-1], edges.BSplineCurve3D))

        # Return shapes as a dict object
        return {"u": crvlist_u, "v": crvlist_v}

    def evaluate(self, **kwargs):
        """
        Evaluates the surface.

        The evaluated points are stored in :py:attr:`evalpts` property.

        Keyword Arguments:
            * ``start_u``: start parameter on the u-direction
            * ``stop_u``: stop parameter on the u-direction
            * ``start_v``: start parameter on the v-direction
            * ``stop_v``: stop parameter on the v-direction

        The ``start_u``, ``start_v`` and ``stop_u`` and ``stop_v`` parameters allow evaluation of a surface segment
        in the range  *[start_u, stop_u][start_v, stop_v]* i.e. the surface will also be evaluated at the ``stop_u``
        and ``stop_v`` parameter values.

        """
        knotvector_u = self.knots_vector_u
        knotvector_v = self.knots_vector_v
        # Find evaluation start and stop parameter values
        start_u = kwargs.get('start_u', knotvector_u[self.degree_u])
        stop_u = kwargs.get('stop_u', knotvector_u[-(self.degree_u + 1)])
        start_v = kwargs.get('start_v', knotvector_v[self.degree_v])
        stop_v = kwargs.get('stop_v', knotvector_v[-(self.degree_v + 1)])

        # Evaluate and cache
        self._eval_points = npy.asarray(evaluate_surface(self.data,
                                                         start=(start_u, start_v),
                                                         stop=(stop_u, stop_v)), dtype=npy.float64)

    @property
    def evalpts(self):
        """
        Evaluated points.

        :getter: Gets the coordinates of the evaluated points
        :type: list
        """
        if self._eval_points is None or len(self._eval_points) == 0:
            self.evaluate()
        return self._eval_points

    @property
    def domain(self):
        """
        Domain.

        Domain is determined using the knot vector(s).

        :getter: Gets the domain
        """
        if not self._domain:
            knotvector_u = self.knots_vector_u
            knotvector_v = self.knots_vector_v
            # Find evaluation start and stop parameter values
            start_u = knotvector_u[self.degree_u]
            stop_u = knotvector_u[-(self.degree_u + 1)]
            start_v = knotvector_v[self.degree_v]
            stop_v = knotvector_v[-(self.degree_v + 1)]
            self._domain = start_u, stop_u, start_v, stop_v
        return self._domain

    def copy(self, deep: bool = True, **kwargs):
        """
        Returns a copy of the instance.

        :param deep: If False, perform a shallow copy. If True, perform a deep copy.
        """
        if deep:
            weights = None
            if self.rational:
                weights = self._weights.copy()
            return self.__class__(self.degree_u, self.degree_v, self.control_points, self.nb_u, self.nb_v,
                                  self.u_multiplicities.copy(), self.v_multiplicities.copy(), self.u_knots.copy(),
                                  self.v_knots.copy(), weights, name=self.name + "_copy")
        return self.__class__(self.degree_u, self.degree_v, self.control_points, self.nb_u, self.nb_v,
                              self.u_multiplicities, self.v_multiplicities, self.u_knots,
                              self.v_knots, self.weights, name=self.name + "_copy")

    def to_geomdl(self):
        """Translate into a geomdl object."""
        if not self._surface:
            if self._weights is None:
                surface = BSpline.Surface()
                points = self.ctrlpts.tolist()

            else:
                surface = NURBS.Surface()
                points = [(control_point[0] * self._weights[i], control_point[1] * self._weights[i],
                           control_point[2] * self._weights[i], self._weights[i])
                          for i, control_point in enumerate(self.control_points)]
            surface.degree_u = self.degree_u
            surface.degree_v = self.degree_v
            surface.set_ctrlpts(points, self.nb_u, self.nb_v)
            knot_vector = self.knotvector
            surface.knotvector_u = knot_vector[0]
            surface.knotvector_v = knot_vector[1]
            surface.delta = 0.05
            self._surface = surface
        return self._surface

    def to_dict(self, *args, **kwargs):
        """Avoids storing points in memo that makes serialization slow."""
        dict_ = self.base_dict()
        dict_['degree_u'] = self.degree_u
        dict_['degree_v'] = self.degree_v
        dict_['control_points'] = [point.to_dict() for point in self.control_points]
        dict_['nb_u'] = self.nb_u
        dict_['nb_v'] = self.nb_v
        dict_['u_multiplicities'] = self.u_multiplicities.tolist()
        dict_['v_multiplicities'] = self.v_multiplicities.tolist()
        dict_['u_knots'] = self.u_knots.tolist()
        dict_['v_knots'] = self.v_knots.tolist()
        dict_['weights'] = self.weights

        return dict_

    def ctrlpts2d(self):
        """
        Each row represents the control points in u direction and each column the points in v direction.
        """
        ctrlpts = self.ctrlptsw if self.rational else self.ctrlpts
        return npy.reshape(ctrlpts, (self.nb_u, self.nb_v, -1))

    def vertices(self):
        """
        Evaluated points.

        :getter: Gets the coordinates of the evaluated points
        :type: list
        """
        u_min, u_max, v_min, v_max = self.domain
        if self._vertices is None or len(self._vertices) == 0:
            vertices = []
            u_vector = npy.linspace(u_min, u_max, self.sample_size_u, dtype=npy.float64)
            v_vector = npy.linspace(v_min, v_max, self.sample_size_v, dtype=npy.float64)
            for u in u_vector:
                for v in v_vector:
                    vertices.append((u, v))
            self._vertices = vertices
        return self._vertices

    def points(self):
        """
        Returns surface points.
        """
        return [volmdlr.Point3D(*point) for point in self.evalpts]

    def control_points_matrix(self, coordinates):
        """
        Define control points like a matrix, for each coordinate: x:0, y:1, z:2.
        """

        points = npy.empty((self.nb_u, self.nb_v))
        for i in range(0, self.nb_u):
            for j in range(0, self.nb_v):
                points[i][j] = self.control_points_table[i][j][coordinates]
        return points

    def basis_functions_u(self, u, k, i):
        """
        Compute basis functions Bi in u direction for u=u and degree=k.

        """

        # k = self.degree_u
        knots_vector_u = self.knots_vector_u

        if k == 0:
            return 1.0 if knots_vector_u[i] <= u < knots_vector_u[i + 1] else 0.0
        if knots_vector_u[i + k] == knots_vector_u[i]:
            param_c1 = 0.0
        else:
            param_c1 = (u - knots_vector_u[i]) / (knots_vector_u[i + k] - knots_vector_u[i]) \
                       * self.basis_functions_u(u, k - 1, i)
        if knots_vector_u[i + k + 1] == knots_vector_u[i + 1]:
            param_c2 = 0.0
        else:
            param_c2 = (knots_vector_u[i + k + 1] - u) / (knots_vector_u[i + k + 1] - knots_vector_u[i + 1]) * \
                       self.basis_functions_u(u, k - 1, i + 1)
        return param_c1 + param_c2

    def basis_functions_v(self, v, k, i):
        """
        Compute basis functions Bi in v direction for v=v and degree=k.

        """

        # k = self.degree_u
        knots = self.knots_vector_v

        if k == 0:
            return 1.0 if knots[i] <= v < knots[i + 1] else 0.0
        if knots[i + k] == knots[i]:
            param_c1 = 0.0
        else:
            param_c1 = (v - knots[i]) / (knots[i + k] - knots[i]) * self.basis_functions_v(v, k - 1, i)
        if knots[i + k + 1] == knots[i + 1]:
            param_c2 = 0.0
        else:
            param_c2 = (knots[i + k + 1] - v) / (knots[i + k + 1] - knots[i + 1]) * self.basis_functions_v(v, k - 1,
                                                                                                           i + 1)
        return param_c1 + param_c2

    def derivatives(self, u, v, order):
        """
        Evaluates n-th order surface derivatives at the given (u, v) parameter pair.

        :param u: Point's u coordinate.
        :type u: float
        :param v: Point's v coordinate.
        :type v: float
        :param order: Order of the derivatives.
        :type order: int
        :return: A list SKL, where SKL[k][l] is the derivative of the surface S(u,v) with respect
        to u k times and v l times
        :rtype: List[`volmdlr.Vector3D`]
        """
        if self.weights is not None:
            control_points = self.ctrlptsw
        else:
            control_points = self.ctrlpts
        derivatives = derivatives_surface([self.degree_u, self.degree_v], self.knotvector, control_points,
                                          [self.nb_u, self.nb_v], self.rational, [u, v], order)
        for i in range(order + 1):
            for j in range(order + 1):
                derivatives[i][j] = volmdlr.Vector3D(*derivatives[i][j])
        return derivatives

    def blending_vector_u(self, u):
        """
        Compute a vector of basis_functions in u direction for u=u.
        """

        blending_vect = npy.empty((1, self.nb_u))
        for j in range(0, self.nb_u):
            blending_vect[0][j] = self.basis_functions_u(u, self.degree_u, j)

        return blending_vect

    def blending_vector_v(self, v):
        """
        Compute a vector of basis_functions in v direction for v=v.

        """

        blending_vect = npy.empty((1, self.nb_v))
        for j in range(0, self.nb_v):
            blending_vect[0][j] = self.basis_functions_v(v, self.degree_v, j)

        return blending_vect

    def blending_matrix_u(self, u):
        """
        Compute a matrix of basis_functions in u direction for a vector u like [0,1].

        """

        blending_mat = npy.empty((len(u), self.nb_u))
        for i, u_i in enumerate(u):
            for j in range(self.nb_u):
                blending_mat[i][j] = self.basis_functions_u(u_i, self.degree_u, j)
        return blending_mat

    def blending_matrix_v(self, v):
        """
        Compute a matrix of basis_functions in v direction for a vector v like [0,1].

        """

        blending_mat = npy.empty((len(v), self.nb_v))
        for i, v_i in enumerate(v):
            for j in range(self.nb_v):
                blending_mat[i][j] = self.basis_functions_v(v_i, self.degree_v, j)
        return blending_mat

<<<<<<< HEAD
    @lru_cache(maxsize=10)
    def decompose(self, return_params: bool = False, **kwargs):
=======
    @lru_cache(maxsize=6)
    def decompose(self, return_params: bool = False, decompose_dir="uv"):
>>>>>>> deee45e2
        """
        Decomposes the surface into Bezier surface patches of the same degree.

        :param return_params: If True, returns the parameters from start and end of each Bézier patch
         with repect to the input curve.
        :type return_params: bool
<<<<<<< HEAD

        Keyword Arguments:
            * ``decompose_dir``: Direction of decomposition. 'uv', 'u' or 'v'.

=======
        :param decompose_dir: Direction of decomposition. 'uv', 'u' or 'v'.
        :type decompose_dir: str
>>>>>>> deee45e2
        """
        return decompose_surface(self, return_params, decompose_dir=decompose_dir)

    def point2d_to_3d(self, point2d: volmdlr.Point2D):
        """
        Evaluate the surface at a given parameter coordinate.
        """
        u, v = point2d
        umin, umax, vmin, vmax = self.domain
        u = float(min(max(u, umin), umax))
        v = float(min(max(v, vmin), vmax))
        point_array = evaluate_surface(self.data, start=(u, v), stop=(u, v))[0]
        return volmdlr.Point3D(*point_array)

    def _get_grid_bounds(self, params, delta_u, delta_v, sample_size_u, sample_size_v):
        """
        Update bounds and grid_size at each iteration of point inversion grid search.
        """
        u, v = params
        if u == self.domain[0]:
            u_start = self.domain[0]
            u_stop = self.domain[0]
            sample_size_u = 1

        elif u == self.domain[1]:
            u_start = self.domain[1]
            u_stop = self.domain[1]
            sample_size_u = 1
        else:
            u_start = max(u - delta_u, self.domain[0])
            u_stop = min(u + delta_u, self.domain[1])

        if v == self.domain[2]:
            v_start = self.domain[2]
            v_stop = self.domain[2]
            sample_size_v = 1
        elif v == self.domain[3]:
            v_start = self.domain[3]
            v_stop = self.domain[3]
            sample_size_v = 1
        else:
            v_start = max(v - delta_v, self.domain[2])
            v_stop = min(v + delta_v, self.domain[3])
        return u_start, u_stop, v_start, v_stop, sample_size_u, sample_size_v

    @staticmethod
    def _update_parameters(bounds, sample_size_u, sample_size_v, index):
        """
        Helper function to update parameters of point inversion grid search at each iteration.
        """
        u_start, u_stop, v_start, v_stop = bounds
        if sample_size_u == 1:
            delta_u = 0.0
            u = u_start
            delta_v = (v_stop - v_start) / (sample_size_v - 1)
            v = v_start + index * delta_v
        elif sample_size_v == 1:
            delta_u = (u_stop - u_start) / (sample_size_u - 1)
            u = u_start + index * delta_u
            delta_v = 0.0
            v = v_start
        else:
            if index == 0:
                u_idx, v_idx = 0, 0
            else:
                u_idx = int(index / sample_size_v)
                v_idx = index % sample_size_v
            delta_u = (u_stop - u_start) / (sample_size_u - 1)
            delta_v = (v_stop - v_start) / (sample_size_v - 1)
            u = u_start + u_idx * delta_u
            v = v_start + v_idx * delta_v
        return u, v, delta_u, delta_v

    @staticmethod
    def _find_index_min(matrix_points, point):
        """Helper function to find point of minimal distance."""
        distances = npy.linalg.norm(matrix_points - point, axis=1)

        return npy.argmin(distances), distances.min()

    def _point_inversion_initialization(self, point3d_array):
        """
        Helper function to initialize parameters.
        """
        sample_size_u = 10
        sample_size_v = 10
        initial_index, minimal_distance = self._find_index_min(self.evalpts, point3d_array)

        if initial_index == 0:
            u_idx, v_idx = 0, 0
        else:
            u_idx = int(initial_index / self.sample_size_v)
            v_idx = initial_index % self.sample_size_v

        u_start, u_stop, v_start, v_stop = self.domain
        delta_u = (u_stop - u_start) / (self.sample_size_u - 1)
        delta_v = (v_stop - v_start) / (self.sample_size_v - 1)
        u = u_start + u_idx * delta_u
        v = v_start + v_idx * delta_v

        if u == u_start:
            u_stop = u + delta_u
            sample_size_u = 2
        elif u == u_stop:
            u_start = u - delta_u
            sample_size_u = 2
        else:
            u_start = max(u - delta_u, self.domain[0])
            u_stop = min(u + delta_u, self.domain[1])

        if v == v_start:
            v_stop = v + delta_v
            sample_size_v = 2
        elif v == v_stop:
            v_start = v - delta_v
            sample_size_v = 2
        else:
            v_start = max(v - delta_v, self.domain[2])
            v_stop = min(v + delta_v, self.domain[3])
        return u, v, u_start, u_stop, v_start, v_stop, delta_u, delta_v, sample_size_u, sample_size_v, minimal_distance

    def point_inversion_grid_search(self, point3d, acceptable_distance):
        """
        Find the parameters (u, v) of a 3D point on the BSpline surface using a grid search algorithm.
        """
        point3d_array = npy.asarray(point3d)
        u, v, u_start, u_stop, v_start, v_stop, delta_u, delta_v, sample_size_u, sample_size_v, minimal_distance = \
            self._point_inversion_initialization(point3d_array)
        if minimal_distance <= acceptable_distance:
            return (u, v), minimal_distance
        datadict = {
            "degree": (self.degree_u, self.degree_v),
            "knotvector": self.knotvector,
            "size": (self.nb_u, self.nb_v),
            "sample_size": [sample_size_u, sample_size_v],
            "rational": self.rational,
            "precision": 18
        }
        if self.rational:
            datadict["control_points"] = self.ctrlptsw
        else:
            datadict["control_points"] = self.ctrlpts
        last_distance = 0.0
        count = 0
        while minimal_distance > acceptable_distance and count < 15:
            if count > 0:
                u_start, u_stop, v_start, v_stop, sample_size_u, sample_size_v = self._get_grid_bounds(
                    (u, v), delta_u, delta_v, sample_size_u, sample_size_v)

            if sample_size_u == 1 and sample_size_v == 1:
                return (u, v), minimal_distance
            datadict["sample_size"] = [sample_size_u, sample_size_v]
            matrix = npy.asarray(evaluate_surface(datadict,
                                                  start=(u_start, v_start),
                                                  stop=(u_stop, v_stop)), dtype=npy.float64)
            index, distance = self._find_index_min(matrix, point3d_array)
            if distance < minimal_distance:
                minimal_distance = distance
            if abs(distance - last_distance) < acceptable_distance * 0.01:
                return (u, v), minimal_distance
            u, v, delta_u, delta_v = self._update_parameters([u_start, u_stop, v_start, v_stop], sample_size_u,
                                                             sample_size_v, index)
            last_distance = distance
            count += 1

        return (u, v), minimal_distance

    def point3d_to_2d(self, point3d: volmdlr.Point3D, tol=1e-6):
        """
        Evaluates the parametric coordinates (u, v) of a 3D point (x, y, z).

        :param point3d: A 3D point to be evaluated.
        :type point3d: :class:`volmdlr.Point3D`
        :param tol: Tolerance to accept the results.
        :type tol: float
        :return: The parametric coordinates (u, v) of the point.
        :rtype: :class:`volmdlr.Point2D`
        """
        umin, umax, vmin, vmax = self.domain
        point = None
        if self.is_singularity_point(point3d):
            if self.u_closed_upper() and point3d.is_close(self.point2d_to_3d(volmdlr.Point2D(umin, vmax))):
                point = volmdlr.Point2D(umin, vmax)
            if self.u_closed_lower() and point3d.is_close(self.point2d_to_3d(volmdlr.Point2D(umin, vmin))):
                point = volmdlr.Point2D(umin, vmin)
            if self.v_closed_upper() and point3d.is_close(self.point2d_to_3d(volmdlr.Point2D(umax, vmin))):
                return volmdlr.Point2D(umax, vmin)
            if self.v_closed_lower() and point3d.is_close(self.point2d_to_3d(volmdlr.Point2D(umin, vmin))):
                point = volmdlr.Point2D(umin, vmin)
            return point

        x0, distance = self.point_inversion_grid_search(point3d, 5e-5)
        if distance < tol:
            return volmdlr.Point2D(*x0)
        x1, check, distance = self.point_inversion(x0, point3d, tol)
        if check and distance <= tol:
            return volmdlr.Point2D(*x1)
        return self.point3d_to_2d_minimize(point3d)

    def point3d_to_2d_minimize(self, point3d):
        """Auxiliary function for point3d_to_2d in case the point inversion does not converge."""
<<<<<<< HEAD
        # def fun(x, surf):
        #     derivatives = surf.derivatives(x[0], x[1], 1)
        #     vector = derivatives[0][0] - point3d
        #     f_value = vector.norm()
        #     if f_value == 0.0:
        #         jacobian = npy.array([0.0, 0.0])
        #     else:
        #         jacobian = npy.array([vector.dot(derivatives[1][0]) / f_value,
        #                               vector.dot(derivatives[0][1]) / f_value])
        #     return f_value, jacobian

        point3d_array = npy.array(point3d)
        min_bound_x, max_bound_x, min_bound_y, max_bound_y = self.domain
        results = []
        distances = npy.linalg.norm(self.evalpts - point3d_array, axis=1)
        indexes = npy.argsort(distances)
        x0s = []
        u_start, u_stop, v_start, v_stop = self.domain
        delta_u = (u_stop - u_start) / (self.sample_size_u - 1)
        delta_v = (v_stop - v_start) / (self.sample_size_v - 1)
        for index in indexes[:3]:
            if index == 0:
                u_idx, v_idx = 0, 0
            else:
                u_idx = int(index / self.sample_size_v)
                v_idx = index % self.sample_size_v

=======
        results = []
        point3d_array = npy.asarray(point3d)

        decompose_dir = "uv"
        if self.u_closed:
            decompose_dir = "v"
        if self.v_closed:
            decompose_dir = "u"
        for patch, param in self.decompose(return_params=True, decompose_dir=decompose_dir):
            xmin, ymin, zmin = patch.ctrlpts.min(axis=0)
            xmax, ymax, zmax = patch.ctrlpts.max(axis=0)

            bbox = volmdlr.core.BoundingBox(xmin, xmax, ymin, ymax, zmin, zmax)
            if bbox.point_belongs(point3d):
                distances = npy.linalg.norm(patch.evalpts - point3d_array, axis=1)
                index = npy.argmin(distances)
                u_start, u_stop, v_start, v_stop = patch.domain
                delta_u = (u_stop - u_start) / (patch.sample_size_u - 1)
                delta_v = (v_stop - v_start) / (patch.sample_size_v - 1)
                u_idx = int(index / patch.sample_size_v)
                v_idx = index % patch.sample_size_v

                u = u_start + u_idx * delta_u
                v = v_start + v_idx * delta_v

                x1, _, distance = patch.point_inversion((u, v), point3d, 5e-6)
                u = x1[0] * (param[0][1] - param[0][0]) + param[0][0]
                v = x1[1] * (param[1][1] - param[1][0]) + param[1][0]
                if distance <= 5e-6:
                    return volmdlr.Point2D(u, v)
                results.append(((u, v), distance))

        min_bound_x, max_bound_x, min_bound_y, max_bound_y = self.domain
        distances = npy.linalg.norm(self.evalpts - point3d_array, axis=1)
        indexes = npy.argsort(distances)
        x0s = []
        u_start, u_stop, v_start, v_stop = self.domain
        delta_u = (u_stop - u_start) / (self.sample_size_u - 1)
        delta_v = (v_stop - v_start) / (self.sample_size_v - 1)
        for index in indexes[:3]:
            if index == 0:
                u_idx, v_idx = 0, 0
            else:
                u_idx = int(index / self.sample_size_v)
                v_idx = index % self.sample_size_v

>>>>>>> deee45e2
            u = u_start + u_idx * delta_u
            v = v_start + v_idx * delta_v
            x0s.append((u, v))

<<<<<<< HEAD
        if self.weights is not None:
=======
        if self.rational:
>>>>>>> deee45e2
            control_points = self.ctrlptsw
        else:
            control_points = self.ctrlpts
        bounds = [(min_bound_x, max_bound_x), (min_bound_y, max_bound_y)]

        for x0 in x0s:
            res = point_inversion(point3d_array, x0, bounds, [self.degree_u, self.degree_v],
                                  self.knotvector, control_points, [self.nb_u, self.nb_v], self.rational)

<<<<<<< HEAD
            if res.fun < 1e-5:
=======
            if res.fun < 5e-6:
>>>>>>> deee45e2
                return volmdlr.Point2D(*res.x)

            results.append((res.x, res.fun))

        for patch, param in zip(*self.decompose(return_params=True)):
            xmin, ymin, zmin = patch.ctrlpts.min(axis=0)
            xmax, ymax, zmax = patch.ctrlpts.max(axis=0)

            bbox = volmdlr.core.BoundingBox(xmin, xmax, ymin, ymax, zmin, zmax)
            if bbox.point_belongs(point3d):
                distances = npy.linalg.norm(patch.evalpts - point3d_array, axis=1)
                index = npy.argmin(distances)
                u_start, u_stop, v_start, v_stop = patch.domain
                delta_u = (u_stop - u_start) / (patch.sample_size_u - 1)
                delta_v = (v_stop - v_start) / (patch.sample_size_v - 1)
                if index == 0:
                    u_idx, v_idx = 0, 0
                else:
                    u_idx = int(index / patch.sample_size_v)
                    v_idx = index % patch.sample_size_v

                u = u_start + u_idx * delta_u
                v = v_start + v_idx * delta_v

                x1, _, distance = patch.point_inversion((u, v), point3d, 5e-6)
                u = x1[0] * (param[0][1] - param[0][0]) + param[0][0]
                v = x1[1] * (param[1][1] - param[1][0]) + param[1][0]
                if distance <= 5e-6:
                    return volmdlr.Point2D(u, v)
                results.append(((u, v), distance))

        return volmdlr.Point2D(*min(results, key=lambda r: r[1])[0])

    def point_inversion(self, x, point3d, tol, maxiter: int = 50):
        """
        Performs point inversion.

        Given a point P = (x, y, z) assumed to lie on the NURBS surface S(u, v), point inversion is
        the problem of finding the corresponding parameters u, v that S(u, v) = P.
        """
        jacobian, k, surface_derivatives, distance_vector = self.point_inversion_funcs(x, point3d)
        dist, check = self.check_convergence(surface_derivatives, distance_vector, tol1=tol)
        if maxiter == 1:
            return x, False, dist
        if check:
            return x, True, dist
        if jacobian[1][1]:
            lu, piv = lu_factor(jacobian)
            delta = lu_solve((lu, piv), k)
            new_x = [delta[0][0] + x[0], delta[1][0] + x[1]]
            new_x = self.check_bounds(new_x)
        else:
            new_x = x
        residual = (new_x[0] - x[0]) * surface_derivatives[1][0] + (new_x[1] - x[1]) * surface_derivatives[0][1]
        if residual.norm() <= 1e-12:
            return x, False, dist
        return self.point_inversion(new_x, point3d, tol, maxiter=maxiter - 1)

    def point_inversion_funcs(self, x, point3d):
        """Returns functions evaluated at x."""
        surface_derivatives = self.derivatives(x[0], x[1], 2)
        distance_vector = surface_derivatives[0][0] - point3d
        common_term = (surface_derivatives[1][0].dot(surface_derivatives[0][1]) +
                       distance_vector.dot(surface_derivatives[1][1]))
        jacobian = npy.asarray(
            [[surface_derivatives[1][0].norm() ** 2 + distance_vector.dot(surface_derivatives[2][0]),
              common_term],
             [common_term,
              surface_derivatives[0][1].norm() ** 2 + distance_vector.dot(surface_derivatives[0][2])]])
        k = npy.asarray(
            [[-(distance_vector.dot(surface_derivatives[1][0]))], [-(distance_vector.dot(surface_derivatives[0][1]))]])

        return jacobian, k, surface_derivatives, distance_vector

    @staticmethod
    def check_convergence(surf_derivatives, distance_vector, tol1: float = 1e-6, tol2: float = 1e-8):
        """Check convergence of point inversion method."""
        dist = distance_vector.norm()
        if dist <= tol1:
            return dist, True
        zero_cos_u = abs(surf_derivatives[1][0].dot(distance_vector)) / (
                    (surf_derivatives[1][0].norm() + 1e-12) * dist)
        zero_cos_v = abs(surf_derivatives[0][1].dot(distance_vector)) / (
                    (surf_derivatives[0][1].norm() + 1e-12) * dist)

        if zero_cos_u <= tol2 and zero_cos_v <= tol2:
            return dist, True
        return dist, False

    def check_bounds(self, x):
        """Check surface bounds."""
        u, v = x
        a, b, c, d = self.domain

        if self.u_closed:
            if u < a:
                u = b - (a - u)
            elif u > b:
                u = a + (u - b)

        if u < a:
            u = a

        elif u > b:
            u = b

        if self.v_closed:
            if v < c:
                v = d - (c - v)

            elif v > d:
                v = c + (v - d)

        if v < c:
            v = c

        elif v > d:
            v = d

        x[0] = u
        x[1] = v
        return x

    def parametric_points_to_3d(self, points: NDArray[npy.float64]) -> NDArray[npy.float64]:
        """
        Transform parametric coordinates to 3D points on the BSpline surface.

        Given a set of parametric coordinates `(u, v)` representing points on the surface,
        this method returns the corresponding 3D points on the BSpline surface.

        :param points: Parametric coordinates in the form of a numpy array with shape (n, 2),
                       where `n` is the number of points, and each row corresponds to `(u, v)`.
        :type points: numpy.ndarray[npy.float64]

        :return: Array of 3D points representing the BSpline surface in Cartesian coordinates.
        :rtype: numpy.ndarray[npy.float64]
        """
        return npy.asarray([evaluate_surface(self.data, start=(u, v), stop=(u, v))[0] for u, v in points],
                         dtype=npy.float64)

    def linesegment2d_to_3d(self, linesegment2d):
        """Evaluates the Euclidean form for the parametric line segment."""
        points = []
        for point in linesegment2d.discretization_points(number_points=20):
            point3d = self.point2d_to_3d(point)
            if not point3d.in_list(points):
                points.append(point3d)
        if len(points) < 2:
            return None
        if len(points) == 2:
            return [volmdlr.edges.LineSegment3D(points[0], points[-1])]
        if len(points) < min(self.degree_u, self.degree_v) + 1:
            bspline = edges.BSplineCurve3D.from_points_interpolation(points, 2)
            return [bspline]

        bspline = edges.BSplineCurve3D.from_points_interpolation(points, min(self.degree_u, self.degree_v))
        return [bspline.simplify]

    def linesegment3d_to_2d(self, linesegment3d):
        """
        A line segment on a BSplineSurface3D will be in any case a line in 2D?.

        """
        tol = 1e-6 if linesegment3d.length() > 1e-5 else 1e-7
        if self.u_closed or self.v_closed:
            discretization_points = linesegment3d.discretization_points(number_points=3)
            parametric_points = [self.point3d_to_2d(point, tol) for point in discretization_points]
            start, _, end = self.fix_start_end_singularity_point_at_parametric_domain(linesegment3d,
                                                                                      parametric_points,
                                                                                      discretization_points)
        else:
            start = self.point3d_to_2d(linesegment3d.start, tol)
            end = self.point3d_to_2d(linesegment3d.end, tol)
        if start.is_close(end):
            return None
        return [edges.LineSegment2D(start, end)]

    def _repair_periodic_boundary_points(self, edge3d, points, direction_periodicity):
        """
        Verifies points at boundary on a periodic BSplineSurface3D.

        :param points: List of `volmdlr.Point2D` after transformation from 3D Cartesian coordinates
        :type points: List[volmdlr.Point2D]
        :param direction_periodicity: should be 'x' if x_periodicity or 'y' if y periodicity
        :type direction_periodicity: str
        """
        lth = edge3d.length()
        pt_after_start = self.point3d_to_2d(edge3d.point_at_abscissa(0.15 * lth))
        pt_before_end = self.point3d_to_2d(edge3d.point_at_abscissa(0.85 * lth))
        min_bound_x, max_bound_x, min_bound_y, max_bound_y = self.domain
        if direction_periodicity == 'x':
            i = 0
            min_bound, max_bound = min_bound_x, max_bound_x
        else:
            i = 1
            min_bound, max_bound = min_bound_y, max_bound_y
        if ((direction_periodicity == 'x' and not self.u_closed) or
                (direction_periodicity == 'y' and not self.v_closed)):
            points = self._repair_points_order(points, edge3d, [min_bound_x, max_bound_x, min_bound_y, max_bound_y],
                                           direction_periodicity)
        start = points[0]
        end = points[-1]
        delta = max_bound + min_bound

        if math.isclose(start[i], min_bound, abs_tol=1e-4) and pt_after_start[i] > 0.5 * delta:
            start[i] = max_bound
        elif math.isclose(start[i], max_bound, abs_tol=1e-4) and pt_after_start[i] < 0.5 * delta:
            start[i] = min_bound

        if math.isclose(end[i], min_bound, abs_tol=1e-4) and pt_before_end[i] > 0.5 * delta:
            end[i] = max_bound
        elif math.isclose(end[i], max_bound, abs_tol=1e-4) and pt_before_end[i] < 0.5 * delta:
            end[i] = min_bound

        points[0] = start
        points[-1] = end

        if all((math.isclose(p[i], max_bound, abs_tol=1e-2) or math.isclose(p[i], min_bound, abs_tol=1e-2)) for
               p in points):
            # if the line is at the boundary of the surface domain, we take the first point as reference
            t_param = max_bound if math.isclose(points[0][i], max_bound, abs_tol=1e-4) else min_bound
            if direction_periodicity == 'x':
                points = [volmdlr.Point2D(t_param, p[1]) for p in points]
            else:
                points = [volmdlr.Point2D(p[0], t_param) for p in points]

        return points

    def _repair_points_order(self, points, edge3d, surface_domain, direction_periodicity):
        """Helper function to reorder edge discretization points on parametric domain."""
        min_bound_x, max_bound_x, min_bound_y, max_bound_y = surface_domain
        line_at_periodicity = edges.LineSegment3D(
            self.point2d_to_3d(volmdlr.Point2D(min_bound_x, min_bound_y)),
            self.point2d_to_3d(volmdlr.Point2D(
                min_bound_x if direction_periodicity == 'x' else max_bound_x,
                min_bound_y if direction_periodicity == 'y' else max_bound_y
            ))
        )
        if line_at_periodicity.point_belongs(edge3d.start) or line_at_periodicity.point_belongs(edge3d.end):
            return points

        intersections = edge3d.intersections(line_at_periodicity)
        if not intersections:
            return points
        point_at_periodicity = self.point3d_to_2d(intersections[0])
        index_periodicity = volmdlr.core.get_point_index_in_list(point_at_periodicity, points)

        if index_periodicity is not None:
            if edge3d.periodic:
                points = [point_at_periodicity] + points[index_periodicity + 1:-1] + points[:index_periodicity + 1]
            else:
                points = [point_at_periodicity] + points[index_periodicity + 1:] + points[:index_periodicity + 1]
        else:
            sign = points[1].x - points[0].x if direction_periodicity == 'x' else points[1].y - points[0].y
            for i, (point, next_point) in enumerate(zip(points[:-1], points[1:])):
                if sign * (next_point.x - point.x if direction_periodicity == 'x' else next_point.y - point.y) < 0:
                    index_periodicity = i
                    break
            if edge3d.periodic:
                points = ([point_at_periodicity] + points[index_periodicity + 1: -1] +
                          points[:index_periodicity + 1] + [point_at_periodicity])
            else:
                points = ([point_at_periodicity] + points[index_periodicity + 1:] +
                          points[:index_periodicity + 1] + [point_at_periodicity])

        return points

    def _edge3d_to_2d(self, edge3d, discretization_points, interpolation_degree,  parametric_points):
        if self.u_closed or self.v_closed:
            parametric_points = self.fix_start_end_singularity_point_at_parametric_domain(edge3d,
                                                                                          parametric_points,
                                                                                          discretization_points)

        if self.x_periodicity:
            parametric_points = self._repair_periodic_boundary_points(edge3d, parametric_points, 'x')

        if self.y_periodicity:
            parametric_points = self._repair_periodic_boundary_points(edge3d, parametric_points, 'y')

        if self._is_line_segment(parametric_points):
            return [edges.LineSegment2D(parametric_points[0], parametric_points[-1])]
        parametric_points = verify_repeated_parametric_points(parametric_points)
        if interpolation_degree >= len(parametric_points):
            interpolation_degree = len(parametric_points) - 1
        brep = edges.BSplineCurve2D.from_points_interpolation(points=parametric_points, degree=interpolation_degree)
        if brep:
            return [brep]
        return None

    def bsplinecurve3d_to_2d(self, bspline_curve3d):
        """
        Converts the primitive from 3D spatial coordinates to its equivalent 2D primitive in the parametric space.
        """
        lth = bspline_curve3d.length()

        if lth <= 1e-6:
            print('BSplineCurve3D skipped because it is too small')
            return []
        n = len(bspline_curve3d.control_points)
        points3d = bspline_curve3d.discretization_points(number_points=n)
        tol = 1e-6 if lth > 5e-4 else 1e-7
        # todo: how to ensure convergence of point3d_to_2d ?
        points = [self.point3d_to_2d(point3d, tol) for point3d in points3d]
        if len(points) < 2:
            return None
        return self._edge3d_to_2d(bspline_curve3d, points3d, bspline_curve3d.degree, points)

    def fullarcellipse3d_to_2d(self, fullarcellipse3d):
        """
        Converts the primitive from 3D spatial coordinates to its equivalent 2D primitive in the parametric space.
        """
        number_points = max(self.nb_u, self.nb_v)
        degree = max(self.degree_u, self.degree_v)
        tol = 1e-6 if fullarcellipse3d.length() > 1e-5 else 1e-7
        points3d = fullarcellipse3d.discretization_points(number_points=number_points)
        # todo: how to ensure convergence of point3d_to_2d ?
        points = [self.point3d_to_2d(point3d, tol) for point3d in points3d]
        return self._edge3d_to_2d(fullarcellipse3d, points3d, degree, points)

    @staticmethod
    def _is_line_segment(points):
        """Helper function to check if the BREP can be a line segment."""
        if points[0].is_close(points[-1]):
            return False
        linesegment = edges.LineSegment2D(points[0], points[-1])
        for point in points:
            if not linesegment.point_belongs(point, abs_tol=1e-4):
                return False
        return True

    def bsplinecurve2d_to_3d(self, bspline_curve2d):
        """
        Converts the parametric boundary representation into a 3D primitive.
        """
        if bspline_curve2d.name == "parametric.arc":
            start = self.point2d_to_3d(bspline_curve2d.start)
            interior = self.point2d_to_3d(bspline_curve2d.evaluate_single(0.5))
            end = self.point2d_to_3d(bspline_curve2d.end)
            vector_u1 = interior - start
            vector_u2 = interior - end
            dot_product = vector_u2.dot(vector_u1)
            if dot_product and abs(dot_product) != 1.0:
                return [edges.Arc3D.from_3_points(start, interior, end)]

        number_points = len(bspline_curve2d.control_points)
        points = []
        for point in bspline_curve2d.discretization_points(number_points=number_points):
            point3d = self.point2d_to_3d(point)
            if not point3d.in_list(points):
                points.append(point3d)
        if len(points) < bspline_curve2d.degree + 1:
            return None
        return [edges.BSplineCurve3D.from_points_interpolation(points, bspline_curve2d.degree)]

    def arc3d_to_2d(self, arc3d):
        """
        Converts the primitive from 3D spatial coordinates to its equivalent 2D primitive in the parametric space.
        """
        number_points = max(self.nb_u, self.nb_v)
        degree = min(self.degree_u, self.degree_v)
        points = []
        tol = 1e-6 if arc3d.length() > 1e-5 else 1e-8
        for point3d in arc3d.discretization_points(number_points=number_points):
            point2d = self.point3d_to_2d(point3d, tol)
            if not point2d.in_list(points):
                points.append(point2d)
        start = points[0]
        end = points[-1]
        min_bound_x, max_bound_x, min_bound_y, max_bound_y = self.domain
        if self.x_periodicity:
            points = self._repair_periodic_boundary_points(arc3d, points, 'x')
            start = points[0]
            end = points[-1]
            if start.is_close(end):
                if math.isclose(start.x, min_bound_x, abs_tol=1e-4):
                    end.x = max_bound_x
                else:
                    end.x = min_bound_x
        if self.y_periodicity:
            points = self._repair_periodic_boundary_points(arc3d, points, 'y')
            start = points[0]
            end = points[-1]
            if start.is_close(end):
                if math.isclose(start.y, min_bound_y, abs_tol=1e-4):
                    end.y = max_bound_y
                else:
                    end.y = min_bound_y
        if start.is_close(end):
            return []
        linesegment = edges.LineSegment2D(start, end, name="parametric.arc")
        flag = True
        for point in points:
            if not linesegment.point_belongs(point):
                flag = False
                break
        if flag:
            return [linesegment]
        if degree > len(points) - 1:
            degree = len(points) - 1
        return [edges.BSplineCurve2D.from_points_interpolation(points, degree, name="parametric.arc")]

    def arcellipse3d_to_2d(self, arcellipse3d):
        """
        Converts the primitive from 3D spatial coordinates to its equivalent 2D primitive in the parametric space.
        """
        # todo: Is this right? Needs detailed investigation
        number_points = max(self.nb_u, self.nb_v)
        degree = max(self.degree_u, self.degree_v)
        points3d = arcellipse3d.discretization_points(number_points=number_points)
        tol = 1e-6 if arcellipse3d.length() > 1e-5 else 1e-7
        points = [self.point3d_to_2d(point3d, tol) for point3d in points3d]
        return self._edge3d_to_2d(arcellipse3d, points3d, degree, points)

    def arc2d_to_3d(self, arc2d):
        """Evaluates the Euclidean form for the parametric arc."""
        number_points = math.ceil(arc2d.angle * 7) + 1  # 7 points per radian
        length = arc2d.length()
        points = [self.point2d_to_3d(arc2d.point_at_abscissa(i * length / (number_points - 1)))
                  for i in range(number_points)]
        return [edges.BSplineCurve3D.from_points_interpolation(
            points, max(self.degree_u, self.degree_v))]

    def rectangular_cut(self, u1: float, u2: float,
                        v1: float, v2: float, name: str = ''):
        """Deprecated method, Use BSplineFace3D from_surface_rectangular_cut method."""
        raise AttributeError("BSplineSurface3D.rectangular_cut is deprecated."
                             " Use the class_method from_surface_rectangular_cut in BSplineFace3D instead")

    def rotation(self, center: volmdlr.Vector3D,
                 axis: volmdlr.Vector3D, angle: float):
        """
        BSplineSurface3D rotation.

        :param center: rotation center
        :param axis: rotation axis
        :param angle: angle rotation
        :return: a new rotated BSplineSurface3D
        """
        new_control_points = [p.rotation(center, axis, angle)
                              for p in self.control_points]
        new_bsplinesurface3d = BSplineSurface3D(self.degree_u, self.degree_v,
                                                new_control_points, self.nb_u,
                                                self.nb_v,
                                                self.u_multiplicities,
                                                self.v_multiplicities,
                                                self.u_knots, self.v_knots,
                                                self.weights, self.name)
        return new_bsplinesurface3d

    def translation(self, offset: volmdlr.Vector3D):
        """
        BSplineSurface3D translation.

        :param offset: translation vector
        :return: A new translated BSplineSurface3D
        """
        new_control_points = [p.translation(offset) for p in
                              self.control_points]
        new_bsplinesurface3d = BSplineSurface3D(self.degree_u, self.degree_v,
                                                new_control_points, self.nb_u,
                                                self.nb_v,
                                                self.u_multiplicities,
                                                self.v_multiplicities,
                                                self.u_knots, self.v_knots,
                                                self.weights, self.name)

        return new_bsplinesurface3d

    def frame_mapping(self, frame: volmdlr.Frame3D, side: str):
        """
        Changes frame_mapping and return a new BSplineSurface3D.

        side = 'old' or 'new'
        """
        new_control_points = [p.frame_mapping(frame, side) for p in
                              self.control_points]
        new_bsplinesurface3d = BSplineSurface3D(self.degree_u, self.degree_v,
                                                new_control_points, self.nb_u,
                                                self.nb_v,
                                                self.u_multiplicities,
                                                self.v_multiplicities,
                                                self.u_knots, self.v_knots,
                                                self.weights, self.name)
        return new_bsplinesurface3d

    def plot(self, ax=None, edge_style: EdgeStyle = EdgeStyle(color='grey', alpha=0.5), **kwargs):
        """Plot representation of the surface."""
        u_curves = self.surface_curves['u']
        v_curves = self.surface_curves['v']
        if ax is None:
            ax = plt.figure().add_subplot(111, projection='3d')
        for u in u_curves:
            u.plot(ax=ax, edge_style=edge_style)
        for v in v_curves:
            v.plot(ax=ax, edge_style=edge_style)
        for point in self.control_points:
            point.plot(ax, color=edge_style.color, alpha=edge_style.alpha)
        return ax

    def simplify_surface(self):
        """
        Verifies if BSplineSurface3D could be a Plane3D.

        :return: A planar surface if possible, otherwise, returns self.
        """
        points = [self.control_points[0]]
        vector_list = []
        for point in self.control_points[1:]:
            vector = point - points[0]
            is_colinear = any(vector.is_colinear_to(other_vector) for other_vector in vector_list)
            if not point.in_list(points) and not is_colinear:
                points.append(point)
                vector_list.append(vector)
                if len(points) == 3:
                    plane3d = Plane3D.from_3_points(*points)
                    if all(plane3d.point_belongs(point) for point in self.control_points):
                        return plane3d
                    break
        return self

    @classmethod
    def from_step(cls, arguments, object_dict, **kwargs):
        """
        Converts a step primitive to a BSplineSurface3D.

        :param arguments: The arguments of the step primitive.
        :type arguments: list
        :param object_dict: The dictionary containing all the step primitives
            that have already been instantiated.
        :type object_dict: dict
        :return: The corresponding BSplineSurface3D object.
        :rtype: :class:`volmdlr.faces.BSplineSurface3D`
        """
        name = arguments[0][1:-1]
        degree_u = int(arguments[1])
        degree_v = int(arguments[2])
        points_sets = arguments[3][1:-1].split("),")
        points_sets = [elem + ")" for elem in points_sets[:-1]] + [
            points_sets[-1]]
        control_points = []
        for points_set in points_sets:
            points = [object_dict[int(i[1:])] for i in
                      points_set[1:-1].split(",")]
            nb_v = len(points)
            control_points.extend(points)
        nb_u = int(len(control_points) / nb_v)

        u_multiplicities = [int(i) for i in arguments[8][1:-1].split(",")]
        v_multiplicities = [int(i) for i in arguments[9][1:-1].split(",")]
        u_knots = [float(i) for i in arguments[10][1:-1].split(",")]
        v_knots = [float(i) for i in arguments[11][1:-1].split(",")]
        # knot_spec = arguments[12]

        if len(arguments) >= 14:
            weight_data = [
                float(i) for i in
                arguments[13][1:-1].replace("(", "").replace(")", "").split(",")
            ]
        else:
            weight_data = None

        bsplinesurface = cls(degree_u, degree_v, control_points, nb_u, nb_v,
                             u_multiplicities, v_multiplicities, u_knots,
                             v_knots, weight_data, name)
        if not bsplinesurface.x_periodicity and not bsplinesurface.y_periodicity:
            bsplinesurface = bsplinesurface.simplify_surface()

        return bsplinesurface

    def to_step(self, current_id):
        """Converts object into a step entity."""
        content = ''
        point_matrix_ids = '('
        for points in self.control_points_table:
            point_ids = '('
            for point in points:
                point_content, point_id = point.to_step(current_id)
                content += point_content
                point_ids += f'#{point_id},'
                current_id = point_id + 1
            point_ids = point_ids[:-1]
            point_ids += '),'
            point_matrix_ids += point_ids
        point_matrix_ids = point_matrix_ids[:-1]
        point_matrix_ids += ')'

        u_close = '.T.' if self.x_periodicity else '.F.'
        v_close = '.T.' if self.y_periodicity else '.F.'

        content += f"#{current_id} = B_SPLINE_SURFACE_WITH_KNOTS('{self.name}',{self.degree_u},{self.degree_v}," \
                   f"{point_matrix_ids},.UNSPECIFIED.,{u_close},{v_close},.F.,{tuple(self.u_multiplicities)}," \
                   f"{tuple(self.v_multiplicities)},{tuple(self.u_knots)},{tuple(self.v_knots)},.UNSPECIFIED.);\n"
        return content, [current_id]

    def grid3d(self, grid2d: grid.Grid2D):
        """
        Generate 3d grid points of a Bspline surface, based on a Grid2D.

        """

        if not self._grids2d:
            self._grids2d = grid2d

        points_2d = grid2d.points
        points_3d = [self.point2d_to_3d(point2d) for point2d in points_2d]

        return points_3d

    def grid2d_deformed(self, grid2d: grid.Grid2D):
        """
        Dimension and deform a Grid2D points based on a Bspline surface.

        """

        points_2d = grid2d.points
        points_3d = self.grid3d(grid2d)

        points_x, points_y = grid2d.points_xy

        # Parameters
        index_x = {}  # grid point position(i,j), x coordinates position in X(unknown variable)
        index_y = {}  # grid point position(i,j), y coordinates position in X(unknown variable)
        index_points = {}  # grid point position(j,i), point position in points_2d (or points_3d)
        k_index, p_index = 0, 0
        for i in range(0, points_x):
            for j in range(0, points_y):
                index_x.update({(j, i): k_index})
                index_y.update({(j, i): k_index + 1})
                index_points.update({(j, i): p_index})
                k_index = k_index + 2
                p_index = p_index + 1

        equation_points = []  # points combination to compute distances between 2D and 3D grid points
        for i in range(0, points_y):  # row from (0,i)
            for j in range(1, points_x):
                equation_points.append(((0, i), (j, i)))
        for i in range(0, points_x):  # column from (i,0)
            for j in range(1, points_y):
                equation_points.append(((i, 0), (i, j)))
        for i in range(0, points_y):  # row
            for j in range(0, points_x - 1):
                equation_points.append(((j, i), (j + 1, i)))
        for i in range(0, points_x):  # column
            for j in range(0, points_x - 1):
                equation_points.append(((i, j), (i, j + 1)))
        for i in range(0, points_y - 1):  # diagonal
            for j in range(0, points_x - 1):
                equation_points.append(((j, i), (j + 1, i + 1)))

        for i in range(0, points_y):  # row 2segments (before.point.after)
            for j in range(1, points_x - 1):
                equation_points.append(((j - 1, i), (j + 1, i)))

        for i in range(0, points_x):  # column 2segments (before.point.after)
            for j in range(1, points_y - 1):
                equation_points.append(((i, j - 1), (i, j + 1)))

        # geodesic distances between 3D grid points (based on points combination [equation_points])
        geodesic_distances = []
        for point in equation_points:
            geodesic_distances.append((self.geodesic_distance(
                points_3d[index_points[point[0]]], points_3d[index_points[point[1]]])) ** 2)

        # System of nonlinear equations
        def non_linear_equations(xparam):
            vector_f = npy.empty(len(equation_points) + 2)
            idx = 0
            for idx, point_ in enumerate(equation_points):
                vector_f[idx] = abs((xparam[index_x[point_[0]]] ** 2 +
                                     xparam[index_x[point_[1]]] ** 2 +
                                     xparam[index_y[point_[0]]] ** 2 +
                                     xparam[index_y[point_[1]]] ** 2 -
                                     2 *
                                     xparam[index_x[point_[0]]] *
                                     xparam[index_x[point_[1]]] -
                                     2 *
                                     xparam[index_y[point_[0]]] *
                                     xparam[index_y[point_[1]]] -
                                     geodesic_distances[idx]) /
                                    geodesic_distances[idx])

            vector_f[idx + 1] = xparam[0] * 1000
            vector_f[idx + 2] = xparam[1] * 1000

            return vector_f

        # Solution with "least_squares"
        x_init = []  # initial guess (2D grid points)
        for point in points_2d:
            x_init.append(point[0])
            x_init.append(point[1])
        z = least_squares(non_linear_equations, x_init)

        points_2d_deformed = [volmdlr.Point2D(z.x[i], z.x[i + 1])
                              for i in range(0, len(z.x), 2)]  # deformed 2d grid points

        grid2d_deformed = grid.Grid2D.from_points(points=points_2d_deformed,
                                                  points_dim_1=points_x,
                                                  direction=grid2d.direction)

        self._grids2d_deformed = grid2d_deformed

        return points_2d_deformed

    def grid2d_deformation(self, grid2d: grid.Grid2D):
        """
        Compute the deformation/displacement (dx/dy) of a Grid2D based on a Bspline surface.

        """

        if not self._grids2d_deformed:
            self.grid2d_deformed(grid2d)

        displacement = self._grids2d_deformed.displacement_compared_to(grid2d)
        self._displacements = displacement

        return displacement

    def point2d_parametric_to_dimension(self, point2d: volmdlr.Point3D, grid2d: grid.Grid2D):
        """
        Convert a point 2d from the parametric to the dimensioned frame.

        """

        # Check if the 0<point2d.x<1 and 0<point2d.y<1
        if point2d.x < 0:
            point2d.x = 0
        elif point2d.x > 1:
            point2d.x = 1
        if point2d.y < 0:
            point2d.y = 0
        elif point2d.y > 1:
            point2d.y = 1

        if self._grids2d == grid2d:
            points_2d = self._grids2d.points
        else:
            points_2d = grid2d.points
            self._grids2d = grid2d

        if self._displacements is not None:
            displacement = self._displacements
        else:
            displacement = self.grid2d_deformation(grid2d)

        points_x, points_y = grid2d.points_xy

        # Parameters
        index_points = {}  # grid point position(j,i), point position in points_2d (or points_3d)
        p_index = 0
        for i in range(0, points_x):
            for j in range(0, points_y):
                index_points.update({(j, i): p_index})
                p_index = p_index + 1

        # Form function "Finite Elements"
        def form_function(s_param, t_param):
            empty_n = npy.empty(4)
            empty_n[0] = (1 - s_param) * (1 - t_param) / 4
            empty_n[1] = (1 + s_param) * (1 - t_param) / 4
            empty_n[2] = (1 + s_param) * (1 + t_param) / 4
            empty_n[3] = (1 - s_param) * (1 + t_param) / 4
            return empty_n

        finite_elements_points = []  # 2D grid points index that define one element
        for j in range(0, points_y - 1):
            for i in range(0, points_x - 1):
                finite_elements_points.append(((i, j), (i + 1, j), (i + 1, j + 1), (i, j + 1)))
        finite_elements = []  # finite elements defined with closed polygon
        for point in finite_elements_points:
            finite_elements.append(
                wires.ClosedPolygon2D([points_2d[index_points[point[0]]],
                                       points_2d[index_points[point[1]]],
                                       points_2d[index_points[point[2]]],
                                       points_2d[index_points[point[3]]]]))
        k = 0
        for k, point in enumerate(finite_elements_points):
            if (wires.Contour2D(finite_elements[k].primitives).point_belongs(point2d)
                    or wires.Contour2D(finite_elements[k].primitives).point_over_contour(point2d)
                    or ((points_2d[index_points[point[0]]][0] < point2d.x <
                         points_2d[index_points[point[1]]][0])
                        and point2d.y == points_2d[index_points[point[0]]][1])
                    or ((points_2d[index_points[point[1]]][1] < point2d.y <
                         points_2d[index_points[point[2]]][1])
                        and point2d.x == points_2d[index_points[point[1]]][0])
                    or ((points_2d[index_points[point[3]]][0] < point2d.x <
                         points_2d[index_points[point[2]]][0])
                        and point2d.y == points_2d[index_points[point[1]]][1])
                    or ((points_2d[index_points[point[0]]][1] < point2d.y <
                         points_2d[index_points[point[3]]][1])
                        and point2d.x == points_2d[index_points[point[0]]][0])):
                break

        x0 = points_2d[index_points[finite_elements_points[k][0]]][0]
        y0 = points_2d[index_points[finite_elements_points[k][0]]][1]
        x1 = points_2d[index_points[finite_elements_points[k][1]]][0]
        y2 = points_2d[index_points[finite_elements_points[k][2]]][1]
        x = point2d.x
        y = point2d.y
        s_param = 2 * ((x - x0) / (x1 - x0)) - 1
        t_param = 2 * ((y - y0) / (y2 - y0)) - 1

        n = form_function(s_param, t_param)
        dx = npy.array([displacement[index_points[finite_elements_points[k][0]]][0],
                        displacement[index_points[finite_elements_points[k][1]]][0],
                        displacement[index_points[finite_elements_points[k][2]]][0],
                        displacement[index_points[finite_elements_points[k][3]]][0]])
        dy = npy.array([displacement[index_points[finite_elements_points[k][0]]][1],
                        displacement[index_points[finite_elements_points[k][1]]][1],
                        displacement[index_points[finite_elements_points[k][2]]][1],
                        displacement[index_points[finite_elements_points[k][3]]][1]])

        return volmdlr.Point2D(point2d.x + npy.transpose(n).dot(dx), point2d.y + npy.transpose(n).dot(dy))

    def point3d_to_2d_with_dimension(self, point3d: volmdlr.Point3D, grid2d: grid.Grid2D):
        """
        Compute the point2d of a point3d, on a Bspline surface, in the dimensioned frame.
        """

        point2d = self.point3d_to_2d(point3d)

        point2d_with_dimension = self.point2d_parametric_to_dimension(point2d, grid2d)

        return point2d_with_dimension

    def point2d_with_dimension_to_parametric_frame(self, point2d, grid2d: grid.Grid2D):
        """
        Convert a point 2d from the dimensioned to the parametric frame.

        """

        if self._grids2d != grid2d:
            self._grids2d = grid2d
        if not self._grids2d_deformed:
            self.grid2d_deformed(grid2d)

        points_2d = grid2d.points
        points_2d_deformed = self._grids2d_deformed.points
        points_x, points_y = grid2d.points_xy

        # Parameters
        index_points = {}  # grid point position(j,i), point position in points_2d (or points_3d)
        p_index = 0
        for i in range(0, points_x):
            for j in range(0, points_y):
                index_points.update({(j, i): p_index})
                p_index = p_index + 1

        finite_elements_points = []  # 2D grid points index that define one element
        for j in range(0, points_y - 1):
            for i in range(0, points_x - 1):
                finite_elements_points.append(((i, j), (i + 1, j), (i + 1, j + 1), (i, j + 1)))
        finite_elements = []  # finite elements defined with closed polygon  DEFORMED
        for point in finite_elements_points:
            finite_elements.append(
                wires.ClosedPolygon2D((points_2d_deformed[index_points[point[0]]],
                                       points_2d_deformed[index_points[point[1]]],
                                       points_2d_deformed[index_points[point[2]]],
                                       points_2d_deformed[index_points[point[3]]])))

        finite_elements_initial = []  # finite elements defined with closed polygon  INITIAL
        for point in finite_elements_points:
            finite_elements_initial.append(
                wires.ClosedPolygon2D((points_2d[index_points[point[0]]],
                                       points_2d[index_points[point[1]]],
                                       points_2d[index_points[point[2]]],
                                       points_2d[index_points[point[3]]])))
        k = 0
        for k, point in enumerate(finite_elements_points):
            if (finite_elements[k].point_belongs(point2d)
                    or ((points_2d_deformed[index_points[point[0]]][0] < point2d.x <
                         points_2d_deformed[index_points[point[1]]][0])
                        and point2d.y == points_2d_deformed[index_points[point[0]]][1])
                    or ((points_2d_deformed[index_points[finite_elements_points[k][1]]][1] < point2d.y <
                         points_2d_deformed[index_points[finite_elements_points[k][2]]][1])
                        and point2d.x == points_2d_deformed[index_points[point[1]]][0])
                    or ((points_2d_deformed[index_points[point[3]]][0] < point2d.x <
                         points_2d_deformed[index_points[point[2]]][0])
                        and point2d.y == points_2d_deformed[index_points[point[1]]][1])
                    or ((points_2d_deformed[index_points[point[0]]][1] < point2d.y <
                         points_2d_deformed[index_points[point[3]]][1])
                        and point2d.x == points_2d_deformed[index_points[point[0]]][0])
                    or finite_elements[k].primitives[0].point_belongs(point2d) or finite_elements[k].primitives[
                        1].point_belongs(point2d)
                    or finite_elements[k].primitives[2].point_belongs(point2d) or finite_elements[k].primitives[
                        3].point_belongs(point2d)):
                break

        frame_deformed = volmdlr.Frame2D(
            finite_elements[k].center_of_mass(),
            volmdlr.Vector2D(finite_elements[k].primitives[1].middle_point()[0] -
                             finite_elements[k].center_of_mass()[0],
                             finite_elements[k].primitives[1].middle_point()[1] -
                             finite_elements[k].center_of_mass()[1]),
            volmdlr.Vector2D(finite_elements[k].primitives[0].middle_point()[0] -
                             finite_elements[k].center_of_mass()[0],
                             finite_elements[k].primitives[0].middle_point()[1] -
                             finite_elements[k].center_of_mass()[1]))

        point2d_frame_deformed = volmdlr.Point2D(point2d.frame_mapping(frame_deformed, 'new')[0],
                                                 point2d.frame_mapping(frame_deformed, 'new')[1])

        frame_inital = volmdlr.Frame2D(
            finite_elements_initial[k].center_of_mass(),
            volmdlr.Vector2D(finite_elements_initial[k].primitives[1].middle_point()[0] -
                             finite_elements_initial[k].center_of_mass()[0],
                             finite_elements_initial[k].primitives[1].middle_point()[1] -
                             finite_elements_initial[k].center_of_mass()[1]),
            volmdlr.Vector2D(finite_elements_initial[k].primitives[0].middle_point()[0] -
                             finite_elements_initial[k].center_of_mass()[0],
                             finite_elements_initial[k].primitives[0].middle_point()[1] -
                             finite_elements_initial[k].center_of_mass()[1]))

        point2d = point2d_frame_deformed.frame_mapping(frame_inital, 'old')
        if point2d.x < 0:
            point2d.x = 0
        elif point2d.x > 1:
            point2d.x = 1
        if point2d.y < 0:
            point2d.y = 0
        elif point2d.y > 1:
            point2d.y = 1

        return point2d

    def point2d_with_dimension_to_3d(self, point2d, grid2d: grid.Grid2D):
        """
        Compute the point 3d, on a Bspline surface, of a point 2d define in the dimensioned frame.

        """

        point2d_01 = self.point2d_with_dimension_to_parametric_frame(point2d, grid2d)

        return self.point2d_to_3d(point2d_01)

    def linesegment2d_parametric_to_dimension(self, linesegment2d, grid2d: grid.Grid2D):
        """
        Convert a linesegment2d from the parametric to the dimensioned frame.

        """

        points = linesegment2d.discretization_points(number_points=20)
        points_dim = [
            self.point2d_parametric_to_dimension(
                point, grid2d) for point in points]

        return edges.BSplineCurve2D.from_points_interpolation(
            points_dim, max(self.degree_u, self.degree_v))

    def linesegment3d_to_2d_with_dimension(self, linesegment3d, grid2d: grid.Grid2D):
        """
        Compute the linesegment2d of a linesegment3d, on a Bspline surface, in the dimensioned frame.

        """

        linesegment2d = self.linesegment3d_to_2d(linesegment3d)
        bsplinecurve2d_with_dimension = self.linesegment2d_parametric_to_dimension(linesegment2d, grid2d)

        return bsplinecurve2d_with_dimension

    def linesegment2d_with_dimension_to_parametric_frame(self, linesegment2d):
        """
        Convert a linesegment2d from the dimensioned to the parametric frame.

        """

        try:
            linesegment2d = edges.LineSegment2D(
                self.point2d_with_dimension_to_parametric_frame(linesegment2d.start, self._grids2d),
                self.point2d_with_dimension_to_parametric_frame(linesegment2d.end, self._grids2d))
        except NotImplementedError:
            return None

        return linesegment2d

    def linesegment2d_with_dimension_to_3d(self, linesegment2d):
        """
        Compute the linesegment3d, on a Bspline surface, of a linesegment2d defined in the dimensioned frame.

        """

        linesegment2d_01 = self.linesegment2d_with_dimension_to_parametric_frame(linesegment2d)
        linesegment3d = self.linesegment2d_to_3d(linesegment2d_01)

        return linesegment3d

    def bsplinecurve2d_parametric_to_dimension(self, bsplinecurve2d, grid2d: grid.Grid2D):
        """
        Convert a bsplinecurve2d from the parametric to the dimensioned frame.

        """

        # check if bsplinecurve2d is in a list
        if isinstance(bsplinecurve2d, list):
            bsplinecurve2d = bsplinecurve2d[0]
        points = bsplinecurve2d.control_points
        points_dim = []

        for point in points:
            points_dim.append(self.point2d_parametric_to_dimension(point, grid2d))

        bsplinecurve2d_with_dimension = edges.BSplineCurve2D(bsplinecurve2d.degree, points_dim,
                                                             bsplinecurve2d.knot_multiplicities,
                                                             bsplinecurve2d.knots,
                                                             bsplinecurve2d.weights,
                                                             bsplinecurve2d.periodic)

        return bsplinecurve2d_with_dimension

    def bsplinecurve3d_to_2d_with_dimension(self, bsplinecurve3d, grid2d: grid.Grid2D):
        """
        Compute the bsplinecurve2d of a bsplinecurve3d, on a Bspline surface, in the dimensioned frame.

        """

        bsplinecurve2d_01 = self.bsplinecurve3d_to_2d(bsplinecurve3d)
        bsplinecurve2d_with_dimension = self.bsplinecurve2d_parametric_to_dimension(
            bsplinecurve2d_01, grid2d)

        return bsplinecurve2d_with_dimension

    def bsplinecurve2d_with_dimension_to_parametric_frame(self, bsplinecurve2d):
        """
        Convert a bsplinecurve2d from the dimensioned to the parametric frame.

        """

        points_dim = bsplinecurve2d.control_points
        points = []
        for point in points_dim:
            points.append(
                self.point2d_with_dimension_to_parametric_frame(point, self._grids2d))

        bsplinecurve2d = edges.BSplineCurve2D(bsplinecurve2d.degree, points,
                                              bsplinecurve2d.knot_multiplicities,
                                              bsplinecurve2d.knots,
                                              bsplinecurve2d.weights,
                                              bsplinecurve2d.periodic)
        return bsplinecurve2d

    def bsplinecurve2d_with_dimension_to_3d(self, bsplinecurve2d):
        """
        Compute the bsplinecurve3d, on a Bspline surface, of a bsplinecurve2d defined in the dimensioned frame.

        """

        bsplinecurve2d_01 = self.bsplinecurve2d_with_dimension_to_parametric_frame(bsplinecurve2d)
        bsplinecurve3d = self.bsplinecurve2d_to_3d(bsplinecurve2d_01)

        return bsplinecurve3d

    def arc2d_parametric_to_dimension(self, arc2d, grid2d: grid.Grid2D):
        """
        Convert an arc 2d from the parametric to the dimensioned frame.

        """

        number_points = math.ceil(arc2d.angle * 7) + 1
        length = arc2d.length()
        points = [self.point2d_parametric_to_dimension(arc2d.point_at_abscissa(
            i * length / (number_points - 1)), grid2d) for i in range(number_points)]

        return edges.BSplineCurve2D.from_points_interpolation(
            points, max(self.degree_u, self.degree_v))

    def arc3d_to_2d_with_dimension(self, arc3d, grid2d: grid.Grid2D):
        """
        Compute the arc 2d of an arc 3d, on a Bspline surface, in the dimensioned frame.

        """

        bsplinecurve2d = self.arc3d_to_2d(arc3d)[0]  # it's a bsplinecurve2d
        arc2d_with_dimension = self.bsplinecurve2d_parametric_to_dimension(bsplinecurve2d, grid2d)

        return arc2d_with_dimension  # it's a bsplinecurve2d-dimension

    def arc2d_with_dimension_to_parametric_frame(self, arc2d):
        """
        Convert an arc 2d from the dimensioned to the parametric frame.

        """

        number_points = math.ceil(arc2d.angle * 7) + 1
        length = arc2d.length()

        points = [self.point2d_with_dimension_to_parametric_frame(arc2d.point_at_abscissa(
            i * length / (number_points - 1)), self._grids2d) for i in range(number_points)]

        return edges.BSplineCurve2D.from_points_interpolation(points, max(self.degree_u, self.degree_v))

    def arc2d_with_dimension_to_3d(self, arc2d):
        """
        Compute the arc 3d, on a Bspline surface, of an arc 2d in the dimensioned frame.

        """

        arc2d_01 = self.arc2d_with_dimension_to_parametric_frame(arc2d)
        arc3d = self.arc2d_to_3d(arc2d_01)

        return arc3d  # it's a bsplinecurve3d

    def contour2d_parametric_to_dimension(self, contour2d: wires.Contour2D,
                                          grid2d: grid.Grid2D):
        """
        Convert a contour 2d from the parametric to the dimensioned frame.

        """

        primitives2d_dim = []

        for primitive2d in contour2d.primitives:
            method_name = f'{primitive2d.__class__.__name__.lower()}_parametric_to_dimension'

            if hasattr(self, method_name):
                primitives = getattr(self, method_name)(primitive2d, grid2d)
                if primitives:
                    primitives2d_dim.append(primitives)

            else:
                raise NotImplementedError(
                    f'Class {self.__class__.__name__} does not implement {method_name}')

        return wires.Contour2D(primitives2d_dim)

    def contour3d_to_2d_with_dimension(self, contour3d: wires.Contour3D,
                                       grid2d: grid.Grid2D):
        """
        Compute the Contour 2d of a Contour 3d, on a Bspline surface, in the dimensioned frame.

        """

        contour2d_01 = self.contour3d_to_2d(contour3d)

        return self.contour2d_parametric_to_dimension(contour2d_01, grid2d)

    def contour2d_with_dimension_to_parametric_frame(self, contour2d):
        """
        Convert a contour 2d from the dimensioned to the parametric frame.

        """

        # TODO: check and avoid primitives with start=end
        primitives2d = []

        for primitive2d in contour2d.primitives:
            method_name = f'{primitive2d.__class__.__name__.lower()}_with_dimension_to_parametric_frame'

            if hasattr(self, method_name):
                primitives = getattr(self, method_name)(primitive2d)
                if primitives:
                    primitives2d.append(primitives)

            else:
                raise NotImplementedError(
                    f'Class {self.__class__.__name__} does not implement {method_name}')

        # #Avoid to have primitives with start=end
        # start_points = []
        # for i in range(0, len(new_start_points)-1):
        #     if new_start_points[i] != new_start_points[i+1]:
        #         start_points.append(new_start_points[i])
        # if new_start_points[-1] != new_start_points[0]:
        #     start_points.append(new_start_points[-1])

        return wires.Contour2D(primitives2d)

    def contour2d_with_dimension_to_3d(self, contour2d):
        """
        Compute the contour3d, on a Bspline surface, of a contour2d define in the dimensioned frame.

        """

        contour01 = self.contour2d_with_dimension_to_parametric_frame(contour2d)

        return self.contour2d_to_3d(contour01)

    @classmethod
    def from_geomdl_surface(cls, surface, name: str = ""):
        """
        Create a volmdlr BSpline_Surface3D from a geomdl's one.

        """

        control_points = []
        for point in surface.ctrlpts:
            control_points.append(volmdlr.Point3D(point[0], point[1], point[2]))

        (u_knots, u_multiplicities) = knots_vector_inv(surface.knotvector_u)
        (v_knots, v_multiplicities) = knots_vector_inv(surface.knotvector_v)

        bspline_surface = cls(degree_u=surface.degree_u,
                              degree_v=surface.degree_v,
                              control_points=control_points,
                              nb_u=surface.ctrlpts_size_u,
                              nb_v=surface.ctrlpts_size_v,
                              u_multiplicities=u_multiplicities,
                              v_multiplicities=v_multiplicities,
                              u_knots=u_knots,
                              v_knots=v_knots, weights=surface.weights, name=name)
        return bspline_surface

    @classmethod
    def points_fitting_into_bspline_surface(cls, points_3d, size_u, size_v, degree_u, degree_v, name: str = ""):
        """
        Bspline Surface interpolation through 3d points.
        """
        warnings.warn("points_fitting_into_bspline_surface is deprecated. Use from_points_interpolation instead")
        return cls.from_points_interpolation(points_3d, size_u, size_v, degree_u, degree_v, name)

    @classmethod
    def from_points_interpolation(cls, points_3d: List[volmdlr.Point3D], size_u: int, size_v: int,
                                  degree_u: int, degree_v: int, name: str = ""):
        """
        Bspline Surface interpolation through 3d points.

        :param points_3d: data points.
        :type points_3d: List[volmdlr.Point3D]
        :param size_u: number of data points on the u-direction.
        :type size_u: int
        :param size_v: number of data points on the v-direction.
        :type size_v: int
        :param degree_u: degree of the output surface for the u-direction.
        :type degree_u: int
        :param degree_v: degree of the output surface for the v-direction.
        :type degree_v: int
        :param name: (Optional) instance name.
        :type name: str
        :return: B-spline surface.
        :rtype: BSplineSurface3D
        """
        points = npy.asarray(points_3d)

        ctrlpts, knots_u, knot_multiplicities_u, knots_v, knot_multiplicities_v = \
            interpolate_surface(points, size_u, size_v, degree_u, degree_v)
        ctrlpts = [volmdlr.Point3D(*point) for point in ctrlpts]
        return cls(degree_u, degree_v, ctrlpts, size_u, size_v, knot_multiplicities_u, knot_multiplicities_v, knots_u,
                   knots_v, name=name)

    @classmethod
    def points_approximate_into_bspline_surface(cls, points_3d, size_u, size_v, degree_u, degree_v,
                                                name: str = "", **kwargs):
        """
        Bspline Surface approximate through 3d points.
        """
        warnings.warn("points_approximate_into_bspline_surface is deprecated. Use from_points_approximation instead")
        return cls.from_points_approximation(points_3d, size_u, size_v, degree_u, degree_v, name, **kwargs)

    @classmethod
    def from_points_approximation(cls, points_3d: List[volmdlr.Point3D], size_u: int, size_v: int, degree_u: int,
                                  degree_v: int, name: str = "", **kwargs):
        """
        Bspline Surface approximate through 3d points.

        :param points_3d: data points.
        :type points_3d: List[volmdlr.Point3D]
        :param size_u: number of data points on the u-direction.
        :type size_u: int
        :param size_v: number of data points on the v-direction.
        :type size_v: int
        :param degree_u: degree of the output surface for the u-direction.
        :type degree_u: int
        :param degree_v: degree of the output surface for the v-direction.
        :type degree_v: int
        :param name: (Optional) instance name.
        :type name: str

        Keyword Arguments:
            * ``ctrlpts_size_u``: number of control points on the u-direction. *Default: size_u - 1*
            * ``ctrlpts_size_v``: number of control points on the v-direction. *Default: size_v - 1*

        :return: B-spline surface.
        :rtype: BSplineSurface3D

        """

        # Keyword arguments
        # number of data points, r + 1 > number of control points, n + 1
        num_cpts_u = kwargs.get('ctrlpts_size_u', size_u - 1)
        # number of data points, s + 1 > number of control points, m + 1
        num_cpts_v = kwargs.get('ctrlpts_size_v', size_v - 1)

        points = npy.asarray(points_3d)

        ctrlpts, knots_u, knot_multiplicities_u, knots_v, knot_multiplicities_v = \
            approximate_surface(points, size_u, size_v, degree_u, degree_v,
                                ctrlpts_size_u=num_cpts_u, ctrlpts_size_v=num_cpts_v)

        ctrlpts = [volmdlr.Point3D(*point) for point in ctrlpts]
        return cls(degree_u, degree_v, ctrlpts, size_u, size_v, knot_multiplicities_u, knot_multiplicities_v, knots_u,
                   knots_v, name=name)

    @classmethod
    def _from_cylindrical_faces_x_direction(cls, cylindrical_faces, degree_u, degree_v,
                                            points_x: int = 10, points_y: int = 10, name: str = ''):
        """
        Define an x direction bspline surface from a list of cylindrical faces.

        Parameters
        ----------
        cylindrical_faces : List[volmdlr.faces.CylindricalFace3D]
            faces 3d
        degree_u : int
            degree of the output surface for the u-direction
        degree_v : int
            degree of the output surface for the v-direction
        points_x : int
            number of points in x-direction
        points_y : int
            number of points in y-direction
        name: str
            object's name.

        Returns
        -------
        B-spline surface

        """
        bspline_surfaces = []
        bounding_rectangle_0 = cylindrical_faces[0].surface2d.outer_contour.bounding_rectangle
        ymin = bounding_rectangle_0[2]
        ymax = bounding_rectangle_0[3]
        for face in cylindrical_faces:
            bounding_rectangle = face.surface2d.outer_contour.bounding_rectangle
            ymin = min(ymin, bounding_rectangle[2])
            ymax = max(ymax, bounding_rectangle[3])
        for face in cylindrical_faces:
            bounding_rectangle = face.surface2d.outer_contour.bounding_rectangle

            points_3d = face.surface3d.grid3d(
                grid.Grid2D.from_properties(
                    x_limits=(bounding_rectangle[0], bounding_rectangle[1]),
                    y_limits=(ymin, ymax),
                    points_nbr=(points_x, points_y)))

            bspline_surfaces.append(
                cls.points_fitting_into_bspline_surface(
                    points_3d, points_x, points_y, degree_u, degree_v, name))
        return bspline_surfaces

    @classmethod
    def _from_cylindrical_faces_y_direction(cls, cylindrical_faces, degree_u, degree_v,
                                            points_x: int = 10, points_y: int = 10, name: str = ''):
        """
        Define a y direction bspline surface from a list of cylindrical faces.

        Parameters
        ----------
        cylindrical_faces : List[volmdlr.faces.CylindricalFace3D]
            faces 3d
        degree_u : int
            degree of the output surface for the u-direction
        degree_v : int
            degree of the output surface for the v-direction
        points_x : int
            number of points in x-direction
        points_y : int
            number of points in y-direction
        name: str
            object's name.

        Returns
        -------
        B-spline surface

        """
        bspline_surfaces = []
        bounding_rectangle_0 = cylindrical_faces[0].surface2d.outer_contour.bounding_rectangle
        xmin = bounding_rectangle_0[0]
        xmax = bounding_rectangle_0[1]
        for face in cylindrical_faces:
            bounding_rectangle = face.surface2d.outer_contour.bounding_rectangle
            xmin = min(xmin, bounding_rectangle[0])
            xmax = max(xmax, bounding_rectangle[1])
        for face in cylindrical_faces:
            bounding_rectangle = face.surface2d.outer_contour.bounding_rectangle

            points_3d = face.surface3d.grid3d(
                grid.Grid2D.from_properties(
                    x_limits=(xmin, xmax),
                    y_limits=(bounding_rectangle[2], bounding_rectangle[3]),
                    points_nbr=(points_x, points_y)))

            bspline_surfaces.append(
                cls.points_fitting_into_bspline_surface(
                    points_3d, points_x, points_y, degree_u, degree_v, name))
        return bspline_surfaces

    @classmethod
    def from_cylindrical_faces(cls, cylindrical_faces, degree_u, degree_v,
                               points_x: int = 10, points_y: int = 10, name: str = ''):
        """
        Define a bspline surface from a list of cylindrical faces.

        Parameters
        ----------
        cylindrical_faces : List[volmdlr.faces.CylindricalFace3D]
            faces 3d
        degree_u : int
            degree of the output surface for the u-direction
        degree_v : int
            degree of the output surface for the v-direction
        points_x : int
            number of points in x-direction
        points_y : int
            number of points in y-direction
        name: str
            object's name.

        Returns
        -------
        B-spline surface

        """
        if len(cylindrical_faces) < 1:
            raise NotImplementedError
        if len(cylindrical_faces) == 1:
            return cls.from_cylindrical_face(cylindrical_faces[0], degree_u, degree_v, points_x=50, points_y=50)
        bspline_surfaces = []
        direction = cylindrical_faces[0].adjacent_direction(cylindrical_faces[1])

        if direction == 'x':
            bspline_surfaces.extend(cls._from_cylindrical_faces_x_direction(
                cylindrical_faces, degree_u, degree_v, points_x, points_y, name))

        elif direction == 'y':
            bspline_surfaces.extend(cls._from_cylindrical_faces_y_direction(
                cylindrical_faces, degree_u, degree_v, points_x, points_y, name
            ))

        to_be_merged = bspline_surfaces[0]
        for i in range(0, len(bspline_surfaces) - 1):
            merged = to_be_merged.merge_with(bspline_surfaces[i + 1])
            to_be_merged = merged

        bspline_surface = to_be_merged
        bspline_surface.name = name
        return bspline_surface

    @classmethod
    def from_cylindrical_face(cls, cylindrical_face, degree_u, degree_v, name: str = '',
                              **kwargs):  # points_x: int = 50, points_y: int = 50
        """
        Define a bspline surface from a cylindrical face.

        Parameters
        ----------
        cylindrical_face : volmdlr.faces.CylindricalFace3D
            face 3d
        degree_u : int
            degree of the output surface for the u-direction.
        degree_v : int
            degree of the output surface for the v-direction.
        points_x : int
            number of points in x-direction
        points_y : int
            number of points in y-direction
        name: str
            object's name.

        Returns
        -------
        B-spline surface

        """

        points_x = kwargs['points_x']
        points_y = kwargs['points_y']
        bounding_rectangle = cylindrical_face.surface2d.outer_contour.bounding_rectangle
        points_3d = cylindrical_face.surface3d.grid3d(
            grid.Grid2D.from_properties(x_limits=(bounding_rectangle[0],
                                                  bounding_rectangle[1]),
                                        y_limits=(bounding_rectangle[2],
                                                  bounding_rectangle[3]),
                                        points_nbr=(points_x, points_y)))

        return cls.points_fitting_into_bspline_surface(points_3d, points_x, points_x, degree_u, degree_v, name=name)

    def intersection_with(self, other_bspline_surface3d):
        """
        Compute intersection points between two Bspline surfaces.

        return u,v parameters for intersection points for both surfaces
        """

        def fun(param):
            return (self.point2d_to_3d(volmdlr.Point2D(param[0], param[1])) -
                    other_bspline_surface3d.point2d_to_3d(volmdlr.Point2D(param[2], param[3]))).norm()

        x = npy.linspace(0, 1, 10)
        x_init = []
        for xi in x:
            for yi in x:
                x_init.append((xi, yi, xi, yi))

        u1, v1, u2, v2 = [], [], [], []
        solutions = []
        for x0 in x_init:
            z = least_squares(fun, x0=x0, bounds=([0, 1]))
            if z.fun < 1e-5:
                solution = z.x
                if solution not in solutions:
                    solutions.append(solution)
                    u1.append(solution[0])
                    v1.append(solution[1])
                    u2.append(solution[2])
                    v2.append(solution[3])

        # uv1 = [[min(u1),max(u1)],[min(v1),max(v1)]]
        # uv2 = [[min(u2),max(u2)],[min(v2),max(v2)]]

        return (u1, v1), (u2, v2)  # (uv1, uv2)

    def plane_intersections(self, plane3d):
        """
        Compute intersection points between a Bspline surface and a plane 3d.
        """
        a, b, c, d = plane3d.equation_coefficients()

        def fun(param):
            point3d = self.point2d_to_3d(volmdlr.Point2D(*param))
            return point3d[0] * a + point3d[1] * b + point3d[2] * c + d

        x = npy.linspace(0, 1, 20)
        x_init = []
        for xi in x:
            for yi in x:
                x_init.append((xi, yi))

        intersection_points = []

        for x0 in x_init:
            z = least_squares(fun, x0=npy.array(x0), bounds=([0, 1]))
            if abs(z.fun) < 1e-8:
                solution = z.x
                intersection_points.append(self.point2d_to_3d(volmdlr.Point2D(*solution)))
        return intersection_points

    def error_with_point3d(self, point3d):
        """
        Compute the error/distance between the Bspline surface and a point 3d.

        """

        def fun(x):
            return (point3d - self.point2d_to_3d(volmdlr.Point2D(x[0], x[1]))).norm()

        cost = []

        for x0 in [(0, 0), (0, 1), (1, 0), (1, 1), (0.5, 0.5)]:
            z = least_squares(fun, x0=x0, bounds=([0, 1]))
            cost.append(z.fun)

        return min(cost)

    def error_with_edge3d(self, edge3d):
        """
        Compute the error/distance between the Bspline surface and an edge 3d.

        it's the mean of the start and end points errors'
        """

        return (self.error_with_point3d(edge3d.start) + self.error_with_point3d(edge3d.end)) / 2

    def nearest_edges3d(self, contour3d, threshold: float):
        """
        Compute the nearest edges of a contour 3d to a Bspline_surface3d based on a threshold.

        """

        nearest = []
        for primitive in contour3d.primitives:
            if self.error_with_edge3d(primitive) <= threshold:
                nearest.append(primitive)
        nearest_primitives = wires.Wire3D(nearest)

        return nearest_primitives

    def edge3d_to_2d_with_dimension(self, edge3d, grid2d: grid.Grid2D):
        """
        Compute the edge 2d of an edge 3d, on a Bspline surface, in the dimensioned frame.

        """
        method_name = f'{edge3d.__class__.__name__.lower()}_to_2d_with_dimension'

        if hasattr(self, method_name):
            edge2d_dim = getattr(self, method_name)(edge3d, grid2d)
            if edge2d_dim:
                return edge2d_dim
            raise NotImplementedError
        raise NotImplementedError(
            f'Class {self.__class__.__name__} does not implement {method_name}')

    def wire3d_to_2d(self, wire3d):
        """
        Compute the 2d of a wire 3d, on a Bspline surface.

        """

        contour = self.contour3d_to_2d(wire3d)

        return wires.Wire2D(contour.primitives)

    def wire3d_to_2d_with_dimension(self, wire3d):
        """
        Compute the 2d of a wire 3d, on a Bspline surface, in the dimensioned frame.

        """

        contour = self.contour3d_to_2d_with_dimension(wire3d, self._grids2d)

        return wires.Wire2D(contour.primitives)

    def split_surface_u(self, u: float):
        """
        Splits the surface at the input parametric coordinate on the u-direction.

        :param u: Parametric coordinate u chosen between 0 and 1
        :type u: float
        :return: Two split surfaces
        :rtype: List[:class:`volmdlr.faces.BSplineSurface3D`]
        """
        return split_surface_u(self, u)

    def split_surface_v(self, v: float):
        """
        Splits the surface at the input parametric coordinate on the v-direction.

        :param v: Parametric coordinate v chosen between 0 and 1
        :type v: float
        :return: Two split surfaces
        :rtype: List[:class:`volmdlr.faces.BSplineSurface3D`]
        """
        return split_surface_v(self, v)

    def split_surface_with_bspline_curve(self, bspline_curve3d: edges.BSplineCurve3D):
        """
        Cuts the surface into two pieces with a bspline curve.

        :param bspline_curve3d: A BSplineCurve3d used for cutting
        :type bspline_curve3d: :class:`edges.BSplineCurve3D`
        :return: Two split surfaces
        :rtype: List[:class:`volmdlr.faces.BSplineSurface3D`]
        """

        surfaces = []
        bspline_curve2d = self.bsplinecurve3d_to_2d(bspline_curve3d)[0]
        # if type(bspline_curve2d) == list:
        #     points = [bspline_curve2d[0].start]
        #     for edge in bspline_curve2d:
        #         points.append(edge.end)
        #     bspline_curve2d = edges.BSplineCurve2D.from_points_approximation(points, 2, ctrlpts_size = 5)
        contour = volmdlr.faces.BSplineFace3D.from_surface_rectangular_cut(self, 0, 1, 0, 1).surface2d.outer_contour
        contours = contour.cut_by_bspline_curve(bspline_curve2d)

        du, dv = bspline_curve2d.end - bspline_curve2d.start
        resolution = 8

        for contour in contours:
            u_min, u_max, v_min, v_max = contour.bounding_rectangle.bounds()
            if du > dv:
                delta_u = u_max - u_min
                nlines_x = int(delta_u * resolution)
                lines_x = [curves.Line2D(volmdlr.Point2D(u_min, v_min),
                                         volmdlr.Point2D(u_min, v_max))]
                for i in range(nlines_x):
                    u = u_min + (i + 1) / (nlines_x + 1) * delta_u
                    lines_x.append(curves.Line2D(volmdlr.Point2D(u, v_min),
                                                 volmdlr.Point2D(u, v_max)))
                lines_x.append(curves.Line2D(volmdlr.Point2D(u_max, v_min),
                                             volmdlr.Point2D(u_max, v_max)))
                lines = lines_x

            else:
                delta_v = v_max - v_min
                nlines_y = int(delta_v * resolution)
                lines_y = [curves.Line2D(volmdlr.Point2D(v_min, v_min),
                                         volmdlr.Point2D(v_max, v_min))]
                for i in range(nlines_y):
                    v = v_min + (i + 1) / (nlines_y + 1) * delta_v
                    lines_y.append(curves.Line2D(volmdlr.Point2D(v_min, v),
                                                 volmdlr.Point2D(v_max, v)))
                lines_y.append(curves.Line2D(volmdlr.Point2D(v_min, v_max),
                                             volmdlr.Point2D(v_max, v_max)))
                lines = lines_y

            pt0 = volmdlr.O2D
            points = []

            for line in lines:
                inter = contour.line_intersections(line)
                if inter:
                    pt_ = set()
                    for point_intersection in inter:
                        pt_.add(point_intersection[0])
                else:
                    raise NotImplementedError

                pt_ = sorted(pt_, key=pt0.point_distance)
                pt0 = pt_[0]
                edge = edges.LineSegment2D(pt_[0], pt_[1])

                points.extend(edge.discretization_points(number_points=10))

            points3d = []
            for point in points:
                points3d.append(self.point2d_to_3d(point))

            size_u, size_v, degree_u, degree_v = 10, 10, self.degree_u, self.degree_v
            surfaces.append(
                BSplineSurface3D.points_fitting_into_bspline_surface(points3d, size_u, size_v, degree_u, degree_v))

        return surfaces

    def is_intersected_with(self, other_bspline_surface3d):
        """
        Check if the two surfaces are intersected or not.

        return True, when there are more 50points on the intersection zone.

        """

        # intersection_results = self.intersection_with(other_bspline_surface3d)
        # if len(intersection_results[0][0]) >= 50:
        #     return True
        # else:
        #     return False

        def fun(param):
            return (self.point2d_to_3d(volmdlr.Point2D(param[0], param[1])) -
                    other_bspline_surface3d.point2d_to_3d(volmdlr.Point2D(param[2], param[3]))).norm()

        x = npy.linspace(0, 1, 10)
        x_init = []
        for xi in x:
            for yi in x:
                x_init.append((xi, yi, xi, yi))

        i = 0
        for x0 in x_init:
            z = least_squares(fun, x0=x0, bounds=([0, 1]))
            if z.fun < 1e-5:
                i += 1
                if i >= 50:
                    return True
        return False

    def merge_with(self, other_bspline_surface3d, abs_tol: float = 1e-6):
        """
        Merges two adjacent surfaces based on their faces.

        :param other_bspline_surface3d: Other adjacent surface
        :type other_bspline_surface3d: :class:`volmdlr.faces.BSplineSurface3D`
        :param abs_tol: tolerance.
        :type abs_tol: float.

        :return: Merged surface
        :rtype: :class:`volmdlr.faces.BSplineSurface3D`
        """

        bspline_face3d = volmdlr.faces.BSplineFace3D.from_surface_rectangular_cut(self, 0, 1, 0, 1)
        other_bspline_face3d = volmdlr.faces.BSplineFace3D.from_surface_rectangular_cut(
            other_bspline_surface3d, 0, 1, 0, 1)

        bsplines = [self, other_bspline_surface3d]
        bsplines_new = bsplines

        center = [bspline_face3d.surface2d.outer_contour.center_of_mass(),
                  other_bspline_face3d.surface2d.outer_contour.center_of_mass()]
        grid2d_direction = (bspline_face3d.pair_with(other_bspline_face3d))[1]

        if (not bspline_face3d.outer_contour3d.is_sharing_primitives_with(
                other_bspline_face3d.outer_contour3d, abs_tol)
                and self.is_intersected_with(other_bspline_surface3d)):
            # find primitives to split with
            contour1 = bspline_face3d.outer_contour3d
            contour2 = other_bspline_face3d.outer_contour3d

            distances = []
            for prim1 in contour1.primitives:
                dis = []
                for prim2 in contour2.primitives:
                    point1 = (prim1.start + prim1.end) / 2
                    point2 = (prim2.start + prim2.end) / 2
                    dis.append(point1.point_distance(point2))
                distances.append(dis)

            i = distances.index((min(distances)))
            j = distances[i].index(min(distances[i]))

            curves_ = [contour2.primitives[j], contour1.primitives[i]]

            # split surface
            for i, bspline in enumerate(bsplines):
                surfaces = bspline.split_surface_with_bspline_curve(curves_[i])

                errors = []
                for surface in surfaces:
                    errors.append(surface.error_with_point3d(bsplines[i].point2d_to_3d(center[i])))

                bsplines_new[i] = surfaces[errors.index(min(errors))]

            grid2d_direction = (
                bsplines_new[0].rectangular_cut(
                    0, 1, 0, 1).pair_with(
                    bsplines_new[1].rectangular_cut(
                        0, 1, 0, 1)))[1]

        # grid3d
        number_points = 10
        points3d = []
        is_true = (bspline_face3d.outer_contour3d.is_sharing_primitives_with(
            other_bspline_face3d.outer_contour3d, abs_tol) or self.is_intersected_with(other_bspline_surface3d))

        for i, bspline in enumerate(bsplines_new):
            grid3d = bspline.grid3d(grid.Grid2D.from_properties(x_limits=(0, 1),
                                                                y_limits=(0, 1),
                                                                points_nbr=(number_points, number_points),
                                                                direction=grid2d_direction[i]))

            if is_true and i == 1:
                points3d.extend(grid3d[number_points:number_points * number_points])
            else:
                points3d.extend(grid3d)

        # fitting
        size_u, size_v, degree_u, degree_v = (number_points * 2) - 1, number_points, 3, 3

        merged_surface = BSplineSurface3D.points_fitting_into_bspline_surface(
            points3d, size_u, size_v, degree_u, degree_v)

        return merged_surface

    def xy_limits(self, other_bspline_surface3d):
        """
        Compute x, y limits to define grid2d.

        """

        grid2d_direction = (
            self.rectangular_cut(
                0, 1, 0, 1).pair_with(
                other_bspline_surface3d.rectangular_cut(
                    0, 1, 0, 1)))[1]

        xmin, xmax, ymin, ymax = [], [], [], []
        if grid2d_direction[0][1] == '+y':
            xmin.append(0)
            xmax.append(1)
            ymin.append(0)
            ymax.append(0.99)
        elif grid2d_direction[0][1] == '+x':
            xmin.append(0)
            xmax.append(0.99)
            ymin.append(0)
            ymax.append(1)
        elif grid2d_direction[0][1] == '-x':
            xmin.append(0.01)
            xmax.append(1)
            ymin.append(0)
            ymax.append(1)
        elif grid2d_direction[0][1] == '-y':
            xmin.append(0)
            xmax.append(1)
            ymin.append(0.01)
            ymax.append(1)

        xmin.append(0)
        xmax.append(1)
        ymin.append(0)
        ymax.append(1)

        return xmin, xmax, ymin, ymax

    def _determine_contour_params(self, outer_contour_start, outer_contour_end, inner_contour_start,
                                  inner_contour_end):
        """
        Helper function.
        """
        u1, v1 = outer_contour_start
        u2, v2 = outer_contour_end
        u3, v3 = inner_contour_start
        u4, v4 = inner_contour_end
        if self.x_periodicity and self.y_periodicity:
            raise NotImplementedError
        if self.x_periodicity:
            outer_contour_param = [u1, u2]
            inner_contour_param = [u3, u4]
        elif self.y_periodicity:
            outer_contour_param = [v1, v2]
            inner_contour_param = [v3, v4]
        else:
            raise NotImplementedError
        return outer_contour_param, inner_contour_param

    def connect_contours(self, outer_contour, inner_contours):
        """
        Create connections between contours on parametric domain.

        :param outer_contour: Outer contour 2D.
        :type inner_contours: wires.Contour2D
        :param inner_contours: List of 2D contours.
        :type inner_contours: list
        """
        new_inner_contours = []
        new_outer_contour = outer_contour
        point1 = outer_contour.primitives[0].start
        point2 = outer_contour.primitives[-1].end

        for inner_contour in inner_contours:
            if not inner_contour.is_ordered():
                outer_contour_param, inner_contour_param = self._determine_contour_params(
                    point1, point2, inner_contour.primitives[0].start, inner_contour.primitives[-1].end)

                outer_contour_direction = outer_contour_param[0] < outer_contour_param[1]
                inner_contour_direction = inner_contour_param[0] < inner_contour_param[1]
                if outer_contour_direction == inner_contour_direction:
                    inner_contour = inner_contour.invert()

                closing_linesegment1 = edges.LineSegment2D(outer_contour.primitives[-1].end,
                                                           inner_contour.primitives[0].start)
                closing_linesegment2 = edges.LineSegment2D(inner_contour.primitives[-1].end,
                                                           outer_contour.primitives[0].start)
                new_outer_contour_primitives = outer_contour.primitives + [closing_linesegment1] + \
                    inner_contour.primitives + [closing_linesegment2]
                new_outer_contour = wires.Contour2D(primitives=new_outer_contour_primitives)
                new_outer_contour.order_contour(tol=1e-3)
            else:
                new_inner_contours.append(inner_contour)
        return new_outer_contour, new_inner_contours

    @staticmethod
    def _get_overlapping_theta(outer_contour_startend_theta, inner_contour_startend_theta):
        """
        Find overlapping theta domain between two contours on periodical Surfaces.
        """
        oc_xmin_index, outer_contour_xmin = min(enumerate(outer_contour_startend_theta), key=lambda x: x[1])
        oc_xmax_index, outer_contour_xman = max(enumerate(outer_contour_startend_theta), key=lambda x: x[1])
        inner_contour_xmin = min(inner_contour_startend_theta)
        inner_contour_xmax = max(inner_contour_startend_theta)

        # check if tetha3 or theta4 is in [theta1, theta2] interval
        overlap = outer_contour_xmin <= inner_contour_xmax and outer_contour_xman >= inner_contour_xmin

        if overlap:
            if inner_contour_xmin < outer_contour_xmin:
                overlapping_theta = outer_contour_startend_theta[oc_xmin_index]
                outer_contour_side = oc_xmin_index
                side = 0
                return overlapping_theta, outer_contour_side, side
            overlapping_theta = outer_contour_startend_theta[oc_xmax_index]
            outer_contour_side = oc_xmax_index
            side = 1
            return overlapping_theta, outer_contour_side, side

        # if not direct intersection -> find intersection at periodicity
        if inner_contour_xmin < outer_contour_xmin:
            overlapping_theta = outer_contour_startend_theta[oc_xmin_index] - 2 * math.pi
            outer_contour_side = oc_xmin_index
            side = 0
            return overlapping_theta, outer_contour_side, side
        overlapping_theta = outer_contour_startend_theta[oc_xmax_index] + 2 * math.pi
        outer_contour_side = oc_xmax_index
        side = 1
        return overlapping_theta, outer_contour_side, side

    def to_plane3d(self):
        """
        Converts a Bspline surface3d to a Plane3d.

        :return: A Plane
        :rtype: Plane3D
        """

        points_2d = [volmdlr.Point2D(0.1, 0.1),
                     volmdlr.Point2D(0.1, 0.8),
                     volmdlr.Point2D(0.8, 0.5)]
        points = [self.point2d_to_3d(pt) for pt in points_2d]

        surface3d = Plane3D.from_3_points(points[0],
                                          points[1],
                                          points[2])
        return surface3d

    def u_closed_lower(self):
        """
        Returns True if the surface is close in any of the u boundaries.
        """
        a, b, c, _ = self.domain
        point_at_a_lower = self.point2d_to_3d(volmdlr.Point2D(a, c))
        point_at_b_lower = self.point2d_to_3d(volmdlr.Point2D(0.5 * (a + b), c))
        if point_at_b_lower.is_close(point_at_a_lower):
            return True
        return False

    def u_closed_upper(self):
        """
        Returns True if the surface is close in any of the u boundaries.
        """
        a, b, _, d = self.domain
        point_at_a_upper = self.point2d_to_3d(volmdlr.Point2D(a, d))
        point_at_b_upper = self.point2d_to_3d(volmdlr.Point2D(0.5 * (a + b), d))
        if point_at_b_upper.is_close(point_at_a_upper):
            return True
        return False

    def v_closed_lower(self):
        """
        Returns True if the surface is close in any of the u boundaries.
        """
        a, _, c, d = self.domain
        point_at_c_lower = self.point2d_to_3d(volmdlr.Point2D(a, c))
        point_at_d_lower = self.point2d_to_3d(volmdlr.Point2D(a, 0.5 * (c + d)))
        if point_at_d_lower.is_close(point_at_c_lower):
            return True
        return False

    def v_closed_upper(self):
        """
        Returns True if the surface is close in any of the u boundaries.
        """
        _, b, c, d = self.domain
        point_at_c_upper = self.point2d_to_3d(volmdlr.Point2D(b, c))
        point_at_d_upper = self.point2d_to_3d(volmdlr.Point2D(b, 0.5 * (c + d)))
        if point_at_d_upper.is_close(point_at_c_upper):
            return True
        return False

    @cached_property
    def u_closed(self):
        """
        Returns True if the surface is close in any of the u boundaries.
        """
        return bool(self.u_closed_lower() or self.u_closed_upper())

    @cached_property
    def v_closed(self):
        """
        Returns True if the surface is close in any of the u boundaries.
        """
        return bool(self.v_closed_lower() or self.v_closed_upper())

    def is_singularity_point(self, point, *args, **kwargs):
        """Returns True if the point belongs to the surface singularity and False otherwise."""
        if not self.u_closed and not self.v_closed:
            return False
        u_min, u_max, v_min, v_max = self.domain
        delta_u = u_max - u_min
        delta_v = v_max - v_min

        test_u_lower = [self.point2d_to_3d(volmdlr.Point2D(u_min, v_min)),
                        self.point2d_to_3d(volmdlr.Point2D(0.5 * delta_u, v_min))]
        test_u_upper = [self.point2d_to_3d(volmdlr.Point2D(u_min, v_max)),
                        self.point2d_to_3d(volmdlr.Point2D(0.5 * delta_u, v_max))]
        test_v_lower = [self.point2d_to_3d(volmdlr.Point2D(u_min, v_min)),
                        self.point2d_to_3d(volmdlr.Point2D(u_min, 0.5 * delta_v))]
        test_v_upper = [self.point2d_to_3d(volmdlr.Point2D(u_max, v_min)),
                        self.point2d_to_3d(volmdlr.Point2D(u_max, 0.5 * delta_v))]
        if all(test_point.is_close(point) for test_point in test_u_lower) and self.u_closed_lower():
            return True
        if all(test_point.is_close(point) for test_point in test_u_upper) and self.u_closed_upper():
            return True
        if all(test_point.is_close(point) for test_point in test_v_lower) and self.v_closed_lower():
            return True
        if all(test_point.is_close(point) for test_point in test_v_upper) and self.v_closed_upper():
            return True
        return False

    def fix_start_end_singularity_point_at_parametric_domain(self, edge3d, points, points3d):
        """
        Helper function.

        Uses local discretization and line intersection with the tangent line at the point just before the undefined
        point on the BREP of the 3D edge to find the real values on parametric domain.
        """

        def get_singularity_line(a, b, c, d, test_point):
            line = None
            if self.u_closed:
                if (self.u_closed_lower() and
                        test_point.is_close(self.point2d_to_3d(volmdlr.Point2D(0.5 * (a + b), c)))):
                    line = curves.Line2D(volmdlr.Point2D(a, c), volmdlr.Point2D(b, c))
                if (self.u_closed_upper() and
                        test_point.is_close(self.point2d_to_3d(volmdlr.Point2D(0.5 * (a + b), d)))):
                    line = curves.Line2D(volmdlr.Point2D(a, d), volmdlr.Point2D(b, d))
            else:
                if (self.v_closed_lower() and
                        test_point.is_close(self.point2d_to_3d(volmdlr.Point2D(a, 0.5 * (c + d))))):
                    line = curves.Line2D(volmdlr.Point2D(a, c), volmdlr.Point2D(a, d))
                if (self.v_closed_upper() and
                        test_point.is_close(self.point2d_to_3d(volmdlr.Point2D(b, 0.5 * (c + d))))):
                    line = curves.Line2D(volmdlr.Point2D(b, c), volmdlr.Point2D(b, d))
            return line

        def get_temp_edge2d(_points):
            _points = verify_repeated_parametric_points(_points)
            if len(_points) == 2:
                edge2d = edges.LineSegment2D(_points[0], _points[1])
            else:
                edge2d = edges.BSplineCurve2D.from_points_interpolation(_points, 2)
            return edge2d

        umin, umax, vmin, vmax = self.domain
        if self.is_singularity_point(points3d[0]):
            temp_edge2d = get_temp_edge2d(points[1:])
            singularity_line = get_singularity_line(umin, umax, vmin, vmax, points3d[0])
            point = find_parametric_point_at_singularity(temp_edge2d, abscissa=0,
                                                         singularity_line=singularity_line,
                                                         domain=[umin, umax, vmin, vmax])
            if not point.is_close(points[0], 1e-3):
                points[0] = point
        if self.is_singularity_point(points3d[-1]):
            temp_edge2d = get_temp_edge2d(points[:-1])
            singularity_line = get_singularity_line(umin, umax, vmin, vmax, points3d[-1])
            point = find_parametric_point_at_singularity(temp_edge2d, abscissa=temp_edge2d.length(),
                                                         singularity_line=singularity_line,
                                                         domain=[umin, umax, vmin, vmax])
            if not point.is_close(points[-1], 1e-3):
                points[-1] = point
        return points

    def is_undefined_brep(self, edge):
        """Returns True if the edge is contained within the periodicity boundary."""
        if isinstance(edge.simplify, edges.LineSegment2D):
            umin, umax, vmin, vmax = self.domain
            if self.x_periodicity and edge.simplify.line.unit_direction_vector().is_colinear_to(volmdlr.Y2D) \
                and (math.isclose(abs(edge.start.x), umin, abs_tol=1e-4) or
                     math.isclose(abs(edge.start.x), umax, abs_tol=1e-4)):
                return True
            if self.y_periodicity and edge.simplify.line.unit_direction_vector().is_colinear_to(volmdlr.X2D) \
                    and (math.isclose(abs(edge.start.y), vmin, abs_tol=1e-4) or
                         math.isclose(abs(edge.start.y), vmax, abs_tol=1e-4)):
                return True
        return False

    def fix_undefined_brep_with_neighbors(self, edge, previous_edge, next_edge):
        """Uses neighbors edges to fix edge contained within the periodicity boundary."""
        delta_previous = previous_edge.end - edge.start
        delta_next = next_edge.start - edge.end
        def translate_brep(periodicity):
            edge_ = edge
            if not self.is_undefined_brep(previous_edge) and \
                    math.isclose(delta_previous.norm(), periodicity, abs_tol=1e-3):
                edge_ = edge.translation(delta_previous)
            elif not self.is_undefined_brep(next_edge) and \
                    math.isclose(delta_next.norm(), periodicity, abs_tol=1e-3):
                edge_ = edge.translation(delta_next)
            return edge_

        if self.x_periodicity:
            edge = translate_brep(self.x_periodicity)
        elif self.y_periodicity:
            edge = translate_brep(self.y_periodicity)
        return edge


class BezierSurface3D(BSplineSurface3D):
    """
    A 3D Bezier surface.

    :param degree_u: The degree of the Bezier surface in the u-direction.
    :type degree_u: int
    :param degree_v: The degree of the Bezier surface in the v-direction.
    :type degree_v: int
    :param control_points: A list of lists of control points defining the Bezier surface.
    :type control_points: List[List[`volmdlr.Point3D`]]
    :param nb_u: The number of control points in the u-direction.
    :type nb_u: int
    :param nb_v: The number of control points in the v-direction.
    :type nb_v: int
    :param name: (Optional) name for the Bezier surface.
    :type name: str
    """

    def __init__(self, degree_u: int, degree_v: int,
                 control_points: List[List[volmdlr.Point3D]],
                 nb_u: int, nb_v: int, name=''):
        u_knots = generate_knot_vector(degree_u, nb_u)
        v_knots = generate_knot_vector(degree_v, nb_v)

        u_multiplicities = [1] * len(u_knots)
        v_multiplicities = [1] * len(v_knots)

        BSplineSurface3D.__init__(self, degree_u, degree_v,
                                  control_points, nb_u, nb_v,
                                  u_multiplicities, v_multiplicities,
                                  u_knots, v_knots, None, name)<|MERGE_RESOLUTION|>--- conflicted
+++ resolved
@@ -6532,7 +6532,7 @@
     def __init__(self, degree_u: int, degree_v: int, control_points: List[volmdlr.Point3D], nb_u: int, nb_v: int,
                  u_multiplicities: List[int], v_multiplicities: List[int], u_knots: List[float], v_knots: List[float],
                  weights: List[float] = None, name: str = ''):
-        self.ctrlpts = npy.array(control_points)
+        self.ctrlpts = npy.asarray(control_points)
         self.degree_u = int(degree_u)
         self.degree_v = int(degree_v)
         self.nb_u = int(nb_u)
@@ -6546,7 +6546,7 @@
         self.rational = False
         if weights is not None:
             self.rational = True
-            self._weights = npy.array(weights, dtype=npy.float64)
+            self._weights = npy.asarray(weights, dtype=npy.float64)
 
         self._surface = None
         Surface3D.__init__(self, name=name)
@@ -7259,28 +7259,16 @@
                 blending_mat[i][j] = self.basis_functions_v(v_i, self.degree_v, j)
         return blending_mat
 
-<<<<<<< HEAD
-    @lru_cache(maxsize=10)
-    def decompose(self, return_params: bool = False, **kwargs):
-=======
     @lru_cache(maxsize=6)
     def decompose(self, return_params: bool = False, decompose_dir="uv"):
->>>>>>> deee45e2
         """
         Decomposes the surface into Bezier surface patches of the same degree.
 
         :param return_params: If True, returns the parameters from start and end of each Bézier patch
          with repect to the input curve.
         :type return_params: bool
-<<<<<<< HEAD
-
-        Keyword Arguments:
-            * ``decompose_dir``: Direction of decomposition. 'uv', 'u' or 'v'.
-
-=======
         :param decompose_dir: Direction of decomposition. 'uv', 'u' or 'v'.
         :type decompose_dir: str
->>>>>>> deee45e2
         """
         return decompose_surface(self, return_params, decompose_dir=decompose_dir)
 
@@ -7482,35 +7470,6 @@
 
     def point3d_to_2d_minimize(self, point3d):
         """Auxiliary function for point3d_to_2d in case the point inversion does not converge."""
-<<<<<<< HEAD
-        # def fun(x, surf):
-        #     derivatives = surf.derivatives(x[0], x[1], 1)
-        #     vector = derivatives[0][0] - point3d
-        #     f_value = vector.norm()
-        #     if f_value == 0.0:
-        #         jacobian = npy.array([0.0, 0.0])
-        #     else:
-        #         jacobian = npy.array([vector.dot(derivatives[1][0]) / f_value,
-        #                               vector.dot(derivatives[0][1]) / f_value])
-        #     return f_value, jacobian
-
-        point3d_array = npy.array(point3d)
-        min_bound_x, max_bound_x, min_bound_y, max_bound_y = self.domain
-        results = []
-        distances = npy.linalg.norm(self.evalpts - point3d_array, axis=1)
-        indexes = npy.argsort(distances)
-        x0s = []
-        u_start, u_stop, v_start, v_stop = self.domain
-        delta_u = (u_stop - u_start) / (self.sample_size_u - 1)
-        delta_v = (v_stop - v_start) / (self.sample_size_v - 1)
-        for index in indexes[:3]:
-            if index == 0:
-                u_idx, v_idx = 0, 0
-            else:
-                u_idx = int(index / self.sample_size_v)
-                v_idx = index % self.sample_size_v
-
-=======
         results = []
         point3d_array = npy.asarray(point3d)
 
@@ -7557,16 +7516,11 @@
                 u_idx = int(index / self.sample_size_v)
                 v_idx = index % self.sample_size_v
 
->>>>>>> deee45e2
             u = u_start + u_idx * delta_u
             v = v_start + v_idx * delta_v
             x0s.append((u, v))
 
-<<<<<<< HEAD
-        if self.weights is not None:
-=======
         if self.rational:
->>>>>>> deee45e2
             control_points = self.ctrlptsw
         else:
             control_points = self.ctrlpts
@@ -7576,41 +7530,10 @@
             res = point_inversion(point3d_array, x0, bounds, [self.degree_u, self.degree_v],
                                   self.knotvector, control_points, [self.nb_u, self.nb_v], self.rational)
 
-<<<<<<< HEAD
-            if res.fun < 1e-5:
-=======
             if res.fun < 5e-6:
->>>>>>> deee45e2
                 return volmdlr.Point2D(*res.x)
 
             results.append((res.x, res.fun))
-
-        for patch, param in zip(*self.decompose(return_params=True)):
-            xmin, ymin, zmin = patch.ctrlpts.min(axis=0)
-            xmax, ymax, zmax = patch.ctrlpts.max(axis=0)
-
-            bbox = volmdlr.core.BoundingBox(xmin, xmax, ymin, ymax, zmin, zmax)
-            if bbox.point_belongs(point3d):
-                distances = npy.linalg.norm(patch.evalpts - point3d_array, axis=1)
-                index = npy.argmin(distances)
-                u_start, u_stop, v_start, v_stop = patch.domain
-                delta_u = (u_stop - u_start) / (patch.sample_size_u - 1)
-                delta_v = (v_stop - v_start) / (patch.sample_size_v - 1)
-                if index == 0:
-                    u_idx, v_idx = 0, 0
-                else:
-                    u_idx = int(index / patch.sample_size_v)
-                    v_idx = index % patch.sample_size_v
-
-                u = u_start + u_idx * delta_u
-                v = v_start + v_idx * delta_v
-
-                x1, _, distance = patch.point_inversion((u, v), point3d, 5e-6)
-                u = x1[0] * (param[0][1] - param[0][0]) + param[0][0]
-                v = x1[1] * (param[1][1] - param[1][0]) + param[1][0]
-                if distance <= 5e-6:
-                    return volmdlr.Point2D(u, v)
-                results.append(((u, v), distance))
 
         return volmdlr.Point2D(*min(results, key=lambda r: r[1])[0])
 
@@ -7879,7 +7802,7 @@
         if lth <= 1e-6:
             print('BSplineCurve3D skipped because it is too small')
             return []
-        n = len(bspline_curve3d.control_points)
+        n = min(len(bspline_curve3d.control_points), 20)
         points3d = bspline_curve3d.discretization_points(number_points=n)
         tol = 1e-6 if lth > 5e-4 else 1e-7
         # todo: how to ensure convergence of point3d_to_2d ?
