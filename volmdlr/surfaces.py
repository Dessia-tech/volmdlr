--- conflicted
+++ resolved
@@ -840,14 +840,6 @@
         """Deprecated method, 'Use Face3D from_contours3d method'."""
         raise AttributeError('Use Face3D from_contours3d method')
 
-<<<<<<< HEAD
-=======
-    # def fix_undefined_brep_with_neighbors(self, edge, previous_edge, next_edge):
-    #     """Uses neighbors edges to fix edge contained within the periodicity boundary."""
-    #     raise NotImplementedError(f'fix_undefined_brep_with_neighbors is abstract and should be implemented'
-    #                               f' in {self.__class__.__name__}')
-
->>>>>>> 3ec4e886
     def repair_primitives_periodicity(self, primitives2d, primitives_mapping):
         """
         Repairs the continuity of the 2D contour while using contour3d_to_2d on periodic surfaces.
@@ -885,37 +877,14 @@
                     delta_end = previous_primitive.end - current_primitive.end
                     delta_min_index, _ = min(enumerate([distance, delta_end.norm()]), key=lambda x: x[1])
                     if self.is_undefined_brep(primitives2d[i]):
-<<<<<<< HEAD
-                        old_primitive = primitives2d[i]
-                        primitives2d[i] = self.fix_undefined_brep_with_neighbors(primitives2d[i], previous_primitive,
-                                                                               primitives2d[(i + 1) % len(primitives2d)
-                                                                               ])
-                        primitives_mapping[primitives2d[i]] = primitives_mapping.pop(old_primitive)
-                        delta = previous_primitive.end - primitives2d[i].start
-                        if not math.isclose(delta.norm(), 0, abs_tol=1e-3):
-                            primitives2d.insert(i, edges.LineSegment2D(previous_primitive.end, primitives2d[i].start,
-                                                                       name="construction"))
-                            i += 1
-=======
                         repair_undefined_brep(self, primitives2d, primitives_mapping, i, previous_primitive)
->>>>>>> 3ec4e886
                     elif self.is_singularity_point(self.point2d_to_3d(previous_primitive.end)) and \
                             self.is_singularity_point(self.point2d_to_3d(current_primitive.start)):
                         self.repair_singularity(primitives2d, i, previous_primitive)
                     elif current_primitive.end.is_close(previous_primitive.end, tol=tol):
-<<<<<<< HEAD
-                        old_primitive = primitives2d[i]
-                        primitives2d[i] = current_primitive.reverse()
-                        primitives_mapping[primitives2d[i]] = primitives_mapping.pop(old_primitive)
-                    elif delta_min_index == 0:
-                        old_primitive = primitives2d[i]
-                        primitives2d[i] = current_primitive.translation(delta)
-                        primitives_mapping[primitives2d[i]] = primitives_mapping.pop(old_primitive)
-=======
                         self.repair_reverse(primitives2d, primitives_mapping, i)
                     elif delta_min_index == 0:
                         self.repair_translation(primitives2d, primitives_mapping, i, delta)
->>>>>>> 3ec4e886
                     else:
                         old_primitive = primitives2d[i]
                         new_primitive = current_primitive.reverse()
@@ -923,20 +892,6 @@
                         primitives_mapping[primitives2d[i]] = primitives_mapping.pop(old_primitive)
 
                 elif current_primitive.end.is_close(previous_primitive.end, tol=tol):
-<<<<<<< HEAD
-                    old_primitive = primitives2d[i]
-                    primitives2d[i] = current_primitive.reverse()
-                    primitives_mapping[primitives2d[i]] = primitives_mapping.pop(old_primitive)
-                elif self.is_singularity_point(self.point2d_to_3d(previous_primitive.end)) and \
-                        self.is_singularity_point(self.point2d_to_3d(current_primitive.start)):
-                    primitives2d.insert(i, edges.LineSegment2D(previous_primitive.end, current_primitive.start,
-                                                               name="construction"))
-                    i += 1
-                else:
-                    old_primitive = primitives2d[i]
-                    primitives2d[i] = current_primitive.translation(delta)
-                    primitives_mapping[primitives2d[i]] = primitives_mapping.pop(old_primitive)
-=======
                     self.repair_reverse(primitives2d, primitives_mapping, i)
                 elif self.is_undefined_brep(primitives2d[i]):
                     repair_undefined_brep(self, primitives2d, primitives_mapping, i, previous_primitive)
@@ -945,7 +900,6 @@
                     self.repair_singularity(primitives2d, i, previous_primitive)
                 else:
                     self.repair_translation(primitives2d, primitives_mapping, i, delta)
->>>>>>> 3ec4e886
             i += 1
         self.check_parametric_contour_end(primitives2d, tol)
 
@@ -959,9 +913,6 @@
                 self.is_singularity_point(self.point2d_to_3d(primitives2d[0].start)):
             primitives2d.append(edges.LineSegment2D(previous_primitive.end, primitives2d[0].start,
                                                 name="construction"))
-<<<<<<< HEAD
-        # return primitives2d, primitives_mapping
-=======
 
     @staticmethod
     def repair_singularity(primitives2d, i, previous_primitive):
@@ -984,7 +935,6 @@
         old_primitive = primitives2d[i]
         primitives2d[i] = primitives2d[i].translation(delta)
         primitives_mapping[primitives2d[i]] = primitives_mapping.pop(old_primitive)
->>>>>>> 3ec4e886
 
     def connect_contours(self, outer_contour, inner_contours):
         """
@@ -1057,17 +1007,11 @@
             if math.isclose(delta_y, self.y_periodicity, rel_tol=0.01) and wire2d.is_ordered(1e-3):
                 is_wire = True
         # Fix contour
-<<<<<<< HEAD
-        if self.x_periodicity or self.y_periodicity:
-            self.repair_primitives_periodicity(primitives2d, primitives_mapping)
-        return wires.Contour2D(primitives2d), primitives_mapping
-=======
         if not is_wire and (self.x_periodicity or self.y_periodicity):
             self.repair_primitives_periodicity(primitives2d, primitives_mapping)
         if return_primitives_mapping:
             return wires.Contour2D(primitives2d), primitives_mapping
         return wires.Contour2D(primitives2d)
->>>>>>> 3ec4e886
 
     def contour2d_to_3d(self, contour2d, return_primitives_mapping: bool = False):
         """
@@ -1804,13 +1748,9 @@
                 if primitive is None:
                     continue
                 primitives2d.append(primitive)
-<<<<<<< HEAD
-        return wires.Contour2D(primitives2d), primitives_mapping
-=======
         if return_primitives_mapping:
             return wires.Contour2D(primitives2d), primitives_mapping
         return wires.Contour2D(primitives2d)
->>>>>>> 3ec4e886
 
     def arc3d_to_2d(self, arc3d):
         """Converts primitive from 3D cartesian space to surface parametric space."""
@@ -3970,12 +3910,6 @@
                 # very specific conical case due to the singularity in the point z = 0 on parametric domain.
                 if primitives2d[-2].start.y == 0.0:
                     self.repair_primitives_periodicity(primitives2d, primitives_mapping)
-<<<<<<< HEAD
-            return wires.Contour2D(primitives2d)
-        # Fix contour
-        self.repair_primitives_periodicity(primitives2d, primitives_mapping)
-        return wires.Contour2D(primitives2d), primitives_mapping
-=======
             if return_primitives_mapping:
                 return wires.Contour2D(primitives2d), primitives_mapping
             return wires.Contour2D(primitives2d)
@@ -3984,7 +3918,6 @@
         if return_primitives_mapping:
             return wires.Contour2D(primitives2d), primitives_mapping
         return wires.Contour2D(primitives2d)
->>>>>>> 3ec4e886
 
     def translation(self, offset: volmdlr.Vector3D):
         """
@@ -4566,13 +4499,9 @@
                 return contour2d, primitives_mapping
             return contour2d
         self.repair_primitives_periodicity(primitives2d, primitives_mapping)
-<<<<<<< HEAD
-        return wires.Contour2D(primitives2d), primitives_mapping
-=======
         if return_primitives_mapping:
             return wires.Contour2D(primitives2d), primitives_mapping
         return wires.Contour2D(primitives2d)
->>>>>>> 3ec4e886
 
     def is_lat_long_curve(self, arc):
         """
@@ -5056,52 +4985,8 @@
         face = self.rectangular_cut(0, volmdlr.TWO_PI, -0.5 * math.pi, 0.5 * math.pi)
         return face.triangulation()
 
-<<<<<<< HEAD
-    # def repair_primitives_periodicity(self, primitives2d):
-    #     """
-    #     Repairs the continuity of the 2D contour while using contour3d_to_2d on periodic surfaces.
-    #
-    #     :param primitives2d: The primitives in parametric surface domain.
-    #     :type primitives2d: list
-    #     :return: A list of primitives.
-    #     :rtype: list
-    #     """
-    #     if self.is_undefined_brep(primitives2d[0]):
-    #         primitives2d[0] = self.fix_undefined_brep_with_neighbors(primitives2d[0], primitives2d[-1],
-    #                                                                  primitives2d[1])
-    #     i = 1
-    #     while i < len(primitives2d):
-    #         previous_primitive = primitives2d[i - 1]
-    #         delta = previous_primitive.end - primitives2d[i].start
-    #         if not math.isclose(delta.norm(), 0, abs_tol=1e-3):
-    #             if primitives2d[i].end.is_close(previous_primitive.end, 1e-3) and \
-    #                     primitives2d[i].length() == volmdlr.TWO_PI:
-    #                 primitives2d[i] = primitives2d[i].reverse()
-    #             elif self.is_undefined_brep(primitives2d[i]):
-    #                 primitives2d[i] = self.fix_undefined_brep_with_neighbors(primitives2d[i], previous_primitive,
-    #                                                                          primitives2d[(i + 1) % len(primitives2d)])
-    #                 delta = previous_primitive.end - primitives2d[i].start
-    #                 if not math.isclose(delta.norm(), 0, abs_tol=1e-3):
-    #                     primitives2d.insert(i, edges.LineSegment2D(previous_primitive.end, primitives2d[i].start,
-    #                                                                name="construction"))
-    #                     if i < len(primitives2d):
-    #                         i += 1
-    #             elif self.is_point2d_on_sphere_singularity(previous_primitive.end, 1e-5):
-    #                 primitives2d.insert(i, edges.LineSegment2D(previous_primitive.end, primitives2d[i].start,
-    #                                                            name="construction"))
-    #                 if i < len(primitives2d):
-    #                     i += 1
-    #             else:
-    #                 primitives2d[i] = primitives2d[i].translation(delta)
-    #         i += 1
-        #     return primitives2d
-        # primitives2d = repair(primitives2d)
-    def check_parametric_contour_end(self, primitives2d, tol):
-        """Helper function"""
-=======
     def check_parametric_contour_end(self, primitives2d, tol):
         """Helper function to repair_primitives_periodicity."""
->>>>>>> 3ec4e886
         last_end = primitives2d[-1].end
         first_start = primitives2d[0].start
         if not last_end.is_close(first_start, tol=tol):
@@ -5123,9 +5008,6 @@
                     primitives2d.extend(lines)
             else:
                 primitives2d.append(edges.LineSegment2D(last_end, first_start, name="construction"))
-<<<<<<< HEAD
-        # return primitives2d
-=======
 
     def is_singularity_point(self, point, *args, **kwargs):
         """Verifies if point is on the surface singularity."""
@@ -5133,7 +5015,6 @@
         positive_singularity = self.point2d_to_3d(volmdlr.Point2D(0.0, 0.5 * math.pi))
         negative_singularity = self.point2d_to_3d(volmdlr.Point2D(0.0, -0.5 * math.pi))
         return bool(positive_singularity.is_close(point, tol) or negative_singularity.is_close(point, tol))
->>>>>>> 3ec4e886
 
     def rotation(self, center: volmdlr.Point3D, axis: volmdlr.Vector3D, angle: float):
         """
