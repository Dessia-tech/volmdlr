"""volmdlr module for 3D Surfaces."""
import math
from itertools import chain
from typing import List, Union
import traceback

import matplotlib.pyplot as plt
import numpy as npy
import triangle as triangle_lib
from geomdl import NURBS, BSpline, utilities
from geomdl.construct import extract_curves
from geomdl.fitting import approximate_surface, interpolate_surface
from geomdl.operations import split_surface_u, split_surface_v
from scipy.optimize import least_squares, minimize

from dessia_common.core import DessiaObject
from volmdlr.bspline_evaluators import evaluate_single
import volmdlr.bspline_compiled
import volmdlr.core
from volmdlr import display, edges, grid, wires, curves
import volmdlr.geometry
import volmdlr.utils.parametric as vm_parametric
from volmdlr.core import EdgeStyle
from volmdlr.core import point_in_list
from volmdlr.utils.parametric import array_range_search, repair_start_end_angle_periodicity, angle_discontinuity
import volmdlr.utils.intersections as vm_utils_intersections


def knots_vector_inv(knots_vector):
    """
    Compute knot-elements and multiplicities based on the global knot vector.

    """

    knots = sorted(set(knots_vector))
    multiplicities = [knots_vector.count(knot) for knot in knots]

    return knots, multiplicities


class Surface2D(volmdlr.core.Primitive2D):
    """
    A surface bounded by an outer contour.

    """

    def __init__(self, outer_contour: wires.Contour2D,
                 inner_contours: List[wires.Contour2D],
                 name: str = 'name'):
        self.outer_contour = outer_contour
        self.inner_contours = inner_contours
        self._area = None

        volmdlr.core.Primitive2D.__init__(self, name=name)

    def __hash__(self):
        return hash((self.outer_contour, tuple(self.inner_contours)))

    def _data_hash(self):
        return hash(self)

    def copy(self, deep=True, memo=None):
        """
        Copies the surface2d.

        """
        return self.__class__(outer_contour=self.outer_contour.copy(deep, memo),
                              inner_contours=[c.copy(deep, memo) for c in self.inner_contours],
                              name='copy_' + self.name)

    def area(self):
        """
        Computes the area of the surface.

        """
        if not self._area:
            self._area = self.outer_contour.area() - sum(contour.area() for contour in self.inner_contours)
        return self._area

    def second_moment_area(self, point: volmdlr.Point2D):
        """
        Computes the second moment area of the surface.

        """
        i_x, i_y, i_xy = self.outer_contour.second_moment_area(point)
        for contour in self.inner_contours:
            i_xc, i_yc, i_xyc = contour.second_moment_area(point)
            i_x -= i_xc
            i_y -= i_yc
            i_xy -= i_xyc
        return i_x, i_y, i_xy

    def center_of_mass(self):
        """
        Compute the center of mass of the 2D surface.

        :return: The center of mass of the surface.
        :rtype: :class:`volmdlr.Point2D`
        """
        center = self.outer_contour.area() * self.outer_contour.center_of_mass()
        for contour in self.inner_contours:
            center -= contour.area() * contour.center_of_mass()
        return center / self.area()

    def point_belongs(self, point2d: volmdlr.Point2D, include_edge_points: bool = True):
        """
        Check whether a point belongs to the 2D surface.

        :param point2d: The point to check.
        :type point2d: :class:`volmdlr.Point2D`
        :return: True if the point belongs to the surface, False otherwise.
        :rtype: bool
        """
        if not self.outer_contour.point_belongs(point2d, include_edge_points=include_edge_points):
            return False

        for inner_contour in self.inner_contours:
            if inner_contour.point_belongs(point2d, include_edge_points=False):
                return False
        return True

    def random_point_inside(self):
        """
        Generate a random point inside the 2D surface.

        Taking into account any inner contours (holes) it may have.

        :return: A random point inside the surface.
        :rtype: :class:`volmdlr.Point2D`
        """
        point_inside_outer_contour = None
        center_of_mass = self.center_of_mass()
        if self.point_belongs(center_of_mass, False):
            point_inside_outer_contour = center_of_mass
        if not point_inside_outer_contour:
            point_inside_outer_contour = self.outer_contour.random_point_inside()
        while True:
            inside_inner_contour = False
            for inner_contour in self.inner_contours:
                if inner_contour.point_belongs(point_inside_outer_contour):
                    inside_inner_contour = True
            if not inside_inner_contour and \
                    point_inside_outer_contour is not None:
                break
            point_inside_outer_contour = self.outer_contour.random_point_inside()

        return point_inside_outer_contour

    @staticmethod
    def triangulation_without_holes(vertices, segments, points_grid, tri_opt):
        """
        Triangulates a surface without holes.

        :param vertices: vertices of the surface.
        :param segments: segments defined as tuples of vertices.
        :param points_grid: to do.
        :param tri_opt: triangulation option: "p"
        :return:
        """
        vertices_grid = [(p.x, p.y) for p in points_grid]
        vertices.extend(vertices_grid)
        tri = {'vertices': npy.array(vertices).reshape((-1, 2)),
               'segments': npy.array(segments).reshape((-1, 2)),
               }
        triagulation = triangle_lib.triangulate(tri, tri_opt)
        triangles = triagulation['triangles'].tolist()
        number_points = triagulation['vertices'].shape[0]
        points = [display.Node2D(*triagulation['vertices'][i, :]) for i in range(number_points)]
        return display.DisplayMesh2D(points, triangles=triangles)

    def triangulation(self, number_points_x: int = 15, number_points_y: int = 15):
        """
        Triangulates the Surface2D using the Triangle library.

        :param number_points_x: Number of discretization points in x direction.
        :type number_points_x: int
        :param number_points_y: Number of discretization points in y direction.
        :type number_points_y: int
        :return: The triangulated surface as a display mesh.
        :rtype: :class:`volmdlr.display.DisplayMesh2D`
        """
        area = self.bounding_rectangle().area()
        tri_opt = "p"
        if area == 0.0 or (not self.outer_contour.is_ordered(1e-2)):
            return None

        triangulates_with_grid = number_points_x > 0 and number_points_y > 0
        discretize_line = number_points_x > 0 or number_points_y > 0
        if not discretize_line:
            tri_opt = "pq"

        discretize_line_direction = "xy"
        if number_points_y == 0 or number_points_x > 25 * number_points_y:
            discretize_line_direction = "x"
        elif number_points_y > 20 * number_points_x:
            discretize_line_direction = "y"
        outer_polygon = self.outer_contour.to_polygon(angle_resolution=15, discretize_line=discretize_line,
                                                      discretize_line_direction=discretize_line_direction,
                                                      number_points_x=number_points_x,
                                                      number_points_y=number_points_y)

        if not self.inner_contours and not triangulates_with_grid:
            return outer_polygon.triangulation()

        points_grid, x, y, grid_point_index = outer_polygon.grid_triangulation_points(number_points_x=number_points_x,
                                                                                      number_points_y=number_points_y)
        points = [display.Node2D(*point) for point in outer_polygon.points]
        vertices = [(point.x, point.y) for point in points]
        n = len(points)
        segments = [(i, i + 1) for i in range(n - 1)]
        segments.append((n - 1, 0))

        if not self.inner_contours:  # No holes
            return self.triangulation_without_holes(vertices, segments, points_grid, tri_opt)

        point_index = {p: i for i, p in enumerate(points)}
        holes = []
        for inner_contour in self.inner_contours:
            inner_polygon = inner_contour.to_polygon(angle_resolution=5, discretize_line=discretize_line,
                                                     discretize_line_direction=discretize_line_direction)
            inner_polygon_nodes = [display.Node2D.from_point(p) for p in inner_polygon.points]
            for point in inner_polygon_nodes:
                if point not in point_index:
                    points.append(point)
                    vertices.append((point.x, point.y))
                    point_index[point] = n
                    n += 1

            for point1, point2 in zip(inner_polygon_nodes[:-1],
                                      inner_polygon_nodes[1:]):
                segments.append((point_index[point1], point_index[point2]))
            segments.append((point_index[inner_polygon_nodes[-1]], point_index[inner_polygon_nodes[0]]))
            rpi = inner_polygon.barycenter()
            if not inner_polygon.point_belongs(rpi, include_edge_points=False):
                rpi = inner_polygon.random_point_inside(include_edge_points=False)
            holes.append([rpi.x, rpi.y])

            if triangulates_with_grid:
                # removes with a region search the grid points that are in the inner contour
                xmin, xmax, ymin, ymax = inner_polygon.bounding_rectangle.bounds()
                x_grid_range = array_range_search(x, xmin, xmax)
                y_grid_range = array_range_search(y, ymin, ymax)
                for i in x_grid_range:
                    for j in y_grid_range:
                        point = grid_point_index.get((i, j))
                        if not point:
                            continue
                        if inner_polygon.point_belongs(point):
                            points_grid.remove(point)
                            grid_point_index.pop((i, j))

        if triangulates_with_grid:
            vertices_grid = [(p.x, p.y) for p in points_grid]
            vertices.extend(vertices_grid)

        tri = {'vertices': npy.array(vertices).reshape((-1, 2)),
               'segments': npy.array(segments).reshape((-1, 2)),
               'holes': npy.array(holes).reshape((-1, 2))
               }
        triangulation = triangle_lib.triangulate(tri, tri_opt)
        triangles = triangulation['triangles'].tolist()
        number_points = triangulation['vertices'].shape[0]
        points = [display.Node2D(*triangulation['vertices'][i, :]) for i in range(number_points)]
        return display.DisplayMesh2D(points, triangles=triangles)

    def split_by_lines(self, lines):
        """
        Returns a list of cut surfaces given by the lines provided as argument.
        """
        cutted_surfaces = []
        iteration_surfaces = self.cut_by_line(lines[0])

        for line in lines[1:]:
            iteration_surfaces2 = []
            for surface in iteration_surfaces:
                line_cutted_surfaces = surface.cut_by_line(line)

                llcs = len(line_cutted_surfaces)

                if llcs == 1:
                    cutted_surfaces.append(line_cutted_surfaces[0])
                else:
                    iteration_surfaces2.extend(line_cutted_surfaces)

            iteration_surfaces = iteration_surfaces2[:]

        cutted_surfaces.extend(iteration_surfaces)
        return cutted_surfaces

    def split_regularly(self, n):
        """
        Split in n slices.
        """
        bounding_rectangle = self.outer_contour.bounding_rectangle
        lines = []
        for i in range(n - 1):
            xi = bounding_rectangle[0] + (i + 1) * (bounding_rectangle[1] - bounding_rectangle[0]) / n
            lines.append(curves.Line2D(volmdlr.Point2D(xi, 0),
                                       volmdlr.Point2D(xi, 1)))
        return self.split_by_lines(lines)

    def cut_by_line(self, line: curves.Line2D):
        """
        Returns a list of cut Surface2D by the given line.

        :param line: The line to cut the Surface2D with.
        :type line: :class:`curves.Line2D`
        :return: A list of 2D surfaces resulting from the cut.
        :rtype: List[:class:`volmdlr.faces.Surface2D`]
        """
        surfaces = []
        splitted_outer_contours = self.outer_contour.cut_by_line(line)
        splitted_inner_contours_table = []
        for inner_contour in self.inner_contours:
            splitted_inner_contours = inner_contour.cut_by_line(line)
            splitted_inner_contours_table.append(splitted_inner_contours)

        # First part of the external contour
        for outer_split in splitted_outer_contours:
            inner_contours = []
            for splitted_inner_contours in splitted_inner_contours_table:
                for inner_split in splitted_inner_contours:
                    inner_split.order_contour()
                    point = inner_split.random_point_inside()
                    if outer_split.point_belongs(point):
                        inner_contours.append(inner_split)

            if inner_contours:
                surface2d = self.from_contours(outer_split, inner_contours)
                surfaces.append(surface2d)
            else:
                surfaces.append(Surface2D(outer_split, []))
        return surfaces

    def line_crossings(self, line: curves.Line2D):
        """
        Find intersection points between a line and the 2D surface.

        :param line: The line to intersect with the shape.
        :type line: :class:`curves.Line2D`
        :return: A list of intersection points sorted by increasing abscissa
            along the line. Each intersection point is a tuple
            (point, primitive) where point is the intersection point and
            primitive is the intersected primitive.
        :rtype: List[Tuple[:class:`volmdlr.Point2D`,
            :class:`volmdlr.core.Primitive2D`]]

        """
        intersection_points = []
        for primitive in self.outer_contour.primitives:
            for point in primitive.line_crossings(line):
                if (point, primitive) not in intersection_points:
                    intersection_points.append((point, primitive))
        for inner_contour in self.inner_contours:
            for primitive in inner_contour.primitives:
                for point in primitive.line_crossings(line):
                    if (point, primitive) not in intersection_points:
                        intersection_points.append((point, primitive))
        return sorted(intersection_points, key=lambda ip: line.abscissa(ip[0]))

    def split_at_centers(self):
        """
        Split in n slices.

        # TODO: is this used ?
        """

        cutted_contours = []
        center_of_mass1 = self.inner_contours[0].center_of_mass()
        center_of_mass2 = self.inner_contours[1].center_of_mass()
        cut_line = curves.Line2D(center_of_mass1, center_of_mass2)

        iteration_contours2 = []

        surface_cut = self.cut_by_line(cut_line)

        iteration_contours2.extend(surface_cut)

        iteration_contours = iteration_contours2[:]
        cutted_contours.extend(iteration_contours)

        return cutted_contours

    def cut_by_line2(self, line):
        """
        Cuts a Surface2D with line (2).

        :param line: DESCRIPTION
        :type line: TYPE
        :raises NotImplementedError: DESCRIPTION
        :return: DESCRIPTION
        :rtype: TYPE

        """

        all_contours = []
        inner_1 = self.inner_contours[0]
        inner_2 = self.inner_contours[1]

        inner_intersections_1 = inner_1.line_intersections(line)
        inner_intersections_2 = inner_2.line_intersections(line)

        arc1, arc2 = inner_1.split(inner_intersections_1[1],
                                   inner_intersections_1[0])
        arc3, arc4 = inner_2.split(inner_intersections_2[1],
                                   inner_intersections_2[0])
        new_inner_1 = wires.Contour2D([arc1, arc2])
        new_inner_2 = wires.Contour2D([arc3, arc4])

        intersections = [(inner_intersections_1[0], arc1), (inner_intersections_1[1], arc2)]
        intersections += self.outer_contour.line_intersections(line)
        intersections.append((inner_intersections_2[0], arc3))
        intersections.append((inner_intersections_2[1], arc4))
        intersections += self.outer_contour.line_intersections(line)

        if not intersections:
            all_contours.extend([self])
        if len(intersections) < 4:
            return [self]
        if len(intersections) >= 4:
            if isinstance(intersections[0][0], volmdlr.Point2D) and \
                    isinstance(intersections[1][0], volmdlr.Point2D):
                ip1, ip2 = sorted(
                    [new_inner_1.primitives.index(intersections[0][1]),
                     new_inner_1.primitives.index(intersections[1][1])])
                ip5, ip6 = sorted(
                    [new_inner_2.primitives.index(intersections[4][1]),
                     new_inner_2.primitives.index(intersections[5][1])])
                ip3, ip4 = sorted(
                    [self.outer_contour.primitives.index(intersections[2][1]),
                     self.outer_contour.primitives.index(intersections[3][1])])

                # sp11, sp12 = intersections[2][1].split(intersections[2][0])
                # sp21, sp22 = intersections[3][1].split(intersections[3][0])
                sp33, sp34 = intersections[6][1].split(intersections[6][0])
                sp44, sp43 = intersections[7][1].split(intersections[7][0])

                primitives1 = [edges.LineSegment2D(intersections[6][0], intersections[1][0]),
                               new_inner_1.primitives[ip1],
                               edges.LineSegment2D(intersections[0][0], intersections[5][0]),
                               new_inner_2.primitives[ip5],
                               edges.LineSegment2D(intersections[4][0], intersections[7][0]),
                               sp44
                               ]
                primitives1.extend(self.outer_contour.primitives[ip3 + 1:ip4])
                primitives1.append(sp34)

                primitives2 = [edges.LineSegment2D(intersections[7][0], intersections[4][0]),
                               new_inner_2.primitives[ip6],
                               edges.LineSegment2D(intersections[5][0], intersections[0][0]),
                               new_inner_1.primitives[ip2],
                               edges.LineSegment2D(intersections[1][0], intersections[6][0]),
                               sp33
                               ]

                primitives2.extend(self.outer_contour.primitives[:ip3].reverse())
                primitives2.append(sp43)

                all_contours.extend([wires.Contour2D(primitives1),
                                     wires.Contour2D(primitives2)])

            else:
                raise NotImplementedError(
                    'Non convex contour not supported yet')

        return all_contours

    def bounding_rectangle(self):
        """
        Returns bounding rectangle.

        :return: Returns a python object with useful methods
        :rtype: :class:`volmdlr.core.BoundingRectangle
        """

        return self.outer_contour.bounding_rectangle

    @classmethod
    def from_contours(cls, outer_contour, inner_contours):
        """
        Create a Surface2D object from an outer contour and a list of inner contours.

        :param outer_contour: The outer contour that bounds the surface.
        :type outer_contour: wires.Contour2D
        :param inner_contours: The list of inner contours that define the holes of the surface.
        :type inner_contours : List[wires.Contour2D]
        :return: Surface2D defined by the given contours.
        """
        surface2d_inner_contours = []
        surface2d_outer_contour = outer_contour
        for inner_contour in inner_contours:
            if surface2d_outer_contour.shared_primitives_extremities(
                    inner_contour):
                # inner_contour will be merged with outer_contour
                merged_contours = surface2d_outer_contour.merge_with(
                    inner_contour)
                if len(merged_contours) >= 2:
                    raise NotImplementedError
                surface2d_outer_contour = merged_contours[0]
            else:
                # inner_contour will be added to the inner contours of the
                # Surface2D
                surface2d_inner_contours.append(inner_contour)
        return cls(surface2d_outer_contour, surface2d_inner_contours)

    def plot(self, ax=None, color='k', alpha=1, equal_aspect=False, **kwargs):
        """Plot surface 2d using Matplotlib."""

        if ax is None:
            _, ax = plt.subplots()
        self.outer_contour.plot(ax=ax, edge_style=EdgeStyle(color=color, alpha=alpha,
                                                            equal_aspect=equal_aspect))
        for inner_contour in self.inner_contours:
            inner_contour.plot(ax=ax, edge_style=EdgeStyle(color=color, alpha=alpha,
                                                           equal_aspect=equal_aspect))

        if equal_aspect:
            ax.set_aspect('equal')

        ax.margins(0.1)
        return ax

    def axial_symmetry(self, line):
        """
        Finds out the symmetric 2D surface according to a line.

        """

        outer_contour = self.outer_contour.axial_symmetry(line)
        inner_contours = []
        if self.inner_contours:
            inner_contours = [contour.axial_symmetry(line) for contour in self.inner_contours]

        return self.__class__(outer_contour=outer_contour,
                              inner_contours=inner_contours)

    def rotation(self, center, angle):
        """
        Surface2D rotation.

        :param center: rotation center.
        :param angle: angle rotation.
        :return: a new rotated Surface2D.
        """

        outer_contour = self.outer_contour.rotation(center, angle)
        if self.inner_contours:
            inner_contours = [contour.rotation(center, angle) for contour in self.inner_contours]
        else:
            inner_contours = []

        return self.__class__(outer_contour, inner_contours)

    def translation(self, offset: volmdlr.Vector2D):
        """
        Surface2D translation.

        :param offset: translation vector.
        :return: A new translated Surface2D.
        """
        outer_contour = self.outer_contour.translation(offset)
        inner_contours = [contour.translation(offset) for contour in self.inner_contours]
        return self.__class__(outer_contour, inner_contours)

    def frame_mapping(self, frame: volmdlr.Frame2D, side: str):
        """Frame mapping of a surface 2d."""
        outer_contour = self.outer_contour.frame_mapping(frame, side)
        inner_contours = [contour.frame_mapping(frame, side) for contour in self.inner_contours]
        return self.__class__(outer_contour, inner_contours)

    def geo_lines(self):  # , mesh_size_list=None):
        """
        Gets the lines that define a Surface2D in a .geo file.
        """

        i, i_p = None, None
        lines, line_surface, lines_tags = [], [], []
        point_account, line_account, line_loop_account = 0, 0, 1
        for outer_contour, contour in enumerate(list(chain(*[[self.outer_contour], self.inner_contours]))):
            if isinstance(contour, curves.Circle2D):
                points = [volmdlr.Point2D(contour.center.x - contour.radius, contour.center.y),
                          contour.center,
                          volmdlr.Point2D(contour.center.x + contour.radius, contour.center.y)]
                index = []
                for i, point in enumerate(points):
                    lines.append(point.get_geo_lines(tag=point_account + i + 1,
                                                     point_mesh_size=None))
                    index.append(point_account + i + 1)

                lines.append('Circle(' + str(line_account + 1) +
                             ') = {' + str(index[0]) + ', ' + str(index[1]) + ', ' + str(index[2]) + '};')
                lines.append('Circle(' + str(line_account + 2) +
                             ') = {' + str(index[2]) + ', ' + str(index[1]) + ', ' + str(index[0]) + '};')

                lines_tags.append(line_account + 1)
                lines_tags.append(line_account + 2)

                lines.append('Line Loop(' + str(outer_contour + 1) + ') = {' + str(lines_tags)[1:-1] + '};')
                line_surface.append(line_loop_account)

                point_account = point_account + 2 + 1
                line_account, line_loop_account = line_account + 1 + 1, line_loop_account + 1
                lines_tags = []

            elif isinstance(contour, (wires.Contour2D, wires.ClosedPolygon2D)):
                if not isinstance(contour, wires.ClosedPolygon2D):
                    contour = contour.to_polygon(1)
                for i, point in enumerate(contour.points):
                    lines.append(point.get_geo_lines(tag=point_account + i + 1,
                                                     point_mesh_size=None))

                for i_p, primitive in enumerate(contour.primitives):
                    if i_p != len(contour.primitives) - 1:
                        lines.append(primitive.get_geo_lines(tag=line_account + i_p + 1,
                                                             start_point_tag=point_account + i_p + 1,
                                                             end_point_tag=point_account + i_p + 2))
                    else:
                        lines.append(primitive.get_geo_lines(tag=line_account + i_p + 1,
                                                             start_point_tag=point_account + i_p + 1,
                                                             end_point_tag=point_account + 1))
                    lines_tags.append(line_account + i_p + 1)

                lines.append('Line Loop(' + str(outer_contour + 1) + ') = {' + str(lines_tags)[1:-1] + '};')
                line_surface.append(line_loop_account)
                point_account = point_account + i + 1
                line_account, line_loop_account = line_account + i_p + 1, line_loop_account + 1
                lines_tags = []

        lines.append('Plane Surface(' + str(1) + ') = {' + str(line_surface)[1:-1] + '};')

        return lines

    def mesh_lines(self,
                   factor: float,
                   curvature_mesh_size: int = None,
                   min_points: int = None,
                   initial_mesh_size: float = 5):
        """
        Gets the lines that define mesh parameters for a Surface2D, to be added to a .geo file.

        :param factor: A float, between 0 and 1, that describes the mesh quality
        (1 for coarse mesh - 0 for fine mesh)
        :type factor: float
        :param curvature_mesh_size: Activate the calculation of mesh element sizes based on curvature
        (with curvature_mesh_size elements per 2*Pi radians), defaults to 0
        :type curvature_mesh_size: int, optional
        :param min_points: Check if there are enough points on small edges (if it is not, we force to have min_points
        on that edge), defaults to None
        :type min_points: int, optional
        :param initial_mesh_size: If factor=1, it will be initial_mesh_size elements per dimension, defaults to 5
        :type initial_mesh_size: float, optional

        :return: A list of lines that describe mesh parameters
        :rtype: List[str]
        """

        lines = []
        if factor == 0:
            factor = 1e-3

        size = (math.sqrt(self.area()) / initial_mesh_size) * factor

        if min_points:
            lines.extend(self.get_mesh_lines_with_transfinite_curves(
                [[self.outer_contour], self.inner_contours], min_points, size))

        lines.append('Field[1] = MathEval;')
        lines.append('Field[1].F = "' + str(size) + '";')
        lines.append('Background Field = 1;')
        if curvature_mesh_size:
            lines.append('Mesh.MeshSizeFromCurvature = ' + str(curvature_mesh_size) + ';')

        return lines

    @staticmethod
    def get_mesh_lines_with_transfinite_curves(lists_contours, min_points, size):
        """Gets Surface 2d mesh lines with transfinite curves."""
        lines, primitives, primitives_length = [], [], []
        circle_class_ = getattr(wires, 'Circle' + lists_contours[0][0].__class__.__name__[-2:])
        for contour in list(chain(*lists_contours)):
            if isinstance(contour, circle_class_):
                primitives.append(contour)
                primitives.append(contour)
                primitives_length.append(contour.length() / 2)
                primitives_length.append(contour.length() / 2)
            else:
                for primitive in contour.primitives:
                    if (primitive not in primitives) and (primitive.reverse() not in primitives):
                        primitives.append(primitive)
                        primitives_length.append(primitive.length())

        for i, length in enumerate(primitives_length):
            if length < min_points * size:
                lines.append('Transfinite Curve {' + str(i) + '} = ' +
                             str(min_points) + ' Using Progression 1;')
        return lines

    def to_geo(self, file_name: str,
               factor: float, **kwargs):
        # curvature_mesh_size: int = None,
        # min_points: int = None,
        # initial_mesh_size: float = 5):
        """
        Gets the .geo file for the Surface2D.
        """

        for element in [('curvature_mesh_size', 0), ('min_points', None), ('initial_mesh_size', 5)]:
            if element[0] not in kwargs:
                kwargs[element[0]] = element[1]

        lines = self.geo_lines()
        lines.extend(self.mesh_lines(factor, kwargs['curvature_mesh_size'],
                                     kwargs['min_points'], kwargs['initial_mesh_size']))

        with open(file_name + '.geo', 'w', encoding="utf-8") as file:
            for line in lines:
                file.write(line)
                file.write('\n')
        file.close()

    def to_msh(self, file_name: str, mesh_dimension: int, mesh_order: int,
               factor: float, **kwargs):
        # curvature_mesh_size: int = 0,
        # min_points: int = None,
        # initial_mesh_size: float = 5):
        """
        Gets .msh file for the Surface2D generated by gmsh.

        :param file_name: The msh. file name
        :type file_name: str
        :param mesh_dimension: The mesh dimension (1: 1D-Edge, 2: 2D-Triangle, 3D-Tetrahedra)
        :type mesh_dimension: int
        :param factor: A float, between 0 and 1, that describes the mesh quality
        (1 for coarse mesh - 0 for fine mesh)
        :type factor: float
        :param curvature_mesh_size: Activate the calculation of mesh element sizes based on curvature
        (with curvature_mesh_size elements per 2*Pi radians), defaults to 0
        :type curvature_mesh_size: int, optional
        :param min_points: Check if there are enough points on small edges (if it is not, we force to have min_points
        on that edge), defaults to None
        :type min_points: int, optional
        :param initial_mesh_size: If factor=1, it will be initial_mesh_size elements per dimension, defaults to 5
        :type initial_mesh_size: float, optional

        :return: A txt file
        :rtype: .txt
        """

        for element in [('curvature_mesh_size', 0), ('min_points', None), ('initial_mesh_size', 5)]:
            if element[0] not in kwargs:
                kwargs[element[0]] = element[1]

        self.to_geo(file_name=file_name, mesh_dimension=mesh_dimension,
                    factor=factor, curvature_mesh_size=kwargs['curvature_mesh_size'],
                    min_points=kwargs['min_points'], initial_mesh_size=kwargs['initial_mesh_size'])

        volmdlr.core.VolumeModel.generate_msh_file(file_name, mesh_dimension, mesh_order)

        # gmsh.initialize()
        # gmsh.open(file_name + ".geo")

        # gmsh.model.geo.synchronize()
        # gmsh.model.mesh.generate(mesh_dimension)

        # gmsh.write(file_name + ".msh")

        # gmsh.finalize()


class Surface3D(DessiaObject):
    """
    Abstract class.

    """
    x_periodicity = None
    y_periodicity = None
    face_class = None

    def __init__(self, frame: volmdlr.Frame3D = None, name: str = ''):
        self.frame = frame
        DessiaObject.__init__(self, name=name)

    def point2d_to_3d(self, point2d):
        raise NotImplementedError(f'point2d_to_3d is abstract and should be implemented in {self.__class__.__name__}')

    def point3d_to_2d(self, point3d):
        """
        Abstract method. Convert a 3D point to a 2D parametric point.

        :param point3d: The 3D point to convert, represented by 3 coordinates (x, y, z).
        :type point3d: `volmdlr.Point3D`
        :return: NotImplementedError: If the method is not implemented in the subclass.
        """
        raise NotImplementedError(f'point3d_to_2d is abstract and should be implemented in {self.__class__.__name__}')

    def face_from_contours3d(self, contours3d: List[wires.Contour3D], name: str = ''):
        """Deprecated method, 'Use Face3D from_contours3d method'."""
        raise AttributeError('Use Face3D from_contours3d method')

    def repair_primitives_periodicity(self, primitives2d):
        """
        Repairs the continuity of the 2D contour while using contour3d_to_2d on periodic surfaces.

        :param primitives2d: The primitives in parametric surface domain.
        :type primitives2d: list
        :return: A list of primitives.
        :rtype: list
        """
        x_periodicity = self.x_periodicity
        y_periodicity = self.y_periodicity

        if x_periodicity or y_periodicity:
            if self.is_undefined_brep(primitives2d[0]):
                primitives2d[0] = self.fix_undefined_brep_with_neighbors(primitives2d[0], primitives2d[-1],
                                                                         primitives2d[1])
        if x_periodicity is None:
            x_periodicity = -1
        if y_periodicity is None:
            y_periodicity = -1
        i = 1
        while i < len(primitives2d):
            previous_primitive = primitives2d[i - 1]
            current_primitive = primitives2d[i]
            delta = previous_primitive.end - current_primitive.start
            distance = delta.norm()
            is_connected = math.isclose(distance, 0, abs_tol=1e-2)

            if not is_connected:
                if math.isclose(current_primitive.length(), x_periodicity, abs_tol=1e-2) or \
                        math.isclose(current_primitive.length(), y_periodicity, abs_tol=1e-2):
                    delta_end = previous_primitive.end - current_primitive.end
                    delta_min_index, _ = min(enumerate([distance, delta_end.norm()]), key=lambda x: x[1])
                    if self.is_undefined_brep(primitives2d[i]):
                        primitives2d[i] = self.fix_undefined_brep_with_neighbors(primitives2d[i], previous_primitive,
                                                                            primitives2d[(i + 1) % len(primitives2d)])
                        delta = previous_primitive.end - primitives2d[i].start
                        if not math.isclose(delta.norm(), 0, abs_tol=1e-3):
                            primitives2d.insert(i, edges.LineSegment2D(previous_primitive.end, primitives2d[i].start,
                                                                       name="construction"))
                            i += 1
                    elif self.is_singularity_point(self.point2d_to_3d(previous_primitive.end)) and \
                         self.is_singularity_point(self.point2d_to_3d(current_primitive.start)):
                        primitives2d.insert(i, edges.LineSegment2D(previous_primitive.end, current_primitive.start,
                                                                   name="construction"))
                        if i < len(primitives2d):
                            i += 1
                    elif current_primitive.end.is_close(previous_primitive.end, tol=1e-2):
                        primitives2d[i] = current_primitive.reverse()
                    elif delta_min_index == 0:
                        primitives2d[i] = current_primitive.translation(delta)
                    else:
                        new_primitive = current_primitive.reverse()
                        primitives2d[i] = new_primitive.translation(delta_end)

                elif current_primitive.end.is_close(previous_primitive.end, tol=1e-2):
                    primitives2d[i] = current_primitive.reverse()
                elif self.is_singularity_point(self.point2d_to_3d(previous_primitive.end)) and \
                        self.is_singularity_point(self.point2d_to_3d(current_primitive.start)):
                    primitives2d.insert(i, edges.LineSegment2D(previous_primitive.end, current_primitive.start,
                                                               name="construction"))
                    i += 1
                else:
                    primitives2d[i] = current_primitive.translation(delta)
            i += 1
        previous_primitive = primitives2d[-1]
        delta = previous_primitive.end - primitives2d[0].start
        distance = delta.norm()
        is_connected = math.isclose(distance, 0, abs_tol=1e-2)
        if not is_connected and self.is_singularity_point(self.point2d_to_3d(previous_primitive.end)) and \
                self.is_singularity_point(self.point2d_to_3d(primitives2d[0].start)):
            primitives2d.append(edges.LineSegment2D(previous_primitive.end, primitives2d[0].start,
                                                    name="construction"))

        return primitives2d

    def connect_contours(self, outer_contour, inner_contours):
        """
        Abstract method. Repair 2D contours of a face on the parametric domain.

        :param outer_contour: Outer contour 2D.
        :type inner_contours: wires.Contour2D
        :param inner_contours: List of 2D contours.
        :type inner_contours: list
        :return: NotImplementedError: If the method is not implemented in the subclass.
        """
        raise NotImplementedError(f'connect_contours is abstract and should be implemented in '
                                  f'{self.__class__.__name__}')

    def primitives3d_to_2d(self, primitives3d):
        """
        Helper function to perform conversion of 3D primitives into B-Rep primitives.

        :param primitives3d: List of 3D primitives from a 3D contour.
        :type primitives3d: List[edges.Edge]
        :return: A list of 2D primitives on parametric domain.
        :rtype: List[edges.Edge]
        """
        primitives2d = []
        for primitive3d in primitives3d:
            method_name = f'{primitive3d.__class__.__name__.lower()}_to_2d'
            if hasattr(self, method_name):
                primitives = getattr(self, method_name)(primitive3d)

                if primitives is None:
                    continue
                primitives2d.extend(primitives)
            else:
                raise AttributeError(f'Class {self.__class__.__name__} does not implement {method_name}')
        return primitives2d

    def _fix_brep(self, primitives2d):
        """
        Special case when the step file is defined with a 3D contour is coonected on the periodicity.
        """
        if self.x_periodicity and self.y_periodicity:
            is_vertical = primitives2d[0].unit_direction_vector().is_colinear_to(volmdlr.Y2D, 1e-4)
            if is_vertical:
                primitives2d[-1] = primitives2d[-1].translation(volmdlr.Vector2D(self.x_periodicity, 0))
                closing_linesegment1 = edges.LineSegment2D(primitives2d[0].end, primitives2d[-1].start)
                closing_linesegment2 = edges.LineSegment2D(primitives2d[-1].end, primitives2d[0].start)
            else:
                primitives2d[-1] = primitives2d[-1].translation(volmdlr.Vector2D(0, self.y_periodicity))
                closing_linesegment1 = edges.LineSegment2D(primitives2d[0].end, primitives2d[-1].start)
                closing_linesegment2 = edges.LineSegment2D(primitives2d[-1].end, primitives2d[0].start)
        elif self.x_periodicity:
            primitives2d[-1] = primitives2d[-1].translation(volmdlr.Vector2D(self.x_periodicity, 0))
            closing_linesegment1 = edges.LineSegment2D(primitives2d[0].end, primitives2d[-1].start)
            closing_linesegment2 = edges.LineSegment2D(primitives2d[-1].end, primitives2d[0].start)
        else:
            primitives2d[-1] = primitives2d[-1].translation(volmdlr.Vector2D(0, self.y_periodicity))
            closing_linesegment1 = edges.LineSegment2D(primitives2d[0].end, primitives2d[-1].start)
            closing_linesegment2 = edges.LineSegment2D(primitives2d[-1].end, primitives2d[0].start)
        return wires.Contour2D([primitives2d[0], closing_linesegment1, primitives2d[-1], closing_linesegment2])

    def contour3d_to_2d(self, contour3d):
        """
        Transforms a Contour3D into a Contour2D in the parametric domain of the surface.

        :param contour3d: The contour to be transformed.
        :type contour3d: :class:`wires.Contour3D`
        :return: A 2D contour object.
        :rtype: :class:`wires.Contour2D`
        """
        primitives2d = self.primitives3d_to_2d(contour3d.primitives)

        wire2d = wires.Wire2D(primitives2d)
        if self.x_periodicity:
            delta_x = abs(wire2d.primitives[0].start.x - wire2d.primitives[-1].end.x)
            if math.isclose(delta_x, self.x_periodicity, rel_tol=0.01) and wire2d.is_ordered(1e-3):
                return wires.Contour2D(primitives2d)
        if self.y_periodicity:
            delta_y = abs(wire2d.primitives[0].start.y - wire2d.primitives[-1].end.y)
            if math.isclose(delta_y, self.y_periodicity, rel_tol=0.01) and wire2d.is_ordered(1e-3):
                return wires.Contour2D(primitives2d)
        # Fix contour
        contour2d = wires.Contour2D(primitives2d)
        if len(primitives2d) == 2 and contour2d.area() == 0.0:
            return None
        if contour2d.is_ordered():
            if len(primitives2d) == 2 and all(isinstance(prim, edges.LineSegment2D) for prim in primitives2d):
                return self._fix_brep(primitives2d)
            return contour2d
        if self.x_periodicity or self.y_periodicity:
            primitives2d = self.repair_primitives_periodicity(primitives2d)
        return wires.Contour2D(primitives2d)

    def contour2d_to_3d(self, contour2d):
        """
        Transforms a Contour2D in the parametric domain of the surface into a Contour3D in Cartesian coordinate.

        :param contour2d: The contour to be transformed.
        :type contour2d: :class:`wires.Contour2D`
        :return: A 3D contour object.
        :rtype: :class:`wires.Contour3D`
        """
        primitives3d = []
        for primitive2d in contour2d.primitives:
            if primitive2d.name == "construction":
                continue
            method_name = f'{primitive2d.__class__.__name__.lower()}_to_3d'
            if hasattr(self, method_name):
                try:
                    primitives = getattr(self, method_name)(primitive2d)
                    if primitives is None:
                        continue
                    primitives3d.extend(primitives)
                except AttributeError:
                    print(traceback.format_exc())
                    print(f'Class {self.__class__.__name__} does not implement {method_name}'
                          f'with {primitive2d.__class__.__name__}')
            else:
                raise AttributeError(
                    f'Class {self.__class__.__name__} does not implement {method_name}')
        if not primitives3d:
            raise ValueError("no primitives to create contour")
        return wires.Contour3D(primitives3d)

    def linesegment3d_to_2d(self, linesegment3d):
        """
        A line segment on a surface will be in any case a line in 2D?.

        """
        return [edges.LineSegment2D(self.point3d_to_2d(linesegment3d.start),
                                    self.point3d_to_2d(linesegment3d.end))]

    def bsplinecurve3d_to_2d(self, bspline_curve3d):
        """
        Is this right?.
        """
        n = len(bspline_curve3d.control_points)
        points = [self.point3d_to_2d(p)
                  for p in bspline_curve3d.discretization_points(number_points=n)]
        return [edges.BSplineCurve2D.from_points_interpolation(
            points, bspline_curve3d.degree, bspline_curve3d.periodic)]

    def bsplinecurve2d_to_3d(self, bspline_curve2d):
        """
        Is this right?.

        """
        n = len(bspline_curve2d.control_points)
        points = [self.point2d_to_3d(p)
                  for p in bspline_curve2d.discretization_points(number_points=n)]
        return [edges.BSplineCurve3D.from_points_interpolation(
            points, bspline_curve2d.degree, bspline_curve2d.periodic)]

    def normal_from_point2d(self, point2d):

        raise NotImplementedError('NotImplemented')

    def normal_from_point3d(self, point3d):
        """
        Evaluates the normal vector of the bspline surface at this 3D point.
        """

        return (self.normal_from_point2d(self.point3d_to_2d(point3d)))[1]

    def geodesic_distance_from_points2d(self, point1_2d: volmdlr.Point2D,
                                        point2_2d: volmdlr.Point2D, number_points: int = 50):
        """
        Approximation of geodesic distance via line segments length sum in 3D.
        """
        # points = [point1_2d]
        current_point3d = self.point2d_to_3d(point1_2d)
        distance = 0.
        for i in range(number_points):
            next_point3d = self.point2d_to_3d(point1_2d + (i + 1) / number_points * (point2_2d - point1_2d))
            distance += next_point3d.point_distance(current_point3d)
            current_point3d = next_point3d
        return distance

    def geodesic_distance(self, point1_3d: volmdlr.Point3D, point2_3d: volmdlr.Point3D):
        """
        Approximation of geodesic distance between 2 3D points supposed to be on the surface.
        """
        point1_2d = self.point3d_to_2d(point1_3d)
        point2_2d = self.point3d_to_2d(point2_3d)
        return self.geodesic_distance_from_points2d(point1_2d, point2_2d)

    def point_projection(self, point3d):
        """
        Returns the projection of the point on the surface.

        :param point3d: Point to project.
        :type point3d: volmdlr.Point3D
        :return: A point on the surface
        :rtype: volmdlr.Point3D
        """
        return self.point2d_to_3d(self.point3d_to_2d(point3d))

    def point_distance(self, point3d: volmdlr.Point3D):
        """
        Calculates the minimal distance from a given point and the surface.

        :param point3d: point to verify distance.
        :type point3d: volmdlr.Point3D
        :return: point distance to the surface.
        :rtype: float
        """
        proj_point = self.point_projection(point3d)
        return proj_point.point_distance(point3d)

    def edge_intersections(self, edge):
        """
        Gets intersections between a Surface 3D, and an edge 3D.

        :param edge: any 3D edge.
        :return: list of points.
        """
        intersections = []
        method_name = f'{edge.__class__.__name__.lower()[:-2]}_intersections'
        if hasattr(self, method_name):
            intersections = getattr(self, method_name)(edge)
        return intersections

    def contour_intersections(self, contour3d: wires.Contour3D):
        outer_contour_intersections_with_plane = []
        for primitive in contour3d.primitives:
            primitive_plane_intersections = self.edge_intersections(primitive)
            for primitive_plane_intersection in primitive_plane_intersections:
                if not volmdlr.core.point_in_list(primitive_plane_intersection,
                                                  outer_contour_intersections_with_plane):
                    outer_contour_intersections_with_plane.append(primitive_plane_intersection)
        return outer_contour_intersections_with_plane

    def is_singularity_point(self, *args):
        """Verifies if point is on the surface singularity."""
        return False

    @staticmethod
    def is_undefined_brep(*args):
        """Verifies if the edge is contained within the periodicity boundary."""
        return False


class Plane3D(Surface3D):
    """
    Defines a plane 3d.

    :param frame: u and v of frame describe the plane, w is the normal
    """
    face_class = 'PlaneFace3D'

    def __init__(self, frame: volmdlr.Frame3D, name: str = ''):

        self.frame = frame
        self.name = name
        Surface3D.__init__(self, frame=frame, name=name)

    def __hash__(self):
        return hash(('plane 3d', self.frame))

    def __eq__(self, other_plane):
        if other_plane.__class__.__name__ != self.__class__.__name__:
            return False
        return self.frame == other_plane.frame

    @classmethod
    def from_step(cls, arguments, object_dict, **kwargs):
        """
        Converts a step primitive to a Plane3D.

        :param arguments: The arguments of the step primitive.
        :type arguments: list
        :param object_dict: The dictionary containing all the step primitives
            that have already been instantiated
        :type object_dict: dict
        :return: The corresponding Plane3D object.
        :rtype: :class:`volmdlr.faces.Plane3D`
        """
        frame = object_dict[arguments[1]]
        frame.normalize()
        return cls(frame, arguments[0][1:-1])

    def to_step(self, current_id):
        """
        Converts the object to a STEP representation.

        :param current_id: The ID of the last written primitive.
        :type current_id: int
        :return: The STEP representation of the object and the last ID.
        :rtype: tuple[str, list[int]]
        """
        content, frame_id = self.frame.to_step(current_id)
        plane_id = frame_id + 1
        content += f"#{plane_id} = PLANE('{self.name}',#{frame_id});\n"
        return content, [plane_id]

    @classmethod
    def from_3_points(cls, *args):
        """
        Point 1 is used as origin of the plane.
        """
        point1, point2, point3 = args
        vector1 = point2 - point1
        vector2 = point3 - point1
        vector1 = vector1.to_vector()
        vector2 = vector2.to_vector()
        vector1.normalize()
        vector2.normalize()
        normal = vector1.cross(vector2)
        normal.normalize()
        frame = volmdlr.Frame3D(point1, vector1, normal.cross(vector1), normal)
        return cls(frame)

    @classmethod
    def from_normal(cls, point, normal):
        """Creates a Plane 3D form a point and a normal vector."""
        v1 = normal.deterministic_unit_normal_vector()
        v2 = v1.cross(normal)
        return cls(volmdlr.Frame3D(point, v1, v2, normal))

    @classmethod
    def from_plane_vectors(cls, plane_origin: volmdlr.Point3D,
                           plane_x: volmdlr.Vector3D, plane_y: volmdlr.Vector3D):
        """
        Initializes a 3D plane object with a given plane origin and plane x and y vectors.

        :param plane_origin: A volmdlr.Point3D representing the origin of the plane.
        :param plane_x: A volmdlr.Vector3D representing the x-axis of the plane.
        :param plane_y: A volmdlr.Vector3D representing the y-axis of the plane.
        :return: A Plane3D object initialized from the provided plane origin and plane x and y vectors.
        """
        normal = plane_x.cross(plane_y)
        return cls(volmdlr.Frame3D(plane_origin, plane_x, plane_y, normal))

    @classmethod
    def from_points(cls, points):
        """
        Returns a 3D plane that goes through the 3 first points on the list.

        Why for more than 3 points we only do some check and never raise error?
        """
        if len(points) < 3:
            raise ValueError
        if len(points) == 3:
            return cls.from_3_points(points[0],
                                     points[1],
                                     points[2])
        points = [p.copy() for p in points]
        indexes_to_del = []
        for i, point in enumerate(points[1:]):
            if point.is_close(points[0]):
                indexes_to_del.append(i)
        for index in indexes_to_del[::-1]:
            del points[index + 1]

        origin = points[0]
        vector1 = points[1] - origin
        vector1.normalize()
        vector2_min = points[2] - origin
        vector2_min.normalize()
        dot_min = abs(vector1.dot(vector2_min))
        for point in points[3:]:
            vector2 = point - origin
            vector2.normalize()
            dot = abs(vector1.dot(vector2))
            if dot < dot_min:
                vector2_min = vector2
                dot_min = dot
        return cls.from_3_points(origin, vector1 + origin, vector2_min + origin)

    def angle_between_planes(self, plane2):
        """
        Get angle between 2 planes.

        :param plane2: the second plane.
        :return: the angle between the two planes.
        """
        angle = math.acos(self.frame.w.dot(plane2.frame.w))
        return angle

    def point_on_surface(self, point):
        """
        Return if the point belongs to the plane at a tolerance of 1e-6.

        """
        if math.isclose(self.frame.w.dot(point - self.frame.origin), 0,
                        abs_tol=1e-6):
            return True
        return False

    def point_distance(self, point3d):
        """
        Calculates the distance of a point to plane.

        :param point3d: point to verify distance.
        :return: a float, point distance to plane.
        """
        coefficient_a, coefficient_b, coefficient_c, coefficient_d = self.equation_coefficients()
        return abs(self.frame.w.dot(point3d) + coefficient_d) / math.sqrt(coefficient_a ** 2 +
                                                                          coefficient_b ** 2 + coefficient_c ** 2)

    def line_intersections(self, line):
        """
        Find the intersection with a line.

        :param line: Line to evaluate the intersection
        :type line: :class:`edges.Line`
        :return: ADD DESCRIPTION
        :rtype: List[volmdlr.Point3D]
        """
        u_vector = line.point2 - line.point1
        w_vector = line.point1 - self.frame.origin
        if math.isclose(self.frame.w.dot(u_vector), 0, abs_tol=1e-08):
            return []
        intersection_abscissea = - self.frame.w.dot(w_vector) / self.frame.w.dot(u_vector)
        return [line.point1 + intersection_abscissea * u_vector]

    def linesegment_intersections(self, linesegment: edges.LineSegment3D, abs_tol: float = 1e-6) \
            -> List[volmdlr.Point3D]:
        """
        Gets the intersections of a plane a line segment 3d.

        :param linesegment: other line segment.
        :param abs_tol: tolerance allowed.
        :return: a list with the intersecting point.
        """
        u_vector = linesegment.end - linesegment.start
        w_vector = linesegment.start - self.frame.origin
        normaldotu = self.frame.w.dot(u_vector)
        if normaldotu == 0.0 or math.isclose(self.frame.w.unit_vector().dot(u_vector.unit_vector()),
                                             0.0, abs_tol=abs_tol):
            return []
        intersection_abscissea = - self.frame.w.dot(w_vector) / normaldotu
        if intersection_abscissea < 0 or intersection_abscissea > 1:
            if math.isclose(abs(intersection_abscissea), 0, abs_tol=abs_tol):
                return [linesegment.start]
            if math.isclose(intersection_abscissea, 1, abs_tol=abs_tol):
                return [linesegment.end]
            return []
        return [linesegment.start + intersection_abscissea * u_vector]

    def fullarc_intersections(self, fullarc: edges.FullArc3D):
        """
        Calculates the intersections between a Plane 3D and a FullArc 3D.

        :param fullarc: full arc to verify intersections.
        :return: list of intersections: List[volmdlr.Point3D].
        """
        fullarc_plane = Plane3D(fullarc.circle.frame)
        plane_intersections = self.plane_intersection(fullarc_plane)
        if not plane_intersections:
            return []
        fullarc2d = fullarc.to_2d(fullarc.circle.center, fullarc_plane.frame.u, fullarc_plane.frame.v)
        line2d = plane_intersections[0].to_2d(fullarc.circle.center, fullarc_plane.frame.u, fullarc_plane.frame.v)
        fullarc2d_inters_line2d = fullarc2d.line_intersections(line2d)
        intersections = []
        for inter in fullarc2d_inters_line2d:
            intersections.append(inter.to_3d(fullarc.circle.center, fullarc_plane.frame.u, fullarc_plane.frame.v))
        return intersections

    def arc_intersections(self, arc):
        """
        Calculates the intersections between a Plane 3D and an Arc 3D.

        :param arc: arc to verify intersections.
        :return: list of intersections: List[volmdlr.Point3D].
        """
        return self.fullarc_intersections(arc)

    def bsplinecurve_intersections(self, bspline_curve):
        """
        Calculates the intersections between a Plane 3D and a Bspline Curve 3D.

        :param bspline_curve: bspline_curve to verify intersections.
        :return: list of intersections: List[volmdlr.Point3D].
        """
        return vm_utils_intersections.get_bsplinecurve_intersections(self, bspline_curve)

    def equation_coefficients(self):
        """
        Returns the a,b,c,d coefficient from equation ax+by+cz+d = 0.

        """
        a, b, c = self.frame.w
        d = -self.frame.origin.dot(self.frame.w)
        return round(a, 12), round(b, 12), round(c, 12), round(d, 12)

    def plane_intersection(self, other_plane):
        """
        Computes intersection points between two Planes 3D.

        """
        if self.is_parallel(other_plane):
            return []
        line_direction = self.frame.w.cross(other_plane.frame.w)

        if line_direction.norm() < 1e-6:
            return None

        a1, b1, c1, d1 = self.equation_coefficients()
        a2, b2, c2, d2 = other_plane.equation_coefficients()
        if not math.isclose(a1 * b2 - a2 * b1, 0.0, abs_tol=1e-10):
            x0 = (b1 * d2 - b2 * d1) / (a1 * b2 - a2 * b1)
            y0 = (a2 * d1 - a1 * d2) / (a1 * b2 - a2 * b1)
            point1 = volmdlr.Point3D(x0, y0, 0)
        elif a2 * c1 != a1 * c2:
            x0 = (c2 * d1 - c1 * d2) / (a2 * c1 - a1 * c2)
            z0 = (a1 * d2 - a2 * d1) / (a2 * c1 - a1 * c2)
            point1 = volmdlr.Point3D(x0, 0, z0)
        elif c1 * b2 != b1 * c2:
            y0 = (- c2 * d1 + c1 * d2) / (b1 * c2 - c1 * b2)
            z0 = (- b1 * d2 + b2 * d1) / (b1 * c2 - c1 * b2)
            point1 = volmdlr.Point3D(0, y0, z0)
        else:
            raise NotImplementedError
        return [curves.Line3D(point1, point1 + line_direction)]

    def is_coincident(self, plane2):
        """
        Verifies if two planes are parallel and coincident.

        """
        if not isinstance(self, plane2.__class__):
            return False
        if self.is_parallel(plane2):
            if plane2.point_on_surface(self.frame.origin):
                return True
        return False

    def is_parallel(self, plane2):
        """
        Verifies if two planes are parallel.

        """
        if self.frame.w.is_colinear_to(plane2.frame.w):
            return True
        return False

    @classmethod
    def plane_betweeen_two_planes(cls, plane1, plane2):
        """
        Calculates a plane between two other planes.

        :param plane1: plane1.
        :param plane2: plane2.
        :return: resulting plane.
        """
        plane1_plane2_intersection = plane1.plane_intersection(plane2)[0]
        u = plane1_plane2_intersection.unit_direction_vector()
        v = plane1.frame.w + plane2.frame.w
        v.normalize()
        w = u.cross(v)
        point = (plane1.frame.origin + plane2.frame.origin) / 2
        return cls(volmdlr.Frame3D(point, u, w, v))

    def rotation(self, center: volmdlr.Point3D, axis: volmdlr.Vector3D, angle: float):
        """
        Plane3D rotation.

        :param center: rotation center
        :param axis: rotation axis
        :param angle: angle rotation
        :return: a new rotated Plane3D
        """
        new_frame = self.frame.rotation(center=center, axis=axis, angle=angle)
        return Plane3D(new_frame)

    def translation(self, offset: volmdlr.Vector3D):
        """
        Plane3D translation.

        :param offset: translation vector
        :return: A new translated Plane3D
        """
        new_frame = self.frame.translation(offset)
        return Plane3D(new_frame)

    def frame_mapping(self, frame: volmdlr.Frame3D, side: str):
        """
        Changes frame_mapping and return a new Frame3D.

        :param frame: Frame of reference
        :type frame: `volmdlr.Frame3D`
        :param side: 'old' or 'new'
        """
        new_frame = self.frame.frame_mapping(frame, side)
        return Plane3D(new_frame, self.name)

    def copy(self, deep=True, memo=None):
        """Creates a copy of the plane."""
        new_frame = self.frame.copy(deep, memo)
        return Plane3D(new_frame, self.name)

    def plot(self, ax=None, edge_style: EdgeStyle = EdgeStyle(color='grey'), length: float = 1., **kwargs):
        """
        Plot the cylindrical surface in the local frame normal direction.

        :param ax: Matplotlib Axes3D object to plot on. If None, create a new figure.
        :type ax: Axes3D or None
        :param edge_style: edge styles.
        :type edge_style: EdgeStyle.
        :param length: plotted length
        :type length: float
        :return: Matplotlib Axes3D object containing the plotted wire-frame.
        :rtype: Axes3D
        """
        grid_size = 10

        if ax is None:
            fig = plt.figure()
            ax = fig.add_subplot(111, projection='3d')
            ax.set_aspect('auto')

        self.frame.plot(ax=ax, color=edge_style.color, ratio=length)
        for i in range(grid_size):
            for v1, v2 in [(self.frame.u, self.frame.v), (self.frame.v, self.frame.u)]:
                start = self.frame.origin - 0.5 * length * v1 + (-0.5 + i / (grid_size - 1)) * length * v2
                end = self.frame.origin + 0.5 * length * v1 + (-0.5 + i / (grid_size - 1)) * length * v2
                edges.LineSegment3D(start, end).plot(ax=ax, edge_style=edge_style)
        return ax

    def point2d_to_3d(self, point2d):
        """
        Converts a 2D parametric point into a 3D point on the surface.
        """
        return point2d.to_3d(self.frame.origin, self.frame.u, self.frame.v)

    def point3d_to_2d(self, point3d):
        """
        Converts a 3D point into a 2D parametric point.
        """
        return point3d.to_2d(self.frame.origin, self.frame.u, self.frame.v)

    def contour2d_to_3d(self, contour2d):
        """
        Converts a contour 2D on parametric surface into a 3D contour.
        """
        return contour2d.to_3d(self.frame.origin, self.frame.u, self.frame.v)

    def contour3d_to_2d(self, contour3d):
        """
        Converts a contour 3D into a 2D parametric contour.
        """
        return contour3d.to_2d(self.frame.origin, self.frame.u, self.frame.v)

    def bsplinecurve3d_to_2d(self, bspline_curve3d):
        """
        Converts a 3D B-Spline in spatial domain into a 2D B-Spline in parametric domain.

        :param bspline_curve3d: The B-Spline curve to perform the transformation.
        :type bspline_curve3d: edges.BSplineCurve3D
        :return: A 2D B-Spline.
        :rtype: edges.BSplineCurve2D
        """
        control_points = [self.point3d_to_2d(p)
                          for p in bspline_curve3d.control_points]
        return [edges.BSplineCurve2D(
            bspline_curve3d.degree,
            control_points=control_points,
            knot_multiplicities=bspline_curve3d.knot_multiplicities,
            knots=bspline_curve3d.knots,
            weights=bspline_curve3d.weights,
            periodic=bspline_curve3d.periodic)]

    def bsplinecurve2d_to_3d(self, bspline_curve2d):
        """
        Converts a 2D B-Spline in parametric domain into a 3D B-Spline in spatial domain.

        :param bspline_curve2d: The B-Spline curve to perform the transformation.
        :type bspline_curve2d: edges.BSplineCurve2D
        :return: A 3D B-Spline.
        :rtype: edges.BSplineCurve3D
        """
        control_points = [self.point2d_to_3d(point)
                          for point in bspline_curve2d.control_points]
        return [edges.BSplineCurve3D(
            bspline_curve2d.degree,
            control_points=control_points,
            knot_multiplicities=bspline_curve2d.knot_multiplicities,
            knots=bspline_curve2d.knots,
            weights=bspline_curve2d.weights,
            periodic=bspline_curve2d.periodic)]

    def rectangular_cut(self, x1: float, x2: float,
                        y1: float, y2: float, name: str = ''):
        """Deprecated method, Use PlaneFace3D from_surface_rectangular_cut method."""

        raise AttributeError('Use PlaneFace3D from_surface_rectangular_cut method')


PLANE3D_OXY = Plane3D(volmdlr.OXYZ)
PLANE3D_OYZ = Plane3D(volmdlr.OYZX)
PLANE3D_OZX = Plane3D(volmdlr.OZXY)


class PeriodicalSurface(Surface3D):
    """
    Abstract class for surfaces with two-pi periodicity that creates some problems.
    """

    def point2d_to_3d(self, point2d):
        """
        Abstract method.
        """
        raise NotImplementedError(f'point2d_to_3d is abstract and should be implemented in {self.__class__.__name__}')

    def point3d_to_2d(self, point3d):
        """
        Abstract method. Convert a 3D point to a 2D parametric point.

        :param point3d: The 3D point to convert, represented by 3 coordinates (x, y, z).
        :type point3d: `volmdlr.Point3D`
        :return: NotImplementedError: If the method is not implemented in the subclass.
        """
        raise NotImplementedError(f'point3d_to_2d is abstract and should be implemented in {self.__class__.__name__}')

    def _align_contours(self, inner_contour, theta_contours, z_outer_contour, z_inner_contour):
        """
        Helper function to align contours' BREP on periodical surfaces that need to be connected.
        """
        outer_contour_theta, inner_contour_theta = theta_contours
        overlapping_theta, outer_contour_side, inner_contour_side, side = self._get_overlapping_theta(
            outer_contour_theta,
            inner_contour_theta)
        line = curves.Line2D(volmdlr.Point2D(overlapping_theta, z_outer_contour),
                             volmdlr.Point2D(overlapping_theta, z_inner_contour))
        cutted_contours = inner_contour.split_by_line(line)
        number_contours = len(cutted_contours)
        if number_contours == 2:
            contour1, contour2 = cutted_contours
            increasing_theta = inner_contour_theta[0] < inner_contour_theta[1]
            # side = 0 --> left  side = 1 --> right
            if (not side and increasing_theta) or (
                    side and not increasing_theta):
                theta_offset = outer_contour_theta[outer_contour_side] - contour2.primitives[0].start.x
                translation_vector = volmdlr.Vector2D(theta_offset, 0)
                contour2_positionned = contour2.translation(offset=translation_vector)
                theta_offset = contour2_positionned.primitives[-1].end.x - contour1.primitives[0].start.x
                translation_vector = volmdlr.Vector2D(theta_offset, 0)
                contour1_positionned = contour1.translation(offset=translation_vector)
                primitives2d = contour2_positionned.primitives
                primitives2d.extend(contour1_positionned.primitives)
                old_innner_contour_positioned = wires.Wire2D(primitives2d)
            else:
                theta_offset = outer_contour_theta[outer_contour_side] - contour1.primitives[-1].end.x
                translation_vector = volmdlr.Vector2D(theta_offset, 0)
                contour1_positionned = contour1.translation(offset=translation_vector)
                theta_offset = contour1_positionned.primitives[0].start.x - contour2.primitives[-1].end.x
                translation_vector = volmdlr.Vector2D(theta_offset, 0)
                contour2_positionned = contour2.translation(offset=translation_vector)
                primitives2d = contour1_positionned.primitives
                primitives2d.extend(contour2_positionned.primitives)
                old_innner_contour_positioned = wires.Wire2D(primitives2d)
            old_innner_contour_positioned = old_innner_contour_positioned.order_wire(tol=1e-4)
        elif number_contours == 1:
            contour = cutted_contours[0]
            theta_offset = outer_contour_theta[outer_contour_side] - inner_contour_theta[inner_contour_side]
            translation_vector = volmdlr.Vector2D(theta_offset, 0)
            old_innner_contour_positioned = contour.translation(offset=translation_vector)

        else:
            raise NotImplementedError

        return old_innner_contour_positioned

    @staticmethod
    def _get_closing_points(old_outer_contour_positioned, old_innner_contour_positioned):
        """
        Helper function to get points to connect contours with line segments.
        """
        point1 = old_outer_contour_positioned.primitives[0].start
        point2 = old_outer_contour_positioned.primitives[-1].end
        point3 = old_innner_contour_positioned.primitives[0].start
        point4 = old_innner_contour_positioned.primitives[-1].end

        outer_contour_direction = point1.x < point2.x
        inner_contour_direction = point3.x < point4.x
        if outer_contour_direction == inner_contour_direction:
            old_innner_contour_positioned = old_innner_contour_positioned.invert()
            point3 = old_innner_contour_positioned.primitives[0].start
            point4 = old_innner_contour_positioned.primitives[-1].end
        if not math.isclose(point2.x, point3.x, abs_tol=1e-4) or \
                not math.isclose(point4.x, point1.x, abs_tol=1e-4):
            ideal_x = []
            delta = math.inf
            found = False
            for x1 in [point2.x, point3.x]:
                for x2 in [point4.x, point1.x]:
                    delta_x = abs(abs(x1 - x2) - volmdlr.TWO_PI)
                    if delta_x == 0.0:
                        ideal_x = [x1, x2]
                        found = True
                        break
                    if delta_x < delta:
                        delta = delta_x
                        ideal_x = [x1, x2]
                if found:
                    break
            x1, x2 = ideal_x
            point2.x = x1
            point3.x = x1
            point4.x = x2
            point1.x = x2

        return point1, point2, point3, point4

    def connect_contours(self, outer_contour, inner_contours):
        """
        Repair contours on parametric domain.

        :param outer_contour: Outer contour 2D.
        :type inner_contours: wires.Contour2D
        :param inner_contours: List of 2D contours.
        :type inner_contours: list
        """
        new_inner_contours = []
        point1 = outer_contour.primitives[0].start
        point2 = outer_contour.primitives[-1].end

        theta1, z1 = point1
        theta2, _ = point2

        new_outer_contour = outer_contour
        for inner_contour in inner_contours:
            theta3, z3 = inner_contour.primitives[0].start
            theta4, _ = inner_contour.primitives[-1].end

            if not inner_contour.is_ordered():
                # Contours are aligned
                if (math.isclose(theta1, theta3, abs_tol=1e-3) and math.isclose(theta2, theta4, abs_tol=1e-3)) \
                        or (math.isclose(theta1, theta4, abs_tol=1e-3) and math.isclose(theta2, theta3, abs_tol=1e-3)):
                    old_innner_contour_positioned = inner_contour

                else:
                    old_innner_contour_positioned = self._align_contours(inner_contour, [[theta1, theta2],
                                                                                         [theta3, theta4]], z1, z3)
                point1, point2, point3, point4 = self._get_closing_points(outer_contour,
                                                                          old_innner_contour_positioned)
                closing_linesegment1 = edges.LineSegment2D(point2, point3)
                closing_linesegment2 = edges.LineSegment2D(point4, point1)
                new_outer_contour_primitives = outer_contour.primitives + [closing_linesegment1] + \
                    old_innner_contour_positioned.primitives + [closing_linesegment2]
                new_outer_contour = wires.Contour2D(primitives=new_outer_contour_primitives)
                new_outer_contour.order_contour(tol=1e-4)
            else:
                new_inner_contours.append(inner_contour)
        return new_outer_contour, new_inner_contours

    @staticmethod
    def _get_overlapping_theta(outer_contour_startend_theta, inner_contour_startend_theta):
        """
        Find overlapping theta domain between two contours on periodical Surfaces.
        """
        oc_xmin_index, outer_contour_xmin = min(enumerate(outer_contour_startend_theta), key=lambda x: x[1])
        oc_xmax_index, outer_contour_xman = max(enumerate(outer_contour_startend_theta), key=lambda x: x[1])
        ic_xmin_index, inner_contour_xmin = min(enumerate(inner_contour_startend_theta), key=lambda x: x[1])
        ic_xmax_index, inner_contour_xmax = max(enumerate(inner_contour_startend_theta), key=lambda x: x[1])

        # check if tetha3 or theta4 is in [theta1, theta2] interval
        overlap = outer_contour_xmin <= inner_contour_xmax and outer_contour_xman >= inner_contour_xmin

        if overlap:
            if inner_contour_xmin < outer_contour_xmin:
                overlapping_theta = outer_contour_startend_theta[oc_xmin_index]
                side = 0
                return overlapping_theta, oc_xmin_index, ic_xmin_index, side
            overlapping_theta = outer_contour_startend_theta[oc_xmax_index]
            side = 1
            return overlapping_theta, oc_xmax_index, ic_xmax_index, side

        # if not direct intersection -> find intersection at periodicity
        if inner_contour_xmin < outer_contour_xmin:
            overlapping_theta = outer_contour_startend_theta[oc_xmin_index] - 2 * math.pi
            side = 0
            return overlapping_theta, oc_xmin_index, ic_xmin_index, side
        overlapping_theta = outer_contour_startend_theta[oc_xmax_index] + 2 * math.pi
        side = 1
        return overlapping_theta, oc_xmax_index, ic_xmax_index, side

    def _reference_points(self, edge):
        """
        Helper function to return points of reference on the edge to fix some parametric periodical discontinuities.
        """
        length = edge.length()
        point_after_start = self.point3d_to_2d(edge.point_at_abscissa(0.01 * length))
        point_before_end = self.point3d_to_2d(edge.point_at_abscissa(0.98 * length))
        theta3, _ = point_after_start
        theta4, _ = point_before_end
        if abs(theta3) == math.pi or abs(theta3) == 0.5 * math.pi:
            point_after_start = self.point3d_to_2d(edge.point_at_abscissa(0.02 * length))
        if abs(theta4) == math.pi or abs(theta4) == 0.5 * math.pi:
            point_before_end = self.point3d_to_2d(edge.point_at_abscissa(0.97 * length))
        return point_after_start, point_before_end

    def _verify_start_end_angles(self, edge, theta1, theta2):
        """
        Verify if there is some incoherence with start and end angles. If so, return fixed angles.
        """
        length = edge.length()
        theta3, _ = self.point3d_to_2d(edge.point_at_abscissa(0.001 * length))
        # make sure that the reference angle is not undefined
        if abs(theta3) == math.pi or abs(theta3) == 0.5 * math.pi:
            theta3, _ = self.point3d_to_2d(edge.point_at_abscissa(0.002 * length))

        # Verify if theta1 or theta2 point should be -pi because atan2() -> ]-pi, pi]
        # And also atan2 discontinuity in 0.5 * math.pi
        if math.isclose(abs(theta1), math.pi, abs_tol=1e-4) or abs(theta1) == 0.5 * math.pi:
            theta1 = repair_start_end_angle_periodicity(theta1, theta3)
        if abs(theta2) == math.pi or abs(theta2) == 0.5 * math.pi:
            theta4, _ = self.point3d_to_2d(edge.point_at_abscissa(0.98 * length))
            # make sure that the reference angle is not undefined
            if math.isclose(abs(theta2), math.pi, abs_tol=1e-4) or abs(theta4) == 0.5 * math.pi:
                theta4, _ = self.point3d_to_2d(edge.point_at_abscissa(0.97 * length))
            theta2 = repair_start_end_angle_periodicity(theta2, theta4)

        return theta1, theta2

    def _helper_fix_angle_discontinuity(self, points, index_angle_discontinuity, i):
        sign = round(points[index_angle_discontinuity - 1][i] / abs(points[index_angle_discontinuity - 1][i]), 2)
        if i == 0:
            points = [p + volmdlr.Point2D(sign * volmdlr.TWO_PI, 0) if i >= index_angle_discontinuity else p
                      for i, p in enumerate(points)]
        else:
            points = [p + volmdlr.Point2D(0, sign * volmdlr.TWO_PI) if i >= index_angle_discontinuity else p
                      for i, p in enumerate(points)]
        return points

    def _fix_angle_discontinuity_on_discretization_points(self, points, indexes_angle_discontinuity, direction):
        i = 0 if direction == "x" else 1
        if len(indexes_angle_discontinuity) == 1:
            index_angle_discontinuity = indexes_angle_discontinuity[0]
            points = self._helper_fix_angle_discontinuity(points, index_angle_discontinuity, i)
        else:
            for j, index_angle_discontinuity in enumerate(indexes_angle_discontinuity[:-1]):
                next_angle_discontinuity_index = indexes_angle_discontinuity[j + 1]
                temp_points = points[:next_angle_discontinuity_index]
                temp_points = self._helper_fix_angle_discontinuity(temp_points, index_angle_discontinuity, i)
                points = temp_points + points[next_angle_discontinuity_index:]
        return points

    def _helper_arc3d_to_2d_periodicity_verifications(self, arc3d, start):
        """
        Verifies if arc 3D contains discontinuity and undefined start/end points on parametric domain.
        """
        point_theta_discontinuity = self.point2d_to_3d(volmdlr.Point2D(math.pi, start.y))
        discontinuity = arc3d.point_belongs(point_theta_discontinuity) and not \
            arc3d.is_point_edge_extremity(point_theta_discontinuity)

        undefined_start_theta = arc3d.start.is_close(point_theta_discontinuity)
        undefined_end_theta = arc3d.end.is_close(point_theta_discontinuity)
        return discontinuity, undefined_start_theta, undefined_end_theta

    def linesegment3d_to_2d(self, linesegment3d):
        """
        Converts the primitive from 3D spatial coordinates to its equivalent 2D primitive in the parametric space.

        For cylindrical or conical surfaces, a line segment in 3D space is typically projected onto
        the 2D parametric space as a vertical line segment. This is because a 3D line that lies on a
        cylindrical or conical surface corresponds to a generatrix of the surface, and it extends along
        the height of the surface without bending or deviating in the other directions.
        Therefore, the BREP of a line segment on cylindrical or conical surface is a vertical line segment.
        """
        start = self.point3d_to_2d(linesegment3d.start)
        end = self.point3d_to_2d(linesegment3d.end)
        _, _, z1 = self.frame.global_to_local_coordinates(linesegment3d.start)
        _, _, z2 = self.frame.global_to_local_coordinates(linesegment3d.end)
        if math.isclose(z1, z2, rel_tol=0.005):
            # special case when there is a small line segment that should be a small arc of circle instead
            return [edges.LineSegment2D(start, end)]
        if start.x != end.x:
            end = volmdlr.Point2D(start.x, end.y)
        if not start.is_close(end):
            return [edges.LineSegment2D(start, end, name="parametric.linesegment")]
        return None

    def arc3d_to_2d(self, arc3d):
        """
        Converts the primitive from 3D spatial coordinates to its equivalent 2D primitive in the parametric space.

        The BREP of an arc of circle on a cylindrical or a conical surface is a horizontal line segment.
        """
        start = self.point3d_to_2d(arc3d.start)
        end = self.point3d_to_2d(arc3d.end)
        point_after_start, point_before_end = self._reference_points(arc3d)
        discontinuity, undefined_start_theta, undefined_end_theta = self._helper_arc3d_to_2d_periodicity_verifications(
            arc3d, start)
        start, end = vm_parametric.arc3d_to_cylindrical_coordinates_verification(
            [start, end], [undefined_start_theta, undefined_end_theta],
            [point_after_start.x, point_before_end.x], discontinuity)
        return [edges.LineSegment2D(start, end, name="parametric.arc")]

    def fullarc3d_to_2d(self, fullarc3d):
        """
        Converts the primitive from 3D spatial coordinates to its equivalent 2D primitive in the parametric space.

        The BREP of a circle on a cylindrical or a conical surface is a horizontal line segment with length of two pi.
        """
        start = self.point3d_to_2d(fullarc3d.start)
        end = self.point3d_to_2d(fullarc3d.end)

        if self.frame.w.is_colinear_to(fullarc3d.circle.normal):
            normal_dot_product = self.frame.w.dot(fullarc3d.circle.normal)
            start, end = vm_parametric.fullarc_to_cylindrical_coordinates_verification(start, end, normal_dot_product)
            return [edges.LineSegment2D(start, end, name="parametric.fullarc")]
        raise NotImplementedError("This case must be treated in child class.")

    def bsplinecurve3d_to_2d(self, bspline_curve3d):
        """
        Converts the primitive from 3D spatial coordinates to its equivalent 2D primitive in the parametric space.
        """
        n = len(bspline_curve3d.control_points)
        points3d = bspline_curve3d.discretization_points(number_points=n)
        points = [self.point3d_to_2d(point) for point in points3d]
        theta1, z1 = points[0]
        theta2, z2 = points[-1]
        theta1, theta2 = self._verify_start_end_angles(bspline_curve3d, theta1, theta2)
        points[0] = volmdlr.Point2D(theta1, z1)
        points[-1] = volmdlr.Point2D(theta2, z2)

        theta_list = [point.x for point in points]
        theta_discontinuity, indexes_theta_discontinuity = angle_discontinuity(theta_list)
        if theta_discontinuity:
            points = self._fix_angle_discontinuity_on_discretization_points(points,
                                                                            indexes_theta_discontinuity, "x")

        return [edges.BSplineCurve2D.from_points_interpolation(points, degree=bspline_curve3d.degree,
                                                               periodic=bspline_curve3d.periodic)]

    def arcellipse3d_to_2d(self, arcellipse3d):
        """
        Transformation of a 3D arc of ellipse to a 2D primitive in a cylindrical surface.

        """
        points = [self.point3d_to_2d(p)
                  for p in arcellipse3d.discretization_points(number_points=50)]

        theta1, z1 = points[0]
        theta2, z2 = points[-1]

        # theta3, _ = self.point3d_to_2d(arcellipse3d.point_at_abscissa(0.001 * length))
        theta3, _ = points[1]
        # make sure that the reference angle is not undefined
        if abs(theta3) == math.pi:
            theta3, _ = points[1]

        # Verify if theta1 or theta2 point should be -pi because atan2() -> ]-pi, pi]
        if abs(theta1) == math.pi:
            theta1 = vm_parametric.repair_start_end_angle_periodicity(theta1, theta3)
        if abs(theta2) == math.pi:
            theta4, _ = points[-2]
            # make sure that the reference angle is not undefined
            if abs(theta4) == math.pi:
                theta4, _ = points[-3]
            theta2 = vm_parametric.repair_start_end_angle_periodicity(theta2, theta4)

        points[0] = volmdlr.Point2D(theta1, z1)
        points[-1] = volmdlr.Point2D(theta2, z2)

        theta_list = [point.x for point in points]
        theta_discontinuity, indexes_theta_discontinuity = angle_discontinuity(theta_list)
        if theta_discontinuity:
            points = self._fix_angle_discontinuity_on_discretization_points(points,
                                                                            indexes_theta_discontinuity, "x")

        return [edges.BSplineCurve2D.from_points_interpolation(points, degree=2, name="parametric.arcellipse")]

    def fullarcellipse3d_to_2d(self, fullarcellipse3d):
        """
        Transformation of a 3D arc ellipse to 2D, in a cylindrical surface.

        """
        points = [self.point3d_to_2d(p)
                  for p in fullarcellipse3d.discretization_points(number_points=100)]
        start, end = points[0], points[-1]
        normal_dot_product = self.frame.w.dot(fullarcellipse3d.ellipse.normal)
        start, end = vm_parametric.fullarc_to_cylindrical_coordinates_verification(start, end, normal_dot_product)
        theta1, z1 = start
        theta2, z2 = end
        theta1, theta2 = self._verify_start_end_angles(fullarcellipse3d, theta1, theta2)
        points[0] = volmdlr.Point2D(theta1, z1)
        points[-1] = volmdlr.Point2D(theta2, z2)

        theta_list = [point.x for point in points]
        theta_discontinuity, indexes_theta_discontinuity = angle_discontinuity(theta_list)
        if theta_discontinuity:
            points = self._fix_angle_discontinuity_on_discretization_points(points,
                                                                            indexes_theta_discontinuity, "x")

        return [edges.BSplineCurve2D.from_points_interpolation(points, degree=2, periodic=True,
                                                               name="parametric.fullarcellipse")]

    def bsplinecurve2d_to_3d(self, bspline_curve2d):
        """
        Is this right?.
        """
        # if bspline_curve2d.name in ("parametric.arcellipse", "parametric.fullarcellipse"):
        #     start = self.point2d_to_3d(bspline_curve2d.start)
        #     middle_point = self.point2d_to_3d(bspline_curve2d.point_at_abscissa(0.5 * bspline_curve2d.length()))
        #     extra_point = self.point2d_to_3d(bspline_curve2d.point_at_abscissa(0.75 * bspline_curve2d.length()))
        #     if bspline_curve2d.name == "parametric.arcellipse":
        #         end = self.point2d_to_3d(bspline_curve2d.end)
        #         plane3d = Plane3D.from_3_points(start, middle_point, end)
        #         ellipse = self.concurrent_plane_intersection(plane3d)[0]
        #         arcellipse = edges.ArcEllipse3D(ellipse, start, end)
        #         if not arcellipse.point_belongs(middle_point):
        #             raise NotImplementedError
        #         return [arcellipse]
        #     plane3d = Plane3D.from_3_points(start, middle_point, extra_point)
        #     ellipse = self.concurrent_plane_intersection(plane3d)[0]
        #     return [edges.FullArcEllipse3D(ellipse, start)]
        n = len(bspline_curve2d.control_points)
        points = [self.point2d_to_3d(p)
                  for p in bspline_curve2d.discretization_points(number_points=n)]
        return [edges.BSplineCurve3D.from_points_interpolation(points, bspline_curve2d.degree,
                                                               bspline_curve2d.periodic)]

    def linesegment2d_to_3d(self, linesegment2d):
        """
        Converts a BREP line segment 2D onto a 3D primitive on the surface.
        """
        theta1, param_z1 = linesegment2d.start
        theta2, param_z2 = linesegment2d.end
        start3d = self.point2d_to_3d(linesegment2d.start)
        end3d = self.point2d_to_3d(linesegment2d.end)
        center = self.frame.origin + param_z1 * self.frame.w
        if theta1 > theta2:
            circle3d = curves.Circle3D(volmdlr.Frame3D(
                center, self.frame.u, -self.frame.v, self.frame.u.cross(-self.frame.v)),
                start3d.point_distance(center))
        else:
            circle3d = curves.Circle3D(
                volmdlr.Frame3D(center, self.frame.u, self.frame.v, self.frame.w),
                start3d.point_distance(center))
        if math.isclose(theta1, theta2, abs_tol=1e-4) or linesegment2d.name == "parametic.linesegment":
            if start3d.is_close(end3d):
                return None
            return [edges.LineSegment3D(start3d, end3d)]

        if math.isclose(param_z1, param_z2, abs_tol=1e-4) or linesegment2d.name == "parametric.arc" or \
                linesegment2d.name == "parametric.fullarc":
            if math.isclose(abs(theta1 - theta2), volmdlr.TWO_PI, abs_tol=1e-4):
                return [edges.FullArc3D(circle=circle3d, start_end=self.point2d_to_3d(linesegment2d.start))]
            # interior_point = self.point2d_to_3d(volmdlr.Point2D(0.5 * (theta1 + theta2), param_z1))
            return [edges.Arc3D(circle3d, self.point2d_to_3d(linesegment2d.start),
                                self.point2d_to_3d(linesegment2d.end))]
        if start3d.is_close(end3d):
            return None
        n = 10
        points = [self.point2d_to_3d(p)
                  for p in linesegment2d.discretization_points(number_points=n)]
        periodic = points[0].is_close(points[-1])
        return [edges.BSplineCurve3D.from_points_interpolation(points, 3, periodic)]

    @staticmethod
    def is_undefined_brep(edge):
        """Returns True if the edge is contained within the periodicity boundary."""
        if isinstance(edge.simplify, edges.LineSegment2D) and \
                edge.simplify.line.unit_direction_vector().is_colinear_to(volmdlr.Y2D) \
                and math.isclose(abs(edge.start.x), math.pi, abs_tol=1e-6):
            return True
        return False

    def fix_undefined_brep_with_neighbors(self, edge, previous_edge, next_edge):
        """Uses neighbors edges to fix edge contained within the periodicity boundary."""
        delta_previous = previous_edge.end - edge.start
        delta_next = next_edge.start - edge.end
        if not self.is_undefined_brep(previous_edge) and \
                math.isclose(delta_previous.norm(), self.x_periodicity, abs_tol=1e-3):
            edge = edge.translation(delta_previous)
        elif not self.is_undefined_brep(next_edge) and \
                math.isclose(delta_next.norm(), self.x_periodicity, abs_tol=1e-3):
            edge = edge.translation(delta_next)
        return edge


class CylindricalSurface3D(PeriodicalSurface):
    """
    The local plane is defined by (theta, z).

    :param frame: frame.w is axis, frame.u is theta=0 frame.v theta=pi/2
    :param frame:
    :param radius: Cylinder's radius
    :type radius: float
    """
    face_class = 'CylindricalFace3D'
    x_periodicity = volmdlr.TWO_PI
    y_periodicity = None

    def __init__(self, frame, radius: float, name: str = ''):
        self.frame = frame
        self.radius = radius
        PeriodicalSurface.__init__(self, frame=frame, name=name)

    def plot(self, ax=None, edge_style: EdgeStyle = EdgeStyle(color='grey', alpha=0.5),
             length: float = 1, **kwargs):
        """
        Plot the cylindrical surface in the local frame normal direction.

        :param ax: Matplotlib Axes3D object to plot on. If None, create a new figure.
        :type ax: Axes3D or None
        :param edge_style: edge styles.
        :type edge_style: EdgeStyle.
        :param length: plotted length
        :type length: float
        :return: Matplotlib Axes3D object containing the plotted wire-frame.
        :rtype: Axes3D
        """
        ncircles = 10
        nlines = 30

        if ax is None:
            fig = plt.figure()
            ax = fig.add_subplot(111, projection='3d')

        self.frame.plot(ax=ax, color=edge_style.color, ratio=self.radius)
        for i in range(nlines):
            theta = i / (nlines - 1) * volmdlr.TWO_PI
            start = self.point2d_to_3d(volmdlr.Point2D(theta, -0.5 * length))
            end = self.point2d_to_3d(volmdlr.Point2D(theta, 0.5 * length))
            edges.LineSegment3D(start, end).plot(ax=ax, edge_style=edge_style)

        for j in range(ncircles):
            circle_frame = self.frame.copy()
            circle_frame.origin += (-0.5 + j / (ncircles - 1)) * length * circle_frame.w
            circle = curves.Circle3D(circle_frame, self.radius)
            circle.plot(ax=ax, edge_style=edge_style)
        return ax

    def point2d_to_3d(self, point2d: volmdlr.Point2D):
        """
        Coverts a parametric coordinate on the surface into a 3D spatial point (x, y, z).

        :param point2d: Point at the ToroidalSuface3D
        :type point2d: `volmdlr.`Point2D`
        """

        point = volmdlr.Point3D(self.radius * math.cos(point2d.x),
                                      self.radius * math.sin(point2d.x),
                                      point2d.y)
        return self.frame.local_to_global_coordinates(point)

    def point3d_to_2d(self, point3d):
        """
        Returns the cylindrical coordinates volmdlr.Point2D(theta, z) of a Cartesian coordinates point (x, y, z).

        :param point3d: Point at the CylindricalSuface3D
        :type point3d: `volmdlr.`Point3D`
        """
        x, y, z = self.frame.global_to_local_coordinates(point3d)
        # Do not delete this, mathematical problem when x and y close to zero but not 0
        if abs(x) < 1e-12:
            x = 0
        if abs(y) < 1e-12:
            y = 0

        theta = math.atan2(y, x)
        if abs(theta) < 1e-9:
            theta = 0.0

        return volmdlr.Point2D(theta, z)

    @classmethod
    def from_step(cls, arguments, object_dict, **kwargs):
        """
        Converts a step primitive to a CylindricalSurface3D.

        :param arguments: The arguments of the step primitive.
        :type arguments: list
        :param object_dict: The dictionary containing all the step primitives
            that have already been instantiated
        :type object_dict: dict
        :return: The corresponding CylindricalSurface3D object.
        :rtype: :class:`volmdlr.faces.CylindricalSurface3D`
        """

        length_conversion_factor = kwargs.get("length_conversion_factor", 1)
        frame = object_dict[arguments[1]]
        radius = float(arguments[2]) * length_conversion_factor
        return cls(frame, radius, arguments[0][1:-1])

    def to_step(self, current_id):
        """
        Converts the object to a STEP representation.

        :param current_id: The ID of the last written primitive.
        :type current_id: int
        :return: The STEP representation of the object and the last ID.
        :rtype: tuple[str, list[int]]
        """
        content, frame_id = self.frame.to_step(current_id)
        current_id = frame_id + 1
        content += f"#{current_id} = CYLINDRICAL_SURFACE('{self.name}',#{frame_id},{round(1000 * self.radius, 4)});\n"
        return content, [current_id]

    def frame_mapping(self, frame: volmdlr.Frame3D, side: str):
        """
        Changes frame_mapping and return a new CylindricalSurface3D.

        :param side: 'old' or 'new'
        """
        new_frame = self.frame.frame_mapping(frame, side)
        return CylindricalSurface3D(new_frame, self.radius,
                                    name=self.name)

    def rectangular_cut(self, theta1: float, theta2: float,
                        param_z1: float, param_z2: float, name: str = ''):
        """Deprecated method, Use CylindricalFace3D from_surface_rectangular_cut method."""
        raise AttributeError('Use CylindricalFace3D from_surface_rectangular_cut method')

    def rotation(self, center: volmdlr.Point3D, axis: volmdlr.Vector3D, angle: float):
        """
        CylindricalFace3D rotation.

        :param center: rotation center.
        :param axis: rotation axis.
        :param angle: angle rotation.
        :return: a new rotated Plane3D.
        """
        new_frame = self.frame.rotation(center=center, axis=axis,
                                        angle=angle)
        return CylindricalSurface3D(new_frame, self.radius)

    def translation(self, offset: volmdlr.Vector3D):
        """
        CylindricalFace3D translation.

        :param offset: translation vector.
        :return: A new translated CylindricalFace3D.
        """
        return CylindricalSurface3D(self.frame.translation(offset), self.radius)

    def grid3d(self, grid2d: grid.Grid2D):
        """
        Generate 3d grid points of a Cylindrical surface, based on a Grid2D.

        """

        points_2d = grid2d.points
        points_3d = [self.point2d_to_3d(point2d) for point2d in points_2d]

        return points_3d

    def line_intersections(self, line: curves.Line3D):
        """Gets intersections between a line and a Cylindrical Surface 3D."""
        line_2d = line.to_2d(self.frame.origin, self.frame.u, self.frame.v)
        if line_2d is None:
            return []
        origin2d = self.frame.origin.to_2d(self.frame.origin, self.frame.u, self.frame.v)
        distance_line2d_to_origin = line_2d.point_distance(origin2d)
        if distance_line2d_to_origin > self.radius:
            return []
        a_prime = line_2d.point1
        b_prime = line_2d.point2
        a_prime_minus_b_prime = a_prime - b_prime
        t_param = a_prime.dot(a_prime_minus_b_prime) / a_prime_minus_b_prime.dot(a_prime_minus_b_prime)
        k_param = math.sqrt(
            (self.radius ** 2 - distance_line2d_to_origin ** 2) / a_prime_minus_b_prime.dot(a_prime_minus_b_prime))
        intersection1 = line.point1 + (t_param + k_param) * (line.direction_vector())
        intersection2 = line.point1 + (t_param - k_param) * (line.direction_vector())
        if intersection1 == intersection2:
            return [intersection1]

        return [intersection1, intersection2]

    def linesegment_intersections(self, linesegment: edges.LineSegment3D):
        """Gets intersections between a line segment and a Cylindrical Surface 3D."""
        line = linesegment.line
        line_intersections = self.line_intersections(line)
        linesegment_intersections = [inters for inters in line_intersections if linesegment.point_belongs(inters)]
        return linesegment_intersections

    def parallel_plane_intersection(self, plane3d):
        """
        Cylinder plane intersections when plane's normal is perpendicular with the cylinder axis.

        :param plane3d: intersecting plane
        :return: list of intersecting curves
        """
        distance_plane_cylinder_axis = plane3d.point_distance(self.frame.origin)
        if distance_plane_cylinder_axis > self.radius:
            return []
        if math.isclose(self.frame.w.dot(plane3d.frame.u), 0, abs_tol=1e-6):
            line = curves.Line3D(plane3d.frame.origin, plane3d.frame.origin + plane3d.frame.u)
        else:
            line = curves.Line3D(plane3d.frame.origin, plane3d.frame.origin + plane3d.frame.v)
        line_intersections = self.line_intersections(line)
        lines = []
        for intersection in line_intersections:
            lines.append(curves.Line3D(intersection, intersection + self.frame.w))
        return lines

    def perpendicular_plane_intersection(self, plane3d):
        """
        Cylinder plane intersections when plane's normal is parallel with the cylinder axis.

        :param plane3d: intersecting plane
        :return: list of intersecting curves
        """
        line = curves.Line3D(self.frame.origin, self.frame.origin + self.frame.w)
        center3d_plane = plane3d.line_intersections(line)[0]
        circle3d = curves.Circle3D(volmdlr.Frame3D(center3d_plane, plane3d.frame.u,
                                                         plane3d.frame.v, plane3d.frame.w), self.radius)
        return [circle3d]

    def concurrent_plane_intersection(self, plane3d):
        """
        Cylinder plane intersections when plane's normal is concurrent with the cylinder axis, but not orthogonal.

        Ellipse vector equation : < r*cos(t), r*sin(t), -(1 / c)*(d + a*r*cos(t) +
        b*r*sin(t)); d = - (ax_0 + by_0 + cz_0).

        :param plane3d: intersecting plane.
        :return: list of intersecting curves.
        """
        line = curves.Line3D(self.frame.origin, self.frame.origin + self.frame.w)
        center3d_plane = plane3d.line_intersections(line)[0]
        plane_coefficient_a, plane_coefficient_b, plane_coefficient_c, plane_coefficient_d = \
            plane3d.equation_coefficients()
        ellipse_0 = volmdlr.Point3D(
            self.radius * math.cos(0),
            self.radius * math.sin(0),
            - (1 / plane_coefficient_c) * (plane_coefficient_d + plane_coefficient_a * self.radius * math.cos(0) +
                                           plane_coefficient_b * self.radius * math.sin(0)))
        ellipse_pi_by_2 = volmdlr.Point3D(
            self.radius * math.cos(math.pi / 2),
            self.radius * math.sin(math.pi / 2),
            - (1 / plane_coefficient_c) * (
                    plane_coefficient_d + plane_coefficient_a * self.radius * math.cos(math.pi / 2)
                    + plane_coefficient_b * self.radius * math.sin(math.pi / 2)))
        axis_1 = center3d_plane.point_distance(ellipse_0)
        axis_2 = center3d_plane.point_distance(ellipse_pi_by_2)
        if axis_1 > axis_2:
            major_axis = axis_1
            minor_axis = axis_2
            major_dir = ellipse_0 - center3d_plane
            u_vector = major_dir.unit_vector()
        else:
            major_axis = axis_2
            minor_axis = axis_1
            major_dir = ellipse_pi_by_2 - center3d_plane
        u_vector = major_dir.unit_vector()
        ellipse = curves.Ellipse3D(major_axis, minor_axis,
                                   volmdlr.Frame3D(center3d_plane, u_vector,
                                                         plane3d.frame.w.cross(u_vector), plane3d.frame.w))
        return [ellipse]

    def plane_intersection(self, plane3d):
        """
        Cylinder intersections with a plane.

        :param plane3d: intersecting plane.
        :return: list of intersecting curves.
        """
        if math.isclose(abs(plane3d.frame.w.dot(self.frame.w)), 0, abs_tol=1e-6):
            return self.parallel_plane_intersection(plane3d)
        if math.isclose(abs(plane3d.frame.w.dot(self.frame.w)), 1, abs_tol=1e-6):
            return self.perpendicular_plane_intersection(plane3d)
        return self.concurrent_plane_intersection(plane3d)

    def is_coincident(self, surface3d):
        """
        Verifies if two CylindricalSurfaces are coincident.

        :param surface3d: surface to verify.
        :return: True if they are coincident, False otherwise.
        """
        if not isinstance(self, surface3d.__class__):
            return False
        if math.isclose(abs(self.frame.w.dot(surface3d.frame.w)), 1.0, abs_tol=1e-6) and \
                self.radius == surface3d.radius:
            return True
        return False

    def point_on_surface(self, point3d):
        """
        Verifies if a given point is on the CylindricalSurface3D.

        :param point3d: point to verify.
        :return: True if point on surface, False otherwise.
        """
        new_point = self.frame.global_to_local_coordinates(point3d)
        if math.isclose(new_point.x ** 2 + new_point.y ** 2, self.radius ** 2, abs_tol=1e-6):
            return True
        return False


class ToroidalSurface3D(PeriodicalSurface):
    """
    The local plane is defined by (theta, phi).

    Theta is the angle around the big (R) circle and phi around the small (r).

    :param frame: Tore's frame: origin is the center, u is pointing at theta=0.
    :param tore_radius: Tore's radius.
    :param r: Circle to revolute radius.

    See Also Definitions of R and r according to https://en.wikipedia.org/wiki/Torus.

    """
    face_class = 'ToroidalFace3D'
    x_periodicity = volmdlr.TWO_PI
    y_periodicity = volmdlr.TWO_PI

    def __init__(self, frame: volmdlr.Frame3D, tore_radius: float, small_radius: float, name: str = ''):
        self.frame = frame
        self.tore_radius = tore_radius
        self.small_radius = small_radius
        PeriodicalSurface.__init__(self, frame=frame, name=name)

        self._bbox = None

    @property
    def bounding_box(self):
        """
        Returns the surface bounding box.
        """
        if not self._bbox:
            self._bbox = self._bounding_box()
        return self._bbox

    def _bounding_box(self):
        distance = self.tore_radius + self.small_radius
        point1 = self.frame.origin + \
            self.frame.u * distance + self.frame.v * distance + self.frame.w * self.small_radius
        point2 = self.frame.origin + \
            self.frame.u * distance + self.frame.v * distance - self.frame.w * self.small_radius
        point3 = self.frame.origin + \
            self.frame.u * distance - self.frame.v * distance + self.frame.w * self.small_radius
        point4 = self.frame.origin + \
            self.frame.u * distance - self.frame.v * distance - self.frame.w * self.small_radius
        point5 = self.frame.origin - \
            self.frame.u * distance + self.frame.v * distance + self.frame.w * self.small_radius
        point6 = self.frame.origin - \
            self.frame.u * distance + self.frame.v * distance - self.frame.w * self.small_radius
        point7 = self.frame.origin - \
            self.frame.u * distance - self.frame.v * distance + self.frame.w * self.small_radius
        point8 = self.frame.origin - \
            self.frame.u * distance - self.frame.v * distance - self.frame.w * self.small_radius

        return volmdlr.core.BoundingBox.from_points(
            [point1, point2, point3, point4, point5, point6, point7, point8])

    def point2d_to_3d(self, point2d: volmdlr.Point2D):
        """
        Coverts a parametric coordinate on the surface into a 3D spatial point (x, y, z).

        :param point2d: Point at the ToroidalSuface3D
        :type point2d: `volmdlr.`Point2D`
        """
        theta, phi = point2d
        x = (self.tore_radius + self.small_radius * math.cos(phi)) * math.cos(theta)
        y = (self.tore_radius + self.small_radius * math.cos(phi)) * math.sin(theta)
        z = self.small_radius * math.sin(phi)
        return self.frame.local_to_global_coordinates(volmdlr.Point3D(x, y, z))

    def point3d_to_2d(self, point3d):
        """
        Transform a 3D spatial point (x, y, z) into a 2D spherical parametric point (theta, phi).
        """
        x, y, z = self.frame.global_to_local_coordinates(point3d)
        z = min(self.small_radius, max(-self.small_radius, z))

        # Do not delete this, mathematical problem when x and y close to zero (should be zero) but not 0
        # Generally this is related to uncertainty of step files.

        if abs(x) < 1e-6:
            x = 0
        if abs(y) < 1e-6:
            y = 0
        if abs(z) < 1e-6:
            z = 0

        zr = z / self.small_radius
        phi = math.asin(zr)
        if abs(phi) < 1e-9:
            phi = 0

        u = self.tore_radius + math.sqrt((self.small_radius ** 2) - (z ** 2))
        u1, u2 = round(x / u, 5), round(y / u, 5)
        theta = math.atan2(u2, u1)

        vector_to_tube_center = volmdlr.Vector3D(self.tore_radius * math.cos(theta),
                                                       self.tore_radius * math.sin(theta), 0)
        vector_from_tube_center_to_point = volmdlr.Vector3D(x, y, z) - vector_to_tube_center
        phi2 = volmdlr.geometry.vectors3d_angle(vector_to_tube_center, vector_from_tube_center_to_point)

        if phi >= 0 and phi2 > 0.5 * math.pi:
            phi = math.pi - phi
        elif phi < 0 and phi2 > 0.5 * math.pi:
            phi = -math.pi - phi
        if abs(theta) < 1e-9:
            theta = 0.0
        if abs(phi) < 1e-9:
            phi = 0.0
        return volmdlr.Point2D(theta, phi)

    @classmethod
    def from_step(cls, arguments, object_dict, **kwargs):
        """
        Converts a step primitive to a ToroidalSurface3D.

        :param arguments: The arguments of the step primitive.
        :type arguments: list
        :param object_dict: The dictionary containing all the step primitives
            that have already been instantiated.
        :type object_dict: dict
        :return: The corresponding ToroidalSurface3D object.
        :rtype: :class:`volmdlr.faces.ToroidalSurface3D`
        """

        length_conversion_factor = kwargs.get("length_conversion_factor", 1)

        frame = object_dict[arguments[1]]
        rcenter = float(arguments[2]) * length_conversion_factor
        rcircle = float(arguments[3]) * length_conversion_factor
        return cls(frame , rcenter, rcircle, arguments[0][1:-1])

    def to_step(self, current_id):
        """
        Converts the object to a STEP representation.

        :param current_id: The ID of the last written primitive.
        :type current_id: int
        :return: The STEP representation of the object and the last ID.
        :rtype: tuple[str, list[int]]
        """
        content, frame_id = self.frame.to_step(current_id)
        current_id = frame_id + 1
        content += f"#{current_id} = TOROIDAL_SURFACE('{self.name}',#{frame_id}," \
                   f"{round(1000 * self.tore_radius, 4)},{round(1000 * self.small_radius, 4)});\n"
        return content, [current_id]

    def frame_mapping(self, frame: volmdlr.Frame3D, side: str):
        """
        Changes frame_mapping and return a new ToroidalSurface3D.

        :param frame: The new frame to map to.
        :type frame: `volmdlr.Frame3D
        :param side: Indicates whether the frame should be mapped to the 'old' or 'new' frame.
            Acceptable values are 'old' or 'new'.
        :type side: str
        """
        new_frame = self.frame.frame_mapping(frame, side)
        return ToroidalSurface3D(new_frame, self.tore_radius, self.small_radius, name=self.name)

    def rectangular_cut(self, theta1: float, theta2: float, phi1: float, phi2: float, name: str = ""):
        """Deprecated method, Use ToroidalFace3D from_surface_rectangular_cut method."""
        raise AttributeError('Use ToroidalFace3D from_surface_rectangular_cut method')

    def linesegment2d_to_3d(self, linesegment2d):
        """
        Converts the parametric boundary representation into a 3D primitive.
        """
        theta1, phi1 = linesegment2d.start
        theta2, phi2 = linesegment2d.end

        if math.isclose(theta1, theta2, abs_tol=1e-4):
            center = self.frame.origin + self.tore_radius * self.frame.u
            center = center.rotation(self.frame.origin, self.frame.w, angle=theta1)  # todo Is this Correct?
            u_vector = center - self.frame.origin
            u_vector = u_vector.unit_vector()
            if phi1 < phi2:
                w_vector = u_vector.cross(self.frame.w)
            else:
                w_vector = self.frame.w.cross(u_vector)
            v_vector = w_vector.cross(u_vector)
            start3d = self.point2d_to_3d(linesegment2d.start)
            frame = volmdlr.Frame3D(center, u_vector, v_vector, w_vector)
            circle = curves.Circle3D(frame, start3d.point_distance(center))
            if math.isclose(abs(phi1 - phi2), volmdlr.TWO_PI, abs_tol=1e-4):
                return [edges.FullArc3D(circle, start_end=center + self.small_radius * u_vector)]
            # interior_point = self.point2d_to_3d(volmdlr.Point2D(theta1, 0.5 * (phi1 + phi2)))
            return [edges.Arc3D(circle, start3d, self.point2d_to_3d(linesegment2d.end))]
        if math.isclose(phi1, phi2, abs_tol=1e-4):
            center = self.frame.origin + self.small_radius * math.sin(phi1) * self.frame.w
            if theta1 > theta2:
                frame = volmdlr.Frame3D(center, self.frame.u, -self.frame.v, self.frame.u.cross(-self.frame.v))
            else:
                frame = volmdlr.Frame3D(center, self.frame.u, self.frame.v, self.frame.w)
            start3d = self.point2d_to_3d(linesegment2d.start)
            circle = curves.Circle3D(frame, start3d.point_distance(center))
            start3d = self.point2d_to_3d(linesegment2d.start)
            if math.isclose(abs(theta1 - theta2), volmdlr.TWO_PI, abs_tol=1e-4):
                start_end = center + self.frame.u * (self.small_radius + self.tore_radius)
                return [edges.FullArc3D(circle=circle, start_end=start_end)]
            return [edges.Arc3D(circle, start3d, self.point2d_to_3d(linesegment2d.end))]
        n = 10
        degree = 3
        points = [self.point2d_to_3d(point2d) for point2d in linesegment2d.discretization_points(number_points=n)]
        periodic = points[0].is_close(points[-1])
        return [edges.BSplineCurve3D.from_points_interpolation(points, degree, periodic).simplify]

    def bsplinecurve2d_to_3d(self, bspline_curve2d):
        """
        Converts the parametric boundary representation into a 3D primitive.
        """
        n = len(bspline_curve2d.control_points)
        points = [self.point2d_to_3d(p)
                  for p in bspline_curve2d.discretization_points(number_points=n)]
        return [edges.BSplineCurve3D.from_points_interpolation(
            points, bspline_curve2d.degree, bspline_curve2d.periodic)]

    def _helper_arc3d_to_2d_periodicity_verifications(self, arc3d, start):
        """
        Verifies if arc 3D contains discontinuity and undefined start/end points on parametric domain.
        """

        point_theta_discontinuity = self.point2d_to_3d(volmdlr.Point2D(math.pi, start.y))
        theta_discontinuity = arc3d.point_belongs(point_theta_discontinuity) and \
            not arc3d.is_point_edge_extremity(point_theta_discontinuity)
        point_phi_discontinuity = self.point2d_to_3d(volmdlr.Point2D(start.x, math.pi))
        phi_discontinuity = arc3d.point_belongs(point_phi_discontinuity) and \
            not arc3d.is_point_edge_extremity(point_phi_discontinuity)
        undefined_start_theta = arc3d.start.is_close(point_theta_discontinuity)
        undefined_end_theta = arc3d.end.is_close(point_theta_discontinuity)
        undefined_start_phi = arc3d.start.is_close(point_phi_discontinuity)
        undefined_end_phi = arc3d.end.is_close(point_phi_discontinuity)

        return theta_discontinuity, phi_discontinuity, undefined_start_theta, undefined_end_theta, \
            undefined_start_phi, undefined_end_phi

    def fullarc3d_to_2d(self, fullarc3d):
        """
        Converts the primitive from 3D spatial coordinates to its equivalent 2D primitive in the parametric space.
        """
        start = self.point3d_to_2d(fullarc3d.start)
        end = self.point3d_to_2d(fullarc3d.end)
        point_after_start, point_before_end = self._reference_points(fullarc3d)
        theta_discontinuity, phi_discontinuity, undefined_start_theta, undefined_end_theta, \
            undefined_start_phi, undefined_end_phi = self._helper_arc3d_to_2d_periodicity_verifications(
                fullarc3d, start)
        start, end = vm_parametric.arc3d_to_toroidal_coordinates_verification(
            [start, end],
            [undefined_start_theta, undefined_end_theta, undefined_start_phi, undefined_end_phi],
            [point_after_start, point_before_end],
            [theta_discontinuity, phi_discontinuity])
        theta1, phi1 = start
        # theta2, phi2 = end
        theta3, phi3 = point_after_start
        # theta4, phi4 = point_before_end
        if self.frame.w.is_colinear_to(fullarc3d.circle.normal, abs_tol=1e-4):
            point1 = start
            if theta1 > theta3:
                point2 = volmdlr.Point2D(theta1 - volmdlr.TWO_PI, phi1)
            elif theta1 < theta3:
                point2 = volmdlr.Point2D(theta1 + volmdlr.TWO_PI, phi1)
            return [edges.LineSegment2D(point1, point2)]
        point1 = start
        if phi1 > phi3:
            point2 = volmdlr.Point2D(theta1, phi1 - volmdlr.TWO_PI)
        elif phi1 < phi3:
            point2 = volmdlr.Point2D(theta1, phi1 + volmdlr.TWO_PI)
        return [edges.LineSegment2D(point1, point2)]

    def arc3d_to_2d(self, arc3d):
        """
        Converts the arc from 3D spatial coordinates to its equivalent 2D primitive in the parametric space.
        """
        start = self.point3d_to_2d(arc3d.start)
        end = self.point3d_to_2d(arc3d.end)

        point_after_start, point_before_end = self._reference_points(arc3d)
        theta_discontinuity, phi_discontinuity, undefined_start_theta, undefined_end_theta, \
            undefined_start_phi, undefined_end_phi = self._helper_arc3d_to_2d_periodicity_verifications(arc3d, start)
        start, end = vm_parametric.arc3d_to_toroidal_coordinates_verification(
            [start, end],
            [undefined_start_theta, undefined_end_theta, undefined_start_phi, undefined_end_phi],
            [point_after_start, point_before_end],
            [theta_discontinuity, phi_discontinuity])
        return [edges.LineSegment2D(start, end)]

    def bsplinecurve3d_to_2d(self, bspline_curve3d):
        """
        Converts the primitive from 3D spatial coordinates to its equivalent 2D primitive in the parametric space.
        """
        point_after_start, point_before_end = self._reference_points(bspline_curve3d)
        theta3, phi3 = point_after_start
        theta4, phi4 = point_before_end
        n = len(bspline_curve3d.control_points)
        points3d = bspline_curve3d.discretization_points(number_points=n)
        points = [self.point3d_to_2d(p) for p in points3d]
        theta1, phi1 = points[0]
        theta2, phi2 = points[-1]

        # Verify if theta1 or theta2 point should be -pi because atan2() -> ]-pi, pi]
        if abs(theta1) == math.pi:
            theta1 = repair_start_end_angle_periodicity(theta1, theta3)
        if abs(theta2) == math.pi:
            theta2 = repair_start_end_angle_periodicity(theta2, theta4)

        # Verify if phi1 or phi2 point should be -pi because phi -> ]-pi, pi]
        if abs(phi1) == math.pi:
            phi1 = repair_start_end_angle_periodicity(phi1, phi3)
        if abs(phi2) == math.pi:
            phi2 = repair_start_end_angle_periodicity(phi2, phi4)

        points[0] = volmdlr.Point2D(theta1, phi1)
        points[-1] = volmdlr.Point2D(theta2, phi2)

        theta_list = [point.x for point in points]
        phi_list = [point.y for point in points]
        theta_discontinuity, indexes_theta_discontinuity = angle_discontinuity(theta_list)
        phi_discontinuity, indexes_phi_discontinuity = angle_discontinuity(phi_list)

        if theta_discontinuity:
            points = self._fix_angle_discontinuity_on_discretization_points(points,
                                                                            indexes_theta_discontinuity, "x")
        if phi_discontinuity:
            points = self._fix_angle_discontinuity_on_discretization_points(points,
                                                                            indexes_phi_discontinuity, "y")

        return [edges.BSplineCurve2D.from_points_interpolation(
            points, bspline_curve3d.degree, bspline_curve3d.periodic)]

    def triangulation(self):
        """
        Triangulation.

        :rtype: display.DisplayMesh3D
        """
        face = self.rectangular_cut(0, volmdlr.TWO_PI, 0, volmdlr.TWO_PI)
        return face.triangulation()

    def translation(self, offset: volmdlr.Vector3D):
        """
        ToroidalSurface3D translation.

        :param offset: translation vector
        :return: A new translated ToroidalSurface3D
        """
        return ToroidalSurface3D(self.frame.translation(
            offset), self.tore_radius, self.small_radius)

    def rotation(self, center: volmdlr.Point3D, axis: volmdlr.Vector3D, angle: float):
        """
        ToroidalSurface3D rotation.

        :param center: rotation center.
        :param axis: rotation axis.
        :param angle: angle rotation.
        :return: a new rotated ToroidalSurface3D.
        """
        new_frame = self.frame.rotation(center=center, axis=axis,
                                        angle=angle)
        return self.__class__(new_frame, self.tore_radius, self.small_radius)

    def plot(self, ax=None, color='grey', alpha=0.5, **kwargs):
        """Plot torus arcs."""
        if ax is None:
            fig = plt.figure()
            ax = fig.add_subplot(111, projection='3d')

        self.frame.plot(ax=ax, ratio=self.tore_radius)
        number_arcs = 50
        for i in range(number_arcs):
            theta = i / number_arcs * volmdlr.TWO_PI
            t_points = []
            for j in range(number_arcs):
                phi = j / number_arcs * volmdlr.TWO_PI
                t_points.append(self.point2d_to_3d(volmdlr.Point2D(theta, phi)))
            ax = wires.ClosedPolygon3D(t_points).plot(ax=ax, edge_style=EdgeStyle(color=color, alpha=alpha))

        return ax

    def point_projection(self, point3d):
        """
        Returns the projection of the point on the toroidal surface.

        :param point3d: Point to project.
        :type point3d: volmdlr.Point3D
        :return: A point on the surface
        :rtype: volmdlr.Point3D
        """
        x, y, z = self.frame.global_to_local_coordinates(point3d)

        if abs(x) < 1e-12:
            x = 0
        if abs(y) < 1e-12:
            y = 0

        theta = math.atan2(y, x)

        vector_to_tube_center = volmdlr.Vector3D(self.tore_radius * math.cos(theta),
                                                       self.tore_radius * math.sin(theta), 0)
        vector_from_tube_center_to_point = volmdlr.Vector3D(x, y, z) - vector_to_tube_center
        phi = volmdlr.geometry.vectors3d_angle(vector_to_tube_center, vector_from_tube_center_to_point)
        if z < 0:
            phi = 2 * math.pi - phi
        if abs(theta) < 1e-9:
            theta = 0.0
        if abs(phi) < 1e-9:
            phi = 0.0
        return self.point2d_to_3d(volmdlr.Point2D(theta, phi))

    def _reference_points(self, edge):
        """
        Helper function to return points of reference on the edge to fix some parametric periodical discontinuities.
        """
        length = edge.length()
        point_after_start = self.point3d_to_2d(edge.point_at_abscissa(0.005 * length))
        point_before_end = self.point3d_to_2d(edge.point_at_abscissa(0.98 * length))
        theta3, phi3 = point_after_start
        theta4, phi4 = point_before_end
        if abs(theta3) == math.pi or abs(theta3) == 0.5 * math.pi or \
                abs(phi3) == math.pi or abs(phi3) == 0.5 * math.pi:
            point_after_start = self.point3d_to_2d(edge.point_at_abscissa(0.02 * length))
        if abs(theta4) == math.pi or abs(theta4) == 0.5 * math.pi or \
                abs(phi4) == math.pi or abs(phi4) == 0.5 * math.pi:
            point_before_end = self.point3d_to_2d(edge.point_at_abscissa(0.97 * length))
        return point_after_start, point_before_end


class ConicalSurface3D(PeriodicalSurface):
    """
    The local plane is defined by (theta, z).

    :param frame: Cone's frame to position it: frame.w is axis of cone frame. Origin is at the angle of the cone.
    :param semi_angle: cone's semi-angle.
    """
    face_class = 'ConicalFace3D'
    x_periodicity = volmdlr.TWO_PI
    y_periodicity = None

    def __init__(self, frame: volmdlr.Frame3D, semi_angle: float,
                 name: str = ''):
        self.frame = frame
        self.semi_angle = semi_angle
        PeriodicalSurface.__init__(self, frame=frame, name=name)

    def plot(self, ax=None, color='grey', alpha=0.5, **kwargs):
        """
        Plots the ConicalSurface3D.
        """
        z = kwargs.get("z", 0.5)
        if ax is None:
            fig = plt.figure()
            ax = fig.add_subplot(111, projection='3d')

        self.frame.plot(ax=ax, ratio=z)
        x = z * math.tan(self.semi_angle)
        # point1 = self.frame.local_to_global_coordinates(volmdlr.Point3D(-x, 0, -z))
        point1 = self.frame.origin
        point2 = self.frame.local_to_global_coordinates(volmdlr.Point3D(x, 0, z))
        generatrix = edges.LineSegment3D(point1, point2)
        for i in range(37):
            theta = i / 36. * volmdlr.TWO_PI
            wire = generatrix.rotation(self.frame.origin, self.frame.w, theta)
            wire.plot(ax=ax, edge_style=EdgeStyle(color=color, alpha=alpha))
        return ax

    @classmethod
    def from_step(cls, arguments, object_dict, **kwargs):
        """
        Converts a step primitive to a ConicalSurface3D.

        :param arguments: The arguments of the step primitive.
        :type arguments: list
        :param object_dict: The dictionary containing all the step primitives
            that have already been instantiated.
        :type object_dict: dict
        :return: The corresponding ConicalSurface3D object.
        :rtype: :class:`volmdlr.faces.ConicalSurface3D`
        """

        length_conversion_factor = kwargs.get("length_conversion_factor", 1)
        angle_conversion_factor = kwargs.get("angle_conversion_factor", 1)

        frame = object_dict[arguments[1]]
        radius = float(arguments[2]) * length_conversion_factor
        semi_angle = float(arguments[3]) * angle_conversion_factor
        frame.origin = frame.origin - radius / math.tan(semi_angle) * frame.w
        return cls(frame, semi_angle, arguments[0][1:-1])

    def to_step(self, current_id):
        """
        Converts the object to a STEP representation.

        :param current_id: The ID of the last written primitive.
        :type current_id: int
        :return: The STEP representation of the object and the last ID.
        :rtype: tuple[str, list[int]]
        """
        content, frame_id = self.frame.to_step(current_id)
        current_id = frame_id + 1
        content += f"#{current_id} = CONICAL_SURFACE('{self.name}',#{frame_id},{0.},{round(self.semi_angle, 4)});\n"
        return content, [current_id]

    def frame_mapping(self, frame: volmdlr.Frame3D, side: str):
        """
        Changes frame_mapping and return a new ConicalSurface3D.

        :param side: 'old' or 'new'
        """
        new_frame = self.frame.frame_mapping(frame, side)
        return ConicalSurface3D(new_frame, self.semi_angle, name=self.name)

    def point2d_to_3d(self, point2d: volmdlr.Point2D):
        """
        Coverts a parametric coordinate on the surface into a 3D spatial point (x, y, z).

        :param point2d: Point at the ConicalSuface3D
        :type point2d: `volmdlr.`Point2D`
        """
        theta, z = point2d
        radius = math.tan(self.semi_angle) * z
        new_point = volmdlr.Point3D(radius * math.cos(theta),
                                          radius * math.sin(theta),
                                          z)
        return self.frame.local_to_global_coordinates(new_point)

    def point3d_to_2d(self, point3d: volmdlr.Point3D):
        """
        Returns the cylindrical coordinates volmdlr.Point2D(theta, z) of a Cartesian coordinates point (x, y, z).

        :param point3d: Point at the CylindricalSuface3D.
        :type point3d: :class:`volmdlr.`Point3D`
        """
        x, y, z = self.frame.global_to_local_coordinates(point3d)
        # Do not delete this, mathematical problem when x and y close to zero (should be zero) but not 0
        # Generally this is related to uncertainty of step files.
        if abs(x) < 1e-12:
            x = 0
        if abs(y) < 1e-12:
            y = 0
        theta = math.atan2(y, x)
        if abs(theta) < 1e-9:
            theta = 0.0
        return volmdlr.Point2D(theta, z)

    def rectangular_cut(self, theta1: float, theta2: float,
                        param_z1: float, param_z2: float, name: str = ''):
        """Deprecated method, Use ConicalFace3D from_surface_rectangular_cut method."""
        raise AttributeError("ConicalSurface3D.rectangular_cut is deprecated."
                             "Use the class_method from_surface_rectangular_cut in ConicalFace3D instead")

    def linesegment3d_to_2d(self, linesegment3d):
        """
        Converts the primitive from 3D spatial coordinates to its equivalent 2D primitive in the parametric space.
        """
        start = self.point3d_to_2d(linesegment3d.start)
        end = self.point3d_to_2d(linesegment3d.end)
        if start.x != end.x and start.is_close(volmdlr.Point2D(0, 0)):
            start = volmdlr.Point2D(end.x, 0)
        elif start.x != end.x and end == volmdlr.Point2D(0, 0):
            end = volmdlr.Point2D(start.x, 0)
        elif start.x != end.x:
            end = volmdlr.Point2D(start.x, end.y)
        if not start.is_close(end):
            return [edges.LineSegment2D(start, end)]
        self.save_to_file("conicalsurface_linesegment3d_to_2d.json")
        linesegment3d.save_to_file("conicalsurface_linesegment3d_to_2d_linesegment3d.json")
        return None

    def linesegment2d_to_3d(self, linesegment2d):
        """
        Converts the primitive from parametric space to 3D spatial coordinates.
        """
        if linesegment2d.name == "construction":
            return None
        theta1, param_z1 = linesegment2d.start
        theta2, param_z2 = linesegment2d.end

        if math.isclose(theta1, theta2, abs_tol=1e-4):
            return [edges.LineSegment3D(self.point2d_to_3d(linesegment2d.start),
                                        self.point2d_to_3d(linesegment2d.end))]
        if math.isclose(param_z1, param_z2, abs_tol=1e-4) and math.isclose(param_z1, 0., abs_tol=1e-6):
            return []
        start3d = self.point2d_to_3d(linesegment2d.start)
        center = self.frame.origin + param_z1 * self.frame.w
        if linesegment2d.unit_direction_vector().dot(volmdlr.X2D) > 0:
            circle = curves.Circle3D(volmdlr.Frame3D(
                center, self.frame.u, self.frame.v, self.frame.w), center.point_distance(start3d))
        else:
            circle = curves.Circle3D(volmdlr.Frame3D(
                center, self.frame.u, -self.frame.v, -self.frame.w), center.point_distance(start3d))
        if math.isclose(param_z1, param_z2, abs_tol=1e-4):
            if abs(theta1 - theta2) == volmdlr.TWO_PI:
                return [edges.FullArc3D(circle, start3d)]
            interior = self.point2d_to_3d(volmdlr.Point2D(0.5 * (theta1 + theta2), param_z1))
            end3d = self.point2d_to_3d(linesegment2d.end)
            arc = edges.Arc3D(circle, start3d, end3d)
            if not arc.point_belongs(interior):
                circle = circle.reverse()
                arc = edges.Arc3D(circle, start3d, end3d)
            return [arc]
        raise NotImplementedError('Ellipse?')

    def contour3d_to_2d(self, contour3d):
        """
        Transforms a Contour3D into a Contour2D in the parametric domain of the surface.

        :param contour3d: The contour to be transformed.
        :type contour3d: :class:`wires.Contour3D`
        :return: A 2D contour object.
        :rtype: :class:`wires.Contour2D`
        """
        primitives2d = self.primitives3d_to_2d(contour3d.primitives)

        wire2d = wires.Wire2D(primitives2d)
        delta_x = abs(wire2d.primitives[0].start.x - wire2d.primitives[-1].end.x)
        if math.isclose(delta_x, volmdlr.TWO_PI, abs_tol=1e-3) and wire2d.is_ordered():
            if len(primitives2d) > 1:
                # very specific conical case due to the singularity in the point z = 0 on parametric domain.
                if primitives2d[-2].start.y == 0.0:
                    primitives2d = self.repair_primitives_periodicity(primitives2d)
            return wires.Contour2D(primitives2d)
        # Fix contour
        primitives2d = self.repair_primitives_periodicity(primitives2d)
        return wires.Contour2D(primitives2d)

    def translation(self, offset: volmdlr.Vector3D):
        """
        ConicalSurface3D translation.

        :param offset: translation vector.
        :return: A new translated ConicalSurface3D.
        """
        return self.__class__(self.frame.translation(offset),
                              self.semi_angle)

    def rotation(self, center: volmdlr.Point3D,
                 axis: volmdlr.Vector3D, angle: float):
        """
        ConicalSurface3D rotation.

        :param center: rotation center.
        :param axis: rotation axis.
        :param angle: angle rotation.
        :return: a new rotated ConicalSurface3D.
        """
        new_frame = self.frame.rotation(center=center, axis=axis, angle=angle)
        return self.__class__(new_frame, self.semi_angle)

    def repair_primitives_periodicity(self, primitives2d):
        """
        Repairs the continuity of the 2D contour while using contour3d_to_2d on periodic surfaces.

        :param primitives2d: The primitives in parametric surface domain.
        :type primitives2d: list
        :return: A list of primitives.
        :rtype: list
        """
        # Search for a primitive that can be used as reference for repairing periodicity
        pos = vm_parametric.find_index_defined_brep_primitive_on_periodical_surface(primitives2d,
                                                                                    [self.x_periodicity,
                                                                                     self.y_periodicity])
        if pos != 0:
            primitives2d = primitives2d[pos:] + primitives2d[:pos]

        i = 1
        while i < len(primitives2d):
            previous_primitive = primitives2d[i - 1]
            delta = previous_primitive.end - primitives2d[i].start
            if not math.isclose(delta.norm(), 0, abs_tol=1e-5):
                if primitives2d[i].end.is_close(primitives2d[i - 1].end, tol=1e-4) and \
                        math.isclose(primitives2d[i].length(), volmdlr.TWO_PI, abs_tol=1e-4):
                    primitives2d[i] = primitives2d[i].reverse()
                elif delta.norm() and math.isclose(abs(previous_primitive.end.y), 0, abs_tol=1e-6):
                    primitives2d.insert(i, edges.LineSegment2D(previous_primitive.end, primitives2d[i].start,
                                                               name="construction"))
                    i += 1
                else:
                    primitives2d[i] = primitives2d[i].translation(delta)
            # treat very specific case of conical surfaces when the previous primitive and the primitive are a
            # linesegment3d with singularity
            elif math.isclose(primitives2d[i].start.y, 0.0, abs_tol=1e-6) and \
                    math.isclose(primitives2d[i].start.x, primitives2d[i].end.x, abs_tol=1e-6) and \
                    math.isclose(primitives2d[i].start.x, previous_primitive.end.x, abs_tol=1e-6):

                if primitives2d[i + 1].end.x < primitives2d[i].end.x:
                    theta_offset = volmdlr.TWO_PI
                elif primitives2d[i + 1].end.x > primitives2d[i].end.x:
                    theta_offset = -volmdlr.TWO_PI
                primitive1 = edges.LineSegment2D(previous_primitive.end,
                                                 previous_primitive.end + volmdlr.Point2D(theta_offset, 0),
                                                 name="construction")
                primitive2 = primitives2d[i].translation(volmdlr.Vector2D(theta_offset, 0))
                primitive3 = primitives2d[i + 1].translation(volmdlr.Vector2D(theta_offset, 0))
                primitives2d[i] = primitive1
                primitives2d.insert(i + 1, primitive2)
                primitives2d[i + 2] = primitive3
                i += 1
            i += 1
        if not primitives2d[0].start.is_close(primitives2d[-1].end) \
                and primitives2d[0].start.y == 0.0 and primitives2d[-1].end.y == 0.0:
            primitives2d.append(edges.LineSegment2D(primitives2d[-1].end, primitives2d[0].start))

        return primitives2d

    def face_from_base_and_vertex(self, contour: wires.Contour3D, vertex: volmdlr.Point3D, name: str = ''):

        raise AttributeError(f'Use method from ConicalFace3D{volmdlr.faces.ConicalFace3D.from_base_and_vertex}')


class SphericalSurface3D(PeriodicalSurface):
    """
    Defines a spherical surface.

    :param frame: Sphere's frame to position it
    :type frame: volmdlr.Frame3D
    :param radius: Sphere's radius
    :type radius: float
    """
    face_class = 'SphericalFace3D'
    x_periodicity = volmdlr.TWO_PI
    y_periodicity = math.pi

    def __init__(self, frame, radius, name=''):
        self.frame = frame
        self.radius = radius
        PeriodicalSurface.__init__(self, frame=frame, name=name)

        # Hidden Attributes
        self._bbox = None

    @property
    def bounding_box(self):
        """Bounding Box for Spherical Surface 3D."""

        if not self._bbox:
            self._bbox = self._bounding_box()
        return self._bbox

    def _bounding_box(self):
        points = [self.frame.origin + volmdlr.Point3D(-self.radius,
                                                            -self.radius,
                                                            -self.radius),
                  self.frame.origin + volmdlr.Point3D(self.radius,
                                                            self.radius,
                                                            self.radius),

                  ]
        return volmdlr.core.BoundingBox.from_points(points)

    def contour2d_to_3d(self, contour2d):
        """
        Converts the primitive from parametric 2D space to 3D spatial coordinates.
        """
        primitives3d = []
        for primitive2d in contour2d.primitives:
            if primitive2d.name == "construction":
                continue
            method_name = f'{primitive2d.__class__.__name__.lower()}_to_3d'
            if hasattr(self, method_name):
                try:
                    primitives_list = getattr(self, method_name)(primitive2d)
                    if primitives_list:
                        primitives3d.extend(primitives_list)
                    else:
                        continue
                except AttributeError:
                    print(f'Class {self.__class__.__name__} does not implement {method_name}'
                          f'with {primitive2d.__class__.__name__}')
            else:
                raise AttributeError(f'Class {self.__class__.__name__} does not implement {method_name}')

        return wires.Contour3D(primitives3d)

    @classmethod
    def from_step(cls, arguments, object_dict, **kwargs):
        """
        Converts a step primitive to a SphericalSurface3D.

        :param arguments: The arguments of the step primitive.
        :type arguments: list
        :param object_dict: The dictionary containing all the step primitives
            that have already been instantiated.
        :type object_dict: dict
        :return: The corresponding SphericalSurface3D object.
        :rtype: :class:`volmdlr.faces.SphericalSurface3D`
        """
        length_conversion_factor = kwargs.get("length_conversion_factor", 1)

        frame = object_dict[arguments[1]]
        radius = float(arguments[2]) * length_conversion_factor
        return cls(frame, radius, arguments[0][1:-1])

    def to_step(self, current_id):
        """
        Converts the object to a STEP representation.

        :param current_id: The ID of the last written primitive.
        :type current_id: int
        :return: The STEP representation of the object and the last ID.
        :rtype: tuple[str, list[int]]
        """
        content, frame_id = self.frame.to_step(current_id)
        current_id = frame_id + 1
        content += f"#{current_id} = SPHERICAL_SURFACE('{self.name}',#{frame_id},{round(1000 * self.radius, 4)});\n"
        return content, [current_id]

    def point2d_to_3d(self, point2d):
        """
        Coverts a parametric coordinate on the surface into a 3D spatial point (x, y, z).

        source: https://mathcurve.com/surfaces/sphere
        # -pi<theta<pi, -pi/2<phi<pi/2

        :param point2d: Point at the CylindricalSuface3D.
        :type point2d: `volmdlr.`Point2D`
        """
        theta, phi = point2d
        x = self.radius * math.cos(phi) * math.cos(theta)
        y = self.radius * math.cos(phi) * math.sin(theta)
        z = self.radius * math.sin(phi)
        return self.frame.local_to_global_coordinates(volmdlr.Point3D(x, y, z))

    def point3d_to_2d(self, point3d):
        """
        Transform a 3D spatial point (x, y, z) into a 2D spherical parametric point (theta, phi).
        """
        x, y, z = self.frame.global_to_local_coordinates(point3d)
        z = min(self.radius, max(-self.radius, z))

        if z == -0.0:
            z = 0.0

        # Do not delete this, mathematical problem when x and y close to zero (should be zero) but not 0
        # Generally this is related to uncertainty of step files.
        if abs(x) < 1e-7:
            x = 0
        if abs(y) < 1e-7:
            y = 0

        theta = math.atan2(y, x)
        if abs(theta) < 1e-10:
            theta = 0

        z_over_r = z / self.radius
        phi = math.asin(z_over_r)
        if abs(phi) < 1e-10:
            phi = 0

        return volmdlr.Point2D(theta, phi)

    def linesegment2d_to_3d(self, linesegment2d):
        """
        Converts a BREP line segment 2D onto a 3D primitive on the surface.
        """
        if linesegment2d.name == "construction":
            return []
        start = self.point2d_to_3d(linesegment2d.start)
        interior = self.point2d_to_3d(0.5 * (linesegment2d.start + linesegment2d.end))
        end = self.point2d_to_3d(linesegment2d.end)
        if start.is_close(interior) and interior.is_close(end) and end.is_close(start):
            return []
        u_vector = start - self.frame.origin
        u_vector.normalize()
        v_vector = interior - self.frame.origin
        v_vector.normalize()
        normal = u_vector.cross(v_vector)
        circle = curves.Circle3D(volmdlr.Frame3D(self.frame.origin, u_vector, v_vector, normal),
                                 start.point_distance(self.frame.origin))
        if start.is_close(end) or linesegment2d.length() == 2 * math.pi:

            return [edges.FullArc3D(circle, start)]
        arc = edges.Arc3D(circle, start, end)
        if not arc.point_belongs(interior):
            arc = edges.Arc3D(circle.reverse(), start, end)
        return [arc]

    def contour3d_to_2d(self, contour3d):
        """
        Transforms a Contour3D into a Contour2D in the parametric domain of the surface.

        :param contour3d: The contour to be transformed.
        :type contour3d: :class:`wires.Contour3D`
        :return: A 2D contour object.
        :rtype: :class:`wires.Contour2D`
        """
        primitives2d = []

        # Transform the contour's primitives to parametric domain
        for primitive3d in contour3d.primitives:
            primitive3d = primitive3d.simplify if primitive3d.simplify.__class__.__name__ != "LineSegment3D" else \
                primitive3d
            method_name = f'{primitive3d.__class__.__name__.lower()}_to_2d'
            if hasattr(self, method_name):
                primitives = getattr(self, method_name)(primitive3d)

                if primitives is None:
                    continue
                primitives2d.extend(primitives)
            else:
                raise NotImplementedError(
                    f'Class {self.__class__.__name__} does not implement {method_name}')
        contour2d = wires.Contour2D(primitives2d)
        if contour2d.is_ordered(1e-2):
            return contour2d
        primitives2d = self.repair_primitives_periodicity(primitives2d)
        return wires.Contour2D(primitives2d)

    def is_lat_long_curve(self, arc):
        """
        Checks if a curve defined on the sphere is a latitude/longitude curve.

        Returns True if it is, False otherwise.
        """
        # Check if curve is a longitude curve (phi is constant)
        if self.frame.w.is_colinear_to(arc.circle.normal, abs_tol=1e-4):
            return True
        # Check if curve is a latitude curve (theta is constant)
        if self.frame.w.is_perpendicular_to(arc.circle.normal, abs_tol=1e-4) and\
                arc.circle.center.is_close(self.frame.origin, 1e-4):
            return True
        return False

    def _arc_start_end_3d_to_2d(self, arc3d):
        """
        Helper function to fix periodicity issues while performing transformations into parametric domain.
        """
        start = self.point3d_to_2d(arc3d.start)
        end = self.point3d_to_2d(arc3d.end)
        theta_i, _ = self.point3d_to_2d(arc3d.middle_point())
        theta1, phi1 = start
        theta2, phi2 = end
        point_after_start, point_before_end = self._reference_points(arc3d)
        theta3, _ = point_after_start
        theta4, _ = point_before_end

        # Fix sphere singularity point
        if math.isclose(abs(phi1), 0.5 * math.pi, abs_tol=1e-2) and theta1 == 0.0 \
                and math.isclose(theta3, theta_i, abs_tol=1e-2) and math.isclose(theta4, theta_i, abs_tol=1e-2):
            theta1 = theta_i
            start = volmdlr.Point2D(theta1, phi1)
        if math.isclose(abs(phi2), 0.5 * math.pi, abs_tol=1e-2) and theta2 == 0.0 \
                and math.isclose(theta3, theta_i, abs_tol=1e-2) and math.isclose(theta4, theta_i, abs_tol=1e-2):
            theta2 = theta_i
            end = volmdlr.Point2D(theta2, phi2)
        discontinuity, _, _ = self._helper_arc3d_to_2d_periodicity_verifications(arc3d, start)

        start, end = vm_parametric.arc3d_to_spherical_coordinates_verification(
            [start, end], [point_after_start, point_before_end], discontinuity)
        return start, end

    def edge_passes_on_singularity_point(self, edge):
        """Helper function to verify id edge passes on the sphere singularity point."""
        half_pi = 0.5 * math.pi
        point_positive_singularity = self.point2d_to_3d(volmdlr.Point2D(0, half_pi))
        point_negative_singularity = self.point2d_to_3d(volmdlr.Point2D(0, -half_pi))
        positive_singularity = edge.point_belongs(point_positive_singularity, 1e-6)
        negative_singularity = edge.point_belongs(point_negative_singularity, 1e-6)
        if positive_singularity and negative_singularity:
            return [point_positive_singularity, point_negative_singularity]
        if positive_singularity:
            return [point_positive_singularity, None]
        if negative_singularity:
            return [None, point_negative_singularity]
        return [None, None]

    def arc3d_to_2d(self, arc3d):
        """
        Converts the primitive from 3D spatial coordinates to its equivalent 2D primitive in the parametric space.
        """
        is_lat_long_curve = self.is_lat_long_curve(arc3d)
        if is_lat_long_curve:
            start, end = self._arc_start_end_3d_to_2d(arc3d)
            singularity_points = self.edge_passes_on_singularity_point(arc3d)
            if any(singularity_points):
                return self.arc3d_to_2d_with_singularity(arc3d, start, end, singularity_points)
            return [edges.LineSegment2D(start, end)]
        return self.arc3d_to_2d_any_direction(arc3d)

    def helper_arc3d_to_2d_with_singularity(self, arc3d, start, end, point_singularity, half_pi):
        """Helper function to arc3d_to_2d_with_singularity."""
        theta1, phi1 = start
        theta2, phi2 = end
        if arc3d.is_point_edge_extremity(point_singularity):
            return [edges.LineSegment2D(start, end)]
        primitives = []
        if math.isclose(abs(theta2 - theta1), math.pi, abs_tol=1e-2):
            if theta1 == math.pi and theta2 != math.pi:
                theta1 = -math.pi
            if theta2 == math.pi and theta1 != math.pi:
                theta2 = -math.pi

            primitives = [edges.LineSegment2D(volmdlr.Point2D(theta1, phi1),
                                              volmdlr.Point2D(theta1, half_pi)),
                          edges.LineSegment2D(volmdlr.Point2D(theta1, half_pi),
                                              volmdlr.Point2D(theta2, half_pi),
                                              name="construction"),
                          edges.LineSegment2D(
                volmdlr.Point2D(
                    theta2, half_pi), volmdlr.Point2D(
                    theta2, phi2))
                          ]
            return primitives
        n = 20
        degree = 2
        points = [self.point3d_to_2d(point3d) for point3d in arc3d.discretization_points(number_points=n)]
        periodic = points[0].is_close(points[-1])
        return [edges.BSplineCurve2D.from_points_interpolation(points, degree, periodic)]

    def arc3d_to_2d_with_singularity(self, arc3d, start, end, singularity_points):
        """
        Converts the primitive from 3D spatial coordinates to its equivalent 2D primitive in the parametric space.
        """
        # trying to treat when the arc starts at theta1 passes at the singularity at |phi| = 0.5*math.pi
        # and ends at theta2 = theta1 + math.pi
        theta1, phi1 = start
        theta2, phi2 = end

        half_pi = 0.5 * math.pi
        point_positive_singularity, point_negative_singularity = singularity_points

        if point_positive_singularity and point_negative_singularity:
            if arc3d.is_point_edge_extremity(point_positive_singularity) and \
                    arc3d.is_point_edge_extremity(point_negative_singularity):
                return [edges.LineSegment2D(start, end)]
            direction_vector = arc3d.direction_vector(0)
            dot = self.frame.w.dot(direction_vector)
            if dot == 0:
                direction_vector = arc3d.direction_vector(0.01 * arc3d.length())
                dot = self.frame.w.dot(direction_vector)
            if dot > 0:
                half_pi = 0.5 * math.pi
                thetai = theta1 - math.pi
            else:
                half_pi = -0.5 * math.pi
                thetai = theta1 + math.pi
            if arc3d.is_point_edge_extremity(point_positive_singularity):
                return [
                    edges.LineSegment2D(start, volmdlr.Point2D(start.x, -0.5 * math.pi)),
                    edges.LineSegment2D(volmdlr.Point2D(start.x, -0.5 * math.pi),
                                        volmdlr.Point2D(theta2, -0.5 * math.pi),
                                        name="construction"),
                    edges.LineSegment2D(volmdlr.Point2D(theta2, -0.5 * math.pi),
                                        volmdlr.Point2D(theta2, phi2))
                ]
            if arc3d.is_point_edge_extremity(point_negative_singularity):
                return [
                    edges.LineSegment2D(start, volmdlr.Point2D(start.x, 0.5 * math.pi)),
                    edges.LineSegment2D(volmdlr.Point2D(start.x, 0.5 * math.pi),
                                        volmdlr.Point2D(theta2, 0.5 * math.pi),
                                        name="construction"),
                    edges.LineSegment2D(volmdlr.Point2D(theta2, 0.5 * math.pi),
                                        volmdlr.Point2D(theta2, phi2))
                ]
            return [edges.LineSegment2D(volmdlr.Point2D(theta1, phi1), volmdlr.Point2D(theta1, half_pi)),
                    edges.LineSegment2D(volmdlr.Point2D(theta1, half_pi), volmdlr.Point2D(thetai, half_pi),
                                        name="construction"),
                    edges.LineSegment2D(volmdlr.Point2D(thetai, half_pi),
                                        volmdlr.Point2D(thetai, -half_pi)),
                    edges.LineSegment2D(volmdlr.Point2D(thetai, -half_pi),
                                        volmdlr.Point2D(theta2, -half_pi),
                                        name="construction"),
                    edges.LineSegment2D(volmdlr.Point2D(theta2, -half_pi), volmdlr.Point2D(theta2, phi2))
                    ]
        if point_positive_singularity:
            return self.helper_arc3d_to_2d_with_singularity(arc3d, start, end, point_positive_singularity, half_pi)
        if point_negative_singularity:
            return self.helper_arc3d_to_2d_with_singularity(arc3d, start, end, point_negative_singularity, -half_pi)

        raise NotImplementedError

    @staticmethod
    def fix_start_end_singularity_point_at_parametric_domain(edge, reference_point, point_at_singularity):
        """Uses tangent line to find real theta angle of the singularity point on parametric domain."""
        _, phi = point_at_singularity
        abscissa_before_singularity = edge.abscissa(reference_point)
        direction_vector = edge.direction_vector(abscissa_before_singularity)
        direction_line = curves.Line2D(reference_point, reference_point + direction_vector)
        if phi > 0:
            line_positive_singularity = curves.Line2D(volmdlr.Point2D(-math.pi, 0.5 * math.pi),
                                                      volmdlr.Point2D(math.pi, 0.5 * math.pi))
            return direction_line.line_intersections(line_positive_singularity)[0]

        line_negative_singularity = curves.Line2D(volmdlr.Point2D(-math.pi, -0.5 * math.pi),
                                                  volmdlr.Point2D(math.pi, -0.5 * math.pi))

        return direction_line.line_intersections(line_negative_singularity)[0]

    def is_point2d_on_sphere_singularity(self, point2d, tol=1e-5):
        """Verifies if point is on the spherical singularity point on parametric domain."""
        half_pi = 0.5 * math.pi
        point = self.point2d_to_3d(point2d)
        point_positive_singularity = self.point2d_to_3d(volmdlr.Point2D(0, half_pi))
        point_negative_singularity = self.point2d_to_3d(volmdlr.Point2D(0, -half_pi))
        if point.is_close(point_positive_singularity, tol) or point.is_close(point_negative_singularity, tol):
            return True
        return False

    def is_point3d_on_sphere_singularity(self, point3d):
        """Verifies if point is on the spherical singularity point on parametric domain."""
        half_pi = 0.5 * math.pi
        point_positive_singularity = self.point2d_to_3d(volmdlr.Point2D(0, half_pi))
        point_negative_singularity = self.point2d_to_3d(volmdlr.Point2D(0, -half_pi))
        if point3d.is_close(point_positive_singularity) or point3d.is_close(point_negative_singularity):
            return True
        return False

    def find_edge_start_end_undefined_parametric_points(self, edge3d, points, points3d):
        """
        Helper function.

        Uses local discretization and line intersection with the tangent line at the point just before the undefined
        point on the BREP of the 3D edge to find the real value of theta on the sphere parametric domain.
        """
        if self.is_point3d_on_sphere_singularity(points3d[0]):
            distance = points3d[0].point_distance(points3d[1])
            maximum_linear_distance_reference_point = 1e-5
            if distance < maximum_linear_distance_reference_point:
                temp_points = points[1:]
            else:
                number_points = int(distance / maximum_linear_distance_reference_point)

                local_discretization = [self.point3d_to_2d(point)
                                        for point in edge3d.local_discretization(
                        points3d[0], points3d[1], number_points)]
                temp_points = local_discretization[1:] + points[2:]

            theta_list = [point.x for point in temp_points]
            theta_discontinuity, indexes_theta_discontinuity = angle_discontinuity(theta_list)

            if theta_discontinuity:
                temp_points = self._fix_angle_discontinuity_on_discretization_points(temp_points,
                                                                                     indexes_theta_discontinuity, "x")

            edge = edges.BSplineCurve2D.from_points_interpolation(temp_points, 2)
            points[0] = self.fix_start_end_singularity_point_at_parametric_domain(edge,
                                                                                  reference_point=temp_points[1],
                                                                                  point_at_singularity=points[0])
        if self.is_point3d_on_sphere_singularity(points3d[-1]):
            distance = points3d[-2].point_distance(points3d[-1])
            maximum_linear_distance_reference_point = 1e-5
            if distance < maximum_linear_distance_reference_point:
                temp_points = points[:-1]
            else:
                number_points = int(distance / maximum_linear_distance_reference_point)

                local_discretization = [self.point3d_to_2d(point)
                                        for point in edge3d.local_discretization(
                        points3d[-2], points3d[-1], number_points)]
                temp_points = points[:-2] + local_discretization[:-1]

            theta_list = [point.x for point in temp_points]
            theta_discontinuity, indexes_theta_discontinuity = angle_discontinuity(theta_list)

            if theta_discontinuity:
                temp_points = self._fix_angle_discontinuity_on_discretization_points(temp_points,
                                                                                     indexes_theta_discontinuity, "x")

            edge = edges.BSplineCurve2D.from_points_interpolation(temp_points, 2)
            points[-1] = self.fix_start_end_singularity_point_at_parametric_domain(edge,
                                                                                   reference_point=temp_points[-2],
                                                                                   point_at_singularity=points[-1])
        return points

    def arc3d_to_2d_any_direction(self, arc3d):
        """
        Converts the primitive from 3D spatial coordinates to its equivalent 2D primitive in the parametric space.
        """
        singularity_points = self.edge_passes_on_singularity_point(arc3d)
        half_pi = 0.5 * math.pi  # this variable avoid doing this multiplication several times (performance)
        point_positive_singularity, point_negative_singularity = singularity_points

        if point_positive_singularity and point_negative_singularity:
            raise ValueError("Impossible. This case should be treated by arc3d_to_2d_with_singularity method."
                             "See arc3d_to_2d method for detail.")
        if point_positive_singularity and not arc3d.is_point_edge_extremity(point_positive_singularity):
            split = arc3d.split(point_positive_singularity)
            primitive0 = self.arc3d_to_2d_any_direction(split[0])[0]
            primitive2 = self.arc3d_to_2d_any_direction(split[1])[0]
            primitive1 = edges.LineSegment2D(volmdlr.Point2D(primitive0.end.x, half_pi),
                                             volmdlr.Point2D(primitive2.start.x, half_pi))
            return [primitive0, primitive1, primitive2]
        if point_negative_singularity and not arc3d.is_point_edge_extremity(point_negative_singularity):
            split = arc3d.split(point_negative_singularity)
            primitive0 = self.arc3d_to_2d_any_direction(split[0])[0]
            primitive2 = self.arc3d_to_2d_any_direction(split[1])[0]
            primitive1 = edges.LineSegment2D(volmdlr.Point2D(primitive0.end.x, -half_pi),
                                             volmdlr.Point2D(primitive2.start.x, -half_pi))
            return [primitive0, primitive1, primitive2]

        angle3d = arc3d.angle
        number_points = math.ceil(angle3d * 50) + 1  # 50 points per radian
        number_points = max(number_points, 5)
        points3d = arc3d.discretization_points(number_points=number_points)
        points = [self.point3d_to_2d(p) for p in points3d]
        point_after_start, point_before_end = self._reference_points(arc3d)
        start, end = vm_parametric.spherical_repair_start_end_angle_periodicity(
            points[0], points[-1], point_after_start, point_before_end)
        points[0] = start
        points[-1] = end

        points = self.find_edge_start_end_undefined_parametric_points(arc3d, points, points3d)

        theta_list = [point.x for point in points]
        theta_discontinuity, indexes_theta_discontinuity = angle_discontinuity(theta_list)

        if theta_discontinuity:
            points = self._fix_angle_discontinuity_on_discretization_points(points,
                                                                            indexes_theta_discontinuity, "x")

        return [edges.BSplineCurve2D.from_points_interpolation(points, 2)]

    def bsplinecurve3d_to_2d(self, bspline_curve3d):
        """
        Converts the primitive from 3D spatial coordinates to its equivalent 2D primitive in the parametric space.
        """
        n = len(bspline_curve3d.control_points)
        points3d = bspline_curve3d.discretization_points(number_points=n)
        points = [self.point3d_to_2d(point) for point in points3d]

        point_after_start, point_before_end = self._reference_points(bspline_curve3d)
        start, end = vm_parametric.spherical_repair_start_end_angle_periodicity(
            points[0], points[-1], point_after_start, point_before_end)
        points[0] = start
        points[-1] = end

        points = self.find_edge_start_end_undefined_parametric_points(bspline_curve3d, points, points3d)
        theta_list = [point.x for point in points]
        theta_discontinuity, indexes_theta_discontinuity = angle_discontinuity(theta_list)
        if theta_discontinuity:
            points = self._fix_angle_discontinuity_on_discretization_points(points,
                                                                            indexes_theta_discontinuity, "x")

        return [edges.BSplineCurve2D.from_points_interpolation(points, degree=bspline_curve3d.degree,
                                                               periodic=bspline_curve3d.periodic).simplify]

    def bsplinecurve2d_to_3d(self, bspline_curve2d):
        """
        Converts a BREP BSpline curve 2D onto a 3D primitive on the surface.
        """
        # TODO: this is incomplete, a bspline_curve2d can be also a bspline_curve3d
        i = round(0.5 * len(bspline_curve2d.points))
        start = self.point2d_to_3d(bspline_curve2d.points[0])
        interior = self.point2d_to_3d(bspline_curve2d.points[i])
        end = self.point2d_to_3d(bspline_curve2d.points[-1])
        arc3d = edges.Arc3D.from_3_points(start, interior, end)
        flag = True
        points3d = [self.point2d_to_3d(p) for p in bspline_curve2d.points]
        for point in points3d:
            if not arc3d.point_belongs(point, 1e-4):
                flag = False
                break
        if flag:
            return [arc3d]

        return [edges.BSplineCurve3D.from_points_interpolation(points3d, degree=bspline_curve2d.degree,
                                                               periodic=bspline_curve2d.periodic)]

    def arc2d_to_3d(self, arc2d):
        """
        Converts a BREP arc 2D onto a 3D primitive on the surface.
        """
        n = 10
        degree = 2
        points = [self.point2d_to_3d(point2d) for point2d in arc2d.discretization_points(number_points=n)]
        periodic = points[0].is_close(points[-1])
        return [edges.BSplineCurve3D.from_points_interpolation(points, degree, periodic).simplify]

    def fullarc3d_to_2d(self, fullarc3d):
        """
        Converts the primitive from 3D spatial coordinates to its equivalent 2D primitive in the parametric space.
        """
        # TODO: On a spherical surface we can have fullarc3d in any plane
        start, end = self._arc_start_end_3d_to_2d(fullarc3d)
        theta1, phi1 = start
        theta2, phi2 = end

        point_after_start, point_before_end = self._reference_points(fullarc3d)
        theta3, phi3 = point_after_start
        theta4, _ = point_before_end

        if self.frame.w.is_colinear_to(fullarc3d.circle.normal, abs_tol=1e-4):
            point1 = volmdlr.Point2D(theta1, phi1)
            if theta1 > theta3:
                point2 = volmdlr.Point2D(theta1 - volmdlr.TWO_PI, phi2)
            elif theta1 < theta3:
                point2 = volmdlr.Point2D(theta1 + volmdlr.TWO_PI, phi2)
            return [edges.LineSegment2D(point1, point2)]

        if self.frame.w.is_perpendicular_to(fullarc3d.circle.normal, abs_tol=1e-4) and \
                self.frame.origin.is_close(fullarc3d.center):
            if theta1 > theta3:
                theta_plus_pi = theta1 - math.pi
            else:
                theta_plus_pi = theta1 + math.pi
            if phi1 > phi3:
                half_pi = 0.5 * math.pi
            else:
                half_pi = -0.5 * math.pi
            if abs(phi1) == 0.5 * math.pi:
                return [edges.LineSegment2D(volmdlr.Point2D(theta3, phi1),
                                            volmdlr.Point2D(theta3, -half_pi)),
                        edges.LineSegment2D(volmdlr.Point2D(theta4, -half_pi),
                                            volmdlr.Point2D(theta4, phi2))]

            return [edges.LineSegment2D(volmdlr.Point2D(theta1, phi1), volmdlr.Point2D(theta1, -half_pi)),
                    edges.LineSegment2D(volmdlr.Point2D(theta_plus_pi, -half_pi),
                                        volmdlr.Point2D(theta_plus_pi, half_pi)),
                    edges.LineSegment2D(volmdlr.Point2D(theta1, half_pi), volmdlr.Point2D(theta1, phi2))]

        points = [self.point3d_to_2d(p) for p in fullarc3d.discretization_points(angle_resolution=25)]

        # Verify if theta1 or theta2 point should be -pi because atan2() -> ]-pi, pi]
        theta1 = vm_parametric.repair_start_end_angle_periodicity(theta1, theta3)
        theta2 = vm_parametric.repair_start_end_angle_periodicity(theta2, theta4)

        points[0] = volmdlr.Point2D(theta1, phi1)
        points[-1] = volmdlr.Point2D(theta2, phi2)

        theta_list = [point.x for point in points]
        theta_discontinuity, indexes_theta_discontinuity = angle_discontinuity(theta_list)
        if theta_discontinuity:
            points = self._fix_angle_discontinuity_on_discretization_points(points, indexes_theta_discontinuity, "x")

        return [edges.BSplineCurve2D.from_points_interpolation(points, 2)]

    def plot(self, ax=None, color='grey', alpha=0.5, **kwargs):
        """Plot sphere arcs."""
        if ax is None:
            fig = plt.figure()
            ax = fig.add_subplot(111, projection='3d')

        self.frame.plot(ax=ax, ratio=self.radius)
        for i in range(20):
            theta = i / 20. * volmdlr.TWO_PI
            t_points = []
            for j in range(20):
                phi = j / 20. * volmdlr.TWO_PI
                t_points.append(self.point2d_to_3d(volmdlr.Point2D(theta, phi)))
            ax = wires.ClosedPolygon3D(t_points).plot(ax=ax, edge_style=EdgeStyle(color=color, alpha=alpha))

        return ax

    def rectangular_cut(self, theta1, theta2, phi1, phi2, name=''):
        """Deprecated method, Use ShericalFace3D from_surface_rectangular_cut method."""
        raise AttributeError('Use ShericalFace3D from_surface_rectangular_cut method')

    def triangulation(self):
        face = self.rectangular_cut(0, volmdlr.TWO_PI, -0.5 * math.pi, 0.5 * math.pi)
        return face.triangulation()

    def repair_primitives_periodicity(self, primitives2d):
        """
        Repairs the continuity of the 2D contour while using contour3d_to_2d on periodic surfaces.

        :param primitives2d: The primitives in parametric surface domain.
        :type primitives2d: list
        :return: A list of primitives.
        :rtype: list
        """
        if self.is_undefined_brep(primitives2d[0]):
            primitives2d[0] = self.fix_undefined_brep_with_neighbors(primitives2d[0], primitives2d[-1],
                                                                     primitives2d[1])
        i = 1
        while i < len(primitives2d):
            previous_primitive = primitives2d[i - 1]
            delta = previous_primitive.end - primitives2d[i].start
            if not math.isclose(delta.norm(), 0, abs_tol=1e-3):
                if primitives2d[i].end.is_close(previous_primitive.end, 1e-3) and \
                        primitives2d[i].length() == volmdlr.TWO_PI:
                    primitives2d[i] = primitives2d[i].reverse()
                elif self.is_undefined_brep(primitives2d[i]):
                    primitives2d[i] = self.fix_undefined_brep_with_neighbors(primitives2d[i], previous_primitive,
                                                                             primitives2d[(i+1) % len(primitives2d)])
                    delta = previous_primitive.end - primitives2d[i].start
                    if not math.isclose(delta.norm(), 0, abs_tol=1e-3):
                        primitives2d.insert(i, edges.LineSegment2D(previous_primitive.end, primitives2d[i].start,
                                                                   name="construction"))
                        if i < len(primitives2d):
                            i += 1
                elif self.is_point2d_on_sphere_singularity(previous_primitive.end, 1e-5):
                    primitives2d.insert(i, edges.LineSegment2D(previous_primitive.end, primitives2d[i].start,
                                                               name="construction"))
                    if i < len(primitives2d):
                        i += 1
                else:
                    primitives2d[i] = primitives2d[i].translation(delta)
<<<<<<< HEAD
            # elif self.is_point2d_on_sphere_singularity(primitives2d[i].start, 1e-5) and \
            #         math.isclose(primitives2d[i].start.x, primitives2d[i].end.x, abs_tol=1e-3) and \
            #         math.isclose(primitives2d[i].start.x, previous_primitive.start.x, abs_tol=1e-3):
            #
            #     if primitives2d[(i + 1) % len(primitives2d)].end.x < primitives2d[i].end.x:
            #         theta_offset = volmdlr.TWO_PI
            #     elif primitives2d[(i + 1) % len(primitives2d)].end.x > primitives2d[i].end.x:
            #         theta_offset = -volmdlr.TWO_PI
            #     primitive1 = edges.LineSegment2D(previous_primitive.end,
            #                                      previous_primitive.end + volmdlr.Point2D(theta_offset, 0),
            #                                      name="construction")
            #     primitive2 = primitives2d[i].translation(volmdlr.Vector2D(theta_offset, 0))
            #     primitive3 = primitives2d[i + 1].translation(volmdlr.Vector2D(theta_offset, 0))
            #     primitives2d[i] = primitive1
            #     primitives2d.insert(i + 1, primitive2)
            #     primitives2d[i + 2] = primitive3
            #     i += 1

=======
>>>>>>> fff82180
            i += 1
        #     return primitives2d
        # primitives2d = repair(primitives2d)
        last_end = primitives2d[-1].end
        first_start = primitives2d[0].start
        if not last_end.is_close(first_start, tol=1e-2):
            last_end_3d = self.point2d_to_3d(last_end)
            first_start_3d = self.point2d_to_3d(first_start)
            if last_end_3d.is_close(first_start_3d, 1e-6) and \
                    not self.is_point2d_on_sphere_singularity(last_end):
                if first_start.x > last_end.x:
                    half_pi = -0.5 * math.pi
                else:
                    half_pi = 0.5 * math.pi
                if not first_start.is_close(volmdlr.Point2D(first_start.x, half_pi)):
                    lines = [edges.LineSegment2D(
                        last_end, volmdlr.Point2D(last_end.x, half_pi), name="construction"),
                        edges.LineSegment2D(volmdlr.Point2D(last_end.x, half_pi),
                                            volmdlr.Point2D(first_start.x, half_pi), name="construction"),
                        edges.LineSegment2D(volmdlr.Point2D(first_start.x, half_pi),
                                            first_start, name="construction")]
                    primitives2d.extend(lines)
            else:
                primitives2d.append(edges.LineSegment2D(last_end, first_start, name="construction"))
        return primitives2d

    def rotation(self, center: volmdlr.Point3D, axis: volmdlr.Vector3D, angle: float):
        """
        Spherical Surface 3D rotation.

        :param center: rotation center
        :param axis: rotation axis
        :param angle: angle rotation
        :return: a new rotated Spherical Surface 3D
        """
        new_frame = self.frame.rotation(center=center, axis=axis, angle=angle)
        return SphericalSurface3D(new_frame, self.radius)

    def translation(self, offset: volmdlr.Vector3D):
        """
        Spherical Surface 3D translation.

        :param offset: translation vector
        :return: A new translated Spherical Surface 3D
        """
        new_frame = self.frame.translation(offset)
        return SphericalSurface3D(new_frame, self.radius)

    def frame_mapping(self, frame: volmdlr.Frame3D, side: str):
        """
        Changes Spherical Surface 3D's frame and return a new Spherical Surface 3D.

        :param frame: Frame of reference
        :type frame: `volmdlr.Frame3D`
        :param side: 'old' or 'new'
        """
        new_frame = self.frame.frame_mapping(frame, side)
        return SphericalSurface3D(new_frame, self.radius)

    def plane_intersection(self, plane3d):
        """
        Sphere intersections with a plane.

        :param plane3d: intersecting plane.
        :return: list of intersecting curves.
        """
        dist = plane3d.point_distance(self.frame.origin)
        if dist > self.radius:
            return []
        if dist == self.radius:
            line = curves.Line3D(self.frame.origin, self.frame.origin + plane3d.frame.w)
            return plane3d.line_intersections(line)
        line = curves.Line3D(self.frame.origin, self.frame.origin + plane3d.frame.w)
        circle_radius = math.sqrt(self.radius ** 2 - dist ** 2)
        circle_center = plane3d.line_intersections(line)[0]
        start_end = circle_center + plane3d.frame.u * circle_radius
        circle = curves.Circle3D(volmdlr.Frame3D(circle_center, plane3d.frame.u,
                                                       plane3d.frame.v, plane3d.frame.w),
                                 circle_radius)
        return [edges.FullArc3D(circle, start_end)]

    def line_intersections(self, line3d: curves.Line3D):
        """
        Calculates the intersection points between a 3D line and a spherical surface.

        The method calculates the intersection points between a 3D line and a sphere using
        the equation of the line and the equation of the sphere. It returns a list of intersection
        points, which can be empty if there are no intersections. The intersection points are
        represented as 3D points using the `volmdlr.Point3D` class.

        :param line3d: The 3D line object to intersect with the sphere.
        :type line3d:curves.Line3D
        :return: A list of intersection points between the line and the sphere. The list may be empty if there
        are no intersections.
        :rtype: List[volmdlr.Point3D]

        :Example:
        >>> from volmdlr import Point3D, edges, surfaces, OXYZ
        >>> spherical_surface3d = SphericalSurface3D(OXYZ, 1)
        >>> line2 = curves.Line3D(Point3D(0, 1, -0.5), Point3D(0, 1, 0.5))
        >>> line_intersections2 = spherical_surface3d.line_intersections(line2) #returns [Point3D(0.0, 1.0, 0.0)]
        """
        line_direction_vector = line3d.direction_vector()
        vector_linept1_center = self.frame.origin - line3d.point1
        vector_linept1_center = vector_linept1_center.to_vector()
        a_param = line_direction_vector[0]**2 + line_direction_vector[1]**2 + line_direction_vector[2]**2
        b_param = -2 * (line_direction_vector[0] * vector_linept1_center[0] +
                        line_direction_vector[1] * vector_linept1_center[1] +
                        line_direction_vector[2] * vector_linept1_center[2])
        c_param = (vector_linept1_center[0]**2 + vector_linept1_center[1]**2 +
                   vector_linept1_center[2]**2 - self.radius**2)
        b2_minus4ac = b_param**2 - 4 * a_param * c_param
        if math.isclose(b2_minus4ac, 0, abs_tol=1e-8):
            t_param = -b_param / (2 * a_param)
            return [line3d.point1 + line_direction_vector * t_param]
        if b2_minus4ac < 0:
            return []
        t_param1 = (-b_param + math.sqrt(b2_minus4ac)) / (2 * a_param)
        t_param2 = (-b_param - math.sqrt(b2_minus4ac)) / (2 * a_param)
        return line3d.point1 + line_direction_vector * t_param1, line3d.point1 + line_direction_vector * t_param2

    def linesegment_intersections(self, linesegment3d: edges.LineSegment3D):
        """
        Calculates the intersection points between a 3D line segment and a spherical surface.

        The method calculates the intersection points between a 3D line segment and a sphere by first
        finding the intersection points between the infinite line containing the line segment and the sphere,
        and then filtering out the points that are not within the line segment. It returns a list of intersection
        points, which can be empty if there are no intersections. The intersection points are represented as
        3D points using the `volmdlr.Point3D` class.
        Note: The method assumes that the line segment and the sphere are in the same coordinate system.

        :param linesegment3d: The 3D line segment object to intersect with the sphere.
        :type linesegment3d: edges.LineSegment3D.
        :return: A list of intersection points between the line segment and the sphere.
        The list may be empty if there are no intersections.
        :rtype: List[volmdlr.Point3D]:

        :Example:
        >>> from volmdlr import Point3D, edges, surfaces, OXYZ
        >>> spherical_surface3d = SphericalSurface3D(OXYZ, 1)
        >>> linesegment2 = edges.LineSegment3D(Point3D(-0.8, -0.8, -0.8), Point3D(0.8, 0.8, 0.8))
        >>> linesegment2_intersections = spherical_surface3d.linesegment_intersections(linesegment2)
            '[Point3D: [0.5773502691896257, 0.5773502691896257, 0.5773502691896257],
              Point3D: [-0.5773502691896257, -0.5773502691896257, -0.5773502691896257]]'
        """
        line_intersections = self.line_intersections(linesegment3d.line)
        intersections = []
        for intersection in line_intersections:
            if linesegment3d.point_belongs(intersection):
                intersections.append(intersection)
        return intersections


class RuledSurface3D(Surface3D):
    """
    Defines a ruled surface between two wires.

    :param wire1: Wire
    :type wire1: :class:`vmw.Wire3D`
    :param wire2: Wire
    :type wire2: :class:`wires.Wire3D`
    """
    face_class = 'RuledFace3D'

    def __init__(self, wire1: wires.Wire3D, wire2: wires.Wire3D, name: str = ''):
        self.wire1 = wire1
        self.wire2 = wire2
        self.length1 = wire1.length()
        self.length2 = wire2.length()
        Surface3D.__init__(self, name=name)

    def point2d_to_3d(self, point2d: volmdlr.Point2D):
        """
        Coverts a parametric coordinate on the surface into a 3D spatial point (x, y, z).

        :param point2d: Point at the ToroidalSuface3D
        :type point2d: `volmdlr.`Point2D`
        """
        x, y = point2d
        point1 = self.wire1.point_at_abscissa(x * self.length1)
        point2 = self.wire2.point_at_abscissa(x * self.length2)
        joining_line = edges.LineSegment3D(point1, point2)
        point = joining_line.point_at_abscissa(y * joining_line.length())
        return point

    def point3d_to_2d(self, point3d):
        """
        Returns the parametric coordinates volmdlr.Point2D(u, v) of a cartesian coordinates point (x, y, z).

        :param point3d: Point at the CylindricalSuface3D
        :type point3d: `volmdlr.`Point3D`
        """
        raise NotImplementedError

    def rectangular_cut(self, x1: float, x2: float,
                        y1: float, y2: float, name: str = ''):
        """Deprecated method, Use RuledFace3D from_surface_rectangular_cut method."""
        raise NotImplementedError('Use RuledFace3D from_surface_rectangular_cut method')


class ExtrusionSurface3D(Surface3D):
    """
    Defines a surface of extrusion.

    An extrusion surface is a surface that is a generic cylindrical surface generated by the linear
    extrusion of a curve, generally an Ellipse or a B-Spline curve.

    :param edge: edge.
    :type edge: Union[:class:`vmw.Wire3D`, :class:`vmw.Contour3D`]
    :param axis_point: Axis placement
    :type axis_point: :class:`volmdlr.Point3D`
    :param axis: Axis of extrusion
    :type axis: :class:`volmdlr.Vector3D`
    """
    face_class = 'ExtrusionFace3D'
    y_periodicity = None

    def __init__(self, edge: Union[edges.FullArcEllipse3D, edges.BSplineCurve3D],
                 direction: volmdlr.Vector3D, name: str = ''):
        self.edge = edge
        direction.normalize()
        self.direction = direction
        if hasattr(edge, "center"):
            self.frame = volmdlr.Frame3D.from_point_and_vector(edge.center, direction, volmdlr.Z3D)
        else:
            self.frame = volmdlr.Frame3D.from_point_and_vector(edge.start, direction, volmdlr.Z3D)
        self._x_periodicity = False

        Surface3D.__init__(self, frame=self.frame, name=name)

    @property
    def x_periodicity(self):
        """Returns the periodicity in x direction."""
        if self._x_periodicity:
            return self._x_periodicity
        start = self.edge.start
        end = self.edge.end
        if start.is_close(end, 1e-4):
            return math.pi
        return None

    @x_periodicity.setter
    def x_periodicity(self, value):
        """X periodicity setter."""
        self._x_periodicity = value

    def point2d_to_3d(self, point2d: volmdlr.Point2D):
        """
        Transform a parametric (u, v) point into a 3D Cartesian point (x, y, z).

        # u = [0, 1] and v = z
        """
        u, v = point2d
        if abs(u) < 1e-7:
            u = 0.0
        if abs(v) < 1e-7:
            v = 0.0

        point_at_curve_global = self.edge.point_at_abscissa(u * self.edge.length()/math.pi)
        point_at_curve_local = self.frame.global_to_local_coordinates(point_at_curve_global)
        # x, y, z = point_at_curve_local
        point_local = point_at_curve_local.translation(volmdlr.Vector3D(0, 0, v))
        return self.frame.local_to_global_coordinates(point_local)

    def point3d_to_2d(self, point3d):
        """
        Transform a 3D Cartesian point (x, y, z) into a parametric (u, v) point.
        """
        x, y, z = self.frame.global_to_local_coordinates(point3d)
        if abs(x) < 1e-7:
            x = 0.0
        if abs(y) < 1e-7:
            y = 0.0
        if abs(z) < 1e-7:
            z = 0.0
        v = z
        point_at_curve_local = volmdlr.Point3D(x, y, 0)
        point_at_curve_global = self.frame.local_to_global_coordinates(point_at_curve_local)
        # multiplying by math.pi is a quick fix to the triangulation
        u = self.edge.abscissa(point_at_curve_global) / self.edge.length() * math.pi
        u = min(u, math.pi)
        return volmdlr.Point2D(u, v)

    def rectangular_cut(self, x1: float = 0.0, x2: float = 1.0,
                        y1: float = 0.0, y2: float = 1.0, name: str = ''):
        """Deprecated method, Use ExtrusionFace3D from_surface_rectangular_cut method."""
        raise AttributeError('Use ExtrusionFace3D from_surface_rectangular_cut method')

    def plot(self, ax=None, color='grey', alpha=0.5, z: float = 0.5, **kwargs):
        if ax is None:
            fig = plt.figure()
            ax = fig.add_subplot(111, projection='3d')
        self.frame.plot(ax=ax, ratio=z)
        for i in range(21):
            step = i / 20. * z
            wire = self.edge.translation(step * self.frame.w)
            wire.plot(ax=ax, edge_style=EdgeStyle(color=color, alpha=alpha))

        return ax

    @classmethod
    def from_step(cls, arguments, object_dict, **kwargs):
        """Creates an extrusion surface from step data."""
        name = arguments[0][1:-1]
        edge = object_dict[arguments[1]]
        if edge.__class__ is curves.Ellipse3D:
            start_end = edge.center + edge.major_axis * edge.major_dir
            fullarcellipse = edges.FullArcEllipse3D(edge, start_end, edge.name)
            direction = -object_dict[arguments[2]]
            surface = cls(edge=fullarcellipse, direction=direction, name=name)
            surface._x_periodicity = math.pi
        elif edge.__class__ is curves.Circle3D:
            start_end = edge.center + edge.frame.u * edge.radius
            fullarc = edges.FullArc3D(edge, start_end)
            direction = object_dict[arguments[2]]
            surface = cls(edge=fullarc, direction=direction, name=name)
            surface._x_periodicity = math.pi

        else:
            direction = object_dict[arguments[2]]
            surface = cls(edge=edge, direction=direction, name=name)
        return surface

    def to_step(self, current_id):
        """
        Translate volmdlr primitive to step syntax.
        """
        content_edge, edge_id = self.edge.to_step(current_id)
        current_id = edge_id + 1
        content_vector, vector_id = self.direction.to_step(current_id)
        current_id = vector_id + 1
        content = content_edge + content_vector
        content += f"#{current_id} = SURFACE_OF_LINEAR_EXTRUSION('{self.name}',#{edge_id},#{vector_id});\n"
        return content, [current_id]

    def arc3d_to_2d(self, arc3d):
        """
        Converts the primitive from 3D spatial coordinates to its equivalent 2D primitive in the parametric space.
        """
        # todo: needs detailed investigation
        start = self.point3d_to_2d(arc3d.start)
        end = self.point3d_to_2d(arc3d.end)
        return [edges.LineSegment2D(start, end, name="arc")]

    def arcellipse3d_to_2d(self, arcellipse3d):
        """
        Transformation of an arc-ellipse 3d to 2d, in a cylindrical surface.

        """
        if isinstance(self.edge, edges.FullArcEllipse3D):
            start2d = self.point3d_to_2d(arcellipse3d.start)
            end2d = self.point3d_to_2d(arcellipse3d.end)
            return [edges.LineSegment2D(start2d, end2d)]
        points = [self.point3d_to_2d(p)
                  for p in arcellipse3d.discretization_points(number_points=15)]

        bsplinecurve2d = edges.BSplineCurve2D.from_points_interpolation(points, degree=2)
        return [bsplinecurve2d]

    def fullarcellipse3d_to_2d(self, fullarcellipse3d):
        """
        Converts a 3D full elliptical arc to a 2D line segment in the current plane.

        This method converts a 3D full elliptical arc to a 2D line segment in the current plane.
        It first calculates the length of the arc using the `length` method of the `fullarcellipse3d`
        object. Then, it converts the start and end points of the arc to 2D points using the `point3d_to_2d`
        method. Additionally, it calculates a point on the arc at a small abscissa value (0.01 * length)
        and converts it to a 2D point. Based on the relative position of this point, the method determines
        the start and end points of the line segment in 2D. If the abscissa point is closer to the start
        point, the line segment starts from (0, start.y) and ends at (1, end.y). If the abscissa point is
        closer to the end point, the line segment starts from (1, start.y) and ends at (0, end.y). If the
        abscissa point lies exactly at the midpoint of the arc, a NotImplementedError is raised. The resulting
        line segment is returned as a list.

        :param fullarcellipse3d: The 3D full elliptical arc object to convert.
        :return: A list containing a 2D line segment representing the converted arc.
        :raises: NotImplementedError: If the abscissa point lies exactly at the midpoint of the arc.
        """

        length = fullarcellipse3d.length()
        start = self.point3d_to_2d(fullarcellipse3d.start)
        end = self.point3d_to_2d(fullarcellipse3d.end)

        u3, _ = self.point3d_to_2d(fullarcellipse3d.point_at_abscissa(0.01 * length))
        if u3 > 0.5:
            p1 = volmdlr.Point2D(1, start.y)
            p2 = volmdlr.Point2D(0, end.y)
        elif u3 < 0.5:
            p1 = volmdlr.Point2D(0, start.y)
            p2 = volmdlr.Point2D(1, end.y)
        else:
            raise NotImplementedError
        return [edges.LineSegment2D(p1, p2)]

    def linesegment2d_to_3d(self, linesegment2d):
        """
        Converts a BREP line segment 2D onto a 3D primitive on the surface.
        """
        start3d = self.point2d_to_3d(linesegment2d.start)
        end3d = self.point2d_to_3d(linesegment2d.end)
        u1, param_z1 = linesegment2d.start
        u2, param_z2 = linesegment2d.end
        if math.isclose(u1, u2, abs_tol=1e-4):
            return [edges.LineSegment3D(start3d, end3d)]
        if math.isclose(param_z1, param_z2, abs_tol=1e-6):
            primitive = self.edge.translation(self.direction * (param_z1 + param_z2) * 0.5)
            if primitive.point_belongs(start3d) and primitive.point_belongs(end3d):
                if math.isclose(abs(u1 - u2), 1.0, abs_tol=1e-4):
                    if primitive.start.is_close(start3d) and primitive.end.is_close(end3d):
                        return [primitive]
                    if primitive.start.is_close(end3d) and primitive.end.is_close(start3d):
                        return [primitive.reverse()]
                primitive = primitive.split_between_two_points(start3d, end3d)
                return [primitive]
        n = 10
        degree = 3
        points = [self.point2d_to_3d(point2d) for point2d in linesegment2d.discretization_points(number_points=n)]
        periodic = points[0].is_close(points[-1])
        return [edges.BSplineCurve3D.from_points_interpolation(points, degree, periodic)]

    def bsplinecurve3d_to_2d(self, bspline_curve3d):
        n = len(bspline_curve3d.control_points)
        points = [self.point3d_to_2d(point)
                  for point in bspline_curve3d.discretization_points(number_points=n)]
        if self.x_periodicity:
            # if self.x_periodicity in points_x:
            # for i, x in enumerate(points_x[:-1]):
            if math.isclose(points[0].x, self.x_periodicity, abs_tol=1e-4):
                vec1 = points[1] - points[0]
                vec2 = points[2] - points[1]
                if vec2.dot(vec1) < 0:
                    points[0].x = 0
            if math.isclose(points[-1].x, self.x_periodicity, abs_tol=1e-4):
                vec1 = points[-1] - points[-2]
                vec2 = points[-2] - points[-3]
                if vec2.dot(vec1) < 0:
                    points[-1].x = 0
            if math.isclose(points[0].x, 0, abs_tol=1e-4):
                vec1 = points[1] - points[0]
                vec2 = points[2] - points[1]
                if vec2.dot(vec1) < 0:
                    points[0].x = self.x_periodicity
            if math.isclose(points[-1].x, 0, abs_tol=1e-4):
                vec1 = points[-1] - points[-2]
                vec2 = points[-2] - points[-3]
                if vec2.dot(vec1) < 0:
                    points[-1].x = self.x_periodicity
        return [edges.BSplineCurve2D.from_points_interpolation(
            points, bspline_curve3d.degree, bspline_curve3d.periodic)]

    def frame_mapping(self, frame: volmdlr.Frame3D, side: str):
        """
        Returns a new Extrusion Surface positioned in the specified frame.

        :param frame: Frame of reference
        :type frame: `volmdlr.Frame3D`
        :param side: 'old' or 'new'
        """
        new_frame = self.frame.frame_mapping(frame, side)
        direction = new_frame.w
        new_edge = self.edge.frame_mapping(frame, side)
        return ExtrusionSurface3D(new_edge, direction, name=self.name)


class RevolutionSurface3D(PeriodicalSurface):
    """
    Defines a surface of revolution.

    :param wire: Wire.
    :type wire: Union[:class:`vmw.Wire3D`, :class:`vmw.Contour3D`]
    :param axis_point: Axis placement
    :type axis_point: :class:`volmdlr.Point3D`
    :param axis: Axis of revolution
    :type axis: :class:`volmdlr.Vector3D`
    """
    face_class = 'RevolutionFace3D'
    x_periodicity = volmdlr.TWO_PI
    y_periodicity = None

    def __init__(self, wire: Union[wires.Wire3D, wires.Contour3D],
                 axis_point: volmdlr.Point3D, axis: volmdlr.Vector3D, name: str = ''):
        self.wire = wire
        self.axis_point = axis_point
        self.axis = axis

        point1 = wire.point_at_abscissa(0)
        vector1 = point1 - axis_point
        w_vector = axis
        w_vector = w_vector.unit_vector()
        if point1.is_close(axis_point) or w_vector.is_colinear_to(vector1):
            if wire.__class__.__name__ != "Line3D":
                point1 = wire.point_at_abscissa(0.5 * wire.length())
            else:
                point1 = wire.point_at_abscissa(0.05)
            vector1 = point1 - axis_point
        u_vector = vector1 - vector1.vector_projection(w_vector)
        u_vector = u_vector.unit_vector()
        v_vector = w_vector.cross(u_vector)
        self.frame = volmdlr.Frame3D(origin=axis_point, u=u_vector, v=v_vector, w=w_vector)

        PeriodicalSurface.__init__(self, frame=self.frame, name=name)

    def point2d_to_3d(self, point2d: volmdlr.Point2D):
        """
        Transform a parametric (u, v) point into a 3D Cartesian point (x, y, z).

        u = [0, 2pi] and v = [0, 1] into a
        """
        u, v = point2d
        point_at_curve = self.wire.point_at_abscissa(v)
        point = point_at_curve.rotation(self.axis_point, self.axis, u)
        return point

    def point3d_to_2d(self, point3d):
        """
        Transform a 3D Cartesian point (x, y, z) into a parametric (u, v) point.
        """
        x, y, _ = self.frame.global_to_local_coordinates(point3d)
        if abs(x) < 1e-12:
            x = 0
        if abs(y) < 1e-12:
            y = 0
        u = math.atan2(y, x)

        point_at_curve = point3d.rotation(self.axis_point, self.axis, -u)
        v = self.wire.abscissa(point_at_curve)
        return volmdlr.Point2D(u, v)

    def rectangular_cut(self, x1: float, x2: float,
                        y1: float, y2: float, name: str = ''):
        """Deprecated method, Use RevolutionFace3D from_surface_rectangular_cut method."""
        raise AttributeError('Use RevolutionFace3D from_surface_rectangular_cut method')

    def plot(self, ax=None, color='grey', alpha=0.5, number_curves: int = 20, **kwargs):
        """
        Plot rotated Revolution surface generatrix.

        :param number_curves: Number of curves to display.
        :type number_curves: int
        """
        if ax is None:
            fig = plt.figure()
            ax = fig.add_subplot(111, projection='3d')
        for i in range(number_curves + 1):
            theta = i / number_curves * volmdlr.TWO_PI
            wire = self.wire.rotation(self.axis_point, self.axis, theta)
            wire.plot(ax=ax, edge_style=EdgeStyle(color=color, alpha=alpha))

        return ax

    @classmethod
    def from_step(cls, arguments, object_dict, **kwargs):
        """
        Converts a step primitive to a RevolutionSurface3D.

        :param arguments: The arguments of the step primitive.
        :type arguments: list
        :param object_dict: The dictionary containing all the step primitives
            that have already been instantiated.
        :type object_dict: dict
        :return: The corresponding RevolutionSurface3D object.
        :rtype: :class:`volmdlr.faces.RevolutionSurface3D`
        """
        y_periodicity = None
        name = arguments[0][1:-1]
        wire = object_dict[arguments[1]]
        if wire.__class__ is curves.Circle3D:
            start_end = wire.center + wire.frame.u * wire.radius
            wire = edges.FullArc3D(wire, start_end, wire.name)
            y_periodicity = wire.length()

        # if hasattr(wire, "simplify"):
        #     wire = wire.simplify
        axis_point, axis = object_dict[arguments[2]]
        surface = cls(wire=wire, axis_point=axis_point, axis=axis, name=name)
        surface.y_periodicity = y_periodicity
        return surface.simplify()

    def to_step(self, current_id):
        """
        Translate volmdlr primitive to step syntax.
        """
        content_wire, wire_id = self.wire.to_step(current_id)
        current_id = wire_id + 1
        content_axis_point, axis_point_id = self.axis_point.to_step(current_id)
        current_id = axis_point_id + 1
        content_axis, axis_id = self.axis.to_step(current_id)
        current_id = axis_id + 1
        content = content_wire + content_axis_point + content_axis
        content += f"#{current_id} = AXIS1_PLACEMENT('',#{axis_point_id},#{axis_id});\n"
        current_id += 1
        content += f"#{current_id} = SURFACE_OF_REVOLUTION('{self.name}',#{wire_id},#{current_id - 1});\n"
        return content, [current_id]

    def arc3d_to_2d(self, arc3d):
        """
        Converts the primitive from 3D spatial coordinates to its equivalent 2D primitive in the parametric space.
        """
        start = self.point3d_to_2d(arc3d.start)
        end = self.point3d_to_2d(arc3d.end)
        if self.wire.__class__.__name__ != "Line3D" and hasattr(self.wire.simplify, "circle") and\
                math.isclose(self.wire.simplify.circle.radius, arc3d.circle.radius, rel_tol=0.01):
            if self.wire.is_point_edge_extremity(arc3d.start):
                middle_point = self.point3d_to_2d(arc3d.middle_point())
                if middle_point.x == math.pi:
                    middle_point.x = -math.pi
                start = volmdlr.Point2D(middle_point.x, start.y)
            if self.wire.is_point_edge_extremity(arc3d.end):
                middle_point = self.point3d_to_2d(arc3d.middle_point())
                if middle_point.x == math.pi:
                    middle_point.x = -math.pi
                end = volmdlr.Point2D(middle_point.x, end.y)
        if math.isclose(start.y, end.y, rel_tol=0.01):
            point_after_start, point_before_end = self._reference_points(arc3d)
            point_theta_discontinuity = self.point2d_to_3d(volmdlr.Point2D(math.pi, start.y))
            discontinuity = arc3d.point_belongs(point_theta_discontinuity) and not \
                arc3d.is_point_edge_extremity(point_theta_discontinuity)

            undefined_start_theta = arc3d.start.is_close(point_theta_discontinuity)
            undefined_end_theta = arc3d.end.is_close(point_theta_discontinuity)
            start, end = vm_parametric.arc3d_to_cylindrical_coordinates_verification(
                [start, end], [undefined_start_theta, undefined_end_theta],
                [point_after_start.x, point_before_end.x], discontinuity)
        if math.isclose(start.y, end.y, rel_tol=0.01) or math.isclose(start.x, end.x, rel_tol=0.01):
            return [edges.LineSegment2D(start, end, name="arc")]
        n = 10
        degree = 3
        points = [self.point3d_to_2d(point3d) for point3d in arc3d.discretization_points(number_points=n)]
        periodic = points[0].is_close(points[-1])
        return [edges.BSplineCurve2D.from_points_interpolation(points, degree, periodic)]

    def fullarc3d_to_2d(self, fullarc3d):
        """
        Converts the primitive from 3D spatial coordinates to its equivalent 2D primitive in the parametric space.
        """
        start = self.point3d_to_2d(fullarc3d.start)
        end = self.point3d_to_2d(fullarc3d.end)
        point_after_start, point_before_end = self._reference_points(fullarc3d)
        point_theta_discontinuity = self.point2d_to_3d(volmdlr.Point2D(math.pi, start.y))
        discontinuity = fullarc3d.point_belongs(point_theta_discontinuity) and not \
            fullarc3d.is_point_edge_extremity(point_theta_discontinuity)

        undefined_start_theta = fullarc3d.start.is_close(point_theta_discontinuity)
        undefined_end_theta = fullarc3d.end.is_close(point_theta_discontinuity)
        start, end = vm_parametric.arc3d_to_cylindrical_coordinates_verification(
            [start, end], [undefined_start_theta, undefined_end_theta],
            [point_after_start.x, point_before_end.x], discontinuity)
        theta1, z1 = start
        theta2, _ = end
        theta3, z3 = point_after_start

        if self.frame.w.is_colinear_to(fullarc3d.circle.normal):
            normal_dot_product = self.frame.w.dot(fullarc3d.circle.normal)
            start, end = vm_parametric.fullarc_to_cylindrical_coordinates_verification(start, end, normal_dot_product)
            return [edges.LineSegment2D(start, end, name="parametric.fullarc")]
        if math.isclose(theta1, theta2, abs_tol=1e-3):
            # Treating one case from Revolution Surface
            if z1 > z3:
                point1 = volmdlr.Point2D(theta1, 1)
                point2 = volmdlr.Point2D(theta1, 0)
            else:
                point1 = volmdlr.Point2D(theta1, 0)
                point2 = volmdlr.Point2D(theta1, 1)
            return [edges.LineSegment2D(point1, point2, name="parametric.fullarc")]
        if math.isclose(abs(theta1 - theta2), math.pi, abs_tol=1e-3):
            if z1 > z3:
                point1 = volmdlr.Point2D(theta1, 1)
                point2 = volmdlr.Point2D(theta1, 0)
                point3 = volmdlr.Point2D(theta2, 0)
                point4 = volmdlr.Point2D(theta2, 1)
            else:
                point1 = volmdlr.Point2D(theta1, 0)
                point2 = volmdlr.Point2D(theta1, 1)
                point3 = volmdlr.Point2D(theta2, 1)
                point4 = volmdlr.Point2D(theta2, 0)
            return [edges.LineSegment2D(point1, point2, name="parametric.arc"),
                    edges.LineSegment2D(point2, point3, name="parametric.singularity"),
                    edges.LineSegment2D(point3, point4, name="parametric.arc")
                    ]

        raise NotImplementedError

    def linesegment2d_to_3d(self, linesegment2d):
        """
        Converts a BREP line segment 2D onto a 3D primitive on the surface.
        """
        start3d = self.point2d_to_3d(linesegment2d.start)
        end3d = self.point2d_to_3d(linesegment2d.end)
        theta1, abscissa1 = linesegment2d.start
        theta2, abscissa2 = linesegment2d.end

        if self.wire.point_at_abscissa(abscissa1).is_close(self.wire.point_at_abscissa(abscissa2)):
            theta_i = 0.5 * (theta1 + theta2)
            interior = self.point2d_to_3d(volmdlr.Point2D(theta_i, abscissa1))
            return [edges.Arc3D.from_3_points(start3d, interior, end3d)]

        if math.isclose(theta1, theta2, abs_tol=1e-3):
            primitive = self.wire.rotation(self.axis_point, self.axis, 0.5 * (theta1 + theta2))
            if primitive.point_belongs(start3d) and primitive.point_belongs(end3d):
                if isinstance(self.wire, curves.Line3D):
                    return [edges.LineSegment3D(start3d, end3d)]
                if self.wire.is_point_edge_extremity(start3d) and self.wire.is_point_edge_extremity(end3d):
                    if primitive.start.is_close(start3d) and primitive.end.is_close(end3d):
                        return [primitive]
                    if primitive.start.is_close(end3d) and primitive.end.is_close(start3d):
                        return [primitive.reverse()]
                primitive = primitive.split_between_two_points(start3d, end3d)
                return [primitive]
        n = 10
        degree = 3
        points = [self.point2d_to_3d(point2d) for point2d in linesegment2d.discretization_points(number_points=n)]
        periodic = points[0].is_close(points[-1])
        return [edges.BSplineCurve3D.from_points_interpolation(points, degree, periodic).simplify]

    def frame_mapping(self, frame: volmdlr.Frame3D, side: str):
        """
        Returns a new Revolution Surface positioned in the specified frame.

        :param frame: Frame of reference
        :type frame: `volmdlr.Frame3D`
        :param side: 'old' or 'new'
        """
        new_frame = self.frame.frame_mapping(frame, side)
        axis = new_frame.w
        axis_point = new_frame.origin
        new_wire = self.wire.frame_mapping(frame, side)
        return RevolutionSurface3D(new_wire, axis_point, axis, name=self.name)

    def simplify(self):
        line3d = curves.Line3D(self.axis_point, self.axis_point + self.axis)
        # if isinstance(self.wire, edges.Arc3D):
        #     tore_center, _ = line3d.point_projection(self.wire.center)
        #     # Sphere
        #     if math.isclose(tore_center.point_distance(self.wire.center), 0., abs_tol=1e-6):
        #         return SphericalSurface3D(self.frame, self.wire.radius, self.name)
        if isinstance(self.wire, (edges.LineSegment3D, curves.Line3D)):
            if isinstance(self.wire, edges.LineSegment3D):
                generatrix_line = self.wire.line
            else:
                generatrix_line = self.wire
            intersections = line3d.intersection(generatrix_line)
            if intersections:
                generatrix_line_direction = generatrix_line.unit_direction_vector()
                if self.axis.dot(generatrix_line_direction) > 0:
                    semi_angle = volmdlr.geometry.vectors3d_angle(self.axis, generatrix_line_direction)
                else:
                    semi_angle = volmdlr.geometry.vectors3d_angle(self.axis, -generatrix_line_direction)
                if not self.axis_point.is_close(intersections):
                    new_w = self.axis_point - intersections
                    new_w = new_w.unit_vector()
                    new_frame = volmdlr.Frame3D(intersections, self.frame.u, new_w.cross(self.frame.u), new_w)
                else:
                    new_frame = volmdlr.Frame3D(intersections, self.frame.u, self.frame.v, self.frame.w)
                return ConicalSurface3D(new_frame, semi_angle, self.name)
            generatrix_line_direction = generatrix_line.unit_direction_vector()
            if self.axis.is_colinear_to(generatrix_line_direction):
                radius = self.wire.point_distance(self.axis_point)
                return CylindricalSurface3D(self.frame, radius, self.name)
        return self

    def is_singularity_point(self, point):
        """Verifies if point is on the surface singularity."""
        if self.wire.__class__.__name__ == "Line3D":
            return False
        return self.wire.is_point_edge_extremity(point)


class BSplineSurface3D(Surface3D):
    """
    A class representing a 3D B-spline surface.

    A B-spline surface is a smooth surface defined by a set of control points and
    a set of basis functions called B-spline basis functions. The shape of the
    surface is determined by the position of the control points and can be
    modified by moving the control points.

    :param degree_u: The degree of the B-spline curve in the u direction.
    :type degree_u: int
    :param degree_v: The degree of the B-spline curve in the v direction.
    :type degree_v: int
    :param control_points: A list of 3D control points that define the shape of
        the surface.
    :type control_points: List[`volmdlr.Point3D`]
    :param nb_u: The number of control points in the u direction.
    :type nb_u: int
    :param nb_v: The number of control points in the v direction.
    :type nb_v: int
    :param u_multiplicities: A list of multiplicities for the knots in the u direction.
        The multiplicity of a knot is the number of times it appears in the knot vector.
    :type u_multiplicities: List[int]
    :param v_multiplicities: A list of multiplicities for the knots in the v direction.
        The multiplicity of a knot is the number of times it appears in the knot vector.
    :type v_multiplicities: List[int]
    :param u_knots: A list of knots in the u direction. The knots are real numbers that
        define the position of the control points along the u direction.
    :type u_knots: List[float]
    :param v_knots: A list of knots in the v direction. The knots are real numbers that
        define the position of the control points along the v direction.
    :type v_knots: List[float]
    :param weights: (optional) A list of weights for the control points. The weights
        can be used to adjust the influence of each control point on the shape of the
        surface. Default is None.
    :type weights: List[float]
    :param name: (optional) A name for the surface. Default is an empty string.
    :type name: str
    """
    face_class = "BSplineFace3D"
    _non_serializable_attributes = ["surface", "curves", "control_points_table"]

    def __init__(self, degree_u: int, degree_v: int, control_points: List[volmdlr.Point3D], nb_u: int, nb_v: int,
                 u_multiplicities: List[int], v_multiplicities: List[int], u_knots: List[float], v_knots: List[float],
                 weights: List[float] = None, name: str = ''):
        self.control_points = control_points
        self.degree_u = degree_u
        self.degree_v = degree_v
        self.nb_u = nb_u
        self.nb_v = nb_v

        u_knots = edges.standardize_knot_vector(u_knots)
        v_knots = edges.standardize_knot_vector(v_knots)
        self.u_knots = u_knots
        self.v_knots = v_knots
        self.u_multiplicities = u_multiplicities
        self.v_multiplicities = v_multiplicities
        self.weights = weights

        self.control_points_table = []
        points_row = []
        i = 1
        for point in control_points:
            points_row.append(point)
            if i == nb_v:
                self.control_points_table.append(points_row)
                points_row = []
                i = 1
            else:
                i += 1
        if weights is None:
            surface = BSpline.Surface()
            points = [(control_points[i][0], control_points[i][1],
                       control_points[i][2]) for i in range(len(control_points))]

        else:
            surface = NURBS.Surface()
            points = [(control_points[i][0] * weights[i], control_points[i][1] * weights[i],
                       control_points[i][2] * weights[i], weights[i]) for i in range(len(control_points))]
        surface.degree_u = degree_u
        surface.degree_v = degree_v
        surface.set_ctrlpts(points, nb_u, nb_v)
        knot_vector_u = []
        for i, u_knot in enumerate(u_knots):
            knot_vector_u.extend([u_knot] * u_multiplicities[i])
        knot_vector_v = []
        for i, v_knot in enumerate(v_knots):
            knot_vector_v.extend([v_knot] * v_multiplicities[i])
        surface.knotvector_u = knot_vector_u
        surface.knotvector_v = knot_vector_v
        surface.delta = 0.05

        self.surface = surface
        self.curves = extract_curves(surface, extract_u=True, extract_v=True)
        Surface3D.__init__(self, name=name)

        # Hidden Attributes
        self._displacements = None
        self._grids2d = None
        self._grids2d_deformed = None
        self._bbox = None
        self._surface_curves = None

        self._x_periodicity = False  # Use False instead of None because None is a possible value of x_periodicity
        self._y_periodicity = False

    @property
    def x_periodicity(self):
        """
        Evaluates the periodicity of the surface in u direction.
        """
        if self._x_periodicity is False:
            u = self.curves['u']
            a, b = self.surface.domain[0]
            u0 = u[0]
            point_at_a = u0.evaluate_single(a)
            point_at_b = u0.evaluate_single(b)
            if npy.linalg.norm(npy.array(point_at_b) - npy.array(point_at_a)) < 1e-6:
                self._x_periodicity = b - a
            else:
                self._x_periodicity = None
        return self._x_periodicity

    @property
    def y_periodicity(self):
        """
        Evaluates the periodicity of the surface in v direction.
        """
        if self._y_periodicity is False:
            v = self.curves['v']
            c, d = self.surface.domain[1]
            v0 = v[0]
            point_at_c = v0.evaluate_single(c)
            point_at_d = v0.evaluate_single(d)
            if npy.linalg.norm(npy.array(point_at_d) - npy.array(point_at_c)) < 1e-6:
                self._y_periodicity = d - c
            else:
                self._y_periodicity = None
        return self._y_periodicity

    @property
    def bounding_box(self):
        if not self._bbox:
            self._bbox = self._bounding_box()
        return self._bbox

    def _bounding_box(self):
        """
        Computes the bounding box of the surface.

        """
        min_bounds, max_bounds = self.surface.bbox
        xmin, ymin, zmin = min_bounds
        xmax, ymax, zmax = max_bounds
        return volmdlr.core.BoundingBox(xmin, xmax, ymin, ymax, zmin, zmax)

    @property
    def surface_curves(self):
        """
        Extracts curves from a surface.
        """
        if not self._surface_curves:
            self._surface_curves = self.get_surface_curves()
        return self._surface_curves

    def get_surface_curves(self):
        """
        Converts the surface curves from geomdl curve to volmdlr.
        """
        # v-direction
        crvlist_v = []
        v_curves = self.curves["v"]
        for curve in v_curves:
            crvlist_v.append(edges.BSplineCurve3D.from_geomdl_curve(curve))
        # u-direction
        crvlist_u = []
        u_curves = self.curves["u"]
        for curve in u_curves:
            crvlist_u.append(edges.BSplineCurve3D.from_geomdl_curve(curve))

        # Return shapes as a dict object
        return {"u": crvlist_u, "v": crvlist_v}

    def control_points_matrix(self, coordinates):
        """
        Define control points like a matrix, for each coordinate: x:0, y:1, z:2.

        """

        points = npy.empty((self.nb_u, self.nb_v))
        for i in range(0, self.nb_u):
            for j in range(0, self.nb_v):
                points[i][j] = self.control_points_table[i][j][coordinates]
        return points

    # Knots_vector
    def knots_vector_u(self):
        """
        Compute the global knot vector (u direction) based on knot elements and multiplicities.

        """

        knots = self.u_knots
        multiplicities = self.u_multiplicities

        knots_vec = []
        for i, knot in enumerate(knots):
            for _ in range(0, multiplicities[i]):
                knots_vec.append(knot)
        return knots_vec

    def knots_vector_v(self):
        """
        Compute the global knot vector (v direction) based on knot elements and multiplicities.

        """

        knots = self.v_knots
        multiplicities = self.v_multiplicities

        knots_vec = []
        for i, knot in enumerate(knots):
            for _ in range(0, multiplicities[i]):
                knots_vec.append(knot)
        return knots_vec

    def basis_functions_u(self, u, k, i):
        """
        Compute basis functions Bi in u direction for u=u and degree=k.

        """

        # k = self.degree_u
        knots_vector_u = self.knots_vector_u()

        if k == 0:
            return 1.0 if knots_vector_u[i] <= u < knots_vector_u[i + 1] else 0.0
        if knots_vector_u[i + k] == knots_vector_u[i]:
            param_c1 = 0.0
        else:
            param_c1 = (u - knots_vector_u[i]) / (knots_vector_u[i + k] - knots_vector_u[i]) \
                       * self.basis_functions_u(u, k - 1, i)
        if knots_vector_u[i + k + 1] == knots_vector_u[i + 1]:
            param_c2 = 0.0
        else:
            param_c2 = (knots_vector_u[i + k + 1] - u) / (knots_vector_u[i + k + 1] - knots_vector_u[i + 1]) * \
                       self.basis_functions_u(u, k - 1, i + 1)
        return param_c1 + param_c2

    def basis_functions_v(self, v, k, i):
        """
        Compute basis functions Bi in v direction for v=v and degree=k.

        """

        # k = self.degree_u
        knots = self.knots_vector_v()

        if k == 0:
            return 1.0 if knots[i] <= v < knots[i + 1] else 0.0
        if knots[i + k] == knots[i]:
            param_c1 = 0.0
        else:
            param_c1 = (v - knots[i]) / (knots[i + k] - knots[i]) * self.basis_functions_v(v, k - 1, i)
        if knots[i + k + 1] == knots[i + 1]:
            param_c2 = 0.0
        else:
            param_c2 = (knots[i + k + 1] - v) / (knots[i + k + 1] - knots[i + 1]) * self.basis_functions_v(v, k - 1,
                                                                                                           i + 1)
        return param_c1 + param_c2

    def blending_vector_u(self, u):
        """
        Compute a vector of basis_functions in u direction for u=u.
        """

        blending_vect = npy.empty((1, self.nb_u))
        for j in range(0, self.nb_u):
            blending_vect[0][j] = self.basis_functions_u(u, self.degree_u, j)

        return blending_vect

    def blending_vector_v(self, v):
        """
        Compute a vector of basis_functions in v direction for v=v.

        """

        blending_vect = npy.empty((1, self.nb_v))
        for j in range(0, self.nb_v):
            blending_vect[0][j] = self.basis_functions_v(v, self.degree_v, j)

        return blending_vect

    def blending_matrix_u(self, u):
        """
        Compute a matrix of basis_functions in u direction for a vector u like [0,1].

        """

        blending_mat = npy.empty((len(u), self.nb_u))
        for i, u_i in enumerate(u):
            for j in range(self.nb_u):
                blending_mat[i][j] = self.basis_functions_u(u_i, self.degree_u, j)
        return blending_mat

    def blending_matrix_v(self, v):
        """
        Compute a matrix of basis_functions in v direction for a vector v like [0,1].

        """

        blending_mat = npy.empty((len(v), self.nb_v))
        for i, v_i in enumerate(v):
            for j in range(self.nb_v):
                blending_mat[i][j] = self.basis_functions_v(v_i, self.degree_v, j)
        return blending_mat

    def point2d_to_3d(self, point2d: volmdlr.Point2D):
        u, v = point2d
        u = min(max(u, 0), 1)
        v = min(max(v, 0), 1)
        return volmdlr.Point3D(*evaluate_single((u, v), self.surface.data,
                                                      self.surface.rational,
                                                      self.surface.evaluator._span_func))
        # uses derivatives for performance because it's already compiled
        # return volmdlr.Point3D(*self.derivatives(u, v, 0)[0][0])
        # return volmdlr.Point3D(*self.surface.evaluate_single((x, y)))

    def point3d_to_2d(self, point3d: volmdlr.Point3D, tol=1e-6):
        """
        Evaluates the parametric coordinates (u, v) of a 3D point (x, y, z).

        :param point3d: A 3D point to be evaluated.
        :type point3d: :class:`volmdlr.Point3D`
        :param tol: Tolerance to accept the results.
        :type tol: float
        :return: The parametric coordinates (u, v) of the point.
        :rtype: :class:`volmdlr.Point2D`
        """

        def f(x):
            return point3d.point_distance(self.point2d_to_3d(volmdlr.Point2D(x[0], x[1])))

        def fun(x):
            derivatives = self.derivatives(x[0], x[1], 1)
            r = derivatives[0][0] - point3d
            f_value = r.norm() + 1e-32
            jacobian = npy.array([r.dot(derivatives[1][0]) / f_value, r.dot(derivatives[0][1]) / f_value])
            return f_value, jacobian

        min_bound_x, max_bound_x = self.surface.domain[0]
        min_bound_y, max_bound_y = self.surface.domain[1]

        delta_bound_x = max_bound_x - min_bound_x
        delta_bound_y = max_bound_y - min_bound_y
        x0s = []
        # if self.x_periodicity or self.y_periodicity:
        x0s = [((min_bound_x + max_bound_x) / 2, (min_bound_y + max_bound_y) / 2),
               ((min_bound_x + max_bound_x) / 2, min_bound_y + delta_bound_y / 10),
               ((min_bound_x + max_bound_x) / 2, max_bound_y - delta_bound_y / 10),
               ((min_bound_x + max_bound_x) / 4, min_bound_y + delta_bound_y / 10),
               (max_bound_x - delta_bound_x / 4, min_bound_y + delta_bound_y / 10),
               ((min_bound_x + max_bound_x) / 4, max_bound_y - delta_bound_y / 10),
               (max_bound_x - delta_bound_x / 4, max_bound_y - delta_bound_y / 10),
               (min_bound_x + delta_bound_x / 10, min_bound_y + delta_bound_y / 10),
               (min_bound_x + delta_bound_x / 10, max_bound_y - delta_bound_y / 10),
               (max_bound_x - delta_bound_x / 10, min_bound_y + delta_bound_y / 10),
               (max_bound_x - delta_bound_x / 10, max_bound_y - delta_bound_y / 10),
               (0.33333333, 0.009), (0.5555555, 0.0099)]

            # Sort the initial conditions
        x0s.sort(key=f)
        matrix = npy.array(self.surface.evalpts)
        point3d_array = npy.array([point3d[0], point3d[1], point3d[2]])

        # Calculate distances
        distances = npy.linalg.norm(matrix - point3d_array, axis=1)

        # Find the minimal index
        index = npy.argmin(distances)
        # Find the parametric coordinates of the point
        # indexes = int(npy.argmin(distances))
<<<<<<< HEAD
        x0s.insert(0, self.surface.vertices[index].uv)
=======
        if self.x_periodicity or self.y_periodicity:
            x0s.insert(1, self.surface.vertices[index].uv)
        else:
            x0s.insert(0, self.surface.vertices[index].uv)
>>>>>>> fff82180
        results = []
        for x0 in x0s:
            res = minimize(fun, x0=npy.array(x0), jac=True,
                           bounds=[(min_bound_x, max_bound_x),
                                   (min_bound_y, max_bound_y)])
            if res.fun <= tol:
                return volmdlr.Point2D(*res.x)

            results.append((res.x, res.fun))

        return volmdlr.Point2D(*min(results, key=lambda r: r[1])[0])

    def linesegment2d_to_3d(self, linesegment2d):
        """Evaluates the Euclidean form for the parametric line segment."""
        points = []
        for point in linesegment2d.discretization_points(number_points=20):
            point3d = self.point2d_to_3d(point)
            if not volmdlr.core.point_in_list(point3d, points):
                points.append(point3d)
        if len(points) < 2:
            return None
        if len(points) == 2:
            return [volmdlr.edges.LineSegment3D(points[0], points[-1])]
        periodic = points[0].is_close(points[-1], 1e-6)
        if len(points) < min(self.degree_u, self.degree_v) + 1:
            bspline = edges.BSplineCurve3D.from_points_interpolation(
                points, 2, periodic=periodic)
            return [bspline]

        bspline = edges.BSplineCurve3D.from_points_interpolation(
            points, min(self.degree_u, self.degree_v), periodic=periodic)
        return [bspline.simplify]

    def linesegment3d_to_2d(self, linesegment3d):
        """
        A line segment on a BSplineSurface3D will be in any case a line in 2D?.

        """
        start = self.point3d_to_2d(linesegment3d.start)
        end = self.point3d_to_2d(linesegment3d.end)
        if self.x_periodicity:
            if start.x != end.x:
                end = volmdlr.Point2D(start.x, end.y)
            if not start.is_close(end):
                return [edges.LineSegment2D(start, end)]
            return None
        if self.y_periodicity:
            if start.y != end.y:
                end = volmdlr.Point2D(end.x, start.y)
            if not start.is_close(end):
                return [edges.LineSegment2D(start, end)]
            return None
        if start.is_close(end):
            return None
        return [edges.LineSegment2D(start, end)]

    def _repair_periodic_boundary_points(self, curve3d, points_2d, direction_periodicity):
        """
        Verifies points at boundary on a periodic BSplineSurface3D.

        :param points_2d: List of `volmdlr.Point2D` after transformation from 3D Cartesian coordinates
        :type points_2d: List[volmdlr.Point2D]
        :param direction_periodicity: should be 'x' if x_periodicity or 'y' if y periodicity
        :type direction_periodicity: str
        """
        lth = curve3d.length()
        start = points_2d[0]
        end = points_2d[-1]
        points = points_2d
        pt_after_start = self.point3d_to_2d(curve3d.point_at_abscissa(0.15 * lth))
        pt_before_end = self.point3d_to_2d(curve3d.point_at_abscissa(0.85 * lth))
        # pt_after_start = points[1]
        # pt_before_end = points[-2]

        if direction_periodicity == 'x':
            i = 0
        else:
            i = 1
        min_bound, max_bound = self.surface.domain[i]
        delta = max_bound + min_bound

        if math.isclose(start[i], min_bound, abs_tol=1e-4) and pt_after_start[i] > 0.5 * delta:
            start[i] = max_bound
        elif math.isclose(start[i], max_bound, abs_tol=1e-4) and pt_after_start[i] < 0.5 * delta:
            start[i] = min_bound

        if math.isclose(end[i], min_bound, abs_tol=1e-4) and pt_before_end[i] > 0.5 * delta:
            end[i] = max_bound
        elif math.isclose(end[i], max_bound, abs_tol=1e-4) and pt_before_end[i] < 0.5 * delta:
            end[i] = min_bound

        points[0] = start
        points[-1] = end

        if all((math.isclose(p[i], max_bound, abs_tol=1e-4) or math.isclose(p[i], min_bound, abs_tol=1e-4)) for
               p in points):
            # if the line is at the boundary of the surface domain, we take the first point as reference
            t_param = max_bound if math.isclose(points[0][i], max_bound, abs_tol=1e-4) else min_bound
            if direction_periodicity == 'x':
                points = [volmdlr.Point2D(t_param, p[1]) for p in points]
            else:
                points = [volmdlr.Point2D(p[0], t_param) for p in points]

        return points

    def bsplinecurve3d_to_2d(self, bspline_curve3d):
        """
        Converts the primitive from 3D spatial coordinates to its equivalent 2D primitive in the parametric space.
        """
        # TODO: enhance this, it is a non exact method!
        # TODO: bsplinecurve can be periodic but not around the bsplinesurface
        flag = False
        if not bspline_curve3d.points[0].is_close(bspline_curve3d.points[-1]):
            bsc_linesegment = edges.LineSegment3D(bspline_curve3d.points[0],
                                                  bspline_curve3d.points[-1])
            flag = True
            for point in bspline_curve3d.points:
                if not bsc_linesegment.point_belongs(point):
                    flag = False
                    break

        if self.x_periodicity and not self.y_periodicity \
                and bspline_curve3d.periodic:
            point1 = self.point3d_to_2d(bspline_curve3d.points[0])
            p1_sup = self.point3d_to_2d(bspline_curve3d.points[0])
            new_x = point1.x - p1_sup.x + self.x_periodicity
            new_x = new_x if 0 <= new_x else 0
            reverse = False
            if new_x < 0:
                new_x = 0
            elif math.isclose(new_x, self.x_periodicity, abs_tol=1e-5):
                new_x = 0
                reverse = True

            linesegments = [
                edges.LineSegment2D(
                    volmdlr.Point2D(new_x, point1.y),
                    volmdlr.Point2D(self.x_periodicity, point1.y))]
            if reverse:
                linesegments[0] = linesegments[0].reverse()

        elif self.y_periodicity and not self.x_periodicity \
                and bspline_curve3d.periodic:
            point1 = self.point3d_to_2d(bspline_curve3d.points[0])
            p1_sup = self.point3d_to_2d(bspline_curve3d.points[0])
            new_y = point1.y - p1_sup.y + self.y_periodicity
            new_y = new_y if 0 <= new_y else 0
            reverse = False
            if new_y < 0:
                new_y = 0
            elif math.isclose(new_y, self.y_periodicity, abs_tol=1e-5):
                new_y = 0
                reverse = True

            linesegments = [
                edges.LineSegment2D(
                    volmdlr.Point2D(point1.x, new_y),
                    volmdlr.Point2D(point1.x, self.y_periodicity))]
            if reverse:
                linesegments[0] = linesegments[0].reverse()

        elif self.x_periodicity and self.y_periodicity \
                and bspline_curve3d.periodic:
            raise NotImplementedError

        if flag:
            x_perio = self.x_periodicity if self.x_periodicity is not None \
                else 1.
            y_perio = self.y_periodicity if self.y_periodicity is not None \
                else 1.

            point1 = self.point3d_to_2d(bspline_curve3d.points[0])
            point2 = self.point3d_to_2d(bspline_curve3d.points[-1])

            if point1.is_close(point2):
                print('BSplineCruve3D skipped because it is too small')
                linesegments = None
            else:
                p1_sup = self.point3d_to_2d(bspline_curve3d.points[0])
                p2_sup = self.point3d_to_2d(bspline_curve3d.points[-1])
                if self.x_periodicity and point1.point_distance(p1_sup) > 1e-5:
                    point1.x -= p1_sup.x - x_perio
                    point2.x -= p2_sup.x - x_perio
                if self.y_periodicity and point1.point_distance(p1_sup) > 1e-5:
                    point1.y -= p1_sup.y - y_perio
                    point2.y -= p2_sup.y - y_perio
                linesegments = [edges.LineSegment2D(point1, point2)]
            # How to check if end of surface overlaps start or the opposite ?
        else:
            lth = bspline_curve3d.length()
            if lth > 1e-5:
<<<<<<< HEAD
                n = min(len(bspline_curve3d.control_points), 20)
=======
                n = min(len(bspline_curve3d.control_points), 20) # limit points to avoid non covergence
>>>>>>> fff82180
                points = [self.point3d_to_2d(p) for p in bspline_curve3d.discretization_points(number_points=n)]

                if self.x_periodicity:
                    points = self._repair_periodic_boundary_points(bspline_curve3d, points, 'x')
                    if bspline_curve3d.periodic and points[0].is_close(points[-1]):
                        u_min, u_max = bspline_curve3d.curve.domain
                        if math.isclose(points[0].x, u_min, abs_tol=1e-6):
                            should_be_umax = (u_max - points[1].x) < (points[1].x - u_min)
                            if should_be_umax:
                                points[0] = volmdlr.Point2D(u_max, points[0].y)
                            else:
                                points[-1] = volmdlr.Point2D(u_max, points[-1].y)
                        elif math.isclose(points[0].x, u_max, abs_tol=1e-6):
                            should_be_umin = (u_max - points[1].x) > (points[1].x - u_min)
                            if should_be_umin:
                                points[0] = volmdlr.Point2D(u_min, points[0].y)
                            else:
                                points[-1] = volmdlr.Point2D(u_min, points[-1].y)
                if self.y_periodicity:
                    points = self._repair_periodic_boundary_points(bspline_curve3d, points, 'y')
                    if bspline_curve3d.periodic and points[0].is_close(points[-1]):
                        u_min, u_max = bspline_curve3d.curve.domain
                        if math.isclose(points[0].y, u_min, abs_tol=1e-6):
                            should_be_umax = (u_max - points[1].y) < (points[1].y - u_min)
                            if should_be_umax:
                                points[0] = volmdlr.Point2D(points[0].x, u_max)
                            else:
                                points[-1] = volmdlr.Point2D(points[-1].x, u_max)
                        elif math.isclose(points[0].y, u_max, abs_tol=1e-6):
                            should_be_umin = (u_max - points[1].y) > (points[1].y - u_min)
                            if should_be_umin:
                                points[0] = volmdlr.Point2D(points[0].x, u_min)
                            else:
                                points[-1] = volmdlr.Point2D(points[-1].x, u_min)

                if not points[0].is_close(points[-1]) and not bspline_curve3d.periodic:
                    linesegment = edges.LineSegment2D(points[0], points[-1])
                    flag_line = True
                    for point in points:
                        if not linesegment.point_belongs(point, abs_tol=1e-4):
                            flag_line = False
                            break
                    if flag_line:
                        return [linesegment]

<<<<<<< HEAD
                if self.x_periodicity:
                    points = self._repair_periodic_boundary_points(bspline_curve3d, points, 'x')

                if self.y_periodicity:
                    points = self._repair_periodic_boundary_points(bspline_curve3d, points, 'y')
                try:
                    bspline = [edges.BSplineCurve2D.from_points_interpolation(
                        points=points, degree=bspline_curve3d.degree, periodic=bspline_curve3d.periodic)]
                except:
                    bspline = []
                    print("surfaces.py line 5121")
                return bspline
=======
                # if self.x_periodicity:
                #     points = self._repair_periodic_boundary_points(bspline_curve3d, points, 'x')
                #
                # if self.y_periodicity:
                #     points = self._repair_periodic_boundary_points(bspline_curve3d, points, 'y')

                return [edges.BSplineCurve2D.from_points_interpolation(
                    points=points, degree=bspline_curve3d.degree, periodic=bspline_curve3d.periodic)]
>>>>>>> fff82180

            if 1e-6 < lth <= 1e-5:
                linesegments = [edges.LineSegment2D(
                    self.point3d_to_2d(bspline_curve3d.start),
                    self.point3d_to_2d(bspline_curve3d.end))]
            else:
                print('BSplineCruve3D skipped because it is too small')
                linesegments = None

        return linesegments

    def bsplinecurve2d_to_3d(self, bspline_curve2d):
        """
        Converts the parametric boundary representation into a 3D primitive.
        """
        if bspline_curve2d.name == "parametric.arc":
            start = self.point2d_to_3d(bspline_curve2d.start)
            interior = self.point2d_to_3d(bspline_curve2d.evaluate_single(0.5))
            end = self.point2d_to_3d(bspline_curve2d.end)
            return [edges.Arc3D.from_3_points(start, interior, end)]

        number_points = len(bspline_curve2d.control_points)
        points = []
        for point in bspline_curve2d.discretization_points(number_points=number_points):
            point3d = self.point2d_to_3d(point)
            if not volmdlr.core.point_in_list(point3d, points):
                points.append(point3d)
        if len(points) < bspline_curve2d.degree + 1:
            return None
        return [edges.BSplineCurve3D.from_points_interpolation(
            points, bspline_curve2d.degree, bspline_curve2d.periodic)]

    def arc3d_to_2d(self, arc3d):
        """
        Converts the primitive from 3D spatial coordinates to its equivalent 2D primitive in the parametric space.
        """
        number_points = min(self.nb_u, self.nb_v)
        degree = min(self.degree_u, self.degree_v)
        points = []
        for point3d in arc3d.discretization_points(number_points=number_points):
            point2d = self.point3d_to_2d(point3d)
            if not volmdlr.core.point_in_list(point2d, points):
                points.append(point2d)
        start = points[0]
        end = points[-1]
        min_bound_x, max_bound_x = self.surface.domain[0]
        min_bound_y, max_bound_y = self.surface.domain[1]
        if self.x_periodicity:
            points = self._repair_periodic_boundary_points(arc3d, points, 'x')
            start = points[0]
            end = points[-1]
            if start.is_close(end):
                if math.isclose(start.x, min_bound_x, abs_tol=1e-4):
                    end.x = max_bound_x
                else:
                    end.x = min_bound_x
        if self.y_periodicity:
            points = self._repair_periodic_boundary_points(arc3d, points, 'y')
            start = points[0]
            end = points[-1]
            if start.is_close(end):
                if math.isclose(start.y, min_bound_y, abs_tol=1e-4):
                    end.y = max_bound_y
                else:
                    end.y = min_bound_y
        if start.is_close(end):
            return []
        linesegment = edges.LineSegment2D(start, end, name="parametric.arc")
        flag = True
        for point in points:
            if not linesegment.point_belongs(point):
                flag = False
                break
        if flag:
            return [linesegment]
        if degree > len(points) - 1:
            degree = len(points) - 1
        return [edges.BSplineCurve2D.from_points_interpolation(points, degree, name="parametric.arc")]

    def arcellipse3d_to_2d(self, arcellipse3d):
        """
        Converts the primitive from 3D spatial coordinates to its equivalent 2D primitive in the parametric space.
        """
        # todo: Is this right? Needs detailed investigation
        number_points = max(self.nb_u, self.nb_v)
        degree = max(self.degree_u, self.degree_v)
        points = [self.point3d_to_2d(point3d) for point3d in
                  arcellipse3d.discretization_points(number_points=number_points)]
        start = points[0]
        end = points[-1]
        min_bound_x, max_bound_x = self.surface.domain[0]
        min_bound_y, max_bound_y = self.surface.domain[1]
        if self.x_periodicity:
            points = self._repair_periodic_boundary_points(arcellipse3d, points, 'x')
            start = points[0]
            end = points[-1]
            if start.is_close(end):
                if math.isclose(start.x, min_bound_x, abs_tol=1e-4):
                    end.x = max_bound_x
                else:
                    end.x = min_bound_x
        if self.y_periodicity:
            points = self._repair_periodic_boundary_points(arcellipse3d, points, 'y')
            start = points[0]
            end = points[-1]
            if start.is_close(end):
                if math.isclose(start.y, min_bound_y, abs_tol=1e-4):
                    end.y = max_bound_y
                else:
                    end.y = min_bound_y
        if start.is_close(end):
            return []
        linesegment = edges.LineSegment2D(start, end, name="parametric.arc")
        flag = True
        for point in points:
            if not linesegment.point_belongs(point):
                flag = False
                break
        if flag:
            return [linesegment]
        return [edges.BSplineCurve2D.from_points_interpolation(points, degree, name="parametric.arc")]

    def arc2d_to_3d(self, arc2d):
        number_points = math.ceil(arc2d.angle * 7) + 1  # 7 points per radian
        length = arc2d.length()
        points = [self.point2d_to_3d(arc2d.point_at_abscissa(i * length / (number_points - 1)))
                  for i in range(number_points)]
        return [edges.BSplineCurve3D.from_points_interpolation(
            points, max(self.degree_u, self.degree_v))]

    def rectangular_cut(self, u1: float, u2: float,
                        v1: float, v2: float, name: str = ''):
        """Deprecated method, Use BSplineFace3D from_surface_rectangular_cut method."""
        raise AttributeError("BSplineSurface3D.rectangular_cut is deprecated."
                             " Use the class_method from_surface_rectangular_cut in BSplineFace3D instead")

    def rotation(self, center: volmdlr.Vector3D,
                 axis: volmdlr.Vector3D, angle: float):
        """
        BSplineSurface3D rotation.

        :param center: rotation center
        :param axis: rotation axis
        :param angle: angle rotation
        :return: a new rotated BSplineSurface3D
        """
        new_control_points = [p.rotation(center, axis, angle)
                              for p in self.control_points]
        new_bsplinesurface3d = BSplineSurface3D(self.degree_u, self.degree_v,
                                                new_control_points, self.nb_u,
                                                self.nb_v,
                                                self.u_multiplicities,
                                                self.v_multiplicities,
                                                self.u_knots, self.v_knots,
                                                self.weights, self.name)
        return new_bsplinesurface3d

    def translation(self, offset: volmdlr.Vector3D):
        """
        BSplineSurface3D translation.

        :param offset: translation vector
        :return: A new translated BSplineSurface3D
        """
        new_control_points = [p.translation(offset) for p in
                              self.control_points]
        new_bsplinesurface3d = BSplineSurface3D(self.degree_u, self.degree_v,
                                                new_control_points, self.nb_u,
                                                self.nb_v,
                                                self.u_multiplicities,
                                                self.v_multiplicities,
                                                self.u_knots, self.v_knots,
                                                self.weights, self.name)

        return new_bsplinesurface3d

    def frame_mapping(self, frame: volmdlr.Frame3D, side: str):
        """
        Changes frame_mapping and return a new BSplineSurface3D.

        side = 'old' or 'new'
        """
        new_control_points = [p.frame_mapping(frame, side) for p in
                              self.control_points]
        new_bsplinesurface3d = BSplineSurface3D(self.degree_u, self.degree_v,
                                                new_control_points, self.nb_u,
                                                self.nb_v,
                                                self.u_multiplicities,
                                                self.v_multiplicities,
                                                self.u_knots, self.v_knots,
                                                self.weights, self.name)
        return new_bsplinesurface3d

    def plot(self, ax=None, color='grey', alpha=0.5, **kwargs):
        u_curves = [edges.BSplineCurve3D.from_geomdl_curve(u) for u in self.curves['u']]
        v_curves = [edges.BSplineCurve3D.from_geomdl_curve(v) for v in self.curves['v']]
        if ax is None:
            ax = plt.figure().add_subplot(111, projection='3d')
        for u in u_curves:
            u.plot(ax=ax, edge_style=EdgeStyle(color=color, alpha=alpha))
        for v in v_curves:
            v.plot(ax=ax, edge_style=EdgeStyle(color=color, alpha=alpha))
        for point in self.control_points:
            point.plot(ax, color=color, alpha=alpha)
        return ax

    def simplify_surface(self):
        """
        Verifies if BSplineSurface3D could be a Plane3D.

        :return: A planar surface if possible, otherwise, returns self.
        """
        points = [self.control_points[0]]
        vector_list = []
        for point in self.control_points[1:]:
            vector = point - points[0]
            is_colinear = any(vector.is_colinear_to(other_vector) for other_vector in vector_list)
            if not point_in_list(point, points) and not is_colinear:
                points.append(point)
                vector_list.append(vector)
                if len(points) == 3:
                    plane3d = Plane3D.from_3_points(*points)
                    if all(plane3d.point_on_surface(point) for point in self.control_points):
                        return plane3d
                    break
        return self

    @classmethod
    def from_step(cls, arguments, object_dict, **kwargs):
        """
        Converts a step primitive to a BSplineSurface3D.

        :param arguments: The arguments of the step primitive.
        :type arguments: list
        :param object_dict: The dictionary containing all the step primitives
            that have already been instantiated.
        :type object_dict: dict
        :return: The corresponding BSplineSurface3D object.
        :rtype: :class:`volmdlr.faces.BSplineSurface3D`
        """
        name = arguments[0][1:-1]
        degree_u = int(arguments[1])
        degree_v = int(arguments[2])
        points_sets = arguments[3][1:-1].split("),")
        points_sets = [elem + ")" for elem in points_sets[:-1]] + [
            points_sets[-1]]
        control_points = []
        for points_set in points_sets:
            points = [object_dict[int(i[1:])] for i in
                      points_set[1:-1].split(",")]
            nb_v = len(points)
            control_points.extend(points)
        nb_u = int(len(control_points) / nb_v)
        surface_form = arguments[4]
        if arguments[5] == '.F.':
            u_closed = False
        elif arguments[5] == '.T.':
            u_closed = True
        else:
            raise ValueError
        if arguments[6] == '.F.':
            v_closed = False
        elif arguments[6] == '.T.':
            v_closed = True
        else:
            raise ValueError
        self_intersect = arguments[7]
        u_multiplicities = [int(i) for i in arguments[8][1:-1].split(",")]
        v_multiplicities = [int(i) for i in arguments[9][1:-1].split(",")]
        u_knots = [float(i) for i in arguments[10][1:-1].split(",")]
        v_knots = [float(i) for i in arguments[11][1:-1].split(",")]
        knot_spec = arguments[12]

        if 13 in range(len(arguments)):
            weight_data = [
                float(i) for i in
                arguments[13][1:-1].replace("(", "").replace(")", "").split(",")
            ]
        else:
            weight_data = None

        bsplinesurface = cls(degree_u, degree_v, control_points, nb_u, nb_v,
                             u_multiplicities, v_multiplicities, u_knots,
                             v_knots, weight_data, name)
        if not bsplinesurface.x_periodicity and not bsplinesurface.y_periodicity:
            bsplinesurface = bsplinesurface.simplify_surface()
        # if u_closed:
        #     bsplinesurface.x_periodicity = bsplinesurface.get_x_periodicity()
        # if v_closed:
        #     bsplinesurface.y_periodicity = bsplinesurface.get_y_periodicity()
        return bsplinesurface

    def to_step(self, current_id):
        content = ''
        point_matrix_ids = '('
        for points in self.control_points_table:
            point_ids = '('
            for point in points:
                point_content, point_id = point.to_step(current_id)
                content += point_content
                point_ids += f'#{point_id},'
                current_id = point_id + 1
            point_ids = point_ids[:-1]
            point_ids += '),'
            point_matrix_ids += point_ids
        point_matrix_ids = point_matrix_ids[:-1]
        point_matrix_ids += ')'

        u_close = '.T.' if self.x_periodicity else '.F.'
        v_close = '.T.' if self.y_periodicity else '.F.'

        content += f"#{current_id} = B_SPLINE_SURFACE_WITH_KNOTS('{self.name}',{self.degree_u},{self.degree_v}," \
                   f"{point_matrix_ids},.UNSPECIFIED.,{u_close},{v_close},.F.,{tuple(self.u_multiplicities)}," \
                   f"{tuple(self.v_multiplicities)},{tuple(self.u_knots)},{tuple(self.v_knots)},.UNSPECIFIED.);\n"
        return content, [current_id]

    def grid3d(self, grid2d: grid.Grid2D):
        """
        Generate 3d grid points of a Bspline surface, based on a Grid2D.

        """

        if not self._grids2d:
            self._grids2d = grid2d

        points_2d = grid2d.points
        points_3d = [self.point2d_to_3d(point2d) for point2d in points_2d]

        return points_3d

    def grid2d_deformed(self, grid2d: grid.Grid2D):
        """
        Dimension and deform a Grid2D points based on a Bspline surface.

        """

        points_2d = grid2d.points
        points_3d = self.grid3d(grid2d)

        points_x, points_y = grid2d.points_xy

        # Parameters
        index_x = {}  # grid point position(i,j), x coordinates position in X(unknown variable)
        index_y = {}  # grid point position(i,j), y coordinates position in X(unknown variable)
        index_points = {}  # grid point position(j,i), point position in points_2d (or points_3d)
        k_index, p_index = 0, 0
        for i in range(0, points_x):
            for j in range(0, points_y):
                index_x.update({(j, i): k_index})
                index_y.update({(j, i): k_index + 1})
                index_points.update({(j, i): p_index})
                k_index = k_index + 2
                p_index = p_index + 1

        equation_points = []  # points combination to compute distances between 2D and 3D grid points
        for i in range(0, points_y):  # row from (0,i)
            for j in range(1, points_x):
                equation_points.append(((0, i), (j, i)))
        for i in range(0, points_x):  # column from (i,0)
            for j in range(1, points_y):
                equation_points.append(((i, 0), (i, j)))
        for i in range(0, points_y):  # row
            for j in range(0, points_x - 1):
                equation_points.append(((j, i), (j + 1, i)))
        for i in range(0, points_x):  # column
            for j in range(0, points_x - 1):
                equation_points.append(((i, j), (i, j + 1)))
        for i in range(0, points_y - 1):  # diagonal
            for j in range(0, points_x - 1):
                equation_points.append(((j, i), (j + 1, i + 1)))

        for i in range(0, points_y):  # row 2segments (before.point.after)
            for j in range(1, points_x - 1):
                equation_points.append(((j - 1, i), (j + 1, i)))

        for i in range(0, points_x):  # column 2segments (before.point.after)
            for j in range(1, points_y - 1):
                equation_points.append(((i, j - 1), (i, j + 1)))

        # geodesic distances between 3D grid points (based on points combination [equation_points])
        geodesic_distances = []
        for point in equation_points:
            geodesic_distances.append((self.geodesic_distance(
                points_3d[index_points[point[0]]], points_3d[index_points[point[1]]])) ** 2)

        # System of nonlinear equations
        def non_linear_equations(xparam):
            vector_f = npy.empty(len(equation_points) + 2)
            idx = 0
            for idx, point_ in enumerate(equation_points):
                vector_f[idx] = abs((xparam[index_x[point_[0]]] ** 2 +
                                     xparam[index_x[point_[1]]] ** 2 +
                                     xparam[index_y[point_[0]]] ** 2 +
                                     xparam[index_y[point_[1]]] ** 2 -
                                     2 *
                                     xparam[index_x[point_[0]]] *
                                     xparam[index_x[point_[1]]] -
                                     2 *
                                     xparam[index_y[point_[0]]] *
                                     xparam[index_y[point_[1]]] -
                                     geodesic_distances[idx]) /
                                    geodesic_distances[idx])

            vector_f[idx + 1] = xparam[0] * 1000
            vector_f[idx + 2] = xparam[1] * 1000

            return vector_f

        # Solution with "least_squares"
        x_init = []  # initial guess (2D grid points)
        for point in points_2d:
            x_init.append(point[0])
            x_init.append(point[1])
        z = least_squares(non_linear_equations, x_init)

        points_2d_deformed = [volmdlr.Point2D(z.x[i], z.x[i + 1])
                              for i in range(0, len(z.x), 2)]  # deformed 2d grid points

        grid2d_deformed = grid.Grid2D.from_points(points=points_2d_deformed,
                                                  points_dim_1=points_x,
                                                  direction=grid2d.direction)

        self._grids2d_deformed = grid2d_deformed

        return points_2d_deformed

    def grid2d_deformation(self, grid2d: grid.Grid2D):
        """
        Compute the deformation/displacement (dx/dy) of a Grid2D based on a Bspline surface.

        """

        if not self._grids2d_deformed:
            self.grid2d_deformed(grid2d)

        displacement = self._grids2d_deformed.displacement_compared_to(grid2d)
        self._displacements = displacement

        return displacement

    def point2d_parametric_to_dimension(self, point2d: volmdlr.Point3D, grid2d: grid.Grid2D):
        """
        Convert a point 2d from the parametric to the dimensioned frame.

        """

        # Check if the 0<point2d.x<1 and 0<point2d.y<1
        if point2d.x < 0:
            point2d.x = 0
        elif point2d.x > 1:
            point2d.x = 1
        if point2d.y < 0:
            point2d.y = 0
        elif point2d.y > 1:
            point2d.y = 1

        if self._grids2d == grid2d:
            points_2d = self._grids2d.points
        else:
            points_2d = grid2d.points
            self._grids2d = grid2d

        if self._displacements is not None:
            displacement = self._displacements
        else:
            displacement = self.grid2d_deformation(grid2d)

        points_x, points_y = grid2d.points_xy

        # Parameters
        index_points = {}  # grid point position(j,i), point position in points_2d (or points_3d)
        p_index = 0
        for i in range(0, points_x):
            for j in range(0, points_y):
                index_points.update({(j, i): p_index})
                p_index = p_index + 1

        # Form function "Finite Elements"
        def form_function(s_param, t_param):
            empty_n = npy.empty(4)
            empty_n[0] = (1 - s_param) * (1 - t_param) / 4
            empty_n[1] = (1 + s_param) * (1 - t_param) / 4
            empty_n[2] = (1 + s_param) * (1 + t_param) / 4
            empty_n[3] = (1 - s_param) * (1 + t_param) / 4
            return empty_n

        finite_elements_points = []  # 2D grid points index that define one element
        for j in range(0, points_y - 1):
            for i in range(0, points_x - 1):
                finite_elements_points.append(((i, j), (i + 1, j), (i + 1, j + 1), (i, j + 1)))
        finite_elements = []  # finite elements defined with closed polygon
        for point in finite_elements_points:
            finite_elements.append(
                wires.ClosedPolygon2D((points_2d[index_points[point[0]]],
                                       points_2d[index_points[point[1]]],
                                       points_2d[index_points[point[2]]],
                                       points_2d[index_points[point[3]]])))
        k = 0
        for k, point in enumerate(finite_elements_points):
            if (wires.Contour2D(finite_elements[k].primitives).point_belongs(point2d)
                    or wires.Contour2D(finite_elements[k].primitives).point_over_contour(point2d)
                    or ((points_2d[index_points[point[0]]][0] < point2d.x <
                         points_2d[index_points[point[1]]][0])
                        and point2d.y == points_2d[index_points[point[0]]][1])
                    or ((points_2d[index_points[point[1]]][1] < point2d.y <
                         points_2d[index_points[point[2]]][1])
                        and point2d.x == points_2d[index_points[point[1]]][0])
                    or ((points_2d[index_points[point[3]]][0] < point2d.x <
                         points_2d[index_points[point[2]]][0])
                        and point2d.y == points_2d[index_points[point[1]]][1])
                    or ((points_2d[index_points[point[0]]][1] < point2d.y <
                         points_2d[index_points[point[3]]][1])
                        and point2d.x == points_2d[index_points[point[0]]][0])):
                break

        x0 = points_2d[index_points[finite_elements_points[k][0]]][0]
        y0 = points_2d[index_points[finite_elements_points[k][0]]][1]
        x1 = points_2d[index_points[finite_elements_points[k][1]]][0]
        y2 = points_2d[index_points[finite_elements_points[k][2]]][1]
        x = point2d.x
        y = point2d.y
        s_param = 2 * ((x - x0) / (x1 - x0)) - 1
        t_param = 2 * ((y - y0) / (y2 - y0)) - 1

        n = form_function(s_param, t_param)
        dx = npy.array([displacement[index_points[finite_elements_points[k][0]]][0],
                        displacement[index_points[finite_elements_points[k][1]]][0],
                        displacement[index_points[finite_elements_points[k][2]]][0],
                        displacement[index_points[finite_elements_points[k][3]]][0]])
        dy = npy.array([displacement[index_points[finite_elements_points[k][0]]][1],
                        displacement[index_points[finite_elements_points[k][1]]][1],
                        displacement[index_points[finite_elements_points[k][2]]][1],
                        displacement[index_points[finite_elements_points[k][3]]][1]])

        return volmdlr.Point2D(point2d.x + npy.transpose(n).dot(dx), point2d.y + npy.transpose(n).dot(dy))

    def point3d_to_2d_with_dimension(self, point3d: volmdlr.Point3D, grid2d: grid.Grid2D):
        """
        Compute the point2d of a point3d, on a Bspline surface, in the dimensioned frame.
        """

        point2d = self.point3d_to_2d(point3d)

        point2d_with_dimension = self.point2d_parametric_to_dimension(point2d, grid2d)

        return point2d_with_dimension

    def point2d_with_dimension_to_parametric_frame(self, point2d, grid2d: grid.Grid2D):
        """
        Convert a point 2d from the dimensioned to the parametric frame.

        """

        if self._grids2d != grid2d:
            self._grids2d = grid2d
        if not self._grids2d_deformed:
            self.grid2d_deformed(grid2d)

        points_2d = grid2d.points
        points_2d_deformed = self._grids2d_deformed.points
        points_x, points_y = grid2d.points_xy

        # Parameters
        index_points = {}  # grid point position(j,i), point position in points_2d (or points_3d)
        p_index = 0
        for i in range(0, points_x):
            for j in range(0, points_y):
                index_points.update({(j, i): p_index})
                p_index = p_index + 1

        finite_elements_points = []  # 2D grid points index that define one element
        for j in range(0, points_y - 1):
            for i in range(0, points_x - 1):
                finite_elements_points.append(((i, j), (i + 1, j), (i + 1, j + 1), (i, j + 1)))
        finite_elements = []  # finite elements defined with closed polygon  DEFORMED
        for point in finite_elements_points:
            finite_elements.append(
                wires.ClosedPolygon2D((points_2d_deformed[index_points[point[0]]],
                                       points_2d_deformed[index_points[point[1]]],
                                       points_2d_deformed[index_points[point[2]]],
                                       points_2d_deformed[index_points[point[3]]])))

        finite_elements_initial = []  # finite elements defined with closed polygon  INITIAL
        for point in finite_elements_points:
            finite_elements_initial.append(
                wires.ClosedPolygon2D((points_2d[index_points[point[0]]],
                                       points_2d[index_points[point[1]]],
                                       points_2d[index_points[point[2]]],
                                       points_2d[index_points[point[3]]])))
        k = 0
        for k, point in enumerate(finite_elements_points):
            if (finite_elements[k].point_belongs(point2d)
                    or ((points_2d_deformed[index_points[point[0]]][0] < point2d.x <
                         points_2d_deformed[index_points[point[1]]][0])
                        and point2d.y == points_2d_deformed[index_points[point[0]]][1])
                    or ((points_2d_deformed[index_points[finite_elements_points[k][1]]][1] < point2d.y <
                         points_2d_deformed[index_points[finite_elements_points[k][2]]][1])
                        and point2d.x == points_2d_deformed[index_points[point[1]]][0])
                    or ((points_2d_deformed[index_points[point[3]]][0] < point2d.x <
                         points_2d_deformed[index_points[point[2]]][0])
                        and point2d.y == points_2d_deformed[index_points[point[1]]][1])
                    or ((points_2d_deformed[index_points[point[0]]][1] < point2d.y <
                         points_2d_deformed[index_points[point[3]]][1])
                        and point2d.x == points_2d_deformed[index_points[point[0]]][0])
                    or finite_elements[k].primitives[0].point_belongs(point2d) or finite_elements[k].primitives[
                        1].point_belongs(point2d)
                    or finite_elements[k].primitives[2].point_belongs(point2d) or finite_elements[k].primitives[
                        3].point_belongs(point2d)):
                break

        frame_deformed = volmdlr.Frame2D(
            finite_elements[k].center_of_mass(),
            volmdlr.Vector2D(finite_elements[k].primitives[1].middle_point()[0] -
                                   finite_elements[k].center_of_mass()[0],
                                   finite_elements[k].primitives[1].middle_point()[1] -
                                   finite_elements[k].center_of_mass()[1]),
            volmdlr.Vector2D(finite_elements[k].primitives[0].middle_point()[0] -
                                   finite_elements[k].center_of_mass()[0],
                                   finite_elements[k].primitives[0].middle_point()[1] -
                                   finite_elements[k].center_of_mass()[1]))

        point2d_frame_deformed = volmdlr.Point2D(point2d.frame_mapping(frame_deformed, 'new')[0],
                                                       point2d.frame_mapping(frame_deformed, 'new')[1])

        frame_inital = volmdlr.Frame2D(
            finite_elements_initial[k].center_of_mass(),
            volmdlr.Vector2D(finite_elements_initial[k].primitives[1].middle_point()[0] -
                                   finite_elements_initial[k].center_of_mass()[0],
                                   finite_elements_initial[k].primitives[1].middle_point()[1] -
                                   finite_elements_initial[k].center_of_mass()[1]),
            volmdlr.Vector2D(finite_elements_initial[k].primitives[0].middle_point()[0] -
                                   finite_elements_initial[k].center_of_mass()[0],
                                   finite_elements_initial[k].primitives[0].middle_point()[1] -
                                   finite_elements_initial[k].center_of_mass()[1]))

        point2d = point2d_frame_deformed.frame_mapping(frame_inital, 'old')
        if point2d.x < 0:
            point2d.x = 0
        elif point2d.x > 1:
            point2d.x = 1
        if point2d.y < 0:
            point2d.y = 0
        elif point2d.y > 1:
            point2d.y = 1

        return point2d

    def point2d_with_dimension_to_3d(self, point2d, grid2d: grid.Grid2D):
        """
        Compute the point 3d, on a Bspline surface, of a point 2d define in the dimensioned frame.

        """

        point2d_01 = self.point2d_with_dimension_to_parametric_frame(point2d, grid2d)

        return self.point2d_to_3d(point2d_01)

    def linesegment2d_parametric_to_dimension(self, linesegment2d, grid2d: grid.Grid2D):
        """
        Convert a linesegment2d from the parametric to the dimensioned frame.

        """

        points = linesegment2d.discretization_points(number_points=20)
        points_dim = [
            self.point2d_parametric_to_dimension(
                point, grid2d) for point in points]

        return edges.BSplineCurve2D.from_points_interpolation(
            points_dim, max(self.degree_u, self.degree_v))

    def linesegment3d_to_2d_with_dimension(self, linesegment3d, grid2d: grid.Grid2D):
        """
        Compute the linesegment2d of a linesegment3d, on a Bspline surface, in the dimensioned frame.

        """

        linesegment2d = self.linesegment3d_to_2d(linesegment3d)
        bsplinecurve2d_with_dimension = self.linesegment2d_parametric_to_dimension(linesegment2d, grid2d)

        return bsplinecurve2d_with_dimension

    def linesegment2d_with_dimension_to_parametric_frame(self, linesegment2d):
        """
        Convert a linesegment2d from the dimensioned to the parametric frame.

        """

        try:
            linesegment2d = edges.LineSegment2D(
                self.point2d_with_dimension_to_parametric_frame(linesegment2d.start, self._grids2d),
                self.point2d_with_dimension_to_parametric_frame(linesegment2d.end, self._grids2d))
        except NotImplementedError:
            return None

        return linesegment2d

    def linesegment2d_with_dimension_to_3d(self, linesegment2d):
        """
        Compute the linesegment3d, on a Bspline surface, of a linesegment2d defined in the dimensioned frame.

        """

        linesegment2d_01 = self.linesegment2d_with_dimension_to_parametric_frame(linesegment2d)
        linesegment3d = self.linesegment2d_to_3d(linesegment2d_01)

        return linesegment3d

    def bsplinecurve2d_parametric_to_dimension(self, bsplinecurve2d, grid2d: grid.Grid2D):
        """
        Convert a bsplinecurve2d from the parametric to the dimensioned frame.

        """

        # check if bsplinecurve2d is in a list
        if isinstance(bsplinecurve2d, list):
            bsplinecurve2d = bsplinecurve2d[0]
        points = bsplinecurve2d.control_points
        points_dim = []

        for point in points:
            points_dim.append(self.point2d_parametric_to_dimension(point, grid2d))

        bsplinecurve2d_with_dimension = edges.BSplineCurve2D(bsplinecurve2d.degree, points_dim,
                                                             bsplinecurve2d.knot_multiplicities,
                                                             bsplinecurve2d.knots,
                                                             bsplinecurve2d.weights,
                                                             bsplinecurve2d.periodic)

        return bsplinecurve2d_with_dimension

    def bsplinecurve3d_to_2d_with_dimension(self, bsplinecurve3d, grid2d: grid.Grid2D):
        """
        Compute the bsplinecurve2d of a bsplinecurve3d, on a Bspline surface, in the dimensioned frame.

        """

        bsplinecurve2d_01 = self.bsplinecurve3d_to_2d(bsplinecurve3d)
        bsplinecurve2d_with_dimension = self.bsplinecurve2d_parametric_to_dimension(
            bsplinecurve2d_01, grid2d)

        return bsplinecurve2d_with_dimension

    def bsplinecurve2d_with_dimension_to_parametric_frame(self, bsplinecurve2d):
        """
        Convert a bsplinecurve2d from the dimensioned to the parametric frame.

        """

        points_dim = bsplinecurve2d.control_points
        points = []
        for point in points_dim:
            points.append(
                self.point2d_with_dimension_to_parametric_frame(point, self._grids2d))

        bsplinecurve2d = edges.BSplineCurve2D(bsplinecurve2d.degree, points,
                                              bsplinecurve2d.knot_multiplicities,
                                              bsplinecurve2d.knots,
                                              bsplinecurve2d.weights,
                                              bsplinecurve2d.periodic)
        return bsplinecurve2d

    def bsplinecurve2d_with_dimension_to_3d(self, bsplinecurve2d):
        """
        Compute the bsplinecurve3d, on a Bspline surface, of a bsplinecurve2d defined in the dimensioned frame.

        """

        bsplinecurve2d_01 = self.bsplinecurve2d_with_dimension_to_parametric_frame(bsplinecurve2d)
        bsplinecurve3d = self.bsplinecurve2d_to_3d(bsplinecurve2d_01)

        return bsplinecurve3d

    def arc2d_parametric_to_dimension(self, arc2d, grid2d: grid.Grid2D):
        """
        Convert an arc 2d from the parametric to the dimensioned frame.

        """

        number_points = math.ceil(arc2d.angle * 7) + 1
        length = arc2d.length()
        points = [self.point2d_parametric_to_dimension(arc2d.point_at_abscissa(
            i * length / (number_points - 1)), grid2d) for i in range(number_points)]

        return edges.BSplineCurve2D.from_points_interpolation(
            points, max(self.degree_u, self.degree_v))

    def arc3d_to_2d_with_dimension(self, arc3d, grid2d: grid.Grid2D):
        """
        Compute the arc 2d of an arc 3d, on a Bspline surface, in the dimensioned frame.

        """

        bsplinecurve2d = self.arc3d_to_2d(arc3d)[0]  # it's a bsplinecurve2d
        arc2d_with_dimension = self.bsplinecurve2d_parametric_to_dimension(bsplinecurve2d, grid2d)

        return arc2d_with_dimension  # it's a bsplinecurve2d-dimension

    def arc2d_with_dimension_to_parametric_frame(self, arc2d):
        """
        Convert an arc 2d from the dimensioned to the parametric frame.

        """

        number_points = math.ceil(arc2d.angle * 7) + 1
        length = arc2d.length()

        points = [self.point2d_with_dimension_to_parametric_frame(arc2d.point_at_abscissa(
            i * length / (number_points - 1)), self._grids2d) for i in range(number_points)]

        return edges.BSplineCurve2D.from_points_interpolation(points, max(self.degree_u, self.degree_v))

    def arc2d_with_dimension_to_3d(self, arc2d):
        """
        Compute the arc 3d, on a Bspline surface, of an arc 2d in the dimensioned frame.

        """

        arc2d_01 = self.arc2d_with_dimension_to_parametric_frame(arc2d)
        arc3d = self.arc2d_to_3d(arc2d_01)

        return arc3d  # it's a bsplinecurve3d

    def contour2d_parametric_to_dimension(self, contour2d: wires.Contour2D,
                                          grid2d: grid.Grid2D):
        """
        Convert a contour 2d from the parametric to the dimensioned frame.

        """

        primitives2d_dim = []

        for primitive2d in contour2d.primitives:
            method_name = f'{primitive2d.__class__.__name__.lower()}_parametric_to_dimension'

            if hasattr(self, method_name):
                primitives = getattr(self, method_name)(primitive2d, grid2d)
                if primitives:
                    primitives2d_dim.append(primitives)

            else:
                raise NotImplementedError(
                    f'Class {self.__class__.__name__} does not implement {method_name}')

        return wires.Contour2D(primitives2d_dim)

    def contour3d_to_2d_with_dimension(self, contour3d: wires.Contour3D,
                                       grid2d: grid.Grid2D):
        """
        Compute the Contour 2d of a Contour 3d, on a Bspline surface, in the dimensioned frame.

        """

        contour2d_01 = self.contour3d_to_2d(contour3d)

        return self.contour2d_parametric_to_dimension(contour2d_01, grid2d)

    def contour2d_with_dimension_to_parametric_frame(self, contour2d):
        """
        Convert a contour 2d from the dimensioned to the parametric frame.

        """

        # TODO: check and avoid primitives with start=end
        primitives2d = []

        for primitive2d in contour2d.primitives:
            method_name = f'{primitive2d.__class__.__name__.lower()}_with_dimension_to_parametric_frame'

            if hasattr(self, method_name):
                primitives = getattr(self, method_name)(primitive2d)
                if primitives:
                    primitives2d.append(primitives)

            else:
                raise NotImplementedError(
                    f'Class {self.__class__.__name__} does not implement {method_name}')

        # #Avoid to have primitives with start=end
        # start_points = []
        # for i in range(0, len(new_start_points)-1):
        #     if new_start_points[i] != new_start_points[i+1]:
        #         start_points.append(new_start_points[i])
        # if new_start_points[-1] != new_start_points[0]:
        #     start_points.append(new_start_points[-1])

        return wires.Contour2D(primitives2d)

    def contour2d_with_dimension_to_3d(self, contour2d):
        """
        Compute the contour3d, on a Bspline surface, of a contour2d define in the dimensioned frame.

        """

        contour01 = self.contour2d_with_dimension_to_parametric_frame(contour2d)

        return self.contour2d_to_3d(contour01)

    @classmethod
    def from_geomdl_surface(cls, surface):
        """
        Create a volmdlr BSpline_Surface3D from a geomdl's one.

        """

        control_points = []
        for point in surface.ctrlpts:
            control_points.append(volmdlr.Point3D(point[0], point[1], point[2]))

        (u_knots, u_multiplicities) = knots_vector_inv(surface.knotvector_u)
        (v_knots, v_multiplicities) = knots_vector_inv(surface.knotvector_v)

        bspline_surface = cls(degree_u=surface.degree_u,
                              degree_v=surface.degree_v,
                              control_points=control_points,
                              nb_u=surface.ctrlpts_size_u,
                              nb_v=surface.ctrlpts_size_v,
                              u_multiplicities=u_multiplicities,
                              v_multiplicities=v_multiplicities,
                              u_knots=u_knots,
                              v_knots=v_knots)

        return bspline_surface

    @classmethod
    def points_fitting_into_bspline_surface(cls, points_3d, size_u, size_v, degree_u, degree_v):
        """
        Bspline Surface interpolation through 3d points.

        Parameters
        ----------
        points_3d : volmdlr.Point3D
            data points
        size_u : int
            number of data points on the u-direction.
        size_v : int
            number of data points on the v-direction.
        degree_u : int
            degree of the output surface for the u-direction.
        degree_v : int
            degree of the output surface for the v-direction.

        Returns
        -------
        B-spline surface

        """

        points = []
        for point in points_3d:
            points.append((point.x, point.y, point.z))

        surface = interpolate_surface(points, size_u, size_v, degree_u, degree_v)

        return cls.from_geomdl_surface(surface)

    @classmethod
    def points_approximate_into_bspline_surface(cls, points_3d, size_u, size_v, degree_u, degree_v, **kwargs):
        """
        Bspline Surface approximate through 3d points.

        Parameters
        ----------
        points_3d : volmdlr.Point3D
            data points
        size_u : int
            number of data points on the u-direction.
        size_v : int
            number of data points on the v-direction.
        degree_u : int
            degree of the output surface for the u-direction.
        degree_v : int
            degree of the output surface for the v-direction.

        Keyword Arguments:
            * ``ctrlpts_size_u``: number of control points on the u-direction. *Default: size_u - 1*
            * ``ctrlpts_size_v``: number of control points on the v-direction. *Default: size_v - 1*

        Returns
        -------
        B-spline surface: volmdlr.faces.BSplineSurface3D

        """

        # Keyword arguments
        # number of data points, r + 1 > number of control points, n + 1
        num_cpts_u = kwargs.get('ctrlpts_size_u', size_u - 1)
        # number of data points, s + 1 > number of control points, m + 1
        num_cpts_v = kwargs.get('ctrlpts_size_v', size_v - 1)

        points = [tuple([*point]) for point in points_3d]

        surface = approximate_surface(points, size_u, size_v, degree_u, degree_v,
                                      ctrlpts_size_u=num_cpts_u, num_cpts_v=num_cpts_v)

        return cls.from_geomdl_surface(surface)

    @classmethod
    def from_cylindrical_faces(cls, cylindrical_faces, degree_u, degree_v,
                               points_x: int = 10, points_y: int = 10):
        """
        Define a bspline surface from a list of cylindrical faces.

        Parameters
        ----------
        cylindrical_faces : List[volmdlr.faces.CylindricalFace3D]
            faces 3d
        degree_u : int
            degree of the output surface for the u-direction
        degree_v : int
            degree of the output surface for the v-direction
        points_x : int
            number of points in x-direction
        points_y : int
            number of points in y-direction

        Returns
        -------
        B-spline surface

        """
        if len(cylindrical_faces) < 1:
            raise NotImplementedError
        if len(cylindrical_faces) == 1:
            return cls.from_cylindrical_face(cylindrical_faces[0], degree_u, degree_v, points_x=50, points_y=50)
        bspline_surfaces = []
        direction = cylindrical_faces[0].adjacent_direction(cylindrical_faces[1])

        if direction == 'x':
            bounding_rectangle_0 = cylindrical_faces[0].surface2d.outer_contour.bounding_rectangle
            ymin = bounding_rectangle_0[2]
            ymax = bounding_rectangle_0[3]
            for face in cylindrical_faces:
                bounding_rectangle = face.surface2d.outer_contour.bounding_rectangle
                ymin = min(ymin, bounding_rectangle[2])
                ymax = max(ymax, bounding_rectangle[3])
            for face in cylindrical_faces:
                bounding_rectangle = face.surface2d.outer_contour.bounding_rectangle

                points_3d = face.surface3d.grid3d(
                    grid.Grid2D.from_properties(
                        x_limits=(bounding_rectangle[0], bounding_rectangle[1]),
                        y_limits=(ymin, ymax),
                        points_nbr=(points_x, points_y)))

                bspline_surfaces.append(
                    cls.points_fitting_into_bspline_surface(
                        points_3d, points_x, points_y, degree_u, degree_v))

        elif direction == 'y':
            bounding_rectangle_0 = cylindrical_faces[0].surface2d.outer_contour.bounding_rectangle
            xmin = bounding_rectangle_0[0]
            xmax = bounding_rectangle_0[1]
            for face in cylindrical_faces:
                bounding_rectangle = face.surface2d.outer_contour.bounding_rectangle
                xmin = min(xmin, bounding_rectangle[0])
                xmax = max(xmax, bounding_rectangle[1])
            for face in cylindrical_faces:
                bounding_rectangle = face.surface2d.outer_contour.bounding_rectangle

                points_3d = face.surface3d.grid3d(
                    grid.Grid2D.from_properties(
                        x_limits=(xmin, xmax),
                        y_limits=(bounding_rectangle[2], bounding_rectangle[3]),
                        points_nbr=(points_x, points_y)))

                bspline_surfaces.append(
                    cls.points_fitting_into_bspline_surface(
                        points_3d, points_x, points_y, degree_u, degree_v))

        to_be_merged = bspline_surfaces[0]
        for i in range(0, len(bspline_surfaces) - 1):
            merged = to_be_merged.merge_with(bspline_surfaces[i + 1])
            to_be_merged = merged

        bspline_surface = to_be_merged

        return bspline_surface

    @classmethod
    def from_cylindrical_face(cls, cylindrical_face, degree_u, degree_v,
                              **kwargs):  # points_x: int = 50, points_y: int = 50
        """
        Define a bspline surface from a cylindrical face.

        Parameters
        ----------
        cylindrical_face : volmdlr.faces.CylindricalFace3D
            face 3d
        degree_u : int
            degree of the output surface for the u-direction.
        degree_v : int
            degree of the output surface for the v-direction.
        points_x : int
            number of points in x-direction
        points_y : int
            number of points in y-direction

        Returns
        -------
        B-spline surface

        """

        points_x = kwargs['points_x']
        points_y = kwargs['points_y']
        bounding_rectangle = cylindrical_face.surface2d.outer_contour.bounding_rectangle
        points_3d = cylindrical_face.surface3d.grid3d(
            grid.Grid2D.from_properties(x_limits=(bounding_rectangle[0],
                                                  bounding_rectangle[1]),
                                        y_limits=(bounding_rectangle[2],
                                                  bounding_rectangle[3]),
                                        points_nbr=(points_x, points_y)))

        return cls.points_fitting_into_bspline_surface(points_3d, points_x, points_x, degree_u, degree_v)

    def intersection_with(self, other_bspline_surface3d):
        """
        Compute intersection points between two Bspline surfaces.

        return u,v parameters for intersection points for both surfaces
        """

        def fun(param):
            return (self.point2d_to_3d(volmdlr.Point2D(param[0], param[1])) -
                    other_bspline_surface3d.point2d_to_3d(volmdlr.Point2D(param[2], param[3]))).norm()

        x = npy.linspace(0, 1, 10)
        x_init = []
        for xi in x:
            for yi in x:
                x_init.append((xi, yi, xi, yi))

        u1, v1, u2, v2 = [], [], [], []
        solutions = []
        for x0 in x_init:
            z = least_squares(fun, x0=x0, bounds=([0, 1]))
            # print(z.cost)
            if z.fun < 1e-5:
                solution = z.x
                if solution not in solutions:
                    solutions.append(solution)
                    u1.append(solution[0])
                    v1.append(solution[1])
                    u2.append(solution[2])
                    v2.append(solution[3])

        # uv1 = [[min(u1),max(u1)],[min(v1),max(v1)]]
        # uv2 = [[min(u2),max(u2)],[min(v2),max(v2)]]

        return (u1, v1), (u2, v2)  # (uv1, uv2)

    def plane_intersection(self, plane3d):
        """
        Compute intersection points between a Bspline surface and a plane 3d.

        """

        def fun(param):
            return ((self.surface.evaluate_single((param[0], param[1]))[0]) * plane3d.equation_coefficients()[0] +
                    (self.surface.evaluate_single((param[0], param[1]))[1]) * plane3d.equation_coefficients()[1] +
                    (self.surface.evaluate_single((param[0], param[1]))[2]) * plane3d.equation_coefficients()[2] +
                    plane3d.equation_coefficients()[3])

        x = npy.linspace(0, 1, 20)
        x_init = []
        for xi in x:
            for yi in x:
                x_init.append((xi, yi))

        intersection_points = []

        for x0 in x_init:
            z = least_squares(fun, x0=x0, bounds=([0, 1]))
            if z.fun < 1e-20:
                solution = z.x
                intersection_points.append(volmdlr.Point3D(
                    self.surface.evaluate_single((solution[0], solution[1]))[0],
                    self.surface.evaluate_single((solution[0], solution[1]))[1],
                    self.surface.evaluate_single((solution[0], solution[1]))[2]))
        return intersection_points

    def error_with_point3d(self, point3d):
        """
        Compute the error/distance between the Bspline surface and a point 3d.

        """

        def fun(x):
            return (point3d - self.point2d_to_3d(volmdlr.Point2D(x[0], x[1]))).norm()

        cost = []

        for x0 in [(0, 0), (0, 1), (1, 0), (1, 1), (0.5, 0.5)]:
            z = least_squares(fun, x0=x0, bounds=([0, 1]))
            cost.append(z.fun)

        return min(cost)

    def error_with_edge3d(self, edge3d):
        """
        Compute the error/distance between the Bspline surface and an edge 3d.

        it's the mean of the start and end points errors'
        """

        return (self.error_with_point3d(edge3d.start) + self.error_with_point3d(edge3d.end)) / 2

    def nearest_edges3d(self, contour3d, threshold: float):
        """
        Compute the nearest edges of a contour 3d to a Bspline_surface3d based on a threshold.

        """

        nearest = []
        for primitive in contour3d.primitives:
            if self.error_with_edge3d(primitive) <= threshold:
                nearest.append(primitive)
        nearest_primitives = wires.Wire3D(nearest)

        return nearest_primitives

    def edge3d_to_2d_with_dimension(self, edge3d, grid2d: grid.Grid2D):
        """
        Compute the edge 2d of an edge 3d, on a Bspline surface, in the dimensioned frame.

        """
        method_name = f'{edge3d.__class__.__name__.lower()}_to_2d_with_dimension'

        if hasattr(self, method_name):
            edge2d_dim = getattr(self, method_name)(edge3d, grid2d)
            if edge2d_dim:
                return edge2d_dim
            raise NotImplementedError
        raise NotImplementedError(
            f'Class {self.__class__.__name__} does not implement {method_name}')

    def wire3d_to_2d(self, wire3d):
        """
        Compute the 2d of a wire 3d, on a Bspline surface.

        """

        contour = self.contour3d_to_2d(wire3d)

        return wires.Wire2D(contour.primitives)

    def wire3d_to_2d_with_dimension(self, wire3d):
        """
        Compute the 2d of a wire 3d, on a Bspline surface, in the dimensioned frame.

        """

        contour = self.contour3d_to_2d_with_dimension(wire3d, self._grids2d)

        return wires.Wire2D(contour.primitives)

    def split_surface_u(self, u: float):
        """
        Splits the surface at the input parametric coordinate on the u-direction.

        :param u: Parametric coordinate u chosen between 0 and 1
        :type u: float
        :return: Two split surfaces
        :rtype: List[:class:`volmdlr.faces.BSplineSurface3D`]
        """

        surfaces_geo = split_surface_u(self.surface, u)
        surfaces = [BSplineSurface3D.from_geomdl_surface(surface) for surface in surfaces_geo]
        return surfaces

    def split_surface_v(self, v: float):
        """
        Splits the surface at the input parametric coordinate on the v-direction.

        :param v: Parametric coordinate v chosen between 0 and 1
        :type v: float
        :return: Two split surfaces
        :rtype: List[:class:`volmdlr.faces.BSplineSurface3D`]
        """

        surfaces_geo = split_surface_v(self.surface, v)
        surfaces = [BSplineSurface3D.from_geomdl_surface(surface) for surface in surfaces_geo]
        return surfaces

    def split_surface_with_bspline_curve(self, bspline_curve3d: edges.BSplineCurve3D):
        """
        Cuts the surface into two pieces with a bspline curve.

        :param bspline_curve3d: A BSplineCurve3d used for cutting
        :type bspline_curve3d: :class:`edges.BSplineCurve3D`
        :return: Two split surfaces
        :rtype: List[:class:`volmdlr.faces.BSplineSurface3D`]
        """

        surfaces = []
        bspline_curve2d = self.bsplinecurve3d_to_2d(bspline_curve3d)[0]
        # if type(bspline_curve2d) == list:
        #     points = [bspline_curve2d[0].start]
        #     for edge in bspline_curve2d:
        #         points.append(edge.end)
        #     bspline_curve2d = edges.BSplineCurve2D.from_points_approximation(points, 2, ctrlpts_size = 5)
        contour = volmdlr.faces.BSplineFace3D.from_surface_rectangular_cut(self, 0, 1, 0, 1).surface2d.outer_contour
        contours = contour.cut_by_bspline_curve(bspline_curve2d)

        du, dv = bspline_curve2d.end - bspline_curve2d.start
        resolution = 8

        for contour in contours:
            u_min, u_max, v_min, v_max = contour.bounding_rectangle.bounds()
            if du > dv:
                delta_u = u_max - u_min
                nlines_x = int(delta_u * resolution)
                lines_x = [curves.Line2D(volmdlr.Point2D(u_min, v_min),
                                         volmdlr.Point2D(u_min, v_max))]
                for i in range(nlines_x):
                    u = u_min + (i + 1) / (nlines_x + 1) * delta_u
                    lines_x.append(curves.Line2D(volmdlr.Point2D(u, v_min),
                                                 volmdlr.Point2D(u, v_max)))
                lines_x.append(curves.Line2D(volmdlr.Point2D(u_max, v_min),
                                             volmdlr.Point2D(u_max, v_max)))
                lines = lines_x

            else:
                delta_v = v_max - v_min
                nlines_y = int(delta_v * resolution)
                lines_y = [curves.Line2D(volmdlr.Point2D(v_min, v_min),
                                         volmdlr.Point2D(v_max, v_min))]
                for i in range(nlines_y):
                    v = v_min + (i + 1) / (nlines_y + 1) * delta_v
                    lines_y.append(curves.Line2D(volmdlr.Point2D(v_min, v),
                                                 volmdlr.Point2D(v_max, v)))
                lines_y.append(curves.Line2D(volmdlr.Point2D(v_min, v_max),
                                             volmdlr.Point2D(v_max, v_max)))
                lines = lines_y

            pt0 = volmdlr.O2D
            points = []

            for line in lines:
                inter = contour.line_intersections(line)
                if inter:
                    pt_ = set()
                    for point_intersection in inter:
                        pt_.add(point_intersection[0])
                else:
                    raise NotImplementedError

                pt_ = sorted(pt_, key=pt0.point_distance)
                pt0 = pt_[0]
                edge = edges.LineSegment2D(pt_[0], pt_[1])

                points.extend(edge.discretization_points(number_points=10))

            points3d = []
            for point in points:
                points3d.append(self.point2d_to_3d(point))

            size_u, size_v, degree_u, degree_v = 10, 10, self.degree_u, self.degree_v
            surfaces.append(
                BSplineSurface3D.points_fitting_into_bspline_surface(points3d, size_u, size_v, degree_u, degree_v))

        return surfaces

    def point_belongs(self, point3d):
        """
        Check if a point 3d belongs to the bspline_surface or not.

        """

        def fun(param):
            p3d = self.point2d_to_3d(volmdlr.Point2D(param[0], param[1]))
            return point3d.point_distance(p3d)

        x = npy.linspace(0, 1, 5)
        x_init = []
        for xi in x:
            for yi in x:
                x_init.append((xi, yi))

        for x0 in x_init:
            z = least_squares(fun, x0=x0, bounds=([0, 1]))
            if z.fun < 1e-10:
                return True
        return False

    def is_intersected_with(self, other_bspline_surface3d):
        """
        Check if the two surfaces are intersected or not.

        return True, when there are more 50points on the intersection zone.

        """

        # intersection_results = self.intersection_with(other_bspline_surface3d)
        # if len(intersection_results[0][0]) >= 50:
        #     return True
        # else:
        #     return False

        def fun(param):
            return (self.point2d_to_3d(volmdlr.Point2D(param[0], param[1])) -
                    other_bspline_surface3d.point2d_to_3d(volmdlr.Point2D(param[2], param[3]))).norm()

        x = npy.linspace(0, 1, 10)
        x_init = []
        for xi in x:
            for yi in x:
                x_init.append((xi, yi, xi, yi))

        i = 0
        for x0 in x_init:
            z = least_squares(fun, x0=x0, bounds=([0, 1]))
            if z.fun < 1e-5:
                i += 1
                if i >= 50:
                    return True
        return False

    def merge_with(self, other_bspline_surface3d, abs_tol: float = 1e-6):
        """
        Merges two adjacent surfaces based on their faces.

        :param other_bspline_surface3d: Other adjacent surface
        :type other_bspline_surface3d: :class:`volmdlr.faces.BSplineSurface3D`
        :param abs_tol: tolerance.
        :type abs_tol: float.

        :return: Merged surface
        :rtype: :class:`volmdlr.faces.BSplineSurface3D`
        """

        bspline_face3d = volmdlr.faces.BSplineFace3D.from_surface_rectangular_cut(self, 0, 1, 0, 1)
        other_bspline_face3d = volmdlr.faces.BSplineFace3D.from_surface_rectangular_cut(
            other_bspline_surface3d, 0, 1, 0, 1)

        bsplines = [self, other_bspline_surface3d]
        bsplines_new = bsplines

        center = [bspline_face3d.surface2d.outer_contour.center_of_mass(),
                  other_bspline_face3d.surface2d.outer_contour.center_of_mass()]
        grid2d_direction = (bspline_face3d.pair_with(other_bspline_face3d))[1]

        if (not bspline_face3d.outer_contour3d.is_sharing_primitives_with(
                other_bspline_face3d.outer_contour3d, abs_tol)
                and self.is_intersected_with(other_bspline_surface3d)):
            # find primitives to split with
            contour1 = bspline_face3d.outer_contour3d
            contour2 = other_bspline_face3d.outer_contour3d

            distances = []
            for prim1 in contour1.primitives:
                dis = []
                for prim2 in contour2.primitives:
                    point1 = (prim1.start + prim1.end) / 2
                    point2 = (prim2.start + prim2.end) / 2
                    dis.append(point1.point_distance(point2))
                distances.append(dis)

            i = distances.index((min(distances)))
            j = distances[i].index(min(distances[i]))

            curves_ = [contour2.primitives[j], contour1.primitives[i]]

            # split surface
            for i, bspline in enumerate(bsplines):
                surfaces = bspline.split_surface_with_bspline_curve(curves_[i])

                errors = []
                for surface in surfaces:
                    errors.append(surface.error_with_point3d(bsplines[i].point2d_to_3d(center[i])))

                bsplines_new[i] = surfaces[errors.index(min(errors))]

            grid2d_direction = (
                bsplines_new[0].rectangular_cut(
                    0, 1, 0, 1).pair_with(
                    bsplines_new[1].rectangular_cut(
                        0, 1, 0, 1)))[1]

        # grid3d
        number_points = 10
        points3d = []
        is_true = (bspline_face3d.outer_contour3d.is_sharing_primitives_with(
            other_bspline_face3d.outer_contour3d, abs_tol) or self.is_intersected_with(other_bspline_surface3d))

        for i, bspline in enumerate(bsplines_new):
            grid3d = bspline.grid3d(grid.Grid2D.from_properties(x_limits=(0, 1),
                                                                y_limits=(0, 1),
                                                                points_nbr=(number_points, number_points),
                                                                direction=grid2d_direction[i]))

            if is_true and i == 1:
                points3d.extend(grid3d[number_points:number_points * number_points])
            else:
                points3d.extend(grid3d)

        # fitting
        size_u, size_v, degree_u, degree_v = (number_points * 2) - 1, number_points, 3, 3

        merged_surface = BSplineSurface3D.points_fitting_into_bspline_surface(
            points3d, size_u, size_v, degree_u, degree_v)

        return merged_surface

    def xy_limits(self, other_bspline_surface3d):
        """
        Compute x, y limits to define grid2d.

        """

        grid2d_direction = (
            self.rectangular_cut(
                0, 1, 0, 1).pair_with(
                other_bspline_surface3d.rectangular_cut(
                    0, 1, 0, 1)))[1]

        xmin, xmax, ymin, ymax = [], [], [], []
        if grid2d_direction[0][1] == '+y':
            xmin.append(0)
            xmax.append(1)
            ymin.append(0)
            ymax.append(0.99)
        elif grid2d_direction[0][1] == '+x':
            xmin.append(0)
            xmax.append(0.99)
            ymin.append(0)
            ymax.append(1)
        elif grid2d_direction[0][1] == '-x':
            xmin.append(0.01)
            xmax.append(1)
            ymin.append(0)
            ymax.append(1)
        elif grid2d_direction[0][1] == '-y':
            xmin.append(0)
            xmax.append(1)
            ymin.append(0.01)
            ymax.append(1)

        xmin.append(0)
        xmax.append(1)
        ymin.append(0)
        ymax.append(1)

        return xmin, xmax, ymin, ymax

    def derivatives(self, u, v, order):
        """
        Evaluates n-th order surface derivatives at the given (u, v) parameter pair.

        :param u: Point's u coordinate.
        :type u: float
        :param v: Point's v coordinate.
        :type v: float
        :param order: Order of the derivatives.
        :type order: int
        :return: A list SKL, where SKL[k][l] is the derivative of the surface S(u,v) with respect
        to u k times and v l times
        :rtype: List[`volmdlr.Vector3D`]
        """
        if self.surface.rational:
            # derivatives = self._rational_derivatives(self.surface.data,(u, v), order)
            derivatives = volmdlr.rational_derivatives(self.surface.data, (u, v), order)
        else:
            # derivatives = self._derivatives(self.surface.data, (u, v), order)
            derivatives = volmdlr.derivatives(self.surface.data, (u, v), order)
        for i in range(order + 1):
            for j in range(order + 1):
                derivatives[i][j] = volmdlr.Vector3D(*derivatives[i][j])
        return derivatives

    def _determine_contour_params(self, outer_contour_start, outer_contour_end, inner_contour_start, inner_contour_end):
        """
        Helper function.
        """
        u1, v1 = outer_contour_start
        u2, v2 = outer_contour_end
        u3, v3 = inner_contour_start
        u4, v4 = inner_contour_end
        if self.x_periodicity and self.y_periodicity:
            raise NotImplementedError
        if self.x_periodicity:
            outer_contour_param = [u1, u2]
            inner_contour_param = [u3, u4]
        elif self.y_periodicity:
            outer_contour_param = [v1, v2]
            inner_contour_param = [v3, v4]
        else:
            raise NotImplementedError
        return outer_contour_param, inner_contour_param

    def connect_contours(self, outer_contour, inner_contours):
        """
        Create connections between contours on parametric domain.

        :param outer_contour: Outer contour 2D.
        :type inner_contours: wires.Contour2D
        :param inner_contours: List of 2D contours.
        :type inner_contours: list
        """
        new_inner_contours = []
        new_outer_contour = outer_contour
        point1 = outer_contour.primitives[0].start
        point2 = outer_contour.primitives[-1].end

        for inner_contour in inner_contours:
            if not inner_contour.is_ordered():
                outer_contour_param, inner_contour_param = self._determine_contour_params(
                    point1, point2, inner_contour.primitives[0].start, inner_contour.primitives[-1].end)

                outer_contour_direction = outer_contour_param[0] < outer_contour_param[1]
                inner_contour_direction = inner_contour_param[0] < inner_contour_param[1]
                if outer_contour_direction == inner_contour_direction:
                    inner_contour = inner_contour.invert()

                closing_linesegment1 = edges.LineSegment2D(outer_contour.primitives[-1].end,
                                                           inner_contour.primitives[0].start)
                closing_linesegment2 = edges.LineSegment2D(inner_contour.primitives[-1].end,
                                                           outer_contour.primitives[0].start)
                new_outer_contour_primitives = outer_contour.primitives + [closing_linesegment1] + \
                    inner_contour.primitives + [closing_linesegment2]
                new_outer_contour = wires.Contour2D(primitives=new_outer_contour_primitives)
                new_outer_contour.order_contour(tol=1e-4)
            else:
                new_inner_contours.append(inner_contour)
        return new_outer_contour, new_inner_contours

    @staticmethod
    def _get_overlapping_theta(outer_contour_startend_theta, inner_contour_startend_theta):
        """
        Find overlapping theta domain between two contours on periodical Surfaces.
        """
        oc_xmin_index, outer_contour_xmin = min(enumerate(outer_contour_startend_theta), key=lambda x: x[1])
        oc_xmax_index, outer_contour_xman = max(enumerate(outer_contour_startend_theta), key=lambda x: x[1])
        inner_contour_xmin = min(inner_contour_startend_theta)
        inner_contour_xmax = max(inner_contour_startend_theta)

        # check if tetha3 or theta4 is in [theta1, theta2] interval
        overlap = outer_contour_xmin <= inner_contour_xmax and outer_contour_xman >= inner_contour_xmin

        if overlap:
            if inner_contour_xmin < outer_contour_xmin:
                overlapping_theta = outer_contour_startend_theta[oc_xmin_index]
                outer_contour_side = oc_xmin_index
                side = 0
                return overlapping_theta, outer_contour_side, side
            overlapping_theta = outer_contour_startend_theta[oc_xmax_index]
            outer_contour_side = oc_xmax_index
            side = 1
            return overlapping_theta, outer_contour_side, side

        # if not direct intersection -> find intersection at periodicity
        if inner_contour_xmin < outer_contour_xmin:
            overlapping_theta = outer_contour_startend_theta[oc_xmin_index] - 2 * math.pi
            outer_contour_side = oc_xmin_index
            side = 0
            return overlapping_theta, outer_contour_side, side
        overlapping_theta = outer_contour_startend_theta[oc_xmax_index] + 2 * math.pi
        outer_contour_side = oc_xmax_index
        side = 1
        return overlapping_theta, outer_contour_side, side

    def to_plane3d(self):
        """
        Converts a Bspline surface3d to a Plane3d.

        :return: A Plane
        :rtype: Plane3D
        """

        points_2d = [volmdlr.Point2D(0.1, 0.1),
                     volmdlr.Point2D(0.1, 0.8),
                     volmdlr.Point2D(0.8, 0.5)]
        points = [self.point2d_to_3d(pt) for pt in points_2d]

        surface3d = Plane3D.from_3_points(points[0],
                                          points[1],
                                          points[2])
        return surface3d

<<<<<<< HEAD
    def is_singularity_point(self, point):
=======
    def is_singularity_point(self, point, *args):
        """Returns True if the point belongs to the surface singularity and False otherwise."""
>>>>>>> fff82180
        if not self.x_periodicity and not self.y_periodicity:
            return False
        u_min, u_max = self.surface.domain[0]
        v_min, v_max = self.surface.domain[1]
        test_points = [self.point2d_to_3d(volmdlr.Point2D(u_min, v_min)),
                       self.point2d_to_3d(volmdlr.Point2D(u_max, v_max))]
<<<<<<< HEAD
        if self.x_periodicity or self.y_periodicity:
            return any(point.is_close(test_point) for test_point in test_points)
=======
        return any(point.is_close(test_point) for test_point in test_points)

>>>>>>> fff82180

class BezierSurface3D(BSplineSurface3D):
    """
    A 3D Bezier surface.

    :param degree_u: The degree of the Bezier surface in the u-direction.
    :type degree_u: int
    :param degree_v: The degree of the Bezier surface in the v-direction.
    :type degree_v: int
    :param control_points: A list of lists of control points defining the Bezier surface.
    :type control_points: List[List[`volmdlr.Point3D`]]
    :param nb_u: The number of control points in the u-direction.
    :type nb_u: int
    :param nb_v: The number of control points in the v-direction.
    :type nb_v: int
    :param name: (Optional) name for the Bezier surface.
    :type name: str
    """

    def __init__(self, degree_u: int, degree_v: int,
                 control_points: List[List[volmdlr.Point3D]],
                 nb_u: int, nb_v: int, name=''):
        u_knots = utilities.generate_knot_vector(degree_u, nb_u)
        v_knots = utilities.generate_knot_vector(degree_v, nb_v)

        u_multiplicities = [1] * len(u_knots)
        v_multiplicities = [1] * len(v_knots)

        BSplineSurface3D.__init__(self, degree_u, degree_v,
                                  control_points, nb_u, nb_v,
                                  u_multiplicities, v_multiplicities,
                                  u_knots, v_knots, None, name)<|MERGE_RESOLUTION|>--- conflicted
+++ resolved
@@ -3741,7 +3741,6 @@
                         i += 1
                 else:
                     primitives2d[i] = primitives2d[i].translation(delta)
-<<<<<<< HEAD
             # elif self.is_point2d_on_sphere_singularity(primitives2d[i].start, 1e-5) and \
             #         math.isclose(primitives2d[i].start.x, primitives2d[i].end.x, abs_tol=1e-3) and \
             #         math.isclose(primitives2d[i].start.x, previous_primitive.start.x, abs_tol=1e-3):
@@ -3760,8 +3759,6 @@
             #     primitives2d[i + 2] = primitive3
             #     i += 1
 
-=======
->>>>>>> fff82180
             i += 1
         #     return primitives2d
         # primitives2d = repair(primitives2d)
@@ -4913,14 +4910,11 @@
         index = npy.argmin(distances)
         # Find the parametric coordinates of the point
         # indexes = int(npy.argmin(distances))
-<<<<<<< HEAD
-        x0s.insert(0, self.surface.vertices[index].uv)
-=======
         if self.x_periodicity or self.y_periodicity:
             x0s.insert(1, self.surface.vertices[index].uv)
         else:
             x0s.insert(0, self.surface.vertices[index].uv)
->>>>>>> fff82180
+
         results = []
         for x0 in x0s:
             res = minimize(fun, x0=npy.array(x0), jac=True,
@@ -5112,11 +5106,7 @@
         else:
             lth = bspline_curve3d.length()
             if lth > 1e-5:
-<<<<<<< HEAD
-                n = min(len(bspline_curve3d.control_points), 20)
-=======
                 n = min(len(bspline_curve3d.control_points), 20) # limit points to avoid non covergence
->>>>>>> fff82180
                 points = [self.point3d_to_2d(p) for p in bspline_curve3d.discretization_points(number_points=n)]
 
                 if self.x_periodicity:
@@ -5162,29 +5152,9 @@
                     if flag_line:
                         return [linesegment]
 
-<<<<<<< HEAD
-                if self.x_periodicity:
-                    points = self._repair_periodic_boundary_points(bspline_curve3d, points, 'x')
-
-                if self.y_periodicity:
-                    points = self._repair_periodic_boundary_points(bspline_curve3d, points, 'y')
-                try:
-                    bspline = [edges.BSplineCurve2D.from_points_interpolation(
-                        points=points, degree=bspline_curve3d.degree, periodic=bspline_curve3d.periodic)]
-                except:
-                    bspline = []
-                    print("surfaces.py line 5121")
-                return bspline
-=======
-                # if self.x_periodicity:
-                #     points = self._repair_periodic_boundary_points(bspline_curve3d, points, 'x')
-                #
-                # if self.y_periodicity:
-                #     points = self._repair_periodic_boundary_points(bspline_curve3d, points, 'y')
-
                 return [edges.BSplineCurve2D.from_points_interpolation(
                     points=points, degree=bspline_curve3d.degree, periodic=bspline_curve3d.periodic)]
->>>>>>> fff82180
+
 
             if 1e-6 < lth <= 1e-5:
                 linesegments = [edges.LineSegment2D(
@@ -6865,25 +6835,17 @@
                                           points[2])
         return surface3d
 
-<<<<<<< HEAD
-    def is_singularity_point(self, point):
-=======
     def is_singularity_point(self, point, *args):
         """Returns True if the point belongs to the surface singularity and False otherwise."""
->>>>>>> fff82180
         if not self.x_periodicity and not self.y_periodicity:
             return False
         u_min, u_max = self.surface.domain[0]
         v_min, v_max = self.surface.domain[1]
         test_points = [self.point2d_to_3d(volmdlr.Point2D(u_min, v_min)),
                        self.point2d_to_3d(volmdlr.Point2D(u_max, v_max))]
-<<<<<<< HEAD
         if self.x_periodicity or self.y_periodicity:
             return any(point.is_close(test_point) for test_point in test_points)
-=======
-        return any(point.is_close(test_point) for test_point in test_points)
-
->>>>>>> fff82180
+        return False
 
 class BezierSurface3D(BSplineSurface3D):
     """
