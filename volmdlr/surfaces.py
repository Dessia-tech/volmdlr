"""volmdlr module for 3D Surfaces."""
import math
from itertools import chain
from typing import List, Union
import traceback

import matplotlib.pyplot as plt
import numpy as npy
import triangle as triangle_lib
from geomdl import NURBS, BSpline, utilities
from geomdl.construct import extract_curves
from geomdl.fitting import approximate_surface, interpolate_surface
from geomdl.operations import split_surface_u, split_surface_v
from scipy.optimize import least_squares, minimize

from dessia_common.core import DessiaObject, PhysicalObject
from volmdlr.bspline_evaluators import evaluate_single
import volmdlr.bspline_compiled
import volmdlr.core
from volmdlr import display, edges, grid, wires, curves
import volmdlr.geometry
import volmdlr.utils.parametric as vm_parametric
from volmdlr.core import EdgeStyle
from volmdlr.core import point_in_list
from volmdlr.utils.parametric import array_range_search, repair_start_end_angle_periodicity, angle_discontinuity
import volmdlr.utils.intersections as vm_utils_intersections


def knots_vector_inv(knots_vector):
    """
    Compute knot-elements and multiplicities based on the global knot vector.

    """

    knots = sorted(set(knots_vector))
    multiplicities = [knots_vector.count(knot) for knot in knots]

    return knots, multiplicities


class Surface2D(PhysicalObject):
    """
    A surface bounded by an outer contour.

    """

    def __init__(self, outer_contour: wires.Contour2D,
                 inner_contours: List[wires.Contour2D],
                 name: str = 'name'):
        self.outer_contour = outer_contour
        self.inner_contours = inner_contours
        self._area = None

        PhysicalObject.__init__(self, name=name)

    def __hash__(self):
        return hash((self.outer_contour, tuple(self.inner_contours)))

    def _data_hash(self):
        return hash(self)

    def copy(self, deep=True, memo=None):
        """
        Copies the surface2d.

        """
        return self.__class__(outer_contour=self.outer_contour.copy(deep, memo),
                              inner_contours=[c.copy(deep, memo) for c in self.inner_contours],
                              name='copy_' + self.name)

    def area(self):
        """
        Computes the area of the surface.

        """
        if not self._area:
            self._area = self.outer_contour.area() - sum(contour.area() for contour in self.inner_contours)
        return self._area

    def second_moment_area(self, point: volmdlr.Point2D):
        """
        Computes the second moment area of the surface.

        """
        i_x, i_y, i_xy = self.outer_contour.second_moment_area(point)
        for contour in self.inner_contours:
            i_xc, i_yc, i_xyc = contour.second_moment_area(point)
            i_x -= i_xc
            i_y -= i_yc
            i_xy -= i_xyc
        return i_x, i_y, i_xy

    def center_of_mass(self):
        """
        Compute the center of mass of the 2D surface.

        :return: The center of mass of the surface.
        :rtype: :class:`volmdlr.Point2D`
        """
        center = self.outer_contour.area() * self.outer_contour.center_of_mass()
        for contour in self.inner_contours:
            center -= contour.area() * contour.center_of_mass()
        return center / self.area()

    def point_belongs(self, point2d: volmdlr.Point2D, include_edge_points: bool = True):
        """
        Check whether a point belongs to the 2D surface.

        :param point2d: The point to check.
        :type point2d: :class:`volmdlr.Point2D`
        :return: True if the point belongs to the surface, False otherwise.
        :rtype: bool
        """
        if not self.outer_contour.point_belongs(point2d, include_edge_points=include_edge_points):
            return False

        for inner_contour in self.inner_contours:
            if inner_contour.point_belongs(point2d, include_edge_points=False):
                return False
        return True

    def random_point_inside(self):
        """
        Generate a random point inside the 2D surface.

        Taking into account any inner contours (holes) it may have.

        :return: A random point inside the surface.
        :rtype: :class:`volmdlr.Point2D`
        """
        point_inside_outer_contour = None
        center_of_mass = self.center_of_mass()
        if self.point_belongs(center_of_mass, False):
            point_inside_outer_contour = center_of_mass
        if not point_inside_outer_contour:
            point_inside_outer_contour = self.outer_contour.random_point_inside()
        while True:
            inside_inner_contour = False
            for inner_contour in self.inner_contours:
                if inner_contour.point_belongs(point_inside_outer_contour):
                    inside_inner_contour = True
            if not inside_inner_contour and \
                    point_inside_outer_contour is not None:
                break
            point_inside_outer_contour = self.outer_contour.random_point_inside()

        return point_inside_outer_contour

    @staticmethod
    def triangulation_without_holes(vertices, segments, points_grid, tri_opt):
        """
        Triangulates a surface without holes.

        :param vertices: vertices of the surface.
        :param segments: segments defined as tuples of vertices.
        :param points_grid: to do.
        :param tri_opt: triangulation option: "p"
        :return:
        """
        vertices_grid = [(p.x, p.y) for p in points_grid]
        vertices.extend(vertices_grid)
        tri = {'vertices': npy.array(vertices).reshape((-1, 2)),
               'segments': npy.array(segments).reshape((-1, 2)),
               }
        triagulation = triangle_lib.triangulate(tri, tri_opt)
        triangles = triagulation['triangles'].tolist()
        number_points = triagulation['vertices'].shape[0]
        points = [display.Node2D(*triagulation['vertices'][i, :]) for i in range(number_points)]
        return display.DisplayMesh2D(points, triangles=triangles)

    def triangulation(self, number_points_x: int = 15, number_points_y: int = 15):
        """
        Triangulates the Surface2D using the Triangle library.

        :param number_points_x: Number of discretization points in x direction.
        :type number_points_x: int
        :param number_points_y: Number of discretization points in y direction.
        :type number_points_y: int
        :return: The triangulated surface as a display mesh.
        :rtype: :class:`volmdlr.display.DisplayMesh2D`
        """
        area = self.bounding_rectangle().area()
        tri_opt = "p"
        if math.isclose(area, 0., abs_tol=1e-8):
            return display.DisplayMesh2D([], triangles=[])

        triangulates_with_grid = number_points_x > 0 and number_points_y > 0
        discretize_line = number_points_x > 0 or number_points_y > 0
        if not triangulates_with_grid:
            tri_opt = "pq"

        discretize_line_direction = "xy"
        if number_points_y == 0 or number_points_x > 25 * number_points_y:
            discretize_line_direction = "x"
        elif number_points_y > 25 * number_points_x:
            discretize_line_direction = "y"
        outer_polygon = self.outer_contour.to_polygon(angle_resolution=15, discretize_line=discretize_line,
                                                      discretize_line_direction=discretize_line_direction)

        if not self.inner_contours and not triangulates_with_grid:
            return outer_polygon.triangulation()

        points_grid, x, y, grid_point_index = outer_polygon.grid_triangulation_points(number_points_x=number_points_x,
                                                                                      number_points_y=number_points_y)
        points = [display.Node2D(*point) for point in outer_polygon.points]
        vertices = [(point.x, point.y) for point in points]
        n = len(points)
        segments = [(i, i + 1) for i in range(n - 1)]
        segments.append((n - 1, 0))

        if not self.inner_contours:  # No holes
            return self.triangulation_without_holes(vertices, segments, points_grid, tri_opt)

        point_index = {p: i for i, p in enumerate(points)}
        holes = []
        for inner_contour in self.inner_contours:
            inner_polygon = inner_contour.to_polygon(angle_resolution=5, discretize_line=discretize_line,
                                                     discretize_line_direction=discretize_line_direction)
            inner_polygon_nodes = [display.Node2D.from_point(p) for p in inner_polygon.points]
            for point in inner_polygon_nodes:
                if point not in point_index:
                    points.append(point)
                    vertices.append((point.x, point.y))
                    point_index[point] = n
                    n += 1

            for point1, point2 in zip(inner_polygon_nodes[:-1],
                                      inner_polygon_nodes[1:]):
                segments.append((point_index[point1], point_index[point2]))
            segments.append((point_index[inner_polygon_nodes[-1]], point_index[inner_polygon_nodes[0]]))
            rpi = inner_polygon.barycenter()
            if not inner_polygon.point_belongs(rpi, include_edge_points=False):
                rpi = inner_polygon.random_point_inside(include_edge_points=False)
            holes.append([rpi.x, rpi.y])

            if triangulates_with_grid:
                # removes with a region search the grid points that are in the inner contour
                xmin, xmax, ymin, ymax = inner_polygon.bounding_rectangle.bounds()
                x_grid_range = array_range_search(x, xmin, xmax)
                y_grid_range = array_range_search(y, ymin, ymax)
                for i in x_grid_range:
                    for j in y_grid_range:
                        point = grid_point_index.get((i, j))
                        if not point:
                            continue
                        if inner_polygon.point_belongs(point):
                            points_grid.remove(point)
                            grid_point_index.pop((i, j))

        if triangulates_with_grid:
            vertices_grid = [(p.x, p.y) for p in points_grid]
            vertices.extend(vertices_grid)

        tri = {'vertices': npy.array(vertices).reshape((-1, 2)),
               'segments': npy.array(segments).reshape((-1, 2)),
               'holes': npy.array(holes).reshape((-1, 2))
               }
        triangulation = triangle_lib.triangulate(tri, tri_opt)
        triangles = triangulation['triangles'].tolist()
        number_points = triangulation['vertices'].shape[0]
        points = [display.Node2D(*triangulation['vertices'][i, :]) for i in range(number_points)]
        return display.DisplayMesh2D(points, triangles=triangles)

    def split_by_lines(self, lines):
        """
        Returns a list of cut surfaces given by the lines provided as argument.
        """
        cutted_surfaces = []
        iteration_surfaces = self.cut_by_line(lines[0])

        for line in lines[1:]:
            iteration_surfaces2 = []
            for surface in iteration_surfaces:
                line_cutted_surfaces = surface.cut_by_line(line)

                llcs = len(line_cutted_surfaces)

                if llcs == 1:
                    cutted_surfaces.append(line_cutted_surfaces[0])
                else:
                    iteration_surfaces2.extend(line_cutted_surfaces)

            iteration_surfaces = iteration_surfaces2[:]

        cutted_surfaces.extend(iteration_surfaces)
        return cutted_surfaces

    def split_regularly(self, n):
        """
        Split in n slices.
        """
        bounding_rectangle = self.outer_contour.bounding_rectangle
        lines = []
        for i in range(n - 1):
            xi = bounding_rectangle[0] + (i + 1) * (bounding_rectangle[1] - bounding_rectangle[0]) / n
            lines.append(curves.Line2D(volmdlr.Point2D(xi, 0),
                                       volmdlr.Point2D(xi, 1)))
        return self.split_by_lines(lines)

    def cut_by_line(self, line: curves.Line2D):
        """
        Returns a list of cut Surface2D by the given line.

        :param line: The line to cut the Surface2D with.
        :type line: :class:`curves.Line2D`
        :return: A list of 2D surfaces resulting from the cut.
        :rtype: List[:class:`volmdlr.faces.Surface2D`]
        """
        surfaces = []
        splitted_outer_contours = self.outer_contour.cut_by_line(line)
        splitted_inner_contours_table = []
        for inner_contour in self.inner_contours:
            splitted_inner_contours = inner_contour.cut_by_line(line)
            splitted_inner_contours_table.append(splitted_inner_contours)

        # First part of the external contour
        for outer_split in splitted_outer_contours:
            inner_contours = []
            for splitted_inner_contours in splitted_inner_contours_table:
                for inner_split in splitted_inner_contours:
                    inner_split.order_contour()
                    point = inner_split.random_point_inside()
                    if outer_split.point_belongs(point):
                        inner_contours.append(inner_split)

            if inner_contours:
                surface2d = self.from_contours(outer_split, inner_contours)
                surfaces.append(surface2d)
            else:
                surfaces.append(Surface2D(outer_split, []))
        return surfaces

    def line_crossings(self, line: curves.Line2D):
        """
        Find intersection points between a line and the 2D surface.

        :param line: The line to intersect with the shape.
        :type line: :class:`curves.Line2D`
        :return: A list of intersection points sorted by increasing abscissa
            along the line. Each intersection point is a tuple
            (point, primitive) where point is the intersection point and
            primitive is the intersected primitive.
        :rtype: List[Tuple[:class:`volmdlr.Point2D`,
            :class:`volmdlr.core.Primitive2D`]]

        """
        intersection_points = []
        for primitive in self.outer_contour.primitives:
            for point in primitive.line_crossings(line):
                if (point, primitive) not in intersection_points:
                    intersection_points.append((point, primitive))
        for inner_contour in self.inner_contours:
            for primitive in inner_contour.primitives:
                for point in primitive.line_crossings(line):
                    if (point, primitive) not in intersection_points:
                        intersection_points.append((point, primitive))
        return sorted(intersection_points, key=lambda ip: line.abscissa(ip[0]))

    def split_at_centers(self):
        """
        Split in n slices.

        # TODO: is this used ?
        """

        cutted_contours = []
        center_of_mass1 = self.inner_contours[0].center_of_mass()
        center_of_mass2 = self.inner_contours[1].center_of_mass()
        cut_line = curves.Line2D(center_of_mass1, center_of_mass2)

        iteration_contours2 = []

        surface_cut = self.cut_by_line(cut_line)

        iteration_contours2.extend(surface_cut)

        iteration_contours = iteration_contours2[:]
        cutted_contours.extend(iteration_contours)

        return cutted_contours

    def cut_by_line2(self, line):
        """
        Cuts a Surface2D with line (2).

        :param line: DESCRIPTION
        :type line: TYPE
        :raises NotImplementedError: DESCRIPTION
        :return: DESCRIPTION
        :rtype: TYPE

        """

        all_contours = []
        inner_1 = self.inner_contours[0]
        inner_2 = self.inner_contours[1]

        inner_intersections_1 = inner_1.line_intersections(line)
        inner_intersections_2 = inner_2.line_intersections(line)

        arc1, arc2 = inner_1.split(inner_intersections_1[1],
                                   inner_intersections_1[0])
        arc3, arc4 = inner_2.split(inner_intersections_2[1],
                                   inner_intersections_2[0])
        new_inner_1 = wires.Contour2D([arc1, arc2])
        new_inner_2 = wires.Contour2D([arc3, arc4])

        intersections = [(inner_intersections_1[0], arc1), (inner_intersections_1[1], arc2)]
        intersections += self.outer_contour.line_intersections(line)
        intersections.append((inner_intersections_2[0], arc3))
        intersections.append((inner_intersections_2[1], arc4))
        intersections += self.outer_contour.line_intersections(line)

        if not intersections:
            all_contours.extend([self])
        if len(intersections) < 4:
            return [self]
        if len(intersections) >= 4:
            if isinstance(intersections[0][0], volmdlr.Point2D) and \
                    isinstance(intersections[1][0], volmdlr.Point2D):
                ip1, ip2 = sorted(
                    [new_inner_1.primitives.index(intersections[0][1]),
                     new_inner_1.primitives.index(intersections[1][1])])
                ip5, ip6 = sorted(
                    [new_inner_2.primitives.index(intersections[4][1]),
                     new_inner_2.primitives.index(intersections[5][1])])
                ip3, ip4 = sorted(
                    [self.outer_contour.primitives.index(intersections[2][1]),
                     self.outer_contour.primitives.index(intersections[3][1])])

                # sp11, sp12 = intersections[2][1].split(intersections[2][0])
                # sp21, sp22 = intersections[3][1].split(intersections[3][0])
                sp33, sp34 = intersections[6][1].split(intersections[6][0])
                sp44, sp43 = intersections[7][1].split(intersections[7][0])

                primitives1 = [edges.LineSegment2D(intersections[6][0], intersections[1][0]),
                               new_inner_1.primitives[ip1],
                               edges.LineSegment2D(intersections[0][0], intersections[5][0]),
                               new_inner_2.primitives[ip5],
                               edges.LineSegment2D(intersections[4][0], intersections[7][0]),
                               sp44
                               ]
                primitives1.extend(self.outer_contour.primitives[ip3 + 1:ip4])
                primitives1.append(sp34)

                primitives2 = [edges.LineSegment2D(intersections[7][0], intersections[4][0]),
                               new_inner_2.primitives[ip6],
                               edges.LineSegment2D(intersections[5][0], intersections[0][0]),
                               new_inner_1.primitives[ip2],
                               edges.LineSegment2D(intersections[1][0], intersections[6][0]),
                               sp33
                               ]

                primitives2.extend(self.outer_contour.primitives[:ip3].reverse())
                primitives2.append(sp43)

                all_contours.extend([wires.Contour2D(primitives1),
                                     wires.Contour2D(primitives2)])

            else:
                raise NotImplementedError(
                    'Non convex contour not supported yet')

        return all_contours

    def bounding_rectangle(self):
        """
        Returns bounding rectangle.

        :return: Returns a python object with useful methods
        :rtype: :class:`volmdlr.core.BoundingRectangle
        """

        return self.outer_contour.bounding_rectangle

    @classmethod
    def from_contours(cls, outer_contour, inner_contours):
        """
        Create a Surface2D object from an outer contour and a list of inner contours.

        :param outer_contour: The outer contour that bounds the surface.
        :type outer_contour: wires.Contour2D
        :param inner_contours: The list of inner contours that define the holes of the surface.
        :type inner_contours : List[wires.Contour2D]
        :return: Surface2D defined by the given contours.
        """
        surface2d_inner_contours = []
        surface2d_outer_contour = outer_contour
        for inner_contour in inner_contours:
            if surface2d_outer_contour.shared_primitives_extremities(
                    inner_contour):
                # inner_contour will be merged with outer_contour
                merged_contours = surface2d_outer_contour.merge_with(
                    inner_contour)
                if len(merged_contours) >= 2:
                    raise NotImplementedError
                surface2d_outer_contour = merged_contours[0]
            else:
                # inner_contour will be added to the inner contours of the
                # Surface2D
                surface2d_inner_contours.append(inner_contour)
        return cls(surface2d_outer_contour, surface2d_inner_contours)

    def plot(self, ax=None, color='k', alpha=1, equal_aspect=False, **kwargs):
        """Plot surface 2d using Matplotlib."""

        if ax is None:
            _, ax = plt.subplots()
        self.outer_contour.plot(ax=ax, edge_style=EdgeStyle(color=color, alpha=alpha,
                                                            equal_aspect=equal_aspect))
        for inner_contour in self.inner_contours:
            inner_contour.plot(ax=ax, edge_style=EdgeStyle(color=color, alpha=alpha,
                                                           equal_aspect=equal_aspect))

        if equal_aspect:
            ax.set_aspect('equal')

        ax.margins(0.1)
        return ax

    def axial_symmetry(self, line):
        """
        Finds out the symmetric 2D surface according to a line.

        """

        outer_contour = self.outer_contour.axial_symmetry(line)
        inner_contours = []
        if self.inner_contours:
            inner_contours = [contour.axial_symmetry(line) for contour in self.inner_contours]

        return self.__class__(outer_contour=outer_contour,
                              inner_contours=inner_contours)

    def rotation(self, center, angle):
        """
        Surface2D rotation.

        :param center: rotation center.
        :param angle: angle rotation.
        :return: a new rotated Surface2D.
        """

        outer_contour = self.outer_contour.rotation(center, angle)
        if self.inner_contours:
            inner_contours = [contour.rotation(center, angle) for contour in self.inner_contours]
        else:
            inner_contours = []

        return self.__class__(outer_contour, inner_contours)

    def translation(self, offset: volmdlr.Vector2D):
        """
        Surface2D translation.

        :param offset: translation vector.
        :return: A new translated Surface2D.
        """
        outer_contour = self.outer_contour.translation(offset)
        inner_contours = [contour.translation(offset) for contour in self.inner_contours]
        return self.__class__(outer_contour, inner_contours)

    def frame_mapping(self, frame: volmdlr.Frame2D, side: str):
        """Frame mapping of a surface 2d."""
        outer_contour = self.outer_contour.frame_mapping(frame, side)
        inner_contours = [contour.frame_mapping(frame, side) for contour in self.inner_contours]
        return self.__class__(outer_contour, inner_contours)

    def geo_lines(self):  # , mesh_size_list=None):
        """
        Gets the lines that define a Surface2D in a .geo file.
        """

        i, i_p = None, None
        lines, line_surface, lines_tags = [], [], []
        point_account, line_account, line_loop_account = 0, 0, 1
        for outer_contour, contour in enumerate(list(chain(*[[self.outer_contour], self.inner_contours]))):
            if isinstance(contour, curves.Circle2D):
                points = [volmdlr.Point2D(contour.center.x - contour.radius, contour.center.y),
                          contour.center,
                          volmdlr.Point2D(contour.center.x + contour.radius, contour.center.y)]
                index = []
                for i, point in enumerate(points):
                    lines.append(point.get_geo_lines(tag=point_account + i + 1,
                                                     point_mesh_size=None))
                    index.append(point_account + i + 1)

                lines.append('Circle(' + str(line_account + 1) +
                             ') = {' + str(index[0]) + ', ' + str(index[1]) + ', ' + str(index[2]) + '};')
                lines.append('Circle(' + str(line_account + 2) +
                             ') = {' + str(index[2]) + ', ' + str(index[1]) + ', ' + str(index[0]) + '};')

                lines_tags.append(line_account + 1)
                lines_tags.append(line_account + 2)

                lines.append('Line Loop(' + str(outer_contour + 1) + ') = {' + str(lines_tags)[1:-1] + '};')
                line_surface.append(line_loop_account)

                point_account = point_account + 2 + 1
                line_account, line_loop_account = line_account + 1 + 1, line_loop_account + 1
                lines_tags = []

            elif isinstance(contour, (wires.Contour2D, wires.ClosedPolygon2D)):
                if not isinstance(contour, wires.ClosedPolygon2D):
                    contour = contour.to_polygon(1)
                for i, point in enumerate(contour.points):
                    lines.append(point.get_geo_lines(tag=point_account + i + 1,
                                                     point_mesh_size=None))

                for i_p, primitive in enumerate(contour.primitives):
                    if i_p != len(contour.primitives) - 1:
                        lines.append(primitive.get_geo_lines(tag=line_account + i_p + 1,
                                                             start_point_tag=point_account + i_p + 1,
                                                             end_point_tag=point_account + i_p + 2))
                    else:
                        lines.append(primitive.get_geo_lines(tag=line_account + i_p + 1,
                                                             start_point_tag=point_account + i_p + 1,
                                                             end_point_tag=point_account + 1))
                    lines_tags.append(line_account + i_p + 1)

                lines.append('Line Loop(' + str(outer_contour + 1) + ') = {' + str(lines_tags)[1:-1] + '};')
                line_surface.append(line_loop_account)
                point_account = point_account + i + 1
                line_account, line_loop_account = line_account + i_p + 1, line_loop_account + 1
                lines_tags = []

        lines.append('Plane Surface(' + str(1) + ') = {' + str(line_surface)[1:-1] + '};')

        return lines

    def mesh_lines(self,
                   factor: float,
                   curvature_mesh_size: int = None,
                   min_points: int = None,
                   initial_mesh_size: float = 5):
        """
        Gets the lines that define mesh parameters for a Surface2D, to be added to a .geo file.

        :param factor: A float, between 0 and 1, that describes the mesh quality
        (1 for coarse mesh - 0 for fine mesh)
        :type factor: float
        :param curvature_mesh_size: Activate the calculation of mesh element sizes based on curvature
        (with curvature_mesh_size elements per 2*Pi radians), defaults to 0
        :type curvature_mesh_size: int, optional
        :param min_points: Check if there are enough points on small edges (if it is not, we force to have min_points
        on that edge), defaults to None
        :type min_points: int, optional
        :param initial_mesh_size: If factor=1, it will be initial_mesh_size elements per dimension, defaults to 5
        :type initial_mesh_size: float, optional

        :return: A list of lines that describe mesh parameters
        :rtype: List[str]
        """

        lines = []
        if factor == 0:
            factor = 1e-3

        size = (math.sqrt(self.area()) / initial_mesh_size) * factor

        if min_points:
            lines.extend(self.get_mesh_lines_with_transfinite_curves(
                [[self.outer_contour], self.inner_contours], min_points, size))

        lines.append('Field[1] = MathEval;')
        lines.append('Field[1].F = "' + str(size) + '";')
        lines.append('Background Field = 1;')
        if curvature_mesh_size:
            lines.append('Mesh.MeshSizeFromCurvature = ' + str(curvature_mesh_size) + ';')

        return lines

    @staticmethod
    def get_mesh_lines_with_transfinite_curves(lists_contours, min_points, size):
        """Gets Surface 2d mesh lines with transfinite curves."""
        lines, primitives, primitives_length = [], [], []
        circle_class_ = getattr(wires, 'Circle' + lists_contours[0][0].__class__.__name__[-2:])
        for contour in list(chain(*lists_contours)):
            if isinstance(contour, circle_class_):
                primitives.append(contour)
                primitives.append(contour)
                primitives_length.append(contour.length() / 2)
                primitives_length.append(contour.length() / 2)
            else:
                for primitive in contour.primitives:
                    if (primitive not in primitives) and (primitive.reverse() not in primitives):
                        primitives.append(primitive)
                        primitives_length.append(primitive.length())

        for i, length in enumerate(primitives_length):
            if length < min_points * size:
                lines.append('Transfinite Curve {' + str(i) + '} = ' +
                             str(min_points) + ' Using Progression 1;')
        return lines

    def to_geo(self, file_name: str,
               factor: float, **kwargs):
        # curvature_mesh_size: int = None,
        # min_points: int = None,
        # initial_mesh_size: float = 5):
        """
        Gets the .geo file for the Surface2D.
        """

        for element in [('curvature_mesh_size', 0), ('min_points', None), ('initial_mesh_size', 5)]:
            if element[0] not in kwargs:
                kwargs[element[0]] = element[1]

        lines = self.geo_lines()
        lines.extend(self.mesh_lines(factor, kwargs['curvature_mesh_size'],
                                     kwargs['min_points'], kwargs['initial_mesh_size']))

        with open(file_name + '.geo', 'w', encoding="utf-8") as file:
            for line in lines:
                file.write(line)
                file.write('\n')
        file.close()

    def to_msh(self, file_name: str, mesh_dimension: int, mesh_order: int,
               factor: float, **kwargs):
        # curvature_mesh_size: int = 0,
        # min_points: int = None,
        # initial_mesh_size: float = 5):
        """
        Gets .msh file for the Surface2D generated by gmsh.

        :param file_name: The msh. file name
        :type file_name: str
        :param mesh_dimension: The mesh dimension (1: 1D-Edge, 2: 2D-Triangle, 3D-Tetrahedra)
        :type mesh_dimension: int
        :param factor: A float, between 0 and 1, that describes the mesh quality
        (1 for coarse mesh - 0 for fine mesh)
        :type factor: float
        :param curvature_mesh_size: Activate the calculation of mesh element sizes based on curvature
        (with curvature_mesh_size elements per 2*Pi radians), defaults to 0
        :type curvature_mesh_size: int, optional
        :param min_points: Check if there are enough points on small edges (if it is not, we force to have min_points
        on that edge), defaults to None
        :type min_points: int, optional
        :param initial_mesh_size: If factor=1, it will be initial_mesh_size elements per dimension, defaults to 5
        :type initial_mesh_size: float, optional

        :return: A txt file
        :rtype: .txt
        """

        for element in [('curvature_mesh_size', 0), ('min_points', None), ('initial_mesh_size', 5)]:
            if element[0] not in kwargs:
                kwargs[element[0]] = element[1]

        self.to_geo(file_name=file_name, mesh_dimension=mesh_dimension,
                    factor=factor, curvature_mesh_size=kwargs['curvature_mesh_size'],
                    min_points=kwargs['min_points'], initial_mesh_size=kwargs['initial_mesh_size'])

        volmdlr.core.VolumeModel.generate_msh_file(file_name, mesh_dimension, mesh_order)

        # gmsh.initialize()
        # gmsh.open(file_name + ".geo")

        # gmsh.model.geo.synchronize()
        # gmsh.model.mesh.generate(mesh_dimension)

        # gmsh.write(file_name + ".msh")

        # gmsh.finalize()


class Surface3D(DessiaObject):
    """
    Abstract class.

    """
    x_periodicity = None
    y_periodicity = None
    face_class = None

    def __init__(self, frame: volmdlr.Frame3D = None, name: str = ''):
        self.frame = frame
        DessiaObject.__init__(self, name=name)

    def point2d_to_3d(self, point2d):
        raise NotImplementedError(f'point2d_to_3d is abstract and should be implemented in {self.__class__.__name__}')

    def point3d_to_2d(self, point3d):
        """
        Abstract method. Convert a 3D point to a 2D parametric point.

        :param point3d: The 3D point to convert, represented by 3 coordinates (x, y, z).
        :type point3d: `volmdlr.Point3D`
        :return: NotImplementedError: If the method is not implemented in the subclass.
        """
        raise NotImplementedError(f'point3d_to_2d is abstract and should be implemented in {self.__class__.__name__}')

    def face_from_contours3d(self, contours3d: List[wires.Contour3D], name: str = ''):
        """Deprecated method, 'Use Face3D from_contours3d method'."""
        raise AttributeError('Use Face3D from_contours3d method')

    def repair_primitives_periodicity(self, primitives2d):
        """
        Repairs the continuity of the 2D contour while using contour3d_to_2d on periodic surfaces.

        :param primitives2d: The primitives in parametric surface domain.
        :type primitives2d: list
        :return: A list of primitives.
        :rtype: list
        """
        x_periodicity = self.x_periodicity
        y_periodicity = self.y_periodicity

        if x_periodicity or y_periodicity:
            if self.is_undefined_brep(primitives2d[0]):
                primitives2d[0] = self.fix_undefined_brep_with_neighbors(primitives2d[0], primitives2d[-1],
                                                                         primitives2d[1])
        if x_periodicity is None:
            x_periodicity = -1
        if y_periodicity is None:
            y_periodicity = -1
        i = 1
        while i < len(primitives2d):
            previous_primitive = primitives2d[i - 1]
            current_primitive = primitives2d[i]
            delta = previous_primitive.end - current_primitive.start
            distance = delta.norm()
            is_connected = math.isclose(distance, 0, abs_tol=1e-2)

            if not is_connected:
                if math.isclose(current_primitive.length(), x_periodicity, abs_tol=1e-2) or \
                        math.isclose(current_primitive.length(), y_periodicity, abs_tol=1e-2):
                    delta_end = previous_primitive.end - current_primitive.end
                    delta_min_index, _ = min(enumerate([distance, delta_end.norm()]), key=lambda x: x[1])
                    if self.is_undefined_brep(primitives2d[i]):
                        primitives2d[i] = self.fix_undefined_brep_with_neighbors(primitives2d[i], previous_primitive,
                                                                            primitives2d[(i + 1) % len(primitives2d)])
                        delta = previous_primitive.end - primitives2d[i].start
                        if not math.isclose(delta.norm(), 0, abs_tol=1e-3):
                            primitives2d.insert(i, edges.LineSegment2D(previous_primitive.end, primitives2d[i].start,
                                                                       name="construction"))
                            i += 1
                    elif self.is_singularity_point(self.point2d_to_3d(previous_primitive.end)) and \
                         self.is_singularity_point(self.point2d_to_3d(current_primitive.start)):
                        primitives2d.insert(i, edges.LineSegment2D(previous_primitive.end, current_primitive.start,
                                                                   name="construction"))
                        if i < len(primitives2d):
                            i += 1
                    elif current_primitive.end.is_close(previous_primitive.end, tol=1e-2):
                        primitives2d[i] = current_primitive.reverse()
                    elif delta_min_index == 0:
                        primitives2d[i] = current_primitive.translation(delta)
                    else:
                        new_primitive = current_primitive.reverse()
                        primitives2d[i] = new_primitive.translation(delta_end)

                elif current_primitive.end.is_close(previous_primitive.end, tol=1e-2):
                    primitives2d[i] = current_primitive.reverse()
                elif self.is_singularity_point(self.point2d_to_3d(previous_primitive.end)) and \
                        self.is_singularity_point(self.point2d_to_3d(current_primitive.start)):
                    primitives2d.insert(i, edges.LineSegment2D(previous_primitive.end, current_primitive.start,
                                                               name="construction"))
                    i += 1
                else:
                    primitives2d[i] = current_primitive.translation(delta)
            i += 1
        previous_primitive = primitives2d[-1]
        delta = previous_primitive.end - primitives2d[0].start
        distance = delta.norm()
        is_connected = math.isclose(distance, 0, abs_tol=1e-2)
        if not is_connected and self.is_singularity_point(self.point2d_to_3d(previous_primitive.end)) and \
                self.is_singularity_point(self.point2d_to_3d(primitives2d[0].start)):
            primitives2d.append(edges.LineSegment2D(previous_primitive.end, primitives2d[0].start,
                                                    name="construction"))

        return primitives2d

    def connect_contours(self, outer_contour, inner_contours):
        """
        Abstract method. Repair 2D contours of a face on the parametric domain.

        :param outer_contour: Outer contour 2D.
        :type inner_contours: wires.Contour2D
        :param inner_contours: List of 2D contours.
        :type inner_contours: list
        :return: NotImplementedError: If the method is not implemented in the subclass.
        """
        raise NotImplementedError(f'connect_contours is abstract and should be implemented in '
                                  f'{self.__class__.__name__}')

    def primitives3d_to_2d(self, primitives3d):
        """
        Helper function to perform conversion of 3D primitives into B-Rep primitives.

        :param primitives3d: List of 3D primitives from a 3D contour.
        :type primitives3d: List[edges.Edge]
        :return: A list of 2D primitives on parametric domain.
        :rtype: List[edges.Edge]
        """
        primitives2d = []
        for primitive3d in primitives3d:
            method_name = f'{primitive3d.__class__.__name__.lower()}_to_2d'
            if hasattr(self, method_name):
                primitives = getattr(self, method_name)(primitive3d)

                if primitives is None:
                    continue
                primitives2d.extend(primitives)
            else:
                raise AttributeError(f'Class {self.__class__.__name__} does not implement {method_name}')
        return primitives2d

    def contour3d_to_2d(self, contour3d):
        """
        Transforms a Contour3D into a Contour2D in the parametric domain of the surface.

        :param contour3d: The contour to be transformed.
        :type contour3d: :class:`wires.Contour3D`
        :return: A 2D contour object.
        :rtype: :class:`wires.Contour2D`
        """
        primitives2d = self.primitives3d_to_2d(contour3d.primitives)

        wire2d = wires.Wire2D(primitives2d)
        if self.x_periodicity and not self.is_singularity_point(self.point2d_to_3d(wire2d.primitives[0].start)) and \
                not self.is_singularity_point(self.point2d_to_3d(wire2d.primitives[-1].end)):
            delta_x = abs(wire2d.primitives[0].start.x - wire2d.primitives[-1].end.x)
            if math.isclose(delta_x, self.x_periodicity, rel_tol=0.01) and wire2d.is_ordered(1e-3):
                return wires.Contour2D(primitives2d)
        if self.y_periodicity and not self.is_singularity_point(self.point2d_to_3d(wire2d.primitives[0].start)) and \
                not self.is_singularity_point(self.point2d_to_3d(wire2d.primitives[-1].end)):
            delta_y = abs(wire2d.primitives[0].start.y - wire2d.primitives[-1].end.y)
            if math.isclose(delta_y, self.y_periodicity, rel_tol=0.01) and wire2d.is_ordered(1e-3):
                return wires.Contour2D(primitives2d)
        # Fix contour
        if self.x_periodicity or self.y_periodicity:
            primitives2d = self.repair_primitives_periodicity(primitives2d)
        return wires.Contour2D(primitives2d)

    def contour2d_to_3d(self, contour2d):
        """
        Transforms a Contour2D in the parametric domain of the surface into a Contour3D in Cartesian coordinate.

        :param contour2d: The contour to be transformed.
        :type contour2d: :class:`wires.Contour2D`
        :return: A 3D contour object.
        :rtype: :class:`wires.Contour3D`
        """
        primitives3d = []
        for primitive2d in contour2d.primitives:
            if primitive2d.name == "construction":
                continue
            method_name = f'{primitive2d.__class__.__name__.lower()}_to_3d'
            if hasattr(self, method_name):
                try:
                    primitives = getattr(self, method_name)(primitive2d)
                    if primitives is None:
                        continue
                    primitives3d.extend(primitives)
                except AttributeError:
                    print(traceback.format_exc())
                    print(f'Class {self.__class__.__name__} does not implement {method_name}'
                          f'with {primitive2d.__class__.__name__}')
            else:
                raise AttributeError(
                    f'Class {self.__class__.__name__} does not implement {method_name}')
        if not primitives3d:
            raise ValueError("no primitives to create contour")
        return wires.Contour3D(primitives3d)

    def linesegment3d_to_2d(self, linesegment3d):
        """
        A line segment on a surface will be in any case a line in 2D?.

        """
        return [edges.LineSegment2D(self.point3d_to_2d(linesegment3d.start),
                                    self.point3d_to_2d(linesegment3d.end))]

    def bsplinecurve3d_to_2d(self, bspline_curve3d):
        """
        Is this right?.
        """
        n = len(bspline_curve3d.control_points)
        points = [self.point3d_to_2d(p)
                  for p in bspline_curve3d.discretization_points(number_points=n)]
        return [edges.BSplineCurve2D.from_points_interpolation(points, bspline_curve3d.degree)]

    def bsplinecurve2d_to_3d(self, bspline_curve2d):
        """
        Is this right?.

        """
        n = len(bspline_curve2d.control_points)
        points = [self.point2d_to_3d(p)
                  for p in bspline_curve2d.discretization_points(number_points=n)]
        return [edges.BSplineCurve3D.from_points_interpolation(points, bspline_curve2d.degree)]

    def normal_from_point2d(self, point2d):

        raise NotImplementedError('NotImplemented')

    def normal_from_point3d(self, point3d):
        """
        Evaluates the normal vector of the bspline surface at this 3D point.
        """

        return (self.normal_from_point2d(self.point3d_to_2d(point3d)))[1]

    def geodesic_distance_from_points2d(self, point1_2d: volmdlr.Point2D,
                                        point2_2d: volmdlr.Point2D, number_points: int = 50):
        """
        Approximation of geodesic distance via line segments length sum in 3D.
        """
        # points = [point1_2d]
        current_point3d = self.point2d_to_3d(point1_2d)
        distance = 0.
        for i in range(number_points):
            next_point3d = self.point2d_to_3d(point1_2d + (i + 1) / number_points * (point2_2d - point1_2d))
            distance += next_point3d.point_distance(current_point3d)
            current_point3d = next_point3d
        return distance

    def geodesic_distance(self, point1_3d: volmdlr.Point3D, point2_3d: volmdlr.Point3D):
        """
        Approximation of geodesic distance between 2 3D points supposed to be on the surface.
        """
        point1_2d = self.point3d_to_2d(point1_3d)
        point2_2d = self.point3d_to_2d(point2_3d)
        return self.geodesic_distance_from_points2d(point1_2d, point2_2d)

    def point_projection(self, point3d):
        """
        Returns the projection of the point on the surface.

        :param point3d: Point to project.
        :type point3d: volmdlr.Point3D
        :return: A point on the surface
        :rtype: volmdlr.Point3D
        """
        return self.point2d_to_3d(self.point3d_to_2d(point3d))

    def point_distance(self, point3d: volmdlr.Point3D):
        """
        Calculates the minimal distance from a given point and the surface.

        :param point3d: point to verify distance.
        :type point3d: volmdlr.Point3D
        :return: point distance to the surface.
        :rtype: float
        """
        proj_point = self.point_projection(point3d)
        return proj_point.point_distance(point3d)

    def edge_intersections(self, edge):
        """
        Gets intersections between a Surface 3D, and an edge 3D.

        :param edge: any 3D edge.
        :return: list of points.
        """
        intersections = []
        method_name = f'{edge.__class__.__name__.lower()[:-2]}_intersections'
        if hasattr(self, method_name):
            intersections = getattr(self, method_name)(edge)
        return intersections

    def contour_intersections(self, contour3d: wires.Contour3D):
        outer_contour_intersections_with_plane = []
        for primitive in contour3d.primitives:
            primitive_plane_intersections = self.edge_intersections(primitive)
            for primitive_plane_intersection in primitive_plane_intersections:
                if not volmdlr.core.point_in_list(primitive_plane_intersection,
                                                  outer_contour_intersections_with_plane):
                    outer_contour_intersections_with_plane.append(primitive_plane_intersection)
        return outer_contour_intersections_with_plane

    def is_singularity_point(self, *args):
        """Verifies if point is on the surface singularity."""
        return False

    @staticmethod
    def is_undefined_brep(*args):
        """Verifies if the edge is contained within the periodicity boundary."""
        return False


class Plane3D(Surface3D):
    """
    Defines a plane 3d.

    :param frame: u and v of frame describe the plane, w is the normal
    """
    face_class = 'PlaneFace3D'

    def __init__(self, frame: volmdlr.Frame3D, name: str = ''):

        self.frame = frame
        self.name = name
        Surface3D.__init__(self, frame=frame, name=name)

    def __hash__(self):
        return hash(('plane 3d', self.frame))

    def __eq__(self, other_plane):
        if other_plane.__class__.__name__ != self.__class__.__name__:
            return False
        return self.frame == other_plane.frame

    @classmethod
    def from_step(cls, arguments, object_dict, **kwargs):
        """
        Converts a step primitive to a Plane3D.

        :param arguments: The arguments of the step primitive.
        :type arguments: list
        :param object_dict: The dictionary containing all the step primitives
            that have already been instantiated
        :type object_dict: dict
        :return: The corresponding Plane3D object.
        :rtype: :class:`volmdlr.faces.Plane3D`
        """
        frame = object_dict[arguments[1]]
        frame.normalize()
        return cls(frame, arguments[0][1:-1])

    def to_step(self, current_id):
        """
        Converts the object to a STEP representation.

        :param current_id: The ID of the last written primitive.
        :type current_id: int
        :return: The STEP representation of the object and the last ID.
        :rtype: tuple[str, list[int]]
        """
        content, frame_id = self.frame.to_step(current_id)
        plane_id = frame_id + 1
        content += f"#{plane_id} = PLANE('{self.name}',#{frame_id});\n"
        return content, [plane_id]

    @classmethod
    def from_3_points(cls, *args):
        """
        Point 1 is used as origin of the plane.
        """
        point1, point2, point3 = args
        vector1 = point2 - point1
        vector2 = point3 - point1
        vector1 = vector1.to_vector()
        vector2 = vector2.to_vector()
        vector1.normalize()
        vector2.normalize()
        normal = vector1.cross(vector2)
        normal.normalize()
        frame = volmdlr.Frame3D(point1, vector1, normal.cross(vector1), normal)
        return cls(frame)

    @classmethod
    def from_normal(cls, point, normal):
        """Creates a Plane 3D form a point and a normal vector."""
        v1 = normal.deterministic_unit_normal_vector()
        v2 = v1.cross(normal)
        return cls(volmdlr.Frame3D(point, v1, v2, normal))

    @classmethod
    def from_plane_vectors(cls, plane_origin: volmdlr.Point3D,
                           plane_x: volmdlr.Vector3D, plane_y: volmdlr.Vector3D):
        """
        Initializes a 3D plane object with a given plane origin and plane x and y vectors.

        :param plane_origin: A volmdlr.Point3D representing the origin of the plane.
        :param plane_x: A volmdlr.Vector3D representing the x-axis of the plane.
        :param plane_y: A volmdlr.Vector3D representing the y-axis of the plane.
        :return: A Plane3D object initialized from the provided plane origin and plane x and y vectors.
        """
        normal = plane_x.cross(plane_y)
        return cls(volmdlr.Frame3D(plane_origin, plane_x, plane_y, normal))

    @classmethod
    def from_points(cls, points):
        """
        Returns a 3D plane that goes through the 3 first points on the list.

        Why for more than 3 points we only do some check and never raise error?
        """
        if len(points) < 3:
            raise ValueError
        if len(points) == 3:
            return cls.from_3_points(points[0],
                                     points[1],
                                     points[2])
        points = [p.copy() for p in points]
        indexes_to_del = []
        for i, point in enumerate(points[1:]):
            if point.is_close(points[0]):
                indexes_to_del.append(i)
        for index in indexes_to_del[::-1]:
            del points[index + 1]

        origin = points[0]
        vector1 = points[1] - origin
        vector1.normalize()
        vector2_min = points[2] - origin
        vector2_min.normalize()
        dot_min = abs(vector1.dot(vector2_min))
        for point in points[3:]:
            vector2 = point - origin
            vector2.normalize()
            dot = abs(vector1.dot(vector2))
            if dot < dot_min:
                vector2_min = vector2
                dot_min = dot
        return cls.from_3_points(origin, vector1 + origin, vector2_min + origin)

    def angle_between_planes(self, plane2):
        """
        Get angle between 2 planes.

        :param plane2: the second plane.
        :return: the angle between the two planes.
        """
        angle = math.acos(self.frame.w.dot(plane2.frame.w))
        return angle

    def point_on_surface(self, point):
        """
        Return if the point belongs to the plane at a tolerance of 1e-6.

        """
        if math.isclose(self.frame.w.dot(point - self.frame.origin), 0,
                        abs_tol=1e-6):
            return True
        return False

    def point_distance(self, point3d):
        """
        Calculates the distance of a point to plane.

        :param point3d: point to verify distance.
        :return: a float, point distance to plane.
        """
        coefficient_a, coefficient_b, coefficient_c, coefficient_d = self.equation_coefficients()
        return abs(self.frame.w.dot(point3d) + coefficient_d) / math.sqrt(coefficient_a ** 2 +
                                                                          coefficient_b ** 2 + coefficient_c ** 2)

    def line_intersections(self, line):
        """
        Find the intersection with a line.

        :param line: Line to evaluate the intersection
        :type line: :class:`edges.Line`
        :return: ADD DESCRIPTION
        :rtype: List[volmdlr.Point3D]
        """
        u_vector = line.point2 - line.point1
        w_vector = line.point1 - self.frame.origin
        if math.isclose(self.frame.w.dot(u_vector), 0, abs_tol=1e-08):
            return []
        intersection_abscissea = - self.frame.w.dot(w_vector) / self.frame.w.dot(u_vector)
        return [line.point1 + intersection_abscissea * u_vector]

    def linesegment_intersections(self, linesegment: edges.LineSegment3D, abs_tol: float = 1e-6) \
            -> List[volmdlr.Point3D]:
        """
        Gets the intersections of a plane a line segment 3d.

        :param linesegment: other line segment.
        :param abs_tol: tolerance allowed.
        :return: a list with the intersecting point.
        """
        u_vector = linesegment.end - linesegment.start
        w_vector = linesegment.start - self.frame.origin
        normaldotu = self.frame.w.dot(u_vector)
        if normaldotu == 0.0 or math.isclose(self.frame.w.unit_vector().dot(u_vector.unit_vector()),
                                             0.0, abs_tol=abs_tol):
            return []
        intersection_abscissea = - self.frame.w.dot(w_vector) / normaldotu
        if intersection_abscissea < 0 or intersection_abscissea > 1:
            if math.isclose(abs(intersection_abscissea), 0, abs_tol=abs_tol):
                return [linesegment.start]
            if math.isclose(intersection_abscissea, 1, abs_tol=abs_tol):
                return [linesegment.end]
            return []
        return [linesegment.start + intersection_abscissea * u_vector]

    def fullarc_intersections(self, fullarc: edges.FullArc3D):
        """
        Calculates the intersections between a Plane 3D and a FullArc 3D.

        :param fullarc: full arc to verify intersections.
        :return: list of intersections: List[volmdlr.Point3D].
        """
        fullarc_plane = Plane3D(fullarc.circle.frame)
        plane_intersections = self.plane_intersection(fullarc_plane)
        if not plane_intersections:
            return []
        fullarc2d = fullarc.to_2d(fullarc.circle.center, fullarc_plane.frame.u, fullarc_plane.frame.v)
        line2d = plane_intersections[0].to_2d(fullarc.circle.center, fullarc_plane.frame.u, fullarc_plane.frame.v)
        fullarc2d_inters_line2d = fullarc2d.line_intersections(line2d)
        intersections = []
        for inter in fullarc2d_inters_line2d:
            intersections.append(inter.to_3d(fullarc.circle.center, fullarc_plane.frame.u, fullarc_plane.frame.v))
        return intersections

    def arc_intersections(self, arc):
        """
        Calculates the intersections between a Plane 3D and an Arc 3D.

        :param arc: arc to verify intersections.
        :return: list of intersections: List[volmdlr.Point3D].
        """
        return self.fullarc_intersections(arc)

    def bsplinecurve_intersections(self, bspline_curve):
        """
        Calculates the intersections between a Plane 3D and a Bspline Curve 3D.

        :param bspline_curve: bspline_curve to verify intersections.
        :return: list of intersections: List[volmdlr.Point3D].
        """
        return vm_utils_intersections.get_bsplinecurve_intersections(self, bspline_curve)

    def equation_coefficients(self):
        """
        Returns the a,b,c,d coefficient from equation ax+by+cz+d = 0.

        """
        a, b, c = self.frame.w
        d = -self.frame.origin.dot(self.frame.w)
        return round(a, 12), round(b, 12), round(c, 12), round(d, 12)

    def plane_intersection(self, other_plane):
        """
        Computes intersection points between two Planes 3D.

        """
        if self.is_parallel(other_plane):
            return []
        line_direction = self.frame.w.cross(other_plane.frame.w)

        if line_direction.norm() < 1e-6:
            return None

        a1, b1, c1, d1 = self.equation_coefficients()
        a2, b2, c2, d2 = other_plane.equation_coefficients()
        if not math.isclose(a1 * b2 - a2 * b1, 0.0, abs_tol=1e-10):
            x0 = (b1 * d2 - b2 * d1) / (a1 * b2 - a2 * b1)
            y0 = (a2 * d1 - a1 * d2) / (a1 * b2 - a2 * b1)
            point1 = volmdlr.Point3D(x0, y0, 0)
        elif a2 * c1 != a1 * c2:
            x0 = (c2 * d1 - c1 * d2) / (a2 * c1 - a1 * c2)
            z0 = (a1 * d2 - a2 * d1) / (a2 * c1 - a1 * c2)
            point1 = volmdlr.Point3D(x0, 0, z0)
        elif c1 * b2 != b1 * c2:
            y0 = (- c2 * d1 + c1 * d2) / (b1 * c2 - c1 * b2)
            z0 = (- b1 * d2 + b2 * d1) / (b1 * c2 - c1 * b2)
            point1 = volmdlr.Point3D(0, y0, z0)
        else:
            raise NotImplementedError
        return [curves.Line3D(point1, point1 + line_direction)]

    def is_coincident(self, plane2):
        """
        Verifies if two planes are parallel and coincident.

        """
        if not isinstance(self, plane2.__class__):
            return False
        if self.is_parallel(plane2):
            if plane2.point_on_surface(self.frame.origin):
                return True
        return False

    def is_parallel(self, plane2):
        """
        Verifies if two planes are parallel.

        """
        if self.frame.w.is_colinear_to(plane2.frame.w):
            return True
        return False

    @classmethod
    def plane_betweeen_two_planes(cls, plane1, plane2):
        """
        Calculates a plane between two other planes.

        :param plane1: plane1.
        :param plane2: plane2.
        :return: resulting plane.
        """
        plane1_plane2_intersection = plane1.plane_intersection(plane2)[0]
        u = plane1_plane2_intersection.unit_direction_vector()
        v = plane1.frame.w + plane2.frame.w
        v.normalize()
        w = u.cross(v)
        point = (plane1.frame.origin + plane2.frame.origin) / 2
        return cls(volmdlr.Frame3D(point, u, w, v))

    def rotation(self, center: volmdlr.Point3D, axis: volmdlr.Vector3D, angle: float):
        """
        Plane3D rotation.

        :param center: rotation center
        :param axis: rotation axis
        :param angle: angle rotation
        :return: a new rotated Plane3D
        """
        new_frame = self.frame.rotation(center=center, axis=axis, angle=angle)
        return Plane3D(new_frame)

    def translation(self, offset: volmdlr.Vector3D):
        """
        Plane3D translation.

        :param offset: translation vector
        :return: A new translated Plane3D
        """
        new_frame = self.frame.translation(offset)
        return Plane3D(new_frame)

    def frame_mapping(self, frame: volmdlr.Frame3D, side: str):
        """
        Changes frame_mapping and return a new Frame3D.

        :param frame: Frame of reference
        :type frame: `volmdlr.Frame3D`
        :param side: 'old' or 'new'
        """
        new_frame = self.frame.frame_mapping(frame, side)
        return Plane3D(new_frame, self.name)

    def copy(self, deep=True, memo=None):
        """Creates a copy of the plane."""
        new_frame = self.frame.copy(deep, memo)
        return Plane3D(new_frame, self.name)

    def plot(self, ax=None, edge_style: EdgeStyle = EdgeStyle(color='grey'), length: float = 1., **kwargs):
        """
        Plot the cylindrical surface in the local frame normal direction.

        :param ax: Matplotlib Axes3D object to plot on. If None, create a new figure.
        :type ax: Axes3D or None
        :param edge_style: edge styles.
        :type edge_style: EdgeStyle.
        :param length: plotted length
        :type length: float
        :return: Matplotlib Axes3D object containing the plotted wire-frame.
        :rtype: Axes3D
        """
        grid_size = 10

        if ax is None:
            fig = plt.figure()
            ax = fig.add_subplot(111, projection='3d')
            ax.set_aspect('auto')

        self.frame.plot(ax=ax, color=edge_style.color, ratio=length)
        for i in range(grid_size):
            for v1, v2 in [(self.frame.u, self.frame.v), (self.frame.v, self.frame.u)]:
                start = self.frame.origin - 0.5 * length * v1 + (-0.5 + i / (grid_size - 1)) * length * v2
                end = self.frame.origin + 0.5 * length * v1 + (-0.5 + i / (grid_size - 1)) * length * v2
                edges.LineSegment3D(start, end).plot(ax=ax, edge_style=edge_style)
        return ax

    def point2d_to_3d(self, point2d):
        """
        Converts a 2D parametric point into a 3D point on the surface.
        """
        return point2d.to_3d(self.frame.origin, self.frame.u, self.frame.v)

    def point3d_to_2d(self, point3d):
        """
        Converts a 3D point into a 2D parametric point.
        """
        return point3d.to_2d(self.frame.origin, self.frame.u, self.frame.v)

    def contour2d_to_3d(self, contour2d):
        """
        Converts a contour 2D on parametric surface into a 3D contour.
        """
        return contour2d.to_3d(self.frame.origin, self.frame.u, self.frame.v)

    def contour3d_to_2d(self, contour3d):
        """
        Converts a contour 3D into a 2D parametric contour.
        """
        return contour3d.to_2d(self.frame.origin, self.frame.u, self.frame.v)

    def bsplinecurve3d_to_2d(self, bspline_curve3d):
        """
        Converts a 3D B-Spline in spatial domain into a 2D B-Spline in parametric domain.

        :param bspline_curve3d: The B-Spline curve to perform the transformation.
        :type bspline_curve3d: edges.BSplineCurve3D
        :return: A 2D B-Spline.
        :rtype: edges.BSplineCurve2D
        """
        control_points = [self.point3d_to_2d(p)
                          for p in bspline_curve3d.control_points]
        return [edges.BSplineCurve2D(
            bspline_curve3d.degree,
            control_points=control_points,
            knot_multiplicities=bspline_curve3d.knot_multiplicities,
            knots=bspline_curve3d.knots,
            weights=bspline_curve3d.weights,
            periodic=bspline_curve3d.periodic)]

    def bsplinecurve2d_to_3d(self, bspline_curve2d):
        """
        Converts a 2D B-Spline in parametric domain into a 3D B-Spline in spatial domain.

        :param bspline_curve2d: The B-Spline curve to perform the transformation.
        :type bspline_curve2d: edges.BSplineCurve2D
        :return: A 3D B-Spline.
        :rtype: edges.BSplineCurve3D
        """
        control_points = [self.point2d_to_3d(point)
                          for point in bspline_curve2d.control_points]
        return [edges.BSplineCurve3D(
            bspline_curve2d.degree,
            control_points=control_points,
            knot_multiplicities=bspline_curve2d.knot_multiplicities,
            knots=bspline_curve2d.knots,
            weights=bspline_curve2d.weights,
            periodic=bspline_curve2d.periodic)]

    def rectangular_cut(self, x1: float, x2: float,
                        y1: float, y2: float, name: str = ''):
        """Deprecated method, Use PlaneFace3D from_surface_rectangular_cut method."""

        raise AttributeError('Use PlaneFace3D from_surface_rectangular_cut method')


PLANE3D_OXY = Plane3D(volmdlr.OXYZ)
PLANE3D_OYZ = Plane3D(volmdlr.OYZX)
PLANE3D_OZX = Plane3D(volmdlr.OZXY)


class PeriodicalSurface(Surface3D):
    """
    Abstract class for surfaces with two-pi periodicity that creates some problems.
    """

    def point2d_to_3d(self, point2d):
        """
        Abstract method.
        """
        raise NotImplementedError(f'point2d_to_3d is abstract and should be implemented in {self.__class__.__name__}')

    def point3d_to_2d(self, point3d):
        """
        Abstract method. Convert a 3D point to a 2D parametric point.

        :param point3d: The 3D point to convert, represented by 3 coordinates (x, y, z).
        :type point3d: `volmdlr.Point3D`
        :return: NotImplementedError: If the method is not implemented in the subclass.
        """
        raise NotImplementedError(f'point3d_to_2d is abstract and should be implemented in {self.__class__.__name__}')

    def _align_contours(self, inner_contour, theta_contours, z_outer_contour, z_inner_contour):
        """
        Helper function to align contours' BREP on periodical surfaces that need to be connected.
        """
        outer_contour_theta, inner_contour_theta = theta_contours
        overlapping_theta, outer_contour_side, inner_contour_side, side = self._get_overlapping_theta(
            outer_contour_theta,
            inner_contour_theta)
        line = curves.Line2D(volmdlr.Point2D(overlapping_theta, z_outer_contour),
                             volmdlr.Point2D(overlapping_theta, z_inner_contour))
        cutted_contours = inner_contour.split_by_line(line)
        number_contours = len(cutted_contours)
        if number_contours == 2:
            contour1, contour2 = cutted_contours
            increasing_theta = inner_contour_theta[0] < inner_contour_theta[1]
            # side = 0 --> left  side = 1 --> right
            if (not side and increasing_theta) or (
                    side and not increasing_theta):
                theta_offset = outer_contour_theta[outer_contour_side] - contour2.primitives[0].start.x
                translation_vector = volmdlr.Vector2D(theta_offset, 0)
                contour2_positionned = contour2.translation(offset=translation_vector)
                theta_offset = contour2_positionned.primitives[-1].end.x - contour1.primitives[0].start.x
                translation_vector = volmdlr.Vector2D(theta_offset, 0)
                contour1_positionned = contour1.translation(offset=translation_vector)
                primitives2d = contour2_positionned.primitives
                primitives2d.extend(contour1_positionned.primitives)
                old_innner_contour_positioned = wires.Wire2D(primitives2d)
            else:
                theta_offset = outer_contour_theta[outer_contour_side] - contour1.primitives[-1].end.x
                translation_vector = volmdlr.Vector2D(theta_offset, 0)
                contour1_positionned = contour1.translation(offset=translation_vector)
                theta_offset = contour1_positionned.primitives[0].start.x - contour2.primitives[-1].end.x
                translation_vector = volmdlr.Vector2D(theta_offset, 0)
                contour2_positionned = contour2.translation(offset=translation_vector)
                primitives2d = contour1_positionned.primitives
                primitives2d.extend(contour2_positionned.primitives)
                old_innner_contour_positioned = wires.Wire2D(primitives2d)
            old_innner_contour_positioned = old_innner_contour_positioned.order_wire(tol=1e-4)
        elif number_contours == 1:
            contour = cutted_contours[0]
            theta_offset = outer_contour_theta[outer_contour_side] - inner_contour_theta[inner_contour_side]
            translation_vector = volmdlr.Vector2D(theta_offset, 0)
            old_innner_contour_positioned = contour.translation(offset=translation_vector)

        else:
            raise NotImplementedError

        return old_innner_contour_positioned

    @staticmethod
    def _get_closing_points(old_outer_contour_positioned, old_innner_contour_positioned):
        """
        Helper function to get points to connect contours with line segments.
        """
        point1 = old_outer_contour_positioned.primitives[0].start
        point2 = old_outer_contour_positioned.primitives[-1].end
        point3 = old_innner_contour_positioned.primitives[0].start
        point4 = old_innner_contour_positioned.primitives[-1].end

        outer_contour_direction = point1.x < point2.x
        inner_contour_direction = point3.x < point4.x
        if outer_contour_direction == inner_contour_direction:
            old_innner_contour_positioned = old_innner_contour_positioned.invert()
            point3 = old_innner_contour_positioned.primitives[0].start
            point4 = old_innner_contour_positioned.primitives[-1].end
        if not math.isclose(point2.x, point3.x, abs_tol=1e-4) or \
                not math.isclose(point4.x, point1.x, abs_tol=1e-4):
            ideal_x = []
            delta = math.inf
            found = False
            for x1 in [point2.x, point3.x]:
                for x2 in [point4.x, point1.x]:
                    delta_x = abs(abs(x1 - x2) - volmdlr.TWO_PI)
                    if delta_x == 0.0:
                        ideal_x = [x1, x2]
                        found = True
                        break
                    if delta_x < delta:
                        delta = delta_x
                        ideal_x = [x1, x2]
                if found:
                    break
            x1, x2 = ideal_x
            point2.x = x1
            point3.x = x1
            point4.x = x2
            point1.x = x2

        return point1, point2, point3, point4

    def connect_contours(self, outer_contour, inner_contours):
        """
        Repair contours on parametric domain.

        :param outer_contour: Outer contour 2D.
        :type inner_contours: wires.Contour2D
        :param inner_contours: List of 2D contours.
        :type inner_contours: list
        """
        new_inner_contours = []
        point1 = outer_contour.primitives[0].start
        point2 = outer_contour.primitives[-1].end

        theta1, z1 = point1
        theta2, _ = point2

        new_outer_contour = outer_contour
        for inner_contour in inner_contours:
            theta3, z3 = inner_contour.primitives[0].start
            theta4, _ = inner_contour.primitives[-1].end

            if not inner_contour.is_ordered():
                # Contours are aligned
                if (math.isclose(theta1, theta3, abs_tol=1e-3) and math.isclose(theta2, theta4, abs_tol=1e-3)) \
                        or (math.isclose(theta1, theta4, abs_tol=1e-3) and math.isclose(theta2, theta3, abs_tol=1e-3)):
                    old_innner_contour_positioned = inner_contour

                else:
                    old_innner_contour_positioned = self._align_contours(inner_contour, [[theta1, theta2],
                                                                                         [theta3, theta4]], z1, z3)
                point1, point2, point3, point4 = self._get_closing_points(outer_contour,
                                                                          old_innner_contour_positioned)
                closing_linesegment1 = edges.LineSegment2D(point2, point3)
                closing_linesegment2 = edges.LineSegment2D(point4, point1)
                new_outer_contour_primitives = outer_contour.primitives + [closing_linesegment1] + \
                    old_innner_contour_positioned.primitives + [closing_linesegment2]
                new_outer_contour = wires.Contour2D(primitives=new_outer_contour_primitives)
                new_outer_contour.order_contour(tol=1e-4)
            else:
                new_inner_contours.append(inner_contour)
        return new_outer_contour, new_inner_contours

    @staticmethod
    def _get_overlapping_theta(outer_contour_startend_theta, inner_contour_startend_theta):
        """
        Find overlapping theta domain between two contours on periodical Surfaces.
        """
        oc_xmin_index, outer_contour_xmin = min(enumerate(outer_contour_startend_theta), key=lambda x: x[1])
        oc_xmax_index, outer_contour_xman = max(enumerate(outer_contour_startend_theta), key=lambda x: x[1])
        ic_xmin_index, inner_contour_xmin = min(enumerate(inner_contour_startend_theta), key=lambda x: x[1])
        ic_xmax_index, inner_contour_xmax = max(enumerate(inner_contour_startend_theta), key=lambda x: x[1])

        # check if tetha3 or theta4 is in [theta1, theta2] interval
        overlap = outer_contour_xmin <= inner_contour_xmax and outer_contour_xman >= inner_contour_xmin

        if overlap:
            if inner_contour_xmin < outer_contour_xmin:
                overlapping_theta = outer_contour_startend_theta[oc_xmin_index]
                side = 0
                return overlapping_theta, oc_xmin_index, ic_xmin_index, side
            overlapping_theta = outer_contour_startend_theta[oc_xmax_index]
            side = 1
            return overlapping_theta, oc_xmax_index, ic_xmax_index, side

        # if not direct intersection -> find intersection at periodicity
        if inner_contour_xmin < outer_contour_xmin:
            overlapping_theta = outer_contour_startend_theta[oc_xmin_index] - 2 * math.pi
            side = 0
            return overlapping_theta, oc_xmin_index, ic_xmin_index, side
        overlapping_theta = outer_contour_startend_theta[oc_xmax_index] + 2 * math.pi
        side = 1
        return overlapping_theta, oc_xmax_index, ic_xmax_index, side

    def _reference_points(self, edge):
        """
        Helper function to return points of reference on the edge to fix some parametric periodical discontinuities.
        """
        length = edge.length()
        point_after_start = self.point3d_to_2d(edge.point_at_abscissa(0.01 * length))
        point_before_end = self.point3d_to_2d(edge.point_at_abscissa(0.98 * length))
        theta3, _ = point_after_start
        theta4, _ = point_before_end
        if abs(theta3) == math.pi or abs(theta3) == 0.5 * math.pi:
            point_after_start = self.point3d_to_2d(edge.point_at_abscissa(0.02 * length))
        if abs(theta4) == math.pi or abs(theta4) == 0.5 * math.pi:
            point_before_end = self.point3d_to_2d(edge.point_at_abscissa(0.97 * length))
        return point_after_start, point_before_end

    def _verify_start_end_angles(self, edge, theta1, theta2):
        """
        Verify if there is some incoherence with start and end angles. If so, return fixed angles.
        """
        length = edge.length()
        theta3, _ = self.point3d_to_2d(edge.point_at_abscissa(0.001 * length))
        # make sure that the reference angle is not undefined
        if abs(theta3) == math.pi or abs(theta3) == 0.5 * math.pi:
            theta3, _ = self.point3d_to_2d(edge.point_at_abscissa(0.002 * length))

        # Verify if theta1 or theta2 point should be -pi because atan2() -> ]-pi, pi]
        # And also atan2 discontinuity in 0.5 * math.pi
        if math.isclose(abs(theta1), math.pi, abs_tol=1e-4) or abs(theta1) == 0.5 * math.pi:
            theta1 = repair_start_end_angle_periodicity(theta1, theta3)
        if abs(theta2) == math.pi or abs(theta2) == 0.5 * math.pi:
            theta4, _ = self.point3d_to_2d(edge.point_at_abscissa(0.98 * length))
            # make sure that the reference angle is not undefined
            if math.isclose(abs(theta2), math.pi, abs_tol=1e-4) or abs(theta4) == 0.5 * math.pi:
                theta4, _ = self.point3d_to_2d(edge.point_at_abscissa(0.97 * length))
            theta2 = repair_start_end_angle_periodicity(theta2, theta4)

        return theta1, theta2

    def _helper_fix_angle_discontinuity(self, points, index_angle_discontinuity, i):
        sign = round(points[index_angle_discontinuity - 1][i] / abs(points[index_angle_discontinuity - 1][i]), 2)
        if i == 0:
            points = [p + volmdlr.Point2D(sign * volmdlr.TWO_PI, 0) if i >= index_angle_discontinuity else p
                      for i, p in enumerate(points)]
        else:
            points = [p + volmdlr.Point2D(0, sign * volmdlr.TWO_PI) if i >= index_angle_discontinuity else p
                      for i, p in enumerate(points)]
        return points

    def _fix_angle_discontinuity_on_discretization_points(self, points, indexes_angle_discontinuity, direction):
        i = 0 if direction == "x" else 1
        if len(indexes_angle_discontinuity) == 1:
            index_angle_discontinuity = indexes_angle_discontinuity[0]
            points = self._helper_fix_angle_discontinuity(points, index_angle_discontinuity, i)
        else:
            for j, index_angle_discontinuity in enumerate(indexes_angle_discontinuity[:-1]):
                next_angle_discontinuity_index = indexes_angle_discontinuity[j + 1]
                temp_points = points[:next_angle_discontinuity_index]
                temp_points = self._helper_fix_angle_discontinuity(temp_points, index_angle_discontinuity, i)
                points = temp_points + points[next_angle_discontinuity_index:]
        return points

    def _helper_arc3d_to_2d_periodicity_verifications(self, arc3d, start):
        """
        Verifies if arc 3D contains discontinuity and undefined start/end points on parametric domain.
        """
        point_theta_discontinuity = self.point2d_to_3d(volmdlr.Point2D(math.pi, start.y))
        discontinuity = arc3d.point_belongs(point_theta_discontinuity) and not \
            arc3d.is_point_edge_extremity(point_theta_discontinuity)

        undefined_start_theta = arc3d.start.is_close(point_theta_discontinuity)
        undefined_end_theta = arc3d.end.is_close(point_theta_discontinuity)
        return discontinuity, undefined_start_theta, undefined_end_theta

    def linesegment3d_to_2d(self, linesegment3d):
        """
        Converts the primitive from 3D spatial coordinates to its equivalent 2D primitive in the parametric space.

        For cylindrical or conical surfaces, a line segment in 3D space is typically projected onto
        the 2D parametric space as a vertical line segment. This is because a 3D line that lies on a
        cylindrical or conical surface corresponds to a generatrix of the surface, and it extends along
        the height of the surface without bending or deviating in the other directions.
        Therefore, the BREP of a line segment on cylindrical or conical surface is a vertical line segment.
        """
        start = self.point3d_to_2d(linesegment3d.start)
        end = self.point3d_to_2d(linesegment3d.end)
        _, _, z1 = self.frame.global_to_local_coordinates(linesegment3d.start)
        _, _, z2 = self.frame.global_to_local_coordinates(linesegment3d.end)
        if math.isclose(z1, z2, rel_tol=0.005):
            # special case when there is a small line segment that should be a small arc of circle instead
            return [edges.LineSegment2D(start, end)]
        if start.x != end.x:
            end = volmdlr.Point2D(start.x, end.y)
        if not start.is_close(end):
            return [edges.LineSegment2D(start, end, name="parametric.linesegment")]
        return None

    def arc3d_to_2d(self, arc3d):
        """
        Converts the primitive from 3D spatial coordinates to its equivalent 2D primitive in the parametric space.

        The BREP of an arc of circle on a cylindrical or a conical surface is a horizontal line segment.
        """
        start = self.point3d_to_2d(arc3d.start)
        end = self.point3d_to_2d(arc3d.end)
        point_after_start, point_before_end = self._reference_points(arc3d)
        discontinuity, undefined_start_theta, undefined_end_theta = self._helper_arc3d_to_2d_periodicity_verifications(
            arc3d, start)
        start, end = vm_parametric.arc3d_to_cylindrical_coordinates_verification(
            [start, end], [undefined_start_theta, undefined_end_theta],
            [point_after_start.x, point_before_end.x], discontinuity)
        return [edges.LineSegment2D(start, end, name="parametric.arc")]

    def fullarc3d_to_2d(self, fullarc3d):
        """
        Converts the primitive from 3D spatial coordinates to its equivalent 2D primitive in the parametric space.

        The BREP of a circle on a cylindrical or a conical surface is a horizontal line segment with length of two pi.
        """
        start = self.point3d_to_2d(fullarc3d.start)
        end = self.point3d_to_2d(fullarc3d.end)

        if self.frame.w.is_colinear_to(fullarc3d.circle.normal):
            normal_dot_product = self.frame.w.dot(fullarc3d.circle.normal)
            start, end = vm_parametric.fullarc_to_cylindrical_coordinates_verification(start, end, normal_dot_product)
            return [edges.LineSegment2D(start, end, name="parametric.fullarc")]
        raise NotImplementedError("This case must be treated in child class.")

    def bsplinecurve3d_to_2d(self, bspline_curve3d):
        """
        Converts the primitive from 3D spatial coordinates to its equivalent 2D primitive in the parametric space.
        """
        n = len(bspline_curve3d.control_points)
        points3d = bspline_curve3d.discretization_points(number_points=n)
        points = [self.point3d_to_2d(point) for point in points3d]
        theta1, z1 = points[0]
        theta2, z2 = points[-1]
        theta1, theta2 = self._verify_start_end_angles(bspline_curve3d, theta1, theta2)
        points[0] = volmdlr.Point2D(theta1, z1)
        points[-1] = volmdlr.Point2D(theta2, z2)

        theta_list = [point.x for point in points]
        theta_discontinuity, indexes_theta_discontinuity = angle_discontinuity(theta_list)
        if theta_discontinuity:
            points = self._fix_angle_discontinuity_on_discretization_points(points,
                                                                            indexes_theta_discontinuity, "x")

        return [edges.BSplineCurve2D.from_points_interpolation(points, degree=bspline_curve3d.degree)]

    def arcellipse3d_to_2d(self, arcellipse3d):
        """
        Transformation of a 3D arc of ellipse to a 2D primitive in a cylindrical surface.

        """
        points = [self.point3d_to_2d(p)
                  for p in arcellipse3d.discretization_points(number_points=50)]

        theta1, z1 = points[0]
        theta2, z2 = points[-1]

        # theta3, _ = self.point3d_to_2d(arcellipse3d.point_at_abscissa(0.001 * length))
        theta3, _ = points[1]
        # make sure that the reference angle is not undefined
        if abs(theta3) == math.pi:
            theta3, _ = points[1]

        # Verify if theta1 or theta2 point should be -pi because atan2() -> ]-pi, pi]
        if abs(theta1) == math.pi:
            theta1 = vm_parametric.repair_start_end_angle_periodicity(theta1, theta3)
        if abs(theta2) == math.pi:
            theta4, _ = points[-2]
            # make sure that the reference angle is not undefined
            if abs(theta4) == math.pi:
                theta4, _ = points[-3]
            theta2 = vm_parametric.repair_start_end_angle_periodicity(theta2, theta4)

        points[0] = volmdlr.Point2D(theta1, z1)
        points[-1] = volmdlr.Point2D(theta2, z2)

        theta_list = [point.x for point in points]
        theta_discontinuity, indexes_theta_discontinuity = angle_discontinuity(theta_list)
        if theta_discontinuity:
            points = self._fix_angle_discontinuity_on_discretization_points(points,
                                                                            indexes_theta_discontinuity, "x")

        return [edges.BSplineCurve2D.from_points_interpolation(points, degree=2, name="parametric.arcellipse")]

    def fullarcellipse3d_to_2d(self, fullarcellipse3d):
        """
        Transformation of a 3D arc ellipse to 2D, in a cylindrical surface.

        """
        points = [self.point3d_to_2d(p)
                  for p in fullarcellipse3d.discretization_points(number_points=100)]
        start, end = points[0], points[-1]
        normal_dot_product = self.frame.w.dot(fullarcellipse3d.ellipse.normal)
        start, end = vm_parametric.fullarc_to_cylindrical_coordinates_verification(start, end, normal_dot_product)
        theta1, z1 = start
        theta2, z2 = end
        theta1, theta2 = self._verify_start_end_angles(fullarcellipse3d, theta1, theta2)
        points[0] = volmdlr.Point2D(theta1, z1)
        points[-1] = volmdlr.Point2D(theta2, z2)

        theta_list = [point.x for point in points]
        theta_discontinuity, indexes_theta_discontinuity = angle_discontinuity(theta_list)
        if theta_discontinuity:
            points = self._fix_angle_discontinuity_on_discretization_points(points,
                                                                            indexes_theta_discontinuity, "x")

        return [edges.BSplineCurve2D.from_points_interpolation(points, degree=2,
                                                               name="parametric.fullarcellipse")]

    def bsplinecurve2d_to_3d(self, bspline_curve2d):
        """
        Is this right?.
        """
        # if bspline_curve2d.name in ("parametric.arcellipse", "parametric.fullarcellipse"):
        #     start = self.point2d_to_3d(bspline_curve2d.start)
        #     middle_point = self.point2d_to_3d(bspline_curve2d.point_at_abscissa(0.5 * bspline_curve2d.length()))
        #     extra_point = self.point2d_to_3d(bspline_curve2d.point_at_abscissa(0.75 * bspline_curve2d.length()))
        #     if bspline_curve2d.name == "parametric.arcellipse":
        #         end = self.point2d_to_3d(bspline_curve2d.end)
        #         plane3d = Plane3D.from_3_points(start, middle_point, end)
        #         ellipse = self.concurrent_plane_intersection(plane3d)[0]
        #         arcellipse = edges.ArcEllipse3D(ellipse, start, end)
        #         if not arcellipse.point_belongs(middle_point):
        #             raise NotImplementedError
        #         return [arcellipse]
        #     plane3d = Plane3D.from_3_points(start, middle_point, extra_point)
        #     ellipse = self.concurrent_plane_intersection(plane3d)[0]
        #     return [edges.FullArcEllipse3D(ellipse, start)]
        n = len(bspline_curve2d.control_points)
        points = [self.point2d_to_3d(p)
                  for p in bspline_curve2d.discretization_points(number_points=n)]
        return [edges.BSplineCurve3D.from_points_interpolation(points, bspline_curve2d.degree)]

    def linesegment2d_to_3d(self, linesegment2d):
        """
        Converts a BREP line segment 2D onto a 3D primitive on the surface.
        """
        theta1, param_z1 = linesegment2d.start
        theta2, param_z2 = linesegment2d.end
        start3d = self.point2d_to_3d(linesegment2d.start)
        end3d = self.point2d_to_3d(linesegment2d.end)
        center = self.frame.origin + param_z1 * self.frame.w
        if theta1 > theta2:
            circle3d = curves.Circle3D(volmdlr.Frame3D(
                center, self.frame.u, -self.frame.v, self.frame.u.cross(-self.frame.v)),
                start3d.point_distance(center))
        else:
            circle3d = curves.Circle3D(
                volmdlr.Frame3D(center, self.frame.u, self.frame.v, self.frame.w),
                start3d.point_distance(center))
        if math.isclose(theta1, theta2, abs_tol=1e-4) or linesegment2d.name == "parametic.linesegment":
            if start3d.is_close(end3d):
                return None
            return [edges.LineSegment3D(start3d, end3d)]

        if math.isclose(param_z1, param_z2, abs_tol=1e-4) or linesegment2d.name == "parametric.arc" or \
                linesegment2d.name == "parametric.fullarc":
            if math.isclose(abs(theta1 - theta2), volmdlr.TWO_PI, abs_tol=1e-4):
                return [edges.FullArc3D(circle=circle3d, start_end=self.point2d_to_3d(linesegment2d.start))]
            # interior_point = self.point2d_to_3d(volmdlr.Point2D(0.5 * (theta1 + theta2), param_z1))
            return [edges.Arc3D(circle3d, self.point2d_to_3d(linesegment2d.start),
                                self.point2d_to_3d(linesegment2d.end))]
        if start3d.is_close(end3d):
            return None
        n = 10
        points = [self.point2d_to_3d(p)
                  for p in linesegment2d.discretization_points(number_points=n)]
        return [edges.BSplineCurve3D.from_points_interpolation(points, 3)]

    @staticmethod
    def is_undefined_brep(edge):
        """Returns True if the edge is contained within the periodicity boundary."""
        if isinstance(edge.simplify, edges.LineSegment2D) and \
                edge.simplify.line.unit_direction_vector().is_colinear_to(volmdlr.Y2D) \
                and math.isclose(abs(edge.start.x), math.pi, abs_tol=1e-6):
            return True
        return False

    def fix_undefined_brep_with_neighbors(self, edge, previous_edge, next_edge):
        """Uses neighbors edges to fix edge contained within the periodicity boundary."""
        delta_previous = previous_edge.end - edge.start
        delta_next = next_edge.start - edge.end
        if not self.is_undefined_brep(previous_edge) and \
                math.isclose(delta_previous.norm(), self.x_periodicity, abs_tol=1e-3):
            edge = edge.translation(delta_previous)
        elif not self.is_undefined_brep(next_edge) and \
                math.isclose(delta_next.norm(), self.x_periodicity, abs_tol=1e-3):
            edge = edge.translation(delta_next)
        return edge


class CylindricalSurface3D(PeriodicalSurface):
    """
    The local plane is defined by (theta, z).

    :param frame: frame.w is axis, frame.u is theta=0 frame.v theta=pi/2
    :param frame:
    :param radius: Cylinder's radius
    :type radius: float
    """
    face_class = 'CylindricalFace3D'
    x_periodicity = volmdlr.TWO_PI
    y_periodicity = None

    def __init__(self, frame, radius: float, name: str = ''):
        self.frame = frame
        self.radius = radius
        PeriodicalSurface.__init__(self, frame=frame, name=name)

    def plot(self, ax=None, edge_style: EdgeStyle = EdgeStyle(color='grey', alpha=0.5),
             length: float = 1, **kwargs):
        """
        Plot the cylindrical surface in the local frame normal direction.

        :param ax: Matplotlib Axes3D object to plot on. If None, create a new figure.
        :type ax: Axes3D or None
        :param edge_style: edge styles.
        :type edge_style: EdgeStyle.
        :param length: plotted length
        :type length: float
        :return: Matplotlib Axes3D object containing the plotted wire-frame.
        :rtype: Axes3D
        """
        ncircles = 10
        nlines = 30

        if ax is None:
            fig = plt.figure()
            ax = fig.add_subplot(111, projection='3d')

        self.frame.plot(ax=ax, color=edge_style.color, ratio=self.radius)
        for i in range(nlines):
            theta = i / (nlines - 1) * volmdlr.TWO_PI
            start = self.point2d_to_3d(volmdlr.Point2D(theta, -0.5 * length))
            end = self.point2d_to_3d(volmdlr.Point2D(theta, 0.5 * length))
            edges.LineSegment3D(start, end).plot(ax=ax, edge_style=edge_style)

        for j in range(ncircles):
            circle_frame = self.frame.copy()
            circle_frame.origin += (-0.5 + j / (ncircles - 1)) * length * circle_frame.w
            circle = curves.Circle3D(circle_frame, self.radius)
            circle.plot(ax=ax, edge_style=edge_style)
        return ax

    def point2d_to_3d(self, point2d: volmdlr.Point2D):
        """
        Coverts a parametric coordinate on the surface into a 3D spatial point (x, y, z).

        :param point2d: Point at the ToroidalSuface3D
        :type point2d: `volmdlr.`Point2D`
        """

        point = volmdlr.Point3D(self.radius * math.cos(point2d.x),
                                      self.radius * math.sin(point2d.x),
                                      point2d.y)
        return self.frame.local_to_global_coordinates(point)

    def point3d_to_2d(self, point3d):
        """
        Returns the cylindrical coordinates volmdlr.Point2D(theta, z) of a Cartesian coordinates point (x, y, z).

        :param point3d: Point at the CylindricalSuface3D
        :type point3d: `volmdlr.`Point3D`
        """
        x, y, z = self.frame.global_to_local_coordinates(point3d)
        # Do not delete this, mathematical problem when x and y close to zero but not 0
        if abs(x) < 1e-12:
            x = 0
        if abs(y) < 1e-12:
            y = 0

        theta = math.atan2(y, x)
        if abs(theta) < 1e-9:
            theta = 0.0

        return volmdlr.Point2D(theta, z)

    @classmethod
    def from_step(cls, arguments, object_dict, **kwargs):
        """
        Converts a step primitive to a CylindricalSurface3D.

        :param arguments: The arguments of the step primitive.
        :type arguments: list
        :param object_dict: The dictionary containing all the step primitives
            that have already been instantiated
        :type object_dict: dict
        :return: The corresponding CylindricalSurface3D object.
        :rtype: :class:`volmdlr.faces.CylindricalSurface3D`
        """

        length_conversion_factor = kwargs.get("length_conversion_factor", 1)
        frame = object_dict[arguments[1]]
        radius = float(arguments[2]) * length_conversion_factor
        return cls(frame, radius, arguments[0][1:-1])

    def to_step(self, current_id):
        """
        Converts the object to a STEP representation.

        :param current_id: The ID of the last written primitive.
        :type current_id: int
        :return: The STEP representation of the object and the last ID.
        :rtype: tuple[str, list[int]]
        """
        content, frame_id = self.frame.to_step(current_id)
        current_id = frame_id + 1
        content += f"#{current_id} = CYLINDRICAL_SURFACE('{self.name}',#{frame_id},{round(1000 * self.radius, 4)});\n"
        return content, [current_id]

    def frame_mapping(self, frame: volmdlr.Frame3D, side: str):
        """
        Changes frame_mapping and return a new CylindricalSurface3D.

        :param side: 'old' or 'new'
        """
        new_frame = self.frame.frame_mapping(frame, side)
        return CylindricalSurface3D(new_frame, self.radius,
                                    name=self.name)

    def rectangular_cut(self, theta1: float, theta2: float,
                        param_z1: float, param_z2: float, name: str = ''):
        """Deprecated method, Use CylindricalFace3D from_surface_rectangular_cut method."""
        raise AttributeError('Use CylindricalFace3D from_surface_rectangular_cut method')

    def rotation(self, center: volmdlr.Point3D, axis: volmdlr.Vector3D, angle: float):
        """
        CylindricalFace3D rotation.

        :param center: rotation center.
        :param axis: rotation axis.
        :param angle: angle rotation.
        :return: a new rotated Plane3D.
        """
        new_frame = self.frame.rotation(center=center, axis=axis,
                                        angle=angle)
        return CylindricalSurface3D(new_frame, self.radius)

    def translation(self, offset: volmdlr.Vector3D):
        """
        CylindricalFace3D translation.

        :param offset: translation vector.
        :return: A new translated CylindricalFace3D.
        """
        return CylindricalSurface3D(self.frame.translation(offset), self.radius)

    def grid3d(self, grid2d: grid.Grid2D):
        """
        Generate 3d grid points of a Cylindrical surface, based on a Grid2D.

        """

        points_2d = grid2d.points
        points_3d = [self.point2d_to_3d(point2d) for point2d in points_2d]

        return points_3d

    def line_intersections(self, line: curves.Line3D):
        """Gets intersections between a line and a Cylindrical Surface 3D."""
        line_2d = line.to_2d(self.frame.origin, self.frame.u, self.frame.v)
        if line_2d is None:
            return []
        origin2d = self.frame.origin.to_2d(self.frame.origin, self.frame.u, self.frame.v)
        distance_line2d_to_origin = line_2d.point_distance(origin2d)
        if distance_line2d_to_origin > self.radius:
            return []
        a_prime = line_2d.point1
        b_prime = line_2d.point2
        a_prime_minus_b_prime = a_prime - b_prime
        t_param = a_prime.dot(a_prime_minus_b_prime) / a_prime_minus_b_prime.dot(a_prime_minus_b_prime)
        k_param = math.sqrt(
            (self.radius ** 2 - distance_line2d_to_origin ** 2) / a_prime_minus_b_prime.dot(a_prime_minus_b_prime))
        intersection1 = line.point1 + (t_param + k_param) * (line.direction_vector())
        intersection2 = line.point1 + (t_param - k_param) * (line.direction_vector())
        if intersection1 == intersection2:
            return [intersection1]

        return [intersection1, intersection2]

    def linesegment_intersections(self, linesegment: edges.LineSegment3D):
        """Gets intersections between a line segment and a Cylindrical Surface 3D."""
        line = linesegment.line
        line_intersections = self.line_intersections(line)
        linesegment_intersections = [inters for inters in line_intersections if linesegment.point_belongs(inters)]
        return linesegment_intersections

    def parallel_plane_intersection(self, plane3d):
        """
        Cylinder plane intersections when plane's normal is perpendicular with the cylinder axis.

        :param plane3d: intersecting plane
        :return: list of intersecting curves
        """
        distance_plane_cylinder_axis = plane3d.point_distance(self.frame.origin)
        if distance_plane_cylinder_axis > self.radius:
            return []
        if math.isclose(self.frame.w.dot(plane3d.frame.u), 0, abs_tol=1e-6):
            line = curves.Line3D(plane3d.frame.origin, plane3d.frame.origin + plane3d.frame.u)
        else:
            line = curves.Line3D(plane3d.frame.origin, plane3d.frame.origin + plane3d.frame.v)
        line_intersections = self.line_intersections(line)
        lines = []
        for intersection in line_intersections:
            lines.append(curves.Line3D(intersection, intersection + self.frame.w))
        return lines

    def perpendicular_plane_intersection(self, plane3d):
        """
        Cylinder plane intersections when plane's normal is parallel with the cylinder axis.

        :param plane3d: intersecting plane
        :return: list of intersecting curves
        """
        line = curves.Line3D(self.frame.origin, self.frame.origin + self.frame.w)
        center3d_plane = plane3d.line_intersections(line)[0]
        circle3d = curves.Circle3D(volmdlr.Frame3D(center3d_plane, plane3d.frame.u,
                                                         plane3d.frame.v, plane3d.frame.w), self.radius)
        return [circle3d]

    def concurrent_plane_intersection(self, plane3d):
        """
        Cylinder plane intersections when plane's normal is concurrent with the cylinder axis, but not orthogonal.

        Ellipse vector equation : < r*cos(t), r*sin(t), -(1 / c)*(d + a*r*cos(t) +
        b*r*sin(t)); d = - (ax_0 + by_0 + cz_0).

        :param plane3d: intersecting plane.
        :return: list of intersecting curves.
        """
        line = curves.Line3D(self.frame.origin, self.frame.origin + self.frame.w)
        center3d_plane = plane3d.line_intersections(line)[0]
        plane_coefficient_a, plane_coefficient_b, plane_coefficient_c, plane_coefficient_d = \
            plane3d.equation_coefficients()
        ellipse_0 = volmdlr.Point3D(
            self.radius * math.cos(0),
            self.radius * math.sin(0),
            - (1 / plane_coefficient_c) * (plane_coefficient_d + plane_coefficient_a * self.radius * math.cos(0) +
                                           plane_coefficient_b * self.radius * math.sin(0)))
        ellipse_pi_by_2 = volmdlr.Point3D(
            self.radius * math.cos(math.pi / 2),
            self.radius * math.sin(math.pi / 2),
            - (1 / plane_coefficient_c) * (
                    plane_coefficient_d + plane_coefficient_a * self.radius * math.cos(math.pi / 2)
                    + plane_coefficient_b * self.radius * math.sin(math.pi / 2)))
        axis_1 = center3d_plane.point_distance(ellipse_0)
        axis_2 = center3d_plane.point_distance(ellipse_pi_by_2)
        if axis_1 > axis_2:
            major_axis = axis_1
            minor_axis = axis_2
            major_dir = ellipse_0 - center3d_plane
            u_vector = major_dir.unit_vector()
        else:
            major_axis = axis_2
            minor_axis = axis_1
            major_dir = ellipse_pi_by_2 - center3d_plane
        u_vector = major_dir.unit_vector()
        ellipse = curves.Ellipse3D(major_axis, minor_axis,
                                   volmdlr.Frame3D(center3d_plane, u_vector,
                                                         plane3d.frame.w.cross(u_vector), plane3d.frame.w))
        return [ellipse]

    def plane_intersection(self, plane3d):
        """
        Cylinder intersections with a plane.

        :param plane3d: intersecting plane.
        :return: list of intersecting curves.
        """
        if math.isclose(abs(plane3d.frame.w.dot(self.frame.w)), 0, abs_tol=1e-6):
            return self.parallel_plane_intersection(plane3d)
        if math.isclose(abs(plane3d.frame.w.dot(self.frame.w)), 1, abs_tol=1e-6):
            return self.perpendicular_plane_intersection(plane3d)
        return self.concurrent_plane_intersection(plane3d)

    def is_coincident(self, surface3d):
        """
        Verifies if two CylindricalSurfaces are coincident.

        :param surface3d: surface to verify.
        :return: True if they are coincident, False otherwise.
        """
        if not isinstance(self, surface3d.__class__):
            return False
        if math.isclose(abs(self.frame.w.dot(surface3d.frame.w)), 1.0, abs_tol=1e-6) and \
                self.radius == surface3d.radius:
            return True
        return False

    def point_on_surface(self, point3d):
        """
        Verifies if a given point is on the CylindricalSurface3D.

        :param point3d: point to verify.
        :return: True if point on surface, False otherwise.
        """
        new_point = self.frame.global_to_local_coordinates(point3d)
        if math.isclose(new_point.x ** 2 + new_point.y ** 2, self.radius ** 2, abs_tol=1e-6):
            return True
        return False


class ToroidalSurface3D(PeriodicalSurface):
    """
    The local plane is defined by (theta, phi).

    Theta is the angle around the big (R) circle and phi around the small (r).

    :param frame: Tore's frame: origin is the center, u is pointing at theta=0.
    :param tore_radius: Tore's radius.
    :param r: Circle to revolute radius.

    See Also Definitions of R and r according to https://en.wikipedia.org/wiki/Torus.

    """
    face_class = 'ToroidalFace3D'
    x_periodicity = volmdlr.TWO_PI
    y_periodicity = volmdlr.TWO_PI

    def __init__(self, frame: volmdlr.Frame3D, tore_radius: float, small_radius: float, name: str = ''):
        self.frame = frame
        self.tore_radius = tore_radius
        self.small_radius = small_radius
        PeriodicalSurface.__init__(self, frame=frame, name=name)

        self._bbox = None

    @property
    def bounding_box(self):
        """
        Returns the surface bounding box.
        """
        if not self._bbox:
            self._bbox = self._bounding_box()
        return self._bbox

    def _bounding_box(self):
        distance = self.tore_radius + self.small_radius
        point1 = self.frame.origin + \
            self.frame.u * distance + self.frame.v * distance + self.frame.w * self.small_radius
        point2 = self.frame.origin + \
            self.frame.u * distance + self.frame.v * distance - self.frame.w * self.small_radius
        point3 = self.frame.origin + \
            self.frame.u * distance - self.frame.v * distance + self.frame.w * self.small_radius
        point4 = self.frame.origin + \
            self.frame.u * distance - self.frame.v * distance - self.frame.w * self.small_radius
        point5 = self.frame.origin - \
            self.frame.u * distance + self.frame.v * distance + self.frame.w * self.small_radius
        point6 = self.frame.origin - \
            self.frame.u * distance + self.frame.v * distance - self.frame.w * self.small_radius
        point7 = self.frame.origin - \
            self.frame.u * distance - self.frame.v * distance + self.frame.w * self.small_radius
        point8 = self.frame.origin - \
            self.frame.u * distance - self.frame.v * distance - self.frame.w * self.small_radius

        return volmdlr.core.BoundingBox.from_points(
            [point1, point2, point3, point4, point5, point6, point7, point8])

    def point2d_to_3d(self, point2d: volmdlr.Point2D):
        """
        Coverts a parametric coordinate on the surface into a 3D spatial point (x, y, z).

        :param point2d: Point at the ToroidalSuface3D
        :type point2d: `volmdlr.`Point2D`
        """
        theta, phi = point2d
        x = (self.tore_radius + self.small_radius * math.cos(phi)) * math.cos(theta)
        y = (self.tore_radius + self.small_radius * math.cos(phi)) * math.sin(theta)
        z = self.small_radius * math.sin(phi)
        return self.frame.local_to_global_coordinates(volmdlr.Point3D(x, y, z))

    def point3d_to_2d(self, point3d):
        """
        Transform a 3D spatial point (x, y, z) into a 2D spherical parametric point (theta, phi).
        """
        x, y, z = self.frame.global_to_local_coordinates(point3d)
        z = min(self.small_radius, max(-self.small_radius, z))

        # Do not delete this, mathematical problem when x and y close to zero (should be zero) but not 0
        # Generally this is related to uncertainty of step files.

        if abs(x) < 1e-6:
            x = 0
        if abs(y) < 1e-6:
            y = 0
        if abs(z) < 1e-6:
            z = 0

        zr = z / self.small_radius
        phi = math.asin(zr)
        if abs(phi) < 1e-9:
            phi = 0

        u = self.tore_radius + math.sqrt((self.small_radius ** 2) - (z ** 2))
        u1, u2 = round(x / u, 5), round(y / u, 5)
        theta = math.atan2(u2, u1)

        vector_to_tube_center = volmdlr.Vector3D(self.tore_radius * math.cos(theta),
                                                       self.tore_radius * math.sin(theta), 0)
        vector_from_tube_center_to_point = volmdlr.Vector3D(x, y, z) - vector_to_tube_center
        phi2 = volmdlr.geometry.vectors3d_angle(vector_to_tube_center, vector_from_tube_center_to_point)

        if phi >= 0 and phi2 > 0.5 * math.pi:
            phi = math.pi - phi
        elif phi < 0 and phi2 > 0.5 * math.pi:
            phi = -math.pi - phi
        if abs(theta) < 1e-9:
            theta = 0.0
        if abs(phi) < 1e-9:
            phi = 0.0
        return volmdlr.Point2D(theta, phi)

    @classmethod
    def from_step(cls, arguments, object_dict, **kwargs):
        """
        Converts a step primitive to a ToroidalSurface3D.

        :param arguments: The arguments of the step primitive.
        :type arguments: list
        :param object_dict: The dictionary containing all the step primitives
            that have already been instantiated.
        :type object_dict: dict
        :return: The corresponding ToroidalSurface3D object.
        :rtype: :class:`volmdlr.faces.ToroidalSurface3D`
        """

        length_conversion_factor = kwargs.get("length_conversion_factor", 1)

        frame = object_dict[arguments[1]]
        rcenter = float(arguments[2]) * length_conversion_factor
        rcircle = float(arguments[3]) * length_conversion_factor
        return cls(frame , rcenter, rcircle, arguments[0][1:-1])

    def to_step(self, current_id):
        """
        Converts the object to a STEP representation.

        :param current_id: The ID of the last written primitive.
        :type current_id: int
        :return: The STEP representation of the object and the last ID.
        :rtype: tuple[str, list[int]]
        """
        content, frame_id = self.frame.to_step(current_id)
        current_id = frame_id + 1
        content += f"#{current_id} = TOROIDAL_SURFACE('{self.name}',#{frame_id}," \
                   f"{round(1000 * self.tore_radius, 4)},{round(1000 * self.small_radius, 4)});\n"
        return content, [current_id]

    def frame_mapping(self, frame: volmdlr.Frame3D, side: str):
        """
        Changes frame_mapping and return a new ToroidalSurface3D.

        :param frame: The new frame to map to.
        :type frame: `volmdlr.Frame3D
        :param side: Indicates whether the frame should be mapped to the 'old' or 'new' frame.
            Acceptable values are 'old' or 'new'.
        :type side: str
        """
        new_frame = self.frame.frame_mapping(frame, side)
        return ToroidalSurface3D(new_frame, self.tore_radius, self.small_radius, name=self.name)

    def rectangular_cut(self, theta1: float, theta2: float, phi1: float, phi2: float, name: str = ""):
        """Deprecated method, Use ToroidalFace3D from_surface_rectangular_cut method."""
        raise AttributeError('Use ToroidalFace3D from_surface_rectangular_cut method')

    def linesegment2d_to_3d(self, linesegment2d):
        """
        Converts the parametric boundary representation into a 3D primitive.
        """
        theta1, phi1 = linesegment2d.start
        theta2, phi2 = linesegment2d.end

        if math.isclose(theta1, theta2, abs_tol=1e-4):
            center = self.frame.origin + self.tore_radius * self.frame.u
            center = center.rotation(self.frame.origin, self.frame.w, angle=theta1)  # todo Is this Correct?
            u_vector = center - self.frame.origin
            u_vector = u_vector.unit_vector()
            if phi1 < phi2:
                w_vector = u_vector.cross(self.frame.w)
            else:
                w_vector = self.frame.w.cross(u_vector)
            v_vector = w_vector.cross(u_vector)
            start3d = self.point2d_to_3d(linesegment2d.start)
            frame = volmdlr.Frame3D(center, u_vector, v_vector, w_vector)
            circle = curves.Circle3D(frame, start3d.point_distance(center))
            if math.isclose(abs(phi1 - phi2), volmdlr.TWO_PI, abs_tol=1e-4):
                return [edges.FullArc3D(circle, start_end=center + self.small_radius * u_vector)]
            # interior_point = self.point2d_to_3d(volmdlr.Point2D(theta1, 0.5 * (phi1 + phi2)))
            return [edges.Arc3D(circle, start3d, self.point2d_to_3d(linesegment2d.end))]
        if math.isclose(phi1, phi2, abs_tol=1e-4):
            center = self.frame.origin + self.small_radius * math.sin(phi1) * self.frame.w
            if theta1 > theta2:
                frame = volmdlr.Frame3D(center, self.frame.u, -self.frame.v, self.frame.u.cross(-self.frame.v))
            else:
                frame = volmdlr.Frame3D(center, self.frame.u, self.frame.v, self.frame.w)
            start3d = self.point2d_to_3d(linesegment2d.start)
            circle = curves.Circle3D(frame, start3d.point_distance(center))
            start3d = self.point2d_to_3d(linesegment2d.start)
            if math.isclose(abs(theta1 - theta2), volmdlr.TWO_PI, abs_tol=1e-4):
                start_end = center + self.frame.u * (self.small_radius + self.tore_radius)
                return [edges.FullArc3D(circle=circle, start_end=start_end)]
            return [edges.Arc3D(circle, start3d, self.point2d_to_3d(linesegment2d.end))]
        n = 10
        degree = 3
        points = [self.point2d_to_3d(point2d) for point2d in linesegment2d.discretization_points(number_points=n)]
        return [edges.BSplineCurve3D.from_points_interpolation(points, degree).simplify]

    def bsplinecurve2d_to_3d(self, bspline_curve2d):
        """
        Converts the parametric boundary representation into a 3D primitive.
        """
        n = len(bspline_curve2d.control_points)
        points = [self.point2d_to_3d(p)
                  for p in bspline_curve2d.discretization_points(number_points=n)]
        return [edges.BSplineCurve3D.from_points_interpolation(points, bspline_curve2d.degree)]

    def _helper_arc3d_to_2d_periodicity_verifications(self, arc3d, start):
        """
        Verifies if arc 3D contains discontinuity and undefined start/end points on parametric domain.
        """

        point_theta_discontinuity = self.point2d_to_3d(volmdlr.Point2D(math.pi, start.y))
        theta_discontinuity = arc3d.point_belongs(point_theta_discontinuity) and \
            not arc3d.is_point_edge_extremity(point_theta_discontinuity)
        point_phi_discontinuity = self.point2d_to_3d(volmdlr.Point2D(start.x, math.pi))
        phi_discontinuity = arc3d.point_belongs(point_phi_discontinuity) and \
            not arc3d.is_point_edge_extremity(point_phi_discontinuity)
        undefined_start_theta = arc3d.start.is_close(point_theta_discontinuity)
        undefined_end_theta = arc3d.end.is_close(point_theta_discontinuity)
        undefined_start_phi = arc3d.start.is_close(point_phi_discontinuity)
        undefined_end_phi = arc3d.end.is_close(point_phi_discontinuity)

        return theta_discontinuity, phi_discontinuity, undefined_start_theta, undefined_end_theta, \
            undefined_start_phi, undefined_end_phi

    def fullarc3d_to_2d(self, fullarc3d):
        """
        Converts the primitive from 3D spatial coordinates to its equivalent 2D primitive in the parametric space.
        """
        start = self.point3d_to_2d(fullarc3d.start)
        end = self.point3d_to_2d(fullarc3d.end)
        point_after_start, point_before_end = self._reference_points(fullarc3d)
        theta_discontinuity, phi_discontinuity, undefined_start_theta, undefined_end_theta, \
            undefined_start_phi, undefined_end_phi = self._helper_arc3d_to_2d_periodicity_verifications(
                fullarc3d, start)
        start, end = vm_parametric.arc3d_to_toroidal_coordinates_verification(
            [start, end],
            [undefined_start_theta, undefined_end_theta, undefined_start_phi, undefined_end_phi],
            [point_after_start, point_before_end],
            [theta_discontinuity, phi_discontinuity])

        theta1, phi1 = start
        # theta2, phi2 = end
        theta3, phi3 = point_after_start
        # theta4, phi4 = point_before_end
        if self.frame.w.is_colinear_to(fullarc3d.circle.normal, abs_tol=1e-4):
            point1 = start
            if theta1 > theta3:
                point2 = volmdlr.Point2D(theta1 - volmdlr.TWO_PI, phi1)
            elif theta1 < theta3:
                point2 = volmdlr.Point2D(theta1 + volmdlr.TWO_PI, phi1)
            return [edges.LineSegment2D(point1, point2)]
        point1 = start
        if phi1 > phi3:
            point2 = volmdlr.Point2D(theta1, phi1 - volmdlr.TWO_PI)
        elif phi1 < phi3:
            point2 = volmdlr.Point2D(theta1, phi1 + volmdlr.TWO_PI)
        return [edges.LineSegment2D(point1, point2)]

    def arc3d_to_2d(self, arc3d):
        """
        Converts the arc from 3D spatial coordinates to its equivalent 2D primitive in the parametric space.
        """
        start = self.point3d_to_2d(arc3d.start)
        end = self.point3d_to_2d(arc3d.end)

        point_after_start, point_before_end = self._reference_points(arc3d)
        theta_discontinuity, phi_discontinuity, undefined_start_theta, undefined_end_theta, \
            undefined_start_phi, undefined_end_phi = self._helper_arc3d_to_2d_periodicity_verifications(arc3d, start)
        start, end = vm_parametric.arc3d_to_toroidal_coordinates_verification(
            [start, end],
            [undefined_start_theta, undefined_end_theta, undefined_start_phi, undefined_end_phi],
            [point_after_start, point_before_end],
            [theta_discontinuity, phi_discontinuity])
        return [edges.LineSegment2D(start, end)]

    def bsplinecurve3d_to_2d(self, bspline_curve3d):
        """
        Converts the primitive from 3D spatial coordinates to its equivalent 2D primitive in the parametric space.
        """
        point_after_start, point_before_end = self._reference_points(bspline_curve3d)
        theta3, phi3 = point_after_start
        theta4, phi4 = point_before_end
        n = len(bspline_curve3d.control_points)
        points3d = bspline_curve3d.discretization_points(number_points=n)
        points = [self.point3d_to_2d(p) for p in points3d]
        theta1, phi1 = points[0]
        theta2, phi2 = points[-1]

        # Verify if theta1 or theta2 point should be -pi because atan2() -> ]-pi, pi]
        if abs(theta1) == math.pi:
            theta1 = repair_start_end_angle_periodicity(theta1, theta3)
        if abs(theta2) == math.pi:
            theta2 = repair_start_end_angle_periodicity(theta2, theta4)

        # Verify if phi1 or phi2 point should be -pi because phi -> ]-pi, pi]
        if abs(phi1) == math.pi:
            phi1 = repair_start_end_angle_periodicity(phi1, phi3)
        if abs(phi2) == math.pi:
            phi2 = repair_start_end_angle_periodicity(phi2, phi4)

        points[0] = volmdlr.Point2D(theta1, phi1)
        points[-1] = volmdlr.Point2D(theta2, phi2)

        theta_list = [point.x for point in points]
        phi_list = [point.y for point in points]
        theta_discontinuity, indexes_theta_discontinuity = angle_discontinuity(theta_list)
        phi_discontinuity, indexes_phi_discontinuity = angle_discontinuity(phi_list)

        if theta_discontinuity:
            points = self._fix_angle_discontinuity_on_discretization_points(points,
                                                                            indexes_theta_discontinuity, "x")
        if phi_discontinuity:
            points = self._fix_angle_discontinuity_on_discretization_points(points,
                                                                            indexes_phi_discontinuity, "y")

        return [edges.BSplineCurve2D.from_points_interpolation(points, bspline_curve3d.degree)]

    def triangulation(self):
        """
        Triangulation.

        :rtype: display.DisplayMesh3D
        """
        face = self.rectangular_cut(0, volmdlr.TWO_PI, 0, volmdlr.TWO_PI)
        return face.triangulation()

    def translation(self, offset: volmdlr.Vector3D):
        """
        ToroidalSurface3D translation.

        :param offset: translation vector
        :return: A new translated ToroidalSurface3D
        """
        return ToroidalSurface3D(self.frame.translation(
            offset), self.tore_radius, self.small_radius)

    def rotation(self, center: volmdlr.Point3D, axis: volmdlr.Vector3D, angle: float):
        """
        ToroidalSurface3D rotation.

        :param center: rotation center.
        :param axis: rotation axis.
        :param angle: angle rotation.
        :return: a new rotated ToroidalSurface3D.
        """
        new_frame = self.frame.rotation(center=center, axis=axis,
                                        angle=angle)
        return self.__class__(new_frame, self.tore_radius, self.small_radius)

    def plot(self, ax=None, color='grey', alpha=0.5, **kwargs):
        """Plot torus arcs."""
        if ax is None:
            fig = plt.figure()
            ax = fig.add_subplot(111, projection='3d')

        self.frame.plot(ax=ax, ratio=self.tore_radius)
        number_arcs = 50
        for i in range(number_arcs):
            theta = i / number_arcs * volmdlr.TWO_PI
            t_points = []
            for j in range(number_arcs):
                phi = j / number_arcs * volmdlr.TWO_PI
                t_points.append(self.point2d_to_3d(volmdlr.Point2D(theta, phi)))
            ax = wires.ClosedPolygon3D(t_points).plot(ax=ax, edge_style=EdgeStyle(color=color, alpha=alpha))

        return ax

    def point_projection(self, point3d):
        """
        Returns the projection of the point on the toroidal surface.

        :param point3d: Point to project.
        :type point3d: volmdlr.Point3D
        :return: A point on the surface
        :rtype: volmdlr.Point3D
        """
        x, y, z = self.frame.global_to_local_coordinates(point3d)

        if abs(x) < 1e-12:
            x = 0
        if abs(y) < 1e-12:
            y = 0

        theta = math.atan2(y, x)

        vector_to_tube_center = volmdlr.Vector3D(self.tore_radius * math.cos(theta),
                                                       self.tore_radius * math.sin(theta), 0)
        vector_from_tube_center_to_point = volmdlr.Vector3D(x, y, z) - vector_to_tube_center
        phi = volmdlr.geometry.vectors3d_angle(vector_to_tube_center, vector_from_tube_center_to_point)
        if z < 0:
            phi = 2 * math.pi - phi
        if abs(theta) < 1e-9:
            theta = 0.0
        if abs(phi) < 1e-9:
            phi = 0.0
        return self.point2d_to_3d(volmdlr.Point2D(theta, phi))

    def _reference_points(self, edge):
        """
        Helper function to return points of reference on the edge to fix some parametric periodical discontinuities.
        """
        length = edge.length()
        point_after_start = self.point3d_to_2d(edge.point_at_abscissa(0.01 * length))
        point_before_end = self.point3d_to_2d(edge.point_at_abscissa(0.98 * length))
        theta3, phi3 = point_after_start
        theta4, phi4 = point_before_end
        if abs(theta3) == math.pi or abs(theta3) == 0.5 * math.pi or \
                abs(phi3) == math.pi or abs(phi3) == 0.5 * math.pi:
            point_after_start = self.point3d_to_2d(edge.point_at_abscissa(0.02 * length))
        if abs(theta4) == math.pi or abs(theta4) == 0.5 * math.pi or \
                abs(phi4) == math.pi or abs(phi4) == 0.5 * math.pi:
            point_before_end = self.point3d_to_2d(edge.point_at_abscissa(0.97 * length))
        return point_after_start, point_before_end


class ConicalSurface3D(PeriodicalSurface):
    """
    The local plane is defined by (theta, z).

    :param frame: Cone's frame to position it: frame.w is axis of cone frame. Origin is at the angle of the cone.
    :param semi_angle: cone's semi-angle.
    """
    face_class = 'ConicalFace3D'
    x_periodicity = volmdlr.TWO_PI
    y_periodicity = None

    def __init__(self, frame: volmdlr.Frame3D, semi_angle: float,
                 name: str = ''):
        self.frame = frame
        self.semi_angle = semi_angle
        PeriodicalSurface.__init__(self, frame=frame, name=name)

    def plot(self, ax=None, color='grey', alpha=0.5, **kwargs):
        """
        Plots the ConicalSurface3D.
        """
        z = kwargs.get("z", 0.5)
        if ax is None:
            fig = plt.figure()
            ax = fig.add_subplot(111, projection='3d')

        self.frame.plot(ax=ax, ratio=z)
        x = z * math.tan(self.semi_angle)
        # point1 = self.frame.local_to_global_coordinates(volmdlr.Point3D(-x, 0, -z))
        point1 = self.frame.origin
        point2 = self.frame.local_to_global_coordinates(volmdlr.Point3D(x, 0, z))
        generatrix = edges.LineSegment3D(point1, point2)
        for i in range(37):
            theta = i / 36. * volmdlr.TWO_PI
            wire = generatrix.rotation(self.frame.origin, self.frame.w, theta)
            wire.plot(ax=ax, edge_style=EdgeStyle(color=color, alpha=alpha))
        return ax

    @classmethod
    def from_step(cls, arguments, object_dict, **kwargs):
        """
        Converts a step primitive to a ConicalSurface3D.

        :param arguments: The arguments of the step primitive.
        :type arguments: list
        :param object_dict: The dictionary containing all the step primitives
            that have already been instantiated.
        :type object_dict: dict
        :return: The corresponding ConicalSurface3D object.
        :rtype: :class:`volmdlr.faces.ConicalSurface3D`
        """

        length_conversion_factor = kwargs.get("length_conversion_factor", 1)
        angle_conversion_factor = kwargs.get("angle_conversion_factor", 1)

        frame = object_dict[arguments[1]]
        radius = float(arguments[2]) * length_conversion_factor
        semi_angle = float(arguments[3]) * angle_conversion_factor
        frame.origin = frame.origin - radius / math.tan(semi_angle) * frame.w
        return cls(frame, semi_angle, arguments[0][1:-1])

    def to_step(self, current_id):
        """
        Converts the object to a STEP representation.

        :param current_id: The ID of the last written primitive.
        :type current_id: int
        :return: The STEP representation of the object and the last ID.
        :rtype: tuple[str, list[int]]
        """
        content, frame_id = self.frame.to_step(current_id)
        current_id = frame_id + 1
        content += f"#{current_id} = CONICAL_SURFACE('{self.name}',#{frame_id},{0.},{round(self.semi_angle, 4)});\n"
        return content, [current_id]

    def frame_mapping(self, frame: volmdlr.Frame3D, side: str):
        """
        Changes frame_mapping and return a new ConicalSurface3D.

        :param side: 'old' or 'new'
        """
        new_frame = self.frame.frame_mapping(frame, side)
        return ConicalSurface3D(new_frame, self.semi_angle, name=self.name)

    def point2d_to_3d(self, point2d: volmdlr.Point2D):
        """
        Coverts a parametric coordinate on the surface into a 3D spatial point (x, y, z).

        :param point2d: Point at the ConicalSuface3D
        :type point2d: `volmdlr.`Point2D`
        """
        theta, z = point2d
        radius = math.tan(self.semi_angle) * z
        new_point = volmdlr.Point3D(radius * math.cos(theta),
                                          radius * math.sin(theta),
                                          z)
        return self.frame.local_to_global_coordinates(new_point)

    def point3d_to_2d(self, point3d: volmdlr.Point3D):
        """
        Returns the cylindrical coordinates volmdlr.Point2D(theta, z) of a Cartesian coordinates point (x, y, z).

        :param point3d: Point at the CylindricalSuface3D.
        :type point3d: :class:`volmdlr.`Point3D`
        """
        x, y, z = self.frame.global_to_local_coordinates(point3d)
        # Do not delete this, mathematical problem when x and y close to zero (should be zero) but not 0
        # Generally this is related to uncertainty of step files.
        if abs(x) < 1e-12:
            x = 0
        if abs(y) < 1e-12:
            y = 0
        theta = math.atan2(y, x)
        if abs(theta) < 1e-9:
            theta = 0.0
        return volmdlr.Point2D(theta, z)

    def rectangular_cut(self, theta1: float, theta2: float,
                        param_z1: float, param_z2: float, name: str = ''):
        """Deprecated method, Use ConicalFace3D from_surface_rectangular_cut method."""
        raise AttributeError("ConicalSurface3D.rectangular_cut is deprecated."
                             "Use the class_method from_surface_rectangular_cut in ConicalFace3D instead")

    def linesegment3d_to_2d(self, linesegment3d):
        """
        Converts the primitive from 3D spatial coordinates to its equivalent 2D primitive in the parametric space.
        """
        start = self.point3d_to_2d(linesegment3d.start)
        end = self.point3d_to_2d(linesegment3d.end)
        if start.x != end.x and start.is_close(volmdlr.Point2D(0, 0)):
            start = volmdlr.Point2D(end.x, 0)
        elif start.x != end.x and end == volmdlr.Point2D(0, 0):
            end = volmdlr.Point2D(start.x, 0)
        elif start.x != end.x:
            end = volmdlr.Point2D(start.x, end.y)
        if not start.is_close(end):
            return [edges.LineSegment2D(start, end)]
        self.save_to_file("conicalsurface_linesegment3d_to_2d.json")
        linesegment3d.save_to_file("conicalsurface_linesegment3d_to_2d_linesegment3d.json")
        return None

    def linesegment2d_to_3d(self, linesegment2d):
        """
        Converts the primitive from parametric space to 3D spatial coordinates.
        """
        if linesegment2d.name == "construction":
            return None
        theta1, param_z1 = linesegment2d.start
        theta2, param_z2 = linesegment2d.end

        if math.isclose(theta1, theta2, abs_tol=1e-4):
            return [edges.LineSegment3D(self.point2d_to_3d(linesegment2d.start),
                                        self.point2d_to_3d(linesegment2d.end))]
        if math.isclose(param_z1, param_z2, abs_tol=1e-4) and math.isclose(param_z1, 0., abs_tol=1e-6):
            return []
        start3d = self.point2d_to_3d(linesegment2d.start)
        center = self.frame.origin + param_z1 * self.frame.w
        if linesegment2d.unit_direction_vector().dot(volmdlr.X2D) > 0:
            circle = curves.Circle3D(volmdlr.Frame3D(
                center, self.frame.u, self.frame.v, self.frame.w), center.point_distance(start3d))
        else:
            circle = curves.Circle3D(volmdlr.Frame3D(
                center, self.frame.u, -self.frame.v, -self.frame.w), center.point_distance(start3d))
        if math.isclose(param_z1, param_z2, abs_tol=1e-4):
            if abs(theta1 - theta2) == volmdlr.TWO_PI:
                return [edges.FullArc3D(circle, start3d)]
            interior = self.point2d_to_3d(volmdlr.Point2D(0.5 * (theta1 + theta2), param_z1))
            end3d = self.point2d_to_3d(linesegment2d.end)
            arc = edges.Arc3D(circle, start3d, end3d)
            if not arc.point_belongs(interior):
                circle = circle.reverse()
                arc = edges.Arc3D(circle, start3d, end3d)
            return [arc]
        raise NotImplementedError('Ellipse?')

    def contour3d_to_2d(self, contour3d):
        """
        Transforms a Contour3D into a Contour2D in the parametric domain of the surface.

        :param contour3d: The contour to be transformed.
        :type contour3d: :class:`wires.Contour3D`
        :return: A 2D contour object.
        :rtype: :class:`wires.Contour2D`
        """
        primitives2d = self.primitives3d_to_2d(contour3d.primitives)

        wire2d = wires.Wire2D(primitives2d)
        delta_x = abs(wire2d.primitives[0].start.x - wire2d.primitives[-1].end.x)
        if math.isclose(delta_x, volmdlr.TWO_PI, abs_tol=1e-3) and wire2d.is_ordered():
            if len(primitives2d) > 1:
                # very specific conical case due to the singularity in the point z = 0 on parametric domain.
                if primitives2d[-2].start.y == 0.0:
                    primitives2d = self.repair_primitives_periodicity(primitives2d)
            return wires.Contour2D(primitives2d)
        # Fix contour
        primitives2d = self.repair_primitives_periodicity(primitives2d)
        return wires.Contour2D(primitives2d)

    def translation(self, offset: volmdlr.Vector3D):
        """
        ConicalSurface3D translation.

        :param offset: translation vector.
        :return: A new translated ConicalSurface3D.
        """
        return self.__class__(self.frame.translation(offset),
                              self.semi_angle)

    def rotation(self, center: volmdlr.Point3D,
                 axis: volmdlr.Vector3D, angle: float):
        """
        ConicalSurface3D rotation.

        :param center: rotation center.
        :param axis: rotation axis.
        :param angle: angle rotation.
        :return: a new rotated ConicalSurface3D.
        """
        new_frame = self.frame.rotation(center=center, axis=axis, angle=angle)
        return self.__class__(new_frame, self.semi_angle)

    def repair_primitives_periodicity(self, primitives2d):
        """
        Repairs the continuity of the 2D contour while using contour3d_to_2d on periodic surfaces.

        :param primitives2d: The primitives in parametric surface domain.
        :type primitives2d: list
        :return: A list of primitives.
        :rtype: list
        """
        # Search for a primitive that can be used as reference for repairing periodicity
        pos = vm_parametric.find_index_defined_brep_primitive_on_periodical_surface(primitives2d,
                                                                                    [self.x_periodicity,
                                                                                     self.y_periodicity])
        if pos != 0:
            primitives2d = primitives2d[pos:] + primitives2d[:pos]

        i = 1
        while i < len(primitives2d):
            previous_primitive = primitives2d[i - 1]
            delta = previous_primitive.end - primitives2d[i].start
            if not math.isclose(delta.norm(), 0, abs_tol=1e-5):
                if primitives2d[i].end.is_close(primitives2d[i - 1].end, tol=1e-4) and \
                        math.isclose(primitives2d[i].length(), volmdlr.TWO_PI, abs_tol=1e-4):
                    primitives2d[i] = primitives2d[i].reverse()
                elif delta.norm() and math.isclose(abs(previous_primitive.end.y), 0, abs_tol=1e-6):
                    primitives2d.insert(i, edges.LineSegment2D(previous_primitive.end, primitives2d[i].start,
                                                               name="construction"))
                    i += 1
                else:
                    primitives2d[i] = primitives2d[i].translation(delta)
            # treat very specific case of conical surfaces when the previous primitive and the primitive are a
            # linesegment3d with singularity
            elif math.isclose(primitives2d[i].start.y, 0.0, abs_tol=1e-6) and \
                    math.isclose(primitives2d[i].start.x, primitives2d[i].end.x, abs_tol=1e-6) and \
                    math.isclose(primitives2d[i].start.x, previous_primitive.end.x, abs_tol=1e-6):

                if primitives2d[i + 1].end.x < primitives2d[i].end.x:
                    theta_offset = volmdlr.TWO_PI
                elif primitives2d[i + 1].end.x > primitives2d[i].end.x:
                    theta_offset = -volmdlr.TWO_PI
                primitive1 = edges.LineSegment2D(previous_primitive.end,
                                                 previous_primitive.end + volmdlr.Point2D(theta_offset, 0),
                                                 name="construction")
                primitive2 = primitives2d[i].translation(volmdlr.Vector2D(theta_offset, 0))
                primitive3 = primitives2d[i + 1].translation(volmdlr.Vector2D(theta_offset, 0))
                primitives2d[i] = primitive1
                primitives2d.insert(i + 1, primitive2)
                primitives2d[i + 2] = primitive3
                i += 1
            i += 1
        if not primitives2d[0].start.is_close(primitives2d[-1].end) \
                and primitives2d[0].start.y == 0.0 and primitives2d[-1].end.y == 0.0:
            primitives2d.append(edges.LineSegment2D(primitives2d[-1].end, primitives2d[0].start))

        return primitives2d

    def face_from_base_and_vertex(self, contour: wires.Contour3D, vertex: volmdlr.Point3D, name: str = ''):

        raise AttributeError(f'Use method from ConicalFace3D{volmdlr.faces.ConicalFace3D.from_base_and_vertex}')


class SphericalSurface3D(PeriodicalSurface):
    """
    Defines a spherical surface.

    :param frame: Sphere's frame to position it
    :type frame: volmdlr.Frame3D
    :param radius: Sphere's radius
    :type radius: float
    """
    face_class = 'SphericalFace3D'
    x_periodicity = volmdlr.TWO_PI
    y_periodicity = math.pi

    def __init__(self, frame, radius, name=''):
        self.frame = frame
        self.radius = radius
        PeriodicalSurface.__init__(self, frame=frame, name=name)

        # Hidden Attributes
        self._bbox = None

    @property
    def bounding_box(self):
        """Bounding Box for Spherical Surface 3D."""

        if not self._bbox:
            self._bbox = self._bounding_box()
        return self._bbox

    def _bounding_box(self):
        points = [self.frame.origin + volmdlr.Point3D(-self.radius,
                                                            -self.radius,
                                                            -self.radius),
                  self.frame.origin + volmdlr.Point3D(self.radius,
                                                            self.radius,
                                                            self.radius),

                  ]
        return volmdlr.core.BoundingBox.from_points(points)

    def contour2d_to_3d(self, contour2d):
        """
        Converts the primitive from parametric 2D space to 3D spatial coordinates.
        """
        primitives3d = []
        for primitive2d in contour2d.primitives:
            if primitive2d.name == "construction":
                continue
            method_name = f'{primitive2d.__class__.__name__.lower()}_to_3d'
            if hasattr(self, method_name):
                try:
                    primitives_list = getattr(self, method_name)(primitive2d)
                    if primitives_list:
                        primitives3d.extend(primitives_list)
                    else:
                        continue
                except AttributeError:
                    print(f'Class {self.__class__.__name__} does not implement {method_name}'
                          f'with {primitive2d.__class__.__name__}')
            else:
                raise AttributeError(f'Class {self.__class__.__name__} does not implement {method_name}')

        return wires.Contour3D(primitives3d)

    @classmethod
    def from_step(cls, arguments, object_dict, **kwargs):
        """
        Converts a step primitive to a SphericalSurface3D.

        :param arguments: The arguments of the step primitive.
        :type arguments: list
        :param object_dict: The dictionary containing all the step primitives
            that have already been instantiated.
        :type object_dict: dict
        :return: The corresponding SphericalSurface3D object.
        :rtype: :class:`volmdlr.faces.SphericalSurface3D`
        """
        length_conversion_factor = kwargs.get("length_conversion_factor", 1)

        frame = object_dict[arguments[1]]
        radius = float(arguments[2]) * length_conversion_factor
        return cls(frame, radius, arguments[0][1:-1])

    def to_step(self, current_id):
        """
        Converts the object to a STEP representation.

        :param current_id: The ID of the last written primitive.
        :type current_id: int
        :return: The STEP representation of the object and the last ID.
        :rtype: tuple[str, list[int]]
        """
        content, frame_id = self.frame.to_step(current_id)
        current_id = frame_id + 1
        content += f"#{current_id} = SPHERICAL_SURFACE('{self.name}',#{frame_id},{round(1000 * self.radius, 4)});\n"
        return content, [current_id]

    def point2d_to_3d(self, point2d):
        """
        Coverts a parametric coordinate on the surface into a 3D spatial point (x, y, z).

        source: https://mathcurve.com/surfaces/sphere
        # -pi<theta<pi, -pi/2<phi<pi/2

        :param point2d: Point at the CylindricalSuface3D.
        :type point2d: `volmdlr.`Point2D`
        """
        theta, phi = point2d
        x = self.radius * math.cos(phi) * math.cos(theta)
        y = self.radius * math.cos(phi) * math.sin(theta)
        z = self.radius * math.sin(phi)
        return self.frame.local_to_global_coordinates(volmdlr.Point3D(x, y, z))

    def point3d_to_2d(self, point3d):
        """
        Transform a 3D spatial point (x, y, z) into a 2D spherical parametric point (theta, phi).
        """
        x, y, z = self.frame.global_to_local_coordinates(point3d)
        z = min(self.radius, max(-self.radius, z))

        if z == -0.0:
            z = 0.0

        # Do not delete this, mathematical problem when x and y close to zero (should be zero) but not 0
        # Generally this is related to uncertainty of step files.
        if abs(x) < 1e-7:
            x = 0
        if abs(y) < 1e-7:
            y = 0

        theta = math.atan2(y, x)
        if abs(theta) < 1e-10:
            theta = 0

        z_over_r = z / self.radius
        phi = math.asin(z_over_r)
        if abs(phi) < 1e-10:
            phi = 0

        return volmdlr.Point2D(theta, phi)

    def linesegment2d_to_3d(self, linesegment2d):
        """
        Converts a BREP line segment 2D onto a 3D primitive on the surface.
        """
        if linesegment2d.name == "construction":
            return []
        start = self.point2d_to_3d(linesegment2d.start)
        interior = self.point2d_to_3d(0.5 * (linesegment2d.start + linesegment2d.end))
        end = self.point2d_to_3d(linesegment2d.end)
        if start.is_close(interior) and interior.is_close(end) and end.is_close(start):
            return []
        u_vector = start - self.frame.origin
        u_vector.normalize()
        v_vector = interior - self.frame.origin
        v_vector.normalize()
        normal = u_vector.cross(v_vector)
        circle = curves.Circle3D(volmdlr.Frame3D(self.frame.origin, u_vector, v_vector, normal),
                                 start.point_distance(self.frame.origin))
        if start.is_close(end) or linesegment2d.length() == 2 * math.pi:

            return [edges.FullArc3D(circle, start)]
        arc = edges.Arc3D(circle, start, end)
        if not arc.point_belongs(interior):
            arc = edges.Arc3D(circle.reverse(), start, end)
        return [arc]

    def contour3d_to_2d(self, contour3d):
        """
        Transforms a Contour3D into a Contour2D in the parametric domain of the surface.

        :param contour3d: The contour to be transformed.
        :type contour3d: :class:`wires.Contour3D`
        :return: A 2D contour object.
        :rtype: :class:`wires.Contour2D`
        """
        primitives2d = []

        # Transform the contour's primitives to parametric domain
        for primitive3d in contour3d.primitives:
            primitive3d = primitive3d.simplify if primitive3d.simplify.__class__.__name__ != "LineSegment3D" else \
                primitive3d
            method_name = f'{primitive3d.__class__.__name__.lower()}_to_2d'
            if hasattr(self, method_name):
                primitives = getattr(self, method_name)(primitive3d)

                if primitives is None:
                    continue
                primitives2d.extend(primitives)
            else:
                raise NotImplementedError(
                    f'Class {self.__class__.__name__} does not implement {method_name}')
        contour2d = wires.Contour2D(primitives2d)
        if contour2d.is_ordered(1e-2):
            return contour2d
        primitives2d = self.repair_primitives_periodicity(primitives2d)
        return wires.Contour2D(primitives2d)

    def is_lat_long_curve(self, arc):
        """
        Checks if a curve defined on the sphere is a latitude/longitude curve.

        Returns True if it is, False otherwise.
        """
        # Check if curve is a longitude curve (phi is constant)
        if self.frame.w.is_colinear_to(arc.circle.normal, abs_tol=1e-4):
            return True
        # Check if curve is a latitude curve (theta is constant)
        if self.frame.w.is_perpendicular_to(arc.circle.normal, abs_tol=1e-4) and\
                arc.circle.center.is_close(self.frame.origin, 1e-4):
            return True
        return False

    def _arc_start_end_3d_to_2d(self, arc3d):
        """
        Helper function to fix periodicity issues while performing transformations into parametric domain.
        """
        start = self.point3d_to_2d(arc3d.start)
        end = self.point3d_to_2d(arc3d.end)
        theta_i, _ = self.point3d_to_2d(arc3d.middle_point())
        theta1, phi1 = start
        theta2, phi2 = end
        point_after_start, point_before_end = self._reference_points(arc3d)
        theta3, _ = point_after_start
        theta4, _ = point_before_end

        # Fix sphere singularity point
        if math.isclose(abs(phi1), 0.5 * math.pi, abs_tol=1e-2) and theta1 == 0.0 \
                and math.isclose(theta3, theta_i, abs_tol=1e-2) and math.isclose(theta4, theta_i, abs_tol=1e-2):
            theta1 = theta_i
            start = volmdlr.Point2D(theta1, phi1)
        if math.isclose(abs(phi2), 0.5 * math.pi, abs_tol=1e-2) and theta2 == 0.0 \
                and math.isclose(theta3, theta_i, abs_tol=1e-2) and math.isclose(theta4, theta_i, abs_tol=1e-2):
            theta2 = theta_i
            end = volmdlr.Point2D(theta2, phi2)
        discontinuity, _, _ = self._helper_arc3d_to_2d_periodicity_verifications(arc3d, start)

        start, end = vm_parametric.arc3d_to_spherical_coordinates_verification(
            [start, end], [point_after_start, point_before_end], discontinuity)
        return start, end

    def edge_passes_on_singularity_point(self, edge):
        """Helper function to verify id edge passes on the sphere singularity point."""
        half_pi = 0.5 * math.pi
        point_positive_singularity = self.point2d_to_3d(volmdlr.Point2D(0, half_pi))
        point_negative_singularity = self.point2d_to_3d(volmdlr.Point2D(0, -half_pi))
        positive_singularity = edge.point_belongs(point_positive_singularity, 1e-6)
        negative_singularity = edge.point_belongs(point_negative_singularity, 1e-6)
        if positive_singularity and negative_singularity:
            return [point_positive_singularity, point_negative_singularity]
        if positive_singularity:
            return [point_positive_singularity, None]
        if negative_singularity:
            return [None, point_negative_singularity]
        return [None, None]

    def arc3d_to_2d(self, arc3d):
        """
        Converts the primitive from 3D spatial coordinates to its equivalent 2D primitive in the parametric space.
        """
        is_lat_long_curve = self.is_lat_long_curve(arc3d)
        if is_lat_long_curve:
            start, end = self._arc_start_end_3d_to_2d(arc3d)
            singularity_points = self.edge_passes_on_singularity_point(arc3d)
            if any(singularity_points):
                return self.arc3d_to_2d_with_singularity(arc3d, start, end, singularity_points)
            return [edges.LineSegment2D(start, end)]
        return self.arc3d_to_2d_any_direction(arc3d)

    def helper_arc3d_to_2d_with_singularity(self, arc3d, start, end, point_singularity, half_pi):
        """Helper function to arc3d_to_2d_with_singularity."""
        theta1, phi1 = start
        theta2, phi2 = end
        if arc3d.is_point_edge_extremity(point_singularity):
            return [edges.LineSegment2D(start, end)]
        primitives = []
        if math.isclose(abs(theta2 - theta1), math.pi, abs_tol=1e-2):
            if theta1 == math.pi and theta2 != math.pi:
                theta1 = -math.pi
            if theta2 == math.pi and theta1 != math.pi:
                theta2 = -math.pi

            primitives = [edges.LineSegment2D(volmdlr.Point2D(theta1, phi1),
                                              volmdlr.Point2D(theta1, half_pi)),
                          edges.LineSegment2D(volmdlr.Point2D(theta1, half_pi),
                                              volmdlr.Point2D(theta2, half_pi),
                                              name="construction"),
                          edges.LineSegment2D(
                volmdlr.Point2D(
                    theta2, half_pi), volmdlr.Point2D(
                    theta2, phi2))
                          ]
            return primitives
        n = 20
        degree = 2
        points = [self.point3d_to_2d(point3d) for point3d in arc3d.discretization_points(number_points=n)]
        return [edges.BSplineCurve2D.from_points_interpolation(points, degree)]

    def arc3d_to_2d_with_singularity(self, arc3d, start, end, singularity_points):
        """
        Converts the primitive from 3D spatial coordinates to its equivalent 2D primitive in the parametric space.
        """
        # trying to treat when the arc starts at theta1 passes at the singularity at |phi| = 0.5*math.pi
        # and ends at theta2 = theta1 + math.pi
        theta1, phi1 = start
        theta2, phi2 = end

        half_pi = 0.5 * math.pi
        point_positive_singularity, point_negative_singularity = singularity_points

        if point_positive_singularity and point_negative_singularity:
            if arc3d.is_point_edge_extremity(point_positive_singularity) and \
                    arc3d.is_point_edge_extremity(point_negative_singularity):
                return [edges.LineSegment2D(start, end)]
            direction_vector = arc3d.direction_vector(0)
            dot = self.frame.w.dot(direction_vector)
            if dot == 0:
                direction_vector = arc3d.direction_vector(0.01 * arc3d.length())
                dot = self.frame.w.dot(direction_vector)
            if dot > 0:
                half_pi = 0.5 * math.pi
                thetai = theta1 - math.pi
            else:
                half_pi = -0.5 * math.pi
                thetai = theta1 + math.pi
            if arc3d.is_point_edge_extremity(point_positive_singularity):
                return [
                    edges.LineSegment2D(start, volmdlr.Point2D(start.x, -0.5 * math.pi)),
                    edges.LineSegment2D(volmdlr.Point2D(start.x, -0.5 * math.pi),
                                        volmdlr.Point2D(theta2, -0.5 * math.pi),
                                        name="construction"),
                    edges.LineSegment2D(volmdlr.Point2D(theta2, -0.5 * math.pi),
                                        volmdlr.Point2D(theta2, phi2))
                ]
            if arc3d.is_point_edge_extremity(point_negative_singularity):
                return [
                    edges.LineSegment2D(start, volmdlr.Point2D(start.x, 0.5 * math.pi)),
                    edges.LineSegment2D(volmdlr.Point2D(start.x, 0.5 * math.pi),
                                        volmdlr.Point2D(theta2, 0.5 * math.pi),
                                        name="construction"),
                    edges.LineSegment2D(volmdlr.Point2D(theta2, 0.5 * math.pi),
                                        volmdlr.Point2D(theta2, phi2))
                ]
            return [edges.LineSegment2D(volmdlr.Point2D(theta1, phi1), volmdlr.Point2D(theta1, half_pi)),
                    edges.LineSegment2D(volmdlr.Point2D(theta1, half_pi), volmdlr.Point2D(thetai, half_pi),
                                        name="construction"),
                    edges.LineSegment2D(volmdlr.Point2D(thetai, half_pi),
                                        volmdlr.Point2D(thetai, -half_pi)),
                    edges.LineSegment2D(volmdlr.Point2D(thetai, -half_pi),
                                        volmdlr.Point2D(theta2, -half_pi),
                                        name="construction"),
                    edges.LineSegment2D(volmdlr.Point2D(theta2, -half_pi), volmdlr.Point2D(theta2, phi2))
                    ]
        if point_positive_singularity:
            return self.helper_arc3d_to_2d_with_singularity(arc3d, start, end, point_positive_singularity, half_pi)
        if point_negative_singularity:
            return self.helper_arc3d_to_2d_with_singularity(arc3d, start, end, point_negative_singularity, -half_pi)

        raise NotImplementedError

    @staticmethod
    def fix_start_end_singularity_point_at_parametric_domain(edge, reference_point, point_at_singularity):
        """Uses tangent line to find real theta angle of the singularity point on parametric domain."""
        _, phi = point_at_singularity
        abscissa_before_singularity = edge.abscissa(reference_point)
        direction_vector = edge.direction_vector(abscissa_before_singularity)
        direction_line = curves.Line2D(reference_point, reference_point + direction_vector)
        if phi > 0:
            line_positive_singularity = curves.Line2D(volmdlr.Point2D(-math.pi, 0.5 * math.pi),
                                                      volmdlr.Point2D(math.pi, 0.5 * math.pi))
            return direction_line.line_intersections(line_positive_singularity)[0]

        line_negative_singularity = curves.Line2D(volmdlr.Point2D(-math.pi, -0.5 * math.pi),
                                                  volmdlr.Point2D(math.pi, -0.5 * math.pi))

        return direction_line.line_intersections(line_negative_singularity)[0]

    def is_point2d_on_sphere_singularity(self, point2d, tol=1e-5):
        """Verifies if point is on the spherical singularity point on parametric domain."""
        half_pi = 0.5 * math.pi
        point = self.point2d_to_3d(point2d)
        point_positive_singularity = self.point2d_to_3d(volmdlr.Point2D(0, half_pi))
        point_negative_singularity = self.point2d_to_3d(volmdlr.Point2D(0, -half_pi))
        if point.is_close(point_positive_singularity, tol) or point.is_close(point_negative_singularity, tol):
            return True
        return False

    def is_point3d_on_sphere_singularity(self, point3d):
        """Verifies if point is on the spherical singularity point on parametric domain."""
        half_pi = 0.5 * math.pi
        point_positive_singularity = self.point2d_to_3d(volmdlr.Point2D(0, half_pi))
        point_negative_singularity = self.point2d_to_3d(volmdlr.Point2D(0, -half_pi))
        if point3d.is_close(point_positive_singularity) or point3d.is_close(point_negative_singularity):
            return True
        return False

    def find_edge_start_end_undefined_parametric_points(self, edge3d, points, points3d):
        """
        Helper function.

        Uses local discretization and line intersection with the tangent line at the point just before the undefined
        point on the BREP of the 3D edge to find the real value of theta on the sphere parametric domain.
        """
        if self.is_point3d_on_sphere_singularity(points3d[0]):
            distance = points3d[0].point_distance(points3d[1])
            maximum_linear_distance_reference_point = 1e-5
            if distance < maximum_linear_distance_reference_point:
                temp_points = points[1:]
            else:
                number_points = int(distance / maximum_linear_distance_reference_point)

                local_discretization = [self.point3d_to_2d(point)
                                        for point in edge3d.local_discretization(
                        points3d[0], points3d[1], number_points)]
                temp_points = local_discretization[1:] + points[2:]

            theta_list = [point.x for point in temp_points]
            theta_discontinuity, indexes_theta_discontinuity = angle_discontinuity(theta_list)

            if theta_discontinuity:
                temp_points = self._fix_angle_discontinuity_on_discretization_points(temp_points,
                                                                                     indexes_theta_discontinuity, "x")

            edge = edges.BSplineCurve2D.from_points_interpolation(temp_points, 2)
            points[0] = self.fix_start_end_singularity_point_at_parametric_domain(edge,
                                                                                  reference_point=temp_points[1],
                                                                                  point_at_singularity=points[0])
        if self.is_point3d_on_sphere_singularity(points3d[-1]):
            distance = points3d[-2].point_distance(points3d[-1])
            maximum_linear_distance_reference_point = 1e-5
            if distance < maximum_linear_distance_reference_point:
                temp_points = points[:-1]
            else:
                number_points = int(distance / maximum_linear_distance_reference_point)

                local_discretization = [self.point3d_to_2d(point)
                                        for point in edge3d.local_discretization(
                        points3d[-2], points3d[-1], number_points)]
                temp_points = points[:-2] + local_discretization[:-1]

            theta_list = [point.x for point in temp_points]
            theta_discontinuity, indexes_theta_discontinuity = angle_discontinuity(theta_list)

            if theta_discontinuity:
                temp_points = self._fix_angle_discontinuity_on_discretization_points(temp_points,
                                                                                     indexes_theta_discontinuity, "x")

            edge = edges.BSplineCurve2D.from_points_interpolation(temp_points, 2)
            points[-1] = self.fix_start_end_singularity_point_at_parametric_domain(edge,
                                                                                   reference_point=temp_points[-2],
                                                                                   point_at_singularity=points[-1])
        return points

    def arc3d_to_2d_any_direction(self, arc3d):
        """
        Converts the primitive from 3D spatial coordinates to its equivalent 2D primitive in the parametric space.
        """
        singularity_points = self.edge_passes_on_singularity_point(arc3d)
        half_pi = 0.5 * math.pi  # this variable avoid doing this multiplication several times (performance)
        point_positive_singularity, point_negative_singularity = singularity_points

        if point_positive_singularity and point_negative_singularity:
            raise ValueError("Impossible. This case should be treated by arc3d_to_2d_with_singularity method."
                             "See arc3d_to_2d method for detail.")
        if point_positive_singularity and not arc3d.is_point_edge_extremity(point_positive_singularity):
            split = arc3d.split(point_positive_singularity)
            primitive0 = self.arc3d_to_2d_any_direction(split[0])[0]
            primitive2 = self.arc3d_to_2d_any_direction(split[1])[0]
            primitive1 = edges.LineSegment2D(volmdlr.Point2D(primitive0.end.x, half_pi),
                                             volmdlr.Point2D(primitive2.start.x, half_pi))
            return [primitive0, primitive1, primitive2]
        if point_negative_singularity and not arc3d.is_point_edge_extremity(point_negative_singularity):
            split = arc3d.split(point_negative_singularity)
            primitive0 = self.arc3d_to_2d_any_direction(split[0])[0]
            primitive2 = self.arc3d_to_2d_any_direction(split[1])[0]
            primitive1 = edges.LineSegment2D(volmdlr.Point2D(primitive0.end.x, -half_pi),
                                             volmdlr.Point2D(primitive2.start.x, -half_pi))
            return [primitive0, primitive1, primitive2]

        angle3d = arc3d.angle
        number_points = math.ceil(angle3d * 50) + 1  # 50 points per radian
        number_points = max(number_points, 5)
        points3d = arc3d.discretization_points(number_points=number_points)
        points = [self.point3d_to_2d(p) for p in points3d]
        point_after_start, point_before_end = self._reference_points(arc3d)
        start, end = vm_parametric.spherical_repair_start_end_angle_periodicity(
            points[0], points[-1], point_after_start, point_before_end)
        points[0] = start
        points[-1] = end

        points = self.find_edge_start_end_undefined_parametric_points(arc3d, points, points3d)

        theta_list = [point.x for point in points]
        theta_discontinuity, indexes_theta_discontinuity = angle_discontinuity(theta_list)

        if theta_discontinuity:
            points = self._fix_angle_discontinuity_on_discretization_points(points,
                                                                            indexes_theta_discontinuity, "x")

        return [edges.BSplineCurve2D.from_points_interpolation(points, 2)]

    def bsplinecurve3d_to_2d(self, bspline_curve3d):
        """
        Converts the primitive from 3D spatial coordinates to its equivalent 2D primitive in the parametric space.
        """
        n = len(bspline_curve3d.control_points)
        points3d = bspline_curve3d.discretization_points(number_points=n)
        points = [self.point3d_to_2d(point) for point in points3d]

        point_after_start, point_before_end = self._reference_points(bspline_curve3d)
        start, end = vm_parametric.spherical_repair_start_end_angle_periodicity(
            points[0], points[-1], point_after_start, point_before_end)
        points[0] = start
        points[-1] = end

        points = self.find_edge_start_end_undefined_parametric_points(bspline_curve3d, points, points3d)
        theta_list = [point.x for point in points]
        theta_discontinuity, indexes_theta_discontinuity = angle_discontinuity(theta_list)
        if theta_discontinuity:
            points = self._fix_angle_discontinuity_on_discretization_points(points,
                                                                            indexes_theta_discontinuity, "x")

        return [edges.BSplineCurve2D.from_points_interpolation(points, degree=bspline_curve3d.degree).simplify]

    def bsplinecurve2d_to_3d(self, bspline_curve2d):
        """
        Converts a BREP BSpline curve 2D onto a 3D primitive on the surface.
        """
        # TODO: this is incomplete, a bspline_curve2d can be also a bspline_curve3d
        i = round(0.5 * len(bspline_curve2d.points))
        start = self.point2d_to_3d(bspline_curve2d.points[0])
        interior = self.point2d_to_3d(bspline_curve2d.points[i])
        end = self.point2d_to_3d(bspline_curve2d.points[-1])
        arc3d = edges.Arc3D.from_3_points(start, interior, end)
        flag = True
        points3d = [self.point2d_to_3d(p) for p in bspline_curve2d.points]
        for point in points3d:
            if not arc3d.point_belongs(point, 1e-4):
                flag = False
                break
        if flag:
            return [arc3d]

        return [edges.BSplineCurve3D.from_points_interpolation(points3d, degree=bspline_curve2d.degree)]

    def arc2d_to_3d(self, arc2d):
        """
        Converts a BREP arc 2D onto a 3D primitive on the surface.
        """
        n = 10
        degree = 2
        points = [self.point2d_to_3d(point2d) for point2d in arc2d.discretization_points(number_points=n)]
        return [edges.BSplineCurve3D.from_points_interpolation(points, degree).simplify]

    def fullarc3d_to_2d(self, fullarc3d):
        """
        Converts the primitive from 3D spatial coordinates to its equivalent 2D primitive in the parametric space.
        """
        # TODO: On a spherical surface we can have fullarc3d in any plane
        start, end = self._arc_start_end_3d_to_2d(fullarc3d)
        theta1, phi1 = start
        theta2, phi2 = end

        point_after_start, point_before_end = self._reference_points(fullarc3d)
        theta3, phi3 = point_after_start
        theta4, _ = point_before_end

        if self.frame.w.is_colinear_to(fullarc3d.circle.normal, abs_tol=1e-4):
            point1 = volmdlr.Point2D(theta1, phi1)
            if theta1 > theta3:
                point2 = volmdlr.Point2D(theta1 - volmdlr.TWO_PI, phi2)
            elif theta1 < theta3:
                point2 = volmdlr.Point2D(theta1 + volmdlr.TWO_PI, phi2)
            return [edges.LineSegment2D(point1, point2)]

        if self.frame.w.is_perpendicular_to(fullarc3d.circle.normal, abs_tol=1e-4) and \
                self.frame.origin.is_close(fullarc3d.center):
            if theta1 > theta3:
                theta_plus_pi = theta1 - math.pi
            else:
                theta_plus_pi = theta1 + math.pi
            if phi1 > phi3:
                half_pi = 0.5 * math.pi
            else:
                half_pi = -0.5 * math.pi
            if abs(phi1) == 0.5 * math.pi:
                return [edges.LineSegment2D(volmdlr.Point2D(theta3, phi1),
                                            volmdlr.Point2D(theta3, -half_pi)),
                        edges.LineSegment2D(volmdlr.Point2D(theta4, -half_pi),
                                            volmdlr.Point2D(theta4, phi2))]

            return [edges.LineSegment2D(volmdlr.Point2D(theta1, phi1), volmdlr.Point2D(theta1, -half_pi)),
                    edges.LineSegment2D(volmdlr.Point2D(theta_plus_pi, -half_pi),
                                        volmdlr.Point2D(theta_plus_pi, half_pi)),
                    edges.LineSegment2D(volmdlr.Point2D(theta1, half_pi), volmdlr.Point2D(theta1, phi2))]

        points = [self.point3d_to_2d(p) for p in fullarc3d.discretization_points(angle_resolution=25)]

        # Verify if theta1 or theta2 point should be -pi because atan2() -> ]-pi, pi]
        theta1 = vm_parametric.repair_start_end_angle_periodicity(theta1, theta3)
        theta2 = vm_parametric.repair_start_end_angle_periodicity(theta2, theta4)

        points[0] = volmdlr.Point2D(theta1, phi1)
        points[-1] = volmdlr.Point2D(theta2, phi2)

        theta_list = [point.x for point in points]
        theta_discontinuity, indexes_theta_discontinuity = angle_discontinuity(theta_list)
        if theta_discontinuity:
            points = self._fix_angle_discontinuity_on_discretization_points(points, indexes_theta_discontinuity, "x")

        return [edges.BSplineCurve2D.from_points_interpolation(points, 2)]

    def plot(self, ax=None, color='grey', alpha=0.5, **kwargs):
        """Plot sphere arcs."""
        if ax is None:
            fig = plt.figure()
            ax = fig.add_subplot(111, projection='3d')

        self.frame.plot(ax=ax, ratio=self.radius)
        for i in range(20):
            theta = i / 20. * volmdlr.TWO_PI
            t_points = []
            for j in range(20):
                phi = j / 20. * volmdlr.TWO_PI
                t_points.append(self.point2d_to_3d(volmdlr.Point2D(theta, phi)))
            ax = wires.ClosedPolygon3D(t_points).plot(ax=ax, edge_style=EdgeStyle(color=color, alpha=alpha))

        return ax

    def rectangular_cut(self, theta1, theta2, phi1, phi2, name=''):
        """Deprecated method, Use ShericalFace3D from_surface_rectangular_cut method."""
        raise AttributeError('Use ShericalFace3D from_surface_rectangular_cut method')

    def triangulation(self):
        face = self.rectangular_cut(0, volmdlr.TWO_PI, -0.5 * math.pi, 0.5 * math.pi)
        return face.triangulation()

    def repair_primitives_periodicity(self, primitives2d):
        """
        Repairs the continuity of the 2D contour while using contour3d_to_2d on periodic surfaces.

        :param primitives2d: The primitives in parametric surface domain.
        :type primitives2d: list
        :return: A list of primitives.
        :rtype: list
        """
        if self.is_undefined_brep(primitives2d[0]):
            primitives2d[0] = self.fix_undefined_brep_with_neighbors(primitives2d[0], primitives2d[-1],
                                                                     primitives2d[1])
        i = 1
        while i < len(primitives2d):
            previous_primitive = primitives2d[i - 1]
            delta = previous_primitive.end - primitives2d[i].start
            if not math.isclose(delta.norm(), 0, abs_tol=1e-3):
                if primitives2d[i].end.is_close(previous_primitive.end, 1e-3) and \
                        primitives2d[i].length() == volmdlr.TWO_PI:
                    primitives2d[i] = primitives2d[i].reverse()
                elif self.is_undefined_brep(primitives2d[i]):
                    primitives2d[i] = self.fix_undefined_brep_with_neighbors(primitives2d[i], previous_primitive,
                                                                             primitives2d[(i+1) % len(primitives2d)])
                    delta = previous_primitive.end - primitives2d[i].start
                    if not math.isclose(delta.norm(), 0, abs_tol=1e-3):
                        primitives2d.insert(i, edges.LineSegment2D(previous_primitive.end, primitives2d[i].start,
                                                                   name="construction"))
                        if i < len(primitives2d):
                            i += 1
                elif self.is_point2d_on_sphere_singularity(previous_primitive.end, 1e-5):
                    primitives2d.insert(i, edges.LineSegment2D(previous_primitive.end, primitives2d[i].start,
                                                               name="construction"))
                    if i < len(primitives2d):
                        i += 1
                else:
                    primitives2d[i] = primitives2d[i].translation(delta)
            i += 1
        #     return primitives2d
        # primitives2d = repair(primitives2d)
        last_end = primitives2d[-1].end
        first_start = primitives2d[0].start
        if not last_end.is_close(first_start, tol=1e-2):
            last_end_3d = self.point2d_to_3d(last_end)
            first_start_3d = self.point2d_to_3d(first_start)
            if last_end_3d.is_close(first_start_3d, 1e-6) and \
                    not self.is_point2d_on_sphere_singularity(last_end):
                if first_start.x > last_end.x:
                    half_pi = -0.5 * math.pi
                else:
                    half_pi = 0.5 * math.pi
                if not first_start.is_close(volmdlr.Point2D(first_start.x, half_pi)):
                    lines = [edges.LineSegment2D(
                        last_end, volmdlr.Point2D(last_end.x, half_pi), name="construction"),
                        edges.LineSegment2D(volmdlr.Point2D(last_end.x, half_pi),
                                            volmdlr.Point2D(first_start.x, half_pi), name="construction"),
                        edges.LineSegment2D(volmdlr.Point2D(first_start.x, half_pi),
                                            first_start, name="construction")]
                    primitives2d.extend(lines)
            else:
                primitives2d.append(edges.LineSegment2D(last_end, first_start, name="construction"))
        return primitives2d

    def rotation(self, center: volmdlr.Point3D, axis: volmdlr.Vector3D, angle: float):
        """
        Spherical Surface 3D rotation.

        :param center: rotation center
        :param axis: rotation axis
        :param angle: angle rotation
        :return: a new rotated Spherical Surface 3D
        """
        new_frame = self.frame.rotation(center=center, axis=axis, angle=angle)
        return SphericalSurface3D(new_frame, self.radius)

    def translation(self, offset: volmdlr.Vector3D):
        """
        Spherical Surface 3D translation.

        :param offset: translation vector
        :return: A new translated Spherical Surface 3D
        """
        new_frame = self.frame.translation(offset)
        return SphericalSurface3D(new_frame, self.radius)

    def frame_mapping(self, frame: volmdlr.Frame3D, side: str):
        """
        Changes Spherical Surface 3D's frame and return a new Spherical Surface 3D.

        :param frame: Frame of reference
        :type frame: `volmdlr.Frame3D`
        :param side: 'old' or 'new'
        """
        new_frame = self.frame.frame_mapping(frame, side)
        return SphericalSurface3D(new_frame, self.radius)

    def plane_intersection(self, plane3d):
        """
        Sphere intersections with a plane.

        :param plane3d: intersecting plane.
        :return: list of intersecting curves.
        """
        dist = plane3d.point_distance(self.frame.origin)
        if dist > self.radius:
            return []
        if dist == self.radius:
            line = curves.Line3D(self.frame.origin, self.frame.origin + plane3d.frame.w)
            return plane3d.line_intersections(line)
        line = curves.Line3D(self.frame.origin, self.frame.origin + plane3d.frame.w)
        circle_radius = math.sqrt(self.radius ** 2 - dist ** 2)
        circle_center = plane3d.line_intersections(line)[0]
        start_end = circle_center + plane3d.frame.u * circle_radius
        circle = curves.Circle3D(volmdlr.Frame3D(circle_center, plane3d.frame.u,
                                                       plane3d.frame.v, plane3d.frame.w),
                                 circle_radius)
        return [edges.FullArc3D(circle, start_end)]

    def line_intersections(self, line3d: curves.Line3D):
        """
        Calculates the intersection points between a 3D line and a spherical surface.

        The method calculates the intersection points between a 3D line and a sphere using
        the equation of the line and the equation of the sphere. It returns a list of intersection
        points, which can be empty if there are no intersections. The intersection points are
        represented as 3D points using the `volmdlr.Point3D` class.

        :param line3d: The 3D line object to intersect with the sphere.
        :type line3d:curves.Line3D
        :return: A list of intersection points between the line and the sphere. The list may be empty if there
        are no intersections.
        :rtype: List[volmdlr.Point3D]

        :Example:
        >>> from volmdlr import Point3D, edges, surfaces, OXYZ
        >>> spherical_surface3d = SphericalSurface3D(OXYZ, 1)
        >>> line2 = curves.Line3D(Point3D(0, 1, -0.5), Point3D(0, 1, 0.5))
        >>> line_intersections2 = spherical_surface3d.line_intersections(line2) #returns [Point3D(0.0, 1.0, 0.0)]
        """
        line_direction_vector = line3d.direction_vector()
        vector_linept1_center = self.frame.origin - line3d.point1
        vector_linept1_center = vector_linept1_center.to_vector()
        a_param = line_direction_vector[0]**2 + line_direction_vector[1]**2 + line_direction_vector[2]**2
        b_param = -2 * (line_direction_vector[0] * vector_linept1_center[0] +
                        line_direction_vector[1] * vector_linept1_center[1] +
                        line_direction_vector[2] * vector_linept1_center[2])
        c_param = (vector_linept1_center[0]**2 + vector_linept1_center[1]**2 +
                   vector_linept1_center[2]**2 - self.radius**2)
        b2_minus4ac = b_param**2 - 4 * a_param * c_param
        if math.isclose(b2_minus4ac, 0, abs_tol=1e-8):
            t_param = -b_param / (2 * a_param)
            return [line3d.point1 + line_direction_vector * t_param]
        if b2_minus4ac < 0:
            return []
        t_param1 = (-b_param + math.sqrt(b2_minus4ac)) / (2 * a_param)
        t_param2 = (-b_param - math.sqrt(b2_minus4ac)) / (2 * a_param)
        return line3d.point1 + line_direction_vector * t_param1, line3d.point1 + line_direction_vector * t_param2

    def linesegment_intersections(self, linesegment3d: edges.LineSegment3D):
        """
        Calculates the intersection points between a 3D line segment and a spherical surface.

        The method calculates the intersection points between a 3D line segment and a sphere by first
        finding the intersection points between the infinite line containing the line segment and the sphere,
        and then filtering out the points that are not within the line segment. It returns a list of intersection
        points, which can be empty if there are no intersections. The intersection points are represented as
        3D points using the `volmdlr.Point3D` class.
        Note: The method assumes that the line segment and the sphere are in the same coordinate system.

        :param linesegment3d: The 3D line segment object to intersect with the sphere.
        :type linesegment3d: edges.LineSegment3D.
        :return: A list of intersection points between the line segment and the sphere.
        The list may be empty if there are no intersections.
        :rtype: List[volmdlr.Point3D]:

        :Example:
        >>> from volmdlr import Point3D, edges, surfaces, OXYZ
        >>> spherical_surface3d = SphericalSurface3D(OXYZ, 1)
        >>> linesegment2 = edges.LineSegment3D(Point3D(-0.8, -0.8, -0.8), Point3D(0.8, 0.8, 0.8))
        >>> linesegment2_intersections = spherical_surface3d.linesegment_intersections(linesegment2)
            '[Point3D: [0.5773502691896257, 0.5773502691896257, 0.5773502691896257],
              Point3D: [-0.5773502691896257, -0.5773502691896257, -0.5773502691896257]]'
        """
        line_intersections = self.line_intersections(linesegment3d.line)
        intersections = []
        for intersection in line_intersections:
            if linesegment3d.point_belongs(intersection):
                intersections.append(intersection)
        return intersections


class RuledSurface3D(Surface3D):
    """
    Defines a ruled surface between two wires.

    :param wire1: Wire
    :type wire1: :class:`vmw.Wire3D`
    :param wire2: Wire
    :type wire2: :class:`wires.Wire3D`
    """
    face_class = 'RuledFace3D'

    def __init__(self, wire1: wires.Wire3D, wire2: wires.Wire3D, name: str = ''):
        self.wire1 = wire1
        self.wire2 = wire2
        self.length1 = wire1.length()
        self.length2 = wire2.length()
        Surface3D.__init__(self, name=name)

    def point2d_to_3d(self, point2d: volmdlr.Point2D):
        """
        Coverts a parametric coordinate on the surface into a 3D spatial point (x, y, z).

        :param point2d: Point at the ToroidalSuface3D
        :type point2d: `volmdlr.`Point2D`
        """
        x, y = point2d
        point1 = self.wire1.point_at_abscissa(x * self.length1)
        point2 = self.wire2.point_at_abscissa(x * self.length2)
        joining_line = edges.LineSegment3D(point1, point2)
        point = joining_line.point_at_abscissa(y * joining_line.length())
        return point

    def point3d_to_2d(self, point3d):
        """
        Returns the parametric coordinates volmdlr.Point2D(u, v) of a cartesian coordinates point (x, y, z).

        :param point3d: Point at the CylindricalSuface3D
        :type point3d: `volmdlr.`Point3D`
        """
        raise NotImplementedError

    def rectangular_cut(self, x1: float, x2: float,
                        y1: float, y2: float, name: str = ''):
        """Deprecated method, Use RuledFace3D from_surface_rectangular_cut method."""
        raise NotImplementedError('Use RuledFace3D from_surface_rectangular_cut method')


class ExtrusionSurface3D(Surface3D):
    """
    Defines a surface of extrusion.

    An extrusion surface is a surface that is a generic cylindrical surface generated by the linear
    extrusion of a curve, generally an Ellipse or a B-Spline curve.

    :param edge: edge.
    :type edge: Union[:class:`vmw.Wire3D`, :class:`vmw.Contour3D`]
    :param axis_point: Axis placement
    :type axis_point: :class:`volmdlr.Point3D`
    :param axis: Axis of extrusion
    :type axis: :class:`volmdlr.Vector3D`
    """
    face_class = 'ExtrusionFace3D'
    y_periodicity = None

    def __init__(self, edge: Union[edges.FullArcEllipse3D, edges.BSplineCurve3D],
                 direction: volmdlr.Vector3D, name: str = ''):
        self.edge = edge
        direction.normalize()
        self.direction = direction
        if hasattr(edge, "center"):
            self.frame = volmdlr.Frame3D.from_point_and_vector(edge.center, direction, volmdlr.Z3D)
        else:
            self.frame = volmdlr.Frame3D.from_point_and_vector(edge.start, direction, volmdlr.Z3D)
        self._x_periodicity = False

        Surface3D.__init__(self, frame=self.frame, name=name)

    @property
    def x_periodicity(self):
        """Returns the periodicity in x direction."""
        if self._x_periodicity:
            return self._x_periodicity
        start = self.edge.start
        end = self.edge.end
        if start.is_close(end, 1e-4):
            return 1
        return None

    @x_periodicity.setter
    def x_periodicity(self, value):
        """X periodicity setter."""
        self._x_periodicity = value

    def point2d_to_3d(self, point2d: volmdlr.Point2D):
        """
        Transform a parametric (u, v) point into a 3D Cartesian point (x, y, z).

        # u = [0, 1] and v = z
        """
        u, v = point2d
        if abs(u) < 1e-7:
            u = 0.0
        if abs(v) < 1e-7:
            v = 0.0

        point_at_curve_global = self.edge.point_at_abscissa(u * self.edge.length())
        point_at_curve_local = self.frame.global_to_local_coordinates(point_at_curve_global)
        # x, y, z = point_at_curve_local
        point_local = point_at_curve_local.translation(volmdlr.Vector3D(0, 0, v))
        return self.frame.local_to_global_coordinates(point_local)

    def point3d_to_2d(self, point3d):
        """
        Transform a 3D Cartesian point (x, y, z) into a parametric (u, v) point.
        """
        x, y, z = self.frame.global_to_local_coordinates(point3d)
        if abs(x) < 1e-7:
            x = 0.0
        if abs(y) < 1e-7:
            y = 0.0
        if abs(z) < 1e-7:
            z = 0.0
        v = z
        point_at_curve_local = volmdlr.Point3D(x, y, 0)
        point_at_curve_global = self.frame.local_to_global_coordinates(point_at_curve_local)
        u = self.edge.abscissa(point_at_curve_global) / self.edge.length()
        u = min(u, 1.0)
        return volmdlr.Point2D(u, v)

    def rectangular_cut(self, x1: float = 0.0, x2: float = 1.0,
                        y1: float = 0.0, y2: float = 1.0, name: str = ''):
        """Deprecated method, Use ExtrusionFace3D from_surface_rectangular_cut method."""
        raise AttributeError('Use ExtrusionFace3D from_surface_rectangular_cut method')

    def plot(self, ax=None, color='grey', alpha=0.5, z: float = 0.5, **kwargs):
        if ax is None:
            fig = plt.figure()
            ax = fig.add_subplot(111, projection='3d')
        self.frame.plot(ax=ax, ratio=z)
        for i in range(21):
            step = i / 20. * z
            wire = self.edge.translation(step * self.frame.w)
            wire.plot(ax=ax, edge_style=EdgeStyle(color=color, alpha=alpha))

        return ax

    @classmethod
    def from_step(cls, arguments, object_dict, **kwargs):
        """Creates an extrusion surface from step data."""
        name = arguments[0][1:-1]
        edge = object_dict[arguments[1]]
        if edge.__class__ is curves.Ellipse3D:
            start_end = edge.center + edge.major_axis * edge.major_dir
            fullarcellipse = edges.FullArcEllipse3D(edge, start_end, edge.name)
            direction = -object_dict[arguments[2]]
            surface = cls(edge=fullarcellipse, direction=direction, name=name)
            surface.x_periodicity = 1
        elif edge.__class__ is curves.Circle3D:
            start_end = edge.center + edge.frame.u * edge.radius
            fullarc = edges.FullArc3D(edge, start_end)
            direction = object_dict[arguments[2]]
            surface = cls(edge=fullarc, direction=direction, name=name)
            surface.x_periodicity = 1

        else:
            direction = object_dict[arguments[2]]
            surface = cls(edge=edge, direction=direction, name=name)
        return surface

    def to_step(self, current_id):
        """
        Translate volmdlr primitive to step syntax.
        """
        content_edge, edge_id = self.edge.to_step(current_id)
        current_id = edge_id + 1
        content_vector, vector_id = self.direction.to_step(current_id)
        current_id = vector_id + 1
        content = content_edge + content_vector
        content += f"#{current_id} = SURFACE_OF_LINEAR_EXTRUSION('{self.name}',#{edge_id},#{vector_id});\n"
        return content, [current_id]

    def arc3d_to_2d(self, arc3d):
        """
        Converts the primitive from 3D spatial coordinates to its equivalent 2D primitive in the parametric space.
        """
        # todo: needs detailed investigation
        start = self.point3d_to_2d(arc3d.start)
        end = self.point3d_to_2d(arc3d.end)
        return [edges.LineSegment2D(start, end, name="arc")]

    def arcellipse3d_to_2d(self, arcellipse3d):
        """
        Transformation of an arc-ellipse 3d to 2d, in a cylindrical surface.

        """
        if isinstance(self.edge, edges.FullArcEllipse3D):
            start2d = self.point3d_to_2d(arcellipse3d.start)
            end2d = self.point3d_to_2d(arcellipse3d.end)
            return [edges.LineSegment2D(start2d, end2d)]
        points = [self.point3d_to_2d(p)
                  for p in arcellipse3d.discretization_points(number_points=15)]

        bsplinecurve2d = edges.BSplineCurve2D.from_points_interpolation(points, degree=2)
        return [bsplinecurve2d]

    def fullarcellipse3d_to_2d(self, fullarcellipse3d):
        """
        Converts a 3D full elliptical arc to a 2D line segment in the current plane.

        This method converts a 3D full elliptical arc to a 2D line segment in the current plane.
        It first calculates the length of the arc using the `length` method of the `fullarcellipse3d`
        object. Then, it converts the start and end points of the arc to 2D points using the `point3d_to_2d`
        method. Additionally, it calculates a point on the arc at a small abscissa value (0.01 * length)
        and converts it to a 2D point. Based on the relative position of this point, the method determines
        the start and end points of the line segment in 2D. If the abscissa point is closer to the start
        point, the line segment starts from (0, start.y) and ends at (1, end.y). If the abscissa point is
        closer to the end point, the line segment starts from (1, start.y) and ends at (0, end.y). If the
        abscissa point lies exactly at the midpoint of the arc, a NotImplementedError is raised. The resulting
        line segment is returned as a list.

        :param fullarcellipse3d: The 3D full elliptical arc object to convert.
        :return: A list containing a 2D line segment representing the converted arc.
        :raises: NotImplementedError: If the abscissa point lies exactly at the midpoint of the arc.
        """

        length = fullarcellipse3d.length()
        start = self.point3d_to_2d(fullarcellipse3d.start)
        end = self.point3d_to_2d(fullarcellipse3d.end)

        u3, _ = self.point3d_to_2d(fullarcellipse3d.point_at_abscissa(0.01 * length))
        if u3 > 0.5:
            p1 = volmdlr.Point2D(1, start.y)
            p2 = volmdlr.Point2D(0, end.y)
        elif u3 < 0.5:
            p1 = volmdlr.Point2D(0, start.y)
            p2 = volmdlr.Point2D(1, end.y)
        else:
            raise NotImplementedError
        return [edges.LineSegment2D(p1, p2)]

    def linesegment2d_to_3d(self, linesegment2d):
        """
        Converts a BREP line segment 2D onto a 3D primitive on the surface.
        """
        start3d = self.point2d_to_3d(linesegment2d.start)
        end3d = self.point2d_to_3d(linesegment2d.end)
        u1, param_z1 = linesegment2d.start
        u2, param_z2 = linesegment2d.end
        if math.isclose(u1, u2, abs_tol=1e-4):
            return [edges.LineSegment3D(start3d, end3d)]
        if math.isclose(param_z1, param_z2, abs_tol=1e-6):
            primitive = self.edge.translation(self.direction * (param_z1 + param_z2) * 0.5)
            if primitive.point_belongs(start3d) and primitive.point_belongs(end3d):
                if math.isclose(abs(u1 - u2), 1.0, abs_tol=1e-4):
                    if primitive.start.is_close(start3d) and primitive.end.is_close(end3d):
                        return [primitive]
                    if primitive.start.is_close(end3d) and primitive.end.is_close(start3d):
                        return [primitive.reverse()]
                primitive = primitive.split_between_two_points(start3d, end3d)
                return [primitive]
        n = 10
        degree = 3
        points = [self.point2d_to_3d(point2d) for point2d in linesegment2d.discretization_points(number_points=n)]
        return [edges.BSplineCurve3D.from_points_interpolation(points, degree)]

    def bsplinecurve3d_to_2d(self, bspline_curve3d):
        n = len(bspline_curve3d.control_points)
        points = [self.point3d_to_2d(point)
                  for point in bspline_curve3d.discretization_points(number_points=n)]
        return [edges.BSplineCurve2D.from_points_interpolation(points, bspline_curve3d.degree).simplify]

    def frame_mapping(self, frame: volmdlr.Frame3D, side: str):
        """
        Returns a new Extrusion Surface positioned in the specified frame.

        :param frame: Frame of reference
        :type frame: `volmdlr.Frame3D`
        :param side: 'old' or 'new'
        """
        new_frame = self.frame.frame_mapping(frame, side)
        direction = new_frame.w
        new_edge = self.edge.frame_mapping(frame, side)
        return ExtrusionSurface3D(new_edge, direction, name=self.name)


class RevolutionSurface3D(PeriodicalSurface):
    """
    Defines a surface of revolution.

    :param wire: Wire.
    :type wire: Union[:class:`vmw.Wire3D`, :class:`vmw.Contour3D`]
    :param axis_point: Axis placement
    :type axis_point: :class:`volmdlr.Point3D`
    :param axis: Axis of revolution
    :type axis: :class:`volmdlr.Vector3D`
    """
    face_class = 'RevolutionFace3D'
    x_periodicity = volmdlr.TWO_PI
    y_periodicity = None

    def __init__(self, wire: Union[wires.Wire3D, wires.Contour3D],
                 axis_point: volmdlr.Point3D, axis: volmdlr.Vector3D, name: str = ''):
        self.wire = wire
        self.axis_point = axis_point
        self.axis = axis

        point1 = wire.point_at_abscissa(0)
        vector1 = point1 - axis_point
        w_vector = axis
        w_vector = w_vector.unit_vector()
        if point1.is_close(axis_point) or w_vector.is_colinear_to(vector1):
            if wire.__class__.__name__ != "Line3D":
                point1 = wire.point_at_abscissa(0.5 * wire.length())
            else:
                point1 = wire.point_at_abscissa(0.05)
            vector1 = point1 - axis_point
        u_vector = vector1 - vector1.vector_projection(w_vector)
        u_vector = u_vector.unit_vector()
        v_vector = w_vector.cross(u_vector)
        self.frame = volmdlr.Frame3D(origin=axis_point, u=u_vector, v=v_vector, w=w_vector)

        PeriodicalSurface.__init__(self, frame=self.frame, name=name)

    def point2d_to_3d(self, point2d: volmdlr.Point2D):
        """
        Transform a parametric (u, v) point into a 3D Cartesian point (x, y, z).

        u = [0, 2pi] and v = [0, 1] into a
        """
        u, v = point2d
        point_at_curve = self.wire.point_at_abscissa(v)
        point = point_at_curve.rotation(self.axis_point, self.axis, u)
        return point

    def point3d_to_2d(self, point3d):
        """
        Transform a 3D Cartesian point (x, y, z) into a parametric (u, v) point.
        """
        x, y, _ = self.frame.global_to_local_coordinates(point3d)
        if abs(x) < 1e-12:
            x = 0
        if abs(y) < 1e-12:
            y = 0
        u = math.atan2(y, x)

        point_at_curve = point3d.rotation(self.axis_point, self.axis, -u)
        v = self.wire.abscissa(point_at_curve)
        return volmdlr.Point2D(u, v)

    def rectangular_cut(self, x1: float, x2: float,
                        y1: float, y2: float, name: str = ''):
        """Deprecated method, Use RevolutionFace3D from_surface_rectangular_cut method."""
        raise AttributeError('Use RevolutionFace3D from_surface_rectangular_cut method')

    def plot(self, ax=None, color='grey', alpha=0.5, number_curves: int = 20, **kwargs):
        """
        Plot rotated Revolution surface generatrix.

        :param number_curves: Number of curves to display.
        :type number_curves: int
        """
        if ax is None:
            fig = plt.figure()
            ax = fig.add_subplot(111, projection='3d')
        for i in range(number_curves + 1):
            theta = i / number_curves * volmdlr.TWO_PI
            wire = self.wire.rotation(self.axis_point, self.axis, theta)
            wire.plot(ax=ax, edge_style=EdgeStyle(color=color, alpha=alpha))

        return ax

    @classmethod
    def from_step(cls, arguments, object_dict, **kwargs):
        """
        Converts a step primitive to a RevolutionSurface3D.

        :param arguments: The arguments of the step primitive.
        :type arguments: list
        :param object_dict: The dictionary containing all the step primitives
            that have already been instantiated.
        :type object_dict: dict
        :return: The corresponding RevolutionSurface3D object.
        :rtype: :class:`volmdlr.faces.RevolutionSurface3D`
        """
        y_periodicity = None
        name = arguments[0][1:-1]
        wire = object_dict[arguments[1]]
        if wire.__class__ is curves.Circle3D:
            start_end = wire.center + wire.frame.u * wire.radius
            wire = edges.FullArc3D(wire, start_end, wire.name)
            y_periodicity = wire.length()

        axis_point, axis = object_dict[arguments[2]]
        surface = cls(wire=wire, axis_point=axis_point, axis=axis, name=name)
        surface.y_periodicity = y_periodicity
        return surface.simplify()

    def to_step(self, current_id):
        """
        Translate volmdlr primitive to step syntax.
        """
        content_wire, wire_id = self.wire.to_step(current_id)
        current_id = wire_id + 1
        content_axis_point, axis_point_id = self.axis_point.to_step(current_id)
        current_id = axis_point_id + 1
        content_axis, axis_id = self.axis.to_step(current_id)
        current_id = axis_id + 1
        content = content_wire + content_axis_point + content_axis
        content += f"#{current_id} = AXIS1_PLACEMENT('',#{axis_point_id},#{axis_id});\n"
        current_id += 1
        content += f"#{current_id} = SURFACE_OF_REVOLUTION('{self.name}',#{wire_id},#{current_id - 1});\n"
        return content, [current_id]

    def arc3d_to_2d(self, arc3d):
        """
        Converts the primitive from 3D spatial coordinates to its equivalent 2D primitive in the parametric space.
        """
        start = self.point3d_to_2d(arc3d.start)
        end = self.point3d_to_2d(arc3d.end)
        if self.wire.__class__.__name__ != "Line3D" and hasattr(self.wire.simplify, "circle") and\
                math.isclose(self.wire.simplify.circle.radius, arc3d.circle.radius, rel_tol=0.01):
            if self.wire.is_point_edge_extremity(arc3d.start):
                middle_point = self.point3d_to_2d(arc3d.middle_point())
                if middle_point.x == math.pi:
                    middle_point.x = -math.pi
                start = volmdlr.Point2D(middle_point.x, start.y)
            if self.wire.is_point_edge_extremity(arc3d.end):
                middle_point = self.point3d_to_2d(arc3d.middle_point())
                if middle_point.x == math.pi:
                    middle_point.x = -math.pi
                end = volmdlr.Point2D(middle_point.x, end.y)
        if math.isclose(start.y, end.y, rel_tol=0.01):
            point_after_start, point_before_end = self._reference_points(arc3d)
            point_theta_discontinuity = self.point2d_to_3d(volmdlr.Point2D(math.pi, start.y))
            discontinuity = arc3d.point_belongs(point_theta_discontinuity) and not \
                arc3d.is_point_edge_extremity(point_theta_discontinuity)

            undefined_start_theta = arc3d.start.is_close(point_theta_discontinuity)
            undefined_end_theta = arc3d.end.is_close(point_theta_discontinuity)
            start, end = vm_parametric.arc3d_to_cylindrical_coordinates_verification(
                [start, end], [undefined_start_theta, undefined_end_theta],
                [point_after_start.x, point_before_end.x], discontinuity)
        if math.isclose(start.y, end.y, rel_tol=0.01) or math.isclose(start.x, end.x, rel_tol=0.01):
            return [edges.LineSegment2D(start, end, name="arc")]
        n = 10
        degree = 3
        points = [self.point3d_to_2d(point3d) for point3d in arc3d.discretization_points(number_points=n)]
        return [edges.BSplineCurve2D.from_points_interpolation(points, degree)]

    def fullarc3d_to_2d(self, fullarc3d):
        """
        Converts the primitive from 3D spatial coordinates to its equivalent 2D primitive in the parametric space.
        """
        start = self.point3d_to_2d(fullarc3d.start)
        end = self.point3d_to_2d(fullarc3d.end)
        point_after_start, point_before_end = self._reference_points(fullarc3d)
        point_theta_discontinuity = self.point2d_to_3d(volmdlr.Point2D(math.pi, start.y))
        discontinuity = fullarc3d.point_belongs(point_theta_discontinuity) and not \
            fullarc3d.is_point_edge_extremity(point_theta_discontinuity)

        undefined_start_theta = fullarc3d.start.is_close(point_theta_discontinuity)
        undefined_end_theta = fullarc3d.end.is_close(point_theta_discontinuity)
        start, end = vm_parametric.arc3d_to_cylindrical_coordinates_verification(
            [start, end], [undefined_start_theta, undefined_end_theta],
            [point_after_start.x, point_before_end.x], discontinuity)
        theta1, z1 = start
        theta2, _ = end
        _, z3 = point_after_start

        if self.frame.w.is_colinear_to(fullarc3d.circle.normal):
            normal_dot_product = self.frame.w.dot(fullarc3d.circle.normal)
            start, end = vm_parametric.fullarc_to_cylindrical_coordinates_verification(start, end, normal_dot_product)
            return [edges.LineSegment2D(start, end, name="parametric.fullarc")]
        if math.isclose(theta1, theta2, abs_tol=1e-3):
            # Treating one case from Revolution Surface
            if z1 > z3:
                point1 = volmdlr.Point2D(theta1, 1)
                point2 = volmdlr.Point2D(theta1, 0)
            else:
                point1 = volmdlr.Point2D(theta1, 0)
                point2 = volmdlr.Point2D(theta1, 1)
            return [edges.LineSegment2D(point1, point2, name="parametric.fullarc")]
        if math.isclose(abs(theta1 - theta2), math.pi, abs_tol=1e-3):
            if z1 > z3:
                point1 = volmdlr.Point2D(theta1, 1)
                point2 = volmdlr.Point2D(theta1, 0)
                point3 = volmdlr.Point2D(theta2, 0)
                point4 = volmdlr.Point2D(theta2, 1)
            else:
                point1 = volmdlr.Point2D(theta1, 0)
                point2 = volmdlr.Point2D(theta1, 1)
                point3 = volmdlr.Point2D(theta2, 1)
                point4 = volmdlr.Point2D(theta2, 0)
            return [edges.LineSegment2D(point1, point2, name="parametric.arc"),
                    edges.LineSegment2D(point2, point3, name="parametric.singularity"),
                    edges.LineSegment2D(point3, point4, name="parametric.arc")
                    ]

        raise NotImplementedError

    def linesegment2d_to_3d(self, linesegment2d):
        """
        Converts a BREP line segment 2D onto a 3D primitive on the surface.
        """
        start3d = self.point2d_to_3d(linesegment2d.start)
        end3d = self.point2d_to_3d(linesegment2d.end)
        theta1, abscissa1 = linesegment2d.start
        theta2, abscissa2 = linesegment2d.end

        if self.wire.point_at_abscissa(abscissa1).is_close(self.wire.point_at_abscissa(abscissa2)):
            theta_i = 0.5 * (theta1 + theta2)
            interior = self.point2d_to_3d(volmdlr.Point2D(theta_i, abscissa1))
            return [edges.Arc3D.from_3_points(start3d, interior, end3d)]

        if math.isclose(theta1, theta2, abs_tol=1e-3):
            primitive = self.wire.rotation(self.axis_point, self.axis, 0.5 * (theta1 + theta2))
            if primitive.point_belongs(start3d) and primitive.point_belongs(end3d):
                if isinstance(self.wire, curves.Line3D):
                    return [edges.LineSegment3D(start3d, end3d)]
                if self.wire.is_point_edge_extremity(start3d) and self.wire.is_point_edge_extremity(end3d):
                    if primitive.start.is_close(start3d) and primitive.end.is_close(end3d):
                        return [primitive]
                    if primitive.start.is_close(end3d) and primitive.end.is_close(start3d):
                        return [primitive.reverse()]
                primitive = primitive.split_between_two_points(start3d, end3d)
                return [primitive]
        n = 10
        degree = 3
        points = [self.point2d_to_3d(point2d) for point2d in linesegment2d.discretization_points(number_points=n)]
        return [edges.BSplineCurve3D.from_points_interpolation(points, degree).simplify]

    def frame_mapping(self, frame: volmdlr.Frame3D, side: str):
        """
        Returns a new Revolution Surface positioned in the specified frame.

        :param frame: Frame of reference
        :type frame: `volmdlr.Frame3D`
        :param side: 'old' or 'new'
        """
        new_frame = self.frame.frame_mapping(frame, side)
        axis = new_frame.w
        axis_point = new_frame.origin
        new_wire = self.wire.frame_mapping(frame, side)
        return RevolutionSurface3D(new_wire, axis_point, axis, name=self.name)

    def simplify(self):
        line3d = curves.Line3D(self.axis_point, self.axis_point + self.axis)
        if isinstance(self.wire, edges.Arc3D):
            tore_center, _ = line3d.point_projection(self.wire.center)
            # Sphere
            if math.isclose(tore_center.point_distance(self.wire.center), 0., abs_tol=1e-6):
                return SphericalSurface3D(self.frame, self.wire.circle.radius, self.name)
        if isinstance(self.wire, (edges.LineSegment3D, curves.Line3D)):
            if isinstance(self.wire, edges.LineSegment3D):
                generatrix_line = self.wire.line
            else:
                generatrix_line = self.wire
            intersections = line3d.intersection(generatrix_line)
            if intersections:
                generatrix_line_direction = generatrix_line.unit_direction_vector()
                if self.axis.dot(generatrix_line_direction) > 0:
                    semi_angle = volmdlr.geometry.vectors3d_angle(self.axis, generatrix_line_direction)
                else:
                    semi_angle = volmdlr.geometry.vectors3d_angle(self.axis, -generatrix_line_direction)
                if not self.axis_point.is_close(intersections):
                    new_w = self.axis_point - intersections
                    new_w = new_w.unit_vector()
                    new_frame = volmdlr.Frame3D(intersections, self.frame.u, new_w.cross(self.frame.u), new_w)
                else:
                    new_frame = volmdlr.Frame3D(intersections, self.frame.u, self.frame.v, self.frame.w)
                return ConicalSurface3D(new_frame, semi_angle, self.name)
            generatrix_line_direction = generatrix_line.unit_direction_vector()
            if self.axis.is_colinear_to(generatrix_line_direction):
                radius = self.wire.point_distance(self.axis_point)
                return CylindricalSurface3D(self.frame, radius, self.name)
        return self

    def is_singularity_point(self, point):
        """Verifies if point is on the surface singularity."""
        if self.wire.__class__.__name__ == "Line3D":
            return False
        return self.wire.is_point_edge_extremity(point)


class BSplineSurface3D(Surface3D):
    """
    A class representing a 3D B-spline surface.

    A B-spline surface is a smooth surface defined by a set of control points and
    a set of basis functions called B-spline basis functions. The shape of the
    surface is determined by the position of the control points and can be
    modified by moving the control points.

    :param degree_u: The degree of the B-spline curve in the u direction.
    :type degree_u: int
    :param degree_v: The degree of the B-spline curve in the v direction.
    :type degree_v: int
    :param control_points: A list of 3D control points that define the shape of
        the surface.
    :type control_points: List[`volmdlr.Point3D`]
    :param nb_u: The number of control points in the u direction.
    :type nb_u: int
    :param nb_v: The number of control points in the v direction.
    :type nb_v: int
    :param u_multiplicities: A list of multiplicities for the knots in the u direction.
        The multiplicity of a knot is the number of times it appears in the knot vector.
    :type u_multiplicities: List[int]
    :param v_multiplicities: A list of multiplicities for the knots in the v direction.
        The multiplicity of a knot is the number of times it appears in the knot vector.
    :type v_multiplicities: List[int]
    :param u_knots: A list of knots in the u direction. The knots are real numbers that
        define the position of the control points along the u direction.
    :type u_knots: List[float]
    :param v_knots: A list of knots in the v direction. The knots are real numbers that
        define the position of the control points along the v direction.
    :type v_knots: List[float]
    :param weights: (optional) A list of weights for the control points. The weights
        can be used to adjust the influence of each control point on the shape of the
        surface. Default is None.
    :type weights: List[float]
    :param name: (optional) A name for the surface. Default is an empty string.
    :type name: str
    """
    face_class = "BSplineFace3D"
    _non_serializable_attributes = ["surface", "curves", "control_points_table"]

    def __init__(self, degree_u: int, degree_v: int, control_points: List[volmdlr.Point3D], nb_u: int, nb_v: int,
                 u_multiplicities: List[int], v_multiplicities: List[int], u_knots: List[float], v_knots: List[float],
                 weights: List[float] = None, name: str = ''):
        self.control_points = control_points
        self.degree_u = degree_u
        self.degree_v = degree_v
        self.nb_u = nb_u
        self.nb_v = nb_v

        u_knots = edges.standardize_knot_vector(u_knots)
        v_knots = edges.standardize_knot_vector(v_knots)
        self.u_knots = u_knots
        self.v_knots = v_knots
        self.u_multiplicities = u_multiplicities
        self.v_multiplicities = v_multiplicities
        self.weights = weights

        self.control_points_table = []
        points_row = []
        i = 1
        for point in control_points:
            points_row.append(point)
            if i == nb_v:
                self.control_points_table.append(points_row)
                points_row = []
                i = 1
            else:
                i += 1
        if weights is None:
            surface = BSpline.Surface()
            points = [(control_points[i][0], control_points[i][1],
                       control_points[i][2]) for i in range(len(control_points))]

        else:
            surface = NURBS.Surface()
            points = [(control_points[i][0] * weights[i], control_points[i][1] * weights[i],
                       control_points[i][2] * weights[i], weights[i]) for i in range(len(control_points))]
        surface.degree_u = degree_u
        surface.degree_v = degree_v
        surface.set_ctrlpts(points, nb_u, nb_v)
        knot_vector_u = []
        for i, u_knot in enumerate(u_knots):
            knot_vector_u.extend([u_knot] * u_multiplicities[i])
        knot_vector_v = []
        for i, v_knot in enumerate(v_knots):
            knot_vector_v.extend([v_knot] * v_multiplicities[i])
        surface.knotvector_u = knot_vector_u
        surface.knotvector_v = knot_vector_v
        surface.delta = 0.05

        self.surface = surface
        self.curves = extract_curves(surface, extract_u=True, extract_v=True)
        Surface3D.__init__(self, name=name)

        # Hidden Attributes
        self._displacements = None
        self._grids2d = None
        self._grids2d_deformed = None
        self._bbox = None
        self._surface_curves = None

        self._x_periodicity = False  # Use False instead of None because None is a possible value of x_periodicity
        self._y_periodicity = False

    @property
    def x_periodicity(self):
        """
        Evaluates the periodicity of the surface in u direction.
        """
        if self._x_periodicity is False:
            a, b = self.surface.domain[0]
            c, d = self.surface.domain[1]
            point_at_a = self.point2d_to_3d(volmdlr.Point2D(a, 0.5 * (d - c)))
            point_at_b = self.point2d_to_3d(volmdlr.Point2D(b, 0.5 * (d - c)))
            if point_at_b.is_close(point_at_a) or self.u_closed():
                self._x_periodicity = b - a
            else:
                self._x_periodicity = None
        return self._x_periodicity

    @property
    def y_periodicity(self):
        """
        Evaluates the periodicity of the surface in v direction.
        """
        if self._y_periodicity is False:
            a, b = self.surface.domain[0]
            c, d = self.surface.domain[1]
            point_at_c = self.point2d_to_3d(volmdlr.Point2D(0.5 * (b - a), c))
            point_at_d = self.point2d_to_3d(volmdlr.Point2D(0.5 * (b - a), d))
            if point_at_d.is_close(point_at_c) or self.v_closed():
                self._y_periodicity = d - c
            else:
                self._y_periodicity = None
        return self._y_periodicity

    @property
    def bounding_box(self):
        if not self._bbox:
            self._bbox = self._bounding_box()
        return self._bbox

    def _bounding_box(self):
        """
        Computes the bounding box of the surface.

        """
        min_bounds, max_bounds = self.surface.bbox
        xmin, ymin, zmin = min_bounds
        xmax, ymax, zmax = max_bounds
        return volmdlr.core.BoundingBox(xmin, xmax, ymin, ymax, zmin, zmax)

    @property
    def surface_curves(self):
        """
        Extracts curves from a surface.
        """
        if not self._surface_curves:
            self._surface_curves = self.get_surface_curves()
        return self._surface_curves

    def get_surface_curves(self):
        """
        Converts the surface curves from geomdl curve to volmdlr.
        """
        # v-direction
        crvlist_v = []
        v_curves = self.curves["v"]
        for curve in v_curves:
            crvlist_v.append(edges.BSplineCurve3D.from_geomdl_curve(curve))
        # u-direction
        crvlist_u = []
        u_curves = self.curves["u"]
        for curve in u_curves:
            crvlist_u.append(edges.BSplineCurve3D.from_geomdl_curve(curve))

        # Return shapes as a dict object
        return {"u": crvlist_u, "v": crvlist_v}

    def control_points_matrix(self, coordinates):
        """
        Define control points like a matrix, for each coordinate: x:0, y:1, z:2.

        """

        points = npy.empty((self.nb_u, self.nb_v))
        for i in range(0, self.nb_u):
            for j in range(0, self.nb_v):
                points[i][j] = self.control_points_table[i][j][coordinates]
        return points

    # Knots_vector
    def knots_vector_u(self):
        """
        Compute the global knot vector (u direction) based on knot elements and multiplicities.

        """

        knots = self.u_knots
        multiplicities = self.u_multiplicities

        knots_vec = []
        for i, knot in enumerate(knots):
            for _ in range(0, multiplicities[i]):
                knots_vec.append(knot)
        return knots_vec

    def knots_vector_v(self):
        """
        Compute the global knot vector (v direction) based on knot elements and multiplicities.

        """

        knots = self.v_knots
        multiplicities = self.v_multiplicities

        knots_vec = []
        for i, knot in enumerate(knots):
            for _ in range(0, multiplicities[i]):
                knots_vec.append(knot)
        return knots_vec

    def basis_functions_u(self, u, k, i):
        """
        Compute basis functions Bi in u direction for u=u and degree=k.

        """

        # k = self.degree_u
        knots_vector_u = self.knots_vector_u()

        if k == 0:
            return 1.0 if knots_vector_u[i] <= u < knots_vector_u[i + 1] else 0.0
        if knots_vector_u[i + k] == knots_vector_u[i]:
            param_c1 = 0.0
        else:
            param_c1 = (u - knots_vector_u[i]) / (knots_vector_u[i + k] - knots_vector_u[i]) \
                       * self.basis_functions_u(u, k - 1, i)
        if knots_vector_u[i + k + 1] == knots_vector_u[i + 1]:
            param_c2 = 0.0
        else:
            param_c2 = (knots_vector_u[i + k + 1] - u) / (knots_vector_u[i + k + 1] - knots_vector_u[i + 1]) * \
                       self.basis_functions_u(u, k - 1, i + 1)
        return param_c1 + param_c2

    def basis_functions_v(self, v, k, i):
        """
        Compute basis functions Bi in v direction for v=v and degree=k.

        """

        # k = self.degree_u
        knots = self.knots_vector_v()

        if k == 0:
            return 1.0 if knots[i] <= v < knots[i + 1] else 0.0
        if knots[i + k] == knots[i]:
            param_c1 = 0.0
        else:
            param_c1 = (v - knots[i]) / (knots[i + k] - knots[i]) * self.basis_functions_v(v, k - 1, i)
        if knots[i + k + 1] == knots[i + 1]:
            param_c2 = 0.0
        else:
            param_c2 = (knots[i + k + 1] - v) / (knots[i + k + 1] - knots[i + 1]) * self.basis_functions_v(v, k - 1,
                                                                                                           i + 1)
        return param_c1 + param_c2

    def blending_vector_u(self, u):
        """
        Compute a vector of basis_functions in u direction for u=u.
        """

        blending_vect = npy.empty((1, self.nb_u))
        for j in range(0, self.nb_u):
            blending_vect[0][j] = self.basis_functions_u(u, self.degree_u, j)

        return blending_vect

    def blending_vector_v(self, v):
        """
        Compute a vector of basis_functions in v direction for v=v.

        """

        blending_vect = npy.empty((1, self.nb_v))
        for j in range(0, self.nb_v):
            blending_vect[0][j] = self.basis_functions_v(v, self.degree_v, j)

        return blending_vect

    def blending_matrix_u(self, u):
        """
        Compute a matrix of basis_functions in u direction for a vector u like [0,1].

        """

        blending_mat = npy.empty((len(u), self.nb_u))
        for i, u_i in enumerate(u):
            for j in range(self.nb_u):
                blending_mat[i][j] = self.basis_functions_u(u_i, self.degree_u, j)
        return blending_mat

    def blending_matrix_v(self, v):
        """
        Compute a matrix of basis_functions in v direction for a vector v like [0,1].

        """

        blending_mat = npy.empty((len(v), self.nb_v))
        for i, v_i in enumerate(v):
            for j in range(self.nb_v):
                blending_mat[i][j] = self.basis_functions_v(v_i, self.degree_v, j)
        return blending_mat

    def point2d_to_3d(self, point2d: volmdlr.Point2D):
        u, v = point2d
        u = min(max(u, 0), 1)
        v = min(max(v, 0), 1)
        return volmdlr.Point3D(*evaluate_single((u, v), self.surface.data,
                                                      self.surface.rational,
                                                      self.surface.evaluator._span_func))
        # uses derivatives for performance because it's already compiled
        # return volmdlr.Point3D(*self.derivatives(u, v, 0)[0][0])
        # return volmdlr.Point3D(*self.surface.evaluate_single((x, y)))

    def point3d_to_2d(self, point3d: volmdlr.Point3D, tol=1e-6):
        """
        Evaluates the parametric coordinates (u, v) of a 3D point (x, y, z).

        :param point3d: A 3D point to be evaluated.
        :type point3d: :class:`volmdlr.Point3D`
        :param tol: Tolerance to accept the results.
        :type tol: float
        :return: The parametric coordinates (u, v) of the point.
        :rtype: :class:`volmdlr.Point2D`
        """

        def f(x):
            return point3d.point_distance(self.point2d_to_3d(volmdlr.Point2D(x[0], x[1])))

        def fun(x):
            derivatives = self.derivatives(x[0], x[1], 1)
            r = derivatives[0][0] - point3d
            f_value = r.norm() + 1e-32
            jacobian = npy.array([r.dot(derivatives[1][0]) / f_value, r.dot(derivatives[0][1]) / f_value])
            return f_value, jacobian

        min_bound_x, max_bound_x = self.surface.domain[0]
        min_bound_y, max_bound_y = self.surface.domain[1]

        delta_bound_x = max_bound_x - min_bound_x
        delta_bound_y = max_bound_y - min_bound_y
        x0s = [((min_bound_x + max_bound_x) / 2, (min_bound_y + max_bound_y) / 2),
               ((min_bound_x + max_bound_x) / 2, min_bound_y + delta_bound_y / 10),
               ((min_bound_x + max_bound_x) / 2, max_bound_y - delta_bound_y / 10),
               ((min_bound_x + max_bound_x) / 4, min_bound_y + delta_bound_y / 10),
               (max_bound_x - delta_bound_x / 4, min_bound_y + delta_bound_y / 10),
               ((min_bound_x + max_bound_x) / 4, max_bound_y - delta_bound_y / 10),
               (max_bound_x - delta_bound_x / 4, max_bound_y - delta_bound_y / 10),
               (min_bound_x + delta_bound_x / 10, min_bound_y + delta_bound_y / 10),
               (min_bound_x + delta_bound_x / 10, max_bound_y - delta_bound_y / 10),
               (max_bound_x - delta_bound_x / 10, min_bound_y + delta_bound_y / 10),
               (max_bound_x - delta_bound_x / 10, max_bound_y - delta_bound_y / 10),
               (0.33333333, 0.009), (0.5555555, 0.0099)]

            # Sort the initial conditions
        x0s.sort(key=f)
        matrix = npy.array(self.surface.evalpts)
        point3d_array = npy.array([point3d[0], point3d[1], point3d[2]])

        # Calculate distances
        distances = npy.linalg.norm(matrix - point3d_array, axis=1)

        # Find the minimal index
        index = npy.argmin(distances)
        # Find the parametric coordinates of the point
        # indexes = int(npy.argmin(distances))
        if self.x_periodicity or self.y_periodicity:
            x0s.insert(1, self.surface.vertices[index].uv)
        else:
            x0s.insert(0, self.surface.vertices[index].uv)
        results = []
        for x0 in x0s:
            res = minimize(fun, x0=npy.array(x0), jac=True,
                           bounds=[(min_bound_x, max_bound_x),
                                   (min_bound_y, max_bound_y)])
            if res.fun <= tol:
                return volmdlr.Point2D(*res.x)

            results.append((res.x, res.fun))

        return volmdlr.Point2D(*min(results, key=lambda r: r[1])[0])

    def linesegment2d_to_3d(self, linesegment2d):
        """Evaluates the Euclidean form for the parametric line segment."""
        points = []
        for point in linesegment2d.discretization_points(number_points=20):
            point3d = self.point2d_to_3d(point)
            if not volmdlr.core.point_in_list(point3d, points):
                points.append(point3d)
        if len(points) < 2:
            return None
        if len(points) == 2:
            return [volmdlr.edges.LineSegment3D(points[0], points[-1])]
        if len(points) < min(self.degree_u, self.degree_v) + 1:
            bspline = edges.BSplineCurve3D.from_points_interpolation(points, 2)
            return [bspline]

        bspline = edges.BSplineCurve3D.from_points_interpolation(points, min(self.degree_u, self.degree_v))
        return [bspline.simplify]

    def linesegment3d_to_2d(self, linesegment3d):
        """
        A line segment on a BSplineSurface3D will be in any case a line in 2D?.

        """
        start = self.point3d_to_2d(linesegment3d.start)
        end = self.point3d_to_2d(linesegment3d.end)
        if self.x_periodicity:
            if start.x != end.x:
                end = volmdlr.Point2D(start.x, end.y)
            if not start.is_close(end):
                return [edges.LineSegment2D(start, end)]
            return None
        if self.y_periodicity:
            if start.y != end.y:
                end = volmdlr.Point2D(end.x, start.y)
            if not start.is_close(end):
                return [edges.LineSegment2D(start, end)]
            return None
        if start.is_close(end):
            return None
        return [edges.LineSegment2D(start, end)]

    def _repair_periodic_boundary_points(self, curve3d, points_2d, direction_periodicity):
        """
        Verifies points at boundary on a periodic BSplineSurface3D.

        :param points_2d: List of `volmdlr.Point2D` after transformation from 3D Cartesian coordinates
        :type points_2d: List[volmdlr.Point2D]
        :param direction_periodicity: should be 'x' if x_periodicity or 'y' if y periodicity
        :type direction_periodicity: str
        """
        lth = curve3d.length()
        start = points_2d[0]
        end = points_2d[-1]
        points = points_2d
        pt_after_start = self.point3d_to_2d(curve3d.point_at_abscissa(0.15 * lth))
        pt_before_end = self.point3d_to_2d(curve3d.point_at_abscissa(0.85 * lth))
        # pt_after_start = points[1]
        # pt_before_end = points[-2]

        if direction_periodicity == 'x':
            i = 0
        else:
            i = 1
        min_bound, max_bound = self.surface.domain[i]
        delta = max_bound + min_bound

        if math.isclose(start[i], min_bound, abs_tol=1e-4) and pt_after_start[i] > 0.5 * delta:
            start[i] = max_bound
        elif math.isclose(start[i], max_bound, abs_tol=1e-4) and pt_after_start[i] < 0.5 * delta:
            start[i] = min_bound

        if math.isclose(end[i], min_bound, abs_tol=1e-4) and pt_before_end[i] > 0.5 * delta:
            end[i] = max_bound
        elif math.isclose(end[i], max_bound, abs_tol=1e-4) and pt_before_end[i] < 0.5 * delta:
            end[i] = min_bound

        points[0] = start
        points[-1] = end

        if all((math.isclose(p[i], max_bound, abs_tol=1e-4) or math.isclose(p[i], min_bound, abs_tol=1e-4)) for
               p in points):
            # if the line is at the boundary of the surface domain, we take the first point as reference
            t_param = max_bound if math.isclose(points[0][i], max_bound, abs_tol=1e-4) else min_bound
            if direction_periodicity == 'x':
                points = [volmdlr.Point2D(t_param, p[1]) for p in points]
            else:
                points = [volmdlr.Point2D(p[0], t_param) for p in points]

        return points

    def bsplinecurve3d_to_2d(self, bspline_curve3d):
        """
        Converts the primitive from 3D spatial coordinates to its equivalent 2D primitive in the parametric space.
        """
        # TODO: enhance this, it is a non exact method!
        # TODO: bsplinecurve can be periodic but not around the bsplinesurface
        flag = False
        if not bspline_curve3d.points[0].is_close(bspline_curve3d.points[-1]):
            bsc_linesegment = edges.LineSegment3D(bspline_curve3d.points[0],
                                                  bspline_curve3d.points[-1])
            flag = True
            for point in bspline_curve3d.points:
                if not bsc_linesegment.point_belongs(point):
                    flag = False
                    break

        if self.x_periodicity and not self.y_periodicity \
                and bspline_curve3d.periodic:
            point1 = self.point3d_to_2d(bspline_curve3d.points[0])
            p1_sup = self.point3d_to_2d(bspline_curve3d.points[0])
            new_x = point1.x - p1_sup.x + self.x_periodicity
            new_x = new_x if 0 <= new_x else 0
            reverse = False
            if new_x < 0:
                new_x = 0
            elif math.isclose(new_x, self.x_periodicity, abs_tol=1e-5):
                new_x = 0
                reverse = True

            linesegments = [
                edges.LineSegment2D(
                    volmdlr.Point2D(new_x, point1.y),
                    volmdlr.Point2D(self.x_periodicity, point1.y))]
            if reverse:
                linesegments[0] = linesegments[0].reverse()

        elif self.y_periodicity and not self.x_periodicity \
                and bspline_curve3d.periodic:
            point1 = self.point3d_to_2d(bspline_curve3d.points[0])
            p1_sup = self.point3d_to_2d(bspline_curve3d.points[0])
            new_y = point1.y - p1_sup.y + self.y_periodicity
            new_y = new_y if 0 <= new_y else 0
            reverse = False
            if new_y < 0:
                new_y = 0
            elif math.isclose(new_y, self.y_periodicity, abs_tol=1e-5):
                new_y = 0
                reverse = True

            linesegments = [
                edges.LineSegment2D(
                    volmdlr.Point2D(point1.x, new_y),
                    volmdlr.Point2D(point1.x, self.y_periodicity))]
            if reverse:
                linesegments[0] = linesegments[0].reverse()

        elif self.x_periodicity and self.y_periodicity \
                and bspline_curve3d.periodic:
            raise NotImplementedError

        if flag:
            x_perio = self.x_periodicity if self.x_periodicity is not None \
                else 1.
            y_perio = self.y_periodicity if self.y_periodicity is not None \
                else 1.

            point1 = self.point3d_to_2d(bspline_curve3d.points[0])
            point2 = self.point3d_to_2d(bspline_curve3d.points[-1])

            if point1.is_close(point2):
                print('BSplineCruve3D skipped because it is too small')
                linesegments = None
            else:
                p1_sup = self.point3d_to_2d(bspline_curve3d.points[0])
                p2_sup = self.point3d_to_2d(bspline_curve3d.points[-1])
                if self.x_periodicity and point1.point_distance(p1_sup) > 1e-5:
                    point1.x -= p1_sup.x - x_perio
                    point2.x -= p2_sup.x - x_perio
                if self.y_periodicity and point1.point_distance(p1_sup) > 1e-5:
                    point1.y -= p1_sup.y - y_perio
                    point2.y -= p2_sup.y - y_perio
                linesegments = [edges.LineSegment2D(point1, point2)]
            # How to check if end of surface overlaps start or the opposite ?
        else:
            lth = bspline_curve3d.length()
            if lth > 1e-5:
                n = min(len(bspline_curve3d.control_points), 20) # limit points to avoid non covergence
                points3d = bspline_curve3d.discretization_points(number_points=n)
                points = [self.point3d_to_2d(p) for p in points3d]
                if self.u_closed() or self.v_closed():
                    points = self.check_start_end_parametric_points(bspline_curve3d, points, points3d)

                if self.x_periodicity:
                    points = self._repair_periodic_boundary_points(bspline_curve3d, points, 'x')
                    if bspline_curve3d.periodic and points[0].is_close(points[-1]):
                        u_min, u_max = bspline_curve3d.curve.domain
                        if math.isclose(points[0].x, u_min, abs_tol=1e-6):
                            should_be_umax = (u_max - points[1].x) < (points[1].x - u_min)
                            if should_be_umax:
                                points[0] = volmdlr.Point2D(u_max, points[0].y)
                            else:
                                points[-1] = volmdlr.Point2D(u_max, points[-1].y)
                        elif math.isclose(points[0].x, u_max, abs_tol=1e-6):
                            should_be_umin = (u_max - points[1].x) > (points[1].x - u_min)
                            if should_be_umin:
                                points[0] = volmdlr.Point2D(u_min, points[0].y)
                            else:
                                points[-1] = volmdlr.Point2D(u_min, points[-1].y)
                if self.y_periodicity:
                    points = self._repair_periodic_boundary_points(bspline_curve3d, points, 'y')
                    if bspline_curve3d.periodic and points[0].is_close(points[-1]):
                        u_min, u_max = bspline_curve3d.curve.domain
                        if math.isclose(points[0].y, u_min, abs_tol=1e-6):
                            should_be_umax = (u_max - points[1].y) < (points[1].y - u_min)
                            if should_be_umax:
                                points[0] = volmdlr.Point2D(points[0].x, u_max)
                            else:
                                points[-1] = volmdlr.Point2D(points[-1].x, u_max)
                        elif math.isclose(points[0].y, u_max, abs_tol=1e-6):
                            should_be_umin = (u_max - points[1].y) > (points[1].y - u_min)
                            if should_be_umin:
                                points[0] = volmdlr.Point2D(points[0].x, u_min)
                            else:
                                points[-1] = volmdlr.Point2D(points[-1].x, u_min)

                if not points[0].is_close(points[-1]) and not bspline_curve3d.periodic:
                    linesegment = edges.LineSegment2D(points[0], points[-1])
                    flag_line = True
                    for point in points:
                        if not linesegment.point_belongs(point, abs_tol=1e-4):
                            flag_line = False
                            break
                    if flag_line:
                        return [linesegment]

<<<<<<< HEAD
                return [edges.BSplineCurve2D.from_points_interpolation(
                    points=points, degree=bspline_curve3d.degree, periodic=bspline_curve3d.periodic)]
=======
                # if self.x_periodicity:
                #     points = self._repair_periodic_boundary_points(bspline_curve3d, points, 'x')
                #
                # if self.y_periodicity:
                #     points = self._repair_periodic_boundary_points(bspline_curve3d, points, 'y')

                return [edges.BSplineCurve2D.from_points_interpolation(points=points, degree=bspline_curve3d.degree)]
>>>>>>> 0d71a379

            if 1e-6 < lth <= 1e-5:
                linesegments = [edges.LineSegment2D(
                    self.point3d_to_2d(bspline_curve3d.start),
                    self.point3d_to_2d(bspline_curve3d.end))]
            else:
                print('BSplineCruve3D skipped because it is too small')
                linesegments = None

        return linesegments

    def bsplinecurve2d_to_3d(self, bspline_curve2d):
        """
        Converts the parametric boundary representation into a 3D primitive.
        """
        if bspline_curve2d.name == "parametric.arc":
            start = self.point2d_to_3d(bspline_curve2d.start)
            interior = self.point2d_to_3d(bspline_curve2d.evaluate_single(0.5))
            end = self.point2d_to_3d(bspline_curve2d.end)
            return [edges.Arc3D.from_3_points(start, interior, end)]

        number_points = len(bspline_curve2d.control_points)
        points = []
        for point in bspline_curve2d.discretization_points(number_points=number_points):
            point3d = self.point2d_to_3d(point)
            if not volmdlr.core.point_in_list(point3d, points):
                points.append(point3d)
        if len(points) < bspline_curve2d.degree + 1:
            return None
        return [edges.BSplineCurve3D.from_points_interpolation(points, bspline_curve2d.degree)]

    def arc3d_to_2d(self, arc3d):
        """
        Converts the primitive from 3D spatial coordinates to its equivalent 2D primitive in the parametric space.
        """
        number_points = max(self.nb_u, self.nb_v)
        degree = min(self.degree_u, self.degree_v)
        points = []
        for point3d in arc3d.discretization_points(number_points=number_points):
            point2d = self.point3d_to_2d(point3d)
            if not volmdlr.core.point_in_list(point2d, points):
                points.append(point2d)
        start = points[0]
        end = points[-1]
        min_bound_x, max_bound_x = self.surface.domain[0]
        min_bound_y, max_bound_y = self.surface.domain[1]
        if self.x_periodicity:
            points = self._repair_periodic_boundary_points(arc3d, points, 'x')
            start = points[0]
            end = points[-1]
            if start.is_close(end):
                if math.isclose(start.x, min_bound_x, abs_tol=1e-4):
                    end.x = max_bound_x
                else:
                    end.x = min_bound_x
        if self.y_periodicity:
            points = self._repair_periodic_boundary_points(arc3d, points, 'y')
            start = points[0]
            end = points[-1]
            if start.is_close(end):
                if math.isclose(start.y, min_bound_y, abs_tol=1e-4):
                    end.y = max_bound_y
                else:
                    end.y = min_bound_y
        if start.is_close(end):
            return []
        linesegment = edges.LineSegment2D(start, end, name="parametric.arc")
        flag = True
        for point in points:
            if not linesegment.point_belongs(point):
                flag = False
                break
        if flag:
            return [linesegment]
        if degree > len(points) - 1:
            degree = len(points) - 1
        return [edges.BSplineCurve2D.from_points_interpolation(points, degree, name="parametric.arc")]

    def arcellipse3d_to_2d(self, arcellipse3d):
        """
        Converts the primitive from 3D spatial coordinates to its equivalent 2D primitive in the parametric space.
        """
        # todo: Is this right? Needs detailed investigation
        number_points = max(self.nb_u, self.nb_v)
        degree = max(self.degree_u, self.degree_v)
        points = [self.point3d_to_2d(point3d) for point3d in
                  arcellipse3d.discretization_points(number_points=number_points)]
        start = points[0]
        end = points[-1]
        min_bound_x, max_bound_x = self.surface.domain[0]
        min_bound_y, max_bound_y = self.surface.domain[1]
        if self.x_periodicity:
            points = self._repair_periodic_boundary_points(arcellipse3d, points, 'x')
            start = points[0]
            end = points[-1]
            if start.is_close(end):
                if math.isclose(start.x, min_bound_x, abs_tol=1e-4):
                    end.x = max_bound_x
                else:
                    end.x = min_bound_x
        if self.y_periodicity:
            points = self._repair_periodic_boundary_points(arcellipse3d, points, 'y')
            start = points[0]
            end = points[-1]
            if start.is_close(end):
                if math.isclose(start.y, min_bound_y, abs_tol=1e-4):
                    end.y = max_bound_y
                else:
                    end.y = min_bound_y
        if start.is_close(end):
            return []
        linesegment = edges.LineSegment2D(start, end, name="parametric.arc")
        flag = True
        for point in points:
            if not linesegment.point_belongs(point):
                flag = False
                break
        if flag:
            return [linesegment]
        return [edges.BSplineCurve2D.from_points_interpolation(points, degree, name="parametric.arc")]

    def arc2d_to_3d(self, arc2d):
        number_points = math.ceil(arc2d.angle * 7) + 1  # 7 points per radian
        length = arc2d.length()
        points = [self.point2d_to_3d(arc2d.point_at_abscissa(i * length / (number_points - 1)))
                  for i in range(number_points)]
        return [edges.BSplineCurve3D.from_points_interpolation(
            points, max(self.degree_u, self.degree_v))]

    def rectangular_cut(self, u1: float, u2: float,
                        v1: float, v2: float, name: str = ''):
        """Deprecated method, Use BSplineFace3D from_surface_rectangular_cut method."""
        raise AttributeError("BSplineSurface3D.rectangular_cut is deprecated."
                             " Use the class_method from_surface_rectangular_cut in BSplineFace3D instead")

    def rotation(self, center: volmdlr.Vector3D,
                 axis: volmdlr.Vector3D, angle: float):
        """
        BSplineSurface3D rotation.

        :param center: rotation center
        :param axis: rotation axis
        :param angle: angle rotation
        :return: a new rotated BSplineSurface3D
        """
        new_control_points = [p.rotation(center, axis, angle)
                              for p in self.control_points]
        new_bsplinesurface3d = BSplineSurface3D(self.degree_u, self.degree_v,
                                                new_control_points, self.nb_u,
                                                self.nb_v,
                                                self.u_multiplicities,
                                                self.v_multiplicities,
                                                self.u_knots, self.v_knots,
                                                self.weights, self.name)
        return new_bsplinesurface3d

    def translation(self, offset: volmdlr.Vector3D):
        """
        BSplineSurface3D translation.

        :param offset: translation vector
        :return: A new translated BSplineSurface3D
        """
        new_control_points = [p.translation(offset) for p in
                              self.control_points]
        new_bsplinesurface3d = BSplineSurface3D(self.degree_u, self.degree_v,
                                                new_control_points, self.nb_u,
                                                self.nb_v,
                                                self.u_multiplicities,
                                                self.v_multiplicities,
                                                self.u_knots, self.v_knots,
                                                self.weights, self.name)

        return new_bsplinesurface3d

    def frame_mapping(self, frame: volmdlr.Frame3D, side: str):
        """
        Changes frame_mapping and return a new BSplineSurface3D.

        side = 'old' or 'new'
        """
        new_control_points = [p.frame_mapping(frame, side) for p in
                              self.control_points]
        new_bsplinesurface3d = BSplineSurface3D(self.degree_u, self.degree_v,
                                                new_control_points, self.nb_u,
                                                self.nb_v,
                                                self.u_multiplicities,
                                                self.v_multiplicities,
                                                self.u_knots, self.v_knots,
                                                self.weights, self.name)
        return new_bsplinesurface3d

    def plot(self, ax=None, color='grey', alpha=0.5, **kwargs):
        u_curves = [edges.BSplineCurve3D.from_geomdl_curve(u) for u in self.curves['u']]
        v_curves = [edges.BSplineCurve3D.from_geomdl_curve(v) for v in self.curves['v']]
        if ax is None:
            ax = plt.figure().add_subplot(111, projection='3d')
        for u in u_curves:
            u.plot(ax=ax, edge_style=EdgeStyle(color=color, alpha=alpha))
        for v in v_curves:
            v.plot(ax=ax, edge_style=EdgeStyle(color=color, alpha=alpha))
        for point in self.control_points:
            point.plot(ax, color=color, alpha=alpha)
        return ax

    def simplify_surface(self):
        """
        Verifies if BSplineSurface3D could be a Plane3D.

        :return: A planar surface if possible, otherwise, returns self.
        """
        points = [self.control_points[0]]
        vector_list = []
        for point in self.control_points[1:]:
            vector = point - points[0]
            is_colinear = any(vector.is_colinear_to(other_vector) for other_vector in vector_list)
            if not point_in_list(point, points) and not is_colinear:
                points.append(point)
                vector_list.append(vector)
                if len(points) == 3:
                    plane3d = Plane3D.from_3_points(*points)
                    if all(plane3d.point_on_surface(point) for point in self.control_points):
                        return plane3d
                    break
        return self

    @classmethod
    def from_step(cls, arguments, object_dict, **kwargs):
        """
        Converts a step primitive to a BSplineSurface3D.

        :param arguments: The arguments of the step primitive.
        :type arguments: list
        :param object_dict: The dictionary containing all the step primitives
            that have already been instantiated.
        :type object_dict: dict
        :return: The corresponding BSplineSurface3D object.
        :rtype: :class:`volmdlr.faces.BSplineSurface3D`
        """
        name = arguments[0][1:-1]
        degree_u = int(arguments[1])
        degree_v = int(arguments[2])
        points_sets = arguments[3][1:-1].split("),")
        points_sets = [elem + ")" for elem in points_sets[:-1]] + [
            points_sets[-1]]
        control_points = []
        for points_set in points_sets:
            points = [object_dict[int(i[1:])] for i in
                      points_set[1:-1].split(",")]
            nb_v = len(points)
            control_points.extend(points)
        nb_u = int(len(control_points) / nb_v)
        # surface_form = arguments[4]
        # if arguments[5] == '.F.':
        #     u_closed = False
        # elif arguments[5] == '.T.':
        #     u_closed = True
        # else:
        #     raise ValueError
        # if arguments[6] == '.F.':
        #     v_closed = False
        # elif arguments[6] == '.T.':
        #     v_closed = True
        # else:
        #     raise ValueError
        # self_intersect = arguments[7]
        u_multiplicities = [int(i) for i in arguments[8][1:-1].split(",")]
        v_multiplicities = [int(i) for i in arguments[9][1:-1].split(",")]
        u_knots = [float(i) for i in arguments[10][1:-1].split(",")]
        v_knots = [float(i) for i in arguments[11][1:-1].split(",")]
        # knot_spec = arguments[12]

        if 13 in range(len(arguments)):
            weight_data = [
                float(i) for i in
                arguments[13][1:-1].replace("(", "").replace(")", "").split(",")
            ]
        else:
            weight_data = None

        bsplinesurface = cls(degree_u, degree_v, control_points, nb_u, nb_v,
                             u_multiplicities, v_multiplicities, u_knots,
                             v_knots, weight_data, name)
        if not bsplinesurface.x_periodicity and not bsplinesurface.y_periodicity:
            bsplinesurface = bsplinesurface.simplify_surface()
        # if u_closed:
        #     bsplinesurface.x_periodicity = bsplinesurface.get_x_periodicity()
        # if v_closed:
        #     bsplinesurface.y_periodicity = bsplinesurface.get_y_periodicity()
        return bsplinesurface

    def to_step(self, current_id):
        content = ''
        point_matrix_ids = '('
        for points in self.control_points_table:
            point_ids = '('
            for point in points:
                point_content, point_id = point.to_step(current_id)
                content += point_content
                point_ids += f'#{point_id},'
                current_id = point_id + 1
            point_ids = point_ids[:-1]
            point_ids += '),'
            point_matrix_ids += point_ids
        point_matrix_ids = point_matrix_ids[:-1]
        point_matrix_ids += ')'

        u_close = '.T.' if self.x_periodicity else '.F.'
        v_close = '.T.' if self.y_periodicity else '.F.'

        content += f"#{current_id} = B_SPLINE_SURFACE_WITH_KNOTS('{self.name}',{self.degree_u},{self.degree_v}," \
                   f"{point_matrix_ids},.UNSPECIFIED.,{u_close},{v_close},.F.,{tuple(self.u_multiplicities)}," \
                   f"{tuple(self.v_multiplicities)},{tuple(self.u_knots)},{tuple(self.v_knots)},.UNSPECIFIED.);\n"
        return content, [current_id]

    def grid3d(self, grid2d: grid.Grid2D):
        """
        Generate 3d grid points of a Bspline surface, based on a Grid2D.

        """

        if not self._grids2d:
            self._grids2d = grid2d

        points_2d = grid2d.points
        points_3d = [self.point2d_to_3d(point2d) for point2d in points_2d]

        return points_3d

    def grid2d_deformed(self, grid2d: grid.Grid2D):
        """
        Dimension and deform a Grid2D points based on a Bspline surface.

        """

        points_2d = grid2d.points
        points_3d = self.grid3d(grid2d)

        points_x, points_y = grid2d.points_xy

        # Parameters
        index_x = {}  # grid point position(i,j), x coordinates position in X(unknown variable)
        index_y = {}  # grid point position(i,j), y coordinates position in X(unknown variable)
        index_points = {}  # grid point position(j,i), point position in points_2d (or points_3d)
        k_index, p_index = 0, 0
        for i in range(0, points_x):
            for j in range(0, points_y):
                index_x.update({(j, i): k_index})
                index_y.update({(j, i): k_index + 1})
                index_points.update({(j, i): p_index})
                k_index = k_index + 2
                p_index = p_index + 1

        equation_points = []  # points combination to compute distances between 2D and 3D grid points
        for i in range(0, points_y):  # row from (0,i)
            for j in range(1, points_x):
                equation_points.append(((0, i), (j, i)))
        for i in range(0, points_x):  # column from (i,0)
            for j in range(1, points_y):
                equation_points.append(((i, 0), (i, j)))
        for i in range(0, points_y):  # row
            for j in range(0, points_x - 1):
                equation_points.append(((j, i), (j + 1, i)))
        for i in range(0, points_x):  # column
            for j in range(0, points_x - 1):
                equation_points.append(((i, j), (i, j + 1)))
        for i in range(0, points_y - 1):  # diagonal
            for j in range(0, points_x - 1):
                equation_points.append(((j, i), (j + 1, i + 1)))

        for i in range(0, points_y):  # row 2segments (before.point.after)
            for j in range(1, points_x - 1):
                equation_points.append(((j - 1, i), (j + 1, i)))

        for i in range(0, points_x):  # column 2segments (before.point.after)
            for j in range(1, points_y - 1):
                equation_points.append(((i, j - 1), (i, j + 1)))

        # geodesic distances between 3D grid points (based on points combination [equation_points])
        geodesic_distances = []
        for point in equation_points:
            geodesic_distances.append((self.geodesic_distance(
                points_3d[index_points[point[0]]], points_3d[index_points[point[1]]])) ** 2)

        # System of nonlinear equations
        def non_linear_equations(xparam):
            vector_f = npy.empty(len(equation_points) + 2)
            idx = 0
            for idx, point_ in enumerate(equation_points):
                vector_f[idx] = abs((xparam[index_x[point_[0]]] ** 2 +
                                     xparam[index_x[point_[1]]] ** 2 +
                                     xparam[index_y[point_[0]]] ** 2 +
                                     xparam[index_y[point_[1]]] ** 2 -
                                     2 *
                                     xparam[index_x[point_[0]]] *
                                     xparam[index_x[point_[1]]] -
                                     2 *
                                     xparam[index_y[point_[0]]] *
                                     xparam[index_y[point_[1]]] -
                                     geodesic_distances[idx]) /
                                    geodesic_distances[idx])

            vector_f[idx + 1] = xparam[0] * 1000
            vector_f[idx + 2] = xparam[1] * 1000

            return vector_f

        # Solution with "least_squares"
        x_init = []  # initial guess (2D grid points)
        for point in points_2d:
            x_init.append(point[0])
            x_init.append(point[1])
        z = least_squares(non_linear_equations, x_init)

        points_2d_deformed = [volmdlr.Point2D(z.x[i], z.x[i + 1])
                              for i in range(0, len(z.x), 2)]  # deformed 2d grid points

        grid2d_deformed = grid.Grid2D.from_points(points=points_2d_deformed,
                                                  points_dim_1=points_x,
                                                  direction=grid2d.direction)

        self._grids2d_deformed = grid2d_deformed

        return points_2d_deformed

    def grid2d_deformation(self, grid2d: grid.Grid2D):
        """
        Compute the deformation/displacement (dx/dy) of a Grid2D based on a Bspline surface.

        """

        if not self._grids2d_deformed:
            self.grid2d_deformed(grid2d)

        displacement = self._grids2d_deformed.displacement_compared_to(grid2d)
        self._displacements = displacement

        return displacement

    def point2d_parametric_to_dimension(self, point2d: volmdlr.Point3D, grid2d: grid.Grid2D):
        """
        Convert a point 2d from the parametric to the dimensioned frame.

        """

        # Check if the 0<point2d.x<1 and 0<point2d.y<1
        if point2d.x < 0:
            point2d.x = 0
        elif point2d.x > 1:
            point2d.x = 1
        if point2d.y < 0:
            point2d.y = 0
        elif point2d.y > 1:
            point2d.y = 1

        if self._grids2d == grid2d:
            points_2d = self._grids2d.points
        else:
            points_2d = grid2d.points
            self._grids2d = grid2d

        if self._displacements is not None:
            displacement = self._displacements
        else:
            displacement = self.grid2d_deformation(grid2d)

        points_x, points_y = grid2d.points_xy

        # Parameters
        index_points = {}  # grid point position(j,i), point position in points_2d (or points_3d)
        p_index = 0
        for i in range(0, points_x):
            for j in range(0, points_y):
                index_points.update({(j, i): p_index})
                p_index = p_index + 1

        # Form function "Finite Elements"
        def form_function(s_param, t_param):
            empty_n = npy.empty(4)
            empty_n[0] = (1 - s_param) * (1 - t_param) / 4
            empty_n[1] = (1 + s_param) * (1 - t_param) / 4
            empty_n[2] = (1 + s_param) * (1 + t_param) / 4
            empty_n[3] = (1 - s_param) * (1 + t_param) / 4
            return empty_n

        finite_elements_points = []  # 2D grid points index that define one element
        for j in range(0, points_y - 1):
            for i in range(0, points_x - 1):
                finite_elements_points.append(((i, j), (i + 1, j), (i + 1, j + 1), (i, j + 1)))
        finite_elements = []  # finite elements defined with closed polygon
        for point in finite_elements_points:
            finite_elements.append(
                wires.ClosedPolygon2D((points_2d[index_points[point[0]]],
                                       points_2d[index_points[point[1]]],
                                       points_2d[index_points[point[2]]],
                                       points_2d[index_points[point[3]]])))
        k = 0
        for k, point in enumerate(finite_elements_points):
            if (wires.Contour2D(finite_elements[k].primitives).point_belongs(point2d)
                    or wires.Contour2D(finite_elements[k].primitives).point_over_contour(point2d)
                    or ((points_2d[index_points[point[0]]][0] < point2d.x <
                         points_2d[index_points[point[1]]][0])
                        and point2d.y == points_2d[index_points[point[0]]][1])
                    or ((points_2d[index_points[point[1]]][1] < point2d.y <
                         points_2d[index_points[point[2]]][1])
                        and point2d.x == points_2d[index_points[point[1]]][0])
                    or ((points_2d[index_points[point[3]]][0] < point2d.x <
                         points_2d[index_points[point[2]]][0])
                        and point2d.y == points_2d[index_points[point[1]]][1])
                    or ((points_2d[index_points[point[0]]][1] < point2d.y <
                         points_2d[index_points[point[3]]][1])
                        and point2d.x == points_2d[index_points[point[0]]][0])):
                break

        x0 = points_2d[index_points[finite_elements_points[k][0]]][0]
        y0 = points_2d[index_points[finite_elements_points[k][0]]][1]
        x1 = points_2d[index_points[finite_elements_points[k][1]]][0]
        y2 = points_2d[index_points[finite_elements_points[k][2]]][1]
        x = point2d.x
        y = point2d.y
        s_param = 2 * ((x - x0) / (x1 - x0)) - 1
        t_param = 2 * ((y - y0) / (y2 - y0)) - 1

        n = form_function(s_param, t_param)
        dx = npy.array([displacement[index_points[finite_elements_points[k][0]]][0],
                        displacement[index_points[finite_elements_points[k][1]]][0],
                        displacement[index_points[finite_elements_points[k][2]]][0],
                        displacement[index_points[finite_elements_points[k][3]]][0]])
        dy = npy.array([displacement[index_points[finite_elements_points[k][0]]][1],
                        displacement[index_points[finite_elements_points[k][1]]][1],
                        displacement[index_points[finite_elements_points[k][2]]][1],
                        displacement[index_points[finite_elements_points[k][3]]][1]])

        return volmdlr.Point2D(point2d.x + npy.transpose(n).dot(dx), point2d.y + npy.transpose(n).dot(dy))

    def point3d_to_2d_with_dimension(self, point3d: volmdlr.Point3D, grid2d: grid.Grid2D):
        """
        Compute the point2d of a point3d, on a Bspline surface, in the dimensioned frame.
        """

        point2d = self.point3d_to_2d(point3d)

        point2d_with_dimension = self.point2d_parametric_to_dimension(point2d, grid2d)

        return point2d_with_dimension

    def point2d_with_dimension_to_parametric_frame(self, point2d, grid2d: grid.Grid2D):
        """
        Convert a point 2d from the dimensioned to the parametric frame.

        """

        if self._grids2d != grid2d:
            self._grids2d = grid2d
        if not self._grids2d_deformed:
            self.grid2d_deformed(grid2d)

        points_2d = grid2d.points
        points_2d_deformed = self._grids2d_deformed.points
        points_x, points_y = grid2d.points_xy

        # Parameters
        index_points = {}  # grid point position(j,i), point position in points_2d (or points_3d)
        p_index = 0
        for i in range(0, points_x):
            for j in range(0, points_y):
                index_points.update({(j, i): p_index})
                p_index = p_index + 1

        finite_elements_points = []  # 2D grid points index that define one element
        for j in range(0, points_y - 1):
            for i in range(0, points_x - 1):
                finite_elements_points.append(((i, j), (i + 1, j), (i + 1, j + 1), (i, j + 1)))
        finite_elements = []  # finite elements defined with closed polygon  DEFORMED
        for point in finite_elements_points:
            finite_elements.append(
                wires.ClosedPolygon2D((points_2d_deformed[index_points[point[0]]],
                                       points_2d_deformed[index_points[point[1]]],
                                       points_2d_deformed[index_points[point[2]]],
                                       points_2d_deformed[index_points[point[3]]])))

        finite_elements_initial = []  # finite elements defined with closed polygon  INITIAL
        for point in finite_elements_points:
            finite_elements_initial.append(
                wires.ClosedPolygon2D((points_2d[index_points[point[0]]],
                                       points_2d[index_points[point[1]]],
                                       points_2d[index_points[point[2]]],
                                       points_2d[index_points[point[3]]])))
        k = 0
        for k, point in enumerate(finite_elements_points):
            if (finite_elements[k].point_belongs(point2d)
                    or ((points_2d_deformed[index_points[point[0]]][0] < point2d.x <
                         points_2d_deformed[index_points[point[1]]][0])
                        and point2d.y == points_2d_deformed[index_points[point[0]]][1])
                    or ((points_2d_deformed[index_points[finite_elements_points[k][1]]][1] < point2d.y <
                         points_2d_deformed[index_points[finite_elements_points[k][2]]][1])
                        and point2d.x == points_2d_deformed[index_points[point[1]]][0])
                    or ((points_2d_deformed[index_points[point[3]]][0] < point2d.x <
                         points_2d_deformed[index_points[point[2]]][0])
                        and point2d.y == points_2d_deformed[index_points[point[1]]][1])
                    or ((points_2d_deformed[index_points[point[0]]][1] < point2d.y <
                         points_2d_deformed[index_points[point[3]]][1])
                        and point2d.x == points_2d_deformed[index_points[point[0]]][0])
                    or finite_elements[k].primitives[0].point_belongs(point2d) or finite_elements[k].primitives[
                        1].point_belongs(point2d)
                    or finite_elements[k].primitives[2].point_belongs(point2d) or finite_elements[k].primitives[
                        3].point_belongs(point2d)):
                break

        frame_deformed = volmdlr.Frame2D(
            finite_elements[k].center_of_mass(),
            volmdlr.Vector2D(finite_elements[k].primitives[1].middle_point()[0] -
                                   finite_elements[k].center_of_mass()[0],
                                   finite_elements[k].primitives[1].middle_point()[1] -
                                   finite_elements[k].center_of_mass()[1]),
            volmdlr.Vector2D(finite_elements[k].primitives[0].middle_point()[0] -
                                   finite_elements[k].center_of_mass()[0],
                                   finite_elements[k].primitives[0].middle_point()[1] -
                                   finite_elements[k].center_of_mass()[1]))

        point2d_frame_deformed = volmdlr.Point2D(point2d.frame_mapping(frame_deformed, 'new')[0],
                                                       point2d.frame_mapping(frame_deformed, 'new')[1])

        frame_inital = volmdlr.Frame2D(
            finite_elements_initial[k].center_of_mass(),
            volmdlr.Vector2D(finite_elements_initial[k].primitives[1].middle_point()[0] -
                                   finite_elements_initial[k].center_of_mass()[0],
                                   finite_elements_initial[k].primitives[1].middle_point()[1] -
                                   finite_elements_initial[k].center_of_mass()[1]),
            volmdlr.Vector2D(finite_elements_initial[k].primitives[0].middle_point()[0] -
                                   finite_elements_initial[k].center_of_mass()[0],
                                   finite_elements_initial[k].primitives[0].middle_point()[1] -
                                   finite_elements_initial[k].center_of_mass()[1]))

        point2d = point2d_frame_deformed.frame_mapping(frame_inital, 'old')
        if point2d.x < 0:
            point2d.x = 0
        elif point2d.x > 1:
            point2d.x = 1
        if point2d.y < 0:
            point2d.y = 0
        elif point2d.y > 1:
            point2d.y = 1

        return point2d

    def point2d_with_dimension_to_3d(self, point2d, grid2d: grid.Grid2D):
        """
        Compute the point 3d, on a Bspline surface, of a point 2d define in the dimensioned frame.

        """

        point2d_01 = self.point2d_with_dimension_to_parametric_frame(point2d, grid2d)

        return self.point2d_to_3d(point2d_01)

    def linesegment2d_parametric_to_dimension(self, linesegment2d, grid2d: grid.Grid2D):
        """
        Convert a linesegment2d from the parametric to the dimensioned frame.

        """

        points = linesegment2d.discretization_points(number_points=20)
        points_dim = [
            self.point2d_parametric_to_dimension(
                point, grid2d) for point in points]

        return edges.BSplineCurve2D.from_points_interpolation(
            points_dim, max(self.degree_u, self.degree_v))

    def linesegment3d_to_2d_with_dimension(self, linesegment3d, grid2d: grid.Grid2D):
        """
        Compute the linesegment2d of a linesegment3d, on a Bspline surface, in the dimensioned frame.

        """

        linesegment2d = self.linesegment3d_to_2d(linesegment3d)
        bsplinecurve2d_with_dimension = self.linesegment2d_parametric_to_dimension(linesegment2d, grid2d)

        return bsplinecurve2d_with_dimension

    def linesegment2d_with_dimension_to_parametric_frame(self, linesegment2d):
        """
        Convert a linesegment2d from the dimensioned to the parametric frame.

        """

        try:
            linesegment2d = edges.LineSegment2D(
                self.point2d_with_dimension_to_parametric_frame(linesegment2d.start, self._grids2d),
                self.point2d_with_dimension_to_parametric_frame(linesegment2d.end, self._grids2d))
        except NotImplementedError:
            return None

        return linesegment2d

    def linesegment2d_with_dimension_to_3d(self, linesegment2d):
        """
        Compute the linesegment3d, on a Bspline surface, of a linesegment2d defined in the dimensioned frame.

        """

        linesegment2d_01 = self.linesegment2d_with_dimension_to_parametric_frame(linesegment2d)
        linesegment3d = self.linesegment2d_to_3d(linesegment2d_01)

        return linesegment3d

    def bsplinecurve2d_parametric_to_dimension(self, bsplinecurve2d, grid2d: grid.Grid2D):
        """
        Convert a bsplinecurve2d from the parametric to the dimensioned frame.

        """

        # check if bsplinecurve2d is in a list
        if isinstance(bsplinecurve2d, list):
            bsplinecurve2d = bsplinecurve2d[0]
        points = bsplinecurve2d.control_points
        points_dim = []

        for point in points:
            points_dim.append(self.point2d_parametric_to_dimension(point, grid2d))

        bsplinecurve2d_with_dimension = edges.BSplineCurve2D(bsplinecurve2d.degree, points_dim,
                                                             bsplinecurve2d.knot_multiplicities,
                                                             bsplinecurve2d.knots,
                                                             bsplinecurve2d.weights,
                                                             bsplinecurve2d.periodic)

        return bsplinecurve2d_with_dimension

    def bsplinecurve3d_to_2d_with_dimension(self, bsplinecurve3d, grid2d: grid.Grid2D):
        """
        Compute the bsplinecurve2d of a bsplinecurve3d, on a Bspline surface, in the dimensioned frame.

        """

        bsplinecurve2d_01 = self.bsplinecurve3d_to_2d(bsplinecurve3d)
        bsplinecurve2d_with_dimension = self.bsplinecurve2d_parametric_to_dimension(
            bsplinecurve2d_01, grid2d)

        return bsplinecurve2d_with_dimension

    def bsplinecurve2d_with_dimension_to_parametric_frame(self, bsplinecurve2d):
        """
        Convert a bsplinecurve2d from the dimensioned to the parametric frame.

        """

        points_dim = bsplinecurve2d.control_points
        points = []
        for point in points_dim:
            points.append(
                self.point2d_with_dimension_to_parametric_frame(point, self._grids2d))

        bsplinecurve2d = edges.BSplineCurve2D(bsplinecurve2d.degree, points,
                                              bsplinecurve2d.knot_multiplicities,
                                              bsplinecurve2d.knots,
                                              bsplinecurve2d.weights,
                                              bsplinecurve2d.periodic)
        return bsplinecurve2d

    def bsplinecurve2d_with_dimension_to_3d(self, bsplinecurve2d):
        """
        Compute the bsplinecurve3d, on a Bspline surface, of a bsplinecurve2d defined in the dimensioned frame.

        """

        bsplinecurve2d_01 = self.bsplinecurve2d_with_dimension_to_parametric_frame(bsplinecurve2d)
        bsplinecurve3d = self.bsplinecurve2d_to_3d(bsplinecurve2d_01)

        return bsplinecurve3d

    def arc2d_parametric_to_dimension(self, arc2d, grid2d: grid.Grid2D):
        """
        Convert an arc 2d from the parametric to the dimensioned frame.

        """

        number_points = math.ceil(arc2d.angle * 7) + 1
        length = arc2d.length()
        points = [self.point2d_parametric_to_dimension(arc2d.point_at_abscissa(
            i * length / (number_points - 1)), grid2d) for i in range(number_points)]

        return edges.BSplineCurve2D.from_points_interpolation(
            points, max(self.degree_u, self.degree_v))

    def arc3d_to_2d_with_dimension(self, arc3d, grid2d: grid.Grid2D):
        """
        Compute the arc 2d of an arc 3d, on a Bspline surface, in the dimensioned frame.

        """

        bsplinecurve2d = self.arc3d_to_2d(arc3d)[0]  # it's a bsplinecurve2d
        arc2d_with_dimension = self.bsplinecurve2d_parametric_to_dimension(bsplinecurve2d, grid2d)

        return arc2d_with_dimension  # it's a bsplinecurve2d-dimension

    def arc2d_with_dimension_to_parametric_frame(self, arc2d):
        """
        Convert an arc 2d from the dimensioned to the parametric frame.

        """

        number_points = math.ceil(arc2d.angle * 7) + 1
        length = arc2d.length()

        points = [self.point2d_with_dimension_to_parametric_frame(arc2d.point_at_abscissa(
            i * length / (number_points - 1)), self._grids2d) for i in range(number_points)]

        return edges.BSplineCurve2D.from_points_interpolation(points, max(self.degree_u, self.degree_v))

    def arc2d_with_dimension_to_3d(self, arc2d):
        """
        Compute the arc 3d, on a Bspline surface, of an arc 2d in the dimensioned frame.

        """

        arc2d_01 = self.arc2d_with_dimension_to_parametric_frame(arc2d)
        arc3d = self.arc2d_to_3d(arc2d_01)

        return arc3d  # it's a bsplinecurve3d

    def contour2d_parametric_to_dimension(self, contour2d: wires.Contour2D,
                                          grid2d: grid.Grid2D):
        """
        Convert a contour 2d from the parametric to the dimensioned frame.

        """

        primitives2d_dim = []

        for primitive2d in contour2d.primitives:
            method_name = f'{primitive2d.__class__.__name__.lower()}_parametric_to_dimension'

            if hasattr(self, method_name):
                primitives = getattr(self, method_name)(primitive2d, grid2d)
                if primitives:
                    primitives2d_dim.append(primitives)

            else:
                raise NotImplementedError(
                    f'Class {self.__class__.__name__} does not implement {method_name}')

        return wires.Contour2D(primitives2d_dim)

    def contour3d_to_2d_with_dimension(self, contour3d: wires.Contour3D,
                                       grid2d: grid.Grid2D):
        """
        Compute the Contour 2d of a Contour 3d, on a Bspline surface, in the dimensioned frame.

        """

        contour2d_01 = self.contour3d_to_2d(contour3d)

        return self.contour2d_parametric_to_dimension(contour2d_01, grid2d)

    def contour2d_with_dimension_to_parametric_frame(self, contour2d):
        """
        Convert a contour 2d from the dimensioned to the parametric frame.

        """

        # TODO: check and avoid primitives with start=end
        primitives2d = []

        for primitive2d in contour2d.primitives:
            method_name = f'{primitive2d.__class__.__name__.lower()}_with_dimension_to_parametric_frame'

            if hasattr(self, method_name):
                primitives = getattr(self, method_name)(primitive2d)
                if primitives:
                    primitives2d.append(primitives)

            else:
                raise NotImplementedError(
                    f'Class {self.__class__.__name__} does not implement {method_name}')

        # #Avoid to have primitives with start=end
        # start_points = []
        # for i in range(0, len(new_start_points)-1):
        #     if new_start_points[i] != new_start_points[i+1]:
        #         start_points.append(new_start_points[i])
        # if new_start_points[-1] != new_start_points[0]:
        #     start_points.append(new_start_points[-1])

        return wires.Contour2D(primitives2d)

    def contour2d_with_dimension_to_3d(self, contour2d):
        """
        Compute the contour3d, on a Bspline surface, of a contour2d define in the dimensioned frame.

        """

        contour01 = self.contour2d_with_dimension_to_parametric_frame(contour2d)

        return self.contour2d_to_3d(contour01)

    @classmethod
    def from_geomdl_surface(cls, surface):
        """
        Create a volmdlr BSpline_Surface3D from a geomdl's one.

        """

        control_points = []
        for point in surface.ctrlpts:
            control_points.append(volmdlr.Point3D(point[0], point[1], point[2]))

        (u_knots, u_multiplicities) = knots_vector_inv(surface.knotvector_u)
        (v_knots, v_multiplicities) = knots_vector_inv(surface.knotvector_v)

        bspline_surface = cls(degree_u=surface.degree_u,
                              degree_v=surface.degree_v,
                              control_points=control_points,
                              nb_u=surface.ctrlpts_size_u,
                              nb_v=surface.ctrlpts_size_v,
                              u_multiplicities=u_multiplicities,
                              v_multiplicities=v_multiplicities,
                              u_knots=u_knots,
                              v_knots=v_knots)

        return bspline_surface

    @classmethod
    def points_fitting_into_bspline_surface(cls, points_3d, size_u, size_v, degree_u, degree_v):
        """
        Bspline Surface interpolation through 3d points.

        Parameters
        ----------
        points_3d : volmdlr.Point3D
            data points
        size_u : int
            number of data points on the u-direction.
        size_v : int
            number of data points on the v-direction.
        degree_u : int
            degree of the output surface for the u-direction.
        degree_v : int
            degree of the output surface for the v-direction.

        Returns
        -------
        B-spline surface

        """

        points = []
        for point in points_3d:
            points.append((point.x, point.y, point.z))

        surface = interpolate_surface(points, size_u, size_v, degree_u, degree_v)

        return cls.from_geomdl_surface(surface)

    @classmethod
    def points_approximate_into_bspline_surface(cls, points_3d, size_u, size_v, degree_u, degree_v, **kwargs):
        """
        Bspline Surface approximate through 3d points.

        Parameters
        ----------
        points_3d : volmdlr.Point3D
            data points
        size_u : int
            number of data points on the u-direction.
        size_v : int
            number of data points on the v-direction.
        degree_u : int
            degree of the output surface for the u-direction.
        degree_v : int
            degree of the output surface for the v-direction.

        Keyword Arguments:
            * ``ctrlpts_size_u``: number of control points on the u-direction. *Default: size_u - 1*
            * ``ctrlpts_size_v``: number of control points on the v-direction. *Default: size_v - 1*

        Returns
        -------
        B-spline surface: volmdlr.faces.BSplineSurface3D

        """

        # Keyword arguments
        # number of data points, r + 1 > number of control points, n + 1
        num_cpts_u = kwargs.get('ctrlpts_size_u', size_u - 1)
        # number of data points, s + 1 > number of control points, m + 1
        num_cpts_v = kwargs.get('ctrlpts_size_v', size_v - 1)

        points = [tuple([*point]) for point in points_3d]

        surface = approximate_surface(points, size_u, size_v, degree_u, degree_v,
                                      ctrlpts_size_u=num_cpts_u, num_cpts_v=num_cpts_v)

        return cls.from_geomdl_surface(surface)

    @classmethod
    def from_cylindrical_faces(cls, cylindrical_faces, degree_u, degree_v,
                               points_x: int = 10, points_y: int = 10):
        """
        Define a bspline surface from a list of cylindrical faces.

        Parameters
        ----------
        cylindrical_faces : List[volmdlr.faces.CylindricalFace3D]
            faces 3d
        degree_u : int
            degree of the output surface for the u-direction
        degree_v : int
            degree of the output surface for the v-direction
        points_x : int
            number of points in x-direction
        points_y : int
            number of points in y-direction

        Returns
        -------
        B-spline surface

        """
        if len(cylindrical_faces) < 1:
            raise NotImplementedError
        if len(cylindrical_faces) == 1:
            return cls.from_cylindrical_face(cylindrical_faces[0], degree_u, degree_v, points_x=50, points_y=50)
        bspline_surfaces = []
        direction = cylindrical_faces[0].adjacent_direction(cylindrical_faces[1])

        if direction == 'x':
            bounding_rectangle_0 = cylindrical_faces[0].surface2d.outer_contour.bounding_rectangle
            ymin = bounding_rectangle_0[2]
            ymax = bounding_rectangle_0[3]
            for face in cylindrical_faces:
                bounding_rectangle = face.surface2d.outer_contour.bounding_rectangle
                ymin = min(ymin, bounding_rectangle[2])
                ymax = max(ymax, bounding_rectangle[3])
            for face in cylindrical_faces:
                bounding_rectangle = face.surface2d.outer_contour.bounding_rectangle

                points_3d = face.surface3d.grid3d(
                    grid.Grid2D.from_properties(
                        x_limits=(bounding_rectangle[0], bounding_rectangle[1]),
                        y_limits=(ymin, ymax),
                        points_nbr=(points_x, points_y)))

                bspline_surfaces.append(
                    cls.points_fitting_into_bspline_surface(
                        points_3d, points_x, points_y, degree_u, degree_v))

        elif direction == 'y':
            bounding_rectangle_0 = cylindrical_faces[0].surface2d.outer_contour.bounding_rectangle
            xmin = bounding_rectangle_0[0]
            xmax = bounding_rectangle_0[1]
            for face in cylindrical_faces:
                bounding_rectangle = face.surface2d.outer_contour.bounding_rectangle
                xmin = min(xmin, bounding_rectangle[0])
                xmax = max(xmax, bounding_rectangle[1])
            for face in cylindrical_faces:
                bounding_rectangle = face.surface2d.outer_contour.bounding_rectangle

                points_3d = face.surface3d.grid3d(
                    grid.Grid2D.from_properties(
                        x_limits=(xmin, xmax),
                        y_limits=(bounding_rectangle[2], bounding_rectangle[3]),
                        points_nbr=(points_x, points_y)))

                bspline_surfaces.append(
                    cls.points_fitting_into_bspline_surface(
                        points_3d, points_x, points_y, degree_u, degree_v))

        to_be_merged = bspline_surfaces[0]
        for i in range(0, len(bspline_surfaces) - 1):
            merged = to_be_merged.merge_with(bspline_surfaces[i + 1])
            to_be_merged = merged

        bspline_surface = to_be_merged

        return bspline_surface

    @classmethod
    def from_cylindrical_face(cls, cylindrical_face, degree_u, degree_v,
                              **kwargs):  # points_x: int = 50, points_y: int = 50
        """
        Define a bspline surface from a cylindrical face.

        Parameters
        ----------
        cylindrical_face : volmdlr.faces.CylindricalFace3D
            face 3d
        degree_u : int
            degree of the output surface for the u-direction.
        degree_v : int
            degree of the output surface for the v-direction.
        points_x : int
            number of points in x-direction
        points_y : int
            number of points in y-direction

        Returns
        -------
        B-spline surface

        """

        points_x = kwargs['points_x']
        points_y = kwargs['points_y']
        bounding_rectangle = cylindrical_face.surface2d.outer_contour.bounding_rectangle
        points_3d = cylindrical_face.surface3d.grid3d(
            grid.Grid2D.from_properties(x_limits=(bounding_rectangle[0],
                                                  bounding_rectangle[1]),
                                        y_limits=(bounding_rectangle[2],
                                                  bounding_rectangle[3]),
                                        points_nbr=(points_x, points_y)))

        return cls.points_fitting_into_bspline_surface(points_3d, points_x, points_x, degree_u, degree_v)

    def intersection_with(self, other_bspline_surface3d):
        """
        Compute intersection points between two Bspline surfaces.

        return u,v parameters for intersection points for both surfaces
        """

        def fun(param):
            return (self.point2d_to_3d(volmdlr.Point2D(param[0], param[1])) -
                    other_bspline_surface3d.point2d_to_3d(volmdlr.Point2D(param[2], param[3]))).norm()

        x = npy.linspace(0, 1, 10)
        x_init = []
        for xi in x:
            for yi in x:
                x_init.append((xi, yi, xi, yi))

        u1, v1, u2, v2 = [], [], [], []
        solutions = []
        for x0 in x_init:
            z = least_squares(fun, x0=x0, bounds=([0, 1]))
            # print(z.cost)
            if z.fun < 1e-5:
                solution = z.x
                if solution not in solutions:
                    solutions.append(solution)
                    u1.append(solution[0])
                    v1.append(solution[1])
                    u2.append(solution[2])
                    v2.append(solution[3])

        # uv1 = [[min(u1),max(u1)],[min(v1),max(v1)]]
        # uv2 = [[min(u2),max(u2)],[min(v2),max(v2)]]

        return (u1, v1), (u2, v2)  # (uv1, uv2)

    def plane_intersection(self, plane3d):
        """
        Compute intersection points between a Bspline surface and a plane 3d.

        """

        def fun(param):
            return ((self.surface.evaluate_single((param[0], param[1]))[0]) * plane3d.equation_coefficients()[0] +
                    (self.surface.evaluate_single((param[0], param[1]))[1]) * plane3d.equation_coefficients()[1] +
                    (self.surface.evaluate_single((param[0], param[1]))[2]) * plane3d.equation_coefficients()[2] +
                    plane3d.equation_coefficients()[3])

        x = npy.linspace(0, 1, 20)
        x_init = []
        for xi in x:
            for yi in x:
                x_init.append((xi, yi))

        intersection_points = []

        for x0 in x_init:
            z = least_squares(fun, x0=x0, bounds=([0, 1]))
            if z.fun < 1e-20:
                solution = z.x
                intersection_points.append(volmdlr.Point3D(
                    self.surface.evaluate_single((solution[0], solution[1]))[0],
                    self.surface.evaluate_single((solution[0], solution[1]))[1],
                    self.surface.evaluate_single((solution[0], solution[1]))[2]))
        return intersection_points

    def error_with_point3d(self, point3d):
        """
        Compute the error/distance between the Bspline surface and a point 3d.

        """

        def fun(x):
            return (point3d - self.point2d_to_3d(volmdlr.Point2D(x[0], x[1]))).norm()

        cost = []

        for x0 in [(0, 0), (0, 1), (1, 0), (1, 1), (0.5, 0.5)]:
            z = least_squares(fun, x0=x0, bounds=([0, 1]))
            cost.append(z.fun)

        return min(cost)

    def error_with_edge3d(self, edge3d):
        """
        Compute the error/distance between the Bspline surface and an edge 3d.

        it's the mean of the start and end points errors'
        """

        return (self.error_with_point3d(edge3d.start) + self.error_with_point3d(edge3d.end)) / 2

    def nearest_edges3d(self, contour3d, threshold: float):
        """
        Compute the nearest edges of a contour 3d to a Bspline_surface3d based on a threshold.

        """

        nearest = []
        for primitive in contour3d.primitives:
            if self.error_with_edge3d(primitive) <= threshold:
                nearest.append(primitive)
        nearest_primitives = wires.Wire3D(nearest)

        return nearest_primitives

    def edge3d_to_2d_with_dimension(self, edge3d, grid2d: grid.Grid2D):
        """
        Compute the edge 2d of an edge 3d, on a Bspline surface, in the dimensioned frame.

        """
        method_name = f'{edge3d.__class__.__name__.lower()}_to_2d_with_dimension'

        if hasattr(self, method_name):
            edge2d_dim = getattr(self, method_name)(edge3d, grid2d)
            if edge2d_dim:
                return edge2d_dim
            raise NotImplementedError
        raise NotImplementedError(
            f'Class {self.__class__.__name__} does not implement {method_name}')

    def wire3d_to_2d(self, wire3d):
        """
        Compute the 2d of a wire 3d, on a Bspline surface.

        """

        contour = self.contour3d_to_2d(wire3d)

        return wires.Wire2D(contour.primitives)

    def wire3d_to_2d_with_dimension(self, wire3d):
        """
        Compute the 2d of a wire 3d, on a Bspline surface, in the dimensioned frame.

        """

        contour = self.contour3d_to_2d_with_dimension(wire3d, self._grids2d)

        return wires.Wire2D(contour.primitives)

    def split_surface_u(self, u: float):
        """
        Splits the surface at the input parametric coordinate on the u-direction.

        :param u: Parametric coordinate u chosen between 0 and 1
        :type u: float
        :return: Two split surfaces
        :rtype: List[:class:`volmdlr.faces.BSplineSurface3D`]
        """

        surfaces_geo = split_surface_u(self.surface, u)
        surfaces = [BSplineSurface3D.from_geomdl_surface(surface) for surface in surfaces_geo]
        return surfaces

    def split_surface_v(self, v: float):
        """
        Splits the surface at the input parametric coordinate on the v-direction.

        :param v: Parametric coordinate v chosen between 0 and 1
        :type v: float
        :return: Two split surfaces
        :rtype: List[:class:`volmdlr.faces.BSplineSurface3D`]
        """

        surfaces_geo = split_surface_v(self.surface, v)
        surfaces = [BSplineSurface3D.from_geomdl_surface(surface) for surface in surfaces_geo]
        return surfaces

    def split_surface_with_bspline_curve(self, bspline_curve3d: edges.BSplineCurve3D):
        """
        Cuts the surface into two pieces with a bspline curve.

        :param bspline_curve3d: A BSplineCurve3d used for cutting
        :type bspline_curve3d: :class:`edges.BSplineCurve3D`
        :return: Two split surfaces
        :rtype: List[:class:`volmdlr.faces.BSplineSurface3D`]
        """

        surfaces = []
        bspline_curve2d = self.bsplinecurve3d_to_2d(bspline_curve3d)[0]
        # if type(bspline_curve2d) == list:
        #     points = [bspline_curve2d[0].start]
        #     for edge in bspline_curve2d:
        #         points.append(edge.end)
        #     bspline_curve2d = edges.BSplineCurve2D.from_points_approximation(points, 2, ctrlpts_size = 5)
        contour = volmdlr.faces.BSplineFace3D.from_surface_rectangular_cut(self, 0, 1, 0, 1).surface2d.outer_contour
        contours = contour.cut_by_bspline_curve(bspline_curve2d)

        du, dv = bspline_curve2d.end - bspline_curve2d.start
        resolution = 8

        for contour in contours:
            u_min, u_max, v_min, v_max = contour.bounding_rectangle.bounds()
            if du > dv:
                delta_u = u_max - u_min
                nlines_x = int(delta_u * resolution)
                lines_x = [curves.Line2D(volmdlr.Point2D(u_min, v_min),
                                         volmdlr.Point2D(u_min, v_max))]
                for i in range(nlines_x):
                    u = u_min + (i + 1) / (nlines_x + 1) * delta_u
                    lines_x.append(curves.Line2D(volmdlr.Point2D(u, v_min),
                                                 volmdlr.Point2D(u, v_max)))
                lines_x.append(curves.Line2D(volmdlr.Point2D(u_max, v_min),
                                             volmdlr.Point2D(u_max, v_max)))
                lines = lines_x

            else:
                delta_v = v_max - v_min
                nlines_y = int(delta_v * resolution)
                lines_y = [curves.Line2D(volmdlr.Point2D(v_min, v_min),
                                         volmdlr.Point2D(v_max, v_min))]
                for i in range(nlines_y):
                    v = v_min + (i + 1) / (nlines_y + 1) * delta_v
                    lines_y.append(curves.Line2D(volmdlr.Point2D(v_min, v),
                                                 volmdlr.Point2D(v_max, v)))
                lines_y.append(curves.Line2D(volmdlr.Point2D(v_min, v_max),
                                             volmdlr.Point2D(v_max, v_max)))
                lines = lines_y

            pt0 = volmdlr.O2D
            points = []

            for line in lines:
                inter = contour.line_intersections(line)
                if inter:
                    pt_ = set()
                    for point_intersection in inter:
                        pt_.add(point_intersection[0])
                else:
                    raise NotImplementedError

                pt_ = sorted(pt_, key=pt0.point_distance)
                pt0 = pt_[0]
                edge = edges.LineSegment2D(pt_[0], pt_[1])

                points.extend(edge.discretization_points(number_points=10))

            points3d = []
            for point in points:
                points3d.append(self.point2d_to_3d(point))

            size_u, size_v, degree_u, degree_v = 10, 10, self.degree_u, self.degree_v
            surfaces.append(
                BSplineSurface3D.points_fitting_into_bspline_surface(points3d, size_u, size_v, degree_u, degree_v))

        return surfaces

    def point_belongs(self, point3d):
        """
        Check if a point 3d belongs to the bspline_surface or not.

        """

        def fun(param):
            p3d = self.point2d_to_3d(volmdlr.Point2D(param[0], param[1]))
            return point3d.point_distance(p3d)

        x = npy.linspace(0, 1, 5)
        x_init = []
        for xi in x:
            for yi in x:
                x_init.append((xi, yi))

        for x0 in x_init:
            z = least_squares(fun, x0=x0, bounds=([0, 1]))
            if z.fun < 1e-10:
                return True
        return False

    def is_intersected_with(self, other_bspline_surface3d):
        """
        Check if the two surfaces are intersected or not.

        return True, when there are more 50points on the intersection zone.

        """

        # intersection_results = self.intersection_with(other_bspline_surface3d)
        # if len(intersection_results[0][0]) >= 50:
        #     return True
        # else:
        #     return False

        def fun(param):
            return (self.point2d_to_3d(volmdlr.Point2D(param[0], param[1])) -
                    other_bspline_surface3d.point2d_to_3d(volmdlr.Point2D(param[2], param[3]))).norm()

        x = npy.linspace(0, 1, 10)
        x_init = []
        for xi in x:
            for yi in x:
                x_init.append((xi, yi, xi, yi))

        i = 0
        for x0 in x_init:
            z = least_squares(fun, x0=x0, bounds=([0, 1]))
            if z.fun < 1e-5:
                i += 1
                if i >= 50:
                    return True
        return False

    def merge_with(self, other_bspline_surface3d, abs_tol: float = 1e-6):
        """
        Merges two adjacent surfaces based on their faces.

        :param other_bspline_surface3d: Other adjacent surface
        :type other_bspline_surface3d: :class:`volmdlr.faces.BSplineSurface3D`
        :param abs_tol: tolerance.
        :type abs_tol: float.

        :return: Merged surface
        :rtype: :class:`volmdlr.faces.BSplineSurface3D`
        """

        bspline_face3d = volmdlr.faces.BSplineFace3D.from_surface_rectangular_cut(self, 0, 1, 0, 1)
        other_bspline_face3d = volmdlr.faces.BSplineFace3D.from_surface_rectangular_cut(
            other_bspline_surface3d, 0, 1, 0, 1)

        bsplines = [self, other_bspline_surface3d]
        bsplines_new = bsplines

        center = [bspline_face3d.surface2d.outer_contour.center_of_mass(),
                  other_bspline_face3d.surface2d.outer_contour.center_of_mass()]
        grid2d_direction = (bspline_face3d.pair_with(other_bspline_face3d))[1]

        if (not bspline_face3d.outer_contour3d.is_sharing_primitives_with(
                other_bspline_face3d.outer_contour3d, abs_tol)
                and self.is_intersected_with(other_bspline_surface3d)):
            # find primitives to split with
            contour1 = bspline_face3d.outer_contour3d
            contour2 = other_bspline_face3d.outer_contour3d

            distances = []
            for prim1 in contour1.primitives:
                dis = []
                for prim2 in contour2.primitives:
                    point1 = (prim1.start + prim1.end) / 2
                    point2 = (prim2.start + prim2.end) / 2
                    dis.append(point1.point_distance(point2))
                distances.append(dis)

            i = distances.index((min(distances)))
            j = distances[i].index(min(distances[i]))

            curves_ = [contour2.primitives[j], contour1.primitives[i]]

            # split surface
            for i, bspline in enumerate(bsplines):
                surfaces = bspline.split_surface_with_bspline_curve(curves_[i])

                errors = []
                for surface in surfaces:
                    errors.append(surface.error_with_point3d(bsplines[i].point2d_to_3d(center[i])))

                bsplines_new[i] = surfaces[errors.index(min(errors))]

            grid2d_direction = (
                bsplines_new[0].rectangular_cut(
                    0, 1, 0, 1).pair_with(
                    bsplines_new[1].rectangular_cut(
                        0, 1, 0, 1)))[1]

        # grid3d
        number_points = 10
        points3d = []
        is_true = (bspline_face3d.outer_contour3d.is_sharing_primitives_with(
            other_bspline_face3d.outer_contour3d, abs_tol) or self.is_intersected_with(other_bspline_surface3d))

        for i, bspline in enumerate(bsplines_new):
            grid3d = bspline.grid3d(grid.Grid2D.from_properties(x_limits=(0, 1),
                                                                y_limits=(0, 1),
                                                                points_nbr=(number_points, number_points),
                                                                direction=grid2d_direction[i]))

            if is_true and i == 1:
                points3d.extend(grid3d[number_points:number_points * number_points])
            else:
                points3d.extend(grid3d)

        # fitting
        size_u, size_v, degree_u, degree_v = (number_points * 2) - 1, number_points, 3, 3

        merged_surface = BSplineSurface3D.points_fitting_into_bspline_surface(
            points3d, size_u, size_v, degree_u, degree_v)

        return merged_surface

    def xy_limits(self, other_bspline_surface3d):
        """
        Compute x, y limits to define grid2d.

        """

        grid2d_direction = (
            self.rectangular_cut(
                0, 1, 0, 1).pair_with(
                other_bspline_surface3d.rectangular_cut(
                    0, 1, 0, 1)))[1]

        xmin, xmax, ymin, ymax = [], [], [], []
        if grid2d_direction[0][1] == '+y':
            xmin.append(0)
            xmax.append(1)
            ymin.append(0)
            ymax.append(0.99)
        elif grid2d_direction[0][1] == '+x':
            xmin.append(0)
            xmax.append(0.99)
            ymin.append(0)
            ymax.append(1)
        elif grid2d_direction[0][1] == '-x':
            xmin.append(0.01)
            xmax.append(1)
            ymin.append(0)
            ymax.append(1)
        elif grid2d_direction[0][1] == '-y':
            xmin.append(0)
            xmax.append(1)
            ymin.append(0.01)
            ymax.append(1)

        xmin.append(0)
        xmax.append(1)
        ymin.append(0)
        ymax.append(1)

        return xmin, xmax, ymin, ymax

    def derivatives(self, u, v, order):
        """
        Evaluates n-th order surface derivatives at the given (u, v) parameter pair.

        :param u: Point's u coordinate.
        :type u: float
        :param v: Point's v coordinate.
        :type v: float
        :param order: Order of the derivatives.
        :type order: int
        :return: A list SKL, where SKL[k][l] is the derivative of the surface S(u,v) with respect
        to u k times and v l times
        :rtype: List[`volmdlr.Vector3D`]
        """
        if self.surface.rational:
            # derivatives = self._rational_derivatives(self.surface.data,(u, v), order)
            derivatives = volmdlr.rational_derivatives(self.surface.data, (u, v), order)
        else:
            # derivatives = self._derivatives(self.surface.data, (u, v), order)
            derivatives = volmdlr.derivatives(self.surface.data, (u, v), order)
        for i in range(order + 1):
            for j in range(order + 1):
                derivatives[i][j] = volmdlr.Vector3D(*derivatives[i][j])
        return derivatives

    def _determine_contour_params(self, outer_contour_start, outer_contour_end, inner_contour_start, inner_contour_end):
        """
        Helper function.
        """
        u1, v1 = outer_contour_start
        u2, v2 = outer_contour_end
        u3, v3 = inner_contour_start
        u4, v4 = inner_contour_end
        if self.x_periodicity and self.y_periodicity:
            raise NotImplementedError
        if self.x_periodicity:
            outer_contour_param = [u1, u2]
            inner_contour_param = [u3, u4]
        elif self.y_periodicity:
            outer_contour_param = [v1, v2]
            inner_contour_param = [v3, v4]
        else:
            raise NotImplementedError
        return outer_contour_param, inner_contour_param

    def connect_contours(self, outer_contour, inner_contours):
        """
        Create connections between contours on parametric domain.

        :param outer_contour: Outer contour 2D.
        :type inner_contours: wires.Contour2D
        :param inner_contours: List of 2D contours.
        :type inner_contours: list
        """
        new_inner_contours = []
        new_outer_contour = outer_contour
        point1 = outer_contour.primitives[0].start
        point2 = outer_contour.primitives[-1].end

        for inner_contour in inner_contours:
            if not inner_contour.is_ordered():
                outer_contour_param, inner_contour_param = self._determine_contour_params(
                    point1, point2, inner_contour.primitives[0].start, inner_contour.primitives[-1].end)

                outer_contour_direction = outer_contour_param[0] < outer_contour_param[1]
                inner_contour_direction = inner_contour_param[0] < inner_contour_param[1]
                if outer_contour_direction == inner_contour_direction:
                    inner_contour = inner_contour.invert()

                closing_linesegment1 = edges.LineSegment2D(outer_contour.primitives[-1].end,
                                                           inner_contour.primitives[0].start)
                closing_linesegment2 = edges.LineSegment2D(inner_contour.primitives[-1].end,
                                                           outer_contour.primitives[0].start)
                new_outer_contour_primitives = outer_contour.primitives + [closing_linesegment1] + \
                    inner_contour.primitives + [closing_linesegment2]
                new_outer_contour = wires.Contour2D(primitives=new_outer_contour_primitives)
                new_outer_contour.order_contour(tol=1e-3)
            else:
                new_inner_contours.append(inner_contour)
        return new_outer_contour, new_inner_contours

    @staticmethod
    def _get_overlapping_theta(outer_contour_startend_theta, inner_contour_startend_theta):
        """
        Find overlapping theta domain between two contours on periodical Surfaces.
        """
        oc_xmin_index, outer_contour_xmin = min(enumerate(outer_contour_startend_theta), key=lambda x: x[1])
        oc_xmax_index, outer_contour_xman = max(enumerate(outer_contour_startend_theta), key=lambda x: x[1])
        inner_contour_xmin = min(inner_contour_startend_theta)
        inner_contour_xmax = max(inner_contour_startend_theta)

        # check if tetha3 or theta4 is in [theta1, theta2] interval
        overlap = outer_contour_xmin <= inner_contour_xmax and outer_contour_xman >= inner_contour_xmin

        if overlap:
            if inner_contour_xmin < outer_contour_xmin:
                overlapping_theta = outer_contour_startend_theta[oc_xmin_index]
                outer_contour_side = oc_xmin_index
                side = 0
                return overlapping_theta, outer_contour_side, side
            overlapping_theta = outer_contour_startend_theta[oc_xmax_index]
            outer_contour_side = oc_xmax_index
            side = 1
            return overlapping_theta, outer_contour_side, side

        # if not direct intersection -> find intersection at periodicity
        if inner_contour_xmin < outer_contour_xmin:
            overlapping_theta = outer_contour_startend_theta[oc_xmin_index] - 2 * math.pi
            outer_contour_side = oc_xmin_index
            side = 0
            return overlapping_theta, outer_contour_side, side
        overlapping_theta = outer_contour_startend_theta[oc_xmax_index] + 2 * math.pi
        outer_contour_side = oc_xmax_index
        side = 1
        return overlapping_theta, outer_contour_side, side

    def to_plane3d(self):
        """
        Converts a Bspline surface3d to a Plane3d.

        :return: A Plane
        :rtype: Plane3D
        """

        points_2d = [volmdlr.Point2D(0.1, 0.1),
                     volmdlr.Point2D(0.1, 0.8),
                     volmdlr.Point2D(0.8, 0.5)]
        points = [self.point2d_to_3d(pt) for pt in points_2d]

        surface3d = Plane3D.from_3_points(points[0],
                                          points[1],
                                          points[2])
        return surface3d

    def u_closed_lower(self):
        """
        Returns True if the surface is close in any of the u boundaries.
        """
        a, b = self.surface.domain[0]
        c, _ = self.surface.domain[1]
        point_at_a_lower = self.point2d_to_3d(volmdlr.Point2D(a, c))
        point_at_b_lower = self.point2d_to_3d(volmdlr.Point2D(b, c))
        if point_at_b_lower.is_close(point_at_a_lower):
            return True
        return False

    def u_closed_upper(self):
        """
        Returns True if the surface is close in any of the u boundaries.
        """
        a, b = self.surface.domain[0]
        _, d = self.surface.domain[1]
        point_at_a_upper = self.point2d_to_3d(volmdlr.Point2D(a, d))
        point_at_b_upper = self.point2d_to_3d(volmdlr.Point2D(b, d))
        if point_at_b_upper.is_close(point_at_a_upper):
            return True
        return False

    def v_closed_lower(self):
        """
        Returns True if the surface is close in any of the u boundaries.
        """
        a, _ = self.surface.domain[0]
        c, d = self.surface.domain[1]
        point_at_c_lower = self.point2d_to_3d(volmdlr.Point2D(a, c))
        point_at_d_lower = self.point2d_to_3d(volmdlr.Point2D(a, d))
        if point_at_d_lower.is_close(point_at_c_lower):
            return True
        return False

    def v_closed_upper(self):
        """
        Returns True if the surface is close in any of the u boundaries.
        """
        _, b = self.surface.domain[0]
        c, d = self.surface.domain[1]
        point_at_c_upper = self.point2d_to_3d(volmdlr.Point2D(b, c))
        point_at_d_upper = self.point2d_to_3d(volmdlr.Point2D(b, d))
        if point_at_d_upper.is_close(point_at_c_upper):
            return True
        return False

    def u_closed(self):
        """
        Returns True if the surface is close in any of the u boundaries.
        """
        return bool(self.u_closed_lower() or self.u_closed_upper())

    def v_closed(self):
        """
        Returns True if the surface is close in any of the u boundaries.
        """
        return bool(self.v_closed_lower() or self.v_closed_upper())

    def is_singularity_point(self, point, *args):
        """Returns True if the point belongs to the surface singularity and False otherwise."""
        if not self.u_closed() and not self.v_closed():
            return False
        u_min, u_max = self.surface.domain[0]
        v_min, v_max = self.surface.domain[1]
        delta_u = u_max - u_min
        delta_v = v_max - v_min

        test_u_lower = [self.point2d_to_3d(volmdlr.Point2D(u_min, v_min)),
                        self.point2d_to_3d(volmdlr.Point2D(0.5 * delta_u, v_min))]
        test_u_upper = [self.point2d_to_3d(volmdlr.Point2D(u_min, v_max)),
                        self.point2d_to_3d(volmdlr.Point2D(0.5 * delta_u, v_max))]
        test_v_lower = [self.point2d_to_3d(volmdlr.Point2D(u_min, v_min)),
                        self.point2d_to_3d(volmdlr.Point2D(u_min, 0.5 * delta_v))]
        test_v_upper = [self.point2d_to_3d(volmdlr.Point2D(u_max, v_min)),
                        self.point2d_to_3d(volmdlr.Point2D(u_max, 0.5 * delta_v))]
        if all(test_point.is_close(point) for test_point in test_u_lower) and self.u_closed_lower():
            return True
        if all(test_point.is_close(point) for test_point in test_u_upper) and self.u_closed_upper():
            return True
        if all(test_point.is_close(point) for test_point in test_v_lower) and self.v_closed_lower():
            return True
        if all(test_point.is_close(point) for test_point in test_v_upper) and self.v_closed_upper():
            return True
        return False

    def check_start_end_parametric_points(self, edge3d, points, points3d):
        """
        Helper function.

        Uses local discretization and line intersection with the tangent line at the point just before the undefined
        point on the BREP of the 3D edge to find the real values on parametric domain.
        """
        def get_local_discretization_points(start_point, end_points):
            distance = start_point.point_distance(end_points)
            maximum_linear_distance_reference_point = 1e-5
            if distance < maximum_linear_distance_reference_point:
                return []
            number_points = max(int(distance / maximum_linear_distance_reference_point), 2)

            local_discretization = [self.point3d_to_2d(point)
                                    for point in edge3d.local_discretization(
                    start_point, end_points, number_points)]
            return local_discretization

        def get_singularity_line(a, b, c, d, test_point):
            lines = []
            if self.u_closed():
                if self.u_closed_lower():
                    lines.append(curves.Line2D(volmdlr.Point2D(a, c), volmdlr.Point2D(b, c)))
                if self.u_closed_upper():
                    lines.append(curves.Line2D(volmdlr.Point2D(a, d), volmdlr.Point2D(b, d)))
            else:
                if self.v_closed_lower():
                    lines.append(curves.Line2D(volmdlr.Point2D(a, c), volmdlr.Point2D(a, d)))
                if self.v_closed_upper():
                    lines.append(curves.Line2D(volmdlr.Point2D(b, c), volmdlr.Point2D(b, d)))
            if len(lines) == 1:
                return lines[0]
            return min(lines, key=lambda x: x.point_distance(test_point))

        def get_temp_edge2d(_points):
            if len(_points) == 2:
                edge2d = edges.LineSegment2D(_points[0], _points[1])
            else:
                edge2d = edges.BSplineCurve2D.from_points_interpolation(_points, 2)
            return edge2d

        umin, umax = self.surface.domain[0]
        vmin, vmax = self.surface.domain[1]
        if self.is_singularity_point(points3d[0]):
            local_discretization_points = get_local_discretization_points(start_point=points3d[0],
                                                                          end_points=points3d[1])
            if local_discretization_points:
                temp_points = local_discretization_points[1:] + points[2:]
            else:
                temp_points = points
            temp_edge2d = get_temp_edge2d(temp_points)
            singularity_line = get_singularity_line(umin, umax, vmin, vmax, temp_points[0])
            points[0] = self.fix_start_end_singularity_point_at_parametric_domain(temp_edge2d,
                                                                                  reference_point=temp_points[1],
                                                                                  singularity_line=singularity_line)
        if self.is_singularity_point(points3d[-1]):
            local_discretization_points = get_local_discretization_points(start_point=points3d[-2],
                                                                          end_points=points3d[-1])
            if local_discretization_points:
                temp_points = points[:-2] + local_discretization_points[:-1]
            else:
                temp_points = points
            temp_edge2d = get_temp_edge2d(temp_points)
            singularity_line = get_singularity_line(umin, umax, vmin, vmax, temp_points[-1])
            points[-1] = self.fix_start_end_singularity_point_at_parametric_domain(temp_edge2d,
                                                                                   reference_point=temp_points[-2],
                                                                                   singularity_line=singularity_line)
        return points

    @staticmethod
    def fix_start_end_singularity_point_at_parametric_domain(edge, reference_point, singularity_line):
        """Uses tangent line to find real theta angle of the singularity point on parametric domain."""
        abscissa_before_singularity = edge.abscissa(reference_point)
        direction_vector = edge.direction_vector(abscissa_before_singularity)
        direction_line = curves.Line2D(reference_point, reference_point + direction_vector)
        return direction_line.line_intersections(singularity_line)[0]


class BezierSurface3D(BSplineSurface3D):
    """
    A 3D Bezier surface.

    :param degree_u: The degree of the Bezier surface in the u-direction.
    :type degree_u: int
    :param degree_v: The degree of the Bezier surface in the v-direction.
    :type degree_v: int
    :param control_points: A list of lists of control points defining the Bezier surface.
    :type control_points: List[List[`volmdlr.Point3D`]]
    :param nb_u: The number of control points in the u-direction.
    :type nb_u: int
    :param nb_v: The number of control points in the v-direction.
    :type nb_v: int
    :param name: (Optional) name for the Bezier surface.
    :type name: str
    """

    def __init__(self, degree_u: int, degree_v: int,
                 control_points: List[List[volmdlr.Point3D]],
                 nb_u: int, nb_v: int, name=''):
        u_knots = utilities.generate_knot_vector(degree_u, nb_u)
        v_knots = utilities.generate_knot_vector(degree_v, nb_v)

        u_multiplicities = [1] * len(u_knots)
        v_multiplicities = [1] * len(v_knots)

        BSplineSurface3D.__init__(self, degree_u, degree_v,
                                  control_points, nb_u, nb_v,
                                  u_multiplicities, v_multiplicities,
                                  u_knots, v_knots, None, name)<|MERGE_RESOLUTION|>--- conflicted
+++ resolved
@@ -5057,18 +5057,7 @@
                     if flag_line:
                         return [linesegment]
 
-<<<<<<< HEAD
-                return [edges.BSplineCurve2D.from_points_interpolation(
-                    points=points, degree=bspline_curve3d.degree, periodic=bspline_curve3d.periodic)]
-=======
-                # if self.x_periodicity:
-                #     points = self._repair_periodic_boundary_points(bspline_curve3d, points, 'x')
-                #
-                # if self.y_periodicity:
-                #     points = self._repair_periodic_boundary_points(bspline_curve3d, points, 'y')
-
                 return [edges.BSplineCurve2D.from_points_interpolation(points=points, degree=bspline_curve3d.degree)]
->>>>>>> 0d71a379
 
             if 1e-6 < lth <= 1e-5:
                 linesegments = [edges.LineSegment2D(
