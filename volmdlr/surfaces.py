--- conflicted
+++ resolved
@@ -4112,11 +4112,6 @@
         return -math.pi, math.pi, -0.5 * math.pi, 0.5 * math.pi
 
     @property
-    def domain(self):
-        """Returns u and v bounds."""
-        return -math.pi, math.pi, -0.5 * math.pi, 0.5 * math.pi
-
-    @property
     def bounding_box(self):
         """Bounding Box for Spherical Surface 3D."""
 
@@ -4542,11 +4537,7 @@
                                                                                      indexes_theta_discontinuity, "x")
 
             edge = get_temp_edge2d(temp_points)
-<<<<<<< HEAD
             point = self.fix_start_end_singularity_point_at_parametric_domain(edge,
-=======
-            points[0] = self.fix_start_end_singularity_point_at_parametric_domain(edge,
->>>>>>> 78b851d3
                                                                                   reference_point=temp_points[1],
                                                                                   point_at_singularity=points[0])
             if point:
@@ -4580,7 +4571,6 @@
                                                                                      indexes_theta_discontinuity, "x")
 
             edge = get_temp_edge2d(temp_points)
-<<<<<<< HEAD
             point = self.fix_start_end_singularity_point_at_parametric_domain(edge, reference_point=temp_points[-2],
                                                                               point_at_singularity=points[-1])
             if point:
@@ -4593,11 +4583,6 @@
                         break
                     per -= 0.0025
                 points[-1] = point
-=======
-            points[-1] = self.fix_start_end_singularity_point_at_parametric_domain(edge,
-                                                                                   reference_point=temp_points[-2],
-                                                                                   point_at_singularity=points[-1])
->>>>>>> 78b851d3
         return points
 
     def arc3d_to_2d_any_direction(self, arc3d):
@@ -7071,7 +7056,6 @@
         parametric_points = verify_repeated_parametric_points(parametric_points)
         if interpolation_degree >= len(parametric_points):
             interpolation_degree = len(parametric_points) - 1
-        parametric_points = verify_repeated_parametric_points(parametric_points)
         brep = edges.BSplineCurve2D.from_points_interpolation(points=parametric_points, degree=interpolation_degree)
         if brep:
             return [brep]
