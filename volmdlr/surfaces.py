--- conflicted
+++ resolved
@@ -188,15 +188,11 @@
         if not triangulates_with_grid:
             tri_opt = "pq"
 
-<<<<<<< HEAD
-        outer_polygon = self.outer_contour.to_polygon(angle_resolution=11, discretize_line=triangulates_with_grid)
-=======
         discretize_line_direction = "xy"
         if number_points_y == 0:
             discretize_line_direction = "x"
         outer_polygon = self.outer_contour.to_polygon(angle_resolution=15, discretize_line=discretize_line,
                                                       discretize_line_direction=discretize_line_direction)
->>>>>>> 2aeb517b
 
         if not self.inner_contours and not triangulates_with_grid:
             return outer_polygon.triangulation()
