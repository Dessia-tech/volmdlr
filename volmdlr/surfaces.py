--- conflicted
+++ resolved
@@ -815,13 +815,7 @@
             outer_contour2d = self.contour3d_to_2d(contours3d[0])
             outer_contour3d = contours3d[0]
             inner_contours2d = []
-<<<<<<< HEAD
-            if isinstance(self, RevolutionSurface3D):
-                if not outer_contour2d.is_ordered(1e-4):
-                    outer_contour2d.plot().set_aspect("auto")
-=======
             inner_contours3d = None
->>>>>>> d4b0fdfd
 
         elif lc3d > 1:
             area = -1
@@ -855,15 +849,9 @@
             class_ = getattr(volmdlr.faces, self.face_class)
         else:
             class_ = self.face_class
-<<<<<<< HEAD
-        if outer_contour3d:
-            if not outer_contour3d.is_ordered():
-                outer_contour2d = vm_parametric.contour2d_healing(outer_contour2d)
-=======
         # if outer_contour3d:
         #     if not outer_contour3d.is_ordered():
         #         outer_contour2d = vm_parametric.contour2d_healing(outer_contour2d)
->>>>>>> d4b0fdfd
         surface2d = Surface2D(outer_contour=outer_contour2d,
                               inner_contours=inner_contours2d)
         face = class_(self, surface2d=surface2d, name=name)
@@ -3912,7 +3900,6 @@
             point2 = volmdlr.Point2D(theta1 - volmdlr.TWO_PI, z2)
         return [edges.LineSegment2D(point1, point2)]
 
-<<<<<<< HEAD
     def linesegment2d_to_3d(self, linesegment2d):
         """
         Converts a BREP line segment 2D onto a 3D primitive on the surface.
@@ -3935,8 +3922,6 @@
         periodic = points[0].is_close(points[-1])
         return [edges.BSplineCurve3D.from_points_interpolation(points, degree, periodic)]
 
-=======
->>>>>>> d4b0fdfd
     def frame_mapping(self, frame: volmdlr.Frame3D, side: str):
         """
         Returns a new Revolution Surface positioned in the specified frame.
@@ -3951,7 +3936,6 @@
         new_wire = self.wire.frame_mapping(frame, side)
         return RevolutionSurface3D(new_wire, axis_point, axis, name=self.name)
 
-<<<<<<< HEAD
     def simplify(self):
         line3d = edges.Line3D(self.axis_point, self.axis_point + self.axis)
         if isinstance(self.wire, edges.Arc3D):
@@ -3971,8 +3955,6 @@
             return CylindricalSurface3D(self.frame, radius, self.name)
         return self
 
-=======
->>>>>>> d4b0fdfd
 
 class BSplineSurface3D(Surface3D):
     """
