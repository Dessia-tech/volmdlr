--- conflicted
+++ resolved
@@ -16,10 +16,7 @@
 
 from dessia_common.core import DessiaObject, PhysicalObject
 from volmdlr.nurbs.core import evaluate_surface, derivatives_surface, point_inversion
-<<<<<<< HEAD
 from volmdlr.nurbs.fitting import approximate_surface, interpolate_surface
-=======
->>>>>>> df7e510d
 import volmdlr.bspline_compiled
 import volmdlr.core
 from volmdlr import display, edges, grid, wires, curves
@@ -5007,21 +5004,6 @@
     def evaluate(self, **kwargs):
         """
         Evaluates the surface.
-<<<<<<< HEAD
-=======
-
-        The evaluated points are stored in :py:attr:`evalpts` property.
-
-        Keyword Arguments:
-            * ``start_u``: start parameter on the u-direction
-            * ``stop_u``: stop parameter on the u-direction
-            * ``start_v``: start parameter on the v-direction
-            * ``stop_v``: stop parameter on the v-direction
-
-        The ``start_u``, ``start_v`` and ``stop_u`` and ``stop_v`` parameters allow evaluation of a surface segment
-        in the range  *[start_u, stop_u][start_v, stop_v]* i.e. the surface will also be evaluated at the ``stop_u``
-        and ``stop_v`` parameter values.
->>>>>>> df7e510d
 
         The evaluated points are stored in :py:attr:`evalpts` property.
 
@@ -5044,11 +5026,6 @@
         start_v = kwargs.get('start_v', knotvector_v[self.degree_v])
         stop_v = kwargs.get('stop_v', knotvector_v[-(self.degree_v + 1)])
 
-        # # Check parameters
-        # if self._kv_normalize:
-        #     if not utilities.check_params([start_u, stop_u, start_v, stop_v]):
-        #         raise GeomdlException("Parameters should be between 0 and 1")
-
         # Evaluate and cache
         self._eval_points = npy.asarray(evaluate_surface(self.data,
                                                          start=(start_u, start_v),
@@ -5057,7 +5034,6 @@
     @property
     def evalpts(self):
         """
-<<<<<<< HEAD
         Evaluated points.
 
         :getter: Gets the coordinates of the evaluated points
@@ -5117,78 +5093,6 @@
 
         """
 
-=======
-        knotvector_u = self.knots_vector_u
-        knotvector_v = self.knots_vector_v
-        # Find evaluation start and stop parameter values
-        start_u = kwargs.get('start_u', knotvector_u[self.degree_u])
-        stop_u = kwargs.get('stop_u', knotvector_u[-(self.degree_u + 1)])
-        start_v = kwargs.get('start_v', knotvector_v[self.degree_v])
-        stop_v = kwargs.get('stop_v', knotvector_v[-(self.degree_v + 1)])
-
-        # Evaluate and cache
-        self._eval_points = npy.asarray(evaluate_surface(self.data,
-                                                         start=(start_u, start_v),
-                                                         stop=(stop_u, stop_v)), dtype=npy.float64)
-
-    @property
-    def evalpts(self):
-        """
-        Evaluated points.
-
-        :getter: Gets the coordinates of the evaluated points
-        :type: list
-        """
-        if self._eval_points is None or len(self._eval_points) == 0:
-            self.evaluate()
-        return self._eval_points
-
-    @property
-    def domain(self):
-        """
-        Domain.
-
-        Domain is determined using the knot vector(s).
-
-        :getter: Gets the domain
-        """
-        if not self._domain:
-            knotvector_u = self.knots_vector_u
-            knotvector_v = self.knots_vector_v
-            # Find evaluation start and stop parameter values
-            start_u = knotvector_u[self.degree_u]
-            stop_u = knotvector_u[-(self.degree_u + 1)]
-            start_v = knotvector_v[self.degree_v]
-            stop_v = knotvector_v[-(self.degree_v + 1)]
-            self._domain = start_u, stop_u, start_v, stop_v
-        return self._domain
-
-    @property
-    def vertices(self):
-        """
-        Evaluated points.
-
-        :getter: Gets the coordinates of the evaluated points
-        :type: list
-        """
-        u_min, u_max, v_min, v_max = self.domain
-        if self._vertices is None or len(self._vertices) == 0:
-            vertices = []
-            u_vector = npy.linspace(u_min, u_max, self.sample_size_u, dtype=npy.float64)
-            v_vector = npy.linspace(v_min, v_max, self.sample_size_v, dtype=npy.float64)
-            for u in u_vector:
-                for v in v_vector:
-                    vertices.append((u, v))
-            self._vertices = vertices
-        return self._vertices
-
-    def control_points_matrix(self, coordinates):
-        """
-        Define control points like a matrix, for each coordinate: x:0, y:1, z:2.
-
-        """
-
->>>>>>> df7e510d
         points = npy.empty((self.nb_u, self.nb_v))
         for i in range(0, self.nb_u):
             for j in range(0, self.nb_v):
@@ -5254,17 +5158,7 @@
         to u k times and v l times
         :rtype: List[`volmdlr.Vector3D`]
         """
-<<<<<<< HEAD
-        # if self.surface.rational:
-        #     # derivatives = self._rational_derivatives(self.surface.data,(u, v), order)
-        #     derivatives = volmdlr.rational_derivatives(self.surface.data, (u, v), order)
-        # else:
-        #     # derivatives = self._derivatives(self.surface.data, (u, v), order)
-        #     derivatives = volmdlr.derivatives(self.surface.data, (u, v), order)
-        if self._weights is not None:
-=======
         if self.weights is not None:
->>>>>>> df7e510d
             control_points = self.ctrlptsw
         else:
             control_points = self.ctrlpts
@@ -5511,7 +5405,6 @@
         x0, distance = self.point_inversion_grid_search(point3d, tol)
         if distance < tol:
             return volmdlr.Point2D(*x0)
-<<<<<<< HEAD
 
         min_bound_x, max_bound_x, min_bound_y, max_bound_y = self.domain
         res = minimize(fun, x0=npy.array(x0), jac=True,
@@ -5520,16 +5413,6 @@
         if res.fun <= tol:
             return volmdlr.Point2D(*res.x)
 
-=======
-
-        min_bound_x, max_bound_x, min_bound_y, max_bound_y = self.domain
-        res = minimize(fun, x0=npy.array(x0), jac=True,
-                       bounds=[(min_bound_x, max_bound_x),
-                               (min_bound_y, max_bound_y)])
-        if res.fun <= tol:
-            return volmdlr.Point2D(*res.x)
-
->>>>>>> df7e510d
         point3d_array = npy.array([point3d[0], point3d[1], point3d[2]], dtype=npy.float64)
         delta_bound_x = max_bound_x - min_bound_x
         delta_bound_y = max_bound_y - min_bound_y
@@ -5771,10 +5654,6 @@
                 points.append(point2d)
         start = points[0]
         end = points[-1]
-<<<<<<< HEAD
-
-=======
->>>>>>> df7e510d
         min_bound_x, max_bound_x, min_bound_y, max_bound_y = self.domain
         if self.x_periodicity:
             points = self._repair_periodic_boundary_points(arc3d, points, 'x')
