--- conflicted
+++ resolved
@@ -5886,6 +5886,7 @@
         return self.point3d_to_2d_minimize(point3d, x0)
 
     def point3d_to_2d_minimize(self, point3d, x0, tol: float =1e-6):
+        """Auxiliary function for point3d_to_2d in case the point inversion does not converge."""
         def sort_func(x):
             return point3d.point_distance(self.point2d_to_3d(volmdlr.Point2D(x[0], x[1])))
 
@@ -5899,16 +5900,7 @@
                 jacobian = npy.array([vector.dot(derivatives[1][0]) / f_value,
                                       vector.dot(derivatives[0][1]) / f_value])
             return f_value, jacobian
-<<<<<<< HEAD
-
-        x0, distance = self.point_inversion_grid_search(point3d, 1e-4)
-        if distance < tol:
-            return volmdlr.Point2D(*x0)
-        x0, check = self.point_inversion(x0, point3d, tol)
-        if check:
-            return volmdlr.Point2D(*x0)
-=======
->>>>>>> 1e4ec06f
+
         min_bound_x, max_bound_x, min_bound_y, max_bound_y = self.domain
         res = minimize(fun, x0=npy.array(x0), jac=True,
                        bounds=[(min_bound_x, max_bound_x),
