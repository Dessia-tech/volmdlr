"""volmdlr module for 3D Surfaces."""
import math
import warnings
from itertools import chain
from typing import List, Union
import traceback

import matplotlib.pyplot as plt
import numpy as npy
import triangle as triangle_lib
from geomdl import NURBS, BSpline, utilities
from geomdl.construct import extract_curves
from geomdl.fitting import approximate_surface, interpolate_surface
from geomdl.operations import split_surface_u, split_surface_v
from scipy.optimize import least_squares, minimize

from dessia_common.core import DessiaObject
from volmdlr.bspline_evaluators import evaluate_single
import volmdlr.bspline_compiled
import volmdlr.core_compiled
import volmdlr.core
from volmdlr import display, edges, grid, wires
import volmdlr.geometry
import volmdlr.utils.parametric as vm_parametric
from volmdlr.core import EdgeStyle
from volmdlr.core import point_in_list
from volmdlr.utils.parametric import array_range_search, repair_start_end_angle_periodicity, angle_discontinuity
import volmdlr.utils.intersections as vm_utils_intersections


def knots_vector_inv(knots_vector):
    """
    Compute knot-elements and multiplicities based on the global knot vector.

    """

    knots = sorted(set(knots_vector))
    multiplicities = [knots_vector.count(knot) for knot in knots]

    return knots, multiplicities


class Surface2D(volmdlr.core.Primitive2D):
    """
    A surface bounded by an outer contour.

    """

    def __init__(self, outer_contour: wires.Contour2D,
                 inner_contours: List[wires.Contour2D],
                 name: str = 'name'):
        self.outer_contour = outer_contour
        self.inner_contours = inner_contours
        self._area = None

        volmdlr.core.Primitive2D.__init__(self, name=name)

    def __hash__(self):
        return hash((self.outer_contour, tuple(self.inner_contours)))

    def _data_hash(self):
        return hash(self)

    def copy(self, deep=True, memo=None):
        """
        Copies the surface2d.

        """
        return self.__class__(outer_contour=self.outer_contour.copy(deep, memo),
                              inner_contours=[c.copy(deep, memo) for c in self.inner_contours],
                              name='copy_' + self.name)

    def area(self):
        """
        Computes the area of the surface.

        """
        if not self._area:
            self._area = self.outer_contour.area() - sum(contour.area() for contour in self.inner_contours)
        return self._area

    def second_moment_area(self, point: volmdlr.Point2D):
        """
        Computes the second moment area of the surface.

        """
        i_x, i_y, i_xy = self.outer_contour.second_moment_area(point)
        for contour in self.inner_contours:
            i_xc, i_yc, i_xyc = contour.second_moment_area(point)
            i_x -= i_xc
            i_y -= i_yc
            i_xy -= i_xyc
        return i_x, i_y, i_xy

    def center_of_mass(self):
        """
        Compute the center of mass of the 2D surface.

        :return: The center of mass of the surface.
        :rtype: :class:`volmdlr.Point2D`
        """
        center = self.outer_contour.area() * self.outer_contour.center_of_mass()
        for contour in self.inner_contours:
            center -= contour.area() * contour.center_of_mass()
        return center / self.area()

    def point_belongs(self, point2d: volmdlr.Point2D, include_edge_points: bool = True):
        """
        Check whether a point belongs to the 2D surface.

        :param point2d: The point to check.
        :type point2d: :class:`volmdlr.Point2D`
        :return: True if the point belongs to the surface, False otherwise.
        :rtype: bool
        """
        if not self.outer_contour.point_belongs(point2d, include_edge_points=include_edge_points):
            return False

        for inner_contour in self.inner_contours:
            if inner_contour.point_belongs(point2d, include_edge_points=False):
                return False
        return True

    def random_point_inside(self):
        """
        Generate a random point inside the 2D surface.

        Taking into account any inner contours (holes) it may have.

        :return: A random point inside the surface.
        :rtype: :class:`volmdlr.Point2D`
        """
        point_inside_outer_contour = None
        center_of_mass = self.center_of_mass()
        if self.point_belongs(center_of_mass, False):
            point_inside_outer_contour = center_of_mass
        if not point_inside_outer_contour:
            point_inside_outer_contour = self.outer_contour.random_point_inside()
        while True:
            inside_inner_contour = False
            for inner_contour in self.inner_contours:
                if inner_contour.point_belongs(point_inside_outer_contour):
                    inside_inner_contour = True
            if not inside_inner_contour and \
                    point_inside_outer_contour is not None:
                break
            point_inside_outer_contour = self.outer_contour.random_point_inside()

        return point_inside_outer_contour

    @staticmethod
    def triangulation_without_holes(vertices, segments, points_grid, tri_opt):
        """
        Triangulates a surface without holes.

        :param vertices: vertices of the surface.
        :param segments: segments defined as tuples of vertices.
        :param points_grid: to do.
        :param tri_opt: triangulation option: "p"
        :return:
        """
        vertices_grid = [(p.x, p.y) for p in points_grid]
        vertices.extend(vertices_grid)
        tri = {'vertices': npy.array(vertices).reshape((-1, 2)),
               'segments': npy.array(segments).reshape((-1, 2)),
               }
        triagulation = triangle_lib.triangulate(tri, tri_opt)
        triangles = triagulation['triangles'].tolist()
        number_points = triagulation['vertices'].shape[0]
        points = [display.Node2D(*triagulation['vertices'][i, :]) for i in range(number_points)]
        return display.DisplayMesh2D(points, triangles=triangles)

    def triangulation(self, number_points_x: int = 15, number_points_y: int = 15):
        """
        Triangulates the Surface2D using the Triangle library.

        :param number_points_x: Number of discretization points in x direction.
        :type number_points_x: int
        :param number_points_y: Number of discretization points in y direction.
        :type number_points_y: int
        :return: The triangulated surface as a display mesh.
        :rtype: :class:`volmdlr.display.DisplayMesh2D`
        """
        area = self.bounding_rectangle().area()
        tri_opt = "p"
        if area == 0.0:
            return display.DisplayMesh2D([], triangles=[])

        triangulates_with_grid = number_points_x > 0 and number_points_y > 0
        discretize_line = number_points_x > 0 or number_points_y > 0
        if not discretize_line:
            tri_opt = "pq"

        discretize_line_direction = "xy"
        if number_points_y == 0:
            discretize_line_direction = "x"
        outer_polygon = self.outer_contour.to_polygon(angle_resolution=15, discretize_line=discretize_line,
                                                      discretize_line_direction=discretize_line_direction)

        if not self.inner_contours and not triangulates_with_grid:
            return outer_polygon.triangulation()

        points_grid, x, y, grid_point_index = outer_polygon.grid_triangulation_points(number_points_x=number_points_x,
                                                                                      number_points_y=number_points_y)
        points = [display.Node2D(*point) for point in outer_polygon.points]
        vertices = [(point.x, point.y) for point in points]
        n = len(points)
        segments = [(i, i + 1) for i in range(n - 1)]
        segments.append((n - 1, 0))

        if not self.inner_contours:  # No holes
            return self.triangulation_without_holes(vertices, segments, points_grid, tri_opt)

        point_index = {p: i for i, p in enumerate(points)}
        holes = []
        for inner_contour in self.inner_contours:
            inner_polygon = inner_contour.to_polygon(angle_resolution=10, discretize_line=discretize_line,
                                                     discretize_line_direction=discretize_line_direction)
            inner_polygon_nodes = [display.Node2D.from_point(p) for p in inner_polygon.points]
            for point in inner_polygon_nodes:
                if point not in point_index:
                    points.append(point)
                    vertices.append((point.x, point.y))
                    point_index[point] = n
                    n += 1

            for point1, point2 in zip(inner_polygon_nodes[:-1],
                                      inner_polygon_nodes[1:]):
                segments.append((point_index[point1], point_index[point2]))
            segments.append((point_index[inner_polygon_nodes[-1]], point_index[inner_polygon_nodes[0]]))
            rpi = inner_polygon.barycenter()
            if not inner_polygon.point_belongs(rpi, include_edge_points=False):
                rpi = inner_polygon.random_point_inside(include_edge_points=False)
            holes.append([rpi.x, rpi.y])

            if triangulates_with_grid:
                # removes with a region search the grid points that are in the inner contour
                xmin, xmax, ymin, ymax = inner_polygon.bounding_rectangle.bounds()
                x_grid_range = array_range_search(x, xmin, xmax)
                y_grid_range = array_range_search(y, ymin, ymax)
                for i in x_grid_range:
                    for j in y_grid_range:
                        point = grid_point_index.get((i, j))
                        if not point:
                            continue
                        if inner_polygon.point_belongs(point):
                            points_grid.remove(point)
                            grid_point_index.pop((i, j))

        if triangulates_with_grid:
            vertices_grid = [(p.x, p.y) for p in points_grid]
            vertices.extend(vertices_grid)

        tri = {'vertices': npy.array(vertices).reshape((-1, 2)),
               'segments': npy.array(segments).reshape((-1, 2)),
               'holes': npy.array(holes).reshape((-1, 2))
               }
        triangulation = triangle_lib.triangulate(tri, tri_opt)
        triangles = triangulation['triangles'].tolist()
        number_points = triangulation['vertices'].shape[0]
        points = [display.Node2D(*triangulation['vertices'][i, :]) for i in range(number_points)]
        return display.DisplayMesh2D(points, triangles=triangles)

    def split_by_lines(self, lines):
        """
        Returns a list of cut surfaces given by the lines provided as argument.
        """
        cutted_surfaces = []
        iteration_surfaces = self.cut_by_line(lines[0])

        for line in lines[1:]:
            iteration_surfaces2 = []
            for surface in iteration_surfaces:
                line_cutted_surfaces = surface.cut_by_line(line)

                llcs = len(line_cutted_surfaces)

                if llcs == 1:
                    cutted_surfaces.append(line_cutted_surfaces[0])
                else:
                    iteration_surfaces2.extend(line_cutted_surfaces)

            iteration_surfaces = iteration_surfaces2[:]

        cutted_surfaces.extend(iteration_surfaces)
        return cutted_surfaces

    def split_regularly(self, n):
        """
        Split in n slices.
        """
        bounding_rectangle = self.outer_contour.bounding_rectangle
        lines = []
        for i in range(n - 1):
            xi = bounding_rectangle[0] + (i + 1) * (bounding_rectangle[1] - bounding_rectangle[0]) / n
            lines.append(edges.Line2D(volmdlr.Point2D(xi, 0),
                                      volmdlr.Point2D(xi, 1)))
        return self.split_by_lines(lines)

    def cut_by_line(self, line: edges.Line2D):
        """
        Returns a list of cut Surface2D by the given line.

        :param line: The line to cut the Surface2D with.
        :type line: :class:`edges.Line2D`
        :return: A list of 2D surfaces resulting from the cut.
        :rtype: List[:class:`volmdlr.faces.Surface2D`]
        """
        surfaces = []
        splitted_outer_contours = self.outer_contour.cut_by_line(line)
        splitted_inner_contours_table = []
        for inner_contour in self.inner_contours:
            splitted_inner_contours = inner_contour.cut_by_line(line)
            splitted_inner_contours_table.append(splitted_inner_contours)

        # First part of the external contour
        for outer_split in splitted_outer_contours:
            inner_contours = []
            for splitted_inner_contours in splitted_inner_contours_table:
                for inner_split in splitted_inner_contours:
                    inner_split.order_contour()
                    point = inner_split.random_point_inside()
                    if outer_split.point_belongs(point):
                        inner_contours.append(inner_split)

            if inner_contours:
                surface2d = self.from_contours(outer_split, inner_contours)
                surfaces.append(surface2d)
            else:
                surfaces.append(Surface2D(outer_split, []))
        return surfaces

    def line_crossings(self, line: edges.Line2D):
        """
        Find intersection points between a line and the 2D surface.

        :param line: The line to intersect with the shape.
        :type line: :class:`edges.Line2D`
        :return: A list of intersection points sorted by increasing abscissa
            along the line. Each intersection point is a tuple
            (point, primitive) where point is the intersection point and
            primitive is the intersected primitive.
        :rtype: List[Tuple[:class:`volmdlr.Point2D`,
            :class:`volmdlr.core.Primitive2D`]]

        """
        intersection_points = []
        for primitive in self.outer_contour.primitives:
            for point in primitive.line_crossings(line):
                if (point, primitive) not in intersection_points:
                    intersection_points.append((point, primitive))
        for inner_contour in self.inner_contours:
            for primitive in inner_contour.primitives:
                for point in primitive.line_crossings(line):
                    if (point, primitive) not in intersection_points:
                        intersection_points.append((point, primitive))
        return sorted(intersection_points, key=lambda ip: line.abscissa(ip[0]))

    def split_at_centers(self):
        """
        Split in n slices.

        # TODO: is this used ?
        """

        cutted_contours = []
        center_of_mass1 = self.inner_contours[0].center_of_mass()
        center_of_mass2 = self.inner_contours[1].center_of_mass()
        cut_line = edges.Line2D(center_of_mass1, center_of_mass2)

        iteration_contours2 = []

        surface_cut = self.cut_by_line(cut_line)

        iteration_contours2.extend(surface_cut)

        iteration_contours = iteration_contours2[:]
        cutted_contours.extend(iteration_contours)

        return cutted_contours

    def cut_by_line2(self, line):
        """
        Cuts a Surface2D with line (2).

        :param line: DESCRIPTION
        :type line: TYPE
        :raises NotImplementedError: DESCRIPTION
        :return: DESCRIPTION
        :rtype: TYPE

        """

        all_contours = []
        inner_1 = self.inner_contours[0]
        inner_2 = self.inner_contours[1]

        inner_intersections_1 = inner_1.line_intersections(line)
        inner_intersections_2 = inner_2.line_intersections(line)

        arc1, arc2 = inner_1.split(inner_intersections_1[1],
                                   inner_intersections_1[0])
        arc3, arc4 = inner_2.split(inner_intersections_2[1],
                                   inner_intersections_2[0])
        new_inner_1 = wires.Contour2D([arc1, arc2])
        new_inner_2 = wires.Contour2D([arc3, arc4])

        intersections = [(inner_intersections_1[0], arc1), (inner_intersections_1[1], arc2)]
        intersections += self.outer_contour.line_intersections(line)
        intersections.append((inner_intersections_2[0], arc3))
        intersections.append((inner_intersections_2[1], arc4))
        intersections += self.outer_contour.line_intersections(line)

        if not intersections:
            all_contours.extend([self])
        if len(intersections) < 4:
            return [self]
        if len(intersections) >= 4:
            if isinstance(intersections[0][0], volmdlr.Point2D) and \
                    isinstance(intersections[1][0], volmdlr.Point2D):
                ip1, ip2 = sorted(
                    [new_inner_1.primitives.index(intersections[0][1]),
                     new_inner_1.primitives.index(intersections[1][1])])
                ip5, ip6 = sorted(
                    [new_inner_2.primitives.index(intersections[4][1]),
                     new_inner_2.primitives.index(intersections[5][1])])
                ip3, ip4 = sorted(
                    [self.outer_contour.primitives.index(intersections[2][1]),
                     self.outer_contour.primitives.index(intersections[3][1])])

                # sp11, sp12 = intersections[2][1].split(intersections[2][0])
                # sp21, sp22 = intersections[3][1].split(intersections[3][0])
                sp33, sp34 = intersections[6][1].split(intersections[6][0])
                sp44, sp43 = intersections[7][1].split(intersections[7][0])

                primitives1 = [edges.LineSegment2D(intersections[6][0], intersections[1][0]),
                               new_inner_1.primitives[ip1],
                               edges.LineSegment2D(intersections[0][0], intersections[5][0]),
                               new_inner_2.primitives[ip5],
                               edges.LineSegment2D(intersections[4][0], intersections[7][0]),
                               sp44
                               ]
                primitives1.extend(self.outer_contour.primitives[ip3 + 1:ip4])
                primitives1.append(sp34)

                primitives2 = [edges.LineSegment2D(intersections[7][0], intersections[4][0]),
                               new_inner_2.primitives[ip6],
                               edges.LineSegment2D(intersections[5][0], intersections[0][0]),
                               new_inner_1.primitives[ip2],
                               edges.LineSegment2D(intersections[1][0], intersections[6][0]),
                               sp33
                               ]

                primitives2.extend(self.outer_contour.primitives[:ip3].reverse())
                primitives2.append(sp43)

                all_contours.extend([wires.Contour2D(primitives1),
                                     wires.Contour2D(primitives2)])

            else:
                raise NotImplementedError(
                    'Non convex contour not supported yet')

        return all_contours

    def bounding_rectangle(self):
        """
        Returns bounding rectangle.

        :return: Returns a python object with useful methods
        :rtype: :class:`volmdlr.core.BoundingRectangle
        """

        return self.outer_contour.bounding_rectangle

    @classmethod
    def from_contours(cls, outer_contour, inner_contours):
        """
        Create a Surface2D object from an outer contour and a list of inner contours.

        :param outer_contour: The outer contour that bounds the surface.
        :type outer_contour: wires.Contour2D
        :param inner_contours: The list of inner contours that define the holes of the surface.
        :type inner_contours : List[wires.Contour2D]
        :return: Surface2D defined by the given contours.
        """
        surface2d_inner_contours = []
        surface2d_outer_contour = outer_contour
        for inner_contour in inner_contours:
            if surface2d_outer_contour.shared_primitives_extremities(
                    inner_contour):
                # inner_contour will be merged with outer_contour
                merged_contours = surface2d_outer_contour.merge_with(
                    inner_contour)
                if len(merged_contours) >= 2:
                    raise NotImplementedError
                surface2d_outer_contour = merged_contours[0]
            else:
                # inner_contour will be added to the inner contours of the
                # Surface2D
                surface2d_inner_contours.append(inner_contour)
        return cls(surface2d_outer_contour, surface2d_inner_contours)

    def plot(self, ax=None, color='k', alpha=1, equal_aspect=False):
        """Plot surface 2d using Matplotlib."""

        if ax is None:
            _, ax = plt.subplots()
        self.outer_contour.plot(ax=ax, edge_style=EdgeStyle(color=color, alpha=alpha,
                                                            equal_aspect=equal_aspect))
        for inner_contour in self.inner_contours:
            inner_contour.plot(ax=ax, edge_style=EdgeStyle(color=color, alpha=alpha,
                                                           equal_aspect=equal_aspect))

        if equal_aspect:
            ax.set_aspect('equal')

        ax.margins(0.1)
        return ax

    def axial_symmetry(self, line):
        """
        Finds out the symmetric 2D surface according to a line.

        """

        outer_contour = self.outer_contour.axial_symmetry(line)
        inner_contours = []
        if self.inner_contours:
            inner_contours = [contour.axial_symmetry(line) for contour in self.inner_contours]

        return self.__class__(outer_contour=outer_contour,
                              inner_contours=inner_contours)

    def rotation(self, center, angle):
        """
        Surface2D rotation.

        :param center: rotation center.
        :param angle: angle rotation.
        :return: a new rotated Surface2D.
        """

        outer_contour = self.outer_contour.rotation(center, angle)
        if self.inner_contours:
            inner_contours = [contour.rotation(center, angle) for contour in self.inner_contours]
        else:
            inner_contours = []

        return self.__class__(outer_contour, inner_contours)

    def rotation_inplace(self, center, angle):
        """
        Rotate the surface in-place.
        """
        warnings.warn("'in-place' methods are deprecated. Use a not in-place method instead.", DeprecationWarning)

        new_surface2d = self.rotation(center, angle)
        self.outer_contour = new_surface2d.outer_contour
        self.inner_contours = new_surface2d.inner_contours

    def translation(self, offset: volmdlr.Vector2D):
        """
        Surface2D translation.

        :param offset: translation vector.
        :return: A new translated Surface2D.
        """
        outer_contour = self.outer_contour.translation(offset)
        inner_contours = [contour.translation(offset) for contour in self.inner_contours]
        return self.__class__(outer_contour, inner_contours)

    def translation_inplace(self, offset: volmdlr.Vector2D):
        """
        Translate the surface in-place.
        """
        warnings.warn("'in-place' methods are deprecated. Use a not in-place method instead.", DeprecationWarning)

        new_contour = self.translation(offset)
        self.outer_contour = new_contour.outer_contour
        self.inner_contours = new_contour.inner_contours

    def frame_mapping(self, frame: volmdlr.Frame2D, side: str):
        """Frame mapping of a surface 2d."""
        outer_contour = self.outer_contour.frame_mapping(frame, side)
        inner_contours = [contour.frame_mapping(frame, side) for contour in self.inner_contours]
        return self.__class__(outer_contour, inner_contours)

    def frame_mapping_inplace(self, frame: volmdlr.Frame2D, side: str):
        """'in-place' methods are deprecated. Use a not in-place method instead."""
        warnings.warn("'in-place' methods are deprecated. Use a not in-place method instead.", DeprecationWarning)

        new_contour = self.frame_mapping(frame, side)
        self.outer_contour = new_contour.outer_contour
        self.inner_contours = new_contour.inner_contours

    def geo_lines(self):  # , mesh_size_list=None):
        """
        Gets the lines that define a Surface2D in a .geo file.
        """

        i, i_p = None, None
        lines, line_surface, lines_tags = [], [], []
        point_account, line_account, line_loop_account = 0, 0, 1
        for outer_contour, contour in enumerate(list(chain(*[[self.outer_contour], self.inner_contours]))):
            if isinstance(contour, wires.Circle2D):
                points = [volmdlr.Point2D(contour.center.x - contour.radius, contour.center.y),
                          contour.center,
                          volmdlr.Point2D(contour.center.x + contour.radius, contour.center.y)]
                index = []
                for i, point in enumerate(points):
                    lines.append(point.get_geo_lines(tag=point_account + i + 1,
                                                     point_mesh_size=None))
                    index.append(point_account + i + 1)

                lines.append('Circle(' + str(line_account + 1) +
                             ') = {' + str(index[0]) + ', ' + str(index[1]) + ', ' + str(index[2]) + '};')
                lines.append('Circle(' + str(line_account + 2) +
                             ') = {' + str(index[2]) + ', ' + str(index[1]) + ', ' + str(index[0]) + '};')

                lines_tags.append(line_account + 1)
                lines_tags.append(line_account + 2)

                lines.append('Line Loop(' + str(outer_contour + 1) + ') = {' + str(lines_tags)[1:-1] + '};')
                line_surface.append(line_loop_account)

                point_account = point_account + 2 + 1
                line_account, line_loop_account = line_account + 1 + 1, line_loop_account + 1
                lines_tags = []

            elif isinstance(contour, (wires.Contour2D, wires.ClosedPolygon2D)):
                if not isinstance(contour, wires.ClosedPolygon2D):
                    contour = contour.to_polygon(1)
                for i, point in enumerate(contour.points):
                    lines.append(point.get_geo_lines(tag=point_account + i + 1,
                                                     point_mesh_size=None))

                for i_p, primitive in enumerate(contour.primitives):
                    if i_p != len(contour.primitives) - 1:
                        lines.append(primitive.get_geo_lines(tag=line_account + i_p + 1,
                                                             start_point_tag=point_account + i_p + 1,
                                                             end_point_tag=point_account + i_p + 2))
                    else:
                        lines.append(primitive.get_geo_lines(tag=line_account + i_p + 1,
                                                             start_point_tag=point_account + i_p + 1,
                                                             end_point_tag=point_account + 1))
                    lines_tags.append(line_account + i_p + 1)

                lines.append('Line Loop(' + str(outer_contour + 1) + ') = {' + str(lines_tags)[1:-1] + '};')
                line_surface.append(line_loop_account)
                point_account = point_account + i + 1
                line_account, line_loop_account = line_account + i_p + 1, line_loop_account + 1
                lines_tags = []

        lines.append('Plane Surface(' + str(1) + ') = {' + str(line_surface)[1:-1] + '};')

        return lines

    def mesh_lines(self,
                   factor: float,
                   curvature_mesh_size: int = None,
                   min_points: int = None,
                   initial_mesh_size: float = 5):
        """
        Gets the lines that define mesh parameters for a Surface2D, to be added to a .geo file.

        :param factor: A float, between 0 and 1, that describes the mesh quality
        (1 for coarse mesh - 0 for fine mesh)
        :type factor: float
        :param curvature_mesh_size: Activate the calculation of mesh element sizes based on curvature
        (with curvature_mesh_size elements per 2*Pi radians), defaults to 0
        :type curvature_mesh_size: int, optional
        :param min_points: Check if there are enough points on small edges (if it is not, we force to have min_points
        on that edge), defaults to None
        :type min_points: int, optional
        :param initial_mesh_size: If factor=1, it will be initial_mesh_size elements per dimension, defaults to 5
        :type initial_mesh_size: float, optional

        :return: A list of lines that describe mesh parameters
        :rtype: List[str]
        """

        lines = []
        if factor == 0:
            factor = 1e-3

        size = (math.sqrt(self.area()) / initial_mesh_size) * factor

        if min_points:
            lines.extend(self.get_mesh_lines_with_transfinite_curves(
                [[self.outer_contour], self.inner_contours], min_points, size))

        lines.append('Field[1] = MathEval;')
        lines.append('Field[1].F = "' + str(size) + '";')
        lines.append('Background Field = 1;')
        if curvature_mesh_size:
            lines.append('Mesh.MeshSizeFromCurvature = ' + str(curvature_mesh_size) + ';')

        return lines

    @staticmethod
    def get_mesh_lines_with_transfinite_curves(lists_contours, min_points, size):
        """Gets Surface 2d mesh lines with transfinite curves."""
        lines, primitives, primitives_length = [], [], []
        circle_class_ = getattr(wires, 'Circle' + lists_contours[0][0].__class__.__name__[-2:])
        for contour in list(chain(*lists_contours)):
            if isinstance(contour, circle_class_):
                primitives.append(contour)
                primitives.append(contour)
                primitives_length.append(contour.length() / 2)
                primitives_length.append(contour.length() / 2)
            else:
                for primitive in contour.primitives:
                    if (primitive not in primitives) and (primitive.reverse() not in primitives):
                        primitives.append(primitive)
                        primitives_length.append(primitive.length())

        for i, length in enumerate(primitives_length):
            if length < min_points * size:
                lines.append('Transfinite Curve {' + str(i) + '} = ' +
                             str(min_points) + ' Using Progression 1;')
        return lines

    def to_geo(self, file_name: str,
               factor: float, **kwargs):
        # curvature_mesh_size: int = None,
        # min_points: int = None,
        # initial_mesh_size: float = 5):
        """
        Gets the .geo file for the Surface2D.
        """

        for element in [('curvature_mesh_size', 0), ('min_points', None), ('initial_mesh_size', 5)]:
            if element[0] not in kwargs:
                kwargs[element[0]] = element[1]

        lines = self.geo_lines()
        lines.extend(self.mesh_lines(factor, kwargs['curvature_mesh_size'],
                                     kwargs['min_points'], kwargs['initial_mesh_size']))

        with open(file_name + '.geo', 'w', encoding="utf-8") as file:
            for line in lines:
                file.write(line)
                file.write('\n')
        file.close()

    def to_msh(self, file_name: str, mesh_dimension: int, mesh_order: int,
               factor: float, **kwargs):
        # curvature_mesh_size: int = 0,
        # min_points: int = None,
        # initial_mesh_size: float = 5):
        """
        Gets .msh file for the Surface2D generated by gmsh.

        :param file_name: The msh. file name
        :type file_name: str
        :param mesh_dimension: The mesh dimension (1: 1D-Edge, 2: 2D-Triangle, 3D-Tetrahedra)
        :type mesh_dimension: int
        :param factor: A float, between 0 and 1, that describes the mesh quality
        (1 for coarse mesh - 0 for fine mesh)
        :type factor: float
        :param curvature_mesh_size: Activate the calculation of mesh element sizes based on curvature
        (with curvature_mesh_size elements per 2*Pi radians), defaults to 0
        :type curvature_mesh_size: int, optional
        :param min_points: Check if there are enough points on small edges (if it is not, we force to have min_points
        on that edge), defaults to None
        :type min_points: int, optional
        :param initial_mesh_size: If factor=1, it will be initial_mesh_size elements per dimension, defaults to 5
        :type initial_mesh_size: float, optional

        :return: A txt file
        :rtype: .txt
        """

        for element in [('curvature_mesh_size', 0), ('min_points', None), ('initial_mesh_size', 5)]:
            if element[0] not in kwargs:
                kwargs[element[0]] = element[1]

        self.to_geo(file_name=file_name, mesh_dimension=mesh_dimension,
                    factor=factor, curvature_mesh_size=kwargs['curvature_mesh_size'],
                    min_points=kwargs['min_points'], initial_mesh_size=kwargs['initial_mesh_size'])

        volmdlr.core.VolumeModel.generate_msh_file(file_name, mesh_dimension, mesh_order)

        # gmsh.initialize()
        # gmsh.open(file_name + ".geo")

        # gmsh.model.geo.synchronize()
        # gmsh.model.mesh.generate(mesh_dimension)

        # gmsh.write(file_name + ".msh")

        # gmsh.finalize()


class Surface3D(DessiaObject):
    """
    Abstract class.

    """
    x_periodicity = None
    y_periodicity = None
    face_class = None

    def point2d_to_3d(self, point2d):
        raise NotImplementedError(f'point2d_to_3d is abstract and should be implemented in {self.__class__.__name__}')

    def point3d_to_2d(self, point3d):
        """
        Abstract method. Convert a 3D point to a 2D parametric point.

        :param point3d: The 3D point to convert, represented by 3 coordinates (x, y, z).
        :type point3d: `volmdlr.Point3D`
        :return: NotImplementedError: If the method is not implemented in the subclass.
        """
        raise NotImplementedError(f'point3d_to_2d is abstract and should be implemented in {self.__class__.__name__}')

    def face_from_contours3d(self, contours3d: List[wires.Contour3D], name: str = ''):
        """Deprecated method, 'Use Face3D from_contours3d method'."""
        raise AttributeError('Use Face3D from_contours3d method')

    def repair_primitives_periodicity(self, primitives2d):
        """
        Repairs the continuity of the 2D contour while using contour3d_to_2d on periodic surfaces.

        :param primitives2d: The primitives in parametric surface domain.
        :type primitives2d: list
        :return: A list of primitives.
        :rtype: list
        """
        x_periodicity = self.x_periodicity
        y_periodicity = self.y_periodicity
        # Search for a primitive that can be used as reference for repairing periodicity
        if x_periodicity or y_periodicity:
            pos = vm_parametric.find_index_defined_brep_primitive_on_periodical_surface(primitives2d,
                                                                                        [x_periodicity, y_periodicity])
            if pos != 0:
                primitives2d = primitives2d[pos:] + primitives2d[:pos]
        if x_periodicity is None:
            x_periodicity = -1
        if y_periodicity is None:
            y_periodicity = -1
        for i in range(1, len(primitives2d)):
            previous_primitive = primitives2d[i - 1]
<<<<<<< HEAD
            current_primitive = primitives2d[i]
            delta = previous_primitive.end - current_primitive.start
=======
            delta = previous_primitive.end - primitives2d[i].start

>>>>>>> b9c16af0
            distance = delta.norm()
            is_connected = math.isclose(distance, 0, abs_tol=1e-2)

            if not is_connected:
                if math.isclose(current_primitive.length(), x_periodicity, abs_tol=1e-2) or \
                        math.isclose(current_primitive.length(), y_periodicity, abs_tol=1e-2):
                    delta_end = previous_primitive.end - current_primitive.end
                    delta_min_index, _ = min(enumerate([distance, delta_end.norm()]), key=lambda x: x[1])

                    if current_primitive.end.is_close(previous_primitive.end, tol=1e-2):
                        primitives2d[i] = current_primitive.reverse()
                    elif hasattr(self, "is_singularity_point") and \
                            self.is_singularity_point(self.point2d_to_3d(previous_primitive.end)) and \
                            self.is_singularity_point(self.point2d_to_3d(current_primitive.start)):
                        primitives2d.insert(i, edges.LineSegment2D(previous_primitive.end, current_primitive.start,
                                                                   name="construction"))
                        i += 1
                    elif delta_min_index == 0:
                        primitives2d[i] = current_primitive.translation(delta)
                    else:
                        new_primitive = current_primitive.reverse()
                        primitives2d[i] = new_primitive.translation(delta_end)

                elif current_primitive.end.is_close(previous_primitive.end, tol=1e-2):
                    primitives2d[i] = current_primitive.reverse()
                else:
                    primitives2d[i] = current_primitive.translation(delta)

        previous_primitive = primitives2d[-1]
        delta = previous_primitive.end - primitives2d[0].start
        distance = delta.norm()
        is_connected = math.isclose(distance, 0, abs_tol=1e-2)

        if not is_connected and hasattr(self, "is_singularity_point") and \
                self.is_singularity_point(self.point2d_to_3d(previous_primitive.end)) and \
                self.is_singularity_point(self.point2d_to_3d(primitives2d[0].start)):
            primitives2d.append(edges.LineSegment2D(previous_primitive.end, primitives2d[0].start,
                                                    name="construction"))

        return primitives2d

    def repair_contours2d(self, outer_contour, inner_contours):
        """
        Abstract method. Repair 2D contours of a face on the parametric domain.

        :param outer_contour: Outer contour 2D.
        :type inner_contours: wires.Contour2D
        :param inner_contours: List of 2D contours.
        :type inner_contours: list
        :return: NotImplementedError: If the method is not implemented in the subclass.
        """
        raise NotImplementedError(f'repair_contours2d is abstract and should be implemented in '
                                  f'{self.__class__.__name__}')

    def primitives3d_to_2d(self, primitives3d):
        """
        Helper function to perform conversion of 3D primitives into B-Rep primitives.

        :param primitives3d: List of 3D primitives from a 3D contour.
        :type primitives3d: List[edges.Edge]
        :return: A list of 2D primitives on parametric domain.
        :rtype: List[edges.Edge]
        """
        primitives2d = []
        for primitive3d in primitives3d:
            method_name = f'{primitive3d.__class__.__name__.lower()}_to_2d'
            if hasattr(self, method_name):
                primitives = getattr(self, method_name)(primitive3d)

                if primitives is None:
                    continue
                primitives2d.extend(primitives)
            else:
                raise AttributeError(f'Class {self.__class__.__name__} does not implement {method_name}')
        return primitives2d

    def contour3d_to_2d(self, contour3d):
        """
        Transforms a Contour3D into a Contour2D in the parametric domain of the surface.

        :param contour3d: The contour to be transformed.
        :type contour3d: :class:`wires.Contour3D`
        :return: A 2D contour object.
        :rtype: :class:`wires.Contour2D`
        """
        primitives2d = self.primitives3d_to_2d(contour3d.primitives)

        wire2d = wires.Wire2D(primitives2d)
        delta_x = abs(wire2d.primitives[0].start.x - wire2d.primitives[-1].end.x)
        if math.isclose(delta_x, volmdlr.TWO_PI, abs_tol=1e-3) and wire2d.is_ordered():
            return wires.Contour2D(primitives2d)
        # Fix contour
        if self.x_periodicity or self.y_periodicity:
            primitives2d = self.repair_primitives_periodicity(primitives2d)
        return wires.Contour2D(primitives2d)

    def contour2d_to_3d(self, contour2d):
        """
        Transforms a Contour2D in the parametric domain of the surface into a Contour3D in Cartesian coordinate.

        :param contour2d: The contour to be transformed.
        :type contour2d: :class:`wires.Contour2D`
        :return: A 3D contour object.
        :rtype: :class:`wires.Contour3D`
        """
        primitives3d = []
        for primitive2d in contour2d.primitives:
            if primitive2d.name == "construction":
                continue
            method_name = f'{primitive2d.__class__.__name__.lower()}_to_3d'
            if hasattr(self, method_name):
                try:
                    primitives = getattr(self, method_name)(primitive2d)
                    if primitives is None:
                        continue
                    primitives3d.extend(primitives)
                except AttributeError:
                    print(traceback.format_exc())
                    print(f'Class {self.__class__.__name__} does not implement {method_name}'
                          f'with {primitive2d.__class__.__name__}')
            else:
                raise AttributeError(
                    f'Class {self.__class__.__name__} does not implement {method_name}')
        if not primitives3d:
            raise ValueError("no primitives to create contour")
        return wires.Contour3D(primitives3d)

    def linesegment3d_to_2d(self, linesegment3d):
        """
        A line segment on a surface will be in any case a line in 2D?.

        """
        return [edges.LineSegment2D(self.point3d_to_2d(linesegment3d.start),
                                    self.point3d_to_2d(linesegment3d.end))]

    def bsplinecurve3d_to_2d(self, bspline_curve3d):
        """
        Is this right?.
        """
        n = len(bspline_curve3d.control_points)
        points = [self.point3d_to_2d(p)
                  for p in bspline_curve3d.discretization_points(number_points=n)]
        return [edges.BSplineCurve2D.from_points_interpolation(
            points, bspline_curve3d.degree, bspline_curve3d.periodic)]

    def bsplinecurve2d_to_3d(self, bspline_curve2d):
        """
        Is this right?.

        """
        n = len(bspline_curve2d.control_points)
        points = [self.point2d_to_3d(p)
                  for p in bspline_curve2d.discretization_points(number_points=n)]
        return [edges.BSplineCurve3D.from_points_interpolation(
            points, bspline_curve2d.degree, bspline_curve2d.periodic)]

    def normal_from_point2d(self, point2d):

        raise NotImplementedError('NotImplemented')

    def normal_from_point3d(self, point3d):
        """
        Evaluates the normal vector of the bspline surface at this 3D point.
        """

        return (self.normal_from_point2d(self.point3d_to_2d(point3d)))[1]

    def geodesic_distance_from_points2d(self, point1_2d: volmdlr.Point2D,
                                        point2_2d: volmdlr.Point2D, number_points: int = 50):
        """
        Approximation of geodesic distance via line segments length sum in 3D.
        """
        # points = [point1_2d]
        current_point3d = self.point2d_to_3d(point1_2d)
        distance = 0.
        for i in range(number_points):
            next_point3d = self.point2d_to_3d(point1_2d + (i + 1) / number_points * (point2_2d - point1_2d))
            distance += next_point3d.point_distance(current_point3d)
            current_point3d = next_point3d
        return distance

    def geodesic_distance(self, point1_3d: volmdlr.Point3D, point2_3d: volmdlr.Point3D):
        """
        Approximation of geodesic distance between 2 3D points supposed to be on the surface.
        """
        point1_2d = self.point3d_to_2d(point1_3d)
        point2_2d = self.point3d_to_2d(point2_3d)
        return self.geodesic_distance_from_points2d(point1_2d, point2_2d)

    def point_projection(self, point3d):
        """
        Returns the projection of the point on the surface.

        :param point3d: Point to project.
        :type point3d: volmdlr.Point3D
        :return: A point on the surface
        :rtype: volmdlr.Point3D
        """
        return self.point2d_to_3d(self.point3d_to_2d(point3d))

    def point_distance(self, point3d: volmdlr.Point3D):
        """
        Calculates the minimal distance from a given point and the surface.

        :param point3d: point to verify distance.
        :type point3d: volmdlr.Point3D
        :return: point distance to the surface.
        :rtype: float
        """
        proj_point = self.point_projection(point3d)
        return proj_point.point_distance(point3d)

    def edge_intersections(self, edge):
        """
        Gets intersections between a Surface 3D, and an edge 3D.

        :param edge: any 3D edge.
        :return: list of points.
        """
        intersections = []
        method_name = f'{edge.__class__.__name__.lower()[:-2]}_intersections'
        if hasattr(self, method_name):
            intersections = getattr(self, method_name)(edge)
        return intersections


class Plane3D(Surface3D):
    """
    Defines a plane 3d.

    :param frame: u and v of frame describe the plane, w is the normal
    """
    face_class = 'PlaneFace3D'

    def __init__(self, frame: volmdlr.Frame3D, name: str = ''):

        self.frame = frame
        self.name = name
        Surface3D.__init__(self, name=name)

    def __hash__(self):
        return hash(('plane 3d', self.frame))

    def __eq__(self, other_plane):
        if other_plane.__class__.__name__ != self.__class__.__name__:
            return False
        return self.frame == other_plane.frame

    @classmethod
    def from_step(cls, arguments, object_dict, **kwargs):
        """
        Converts a step primitive to a Plane3D.

        :param arguments: The arguments of the step primitive.
        :type arguments: list
        :param object_dict: The dictionary containing all the step primitives
            that have already been instantiated
        :type object_dict: dict
        :return: The corresponding Plane3D object.
        :rtype: :class:`volmdlr.faces.Plane3D`
        """
        frame3d = object_dict[arguments[1]]
        frame3d.normalize()
        frame = volmdlr.Frame3D(frame3d.origin,
                                frame3d.v, frame3d.w, frame3d.u)
        return cls(frame, arguments[0][1:-1])

    def to_step(self, current_id):
        """
        Transform a Plane 3D to step.

        """
        frame = volmdlr.Frame3D(self.frame.origin, self.frame.w, self.frame.u,
                                self.frame.v)
        content, frame_id = frame.to_step(current_id)
        plane_id = frame_id + 1
        content += f"#{plane_id} = PLANE('{self.name}',#{frame_id});\n"
        return content, [plane_id]

    @classmethod
    def from_3_points(cls, *args):
        """
        Point 1 is used as origin of the plane.
        """
        point1, point2, point3 = args
        vector1 = point2 - point1
        vector2 = point3 - point1
        vector1 = vector1.to_vector()
        vector2 = vector2.to_vector()
        vector1.normalize()
        vector2.normalize()
        normal = vector1.cross(vector2)
        normal.normalize()
        frame = volmdlr.Frame3D(point1, vector1, normal.cross(vector1), normal)
        return cls(frame)

    @classmethod
    def from_normal(cls, point, normal):
        """Creates a Plane 3D form a point and a normal vector."""
        v1 = normal.deterministic_unit_normal_vector()
        v2 = v1.cross(normal)
        return cls(volmdlr.Frame3D(point, v1, v2, normal))

    @classmethod
    def from_plane_vectors(cls, plane_origin: volmdlr.Point3D, plane_x: volmdlr.Vector3D, plane_y: volmdlr.Vector3D):
        """
        Initializes a 3D plane object with a given plane origin and plane x and y vectors.

        :param plane_origin: A volmdlr.Point3D representing the origin of the plane.
        :param plane_x: A volmdlr.Vector3D representing the x-axis of the plane.
        :param plane_y: A volmdlr.Vector3D representing the y-axis of the plane.
        :return: A Plane3D object initialized from the provided plane origin and plane x and y vectors.
        """
        normal = plane_x.cross(plane_y)
        return cls(volmdlr.Frame3D(plane_origin, plane_x, plane_y, normal))

    @classmethod
    def from_points(cls, points):
        """
        Returns a 3D plane that goes through the 3 first points on the list.

        Why for more than 3 points we only do some check and never raise error?
        """
        if len(points) < 3:
            raise ValueError
        if len(points) == 3:
            return cls.from_3_points(points[0],
                                     points[1],
                                     points[2])
        points = [p.copy() for p in points]
        indexes_to_del = []
        for i, point in enumerate(points[1:]):
            if point.is_close(points[0]):
                indexes_to_del.append(i)
        for index in indexes_to_del[::-1]:
            del points[index + 1]

        origin = points[0]
        vector1 = points[1] - origin
        vector1.normalize()
        vector2_min = points[2] - origin
        vector2_min.normalize()
        dot_min = abs(vector1.dot(vector2_min))
        for point in points[3:]:
            vector2 = point - origin
            vector2.normalize()
            dot = abs(vector1.dot(vector2))
            if dot < dot_min:
                vector2_min = vector2
                dot_min = dot
        return cls.from_3_points(origin, vector1 + origin, vector2_min + origin)

    def angle_between_planes(self, plane2):
        """
        Get angle between 2 planes.

        :param plane2: the second plane.
        :return: the angle between the two planes.
        """
        angle = math.acos(self.frame.w.dot(plane2.frame.w))
        return angle

    def point_on_surface(self, point):
        """
        Return if the point belongs to the plane at a tolerance of 1e-6.

        """
        if math.isclose(self.frame.w.dot(point - self.frame.origin), 0,
                        abs_tol=1e-6):
            return True
        return False

    def point_distance(self, point3d):
        """
        Calculates the distance of a point to plane.

        :param point3d: point to verify distance.
        :return: a float, point distance to plane.
        """
        coefficient_a, coefficient_b, coefficient_c, coefficient_d = self.equation_coefficients()
        return abs(self.frame.w.dot(point3d) + coefficient_d) / math.sqrt(coefficient_a ** 2 +
                                                                          coefficient_b ** 2 + coefficient_c ** 2)

    def line_intersections(self, line):
        """
        Find the intersection with a line.

        :param line: Line to evaluate the intersection
        :type line: :class:`edges.Line`
        :return: ADD DESCRIPTION
        :rtype: List[volmdlr.Point3D]
        """
        u_vector = line.point2 - line.point1
        w_vector = line.point1 - self.frame.origin
        if math.isclose(self.frame.w.dot(u_vector), 0, abs_tol=1e-08):
            return []
        intersection_abscissea = - self.frame.w.dot(w_vector) / self.frame.w.dot(u_vector)
        return [line.point1 + intersection_abscissea * u_vector]

    def linesegment_intersections(self, linesegment: edges.LineSegment3D, abs_tol: float = 1e-6) \
            -> List[volmdlr.Point3D]:
        """
        Gets the intersections of a plane a line segment 3d.

        :param linesegment: other line segment.
        :param abs_tol: tolerance allowed.
        :return: a list with the intersecting point.
        """
        u_vector = linesegment.end - linesegment.start
        w_vector = linesegment.start - self.frame.origin
        normaldotu = self.frame.w.dot(u_vector)
        if normaldotu == 0.0 or math.isclose(self.frame.w.unit_vector().dot(u_vector.unit_vector()),
                                           0.0, abs_tol=abs_tol):
            return []
        intersection_abscissea = - self.frame.w.dot(w_vector) / normaldotu
        if intersection_abscissea < 0 or intersection_abscissea > 1:
            if math.isclose(abs(intersection_abscissea), 0, abs_tol=abs_tol):
                return [linesegment.start]
            if math.isclose(intersection_abscissea, 1, abs_tol=abs_tol):
                return [linesegment.end]
            return []
        return [linesegment.start + intersection_abscissea * u_vector]

    def fullarc_intersections(self, fullarc: edges.FullArc3D):
        """
        Calculates the intersections between a Plane 3D and a FullArc 3D.

        :param fullarc: full arc to verify intersections.
        :return: list of intersections: List[volmdlr.Point3D].
        """
        fullarc_plane = Plane3D(fullarc.frame)
        plane_intersections = self.plane_intersection(fullarc_plane)
        if not plane_intersections:
            return []
        fullarc2d = fullarc.to_2d(fullarc.center, fullarc_plane.frame.u, fullarc_plane.frame.v)
        line2d = plane_intersections[0].to_2d(fullarc.center, fullarc_plane.frame.u, fullarc_plane.frame.v)
        fullarc2d_inters_line2d = fullarc2d.line_intersections(line2d)
        intersections = []
        for inter in fullarc2d_inters_line2d:
            intersections.append(inter.to_3d(fullarc.center, fullarc_plane.frame.u, fullarc_plane.frame.v))
        return intersections

    def arc_intersections(self, arc):
        """
        Calculates the intersections between a Plane 3D and an Arc 3D.

        :param arc: arc to verify intersections.
        :return: list of intersections: List[volmdlr.Point3D].
        """
        return self.fullarc_intersections(arc)

    def bsplinecurve_intersections(self, bspline_curve):
        """
        Calculates the intersections between a Plane 3D and a Bspline Curve 3D.

        :param bspline_curve: bspline_curve to verify intersections.
        :return: list of intersections: List[volmdlr.Point3D].
        """
        return vm_utils_intersections.get_bsplinecurve_intersections(self, bspline_curve)

    def equation_coefficients(self):
        """
        Returns the a,b,c,d coefficient from equation ax+by+cz+d = 0.

        """
        a, b, c = self.frame.w
        d = -self.frame.origin.dot(self.frame.w)
        return round(a, 12), round(b, 12), round(c, 12), round(d, 12)

    def plane_intersection(self, other_plane):
        """
        Computes intersection points between two Planes 3D.

        """
        if self.is_parallel(other_plane):
            return []
        line_direction = self.frame.w.cross(other_plane.frame.w)

        if line_direction.norm() < 1e-6:
            return None

        a1, b1, c1, d1 = self.equation_coefficients()
        a2, b2, c2, d2 = other_plane.equation_coefficients()
        if not math.isclose(a1 * b2 - a2 * b1, 0.0, abs_tol=1e-10):
            x0 = (b1 * d2 - b2 * d1) / (a1 * b2 - a2 * b1)
            y0 = (a2 * d1 - a1 * d2) / (a1 * b2 - a2 * b1)
            point1 = volmdlr.Point3D(x0, y0, 0)
        elif a2 * c1 != a1 * c2:
            x0 = (c2 * d1 - c1 * d2) / (a2 * c1 - a1 * c2)
            z0 = (a1 * d2 - a2 * d1) / (a2 * c1 - a1 * c2)
            point1 = volmdlr.Point3D(x0, 0, z0)
        elif c1 * b2 != b1 * c2:
            y0 = (- c2 * d1 + c1 * d2) / (b1 * c2 - c1 * b2)
            z0 = (- b1 * d2 + b2 * d1) / (b1 * c2 - c1 * b2)
            point1 = volmdlr.Point3D(0, y0, z0)
        else:
            raise NotImplementedError
        return [edges.Line3D(point1, point1 + line_direction)]

    def is_coincident(self, plane2):
        """
        Verifies if two planes are parallel and coincident.

        """
        if not isinstance(self, plane2.__class__):
            return False
        if self.is_parallel(plane2):
            if plane2.point_on_surface(self.frame.origin):
                return True
        return False

    def is_parallel(self, plane2):
        """
        Verifies if two planes are parallel.

        """
        if self.frame.w.is_colinear_to(plane2.frame.w):
            return True
        return False

    @classmethod
    def plane_betweeen_two_planes(cls, plane1, plane2):
        """
        Calculates a plane between two other planes.

        :param plane1: plane1.
        :param plane2: plane2.
        :return: resulting plane.
        """
        plane1_plane2_intersection = plane1.plane_intersection(plane2)[0]
        u = plane1_plane2_intersection.unit_direction_vector()
        v = plane1.frame.w + plane2.frame.w
        v.normalize()
        w = u.cross(v)
        point = (plane1.frame.origin + plane2.frame.origin) / 2
        return cls(volmdlr.Frame3D(point, u, w, v))

    def rotation(self, center: volmdlr.Point3D, axis: volmdlr.Vector3D, angle: float):
        """
        Plane3D rotation.

        :param center: rotation center
        :param axis: rotation axis
        :param angle: angle rotation
        :return: a new rotated Plane3D
        """
        new_frame = self.frame.rotation(center=center, axis=axis, angle=angle)
        return Plane3D(new_frame)

    def rotation_inplace(self, center: volmdlr.Point3D, axis: volmdlr.Vector3D, angle: float):
        """
        Plane3D rotation. Object is updated in-place.

        :param center: rotation center
        :param axis: rotation axis
        :param angle: rotation angle
        """
        warnings.warn("'in-place' methods are deprecated. Use a not in-place method instead.", DeprecationWarning)

        self.frame.rotation_inplace(center=center, axis=axis, angle=angle)

    def translation(self, offset: volmdlr.Vector3D):
        """
        Plane3D translation.

        :param offset: translation vector
        :return: A new translated Plane3D
        """
        new_frame = self.frame.translation(offset)
        return Plane3D(new_frame)

    def translation_inplace(self, offset: volmdlr.Vector3D):
        """
        Plane3D translation. Object is updated in-place.

        :param offset: translation vector
        """
        warnings.warn("'in-place' methods are deprecated. Use a not in-place method instead.", DeprecationWarning)

        self.frame.translation_inplace(offset)

    def frame_mapping(self, frame: volmdlr.Frame3D, side: str):
        """
        Changes frame_mapping and return a new Frame3D.

        :param frame: Frame of reference
        :type frame: `volmdlr.Frame3D`
        :param side: 'old' or 'new'
        """
        new_frame = self.frame.frame_mapping(frame, side)
        return Plane3D(new_frame, self.name)

    def frame_mapping_inplace(self, frame: volmdlr.Frame3D, side: str):
        """
        Changes frame_mapping and the object is updated in-place.

        :param frame: Frame of reference
        :type frame: `volmdlr.Frame3D`
        :param side: 'old' or 'new'
        """
        warnings.warn("'in-place' methods are deprecated. Use a not in-place method instead.", DeprecationWarning)

        new_frame = self.frame.frame_mapping(frame, side)
        self.frame.origin = new_frame.origin
        self.frame.u = new_frame.u
        self.frame.v = new_frame.v
        self.frame.w = new_frame.w

    def copy(self, deep=True, memo=None):
        """Creates a copy of the plane."""
        new_frame = self.frame.copy(deep, memo)
        return Plane3D(new_frame, self.name)

    def plot(self, ax=None, edge_style: EdgeStyle = EdgeStyle(color='grey'), length: float = 1.):
        """
        Plot the cylindrical surface in the local frame normal direction.

        :param ax: Matplotlib Axes3D object to plot on. If None, create a new figure.
        :type ax: Axes3D or None
        :param edge_style: edge styles.
        :type edge_style; EdgeStyle.
        :param length: plotted length
        :type length: float
        :return: Matplotlib Axes3D object containing the plotted wire-frame.
        :rtype: Axes3D
        """
        grid_size = 10

        if ax is None:
            fig = plt.figure()
            ax = fig.add_subplot(111, projection='3d')
            ax.set_aspect('auto')

        self.frame.plot(ax=ax, color=edge_style.color, ratio=length)
        for i in range(grid_size):
            for v1, v2 in [(self.frame.u, self.frame.v), (self.frame.v, self.frame.u)]:
                start = self.frame.origin - 0.5 * length * v1 + (-0.5 + i / (grid_size - 1)) * length * v2
                end = self.frame.origin + 0.5 * length * v1 + (-0.5 + i / (grid_size - 1)) * length * v2
                edges.LineSegment3D(start, end).plot(ax=ax, edge_style=edge_style)
        return ax

    def point2d_to_3d(self, point2d):
        """
        Converts a 2D parametric point into a 3D point on the surface.
        """
        return point2d.to_3d(self.frame.origin, self.frame.u, self.frame.v)

    def point3d_to_2d(self, point3d):
        """
        Converts a 3D point into a 2D parametric point.
        """
        return point3d.to_2d(self.frame.origin, self.frame.u, self.frame.v)

    def contour2d_to_3d(self, contour2d):
        """
        Converts a contour 2D on parametric surface into a 3D contour.
        """
        return contour2d.to_3d(self.frame.origin, self.frame.u, self.frame.v)

    def contour3d_to_2d(self, contour3d):
        """
        Converts a contour 3D into a 2D parametric contour.
        """
        return contour3d.to_2d(self.frame.origin, self.frame.u, self.frame.v)

    def bsplinecurve3d_to_2d(self, bspline_curve3d):
        """
        Converts a 3D B-Spline in spatial domain into a 2D B-Spline in parametric domain.

        :param bspline_curve3d: The B-Spline curve to perform the transformation.
        :type bspline_curve3d: edges.BSplineCurve3D
        :return: A 2D B-Spline.
        :rtype: edges.BSplineCurve2D
        """
        control_points = [self.point3d_to_2d(p)
                          for p in bspline_curve3d.control_points]
        return [edges.BSplineCurve2D(
            bspline_curve3d.degree,
            control_points=control_points,
            knot_multiplicities=bspline_curve3d.knot_multiplicities,
            knots=bspline_curve3d.knots,
            weights=bspline_curve3d.weights,
            periodic=bspline_curve3d.periodic)]

    def bsplinecurve2d_to_3d(self, bspline_curve2d):
        """
        Converts a 2D B-Spline in parametric domain into a 3D B-Spline in spatial domain.

        :param bspline_curve2d: The B-Spline curve to perform the transformation.
        :type bspline_curve2d: edges.BSplineCurve2D
        :return: A 3D B-Spline.
        :rtype: edges.BSplineCurve3D
        """
        control_points = [self.point2d_to_3d(point)
                          for point in bspline_curve2d.control_points]
        return [edges.BSplineCurve3D(
            bspline_curve2d.degree,
            control_points=control_points,
            knot_multiplicities=bspline_curve2d.knot_multiplicities,
            knots=bspline_curve2d.knots,
            weights=bspline_curve2d.weights,
            periodic=bspline_curve2d.periodic)]

    def rectangular_cut(self, x1: float, x2: float,
                        y1: float, y2: float, name: str = ''):
        """Deprecated method, Use PlaneFace3D from_surface_rectangular_cut method."""

        raise AttributeError('Use PlaneFace3D from_surface_rectangular_cut method')


PLANE3D_OXY = Plane3D(volmdlr.OXYZ)
PLANE3D_OYZ = Plane3D(volmdlr.OYZX)
PLANE3D_OZX = Plane3D(volmdlr.OZXY)


class PeriodicalSurface(Surface3D):
    """
    Abstract class for surfaces with two-pi periodicity that creates some problems.
    """

    def point2d_to_3d(self, point2d):
        raise NotImplementedError(f'point2d_to_3d is abstract and should be implemented in {self.__class__.__name__}')

    def point3d_to_2d(self, point3d):
        """
        Abstract method. Convert a 3D point to a 2D parametric point.

        :param point3d: The 3D point to convert, represented by 3 coordinates (x, y, z).
        :type point3d: `volmdlr.Point3D`
        :return: NotImplementedError: If the method is not implemented in the subclass.
        """
        raise NotImplementedError(f'point3d_to_2d is abstract and should be implemented in {self.__class__.__name__}')

    def repair_contours2d(self, outer_contour, inner_contours):
        """
        Repair contours on parametric domain.

        :param outer_contour: Outer contour 2D.
        :type inner_contours: wires.Contour2D
        :param inner_contours: List of 2D contours.
        :type inner_contours: list
        """
        new_inner_contours = []
        point1 = outer_contour.primitives[0].start
        point2 = outer_contour.primitives[-1].end

        theta1, z1 = point1
        theta2, _ = point2
        old_outer_contour_positioned = outer_contour
        new_outer_contour = old_outer_contour_positioned
        for inner_contour in inner_contours:
            theta3, z3 = inner_contour.primitives[0].start
            theta4, _ = inner_contour.primitives[-1].end

            if not inner_contour.is_ordered():

                outer_contour_theta = [theta1, theta2]
                inner_contour_theta = [theta3, theta4]

                # Contours are aligned
                if (math.isclose(theta1, theta3, abs_tol=1e-3) and math.isclose(theta2, theta4, abs_tol=1e-3)) \
                        or (math.isclose(theta1, theta4, abs_tol=1e-3) and math.isclose(theta2, theta3, abs_tol=1e-3)):
                    old_innner_contour_positioned = inner_contour

                else:
                    overlapping_theta, outer_contour_side, inner_contour_side, side = self._get_overlapping_theta(
                        outer_contour_theta,
                        inner_contour_theta)
                    line = edges.Line2D(volmdlr.Point2D(overlapping_theta, z1),
                                        volmdlr.Point2D(overlapping_theta, z3))
                    cutted_contours = inner_contour.split_by_line(line)
                    number_contours = len(cutted_contours)
                    if number_contours == 2:
                        contour1, contour2 = cutted_contours
                        increasing_theta = theta3 < theta4
                        # side = 0 --> left  side = 1 --> right
                        if (not side and increasing_theta) or (
                                side and not increasing_theta):
                            theta_offset = outer_contour_theta[outer_contour_side] - contour2.primitives[0].start.x
                            translation_vector = volmdlr.Vector2D(theta_offset, 0)
                            contour2_positionned = contour2.translation(offset=translation_vector)
                            theta_offset = contour2_positionned.primitives[-1].end.x - contour1.primitives[0].start.x
                            translation_vector = volmdlr.Vector2D(theta_offset, 0)
                            contour1_positionned = contour1.translation(offset=translation_vector)
                            primitives2d = contour2_positionned.primitives
                            primitives2d.extend(contour1_positionned.primitives)
                            old_innner_contour_positioned = wires.Wire2D(primitives2d)
                        else:
                            theta_offset = outer_contour_theta[outer_contour_side] - contour1.primitives[-1].end.x
                            translation_vector = volmdlr.Vector2D(theta_offset, 0)
                            contour1_positionned = contour1.translation(offset=translation_vector)
                            theta_offset = contour1_positionned.primitives[0].start.x - contour2.primitives[-1].end.x
                            translation_vector = volmdlr.Vector2D(theta_offset, 0)
                            contour2_positionned = contour2.translation(offset=translation_vector)
                            primitives2d = contour1_positionned.primitives
                            primitives2d.extend(contour2_positionned.primitives)
                            old_innner_contour_positioned = wires.Wire2D(primitives2d)
                        old_innner_contour_positioned = old_innner_contour_positioned.order_wire(tol=1e-4)
                    elif number_contours == 1:
                        contour = cutted_contours[0]
                        theta_offset = outer_contour_theta[outer_contour_side] - \
                                       inner_contour_theta[inner_contour_side]
                        translation_vector = volmdlr.Vector2D(theta_offset, 0)
                        old_innner_contour_positioned = contour.translation(offset=translation_vector)

                    else:
                        raise NotImplementedError
                point1 = old_outer_contour_positioned.primitives[0].start
                point2 = old_outer_contour_positioned.primitives[-1].end
                point3 = old_innner_contour_positioned.primitives[0].start
                point4 = old_innner_contour_positioned.primitives[-1].end

                outer_contour_direction = point1.x < point2.x
                inner_contour_direction = point3.x < point4.x
                if outer_contour_direction == inner_contour_direction:
                    old_innner_contour_positioned = old_innner_contour_positioned.invert()
                    point3 = old_innner_contour_positioned.primitives[0].start
                    point4 = old_innner_contour_positioned.primitives[-1].end
                if not math.isclose(point2.x, point3.x, abs_tol=1e-4) or \
                    not math.isclose(point4.x, point1.x, abs_tol=1e-4):
                    ideal_x = []
                    delta = math.inf
                    found = False
                    for x1 in [point2.x, point3.x]:
                        for x2 in [point4.x, point1.x]:
                            delta_x = abs(abs(x1 - x2) - volmdlr.TWO_PI)
                            if delta_x == 0.0:
                                ideal_x = [x1, x2]
                                found =True
                                break
                            if delta_x < delta:
                                delta = delta_x
                                ideal_x = [x1, x2]
                        if found:
                            break
                    x1, x2 = ideal_x
                    point2.x = x1
                    point3.x = x1
                    point4.x = x2
                    point1.x = x2
                closing_linesegment1 = edges.LineSegment2D(point2, point3)
                closing_linesegment2 = edges.LineSegment2D(point4, point1)
                new_outer_contour_primitives = old_outer_contour_positioned.primitives + [closing_linesegment1] + \
                                               old_innner_contour_positioned.primitives + \
                                               [closing_linesegment2]
                new_outer_contour = wires.Contour2D(primitives=new_outer_contour_primitives)
                new_outer_contour.order_contour(tol=1e-4)
            else:
                new_inner_contours.append(inner_contour)
        return new_outer_contour, new_inner_contours

    def _get_overlapping_theta(self, outer_contour_startend_theta, inner_contour_startend_theta):
        """
        Find overlapping theta domain between two contours on periodical Surfaces.
        """
        oc_xmin_index, outer_contour_xmin = min(enumerate(outer_contour_startend_theta), key=lambda x: x[1])
        oc_xmax_index, outer_contour_xman = max(enumerate(outer_contour_startend_theta), key=lambda x: x[1])
        ic_xmin_index, inner_contour_xmin = min(enumerate(inner_contour_startend_theta), key=lambda x: x[1])
        ic_xmax_index, inner_contour_xmax = max(enumerate(inner_contour_startend_theta), key=lambda x: x[1])

        # check if tetha3 or theta4 is in [theta1, theta2] interval
        overlap = outer_contour_xmin <= inner_contour_xmax and outer_contour_xman >= inner_contour_xmin

        if overlap:
            if inner_contour_xmin < outer_contour_xmin:
                overlapping_theta = outer_contour_startend_theta[oc_xmin_index]
                side = 0
                return overlapping_theta, oc_xmin_index, ic_xmin_index, side
            overlapping_theta = outer_contour_startend_theta[oc_xmax_index]
            side = 1
            return overlapping_theta, oc_xmax_index, ic_xmax_index, side

        # if not direct intersection -> find intersection at periodicity
        if inner_contour_xmin < outer_contour_xmin:
            overlapping_theta = outer_contour_startend_theta[oc_xmin_index] - 2 * math.pi
            side = 0
            return overlapping_theta, oc_xmin_index, ic_xmin_index, side
        overlapping_theta = outer_contour_startend_theta[oc_xmax_index] + 2 * math.pi
        side = 1
        return overlapping_theta, oc_xmax_index, ic_xmax_index, side

    def _reference_points(self, edge):
        """
        Helper function to return points of reference on the edge to fix some parametric periodical discontinuities.
        """
        length = edge.length()
        point_after_start = self.point3d_to_2d(edge.point_at_abscissa(0.01 * length))
        point_before_end = self.point3d_to_2d(edge.point_at_abscissa(0.98 * length))
        theta3, _ = point_after_start
        theta4, _ = point_before_end
        if abs(theta3) == math.pi or abs(theta3) == 0.5 * math.pi:
            point_after_start = self.point3d_to_2d(edge.point_at_abscissa(0.02 * length))
        if abs(theta4) == math.pi or abs(theta4) == 0.5 * math.pi:
            point_before_end = self.point3d_to_2d(edge.point_at_abscissa(0.97 * length))
        return point_after_start, point_before_end

    def _verify_start_end_angles(self, edge, theta1, theta2):
        """
        Verify if there is some incoherence with start and end angles. If so, return fixed angles.
        """
        length = edge.length()
        theta3, _ = self.point3d_to_2d(edge.point_at_abscissa(0.001 * length))
        # make sure that the reference angle is not undefined
        if abs(theta3) == math.pi or abs(theta3) == 0.5 * math.pi:
            theta3, _ = self.point3d_to_2d(edge.point_at_abscissa(0.002 * length))

        # Verify if theta1 or theta2 point should be -pi because atan2() -> ]-pi, pi]
        # And also atan2 discontinuity in 0.5 * math.pi
        if math.isclose(abs(theta1), math.pi, abs_tol=1e-4) or abs(theta1) == 0.5 * math.pi:
            theta1 = repair_start_end_angle_periodicity(theta1, theta3)
        if abs(theta2) == math.pi or abs(theta2) == 0.5 * math.pi:
            theta4, _ = self.point3d_to_2d(edge.point_at_abscissa(0.98 * length))
            # make sure that the reference angle is not undefined
            if math.isclose(abs(theta2), math.pi, abs_tol=1e-4) or abs(theta4) == 0.5 * math.pi:
                theta4, _ = self.point3d_to_2d(edge.point_at_abscissa(0.97 * length))
            theta2 = repair_start_end_angle_periodicity(theta2, theta4)

        return theta1, theta2

    def _helper_fix_angle_discontinuity(self, points, index_angle_discontinuity, i):
        sign = round(points[index_angle_discontinuity - 1][i] / abs(points[index_angle_discontinuity - 1][i]), 2)
        if i == 0:
            points = [p + volmdlr.Point2D(sign * volmdlr.TWO_PI, 0) if i >= index_angle_discontinuity else p
                      for i, p in enumerate(points)]
        else:
            points = [p + volmdlr.Point2D(0, sign * volmdlr.TWO_PI) if i >= index_angle_discontinuity else p
                      for i, p in enumerate(points)]
        return points

    def _fix_angle_discontinuity_on_discretization_points(self, points, indexes_angle_discontinuity, direction):
        i = 0 if direction == "x" else 1
        if len(indexes_angle_discontinuity) == 1:
            index_angle_discontinuity = indexes_angle_discontinuity[0]
            points = self._helper_fix_angle_discontinuity(points, index_angle_discontinuity, i)
        else:
            for j, index_angle_discontinuity in enumerate(indexes_angle_discontinuity[:-1]):
                next_angle_discontinuity_index = indexes_angle_discontinuity[j + 1]
                temp_points = points[:next_angle_discontinuity_index]
                temp_points = self._helper_fix_angle_discontinuity(temp_points, index_angle_discontinuity, i)
                points = temp_points + points[next_angle_discontinuity_index:]
        return points

    def _helper_arc3d_to_2d_periodicity_verifications(self, arc3d, start):
        """"
        Verifies if arc 3D contains discontinuity and undefined start/end points on parametric domain.
        """
        point_theta_discontinuity = self.point2d_to_3d(volmdlr.Point2D(math.pi, start.y))
        discontinuity = arc3d.point_belongs(point_theta_discontinuity) and not \
            arc3d.is_point_edge_extremity(point_theta_discontinuity)

        undefined_start_theta = arc3d.start.is_close(point_theta_discontinuity)
        undefined_end_theta = arc3d.end.is_close(point_theta_discontinuity)
        return discontinuity, undefined_start_theta, undefined_end_theta

    def linesegment3d_to_2d(self, linesegment3d):
        """
        Converts the primitive from 3D spatial coordinates to its equivalent 2D primitive in the parametric space.
        """
        start = self.point3d_to_2d(linesegment3d.start)
        end = self.point3d_to_2d(linesegment3d.end)
        _, _, z1 = self.frame.global_to_local_coordinates(linesegment3d.start)
        _, _, z2 = self.frame.global_to_local_coordinates(linesegment3d.end)
        if math.isclose(z1, z2, rel_tol=0.005):
            return [edges.LineSegment2D(start, end)]
        if start.x != end.x:
            end = volmdlr.Point2D(start.x, end.y)
        if not start.is_close(end):
            return [edges.LineSegment2D(start, end, name="parametric.linesegment")]
        return None

    def arc3d_to_2d(self, arc3d):
        """
        Converts the primitive from 3D spatial coordinates to its equivalent 2D primitive in the parametric space.
        """
        start = self.point3d_to_2d(arc3d.start)
        end = self.point3d_to_2d(arc3d.end)
        point_after_start, point_before_end = self._reference_points(arc3d)
        discontinuity, undefined_start_theta, undefined_end_theta = self._helper_arc3d_to_2d_periodicity_verifications(
            arc3d, start)
        start, end = vm_parametric.arc3d_to_cylindrical_coordinates_verification(
            [start, end], [undefined_start_theta, undefined_end_theta],
            [point_after_start.x, point_before_end.x], discontinuity)
        return [edges.LineSegment2D(start, end, name="parametric.arc")]

    def fullarc3d_to_2d(self, fullarc3d):
        """
        Converts the primitive from 3D spatial coordinates to its equivalent 2D primitive in the parametric space.
        """
        start = self.point3d_to_2d(fullarc3d.start)
        end = self.point3d_to_2d(fullarc3d.end)

        point_after_start, point_before_end = self._reference_points(fullarc3d)

        discontinuity, undefined_start_theta, undefined_end_theta = self._helper_arc3d_to_2d_periodicity_verifications(
            fullarc3d, start)
        start, end = vm_parametric.arc3d_to_cylindrical_coordinates_verification(
            [start, end], [undefined_start_theta, undefined_end_theta],
            [point_after_start.x, point_before_end.x], discontinuity)
        theta1, z1 = start
        theta3, z3 = point_after_start

        if self.frame.w.is_colinear_to(fullarc3d.normal):
            if start.is_close(end):
                start, end = vm_parametric.fullarc_to_cylindrical_coordinates_verification(start, end, theta3)
            return [edges.LineSegment2D(start, end, name="parametric.fullarc")]
        # Treating one case from Revolution Surface
        if z1 > z3:
            point1 = volmdlr.Point2D(theta1, 1)
            point2 = volmdlr.Point2D(theta1, 0)
        else:
            point1 = volmdlr.Point2D(theta1, 0)
            point2 = volmdlr.Point2D(theta1, 1)
        return [edges.LineSegment2D(point1, point2, name="parametric.fullarc")]

    def bsplinecurve3d_to_2d(self, bspline_curve3d):
        """
        Converts the primitive from 3D spatial coordinates to its equivalent 2D primitive in the parametric space.
        """
        n = len(bspline_curve3d.control_points)
        points3d = bspline_curve3d.discretization_points(number_points=n)
        points = [self.point3d_to_2d(point) for point in points3d]
        theta1, z1 = points[0]
        theta2, z2 = points[-1]
        theta1, theta2 = self._verify_start_end_angles(bspline_curve3d, theta1, theta2)
        points[0] = volmdlr.Point2D(theta1, z1)
        points[-1] = volmdlr.Point2D(theta2, z2)

        theta_list = [point.x for point in points]
        theta_discontinuity, indexes_theta_discontinuity = angle_discontinuity(theta_list)
        if theta_discontinuity:
            points = self._fix_angle_discontinuity_on_discretization_points(points,
                                                                            indexes_theta_discontinuity, "x")

        return [edges.BSplineCurve2D.from_points_interpolation(points, degree=bspline_curve3d.degree,
                                                               periodic=bspline_curve3d.periodic)]

    def arcellipse3d_to_2d(self, arcellipse3d):
        """
        Transformation of a 3D arc of ellipse to a 2D primitive in a cylindrical surface.

        """
        points = [self.point3d_to_2d(p)
                  for p in arcellipse3d.discretization_points(number_points=50)]

        theta1, z1 = points[0]
        theta2, z2 = points[-1]

        # theta3, _ = self.point3d_to_2d(arcellipse3d.point_at_abscissa(0.001 * length))
        theta3, _ = points[1]
        # make sure that the reference angle is not undefined
        if abs(theta3) == math.pi:
            theta3, _ = points[1]

        # Verify if theta1 or theta2 point should be -pi because atan2() -> ]-pi, pi]
        if abs(theta1) == math.pi:
            theta1 = vm_parametric.repair_start_end_angle_periodicity(theta1, theta3)
        if abs(theta2) == math.pi:
            theta4, _ = points[-2]
            # make sure that the reference angle is not undefined
            if abs(theta4) == math.pi:
                theta4, _ = points[-3]
            theta2 = vm_parametric.repair_start_end_angle_periodicity(theta2, theta4)

        points[0] = volmdlr.Point2D(theta1, z1)
        points[-1] = volmdlr.Point2D(theta2, z2)

        theta_list = [point.x for point in points]
        theta_discontinuity, indexes_theta_discontinuity = angle_discontinuity(theta_list)
        if theta_discontinuity:
            points = self._fix_angle_discontinuity_on_discretization_points(points,
                                                                            indexes_theta_discontinuity, "x")

        return [edges.BSplineCurve2D.from_points_interpolation(points, degree=2, name="parametric.arcellipse")]

    def fullarcellipse3d_to_2d(self, arcellipse3d):
        """
        Transformation of a 3D arc ellipse to 2D, in a cylindrical surface.

        """
        points = [self.point3d_to_2d(p)
                  for p in arcellipse3d.discretization_points(number_points=100)]
        start, end = points[0], points[-1]
        if start.is_close(end, 1e-4):
            start, end = vm_parametric.fullarc_to_cylindrical_coordinates_verification(start, end, points[2])
        theta1, z1 = start
        theta2, z2 = end
        theta1, theta2 = self._verify_start_end_angles(arcellipse3d, theta1, theta2)
        points[0] = volmdlr.Point2D(theta1, z1)
        points[-1] = volmdlr.Point2D(theta2, z2)

        theta_list = [point.x for point in points]
        theta_discontinuity, indexes_theta_discontinuity = angle_discontinuity(theta_list)
        if theta_discontinuity:
            points = self._fix_angle_discontinuity_on_discretization_points(points,
                                                                            indexes_theta_discontinuity, "x")

        return [edges.BSplineCurve2D.from_points_interpolation(points, degree=2, periodic=True,
                                                               name="parametric.fullarcellipse")]

    def bsplinecurve2d_to_3d(self, bspline_curve2d):
        """
        Is this right?.
        """
        # if bspline_curve2d.name in ("parametric.arcellipse", "parametric.fullarcellipse"):
        #     start = self.point2d_to_3d(bspline_curve2d.start)
        #     middle_point = self.point2d_to_3d(bspline_curve2d.point_at_abscissa(0.5 * bspline_curve2d.length()))
        #     extra_point = self.point2d_to_3d(bspline_curve2d.point_at_abscissa(0.75 * bspline_curve2d.length()))
        #     if bspline_curve2d.name == "parametric.arcellipse":
        #         end = self.point2d_to_3d(bspline_curve2d.end)
        #         plane3d = Plane3D.from_3_points(start, middle_point, end)
        #         ellipse = self.concurrent_plane_intersection(plane3d)[0]
        #         return [edges.ArcEllipse3D(start, middle_point, end, ellipse.center, ellipse.major_dir, ellipse.normal,
        #                                    extra_point)]
        #     plane3d = Plane3D.from_3_points(start, middle_point, extra_point)
        #     ellipse = self.concurrent_plane_intersection(plane3d)[0]
        #     return [edges.FullArcEllipse3D(start, ellipse.major_axis, ellipse.minor_axis,
        #                                    ellipse.center, ellipse.normal, ellipse.major_dir)]
        n = len(bspline_curve2d.control_points)
        points = [self.point2d_to_3d(p)
                  for p in bspline_curve2d.discretization_points(number_points=n)]
        return [edges.BSplineCurve3D.from_points_interpolation(points, bspline_curve2d.degree,
                                                               bspline_curve2d.periodic)]

    def linesegment2d_to_3d(self, linesegment2d):
        """
        Converts a BREP line segment 2D onto a 3D primitive on the surface.
        """
        theta1, param_z1 = linesegment2d.start
        theta2, param_z2 = linesegment2d.end
        start3d = self.point2d_to_3d(linesegment2d.start)
        end3d = self.point2d_to_3d(linesegment2d.end)
        if math.isclose(theta1, theta2, abs_tol=1e-4) or linesegment2d.name == "parametic.linesegment":
            if start3d.is_close(end3d):
                return None
            return [edges.LineSegment3D(start3d, end3d)]

        if math.isclose(param_z1, param_z2, abs_tol=1e-4) or linesegment2d.name == "parametric.arc" or \
                linesegment2d.name == "parametric.fullarc":
            if math.isclose(abs(theta1 - theta2), volmdlr.TWO_PI, abs_tol=1e-4):
                return [edges.FullArc3D(center=self.frame.origin + param_z1 * self.frame.w,
                                        start_end=self.point2d_to_3d(linesegment2d.start),
                                        normal=self.frame.w)]

            return [edges.Arc3D(
                self.point2d_to_3d(linesegment2d.start),
                self.point2d_to_3d(volmdlr.Point2D(0.5 * (theta1 + theta2), param_z1)),
                self.point2d_to_3d(linesegment2d.end)
            )]
        if start3d.is_close(end3d):
            return None
        n = 10
        points = [self.point2d_to_3d(p)
                  for p in linesegment2d.discretization_points(number_points=n)]
        periodic = points[0].is_close(points[-1])
        return [edges.BSplineCurve3D.from_points_interpolation(points, 3, periodic)]


class CylindricalSurface3D(PeriodicalSurface):
    """
    The local plane is defined by (theta, z).

    :param frame: frame.w is axis, frame.u is theta=0 frame.v theta=pi/2
    :param frame:
    :param radius: Cylinder's radius
    :type radius: float
    """
    face_class = 'CylindricalFace3D'
    x_periodicity = volmdlr.TWO_PI
    y_periodicity = None

    def __init__(self, frame, radius: float, name: str = ''):
        self.frame = frame
        self.radius = radius
        PeriodicalSurface.__init__(self, name=name)

    def plot(self, ax=None, edge_style: EdgeStyle = EdgeStyle(color='grey', alpha=0.5),
             length: float = 1):
        """
        Plot the cylindrical surface in the local frame normal direction.

        :param ax: Matplotlib Axes3D object to plot on. If None, create a new figure.
        :type ax: Axes3D or None
        :param edge_style: edge styles.
        :type edge_style; EdgeStyle.
        :param length: plotted length
        :type length: float
        :return: Matplotlib Axes3D object containing the plotted wire-frame.
        :rtype: Axes3D
        """
        ncircles = 10
        nlines = 30

        if ax is None:
            fig = plt.figure()
            ax = fig.add_subplot(111, projection='3d')

        self.frame.plot(ax=ax, color=edge_style.color, ratio=self.radius)
        for i in range(nlines):
            theta = i / (nlines - 1) * volmdlr.TWO_PI
            start = self.point2d_to_3d(volmdlr.Point2D(theta, -0.5 * length))
            end = self.point2d_to_3d(volmdlr.Point2D(theta, 0.5 * length))
            edges.LineSegment3D(start, end).plot(ax=ax, edge_style=edge_style)

        for j in range(ncircles):
            circle_frame = self.frame.copy()
            circle_frame.origin += (-0.5 + j / (ncircles - 1)) * length * circle_frame.w
            circle = wires.Circle3D(circle_frame, self.radius)
            circle.plot(ax=ax, edge_style=edge_style)
        return ax

    def point2d_to_3d(self, point2d: volmdlr.Point2D):
        """
        Coverts a parametric coordinate on the surface into a 3D spatial point (x, y, z).

        :param point2d: Point at the ToroidalSuface3D
        :type point2d: `volmdlr.`Point2D`
        """

        point = volmdlr.Point3D(self.radius * math.cos(point2d.x),
                                self.radius * math.sin(point2d.x),
                                point2d.y)
        return self.frame.local_to_global_coordinates(point)

    def point3d_to_2d(self, point3d):
        """
        Returns the cylindrical coordinates volmdlr.Point2D(theta, z) of a Cartesian coordinates point (x, y, z).

        :param point3d: Point at the CylindricalSuface3D
        :type point3d: `volmdlr.`Point3D`
        """
        x, y, z = self.frame.global_to_local_coordinates(point3d)
        # Do not delete this, mathematical problem when x and y close to zero but not 0
        if abs(x) < 1e-12:
            x = 0
        if abs(y) < 1e-12:
            y = 0

        theta = math.atan2(y, x)
        if abs(theta) < 1e-9:
            theta = 0.0

        return volmdlr.Point2D(theta, z)

    @classmethod
    def from_step(cls, arguments, object_dict, **kwargs):
        """
        Converts a step primitive to a CylindricalSurface3D.

        :param arguments: The arguments of the step primitive.
        :type arguments: list
        :param object_dict: The dictionary containing all the step primitives
            that have already been instantiated
        :type object_dict: dict
        :return: The corresponding CylindricalSurface3D object.
        :rtype: :class:`volmdlr.faces.CylindricalSurface3D`
        """

        length_conversion_factor = kwargs.get("length_conversion_factor", 1)
        frame3d = object_dict[arguments[1]]
        u_vector, w_vector = frame3d.v, -frame3d.u
        u_vector.normalize()
        w_vector.normalize()
        v_vector = w_vector.cross(u_vector)
        frame_direct = volmdlr.Frame3D(frame3d.origin, u_vector, v_vector, w_vector)
        radius = float(arguments[2]) * length_conversion_factor
        return cls(frame_direct, radius, arguments[0][1:-1])

    def to_step(self, current_id):
        """
        Translate volmdlr primitive to step syntax.
        """
        frame = volmdlr.Frame3D(self.frame.origin, self.frame.w, self.frame.u,
                                self.frame.v)
        content, frame_id = frame.to_step(current_id)
        current_id = frame_id + 1
        content += f"#{current_id} = CYLINDRICAL_SURFACE('{self.name}',#{frame_id},{round(1000 * self.radius, 4)});\n"
        return content, [current_id]

    def frame_mapping(self, frame: volmdlr.Frame3D, side: str):
        """
        Changes frame_mapping and return a new CylindricalSurface3D.

        :param side: 'old' or 'new'
        """
        new_frame = self.frame.frame_mapping(frame, side)
        return CylindricalSurface3D(new_frame, self.radius,
                                    name=self.name)

    def frame_mapping_inplace(self, frame: volmdlr.Frame3D, side: str):
        """
        Changes frame_mapping and the object is updated in-place.

        :param side: 'old' or 'new'
        """
        warnings.warn("'in-place' methods are deprecated. Use a not in-place method instead.", DeprecationWarning)

        new_frame = self.frame.frame_mapping(frame, side)
        self.frame = new_frame

    def rectangular_cut(self, theta1: float, theta2: float,
                        param_z1: float, param_z2: float, name: str = ''):
        """Deprecated method, Use CylindricalFace3D from_surface_rectangular_cut method."""
        raise AttributeError('Use CylindricalFace3D from_surface_rectangular_cut method')

    def rotation(self, center: volmdlr.Point3D, axis: volmdlr.Vector3D, angle: float):
        """
        CylindricalFace3D rotation.

        :param center: rotation center.
        :param axis: rotation axis.
        :param angle: angle rotation.
        :return: a new rotated Plane3D.
        """
        new_frame = self.frame.rotation(center=center, axis=axis,
                                        angle=angle)
        return CylindricalSurface3D(new_frame, self.radius)

    def rotation_inplace(self, center: volmdlr.Point3D, axis: volmdlr.Vector3D, angle: float):
        """
        CylindricalFace3D rotation. Object is updated in-place.

        :param center: rotation center.
        :param axis: rotation axis.
        :param angle: rotation angle.
        """
        warnings.warn("'in-place' methods are deprecated. Use a not in-place method instead.", DeprecationWarning)

        self.frame.rotation_inplace(center, axis, angle)

    def translation(self, offset: volmdlr.Vector3D):
        """
        CylindricalFace3D translation.

        :param offset: translation vector.
        :return: A new translated CylindricalFace3D.
        """
        return CylindricalSurface3D(self.frame.translation(offset), self.radius)

    def translation_inplace(self, offset: volmdlr.Vector3D):
        """
        CylindricalFace3D translation. Object is updated in-place.

        :param offset: translation vector
        """
        warnings.warn("'in-place' methods are deprecated. Use a not in-place method instead.", DeprecationWarning)

        self.frame.translation_inplace(offset)

    def grid3d(self, grid2d: grid.Grid2D):
        """
        Generate 3d grid points of a Cylindrical surface, based on a Grid2D.

        """

        points_2d = grid2d.points
        points_3d = [self.point2d_to_3d(point2d) for point2d in points_2d]

        return points_3d

    def line_intersections(self, line: edges.Line3D):
        """Gets intersections between a line and a Cylindrical Surface 3D."""
        line_2d = line.to_2d(self.frame.origin, self.frame.u, self.frame.v)
        if line_2d is None:
            return []
        origin2d = self.frame.origin.to_2d(self.frame.origin, self.frame.u, self.frame.v)
        distance_line2d_to_origin = line_2d.point_distance(origin2d)
        if distance_line2d_to_origin > self.radius:
            return []
        a_prime = line_2d.point1
        b_prime = line_2d.point2
        a_prime_minus_b_prime = a_prime - b_prime
        t_param = a_prime.dot(a_prime_minus_b_prime) / a_prime_minus_b_prime.dot(a_prime_minus_b_prime)
        k_param = math.sqrt(
            (self.radius ** 2 - distance_line2d_to_origin ** 2) / a_prime_minus_b_prime.dot(a_prime_minus_b_prime))
        intersection1 = line.point1 + (t_param + k_param) * (line.direction_vector())
        intersection2 = line.point1 + (t_param - k_param) * (line.direction_vector())
        if intersection1 == intersection2:
            return [intersection1]

        return [intersection1, intersection2]

    def linesegment_intersections(self, linesegment: edges.LineSegment3D):
        """Gets intersections between a line segment and a Cylindrical Surface 3D."""
        line = linesegment.to_line()
        line_intersections = self.line_intersections(line)
        linesegment_intersections = [inters for inters in line_intersections if linesegment.point_belongs(inters)]
        return linesegment_intersections

    def parallel_plane_intersection(self, plane3d):
        """
        Cylinder plane intersections when plane's normal is perpendicular with the cylinder axis.

        :param plane3d: intersecting plane
        :return: list of intersecting curves
        """
        distance_plane_cylinder_axis = plane3d.point_distance(self.frame.origin)
        if distance_plane_cylinder_axis > self.radius:
            return []
        if math.isclose(self.frame.w.dot(plane3d.frame.u), 0, abs_tol=1e-6):
            line = edges.Line3D(plane3d.frame.origin, plane3d.frame.origin + plane3d.frame.u)
        else:
            line = edges.Line3D(plane3d.frame.origin, plane3d.frame.origin + plane3d.frame.v)
        line_intersections = self.line_intersections(line)
        lines = []
        for intersection in line_intersections:
            lines.append(edges.Line3D(intersection, intersection + self.frame.w))
        return lines

    def perpendicular_plane_intersection(self, plane3d):
        """
        Cylinder plane intersections when plane's normal is parallel with the cylinder axis.

        :param plane3d: intersecting plane
        :return: list of intersecting curves
        """
        line = edges.Line3D(self.frame.origin, self.frame.origin + self.frame.w)
        center3d_plane = plane3d.line_intersections(line)[0]
        circle3d = wires.Circle3D(volmdlr.Frame3D(center3d_plane, plane3d.frame.u,
                                                  plane3d.frame.v, plane3d.frame.w), self.radius)
        return [circle3d]

    def concurrent_plane_intersection(self, plane3d):
        """
        Cylinder plane intersections when plane's normal is concurrent with the cylinder axis, but not orthogonal.

        Ellipse vector equation : < r*cos(t), r*sin(t), -(1 / c)*(d + a*r*cos(t) +
        b*r*sin(t)); d = - (ax_0 + by_0 + cz_0).

        :param plane3d: intersecting plane.
        :return: list of intersecting curves.
        """
        line = edges.Line3D(self.frame.origin, self.frame.origin + self.frame.w)
        center3d_plane = plane3d.line_intersections(line)[0]
        plane_coefficient_a, plane_coefficient_b, plane_coefficient_c, plane_coefficient_d = \
            plane3d.equation_coefficients()
        ellipse_0 = volmdlr.Point3D(
            self.radius * math.cos(0),
            self.radius * math.sin(0),
            - (1 / plane_coefficient_c) * (plane_coefficient_d + plane_coefficient_a * self.radius * math.cos(0) +
                                           plane_coefficient_b * self.radius * math.sin(0)))
        ellipse_pi_by_2 = volmdlr.Point3D(
            self.radius * math.cos(math.pi / 2),
            self.radius * math.sin(math.pi / 2),
            - (1 / plane_coefficient_c) * (
                    plane_coefficient_d + plane_coefficient_a * self.radius * math.cos(math.pi / 2)
                    + plane_coefficient_b * self.radius * math.sin(math.pi / 2)))
        axis_1 = center3d_plane.point_distance(ellipse_0)
        axis_2 = center3d_plane.point_distance(ellipse_pi_by_2)
        if axis_1 > axis_2:
            major_axis = axis_1
            minor_axis = axis_2
            major_dir = ellipse_0 - center3d_plane
        else:
            major_axis = axis_2
            minor_axis = axis_1
            major_dir = ellipse_pi_by_2 - center3d_plane
        return [wires.Ellipse3D(major_axis, minor_axis, center3d_plane, plane3d.frame.w, major_dir)]

    def plane_intersection(self, plane3d):
        """
        Cylinder intersections with a plane.

        :param plane3d: intersecting plane.
        :return: list of intersecting curves.
        """
        if math.isclose(abs(plane3d.frame.w.dot(self.frame.w)), 0, abs_tol=1e-6):
            return self.parallel_plane_intersection(plane3d)
        if math.isclose(abs(plane3d.frame.w.dot(self.frame.w)), 1, abs_tol=1e-6):
            return self.perpendicular_plane_intersection(plane3d)
        return self.concurrent_plane_intersection(plane3d)

    def is_coincident(self, surface3d):
        """
        Verifies if two CylindricalSurfaces are coincident.

        :param surface3d: surface to verify.
        :return: True if they are coincident, False otherwise.
        """
        if not isinstance(self, surface3d.__class__):
            return False
        if math.isclose(abs(self.frame.w.dot(surface3d.frame.w)), 1.0, abs_tol=1e-6) and \
                self.radius == surface3d.radius:
            return True
        return False

    def point_on_surface(self, point3d):
        """
        Verifies if a given point is on the CylindricalSurface3D.

        :param point3d: point to verify.
        :return: True if point on surface, False otherwise.
        """
        new_point = self.frame.global_to_local_coordinates(point3d)
        if math.isclose(new_point.x ** 2 + new_point.y ** 2, self.radius ** 2, abs_tol=1e-6):
            return True
        return False


class ToroidalSurface3D(PeriodicalSurface):
    """
    The local plane is defined by (theta, phi).

    Theta is the angle around the big (R) circle and phi around the small (r).

    :param frame: Tore's frame: origin is the center, u is pointing at theta=0.
    :param tore_radius: Tore's radius.
    :param r: Circle to revolute radius.

    See Also Definitions of R and r according to https://en.wikipedia.org/wiki/Torus.

    """
    face_class = 'ToroidalFace3D'
    x_periodicity = volmdlr.TWO_PI
    y_periodicity = volmdlr.TWO_PI

    def __init__(self, frame: volmdlr.Frame3D, tore_radius: float, small_radius: float, name: str = ''):
        self.frame = frame
        self.tore_radius = tore_radius
        self.small_radius = small_radius
        PeriodicalSurface.__init__(self, name=name)

        self._bbox = None

    @property
    def bounding_box(self):
        """
        Returns the surface bounding box.
        """
        if not self._bbox:
            self._bbox = self._bounding_box()
        return self._bbox

    def _bounding_box(self):
        distance = self.tore_radius + self.small_radius
        point1 = self.frame.origin + \
                 self.frame.u * distance + self.frame.v * distance + self.frame.w * self.small_radius
        point2 = self.frame.origin + \
                 self.frame.u * distance + self.frame.v * distance - self.frame.w * self.small_radius
        point3 = self.frame.origin + \
                 self.frame.u * distance - self.frame.v * distance + self.frame.w * self.small_radius
        point4 = self.frame.origin + \
                 self.frame.u * distance - self.frame.v * distance - self.frame.w * self.small_radius
        point5 = self.frame.origin - \
                 self.frame.u * distance + self.frame.v * distance + self.frame.w * self.small_radius
        point6 = self.frame.origin - \
                 self.frame.u * distance + self.frame.v * distance - self.frame.w * self.small_radius
        point7 = self.frame.origin - \
                 self.frame.u * distance - self.frame.v * distance + self.frame.w * self.small_radius
        point8 = self.frame.origin - \
                 self.frame.u * distance - self.frame.v * distance - self.frame.w * self.small_radius

        return volmdlr.core.BoundingBox.from_points(
            [point1, point2, point3, point4, point5, point6, point7, point8])

    def point2d_to_3d(self, point2d: volmdlr.Point2D):
        """
        Coverts a parametric coordinate on the surface into a 3D spatial point (x, y, z).

        :param point2d: Point at the ToroidalSuface3D
        :type point2d: `volmdlr.`Point2D`
        """
        theta, phi = point2d
        x = (self.tore_radius + self.small_radius * math.cos(phi)) * math.cos(theta)
        y = (self.tore_radius + self.small_radius * math.cos(phi)) * math.sin(theta)
        z = self.small_radius * math.sin(phi)
        return self.frame.local_to_global_coordinates(volmdlr.Point3D(x, y, z))

    def point3d_to_2d(self, point3d):
        """
        Transform a 3D spatial point (x, y, z) into a 2D spherical parametric point (theta, phi).
        """
        x, y, z = self.frame.global_to_local_coordinates(point3d)
        z = min(self.small_radius, max(-self.small_radius, z))

        # Do not delete this, mathematical problem when x and y close to zero (should be zero) but not 0
        # Generally this is related to uncertainty of step files.

        if abs(x) < 1e-6:
            x = 0
        if abs(y) < 1e-6:
            y = 0
        if abs(z) < 1e-6:
            z = 0

        zr = z / self.small_radius
        phi = math.asin(zr)
        if abs(phi) < 1e-9:
            phi = 0

        u = self.tore_radius + math.sqrt((self.small_radius ** 2) - (z ** 2))
        u1, u2 = round(x / u, 5), round(y / u, 5)
        theta = math.atan2(u2, u1)

        vector_to_tube_center = volmdlr.Vector3D(self.tore_radius * math.cos(theta),
                                                 self.tore_radius * math.sin(theta), 0)
        vector_from_tube_center_to_point = volmdlr.Vector3D(x, y, z) - vector_to_tube_center
        phi2 = volmdlr.geometry.vectors3d_angle(vector_to_tube_center, vector_from_tube_center_to_point)

        if phi >= 0 and phi2 > 0.5 * math.pi:
            phi = math.pi - phi
        elif phi < 0 and phi2 > 0.5 * math.pi:
            phi = -math.pi - phi
        if abs(theta) < 1e-9:
            theta = 0.0
        if abs(phi) < 1e-9:
            phi = 0.0
        return volmdlr.Point2D(theta, phi)

    @classmethod
    def from_step(cls, arguments, object_dict, **kwargs):
        """
        Converts a step primitive to a ToroidalSurface3D.

        :param arguments: The arguments of the step primitive.
        :type arguments: list
        :param object_dict: The dictionary containing all the step primitives
            that have already been instantiated.
        :type object_dict: dict
        :return: The corresponding ToroidalSurface3D object.
        :rtype: :class:`volmdlr.faces.ToroidalSurface3D`
        """

        length_conversion_factor = kwargs.get("length_conversion_factor", 1)

        frame3d = object_dict[arguments[1]]
        u_vector, w_vector = frame3d.v, -frame3d.u
        u_vector.normalize()
        w_vector.normalize()
        v_vector = w_vector.cross(u_vector)
        frame_direct = volmdlr.Frame3D(frame3d.origin, u_vector, v_vector, w_vector)
        rcenter = float(arguments[2]) * length_conversion_factor
        rcircle = float(arguments[3]) * length_conversion_factor
        return cls(frame_direct, rcenter, rcircle, arguments[0][1:-1])

    def to_step(self, current_id):
        """
        Converts the object to a STEP representation.

        This method converts the object to a STEP (Standard for the Exchange of Product model data) representation.
        It first creates a copy of the object's frame using the `volmdlr.Frame3D` constructor. Then, it converts
        the frame to a STEP representation using the `to_step` method of the `Frame3D` class. The resulting content
        and updated ID are stored in the `content` variable and the `current_id` variable, respectively. Next,
        the method constructs a STEP string representing the toroidal surface using the object's attributes and
        the generated frame ID. The content is updated with the toroidal surface representation. Finally, the
        updated content and a list containing the updated current ID are returned as a tuple.

        :param current_id: The current ID counter for generating unique STEP entity IDs.

        :return: A tuple containing the STEP representation of the object and the updated current ID.
        """

        frame = volmdlr.Frame3D(self.frame.origin, self.frame.w, self.frame.u,
                                self.frame.v)
        content, frame_id = frame.to_step(current_id)
        current_id = frame_id + 1
        content += f"#{current_id} = TOROIDAL_SURFACE('{self.name}',#{frame_id}," \
                   f"{round(1000 * self.tore_radius, 4)},{round(1000 * self.small_radius, 4)});\n"
        return content, [current_id]

    def frame_mapping(self, frame: volmdlr.Frame3D, side: str):
        """
        Changes frame_mapping and return a new ToroidalSurface3D.

        :param frame: The new frame to map to.
        :type frame: `volmdlr.Frame3D
        :param side: Indicates whether the frame should be mapped to the 'old' or 'new' frame.
            Acceptable values are 'old' or 'new'.
        :type side: str
        """
        new_frame = self.frame.frame_mapping(frame, side)
        return ToroidalSurface3D(new_frame, self.tore_radius, self.small_radius, name=self.name)

    def frame_mapping_inplace(self, frame: volmdlr.Frame3D, side: str):
        """
        Changes frame_mapping and the object is updated in-place.

        :param frame: The new frame to map to.
        :type frame: `volmdlr.Frame3D
        :param side: Indicates whether the frame should be mapped to the 'old' or 'new' frame.
            Acceptable values are 'old' or 'new'.
        :type side: str
        """
        warnings.warn("'in-place' methods are deprecated. Use a not in-place method instead.", DeprecationWarning)

        new_frame = self.frame.frame_mapping(frame, side)
        self.frame = new_frame

    def rectangular_cut(self, theta1: float, theta2: float, phi1: float, phi2: float, name: str = ""):
        """Deprecated method, Use ToroidalFace3D from_surface_rectangular_cut method."""
        raise AttributeError('Use ToroidalFace3D from_surface_rectangular_cut method')

    def linesegment2d_to_3d(self, linesegment2d):
        """
        Converts the parametric boundary representation into a 3D primitive.
        """
        theta1, phi1 = linesegment2d.start
        theta2, phi2 = linesegment2d.end
        if math.isclose(theta1, theta2, abs_tol=1e-4):
            if math.isclose(abs(phi1 - phi2), volmdlr.TWO_PI, abs_tol=1e-4):
                u_vector = self.frame.u.rotation(self.frame.origin, self.frame.w, angle=theta1)
                v_vector = self.frame.u.rotation(self.frame.origin, self.frame.w, angle=theta1)
                center = self.frame.origin + self.tore_radius * u_vector
                return [edges.FullArc3D(center=center,
                                        start_end=center + self.small_radius * u_vector,
                                        normal=v_vector)]
            return [edges.Arc3D(
                self.point2d_to_3d(linesegment2d.start),
                self.point2d_to_3d(volmdlr.Point2D(theta1, 0.5 * (phi1 + phi2))),
                self.point2d_to_3d(linesegment2d.end),
            )]
        if math.isclose(phi1, phi2, abs_tol=1e-4):
            if math.isclose(abs(theta1 - theta2), volmdlr.TWO_PI, abs_tol=1e-4):
                center = self.frame.origin + self.small_radius * math.sin(phi1) * self.frame.w
                start_end = center + self.frame.u * (self.small_radius + self.tore_radius)
                return [edges.FullArc3D(center=center,
                                        start_end=start_end,
                                        normal=self.frame.w)]
            return [edges.Arc3D(
                self.point2d_to_3d(linesegment2d.start),
                self.point2d_to_3d(volmdlr.Point2D(0.5 * (theta1 + theta2), phi1)),
                self.point2d_to_3d(linesegment2d.end),
            )]
        n = 10
        degree = 3
        points = [self.point2d_to_3d(point2d) for point2d in linesegment2d.discretization_points(number_points=n)]
        periodic = points[0].is_close(points[-1])
        return [edges.BSplineCurve3D.from_points_interpolation(points, degree, periodic).simplify]

    def bsplinecurve2d_to_3d(self, bspline_curve2d):
        """
        Converts the parametric boundary representation into a 3D primitive.
        """
        n = len(bspline_curve2d.control_points)
        points = [self.point2d_to_3d(p)
                  for p in bspline_curve2d.discretization_points(number_points=n)]
        return [edges.BSplineCurve3D.from_points_interpolation(
            points, bspline_curve2d.degree, bspline_curve2d.periodic)]

    def _helper_arc3d_to_2d_periodicity_verifications(self, arc3d, start):
        """"
        Verifies if arc 3D contains discontinuity and undefined start/end points on parametric domain.
        """

        point_theta_discontinuity = self.point2d_to_3d(volmdlr.Point2D(math.pi, start.y))
        theta_discontinuity = arc3d.point_belongs(point_theta_discontinuity) and \
                                  not arc3d.is_point_edge_extremity(point_theta_discontinuity)
        point_phi_discontinuity = self.point2d_to_3d(volmdlr.Point2D(start.x, math.pi))
        phi_discontinuity = arc3d.point_belongs(point_phi_discontinuity) and \
                                  not arc3d.is_point_edge_extremity(point_phi_discontinuity)
        undefined_start_theta = arc3d.start.is_close(point_theta_discontinuity)
        undefined_end_theta = arc3d.end.is_close(point_theta_discontinuity)
        undefined_start_phi = arc3d.start.is_close(point_phi_discontinuity)
        undefined_end_phi = arc3d.end.is_close(point_phi_discontinuity)

        return theta_discontinuity, phi_discontinuity, undefined_start_theta, undefined_end_theta,\
            undefined_start_phi, undefined_end_phi

    def fullarc3d_to_2d(self, fullarc3d):
        """
        Converts the primitive from 3D spatial coordinates to its equivalent 2D primitive in the parametric space.
        """
        start = self.point3d_to_2d(fullarc3d.start)
        end = self.point3d_to_2d(fullarc3d.end)
        point_after_start, point_before_end = self._reference_points(fullarc3d)

<<<<<<< HEAD
        theta_discontinuity, phi_discontinuity, undefined_start_theta, undefined_end_theta, \
            undefined_start_phi, undefined_end_phi = self._helper_arc3d_to_2d_periodicity_verifications(
            fullarc3d, start)
        start, end = vm_parametric.arc3d_to_toroidal_coordinates_verification(
            [start, end],
            [undefined_start_theta, undefined_end_theta, undefined_start_phi, undefined_end_phi],
            [point_after_start, point_before_end],
            [theta_discontinuity, phi_discontinuity])
=======
        start, end = vm_parametric.arc3d_to_toroidal_coordinates_verification(start, end, angle3d,
                                                                              [point_after_start, point_before_end],
                                                                              [self.x_periodicity,
                                                                               self.y_periodicity])
>>>>>>> b9c16af0
        theta1, phi1 = start
        # theta2, phi2 = end
        theta3, phi3 = point_after_start
        # theta4, phi4 = point_before_end
        if self.frame.w.is_colinear_to(fullarc3d.normal, abs_tol=1e-4):
            point1 = start
            if theta1 > theta3:
                point2 = volmdlr.Point2D(theta1 - volmdlr.TWO_PI, phi1)
            elif theta1 < theta3:
                point2 = volmdlr.Point2D(theta1 + volmdlr.TWO_PI, phi1)
            return [edges.LineSegment2D(point1, point2)]
        point1 = start
        if phi1 > phi3:
            point2 = volmdlr.Point2D(theta1, phi1 - volmdlr.TWO_PI)
        elif phi1 < phi3:
            point2 = volmdlr.Point2D(theta1, phi1 + volmdlr.TWO_PI)
        return [edges.LineSegment2D(point1, point2)]

    def arc3d_to_2d(self, arc3d):
        """
        Converts the arc from 3D spatial coordinates to its equivalent 2D primitive in the parametric space.
        """
        start = self.point3d_to_2d(arc3d.start)
        end = self.point3d_to_2d(arc3d.end)

        point_after_start, point_before_end = self._reference_points(arc3d)
<<<<<<< HEAD
        theta_discontinuity, phi_discontinuity, undefined_start_theta, undefined_end_theta, \
            undefined_start_phi, undefined_end_phi = self._helper_arc3d_to_2d_periodicity_verifications(arc3d, start)
        start, end = vm_parametric.arc3d_to_toroidal_coordinates_verification(
            [start, end],
            [undefined_start_theta, undefined_end_theta, undefined_start_phi, undefined_end_phi],
            [point_after_start, point_before_end],
            [theta_discontinuity, phi_discontinuity])
=======

        start, end = vm_parametric.arc3d_to_toroidal_coordinates_verification(start, end, angle3d,
                                                                              [point_after_start, point_before_end],
                                                                              [self.x_periodicity,
                                                                               self.y_periodicity])
>>>>>>> b9c16af0

        return [edges.LineSegment2D(start, end)]

    def bsplinecurve3d_to_2d(self, bspline_curve3d):
        """
        Converts the primitive from 3D spatial coordinates to its equivalent 2D primitive in the parametric space.
        """
        point_after_start, point_before_end = self._reference_points(bspline_curve3d)
        theta3, phi3 = point_after_start
        theta4, phi4 = point_before_end
        n = len(bspline_curve3d.control_points)
        points3d = bspline_curve3d.discretization_points(number_points=n)
        points = [self.point3d_to_2d(p) for p in points3d]
        theta1, phi1 = points[0]
        theta2, phi2 = points[-1]

        # Verify if theta1 or theta2 point should be -pi because atan2() -> ]-pi, pi]
        if abs(theta1) == math.pi:
            theta1 = repair_start_end_angle_periodicity(theta1, theta3)
        if abs(theta2) == math.pi:
            theta2 = repair_start_end_angle_periodicity(theta2, theta4)

        # Verify if phi1 or phi2 point should be -pi because phi -> ]-pi, pi]
        if abs(phi1) == math.pi:
            phi1 = repair_start_end_angle_periodicity(phi1, phi3)
        if abs(phi2) == math.pi:
            phi2 = repair_start_end_angle_periodicity(phi2, phi4)

        points[0] = volmdlr.Point2D(theta1, phi1)
        points[-1] = volmdlr.Point2D(theta2, phi2)

        theta_list = [point.x for point in points]
        phi_list = [point.y for point in points]
        theta_discontinuity, indexes_theta_discontinuity = angle_discontinuity(theta_list)
        phi_discontinuity, indexes_phi_discontinuity = angle_discontinuity(phi_list)

        if theta_discontinuity:
            points = self._fix_angle_discontinuity_on_discretization_points(points,
                                                                            indexes_theta_discontinuity, "x")
        if phi_discontinuity:
            points = self._fix_angle_discontinuity_on_discretization_points(points,
                                                                            indexes_phi_discontinuity, "y")

        return [edges.BSplineCurve2D.from_points_interpolation(
            points, bspline_curve3d.degree, bspline_curve3d.periodic)]

    def triangulation(self):
        """
        Triangulation.

        :rtype: display.DisplayMesh3D
        """
        face = self.rectangular_cut(0, volmdlr.TWO_PI, 0, volmdlr.TWO_PI)
        return face.triangulation()

    def translation(self, offset: volmdlr.Vector3D):
        """
        ToroidalSurface3D translation.

        :param offset: translation vector
        :return: A new translated ToroidalSurface3D
        """
        return ToroidalSurface3D(self.frame.translation(
            offset), self.tore_radius, self.small_radius)

    def translation_inplace(self, offset: volmdlr.Vector3D):
        """
        ToroidalSurface3D translation. Object is updated in-place.

        :param offset: translation vector.
        """
        warnings.warn("'in-place' methods are deprecated. Use a not in-place method instead.", DeprecationWarning)

        self.frame.translation_inplace(offset)

    def rotation(self, center: volmdlr.Point3D, axis: volmdlr.Vector3D, angle: float):
        """
        ToroidalSurface3D rotation.

        :param center: rotation center.
        :param axis: rotation axis.
        :param angle: angle rotation.
        :return: a new rotated ToroidalSurface3D.
        """
        new_frame = self.frame.rotation(center=center, axis=axis,
                                        angle=angle)
        return self.__class__(new_frame, self.tore_radius, self.small_radius)

    def rotation_inplace(self, center: volmdlr.Point3D, axis: volmdlr.Vector3D, angle: float):
        """
        ToroidalSurface3D rotation. Object is updated in-place.

        :param center: rotation center.
        :param axis: rotation axis.
        :param angle: rotation angle.
        """
        warnings.warn("'in-place' methods are deprecated. Use a not in-place method instead.", DeprecationWarning)

        self.frame.rotation_inplace(center, axis, angle)

    def plot(self, ax=None, color='grey', alpha=0.5):
        """Plot torus arcs."""
        if ax is None:
            fig = plt.figure()
            ax = fig.add_subplot(111, projection='3d')

        self.frame.plot(ax=ax)
        number_arcs = 50
        for i in range(number_arcs):
            theta = i / number_arcs * volmdlr.TWO_PI
            t_points = []
            for j in range(number_arcs):
                phi = j / number_arcs * volmdlr.TWO_PI
                t_points.append(self.point2d_to_3d(volmdlr.Point2D(theta, phi)))
            ax = wires.ClosedPolygon3D(t_points).plot(ax=ax, edge_style=EdgeStyle(color=color, alpha=alpha))

        return ax

    def point_projection(self, point3d):
        """
        Returns the projection of the point on the toroidal surface.

        :param point3d: Point to project.
        :type point3d: volmdlr.Point3D
        :return: A point on the surface
        :rtype: volmdlr.Point3D
        """
        x, y, z = self.frame.global_to_local_coordinates(point3d)

        if abs(x) < 1e-12:
            x = 0
        if abs(y) < 1e-12:
            y = 0

        theta = math.atan2(y, x)

        vector_to_tube_center = volmdlr.Vector3D(self.tore_radius * math.cos(theta),
                                                 self.tore_radius * math.sin(theta), 0)
        vector_from_tube_center_to_point = volmdlr.Vector3D(x, y, z) - vector_to_tube_center
        phi = volmdlr.geometry.vectors3d_angle(vector_to_tube_center, vector_from_tube_center_to_point)
        if z < 0:
            phi = 2 * math.pi - phi
        if abs(theta) < 1e-9:
            theta = 0.0
        if abs(phi) < 1e-9:
            phi = 0.0
        return self.point2d_to_3d(volmdlr.Point2D(theta, phi))

    def _reference_points(self, edge):
        """
        Helper function to return points of reference on the edge to fix some parametric periodical discontinuities.
        """
        length = edge.length()
        point_after_start = self.point3d_to_2d(edge.point_at_abscissa(0.005 * length))
        point_before_end = self.point3d_to_2d(edge.point_at_abscissa(0.98 * length))
        theta3, phi3 = point_after_start
        theta4, phi4 = point_before_end
        if abs(theta3) == math.pi or abs(theta3) == 0.5 * math.pi or \
                abs(phi3) == math.pi or abs(phi3) == 0.5 * math.pi:
            point_after_start = self.point3d_to_2d(edge.point_at_abscissa(0.02 * length))
        if abs(theta4) == math.pi or abs(theta4) == 0.5 * math.pi or \
                abs(phi4) == math.pi or abs(phi4) == 0.5 * math.pi:
            point_before_end = self.point3d_to_2d(edge.point_at_abscissa(0.97 * length))
        return point_after_start, point_before_end


class ConicalSurface3D(PeriodicalSurface):
    """
    The local plane is defined by (theta, z).

    :param frame: Cone's frame to position it: frame.w is axis of cone frame. Origin is at the angle of the cone.
    :param semi_angle: cone's semi-angle.
    """
    face_class = 'ConicalFace3D'
    x_periodicity = volmdlr.TWO_PI
    y_periodicity = None

    def __init__(self, frame: volmdlr.Frame3D, semi_angle: float,
                 name: str = ''):
        self.frame = frame
        self.semi_angle = semi_angle
        PeriodicalSurface.__init__(self, name=name)

    def plot(self, ax=None, color='grey', alpha=0.5, **kwargs):
        z = kwargs.get("z", 0.5)
        if ax is None:
            fig = plt.figure()
            ax = fig.add_subplot(111, projection='3d')

        self.frame.plot(ax=ax, ratio=z)
        x = z * math.tan(self.semi_angle)
        # point1 = self.frame.local_to_global_coordinates(volmdlr.Point3D(-x, 0, -z))
        point1 = self.frame.origin
        point2 = self.frame.local_to_global_coordinates(volmdlr.Point3D(x, 0, z))
        generatrix = edges.LineSegment3D(point1, point2)
        for i in range(37):
            theta = i / 36. * volmdlr.TWO_PI
            wire = generatrix.rotation(self.frame.origin, self.frame.w, theta)
            wire.plot(ax=ax, edge_style=EdgeStyle(color=color, alpha=alpha))
        return ax

    @classmethod
    def from_step(cls, arguments, object_dict, **kwargs):
        """
        Converts a step primitive to a ConicalSurface3D.

        :param arguments: The arguments of the step primitive.
        :type arguments: list
        :param object_dict: The dictionary containing all the step primitives
            that have already been instantiated.
        :type object_dict: dict
        :return: The corresponding ConicalSurface3D object.
        :rtype: :class:`volmdlr.faces.ConicalSurface3D`
        """

        length_conversion_factor = kwargs.get("length_conversion_factor", 1)
        angle_conversion_factor = kwargs.get("angle_conversion_factor", 1)

        frame3d = object_dict[arguments[1]]
        u, w = frame3d.v, frame3d.u
        u.normalize()
        w.normalize()
        v = w.cross(u)
        radius = float(arguments[2]) * length_conversion_factor
        semi_angle = float(arguments[3]) * angle_conversion_factor
        origin = frame3d.origin - radius / math.tan(semi_angle) * w
        frame_direct = volmdlr.Frame3D(origin, u, v, w)
        return cls(frame_direct, semi_angle, arguments[0][1:-1])

    def to_step(self, current_id):
        frame = volmdlr.Frame3D(self.frame.origin, self.frame.w, self.frame.u,
                                self.frame.v)
        content, frame_id = frame.to_step(current_id)
        current_id = frame_id + 1
        content += f"#{current_id} = CONICAL_SURFACE('{self.name}',#{frame_id},{0.},{round(self.semi_angle, 4)});\n"
        return content, [current_id]

    def frame_mapping(self, frame: volmdlr.Frame3D, side: str):
        """
        Changes frame_mapping and return a new ConicalSurface3D.

        :param side: 'old' or 'new'
        """
        new_frame = self.frame.frame_mapping(frame, side)
        return ConicalSurface3D(new_frame, self.semi_angle, name=self.name)

    def frame_mapping_inplace(self, frame: volmdlr.Frame3D, side: str):
        """
        Changes frame_mapping and the object is updated in-place.

        :param side:'old' or 'new'
        """
        warnings.warn("'in-place' methods are deprecated. Use a not in-place method instead.", DeprecationWarning)

        new_frame = self.frame.frame_mapping(frame, side)
        self.frame = new_frame

    def point2d_to_3d(self, point2d: volmdlr.Point2D):
        """
        Coverts a parametric coordinate on the surface into a 3D spatial point (x, y, z).

        :param point2d: Point at the ConicalSuface3D
        :type point2d: `volmdlr.`Point2D`
        """
        theta, z = point2d
        radius = math.tan(self.semi_angle) * z
        new_point = volmdlr.Point3D(radius * math.cos(theta),
                                    radius * math.sin(theta),
                                    z)
        return self.frame.local_to_global_coordinates(new_point)

    def point3d_to_2d(self, point3d: volmdlr.Point3D):
        """
        Returns the cylindrical coordinates volmdlr.Point2D(theta, z) of a Cartesian coordinates point (x, y, z).

        :param point3d: Point at the CylindricalSuface3D.
        :type point3d: :class:`volmdlr.`Point3D`
        """
        x, y, z = self.frame.global_to_local_coordinates(point3d)
        # Do not delete this, mathematical problem when x and y close to zero (should be zero) but not 0
        # Generally this is related to uncertainty of step files.
        if abs(x) < 1e-12:
            x = 0
        if abs(y) < 1e-12:
            y = 0
        theta = math.atan2(y, x)
        if abs(theta) < 1e-9:
            theta = 0.0
        return volmdlr.Point2D(theta, z)

    def rectangular_cut(self, theta1: float, theta2: float,
                        param_z1: float, param_z2: float, name: str = ''):
        """Deprecated method, Use ConicalFace3D from_surface_rectangular_cut method."""
        raise AttributeError("ConicalSurface3D.rectangular_cut is deprecated."
                             "Use the class_method from_surface_rectangular_cut in ConicalFace3D instead")

    def linesegment3d_to_2d(self, linesegment3d):
        """
        Converts the primitive from 3D spatial coordinates to its equivalent 2D primitive in the parametric space.
        """
        start = self.point3d_to_2d(linesegment3d.start)
        end = self.point3d_to_2d(linesegment3d.end)
        if start.x != end.x and start.is_close(volmdlr.Point2D(0, 0)):
            start = volmdlr.Point2D(end.x, 0)
        elif start.x != end.x and end == volmdlr.Point2D(0, 0):
            end = volmdlr.Point2D(start.x, 0)
        elif start.x != end.x:
            end = volmdlr.Point2D(start.x, end.y)
        if not start.is_close(end):
            return [edges.LineSegment2D(start, end)]
        self.save_to_file("conicalsurface_linesegment3d_to_2d.json")
        linesegment3d.save_to_file("conicalsurface_linesegment3d_to_2d_linesegment3d.json")
        return None

    def linesegment2d_to_3d(self, linesegment2d):
        """
        Converts the primitive from parametric space to 3D spatial coordinates.
        """
        if linesegment2d.name == "construction":
            return None
        theta1, param_z1 = linesegment2d.start
        theta2, param_z2 = linesegment2d.end

        if math.isclose(theta1, theta2, abs_tol=1e-4):
            return [edges.LineSegment3D(self.point2d_to_3d(linesegment2d.start),
                                        self.point2d_to_3d(linesegment2d.end))]
        if math.isclose(param_z1, param_z2, abs_tol=1e-4) and math.isclose(param_z1, 0., abs_tol=1e-6):
            return []
        if math.isclose(param_z1, param_z2, abs_tol=1e-4):
            if abs(theta1 - theta2) == volmdlr.TWO_PI:
                return [edges.FullArc3D(center=self.frame.origin + param_z1 * self.frame.w,
                                        start_end=self.point2d_to_3d(linesegment2d.start),
                                        normal=self.frame.w)]

            return [edges.Arc3D(
                self.point2d_to_3d(linesegment2d.start),
                self.point2d_to_3d(
                    volmdlr.Point2D(0.5 * (theta1 + theta2), param_z1)),
                self.point2d_to_3d(linesegment2d.end))
            ]
        raise NotImplementedError('Ellipse?')

    def contour3d_to_2d(self, contour3d):
        """
        Transforms a Contour3D into a Contour2D in the parametric domain of the surface.

        :param contour3d: The contour to be transformed.
        :type contour3d: :class:`wires.Contour3D`
        :return: A 2D contour object.
        :rtype: :class:`wires.Contour2D`
        """
        primitives2d = self.primitives3d_to_2d(contour3d.primitives)

        wire2d = wires.Wire2D(primitives2d)
        delta_x = abs(wire2d.primitives[0].start.x - wire2d.primitives[-1].end.x)
        if math.isclose(delta_x, volmdlr.TWO_PI, abs_tol=1e-3) and wire2d.is_ordered():
            if len(primitives2d) > 1:
                # very specific conical case due to the singularity in the point z = 0 on parametric domain.
                if primitives2d[-2].start.y == 0.0:
                    primitives2d = self.repair_primitives_periodicity(primitives2d)
            return wires.Contour2D(primitives2d)
        # Fix contour
        primitives2d = self.repair_primitives_periodicity(primitives2d)
        return wires.Contour2D(primitives2d)

    def translation(self, offset: volmdlr.Vector3D):
        """
        ConicalSurface3D translation.

        :param offset: translation vector.
        :return: A new translated ConicalSurface3D.
        """
        return self.__class__(self.frame.translation(offset),
                              self.semi_angle)

    def translation_inplace(self, offset: volmdlr.Vector3D):
        """
        ConicalSurface3D translation. Object is updated in-place.

        :param offset: translation vector.
        """
        warnings.warn("'in-place' methods are deprecated. Use a not in-place method instead.", DeprecationWarning)

        self.frame.translation_inplace(offset)

    def rotation(self, center: volmdlr.Point3D,
                 axis: volmdlr.Vector3D, angle: float):
        """
        ConicalSurface3D rotation.

        :param center: rotation center.
        :param axis: rotation axis.
        :param angle: angle rotation.
        :return: a new rotated ConicalSurface3D.
        """
        new_frame = self.frame.rotation(center=center, axis=axis, angle=angle)
        return self.__class__(new_frame, self.semi_angle)

    def rotation_inplace(self, center: volmdlr.Point3D,
                         axis: volmdlr.Vector3D, angle: float):
        """
        ConicalSurface3D rotation. Object is updated in-place.

        :param center: rotation center.
        :param axis: rotation axis.
        :param angle: rotation angle.
        """
        warnings.warn("'in-place' methods are deprecated. Use a not in-place method instead.", DeprecationWarning)

        self.frame.rotation_inplace(center, axis, angle)

    def repair_primitives_periodicity(self, primitives2d):
        """
        Repairs the continuity of the 2D contour while using contour3d_to_2d on periodic surfaces.

        :param primitives2d: The primitives in parametric surface domain.
        :type primitives2d: list
        :return: A list of primitives.
        :rtype: list
        """
        # Search for a primitive that can be used as reference for repairing periodicity
        pos = vm_parametric.find_index_defined_brep_primitive_on_periodical_surface(primitives2d,
                                                                                    [self.x_periodicity,
                                                                                     self.y_periodicity])
        if pos != 0:
            primitives2d = primitives2d[pos:] + primitives2d[:pos]

        i = 1
        while i < len(primitives2d):
            previous_primitive = primitives2d[i - 1]
            delta = previous_primitive.end - primitives2d[i].start
            if not math.isclose(delta.norm(), 0, abs_tol=1e-5):
                if primitives2d[i].end.is_close(primitives2d[i - 1].end, tol=1e-4) and \
                        math.isclose(primitives2d[i].length(), volmdlr.TWO_PI, abs_tol=1e-4):
                    primitives2d[i] = primitives2d[i].reverse()
                elif delta.norm() and math.isclose(abs(previous_primitive.end.y), 0, abs_tol=1e-6):
                    primitives2d.insert(i, edges.LineSegment2D(previous_primitive.end, primitives2d[i].start,
                                                               name="construction"))
                    i += 1
                else:
                    primitives2d[i] = primitives2d[i].translation(delta)
            # treat very specific case of conical surfaces when the previous primitive and the primitive are a
            # linesegment3d with singularity
            elif math.isclose(primitives2d[i].start.y, 0.0, abs_tol=1e-6) and \
                    math.isclose(primitives2d[i].start.x, primitives2d[i].end.x, abs_tol=1e-6) and \
                    math.isclose(primitives2d[i].start.x, previous_primitive.end.x, abs_tol=1e-6):

                if primitives2d[i + 1].end.x < primitives2d[i].end.x:
                    theta_offset = volmdlr.TWO_PI
                elif primitives2d[i + 1].end.x > primitives2d[i].end.x:
                    theta_offset = -volmdlr.TWO_PI
                primitive1 = edges.LineSegment2D(previous_primitive.end,
                                                 previous_primitive.end + volmdlr.Point2D(theta_offset, 0),
                                                 name="construction")
                primitive2 = primitives2d[i].translation(volmdlr.Vector2D(theta_offset, 0))
                primitive3 = primitives2d[i + 1].translation(volmdlr.Vector2D(theta_offset, 0))
                primitives2d[i] = primitive1
                primitives2d.insert(i + 1, primitive2)
                primitives2d[i + 2] = primitive3
                i += 1
            i += 1
        if not primitives2d[0].start.is_close(primitives2d[-1].end) \
                and primitives2d[0].start.y == 0.0 and primitives2d[-1].end.y == 0.0:
            primitives2d.append(edges.LineSegment2D(primitives2d[-1].end, primitives2d[0].start))

        return primitives2d

    def face_from_base_and_vertex(self, contour: wires.Contour3D, vertex: volmdlr.Point3D, name: str = ''):

        raise AttributeError(f'Use method from ConicalFace3D{volmdlr.faces.ConicalFace3D.face_from_base_and_vertex}')


class SphericalSurface3D(PeriodicalSurface):
    """
    Defines a spherical surface.

    :param frame: Sphere's frame to position it
    :type frame: volmdlr.Frame3D
    :param radius: Sphere's radius
    :type radius: float
    """
    face_class = 'SphericalFace3D'
    x_periodicity = volmdlr.TWO_PI
    y_periodicity = math.pi

    def __init__(self, frame, radius, name=''):
        self.frame = frame
        self.radius = radius
        PeriodicalSurface.__init__(self, name=name)

        # Hidden Attributes
        self._bbox = None

    @property
    def bounding_box(self):
        """Bounding Box for Spherical Surface 3D."""

        if not self._bbox:
            self._bbox = self._bounding_box()
        return self._bbox

    def _bounding_box(self):
        points = [self.frame.origin + volmdlr.Point3D(-self.radius,
                                                      -self.radius,
                                                      -self.radius),
                  self.frame.origin + volmdlr.Point3D(self.radius,
                                                      self.radius,
                                                      self.radius),

                  ]
        return volmdlr.core.BoundingBox.from_points(points)

    def contour2d_to_3d(self, contour2d):
        """
        Converts the primitive from parametric 2D space to 3D spatial coordinates.
        """
        primitives3d = []
        for primitive2d in contour2d.primitives:
            if primitive2d.name == "construction":
                continue
            method_name = f'{primitive2d.__class__.__name__.lower()}_to_3d'
            if hasattr(self, method_name):
                try:
                    primitives_list = getattr(self, method_name)(primitive2d)
                    if primitives_list:
                        primitives3d.extend(primitives_list)
                    else:
                        continue
                except AttributeError:
                    print(f'Class {self.__class__.__name__} does not implement {method_name}'
                          f'with {primitive2d.__class__.__name__}')
            else:
                raise AttributeError(f'Class {self.__class__.__name__} does not implement {method_name}')

        return wires.Contour3D(primitives3d)

    @classmethod
    def from_step(cls, arguments, object_dict, **kwargs):
        """
        Converts a step primitive to a SphericalSurface3D.

        :param arguments: The arguments of the step primitive.
        :type arguments: list
        :param object_dict: The dictionary containing all the step primitives
            that have already been instantiated.
        :type object_dict: dict
        :return: The corresponding SphericalSurface3D object.
        :rtype: :class:`volmdlr.faces.SphericalSurface3D`
        """
        length_conversion_factor = kwargs.get("length_conversion_factor", 1)

        frame3d = object_dict[arguments[1]]
        u_vector, w_vector = frame3d.v, frame3d.u
        u_vector.normalize()
        w_vector.normalize()
        v_vector = w_vector.cross(u_vector)
        frame_direct = volmdlr.Frame3D(frame3d.origin, u_vector, v_vector, w_vector)
        radius = float(arguments[2]) * length_conversion_factor
        return cls(frame_direct, radius, arguments[0][1:-1])

    def to_step(self, current_id):
        """
        Translate volmdlr primitive to step syntax.
        """
        frame = volmdlr.Frame3D(self.frame.origin, self.frame.w, self.frame.u,
                                self.frame.v)
        content, frame_id = frame.to_step(current_id)
        current_id = frame_id + 1
        content += f"#{current_id} = SPHERICAL_SURFACE('{self.name}',#{frame_id},{round(1000 * self.radius, 4)});\n"
        return content, [current_id]

    def point2d_to_3d(self, point2d):
        """
        Coverts a parametric coordinate on the surface into a 3D spatial point (x, y, z).

        source: https://mathcurve.com/surfaces/sphere
        # -pi<theta<pi, -pi/2<phi<pi/2

        :param point2d: Point at the CylindricalSuface3D.
        :type point2d: `volmdlr.`Point2D`
        """
        theta, phi = point2d
        x = self.radius * math.cos(phi) * math.cos(theta)
        y = self.radius * math.cos(phi) * math.sin(theta)
        z = self.radius * math.sin(phi)
        return self.frame.local_to_global_coordinates(volmdlr.Point3D(x, y, z))

    def point3d_to_2d(self, point3d):
        """
        Transform a 3D spatial point (x, y, z) into a 2D spherical parametric point (theta, phi).
        """
        x, y, z = self.frame.global_to_local_coordinates(point3d)
        z = min(self.radius, max(-self.radius, z))

        if z == -0.0:
            z = 0.0

        # Do not delete this, mathematical problem when x and y close to zero (should be zero) but not 0
        # Generally this is related to uncertainty of step files.
        if abs(x) < 1e-7:
            x = 0
        if abs(y) < 1e-7:
            y = 0

        theta = math.atan2(y, x)
        if abs(theta) < 1e-10:
            theta = 0

        z_over_r = z / self.radius
        phi = math.asin(z_over_r)
        if abs(phi) < 1e-10:
            phi = 0

        return volmdlr.Point2D(theta, phi)

    def linesegment2d_to_3d(self, linesegment2d):
        """
        Converts a BREP line segment 2D onto a 3D primitive on the surface.
        """
        if linesegment2d.name == "construction":
            return []
        start = self.point2d_to_3d(linesegment2d.start)
        interior = self.point2d_to_3d(0.5 * (linesegment2d.start + linesegment2d.end))
        end = self.point2d_to_3d(linesegment2d.end)
        if start.is_close(end) or linesegment2d.length() == 2 * math.pi:
            u_vector = start - self.frame.origin
            u_vector.normalize()
            v_vector = interior - self.frame.origin
            v_vector.normalize()
            normal = u_vector.cross(v_vector)
            return [edges.FullArc3D(self.frame.origin, start, normal)]
        return [edges.Arc3D(start, interior, end)]

    def contour3d_to_2d(self, contour3d):
        """
        Transforms a Contour3D into a Contour2D in the parametric domain of the surface.

        :param contour3d: The contour to be transformed.
        :type contour3d: :class:`wires.Contour3D`
        :return: A 2D contour object.
        :rtype: :class:`wires.Contour2D`
        """
        primitives2d = []

        # Transform the contour's primitives to parametric domain
        for primitive3d in contour3d.primitives:
            primitive3d = primitive3d.simplify if primitive3d.simplify.__class__.__name__ != "LineSegment3D" else \
                            primitive3d
            method_name = f'{primitive3d.__class__.__name__.lower()}_to_2d'
            if hasattr(self, method_name):
                primitives = getattr(self, method_name)(primitive3d)

                if primitives is None:
                    continue
                primitives2d.extend(primitives)
            else:
                raise NotImplementedError(
                    f'Class {self.__class__.__name__} does not implement {method_name}')
        contour2d = wires.Contour2D(primitives2d)
        if contour2d.is_ordered(1e-2):
            return contour2d
        primitives2d = self.repair_primitives_periodicity(primitives2d)
        return wires.Contour2D(primitives2d)

    def is_lat_long_curve(self, arc):
        """
        Checks if a curve defined on the sphere is a latitude/longitude curve.

        Returns True if it is, False otherwise.
        """
        # Check if curve is a longitude curve (phi is constant)
        if self.frame.w.is_colinear_to(arc.normal, abs_tol=1e-4):
            return True
        # Check if curve is a latitude curve (theta is constant)
        if self.frame.w.is_perpendicular_to(arc.normal, abs_tol=1e-4) and arc.center.is_close(self.frame.origin, 1e-4):
            return True
        return False

    def _arc_start_end_3d_to_2d(self, arc3d):
        """
        Helper function to fix periodicity issues while performing transformations into parametric domain.
        """
        start = self.point3d_to_2d(arc3d.start)
        end = self.point3d_to_2d(arc3d.end)
        theta_i, _ = self.point3d_to_2d(arc3d.interior)
        theta1, phi1 = start
        theta2, phi2 = end
        point_after_start, point_before_end = self._reference_points(arc3d)
        theta3, _ = point_after_start
        theta4, _ = point_before_end

        # Fix sphere singularity point
        if math.isclose(abs(phi1), 0.5 * math.pi, abs_tol=1e-2) and theta1 == 0.0 \
                and math.isclose(theta3, theta_i, abs_tol=1e-2) and math.isclose(theta4, theta_i, abs_tol=1e-2):
            theta1 = theta_i
            start = volmdlr.Point2D(theta1, phi1)
        if math.isclose(abs(phi2), 0.5 * math.pi, abs_tol=1e-2) and theta2 == 0.0 \
                and math.isclose(theta3, theta_i, abs_tol=1e-2) and math.isclose(theta4, theta_i, abs_tol=1e-2):
            theta2 = theta_i
            end = volmdlr.Point2D(theta2, phi2)
        discontinuity, _,_ = self._helper_arc3d_to_2d_periodicity_verifications(arc3d, start)

        start, end = vm_parametric.arc3d_to_spherical_coordinates_verification(
            [start, end], [point_after_start, point_before_end], discontinuity)
        return start, end

    def edge_passes_on_singularity_point(self, edge):
        """Helper function to verify id edge passes on the sphere singularity point."""
        half_pi = 0.5 * math.pi
        point_positive_singularity = self.point2d_to_3d(volmdlr.Point2D(0, half_pi))
        point_negative_singularity = self.point2d_to_3d(volmdlr.Point2D(0, -half_pi))
        positive_singularity = edge.point_belongs(point_positive_singularity, 1e-6)
        negative_singularity = edge.point_belongs(point_negative_singularity, 1e-6)
        if positive_singularity and negative_singularity:
            return [point_positive_singularity, point_negative_singularity]
        if positive_singularity:
            return [point_positive_singularity, None]
        if negative_singularity:
            return [None, point_negative_singularity]
        return [None, None]

    def arc3d_to_2d(self, arc3d):
        """
        Converts the primitive from 3D spatial coordinates to its equivalent 2D primitive in the parametric space.
        """
        is_lat_long_curve = self.is_lat_long_curve(arc3d)
        if is_lat_long_curve:
            start, end = self._arc_start_end_3d_to_2d(arc3d)
            singularity_points = self.edge_passes_on_singularity_point(arc3d)
            if any(singularity_points):
                return self.arc3d_to_2d_with_singularity(arc3d, start, end, singularity_points)
            return [edges.LineSegment2D(start, end)]
        return self.arc3d_to_2d_any_direction(arc3d)

    @staticmethod
    def helper_arc3d_to_2d_with_singularity(arc3d, start, end, point_singularity, half_pi):
        """Helper function to arc3d_to_2d_with_singularity."""
        theta1, phi1 = start
        theta2, phi2 = end
        if arc3d.is_point_edge_extremity(point_singularity):
            return [edges.LineSegment2D(start, end)]
        primitives = []
        if math.isclose(abs(theta2 - theta1), math.pi, abs_tol=1e-2):
            if theta1 == math.pi and theta2 != math.pi:
                theta1 = -math.pi
            if theta2 == math.pi and theta1 != math.pi:
                theta2 = -math.pi

            primitives = [edges.LineSegment2D(volmdlr.Point2D(theta1, phi1), volmdlr.Point2D(theta1, half_pi)),
                          edges.LineSegment2D(volmdlr.Point2D(theta1, half_pi), volmdlr.Point2D(theta2, half_pi),
                                              name="construction"),
                          edges.LineSegment2D(volmdlr.Point2D(theta2, half_pi), volmdlr.Point2D(theta2, phi2))
                          ]
            return primitives
        warnings.warn("Could not find BREP of the Arc3D on the sphere domain")
        return None

    def arc3d_to_2d_with_singularity(self, arc3d, start, end, singularity_points):
        """
        Converts the primitive from 3D spatial coordinates to its equivalent 2D primitive in the parametric space.
        """
        # trying to treat when the arc starts at theta1 passes at the singularity at |phi| = 0.5*math.pi
        # and ends at theta2 = theta1 + math.pi
        theta1, phi1 = start
        theta2, phi2 = end

        half_pi = 0.5 * math.pi
        point_positive_singularity, point_negative_singularity = singularity_points

        if point_positive_singularity and point_negative_singularity:
            if arc3d.is_point_edge_extremity(point_positive_singularity) and \
                    arc3d.is_point_edge_extremity(point_negative_singularity):
                return [edges.LineSegment2D(start, end)]
            direction_vector = arc3d.direction_vector(0)
            dot = self.frame.w.dot(direction_vector)
            if dot == 0:
                direction_vector = arc3d.direction_vector(0.01 * arc3d.length())
                dot = self.frame.w.dot(direction_vector)
            if dot > 0:
                half_pi = 0.5 * math.pi
                thetai = theta1 - math.pi
            else:
                half_pi = -0.5 * math.pi
                thetai = theta1 + math.pi
            if arc3d.is_point_edge_extremity(point_positive_singularity):
                return [
                    edges.LineSegment2D(start, volmdlr.Point2D(start.x, -0.5 * math.pi)),
                    edges.LineSegment2D(volmdlr.Point2D(start.x, -0.5 * math.pi),
                                        volmdlr.Point2D(theta2, -0.5 * math.pi),
                                        name="construction"),
                    edges.LineSegment2D(volmdlr.Point2D(theta2, -0.5 * math.pi), volmdlr.Point2D(theta2, phi2))
                ]
            if arc3d.is_point_edge_extremity(point_negative_singularity):
                return [
                    edges.LineSegment2D(start, volmdlr.Point2D(start.x, 0.5 * math.pi)),
                    edges.LineSegment2D(volmdlr.Point2D(start.x, 0.5 * math.pi),
                                        volmdlr.Point2D(theta2, 0.5 * math.pi),
                                        name="construction"),
                    edges.LineSegment2D(volmdlr.Point2D(theta2, 0.5 * math.pi), volmdlr.Point2D(theta2, phi2))
                ]
            return [edges.LineSegment2D(volmdlr.Point2D(theta1, phi1), volmdlr.Point2D(theta1, half_pi)),
                    edges.LineSegment2D(volmdlr.Point2D(theta1, half_pi), volmdlr.Point2D(thetai, half_pi),
                                        name="construction"),
                    edges.LineSegment2D(volmdlr.Point2D(thetai, half_pi), volmdlr.Point2D(thetai, -half_pi)),
                    edges.LineSegment2D(volmdlr.Point2D(thetai, -half_pi), volmdlr.Point2D(theta2, -half_pi),
                                        name="construction"),
                    edges.LineSegment2D(volmdlr.Point2D(theta2, -half_pi), volmdlr.Point2D(theta2, phi2))
                    ]
        if point_positive_singularity:
            return self.helper_arc3d_to_2d_with_singularity(arc3d, start, end, point_positive_singularity, half_pi)
        if point_negative_singularity:
            return self.helper_arc3d_to_2d_with_singularity(arc3d, start, end, point_negative_singularity, -half_pi)

        raise NotImplementedError

    @staticmethod
    def fix_start_end_singularity_point_at_parametric_domain(edge, reference_point, point_at_singularity):
        """Uses tangent line to find real theta angle of the singularity point on parametric domain."""
        _, phi = point_at_singularity
        abscissa_before_singularity = edge.abscissa(reference_point)
        direction_vector = edge.direction_vector(abscissa_before_singularity)
        direction_line = edges.Line2D(reference_point, reference_point + direction_vector)
        if phi > 0:
            line_positive_singularity = edges.Line2D(volmdlr.Point2D(-math.pi, 0.5 * math.pi),
                                                     volmdlr.Point2D(math.pi, 0.5 * math.pi))
            return direction_line.line_intersections(line_positive_singularity)[0]

        line_negative_singularity = edges.Line2D(volmdlr.Point2D(-math.pi, -0.5 * math.pi),
                                                 volmdlr.Point2D(math.pi, -0.5 * math.pi))

        return direction_line.line_intersections(line_negative_singularity)[0]

    def is_point2d_on_sphere_singularity(self, point2d, tol=1e-5):
        """Verifies if point is on the spherical singularity point on parametric domain."""
        half_pi = 0.5 * math.pi
        point = self.point2d_to_3d(point2d)
        point_positive_singularity = self.point2d_to_3d(volmdlr.Point2D(0, half_pi))
        point_negative_singularity = self.point2d_to_3d(volmdlr.Point2D(0, -half_pi))
        if point.is_close(point_positive_singularity, tol) or point.is_close(point_negative_singularity, tol):
            return True
        return False

    def is_point3d_on_sphere_singularity(self, point3d):
        """Verifies if point is on the spherical singularity point on parametric domain."""
        half_pi = 0.5 * math.pi
        point_positive_singularity = self.point2d_to_3d(volmdlr.Point2D(0, half_pi))
        point_negative_singularity = self.point2d_to_3d(volmdlr.Point2D(0, -half_pi))
        if point3d.is_close(point_positive_singularity) or point3d.is_close(point_negative_singularity):
            return True
        return False

    def find_edge_start_end_undefined_parametric_points(self, edge3d, points, points3d):
        """
        Helper function.

        Uses local discretization and line intersection with the tangent line at the point just before the undefined
        point on the BREP of the 3D edge to find the real value of theta on the sphere parametric domain.
        """
        if self.is_point3d_on_sphere_singularity(points3d[0]):
            distance = points3d[0].point_distance(points3d[1])
            maximum_linear_distance_reference_point = 1e-5
            if distance < maximum_linear_distance_reference_point:
                temp_points = points[1:]
            else:
                number_points = int(distance / maximum_linear_distance_reference_point)

                local_discretization = [self.point3d_to_2d(point)
                                        for point in edge3d.local_discretization(
                        points3d[0], points3d[1], number_points)]
                temp_points = local_discretization[1:] + points[2:]

            theta_list = [point.x for point in temp_points]
            theta_discontinuity, indexes_theta_discontinuity = angle_discontinuity(theta_list)

            if theta_discontinuity:
                temp_points = self._fix_angle_discontinuity_on_discretization_points(temp_points,
                                                                                     indexes_theta_discontinuity, "x")

            edge = edges.BSplineCurve2D.from_points_interpolation(temp_points, 2)
            points[0] = self.fix_start_end_singularity_point_at_parametric_domain(edge,
                                                                                  reference_point=temp_points[1],
                                                                                  point_at_singularity=points[0])
        if self.is_point3d_on_sphere_singularity(points3d[-1]):
            distance = points3d[-2].point_distance(points3d[-1])
            maximum_linear_distance_reference_point = 1e-5
            if distance < maximum_linear_distance_reference_point:
                temp_points = points[:-1]
            else:
                number_points = int(distance / maximum_linear_distance_reference_point)

                local_discretization = [self.point3d_to_2d(point)
                                        for point in edge3d.local_discretization(
                        points3d[-2], points3d[-1], number_points)]
                temp_points = points[:-2] + local_discretization[:-1]

            theta_list = [point.x for point in temp_points]
            theta_discontinuity, indexes_theta_discontinuity = angle_discontinuity(theta_list)

            if theta_discontinuity:
                temp_points = self._fix_angle_discontinuity_on_discretization_points(temp_points,
                                                                                     indexes_theta_discontinuity, "x")

            edge = edges.BSplineCurve2D.from_points_interpolation(temp_points, 2)
            points[-1] = self.fix_start_end_singularity_point_at_parametric_domain(edge,
                                                                                   reference_point=temp_points[-2],
                                                                                   point_at_singularity=points[-1])
        return points

    def arc3d_to_2d_any_direction(self, arc3d):
        """
        Converts the primitive from 3D spatial coordinates to its equivalent 2D primitive in the parametric space.
        """
        singularity_points = self.edge_passes_on_singularity_point(arc3d)
        half_pi = 0.5 * math.pi  # this variable avoid doing this multiplication several times (performance)
        point_positive_singularity, point_negative_singularity = singularity_points

        if point_positive_singularity and point_negative_singularity:
            raise ValueError("Impossible. This case should be treated by arc3d_to_2d_with_singularity method."
                             "See arc3d_to_2d method for detail.")
        if point_positive_singularity and not arc3d.is_point_edge_extremity(point_positive_singularity):
            split = arc3d.split(point_positive_singularity)
            primitive0 = self.arc3d_to_2d_any_direction(split[0])[0]
            primitive2 = self.arc3d_to_2d_any_direction(split[1])[0]
            primitive1 = edges.LineSegment2D(volmdlr.Point2D(primitive0.end.x, half_pi),
                                             volmdlr.Point2D(primitive2.start.x, half_pi))
            return [primitive0, primitive1, primitive2]
        if point_negative_singularity and not arc3d.is_point_edge_extremity(point_negative_singularity):
            split = arc3d.split(point_negative_singularity)
            primitive0 = self.arc3d_to_2d_any_direction(split[0])[0]
            primitive2 = self.arc3d_to_2d_any_direction(split[1])[0]
            primitive1 = edges.LineSegment2D(volmdlr.Point2D(primitive0.end.x, -half_pi),
                                             volmdlr.Point2D(primitive2.start.x, -half_pi))
            return [primitive0, primitive1, primitive2]

        angle3d = arc3d.angle
        number_points = math.ceil(angle3d * 50) + 1  # 50 points per radian
        number_points = max(number_points, 5)
        points3d = arc3d.discretization_points(number_points=number_points)
        points = [self.point3d_to_2d(p) for p in points3d]
        point_after_start, point_before_end = self._reference_points(arc3d)
        start, end = vm_parametric.spherical_repair_start_end_angle_periodicity(
            points[0], points[-1], point_after_start, point_before_end)
        points[0] = start
        points[-1] = end

        points = self.find_edge_start_end_undefined_parametric_points(arc3d, points, points3d)

        theta_list = [point.x for point in points]
        theta_discontinuity, indexes_theta_discontinuity = angle_discontinuity(theta_list)

        if theta_discontinuity:
            points = self._fix_angle_discontinuity_on_discretization_points(points,
                                                                            indexes_theta_discontinuity, "x")

        return [edges.BSplineCurve2D.from_points_interpolation(points, 2)]

    def bsplinecurve3d_to_2d(self, bspline_curve3d):
        """
        Converts the primitive from 3D spatial coordinates to its equivalent 2D primitive in the parametric space.
        """
        n = len(bspline_curve3d.control_points)
        points3d = bspline_curve3d.discretization_points(number_points=n)
        points = [self.point3d_to_2d(point) for point in points3d]

        point_after_start, point_before_end = self._reference_points(bspline_curve3d)
        start, end = vm_parametric.spherical_repair_start_end_angle_periodicity(
            points[0], points[-1], point_after_start, point_before_end)
        points[0] = start
        points[-1] = end

        points = self.find_edge_start_end_undefined_parametric_points(bspline_curve3d, points, points3d)
        theta_list = [point.x for point in points]
        theta_discontinuity, indexes_theta_discontinuity = angle_discontinuity(theta_list)
        if theta_discontinuity:
            points = self._fix_angle_discontinuity_on_discretization_points(points,
                                                                            indexes_theta_discontinuity, "x")

        return [edges.BSplineCurve2D.from_points_interpolation(points, degree=bspline_curve3d.degree,
                                                               periodic=bspline_curve3d.periodic).simplify]

    def bsplinecurve2d_to_3d(self, bspline_curve2d):
        """
        Converts a BREP BSpline curve 2D onto a 3D primitive on the surface.
        """
        # TODO: this is incomplete, a bspline_curve2d can be also a bspline_curve3d
        i = round(0.5 * len(bspline_curve2d.points))
        start = self.point2d_to_3d(bspline_curve2d.points[0])
        interior = self.point2d_to_3d(bspline_curve2d.points[i])
        end = self.point2d_to_3d(bspline_curve2d.points[-1])
        arc3d = edges.Arc3D(start, interior, end)
        flag = True
        points3d = [self.point2d_to_3d(p) for p in bspline_curve2d.points]
        for point in points3d:
            if not arc3d.point_belongs(point, 1e-4):
                flag = False
                break
        if flag:
            return [arc3d]

        return [edges.BSplineCurve3D.from_points_interpolation(points3d, degree=bspline_curve2d.degree,
                                                               periodic=bspline_curve2d.periodic)]

    def arc2d_to_3d(self, arc2d):
        """
        Converts a BREP arc 2D onto a 3D primitive on the surface.
        """
        n = 10
        degree = 2
        points = [self.point2d_to_3d(point2d) for point2d in arc2d.discretization_points(number_points=n)]
        periodic = points[0].is_close(points[-1])
        return [edges.BSplineCurve3D.from_points_interpolation(points, degree, periodic).simplify]

    def fullarc3d_to_2d(self, fullarc3d):
        """
        Converts the primitive from 3D spatial coordinates to its equivalent 2D primitive in the parametric space.
        """
        # TODO: On a spherical surface we can have fullarc3d in any plane
        start, end = self._arc_start_end_3d_to_2d(fullarc3d)
        theta1, phi1 = start
        theta2, phi2 = end

        point_after_start, point_before_end = self._reference_points(fullarc3d)
        theta3, phi3 = point_after_start
        theta4, _ = point_before_end

        if self.frame.w.is_colinear_to(fullarc3d.normal, abs_tol=1e-4):
            point1 = volmdlr.Point2D(theta1, phi1)
            if theta1 > theta3:
                point2 = volmdlr.Point2D(theta1 - volmdlr.TWO_PI, phi2)
            elif theta1 < theta3:
                point2 = volmdlr.Point2D(theta1 + volmdlr.TWO_PI, phi2)
            return [edges.LineSegment2D(point1, point2)]

        if self.frame.w.is_perpendicular_to(fullarc3d.normal, abs_tol=1e-4):
            if theta1 > theta3:
                theta_plus_pi = theta1 - math.pi
            else:
                theta_plus_pi = theta1 + math.pi
            if phi1 > phi3:
                half_pi = 0.5 * math.pi
            else:
                half_pi = -0.5 * math.pi
            if abs(phi1) == 0.5 * math.pi:
                return [edges.LineSegment2D(volmdlr.Point2D(theta3, phi1), volmdlr.Point2D(theta3, -half_pi)),
                        edges.LineSegment2D(volmdlr.Point2D(theta4, -half_pi), volmdlr.Point2D(theta4, phi2))]

            return [edges.LineSegment2D(volmdlr.Point2D(theta1, phi1), volmdlr.Point2D(theta1, -half_pi)),
                    edges.LineSegment2D(volmdlr.Point2D(theta_plus_pi, -half_pi),
                                        volmdlr.Point2D(theta_plus_pi, half_pi)),
                    edges.LineSegment2D(volmdlr.Point2D(theta1, half_pi), volmdlr.Point2D(theta1, phi2))]

        points = [self.point3d_to_2d(p) for p in fullarc3d.discretization_points(angle_resolution=25)]

        # Verify if theta1 or theta2 point should be -pi because atan2() -> ]-pi, pi]
        theta1 = vm_parametric.repair_start_end_angle_periodicity(theta1, theta3)
        theta2 = vm_parametric.repair_start_end_angle_periodicity(theta2, theta4)

        points[0] = volmdlr.Point2D(theta1, phi1)
        points[-1] = volmdlr.Point2D(theta2, phi2)

        theta_list = [point.x for point in points]
        theta_discontinuity, indexes_theta_discontinuity = angle_discontinuity(theta_list)
        if theta_discontinuity:
            points = self._fix_angle_discontinuity_on_discretization_points(points, indexes_theta_discontinuity, "x")

        return [edges.BSplineCurve2D.from_points_interpolation(points, 2)]

    def plot(self, ax=None, color='grey', alpha=0.5):
        """Plot sphere arcs."""
        if ax is None:
            fig = plt.figure()
            ax = fig.add_subplot(111, projection='3d')

        self.frame.plot(ax=ax, ratio=self.radius)
        for i in range(20):
            theta = i / 20. * volmdlr.TWO_PI
            t_points = []
            for j in range(20):
                phi = j / 20. * volmdlr.TWO_PI
                t_points.append(self.point2d_to_3d(volmdlr.Point2D(theta, phi)))
            ax = wires.ClosedPolygon3D(t_points).plot(ax=ax, edge_style=EdgeStyle(color=color, alpha=alpha))

        return ax

    def rectangular_cut(self, theta1, theta2, phi1, phi2, name=''):
        """Deprecated method, Use ShericalFace3D from_surface_rectangular_cut method."""
        raise AttributeError('Use ShericalFace3D from_surface_rectangular_cut method')

    def triangulation(self):
        face = self.rectangular_cut(0, volmdlr.TWO_PI, -0.5 * math.pi, 0.5 * math.pi)
        return face.triangulation()

    def repair_primitives_periodicity(self, primitives2d):
        """
        Repairs the continuity of the 2D contour while using contour3d_to_2d on periodic surfaces.

        :param primitives2d: The primitives in parametric surface domain.
        :type primitives2d: list
        :return: A list of primitives.
        :rtype: list
        """
        # # Search for a primitive that can be used as reference for repairing periodicity
        i = 1
        while i < len(primitives2d):
            previous_primitive = primitives2d[i - 1]
            delta = previous_primitive.end - primitives2d[i].start
            if not math.isclose(delta.norm(), 0, abs_tol=1e-3):
                if primitives2d[i].end.is_close(previous_primitive.end, 1e-3) and \
                        primitives2d[i].length() == volmdlr.TWO_PI:
                    primitives2d[i] = primitives2d[i].reverse()
                elif self.is_point2d_on_sphere_singularity(previous_primitive.end, 1e-5):
                    primitives2d.insert(i, edges.LineSegment2D(previous_primitive.end, primitives2d[i].start,
                                                               name="construction"))
                    i += 1
                else:
                    primitives2d[i] = primitives2d[i].translation(delta)
            elif self.is_point2d_on_sphere_singularity(primitives2d[i].start, 1e-5) and \
                    math.isclose(primitives2d[i].start.x, primitives2d[i].end.x, abs_tol=1e-3) and \
                    math.isclose(primitives2d[i].start.x, previous_primitive.start.x, abs_tol=1e-3):

                if primitives2d[i + 1].end.x < primitives2d[i].end.x:
                    theta_offset = volmdlr.TWO_PI
                elif primitives2d[i + 1].end.x > primitives2d[i].end.x:
                    theta_offset = -volmdlr.TWO_PI
                primitive1 = edges.LineSegment2D(previous_primitive.end,
                                                 previous_primitive.end + volmdlr.Point2D(theta_offset, 0),
                                                 name="construction")
                primitive2 = primitives2d[i].translation(volmdlr.Vector2D(theta_offset, 0))
                primitive3 = primitives2d[i + 1].translation(volmdlr.Vector2D(theta_offset, 0))
                primitives2d[i] = primitive1
                primitives2d.insert(i + 1, primitive2)
                primitives2d[i + 2] = primitive3
                i += 1
            i += 1
        #     return primitives2d
        # primitives2d = repair(primitives2d)
        last_end = primitives2d[-1].end
        first_start = primitives2d[0].start
        if not last_end.is_close(first_start, tol=1e-2):
            last_end_3d = self.point2d_to_3d(last_end)
            first_start_3d = self.point2d_to_3d(first_start)
            if last_end_3d.is_close(first_start_3d, 1e-6) and \
                    not self.is_point2d_on_sphere_singularity(last_end):
                if first_start.x > last_end.x:
                    half_pi = -0.5 * math.pi
                else:
                    half_pi = 0.5 * math.pi
                if not first_start.is_close(volmdlr.Point2D(first_start.x, half_pi)):
                    lines = [edges.LineSegment2D(last_end, volmdlr.Point2D(last_end.x, half_pi), name="construction"),
                             edges.LineSegment2D(volmdlr.Point2D(last_end.x, half_pi),
                                                 volmdlr.Point2D(first_start.x, half_pi), name="construction"),
                             edges.LineSegment2D(volmdlr.Point2D(first_start.x, half_pi),
                                                 first_start, name="construction")
                             ]
                    primitives2d.extend(lines)
            else:
                primitives2d.append(edges.LineSegment2D(last_end, first_start, name="construction"))
        return primitives2d

    def rotation(self, center: volmdlr.Point3D, axis: volmdlr.Vector3D, angle: float):
        """
        Spherical Surface 3D rotation.

        :param center: rotation center
        :param axis: rotation axis
        :param angle: angle rotation
        :return: a new rotated Spherical Surface 3D
        """
        new_frame = self.frame.rotation(center=center, axis=axis, angle=angle)
        return SphericalSurface3D(new_frame, self.radius)

    def translation(self, offset: volmdlr.Vector3D):
        """
        Spherical Surface 3D translation.

        :param offset: translation vector
        :return: A new translated Spherical Surface 3D
        """
        new_frame = self.frame.translation(offset)
        return SphericalSurface3D(new_frame, self.radius)

    def frame_mapping(self, frame: volmdlr.Frame3D, side: str):
        """
        Changes Spherical Surface 3D's frame and return a new Spherical Surface 3D.

        :param frame: Frame of reference
        :type frame: `volmdlr.Frame3D`
        :param side: 'old' or 'new'
        """
        new_frame = self.frame.frame_mapping(frame, side)
        return SphericalSurface3D(new_frame, self.radius)

    def plane_intersection(self, plane3d):
        """
        Sphere intersections with a plane.

        :param plane3d: intersecting plane.
        :return: list of intersecting curves.
        """
        dist = plane3d.point_distance(self.frame.origin)
        if dist > self.radius:
            return []
        if dist == self.radius:
            line = edges.Line3D(self.frame.origin, self.frame.origin + plane3d.frame.w)
            return plane3d.line_intersections(line)
        line = edges.Line3D(self.frame.origin, self.frame.origin + plane3d.frame.w)
        circle_radius = math.sqrt(self.radius ** 2 - dist ** 2)
        circle_center = plane3d.line_intersections(line)[0]
        circle_normal = plane3d.frame.w
        start_end = circle_center + plane3d.frame.u * circle_radius
        return [edges.FullArc3D(circle_center, start_end, circle_normal)]

    def line_intersections(self, line3d: edges.Line3D):
        """
        Calculates the intersection points between a 3D line and a spherical surface.

        The method calculates the intersection points between a 3D line and a sphere using
        the equation of the line and the equation of the sphere. It returns a list of intersection
        points, which can be empty if there are no intersections. The intersection points are
        represented as 3D points using the `volmdlr.Point3D` class.

        :param line3d: The 3D line object to intersect with the sphere.
        :type line3d:edges.Line3D
        :return: A list of intersection points between the line and the sphere. The list may be empty if there
        are no intersections.
        :rtype: List[volmdlr.Point3D]

        :Example:
        >>> from volmdlr import Point3D, edges, surfaces, OXYZ
        >>> spherical_surface3d = SphericalSurface3D(OXYZ, 1)
        >>> line2 = edges.Line3D(Point3D(0, 1, -0.5), Point3D(0, 1, 0.5))
        >>> line_intersections2 = spherical_surface3d.line_intersections(line2) #returns [Point3D(0.0, 1.0, 0.0)]
        """
        line_direction_vector = line3d.direction_vector()
        vector_linept1_center = self.frame.origin - line3d.point1
        vector_linept1_center = vector_linept1_center.to_vector()
        a_param = line_direction_vector[0]**2 + line_direction_vector[1]**2 + line_direction_vector[2]**2
        b_param = -2 * (line_direction_vector[0]*vector_linept1_center[0] +
                        line_direction_vector[1]*vector_linept1_center[1] +
                        line_direction_vector[2]*vector_linept1_center[2])
        c_param = (vector_linept1_center[0]**2 + vector_linept1_center[1]**2 +
                   vector_linept1_center[2]**2 - self.radius**2)
        b2_minus4ac = b_param**2 - 4*a_param*c_param
        if math.isclose(b2_minus4ac, 0, abs_tol=1e-8):
            t_param = -b_param / (2 * a_param)
            return [line3d.point1 + line_direction_vector * t_param]
        if b2_minus4ac < 0:
            return []
        t_param1 = (-b_param + math.sqrt(b2_minus4ac)) / (2*a_param)
        t_param2 = (-b_param - math.sqrt(b2_minus4ac)) / (2*a_param)
        return line3d.point1 + line_direction_vector * t_param1, line3d.point1 + line_direction_vector * t_param2

    def linesegment_intersections(self, linesegment3d: edges.LineSegment3D):
        """
        Calculates the intersection points between a 3D line segment and a spherical surface.

        The method calculates the intersection points between a 3D line segment and a sphere by first
        finding the intersection points between the infinite line containing the line segment and the sphere,
        and then filtering out the points that are not within the line segment. It returns a list of intersection
        points, which can be empty if there are no intersections. The intersection points are represented as
        3D points using the `volmdlr.Point3D` class.
        Note: The method assumes that the line segment and the sphere are in the same coordinate system.

        :param linesegment3d: The 3D line segment object to intersect with the sphere.
        :type linesegment3d: edges.LineSegment3D.
        :return: A list of intersection points between the line segment and the sphere.
        The list may be empty if there are no intersections.
        :rtype: List[volmdlr.Point3D]:

        :Example:
        >>> from volmdlr import Point3D, edges, surfaces, OXYZ
        >>> spherical_surface3d = SphericalSurface3D(OXYZ, 1)
        >>> linesegment2 = edges.LineSegment3D(Point3D(-0.8, -0.8, -0.8), Point3D(0.8, 0.8, 0.8))
        >>> linesegment2_intersections = spherical_surface3d.linesegment_intersections(linesegment2)
            '[Point3D: [0.5773502691896257, 0.5773502691896257, 0.5773502691896257],
              Point3D: [-0.5773502691896257, -0.5773502691896257, -0.5773502691896257]]'
        """
        line_intersections = self.line_intersections(linesegment3d.to_line())
        intersections = []
        for intersection in line_intersections:
            if linesegment3d.point_belongs(intersection):
                intersections.append(intersection)
        return intersections


class RuledSurface3D(Surface3D):
    """
    Defines a ruled surface between two wires.

    :param wire1: Wire
    :type wire1: :class:`vmw.Wire3D`
    :param wire2: Wire
    :type wire2: :class:`wires.Wire3D`
    """
    face_class = 'RuledFace3D'

    def __init__(self, wire1: wires.Wire3D, wire2: wires.Wire3D, name: str = ''):
        self.wire1 = wire1
        self.wire2 = wire2
        self.length1 = wire1.length()
        self.length2 = wire2.length()
        Surface3D.__init__(self, name=name)

    def point2d_to_3d(self, point2d: volmdlr.Point2D):
        x, y = point2d
        point1 = self.wire1.point_at_abscissa(x * self.length1)
        point2 = self.wire2.point_at_abscissa(x * self.length2)
        joining_line = edges.LineSegment3D(point1, point2)
        point = joining_line.point_at_abscissa(y * joining_line.length())
        return point

    def point3d_to_2d(self, point3d):
        raise NotImplementedError

    def rectangular_cut(self, x1: float, x2: float,
                        y1: float, y2: float, name: str = ''):
        """Deprecated method, Use RuledFace3D from_surface_rectangular_cut method."""
        raise NotImplementedError('Use RuledFace3D from_surface_rectangular_cut method')


class ExtrusionSurface3D(Surface3D):
    """
    Defines a surface of revolution.

    An extrusion surface is a surface that is a generic cylindrical surface generated by the linear
    extrusion of a curve, generally an Ellipse or a B-Spline curve.

    :param edge: edge.
    :type edge: Union[:class:`vmw.Wire3D`, :class:`vmw.Contour3D`]
    :param axis_point: Axis placement
    :type axis_point: :class:`volmdlr.Point3D`
    :param axis: Axis of revolution
    :type axis: :class:`volmdlr.Vector3D`
    """
    face_class = 'ExtrusionFace3D'
    y_periodicity = None

    def __init__(self, edge: Union[edges.FullArcEllipse3D, edges.BSplineCurve3D],
                 direction: volmdlr.Vector3D, name: str = ''):
        self.edge = edge
        direction.normalize()
        self.direction = direction
        if hasattr(edge, "center"):
            self.frame = volmdlr.Frame3D.from_point_and_vector(edge.center, direction, volmdlr.Z3D)
        else:
            self.frame = volmdlr.Frame3D.from_point_and_vector(edge.start, direction, volmdlr.Z3D)
        self._x_periodicity = False

        Surface3D.__init__(self, name=name)

    @property
    def x_periodicity(self):
        if self._x_periodicity:
            return self._x_periodicity
        start = self.edge.start
        end = self.edge.end
        if start.is_close(end, 1e-4):
            return 1
        return None

    @x_periodicity.setter
    def x_periodicity(self, value):
        self._x_periodicity = value

    def point2d_to_3d(self, point2d: volmdlr.Point2D):
        """
        Transform a parametric (u, v) point into a 3D Cartesian point (x, y, z).

        # u = [0, 1] and v = z
        """
        u, v = point2d
        if abs(u) < 1e-7:
            u = 0.0
        if abs(v) < 1e-7:
            v = 0.0

        point_at_curve_global = self.edge.point_at_abscissa(u * self.edge.length()/math.pi)
        point_at_curve_local = self.frame.global_to_local_coordinates(point_at_curve_global)
        # x, y, z = point_at_curve_local
        point_local = point_at_curve_local.translation(volmdlr.Vector3D(0, 0, v))
        return self.frame.local_to_global_coordinates(point_local)

    def point3d_to_2d(self, point3d):
        """
        Transform a 3D Cartesian point (x, y, z) into a parametric (u, v) point.
        """
        x, y, z = self.frame.global_to_local_coordinates(point3d)
        if abs(x) < 1e-7:
            x = 0.0
        if abs(y) < 1e-7:
            y = 0.0
        if abs(z) < 1e-7:
            z = 0.0
        v = z
        point_at_curve_local = volmdlr.Point3D(x, y, 0)
        point_at_curve_global = self.frame.local_to_global_coordinates(point_at_curve_local)
        # multiplying by math.pi is a quick fix to the triangulation
        u = self.edge.abscissa(point_at_curve_global) / self.edge.length() * math.pi
        u = min(u, math.pi)
        return volmdlr.Point2D(u, v)

    def rectangular_cut(self, x1: float = 0.0, x2: float = 1.0,
                        y1: float = 0.0, y2: float = 1.0, name: str = ''):
        """Deprecated method, Use ExtrusionFace3D from_surface_rectangular_cut method."""
        raise AttributeError('Use ExtrusionFace3D from_surface_rectangular_cut method')

    def plot(self, ax=None, color='grey', alpha=0.5, z: float = 0.5):
        if ax is None:
            fig = plt.figure()
            ax = fig.add_subplot(111, projection='3d')
        self.frame.plot(ax=ax, ratio=z)
        for i in range(21):
            step = i / 20. * z
            wire = self.edge.translation(step * self.frame.w)
            wire.plot(ax=ax, edge_style=EdgeStyle(color=color, alpha=alpha))

        return ax

    @classmethod
    def from_step(cls, arguments, object_dict, **kwargs):
        name = arguments[0][1:-1]
        edge = object_dict[arguments[1]]
        if edge.__class__ is wires.Ellipse3D:
            start_end = edge.center + edge.major_axis * edge.major_dir
            fullarcellipse = edges.FullArcEllipse3D(start_end, edge.major_axis, edge.minor_axis,
                                                    edge.center, edge.normal, edge.major_dir, edge.name)
            direction = -object_dict[arguments[2]]
            surface = cls(edge=fullarcellipse, direction=direction, name=name)
            surface.x_periodicity = 1
        elif edge.__class__ is wires.Circle3D:
            start_end = edge.center + edge.frame.u * edge.radius
            fullarc = edges.FullArc3D(edge.frame.origin, start_end, edge.frame.w)
            direction = object_dict[arguments[2]]
            surface = cls(edge=fullarc, direction=direction, name=name)
            surface.x_periodicity = 1

        else:
            direction = object_dict[arguments[2]]
            surface = cls(edge=edge, direction=direction, name=name)
        return surface

    def to_step(self, current_id):
        """
        Translate volmdlr primitive to step syntax.
        """
        content_edge, edge_id = self.edge.to_step(current_id)
        current_id = edge_id + 1
        content_vector, vector_id = self.direction.to_step(current_id)
        current_id = vector_id + 1
        content = content_edge + content_vector
        content += f"#{current_id} = SURFACE_OF_LINEAR_EXTRUSION('{self.name}',#{edge_id},#{vector_id});\n"
        return content, [current_id]

    def arc3d_to_2d(self, arc3d):
        """
        Converts the primitive from 3D spatial coordinates to its equivalent 2D primitive in the parametric space.
        """
        # todo: needs detailed investigation
        start = self.point3d_to_2d(arc3d.start)
        end = self.point3d_to_2d(arc3d.end)
        return [edges.LineSegment2D(start, end, name="arc")]

    def arcellipse3d_to_2d(self, arcellipse3d):
        """
        Transformation of an arc-ellipse 3d to 2d, in a cylindrical surface.

        """
        if isinstance(self.edge, edges.FullArcEllipse3D):
            start2d = self.point3d_to_2d(arcellipse3d.start)
            end2d = self.point3d_to_2d(arcellipse3d.end)
            return [edges.LineSegment2D(start2d, end2d)]
        points = [self.point3d_to_2d(p)
                  for p in arcellipse3d.discretization_points(number_points=15)]

        bsplinecurve2d = edges.BSplineCurve2D.from_points_interpolation(points, degree=2)
        return [bsplinecurve2d]

    def fullarcellipse3d_to_2d(self, fullarcellipse3d):
        """
        Converts a 3D full elliptical arc to a 2D line segment in the current plane.

        This method converts a 3D full elliptical arc to a 2D line segment in the current plane.
        It first calculates the length of the arc using the `length` method of the `fullarcellipse3d`
        object. Then, it converts the start and end points of the arc to 2D points using the `point3d_to_2d`
        method. Additionally, it calculates a point on the arc at a small abscissa value (0.01 * length)
        and converts it to a 2D point. Based on the relative position of this point, the method determines
        the start and end points of the line segment in 2D. If the abscissa point is closer to the start
        point, the line segment starts from (0, start.y) and ends at (1, end.y). If the abscissa point is
        closer to the end point, the line segment starts from (1, start.y) and ends at (0, end.y). If the
        abscissa point lies exactly at the midpoint of the arc, a NotImplementedError is raised. The resulting
        line segment is returned as a list.

        :param fullarcellipse3d: The 3D full elliptical arc object to convert.
        :return: A list containing a 2D line segment representing the converted arc.
        :raises: NotImplementedError: If the abscissa point lies exactly at the midpoint of the arc.
        """

        length = fullarcellipse3d.length()
        start = self.point3d_to_2d(fullarcellipse3d.start)
        end = self.point3d_to_2d(fullarcellipse3d.end)

        u3, _ = self.point3d_to_2d(fullarcellipse3d.point_at_abscissa(0.01 * length))
        if u3 > 0.5:
            p1 = volmdlr.Point2D(1, start.y)
            p2 = volmdlr.Point2D(0, end.y)
        elif u3 < 0.5:
            p1 = volmdlr.Point2D(0, start.y)
            p2 = volmdlr.Point2D(1, end.y)
        else:
            raise NotImplementedError
        return [edges.LineSegment2D(p1, p2)]

    def linesegment2d_to_3d(self, linesegment2d):
        """
        Converts a BREP line segment 2D onto a 3D primitive on the surface.
        """
        start3d = self.point2d_to_3d(linesegment2d.start)
        end3d = self.point2d_to_3d(linesegment2d.end)
        u1, param_z1 = linesegment2d.start
        u2, param_z2 = linesegment2d.end
        if math.isclose(u1, u2, abs_tol=1e-4):
            return [edges.LineSegment3D(start3d, end3d)]
        if math.isclose(param_z1, param_z2, abs_tol=1e-6):
            primitive = self.edge.translation(self.direction * (param_z1 + param_z2) * 0.5)
            if primitive.point_belongs(start3d) and primitive.point_belongs(end3d):
                if math.isclose(abs(u1 - u2), 1.0, abs_tol=1e-4):
                    if primitive.start.is_close(start3d) and primitive.end.is_close(end3d):
                        return [primitive]
                    if primitive.start.is_close(end3d) and primitive.end.is_close(start3d):
                        return [primitive.reverse()]
                primitive = primitive.split_between_two_points(start3d, end3d)
                return [primitive]
        n = 10
        degree = 3
        points = [self.point2d_to_3d(point2d) for point2d in linesegment2d.discretization_points(number_points=n)]
        periodic = points[0].is_close(points[-1])
        return [edges.BSplineCurve3D.from_points_interpolation(points, degree, periodic)]

    def bsplinecurve3d_to_2d(self, bspline_curve3d):
        n = len(bspline_curve3d.control_points)
        points = [self.point3d_to_2d(point)
                  for point in bspline_curve3d.discretization_points(number_points=n)]
        return [edges.BSplineCurve2D.from_points_interpolation(
            points, bspline_curve3d.degree, bspline_curve3d.periodic).simplify]

    def frame_mapping(self, frame: volmdlr.Frame3D, side: str):
        """
        Returns a new Extrusion Surface positioned in the specified frame.

        :param frame: Frame of reference
        :type frame: `volmdlr.Frame3D`
        :param side: 'old' or 'new'
        """
        new_frame = self.frame.frame_mapping(frame, side)
        direction = new_frame.w
        new_edge = self.edge.frame_mapping(frame, side)
        return ExtrusionSurface3D(new_edge, direction, name=self.name)


class RevolutionSurface3D(PeriodicalSurface):
    """
    Defines a surface of revolution.

    :param wire: Wire.
    :type wire: Union[:class:`vmw.Wire3D`, :class:`vmw.Contour3D`]
    :param axis_point: Axis placement
    :type axis_point: :class:`volmdlr.Point3D`
    :param axis: Axis of revolution
    :type axis: :class:`volmdlr.Vector3D`
    """
    face_class = 'RevolutionFace3D'
    x_periodicity = volmdlr.TWO_PI
    y_periodicity = None

    def __init__(self, wire: Union[wires.Wire3D, wires.Contour3D],
                 axis_point: volmdlr.Point3D, axis: volmdlr.Vector3D, name: str = ''):
        self.wire = wire
        self.axis_point = axis_point
        self.axis = axis

        point1 = wire.point_at_abscissa(0)
        if point1.is_close(axis_point):
            point1 = wire.point_at_abscissa(0.5 * wire.length())
        vector1 = point1 - axis_point
        w_vector = axis
        w_vector.normalize()
        u_vector = vector1

        if not w_vector.is_perpendicular_to(u_vector):
            u_vector = vector1 - vector1.vector_projection(w_vector)
        u_vector.normalize()
        v_vector = w_vector.cross(u_vector)
        self.frame = volmdlr.Frame3D(origin=axis_point, u=u_vector, v=v_vector, w=w_vector)

        PeriodicalSurface.__init__(self, name=name)

    def point2d_to_3d(self, point2d: volmdlr.Point2D):
        """
        Transform a parametric (u, v) point into a 3D Cartesian point (x, y, z).

        u = [0, 2pi] and v = [0, 1] into a
        """
        u, v = point2d
        point_at_curve = self.wire.point_at_abscissa(v)
        point = point_at_curve.rotation(self.axis_point, self.axis, u)
        return point

    def point3d_to_2d(self, point3d):
        """
        Transform a 3D Cartesian point (x, y, z) into a parametric (u, v) point.
        """
        x, y, _ = self.frame.global_to_local_coordinates(point3d)
        if abs(x) < 1e-12:
            x = 0
        if abs(y) < 1e-12:
            y = 0
        u = math.atan2(y, x)

        point_at_curve = point3d.rotation(self.axis_point, self.axis, -u)
        v = self.wire.abscissa(point_at_curve)
        return volmdlr.Point2D(u, v)

    def rectangular_cut(self, x1: float, x2: float,
                        y1: float, y2: float, name: str = ''):
        """Deprecated method, Use RevolutionFace3D from_surface_rectangular_cut method."""
        raise AttributeError('Use RevolutionFace3D from_surface_rectangular_cut method')

    def plot(self, ax=None, color='grey', alpha=0.5, number_curves: int = 20):
        """
        Plot rotated Revolution surface generatrix.

        :param number_curves: Number of curves to display.
        :type number_curves: int
        """
        if ax is None:
            fig = plt.figure()
            ax = fig.add_subplot(111, projection='3d')
        for i in range(number_curves + 1):
            theta = i / number_curves * volmdlr.TWO_PI
            wire = self.wire.rotation(self.axis_point, self.axis, theta)
            wire.plot(ax=ax, edge_style=EdgeStyle(color=color, alpha=alpha))

        return ax

    @classmethod
    def from_step(cls, arguments, object_dict, **kwargs):
        """
        Converts a step primitive to a RevolutionSurface3D.

        :param arguments: The arguments of the step primitive.
        :type arguments: list
        :param object_dict: The dictionary containing all the step primitives
            that have already been instantiated.
        :type object_dict: dict
        :return: The corresponding RevolutionSurface3D object.
        :rtype: :class:`volmdlr.faces.RevolutionSurface3D`
        """
<<<<<<< HEAD
        y_periodicity = None
=======
        x_periodicity = None
>>>>>>> b9c16af0
        name = arguments[0][1:-1]
        wire = object_dict[arguments[1]]
        if wire.__class__ is wires.Circle3D:
            start_end = wire.center + wire.frame.u * wire.radius
            wire = edges.FullArc3D(wire.frame.origin, start_end, wire.frame.w)
<<<<<<< HEAD
            y_periodicity = 1
        # elif wire.__class__ is edges.Line3D:
        #     wire = edges.LineSegment3D(wire.point1, wire.point2)
=======
            x_periodicity = 1
>>>>>>> b9c16af0

        if hasattr(wire, "simplify"):
            wire = wire.simplify
        axis_point, axis = object_dict[arguments[2]]
        surface = cls(wire=wire, axis_point=axis_point, axis=axis, name=name)
<<<<<<< HEAD
        surface.y_periodicity = y_periodicity
=======
>>>>>>> b9c16af0
        return surface

    def to_step(self, current_id):
        """
        Translate volmdlr primitive to step syntax.
        """
        content_wire, wire_id = self.wire.to_step(current_id)
        current_id = wire_id + 1
        content_axis_point, axis_point_id = self.axis_point.to_step(current_id)
        current_id = axis_point_id + 1
        content_axis, axis_id = self.axis.to_step(current_id)
        current_id = axis_id + 1
        content = content_wire + content_axis_point + content_axis
        content += f"#{current_id} = AXIS1_PLACEMENT('',#{axis_point_id},#{axis_id});\n"
        current_id += 1
        content += f"#{current_id} = SURFACE_OF_REVOLUTION('{self.name}',#{wire_id},#{current_id - 1});\n"
        return content, [current_id]

    def arc3d_to_2d(self, arc3d):
        """
        Converts the primitive from 3D spatial coordinates to its equivalent 2D primitive in the parametric space.
        """
        start = self.point3d_to_2d(arc3d.start)
        end = self.point3d_to_2d(arc3d.end)
        if hasattr(self.wire, "radius") and math.isclose(self.wire.radius, arc3d.radius, rel_tol=0.01):
            if self.wire.is_point_edge_extremity(arc3d.start):
                start = self.point3d_to_2d(arc3d.start)
                interior = self.point3d_to_2d(arc3d.interior)
                start = volmdlr.Point2D(interior.x, start.y)
            if self.wire.is_point_edge_extremity(arc3d.end):
                end = self.point3d_to_2d(arc3d.end)
                interior = self.point3d_to_2d(arc3d.interior)
                end = volmdlr.Point2D(interior.x, end.y)
        if math.isclose(start.y, end.y, rel_tol=0.01):
            point_after_start, point_before_end = self._reference_points(arc3d)
            point_theta_discontinuity = self.point2d_to_3d(volmdlr.Point2D(math.pi, start.y))
            discontinuity = arc3d.point_belongs(point_theta_discontinuity) and not \
                arc3d.is_point_edge_extremity(point_theta_discontinuity)

            undefined_start_theta = arc3d.start.is_close(point_theta_discontinuity)
            undefined_end_theta = arc3d.end.is_close(point_theta_discontinuity)
            start, end = vm_parametric.arc3d_to_cylindrical_coordinates_verification(
                [start, end], [undefined_start_theta, undefined_end_theta],
                [point_after_start.x, point_before_end.x], discontinuity)
        if math.isclose(start.y, end.y, rel_tol=0.01) or math.isclose(start.x, end.x, rel_tol=0.01):
            return [edges.LineSegment2D(start, end, name="arc")]
        n = 10
        degree = 3
        points = [self.point3d_to_2d(point3d) for point3d in arc3d.discretization_points(number_points=n)]
        periodic = points[0].is_close(points[-1])
        return [edges.BSplineCurve2D.from_points_interpolation(points, degree, periodic)]

    def fullarc3d_to_2d(self, fullarc3d):
        """
        Converts the primitive from 3D spatial coordinates to its equivalent 2D primitive in the parametric space.
        """
        start = self.point3d_to_2d(fullarc3d.start)
        end = self.point3d_to_2d(fullarc3d.end)

        point_after_start, point_before_end = self._reference_points(fullarc3d)

        start, end = vm_parametric.arc3d_to_cylindrical_coordinates_verification(start, end,
                                                                                 point_after_start.x,
                                                                                 point_before_end.x)
        theta1, z1 = start
        theta2, _ = end
        theta3, z3 = point_after_start

        if self.frame.w.is_colinear_to(fullarc3d.normal):
            if start.is_close(end):
                start, end = vm_parametric.fullarc_to_cylindrical_coordinates_verification(start, end, theta3)
            return [edges.LineSegment2D(start, end, name="parametric.fullarc")]
        if math.isclose(theta1, theta2, abs_tol=1e-3):
            # Treating one case from Revolution Surface
            if z1 > z3:
                point1 = volmdlr.Point2D(theta1, 1)
                point2 = volmdlr.Point2D(theta1, 0)
            else:
                point1 = volmdlr.Point2D(theta1, 0)
                point2 = volmdlr.Point2D(theta1, 1)
            return [edges.LineSegment2D(point1, point2, name="parametric.fullarc")]
        if math.isclose(abs(theta1 - theta2), math.pi, abs_tol=1e-3):
            if z1 > z3:
                point1 = volmdlr.Point2D(theta1, 1)
                point2 = volmdlr.Point2D(theta1, 0)
                point3 = volmdlr.Point2D(theta2, 0)
                point4 = volmdlr.Point2D(theta2, 1)
            else:
                point1 = volmdlr.Point2D(theta1, 0)
                point2 = volmdlr.Point2D(theta1, 1)
                point3 = volmdlr.Point2D(theta2, 1)
                point4 = volmdlr.Point2D(theta2, 0)
            return [edges.LineSegment2D(point1, point2, name="parametric.arc"),
                    edges.LineSegment2D(point2, point3, name="parametric.singularity"),
                    edges.LineSegment2D(point3, point4, name="parametric.arc")
                    ]

        raise NotImplementedError

    def linesegment2d_to_3d(self, linesegment2d):
        """
        Converts a BREP line segment 2D onto a 3D primitive on the surface.
        """
        start3d = self.point2d_to_3d(linesegment2d.start)
        end3d = self.point2d_to_3d(linesegment2d.end)
        theta1, abscissa1 = linesegment2d.start
        theta2, abscissa2 = linesegment2d.end

        if self.wire.point_at_abscissa(abscissa1).is_close(self.wire.point_at_abscissa(abscissa2)):
            theta_i = 0.5 * (theta1 + theta2)
            interior = self.point2d_to_3d(volmdlr.Point2D(theta_i, abscissa1))
            return [edges.Arc3D(start3d, interior, end3d)]

        if math.isclose(theta1, theta2, abs_tol=1e-3):
            primitive = self.wire.rotation(self.axis_point, self.axis, 0.5 * (theta1 + theta2))
            if primitive.point_belongs(start3d) and primitive.point_belongs(end3d):
                if math.isclose(abs(abscissa1 - abscissa2), self.wire.length(), abs_tol=1e-4):
                    if primitive.start.is_close(start3d) and primitive.end.is_close(end3d):
                        return [primitive]
                    if primitive.start.is_close(end3d) and primitive.end.is_close(start3d):
                        return [primitive.reverse()]
                primitive = primitive.split_between_two_points(start3d, end3d)
                return [primitive]
        n = 10
        degree = 3
        points = [self.point2d_to_3d(point2d) for point2d in linesegment2d.discretization_points(number_points=n)]
        periodic = points[0].is_close(points[-1])
        return [edges.BSplineCurve3D.from_points_interpolation(points, degree, periodic).simplify]

    def frame_mapping(self, frame: volmdlr.Frame3D, side: str):
        """
        Returns a new Revolution Surface positioned in the specified frame.

        :param frame: Frame of reference
        :type frame: `volmdlr.Frame3D`
        :param side: 'old' or 'new'
        """
        new_frame = self.frame.frame_mapping(frame, side)
        axis = new_frame.w
        axis_point = new_frame.origin
        new_wire = self.wire.frame_mapping(frame, side)
        return RevolutionSurface3D(new_wire, axis_point, axis, name=self.name)

    def simplify(self):
        line3d = edges.Line3D(self.axis_point, self.axis_point + self.axis)
        # if isinstance(self.wire, edges.Arc3D):
        #     tore_center, _ = line3d.point_projection(self.wire.center)
        #     # Sphere
        #     if math.isclose(tore_center.point_distance(self.wire.center), 0., abs_tol=1e-6):
        #         return SphericalSurface3D(self.frame, self.wire.radius, self.name)
        if isinstance(self.wire, edges.LineSegment3D):
            generatrix_line = edges.Line3D(self.wire.start, self.wire.end)
            intersections = line3d.intersection(generatrix_line)
            if intersections:
                semi_angle = volmdlr.geometry.vectors3d_angle(self.axis,
                                                              self.wire.end - self.wire.start)
                return ConicalSurface3D(self.frame, semi_angle, self.name)
            start_projection, _ = line3d.point_projection(self.wire.start)
            radius = start_projection.point_distance(self.wire.start)
            return CylindricalSurface3D(self.frame, radius, self.name)
        return self

    def is_singularity_point(self, point):
        """Verifies if point is on the surface singularity."""
        if self.wire.__class__.__name__ == "Line3D":
            return False
        return self.wire.is_point_edge_extremity(point)

class BSplineSurface3D(Surface3D):
    """
    A class representing a 3D B-spline surface.

    A B-spline surface is a smooth surface defined by a set of control points and
    a set of basis functions called B-spline basis functions. The shape of the
    surface is determined by the position of the control points and can be
    modified by moving the control points.

    :param degree_u: The degree of the B-spline curve in the u direction.
    :type degree_u: int
    :param degree_v: The degree of the B-spline curve in the v direction.
    :type degree_v: int
    :param control_points: A list of 3D control points that define the shape of
        the surface.
    :type control_points: List[`volmdlr.Point3D`]
    :param nb_u: The number of control points in the u direction.
    :type nb_u: int
    :param nb_v: The number of control points in the v direction.
    :type nb_v: int
    :param u_multiplicities: A list of multiplicities for the knots in the u direction.
        The multiplicity of a knot is the number of times it appears in the knot vector.
    :type u_multiplicities: List[int]
    :param v_multiplicities: A list of multiplicities for the knots in the v direction.
        The multiplicity of a knot is the number of times it appears in the knot vector.
    :type v_multiplicities: List[int]
    :param u_knots: A list of knots in the u direction. The knots are real numbers that
        define the position of the control points along the u direction.
    :type u_knots: List[float]
    :param v_knots: A list of knots in the v direction. The knots are real numbers that
        define the position of the control points along the v direction.
    :type v_knots: List[float]
    :param weights: (optional) A list of weights for the control points. The weights
        can be used to adjust the influence of each control point on the shape of the
        surface. Default is None.
    :type weights: List[float]
    :param name: (optional) A name for the surface. Default is an empty string.
    :type name: str
    """
    face_class = "BSplineFace3D"
    _non_serializable_attributes = ["surface", "curves", "control_points_table"]

    def __init__(self, degree_u: int, degree_v: int, control_points: List[volmdlr.Point3D], nb_u: int, nb_v: int,
                 u_multiplicities: List[int], v_multiplicities: List[int], u_knots: List[float], v_knots: List[float],
                 weights: List[float] = None, name: str = ''):
        self.control_points = control_points
        self.degree_u = degree_u
        self.degree_v = degree_v
        self.nb_u = nb_u
        self.nb_v = nb_v

        u_knots = edges.standardize_knot_vector(u_knots)
        v_knots = edges.standardize_knot_vector(v_knots)
        self.u_knots = u_knots
        self.v_knots = v_knots
        self.u_multiplicities = u_multiplicities
        self.v_multiplicities = v_multiplicities
        self.weights = weights

        self.control_points_table = []
        points_row = []
        i = 1
        for point in control_points:
            points_row.append(point)
            if i == nb_v:
                self.control_points_table.append(points_row)
                points_row = []
                i = 1
            else:
                i += 1
        if weights is None:
            surface = BSpline.Surface()
            points = [(control_points[i][0], control_points[i][1],
                       control_points[i][2]) for i in range(len(control_points))]

        else:
            surface = NURBS.Surface()
            points = [(control_points[i][0] * weights[i], control_points[i][1] * weights[i],
                       control_points[i][2] * weights[i], weights[i]) for i in range(len(control_points))]
        surface.degree_u = degree_u
        surface.degree_v = degree_v
        surface.set_ctrlpts(points, nb_u, nb_v)
        knot_vector_u = []
        for i, u_knot in enumerate(u_knots):
            knot_vector_u.extend([u_knot] * u_multiplicities[i])
        knot_vector_v = []
        for i, v_knot in enumerate(v_knots):
            knot_vector_v.extend([v_knot] * v_multiplicities[i])
        surface.knotvector_u = knot_vector_u
        surface.knotvector_v = knot_vector_v
        surface.delta = 0.05

        self.surface = surface
        self.curves = extract_curves(surface, extract_u=True, extract_v=True)
        Surface3D.__init__(self, name=name)

        # Hidden Attributes
        self._displacements = None
        self._grids2d = None
        self._grids2d_deformed = None
        self._bbox = None
        self._surface_curves = None

        self._x_periodicity = False  # Use False instead of None because None is a possible value of x_periodicity
        self._y_periodicity = False

    @property
    def x_periodicity(self):
        """
        Evaluates the periodicity of the surface in u direction.
        """
        if self._x_periodicity is False:
            u = self.curves['u']
            a, b = self.surface.domain[0]
            u0 = u[0]
            point_at_a = u0.evaluate_single(a)
            point_at_b = u0.evaluate_single(b)
            if npy.linalg.norm(npy.array(point_at_b) - npy.array(point_at_a)) < 1e-6:
                self._x_periodicity = self.surface.range[0]
            else:
                self._x_periodicity = None
        return self._x_periodicity

    @property
    def y_periodicity(self):
        """
        Evaluates the periodicity of the surface in v direction.
        """
        if self._y_periodicity is False:
            v = self.curves['v']
            c, d = self.surface.domain[1]
            v0 = v[0]
            point_at_c = v0.evaluate_single(c)
            point_at_d = v0.evaluate_single(d)
            if npy.linalg.norm(npy.array(point_at_d) - npy.array(point_at_c)) < 1e-6:
                self._y_periodicity = self.surface.range[1]
            else:
                self._y_periodicity = None
        return self._y_periodicity

    @property
    def bounding_box(self):
        if not self._bbox:
            self._bbox = self._bounding_box()
        return self._bbox

    def _bounding_box(self):
        """
        Computes the bounding box of the surface.

        """
        min_bounds, max_bounds = self.surface.bbox
        xmin, ymin, zmin = min_bounds
        xmax, ymax, zmax = max_bounds
        return volmdlr.core.BoundingBox(xmin, xmax, ymin, ymax, zmin, zmax)

    @property
    def surface_curves(self):
        """
        Extracts curves from a surface.
        """
        if not self._surface_curves:
            self._surface_curves = self.get_surface_curves()
        return self._surface_curves

    def get_surface_curves(self):
        """
        Converts the surface curves from geomdl curve to volmdlr.
        """
        # v-direction
        crvlist_v = []
        v_curves = self.curves["v"]
        for curve in v_curves:
            crvlist_v.append(edges.BSplineCurve3D.from_geomdl_curve(curve))
        # u-direction
        crvlist_u = []
        u_curves = self.curves["u"]
        for curve in u_curves:
            crvlist_u.append(edges.BSplineCurve3D.from_geomdl_curve(curve))

        # Return shapes as a dict object
        return {"u": crvlist_u, "v": crvlist_v}

    def control_points_matrix(self, coordinates):
        """
        Define control points like a matrix, for each coordinate: x:0, y:1, z:2.

        """

        points = npy.empty((self.nb_u, self.nb_v))
        for i in range(0, self.nb_u):
            for j in range(0, self.nb_v):
                points[i][j] = self.control_points_table[i][j][coordinates]
        return points

    # Knots_vector
    def knots_vector_u(self):
        """
        Compute the global knot vector (u direction) based on knot elements and multiplicities.

        """

        knots = self.u_knots
        multiplicities = self.u_multiplicities

        knots_vec = []
        for i, knot in enumerate(knots):
            for _ in range(0, multiplicities[i]):
                knots_vec.append(knot)
        return knots_vec

    def knots_vector_v(self):
        """
        Compute the global knot vector (v direction) based on knot elements and multiplicities.

        """

        knots = self.v_knots
        multiplicities = self.v_multiplicities

        knots_vec = []
        for i, knot in enumerate(knots):
            for _ in range(0, multiplicities[i]):
                knots_vec.append(knot)
        return knots_vec

    def basis_functions_u(self, u, k, i):
        """
        Compute basis functions Bi in u direction for u=u and degree=k.

        """

        # k = self.degree_u
        knots_vector_u = self.knots_vector_u()

        if k == 0:
            return 1.0 if knots_vector_u[i] <= u < knots_vector_u[i + 1] else 0.0
        if knots_vector_u[i + k] == knots_vector_u[i]:
            param_c1 = 0.0
        else:
            param_c1 = (u - knots_vector_u[i]) / (knots_vector_u[i + k] - knots_vector_u[i]) \
                       * self.basis_functions_u(u, k - 1, i)
        if knots_vector_u[i + k + 1] == knots_vector_u[i + 1]:
            param_c2 = 0.0
        else:
            param_c2 = (knots_vector_u[i + k + 1] - u) / (knots_vector_u[i + k + 1] - knots_vector_u[i + 1]) * \
                       self.basis_functions_u(u, k - 1, i + 1)
        return param_c1 + param_c2

    def basis_functions_v(self, v, k, i):
        """
        Compute basis functions Bi in v direction for v=v and degree=k.

        """

        # k = self.degree_u
        knots = self.knots_vector_v()

        if k == 0:
            return 1.0 if knots[i] <= v < knots[i + 1] else 0.0
        if knots[i + k] == knots[i]:
            param_c1 = 0.0
        else:
            param_c1 = (v - knots[i]) / (knots[i + k] - knots[i]) * self.basis_functions_v(v, k - 1, i)
        if knots[i + k + 1] == knots[i + 1]:
            param_c2 = 0.0
        else:
            param_c2 = (knots[i + k + 1] - v) / (knots[i + k + 1] - knots[i + 1]) * self.basis_functions_v(v, k - 1,
                                                                                                           i + 1)
        return param_c1 + param_c2

    def blending_vector_u(self, u):
        """
        Compute a vector of basis_functions in u direction for u=u.
        """

        blending_vect = npy.empty((1, self.nb_u))
        for j in range(0, self.nb_u):
            blending_vect[0][j] = self.basis_functions_u(u, self.degree_u, j)

        return blending_vect

    def blending_vector_v(self, v):
        """
        Compute a vector of basis_functions in v direction for v=v.

        """

        blending_vect = npy.empty((1, self.nb_v))
        for j in range(0, self.nb_v):
            blending_vect[0][j] = self.basis_functions_v(v, self.degree_v, j)

        return blending_vect

    def blending_matrix_u(self, u):
        """
        Compute a matrix of basis_functions in u direction for a vector u like [0,1].

        """

        blending_mat = npy.empty((len(u), self.nb_u))
        for i, u_i in enumerate(u):
            for j in range(self.nb_u):
                blending_mat[i][j] = self.basis_functions_u(u_i, self.degree_u, j)
        return blending_mat

    def blending_matrix_v(self, v):
        """
        Compute a matrix of basis_functions in v direction for a vector v like [0,1].

        """

        blending_mat = npy.empty((len(v), self.nb_v))
        for i, v_i in enumerate(v):
            for j in range(self.nb_v):
                blending_mat[i][j] = self.basis_functions_v(v_i, self.degree_v, j)
        return blending_mat

    def point2d_to_3d(self, point2d: volmdlr.Point2D):
        u, v = point2d
        u = min(max(u, 0), 1)
        v = min(max(v, 0), 1)
        return volmdlr.Point3D(*evaluate_single((u, v), self.surface.data,
                                                self.surface.rational,
                                                self.surface.evaluator._span_func))
        # uses derivatives for performance because it's already compiled
        # return volmdlr.Point3D(*self.derivatives(u, v, 0)[0][0])
        # return volmdlr.Point3D(*self.surface.evaluate_single((x, y)))

    def point3d_to_2d(self, point3d: volmdlr.Point3D, tol=1e-5):
        """
        Evaluates the parametric coordinates (u, v) of a 3D point (x, y, z).

        :param point3d: A 3D point to be evaluated.
        :type point3d: :class:`volmdlr.Point3D`
        :param tol: Tolerance to accept the results.
        :type tol: float
        :return: The parametric coordinates (u, v) of the point.
        :rtype: :class:`volmdlr.Point2D`
        """

        def f(x):
            return point3d.point_distance(self.point2d_to_3d(volmdlr.Point2D(x[0], x[1])))

        def fun(x):
            derivatives = self.derivatives(x[0], x[1], 1)
            r = derivatives[0][0] - point3d
            f_value = r.norm() + 1e-32
            jacobian = npy.array([r.dot(derivatives[1][0]) / f_value, r.dot(derivatives[0][1]) / f_value])
            return f_value, jacobian

        min_bound_x, max_bound_x = self.surface.domain[0]
        min_bound_y, max_bound_y = self.surface.domain[1]

        delta_bound_x = max_bound_x - min_bound_x
        delta_bound_y = max_bound_y - min_bound_y
        x0s = [((min_bound_x + max_bound_x) / 2, (min_bound_y + max_bound_y) / 2),
               ((min_bound_x + max_bound_x) / 2, min_bound_y + delta_bound_y / 10),
               ((min_bound_x + max_bound_x) / 2, max_bound_y - delta_bound_y / 10),
               ((min_bound_x + max_bound_x) / 4, min_bound_y + delta_bound_y / 10),
               (max_bound_x - delta_bound_x / 4, min_bound_y + delta_bound_y / 10),
               ((min_bound_x + max_bound_x) / 4, max_bound_y - delta_bound_y / 10),
               (max_bound_x - delta_bound_x / 4, max_bound_y - delta_bound_y / 10),
               (min_bound_x + delta_bound_x / 10, min_bound_y + delta_bound_y / 10),
               (min_bound_x + delta_bound_x / 10, max_bound_y - delta_bound_y / 10),
               (max_bound_x - delta_bound_x / 10, min_bound_y + delta_bound_y / 10),
               (max_bound_x - delta_bound_x / 10, max_bound_y - delta_bound_y / 10)]

        # Sort the initial conditions
        x0s.sort(key=f)

        # Find the parametric coordinates of the point
        results = []
        for x0 in x0s:
            res = minimize(fun, x0=npy.array(x0), jac=True,
                           bounds=[(min_bound_x, max_bound_x),
                                   (min_bound_y, max_bound_y)])
            if res.fun <= tol:
                return volmdlr.Point2D(*res.x)

            results.append((res.x, res.fun))

        return volmdlr.Point2D(*min(results, key=lambda r: r[1])[0])

    def linesegment2d_to_3d(self, linesegment2d):
        """Evaluates the Euclidean form for the parametric line segment."""
        points = []
        for point in linesegment2d.discretization_points(number_points=20):
            point3d = self.point2d_to_3d(point)
            if not volmdlr.core.point_in_list(point3d, points):
                points.append(point3d)
        if len(points) < 2:
            return None
        if len(points) == 2:
            return [volmdlr.edges.LineSegment3D(points[0], points[-1])]
        periodic = points[0].is_close(points[-1], 1e-6)
        if len(points) < min(self.degree_u, self.degree_v) + 1:
            bspline = edges.BSplineCurve3D.from_points_interpolation(
                points, 2, periodic=periodic)
            return [bspline]

        bspline = edges.BSplineCurve3D.from_points_interpolation(
            points, min(self.degree_u, self.degree_v), periodic=periodic)
        return [bspline.simplify]

    def linesegment3d_to_2d(self, linesegment3d):
        """
        A line segment on a BSplineSurface3D will be in any case a line in 2D?.

        """
        start = self.point3d_to_2d(linesegment3d.start)
        end = self.point3d_to_2d(linesegment3d.end)
        if self.x_periodicity:
            if start.x != end.x:
                end = volmdlr.Point2D(start.x, end.y)
            if not start.is_close(end):
                return [edges.LineSegment2D(start, end)]
            return None
        if self.y_periodicity:
            if start.y != end.y:
                end = volmdlr.Point2D(end.x, start.y)
            if not start.is_close(end):
                return [edges.LineSegment2D(start, end)]
            return None
        if start.is_close(end):
            return None
        return [edges.LineSegment2D(start, end)]

    def _repair_periodic_boundary_points(self, curve3d, points_2d, direction_periodicity):
        """
        Verifies points at boundary on a periodic BSplineSurface3D.

        :param points_2d: List of `volmdlr.Point2D` after transformation from 3D Cartesian coordinates
        :type points_2d: List[volmdlr.Point2D]
        :param direction_periodicity: should be 'x' if x_periodicity or 'y' if y periodicity
        :type direction_periodicity: str
        """
        lth = curve3d.length()
        start = points_2d[0]
        end = points_2d[-1]
        points = points_2d
        pt_after_start = self.point3d_to_2d(curve3d.point_at_abscissa(0.1 * lth))
        pt_before_end = self.point3d_to_2d(curve3d.point_at_abscissa(0.9 * lth))
        # pt_after_start = points[1]
        # pt_before_end = points[-2]

        if direction_periodicity == 'x':
            i = 0
        else:
            i = 1
        min_bound, max_bound = self.surface.domain[i]
        delta = max_bound + min_bound

        if math.isclose(start[i], min_bound, abs_tol=1e-4) and pt_after_start[i] > 0.5 * delta:
            start[i] = max_bound
        elif math.isclose(start[i], max_bound, abs_tol=1e-4) and pt_after_start[i] < 0.5 * delta:
            start[i] = min_bound

        if math.isclose(end[i], min_bound, abs_tol=1e-4) and pt_before_end[i] > 0.5 * delta:
            end[i] = max_bound
        elif math.isclose(end[i], max_bound, abs_tol=1e-4) and pt_before_end[i] < 0.5 * delta:
            end[i] = min_bound

        points[0] = start
        points[-1] = end

        if all((math.isclose(p[i], max_bound, abs_tol=1e-4) or math.isclose(p[i], min_bound, abs_tol=1e-4)) for
               p in points):
            # if the line is at the boundary of the surface domain, we take the first point as reference
            t_param = max_bound if math.isclose(points[0][i], max_bound, abs_tol=1e-4) else min_bound
            if direction_periodicity == 'x':
                points = [volmdlr.Point2D(t_param, p[1]) for p in points]
            else:
                points = [volmdlr.Point2D(p[0], t_param) for p in points]

        return points

    def bsplinecurve3d_to_2d(self, bspline_curve3d):
        """
        Converts the primitive from 3D spatial coordinates to its equivalent 2D primitive in the parametric space.
        """
        # TODO: enhance this, it is a non exact method!
        # TODO: bsplinecurve can be periodic but not around the bsplinesurface
        flag = False
        if not bspline_curve3d.points[0].is_close(bspline_curve3d.points[-1]):
            bsc_linesegment = edges.LineSegment3D(bspline_curve3d.points[0],
                                                  bspline_curve3d.points[-1])
            flag = True
            for point in bspline_curve3d.points:
                if not bsc_linesegment.point_belongs(point):
                    flag = False
                    break

        if self.x_periodicity and not self.y_periodicity \
                and bspline_curve3d.periodic:
            point1 = self.point3d_to_2d(bspline_curve3d.points[0])
            p1_sup = self.point3d_to_2d(bspline_curve3d.points[0])
            new_x = point1.x - p1_sup.x + self.x_periodicity
            new_x = new_x if 0 <= new_x else 0
            reverse = False
            if new_x < 0:
                new_x = 0
            elif math.isclose(new_x, self.x_periodicity, abs_tol=1e-5):
                new_x = 0
                reverse = True

            linesegments = [
                edges.LineSegment2D(
                    volmdlr.Point2D(new_x, point1.y),
                    volmdlr.Point2D(self.x_periodicity, point1.y))]
            if reverse:
                linesegments[0] = linesegments[0].reverse()

        elif self.y_periodicity and not self.x_periodicity \
                and bspline_curve3d.periodic:
            point1 = self.point3d_to_2d(bspline_curve3d.points[0])
            p1_sup = self.point3d_to_2d(bspline_curve3d.points[0])
            new_y = point1.y - p1_sup.y + self.y_periodicity
            new_y = new_y if 0 <= new_y else 0
            reverse = False
            if new_y < 0:
                new_y = 0
            elif math.isclose(new_y, self.y_periodicity, abs_tol=1e-5):
                new_y = 0
                reverse = True

            linesegments = [
                edges.LineSegment2D(
                    volmdlr.Point2D(point1.x, new_y),
                    volmdlr.Point2D(point1.x, self.y_periodicity))]
            if reverse:
                linesegments[0] = linesegments[0].reverse()

        elif self.x_periodicity and self.y_periodicity \
                and bspline_curve3d.periodic:
            raise NotImplementedError

        if flag:
            x_perio = self.x_periodicity if self.x_periodicity is not None \
                else 1.
            y_perio = self.y_periodicity if self.y_periodicity is not None \
                else 1.

            point1 = self.point3d_to_2d(bspline_curve3d.points[0])
            point2 = self.point3d_to_2d(bspline_curve3d.points[-1])

            if point1.is_close(point2):
                print('BSplineCruve3D skipped because it is too small')
                linesegments = None
            else:
                p1_sup = self.point3d_to_2d(bspline_curve3d.points[0])
                p2_sup = self.point3d_to_2d(bspline_curve3d.points[-1])
                if self.x_periodicity and point1.point_distance(p1_sup) > 1e-5:
                    point1.x -= p1_sup.x - x_perio
                    point2.x -= p2_sup.x - x_perio
                if self.y_periodicity and point1.point_distance(p1_sup) > 1e-5:
                    point1.y -= p1_sup.y - y_perio
                    point2.y -= p2_sup.y - y_perio
                linesegments = [edges.LineSegment2D(point1, point2)]
            # How to check if end of surface overlaps start or the opposite ?
        else:
            lth = bspline_curve3d.length()
            if lth > 1e-5:
                n = len(bspline_curve3d.control_points)
                points = [self.point3d_to_2d(p) for p in bspline_curve3d.discretization_points(number_points=n)]

                if self.x_periodicity:
                    points = self._repair_periodic_boundary_points(bspline_curve3d, points, 'x')
                    if bspline_curve3d.periodic and points[0].is_close(points[-1]):
                        u_min, u_max = bspline_curve3d.curve.domain
                        if math.isclose(points[0].x, u_min, abs_tol=1e-6):
                            should_be_umax = (u_max - points[1].x) < (points[1].x - u_min)
                            if should_be_umax:
                                points[0] = volmdlr.Point2D(u_max, points[0].y)
                            else:
                                points[-1] = volmdlr.Point2D(u_max, points[-1].y)
                        elif math.isclose(points[0].x, u_max, abs_tol=1e-6):
                            should_be_umin = (u_max - points[1].x) > (points[1].x - u_min)
                            if should_be_umin:
                                points[0] = volmdlr.Point2D(u_min, points[0].y)
                            else:
                                points[-1] = volmdlr.Point2D(u_min, points[-1].y)
                if self.y_periodicity:
                    points = self._repair_periodic_boundary_points(bspline_curve3d, points, 'y')
                    if bspline_curve3d.periodic and points[0].is_close(points[-1]):
                        u_min, u_max = bspline_curve3d.curve.domain
                        if math.isclose(points[0].y, u_min, abs_tol=1e-6):
                            should_be_umax = (u_max - points[1].y) < (points[1].y - u_min)
                            if should_be_umax:
                                points[0] = volmdlr.Point2D(points[0].x, u_max)
                            else:
                                points[-1] = volmdlr.Point2D(points[-1].x, u_max)
                        elif math.isclose(points[0].y, u_max, abs_tol=1e-6):
                            should_be_umin = (u_max - points[1].y) > (points[1].y - u_min)
                            if should_be_umin:
                                points[0] = volmdlr.Point2D(points[0].x, u_min)
                            else:
                                points[-1] = volmdlr.Point2D(points[-1].x, u_min)

                if not points[0].is_close(points[-1]) and not bspline_curve3d.periodic:
                    linesegment = edges.LineSegment2D(points[0], points[-1])
                    flag_line = True
                    for point in points:
                        if not linesegment.point_belongs(point, abs_tol=1e-4):
                            flag_line = False
                            break
                    if flag_line:
                        return [linesegment]

                if self.x_periodicity:
                    points = self._repair_periodic_boundary_points(bspline_curve3d, points, 'x')

                if self.y_periodicity:
                    points = self._repair_periodic_boundary_points(bspline_curve3d, points, 'y')

                return [edges.BSplineCurve2D.from_points_interpolation(
                    points=points, degree=bspline_curve3d.degree, periodic=bspline_curve3d.periodic)]

            if 1e-6 < lth <= 1e-5:
                linesegments = [edges.LineSegment2D(
                    self.point3d_to_2d(bspline_curve3d.start),
                    self.point3d_to_2d(bspline_curve3d.end))]
            else:
                print('BSplineCruve3D skipped because it is too small')
                linesegments = None

        return linesegments

    def bsplinecurve2d_to_3d(self, bspline_curve2d):
        """
        Converts the parametric boundary representation into a 3D primitive.
        """
        if bspline_curve2d.name == "parametric.arc":
            start = self.point2d_to_3d(bspline_curve2d.start)
            interior = self.point2d_to_3d(bspline_curve2d.evaluate_single(0.5))
            end = self.point2d_to_3d(bspline_curve2d.end)
            return [edges.Arc3D(start, interior, end)]

        number_points = len(bspline_curve2d.control_points)
        points = []
        for point in bspline_curve2d.discretization_points(number_points=number_points):
            point3d = self.point2d_to_3d(point)
            if not volmdlr.core.point_in_list(point3d, points):
                points.append(point3d)
        if len(points) < bspline_curve2d.degree + 1:
            return None
        return [edges.BSplineCurve3D.from_points_interpolation(
            points, bspline_curve2d.degree, bspline_curve2d.periodic)]

    def arc3d_to_2d(self, arc3d):
        """
        Converts the primitive from 3D spatial coordinates to its equivalent 2D primitive in the parametric space.
        """
        number_points = min(self.nb_u, self.nb_v)
        degree = min(self.degree_u, self.degree_v)
        points = []
        for point3d in arc3d.discretization_points(number_points=number_points):
            point2d = self.point3d_to_2d(point3d)
            if not volmdlr.core.point_in_list(point2d, points):
                points.append(point2d)
        start = points[0]
        end = points[-1]
        min_bound_x, max_bound_x = self.surface.domain[0]
        min_bound_y, max_bound_y = self.surface.domain[1]
        if self.x_periodicity:
            points = self._repair_periodic_boundary_points(arc3d, points, 'x')
            start = points[0]
            end = points[-1]
            if start.is_close(end):
                if math.isclose(start.x, min_bound_x, abs_tol=1e-4):
                    end.x = max_bound_x
                else:
                    end.x = min_bound_x
        if self.y_periodicity:
            points = self._repair_periodic_boundary_points(arc3d, points, 'y')
            start = points[0]
            end = points[-1]
            if start.is_close(end):
                if math.isclose(start.y, min_bound_y, abs_tol=1e-4):
                    end.y = max_bound_y
                else:
                    end.y = min_bound_y
        if start.is_close(end):
            return []
        linesegment = edges.LineSegment2D(start, end, name="parametric.arc")
        flag = True
        for point in points:
            if not linesegment.point_belongs(point):
                flag = False
                break
        if flag:
            return [linesegment]
        if degree > len(points) - 1:
            degree = len(points) - 1
        return [edges.BSplineCurve2D.from_points_interpolation(points, degree, name="parametric.arc")]

    def arcellipse3d_to_2d(self, arcellipse3d):
        """
        Converts the primitive from 3D spatial coordinates to its equivalent 2D primitive in the parametric space.
        """
        # todo: Is this right? Needs detailed investigation
        number_points = max(self.nb_u, self.nb_v)
        degree = max(self.degree_u, self.degree_v)
        points = [self.point3d_to_2d(point3d) for point3d in
                  arcellipse3d.discretization_points(number_points=number_points)]
        start = points[0]
        end = points[-1]
        min_bound_x, max_bound_x = self.surface.domain[0]
        min_bound_y, max_bound_y = self.surface.domain[1]
        if self.x_periodicity:
            points = self._repair_periodic_boundary_points(arcellipse3d, points, 'x')
            start = points[0]
            end = points[-1]
            if start.is_close(end):
                if math.isclose(start.x, min_bound_x, abs_tol=1e-4):
                    end.x = max_bound_x
                else:
                    end.x = min_bound_x
        if self.y_periodicity:
            points = self._repair_periodic_boundary_points(arcellipse3d, points, 'y')
            start = points[0]
            end = points[-1]
            if start.is_close(end):
                if math.isclose(start.y, min_bound_y, abs_tol=1e-4):
                    end.y = max_bound_y
                else:
                    end.y = min_bound_y
        if start.is_close(end):
            return []
        linesegment = edges.LineSegment2D(start, end, name="parametric.arc")
        flag = True
        for point in points:
            if not linesegment.point_belongs(point):
                flag = False
                break
        if flag:
            return [linesegment]
        return [edges.BSplineCurve2D.from_points_interpolation(points, degree, name="parametric.arc")]

    def arc2d_to_3d(self, arc2d):
        number_points = math.ceil(arc2d.angle * 7) + 1  # 7 points per radian
        length = arc2d.length()
        points = [self.point2d_to_3d(arc2d.point_at_abscissa(i * length / (number_points - 1)))
                  for i in range(number_points)]
        return [edges.BSplineCurve3D.from_points_interpolation(
            points, max(self.degree_u, self.degree_v))]

    def rectangular_cut(self, u1: float, u2: float,
                        v1: float, v2: float, name: str = ''):
        """Deprecated method, Use BSplineFace3D from_surface_rectangular_cut method."""
        raise AttributeError("BSplineSurface3D.rectangular_cut is deprecated."
                             " Use the class_method from_surface_rectangular_cut in BSplineFace3D instead")

    def rotation(self, center: volmdlr.Vector3D,
                 axis: volmdlr.Vector3D, angle: float):
        """
        BSplineSurface3D rotation.

        :param center: rotation center
        :param axis: rotation axis
        :param angle: angle rotation
        :return: a new rotated BSplineSurface3D
        """
        new_control_points = [p.rotation(center, axis, angle)
                              for p in self.control_points]
        new_bsplinesurface3d = BSplineSurface3D(self.degree_u, self.degree_v,
                                                new_control_points, self.nb_u,
                                                self.nb_v,
                                                self.u_multiplicities,
                                                self.v_multiplicities,
                                                self.u_knots, self.v_knots,
                                                self.weights, self.name)
        return new_bsplinesurface3d

    def rotation_inplace(self, center: volmdlr.Vector3D,
                         axis: volmdlr.Vector3D, angle: float):
        """
        BSplineSurface3D rotation. Object is updated in-place.

        :param center: rotation center.
        :type center: `volmdlr.Vector3D`
        :param axis: rotation axis.
        :type axis: `volmdlr.Vector3D`
        :param angle: rotation angle.
        :type angle: float
        :return: None, BSplineSurface3D is updated in-place
        :rtype: None
        """
        warnings.warn("'in-place' methods are deprecated. Use a not in-place method instead.", DeprecationWarning)

        new_bsplinesurface3d = self.rotation(center, axis, angle)
        self.control_points = new_bsplinesurface3d.control_points
        self.surface = new_bsplinesurface3d.surface

    def translation(self, offset: volmdlr.Vector3D):
        """
        BSplineSurface3D translation.

        :param offset: translation vector
        :return: A new translated BSplineSurface3D
        """
        new_control_points = [p.translation(offset) for p in
                              self.control_points]
        new_bsplinesurface3d = BSplineSurface3D(self.degree_u, self.degree_v,
                                                new_control_points, self.nb_u,
                                                self.nb_v,
                                                self.u_multiplicities,
                                                self.v_multiplicities,
                                                self.u_knots, self.v_knots,
                                                self.weights, self.name)

        return new_bsplinesurface3d

    def translation_inplace(self, offset: volmdlr.Vector3D):
        """
        BSplineSurface3D translation. Object is updated in-place.

        :param offset: translation vector
        """
        warnings.warn("'in-place' methods are deprecated. Use a not in-place method instead.", DeprecationWarning)

        new_bsplinesurface3d = self.translation(offset)
        self.control_points = new_bsplinesurface3d.control_points
        self.surface = new_bsplinesurface3d.surface

    def frame_mapping(self, frame: volmdlr.Frame3D, side: str):
        """
        Changes frame_mapping and return a new BSplineSurface3D.

        side = 'old' or 'new'
        """
        new_control_points = [p.frame_mapping(frame, side) for p in
                              self.control_points]
        new_bsplinesurface3d = BSplineSurface3D(self.degree_u, self.degree_v,
                                                new_control_points, self.nb_u,
                                                self.nb_v,
                                                self.u_multiplicities,
                                                self.v_multiplicities,
                                                self.u_knots, self.v_knots,
                                                self.weights, self.name)
        return new_bsplinesurface3d

    def frame_mapping_inplace(self, frame: volmdlr.Frame3D, side: str):
        """
        Changes frame_mapping and the object is updated in-place.

        side = 'old' or 'new'
        """
        warnings.warn("'in-place' methods are deprecated. Use a not in-place method instead.", DeprecationWarning)

        new_bsplinesurface3d = self.frame_mapping(frame, side)
        self.control_points = new_bsplinesurface3d.control_points
        self.surface = new_bsplinesurface3d.surface

    def plot(self, ax=None, color='grey', alpha=0.5):
        u_curves = [edges.BSplineCurve3D.from_geomdl_curve(u) for u in self.curves['u']]
        v_curves = [edges.BSplineCurve3D.from_geomdl_curve(v) for v in self.curves['v']]
        if ax is None:
            ax = plt.figure().add_subplot(111, projection='3d')
        for u in u_curves:
            u.plot(ax=ax, edge_style=EdgeStyle(color=color, alpha=alpha))
        for v in v_curves:
            v.plot(ax=ax, edge_style=EdgeStyle(color=color, alpha=alpha))
        for point in self.control_points:
            point.plot(ax, color=color, alpha=alpha)
        return ax

    def simplify_surface(self):
        """
        Verifies if BSplineSurface3D could be a Plane3D.

        :return: A planar surface if possible, otherwise, returns self.
        """
        points = [self.control_points[0]]
        vector_list = []
        for point in self.control_points[1:]:
            vector = point - points[0]
            is_colinear = any(vector.is_colinear_to(other_vector) for other_vector in vector_list)
            if not point_in_list(point, points) and not is_colinear:
                points.append(point)
                vector_list.append(vector)
                if len(points) == 3:
                    plane3d = Plane3D.from_3_points(*points)
                    if all(plane3d.point_on_surface(point) for point in self.control_points):
                        return plane3d
                    break
        return self

    @classmethod
    def from_step(cls, arguments, object_dict, **kwargs):
        """
        Converts a step primitive to a BSplineSurface3D.

        :param arguments: The arguments of the step primitive.
        :type arguments: list
        :param object_dict: The dictionary containing all the step primitives
            that have already been instantiated.
        :type object_dict: dict
        :return: The corresponding BSplineSurface3D object.
        :rtype: :class:`volmdlr.faces.BSplineSurface3D`
        """
        name = arguments[0][1:-1]
        degree_u = int(arguments[1])
        degree_v = int(arguments[2])
        points_sets = arguments[3][1:-1].split("),")
        points_sets = [elem + ")" for elem in points_sets[:-1]] + [
            points_sets[-1]]
        control_points = []
        for points_set in points_sets:
            points = [object_dict[int(i[1:])] for i in
                      points_set[1:-1].split(",")]
            nb_v = len(points)
            control_points.extend(points)
        nb_u = int(len(control_points) / nb_v)
        surface_form = arguments[4]
        if arguments[5] == '.F.':
            u_closed = False
        elif arguments[5] == '.T.':
            u_closed = True
        else:
            raise ValueError
        if arguments[6] == '.F.':
            v_closed = False
        elif arguments[6] == '.T.':
            v_closed = True
        else:
            raise ValueError
        self_intersect = arguments[7]
        u_multiplicities = [int(i) for i in arguments[8][1:-1].split(",")]
        v_multiplicities = [int(i) for i in arguments[9][1:-1].split(",")]
        u_knots = [float(i) for i in arguments[10][1:-1].split(",")]
        v_knots = [float(i) for i in arguments[11][1:-1].split(",")]
        knot_spec = arguments[12]

        if 13 in range(len(arguments)):
            weight_data = [
                float(i) for i in
                arguments[13][1:-1].replace("(", "").replace(")", "").split(",")
            ]
        else:
            weight_data = None

        bsplinesurface = cls(degree_u, degree_v, control_points, nb_u, nb_v,
                             u_multiplicities, v_multiplicities, u_knots,
                             v_knots, weight_data, name)
        if not bsplinesurface.x_periodicity and not bsplinesurface.y_periodicity:
            bsplinesurface = bsplinesurface.simplify_surface()
        # if u_closed:
        #     bsplinesurface.x_periodicity = bsplinesurface.get_x_periodicity()
        # if v_closed:
        #     bsplinesurface.y_periodicity = bsplinesurface.get_y_periodicity()
        return bsplinesurface

    def to_step(self, current_id):
        content = ''
        point_matrix_ids = '('
        for points in self.control_points_table:
            point_ids = '('
            for point in points:
                point_content, point_id = point.to_step(current_id)
                content += point_content
                point_ids += f'#{point_id},'
                current_id = point_id + 1
            point_ids = point_ids[:-1]
            point_ids += '),'
            point_matrix_ids += point_ids
        point_matrix_ids = point_matrix_ids[:-1]
        point_matrix_ids += ')'

        u_close = '.T.' if self.x_periodicity else '.F.'
        v_close = '.T.' if self.y_periodicity else '.F.'

        content += f"#{current_id} = B_SPLINE_SURFACE_WITH_KNOTS('{self.name}',{self.degree_u},{self.degree_v}," \
                   f"{point_matrix_ids},.UNSPECIFIED.,{u_close},{v_close},.F.,{tuple(self.u_multiplicities)}," \
                   f"{tuple(self.v_multiplicities)},{tuple(self.u_knots)},{tuple(self.v_knots)},.UNSPECIFIED.);\n"
        return content, [current_id]

    def grid3d(self, grid2d: grid.Grid2D):
        """
        Generate 3d grid points of a Bspline surface, based on a Grid2D.

        """

        if not self._grids2d:
            self._grids2d = grid2d

        points_2d = grid2d.points
        points_3d = [self.point2d_to_3d(point2d) for point2d in points_2d]

        return points_3d

    def grid2d_deformed(self, grid2d: grid.Grid2D):
        """
        Dimension and deform a Grid2D points based on a Bspline surface.

        """

        points_2d = grid2d.points
        points_3d = self.grid3d(grid2d)

        points_x, points_y = grid2d.points_xy

        # Parameters
        index_x = {}  # grid point position(i,j), x coordinates position in X(unknown variable)
        index_y = {}  # grid point position(i,j), y coordinates position in X(unknown variable)
        index_points = {}  # grid point position(j,i), point position in points_2d (or points_3d)
        k_index, p_index = 0, 0
        for i in range(0, points_x):
            for j in range(0, points_y):
                index_x.update({(j, i): k_index})
                index_y.update({(j, i): k_index + 1})
                index_points.update({(j, i): p_index})
                k_index = k_index + 2
                p_index = p_index + 1

        equation_points = []  # points combination to compute distances between 2D and 3D grid points
        for i in range(0, points_y):  # row from (0,i)
            for j in range(1, points_x):
                equation_points.append(((0, i), (j, i)))
        for i in range(0, points_x):  # column from (i,0)
            for j in range(1, points_y):
                equation_points.append(((i, 0), (i, j)))
        for i in range(0, points_y):  # row
            for j in range(0, points_x - 1):
                equation_points.append(((j, i), (j + 1, i)))
        for i in range(0, points_x):  # column
            for j in range(0, points_x - 1):
                equation_points.append(((i, j), (i, j + 1)))
        for i in range(0, points_y - 1):  # diagonal
            for j in range(0, points_x - 1):
                equation_points.append(((j, i), (j + 1, i + 1)))

        for i in range(0, points_y):  # row 2segments (before.point.after)
            for j in range(1, points_x - 1):
                equation_points.append(((j - 1, i), (j + 1, i)))

        for i in range(0, points_x):  # column 2segments (before.point.after)
            for j in range(1, points_y - 1):
                equation_points.append(((i, j - 1), (i, j + 1)))

        # geodesic distances between 3D grid points (based on points combination [equation_points])
        geodesic_distances = []
        for point in equation_points:
            geodesic_distances.append((self.geodesic_distance(
                points_3d[index_points[point[0]]], points_3d[index_points[point[1]]])) ** 2)

        # System of nonlinear equations
        def non_linear_equations(xparam):
            vector_f = npy.empty(len(equation_points) + 2)
            idx = 0
            for idx, point_ in enumerate(equation_points):
                vector_f[idx] = abs((xparam[index_x[point_[0]]] ** 2 +
                                     xparam[index_x[point_[1]]] ** 2 +
                                     xparam[index_y[point_[0]]] ** 2 +
                                     xparam[index_y[point_[1]]] ** 2 -
                                     2 *
                                     xparam[index_x[point_[0]]] *
                                     xparam[index_x[point_[1]]] -
                                     2 *
                                     xparam[index_y[point_[0]]] *
                                     xparam[index_y[point_[1]]] -
                                     geodesic_distances[idx]) /
                                    geodesic_distances[idx])

            vector_f[idx + 1] = xparam[0] * 1000
            vector_f[idx + 2] = xparam[1] * 1000

            return vector_f

        # Solution with "least_squares"
        x_init = []  # initial guess (2D grid points)
        for point in points_2d:
            x_init.append(point[0])
            x_init.append(point[1])
        z = least_squares(non_linear_equations, x_init)

        points_2d_deformed = [volmdlr.Point2D(z.x[i], z.x[i + 1])
                              for i in range(0, len(z.x), 2)]  # deformed 2d grid points

        grid2d_deformed = grid.Grid2D.from_points(points=points_2d_deformed,
                                                  points_dim_1=points_x,
                                                  direction=grid2d.direction)

        self._grids2d_deformed = grid2d_deformed

        return points_2d_deformed

    def grid2d_deformation(self, grid2d: grid.Grid2D):
        """
        Compute the deformation/displacement (dx/dy) of a Grid2D based on a Bspline surface.

        """

        if not self._grids2d_deformed:
            self.grid2d_deformed(grid2d)

        displacement = self._grids2d_deformed.displacement_compared_to(grid2d)
        self._displacements = displacement

        return displacement

    def point2d_parametric_to_dimension(self, point2d: volmdlr.Point3D, grid2d: grid.Grid2D):
        """
        Convert a point 2d from the parametric to the dimensioned frame.

        """

        # Check if the 0<point2d.x<1 and 0<point2d.y<1
        if point2d.x < 0:
            point2d.x = 0
        elif point2d.x > 1:
            point2d.x = 1
        if point2d.y < 0:
            point2d.y = 0
        elif point2d.y > 1:
            point2d.y = 1

        if self._grids2d == grid2d:
            points_2d = self._grids2d.points
        else:
            points_2d = grid2d.points
            self._grids2d = grid2d

        if self._displacements is not None:
            displacement = self._displacements
        else:
            displacement = self.grid2d_deformation(grid2d)

        points_x, points_y = grid2d.points_xy

        # Parameters
        index_points = {}  # grid point position(j,i), point position in points_2d (or points_3d)
        p_index = 0
        for i in range(0, points_x):
            for j in range(0, points_y):
                index_points.update({(j, i): p_index})
                p_index = p_index + 1

        # Form function "Finite Elements"
        def form_function(s_param, t_param):
            empty_n = npy.empty(4)
            empty_n[0] = (1 - s_param) * (1 - t_param) / 4
            empty_n[1] = (1 + s_param) * (1 - t_param) / 4
            empty_n[2] = (1 + s_param) * (1 + t_param) / 4
            empty_n[3] = (1 - s_param) * (1 + t_param) / 4
            return empty_n

        finite_elements_points = []  # 2D grid points index that define one element
        for j in range(0, points_y - 1):
            for i in range(0, points_x - 1):
                finite_elements_points.append(((i, j), (i + 1, j), (i + 1, j + 1), (i, j + 1)))
        finite_elements = []  # finite elements defined with closed polygon
        for point in finite_elements_points:
            finite_elements.append(
                wires.ClosedPolygon2D((points_2d[index_points[point[0]]],
                                       points_2d[index_points[point[1]]],
                                       points_2d[index_points[point[2]]],
                                       points_2d[index_points[point[3]]])))
        k = 0
        for k, point in enumerate(finite_elements_points):
            if (wires.Contour2D(finite_elements[k].primitives).point_belongs(
                    point2d)  # finite_elements[k].point_belongs(point2d)
                    or wires.Contour2D(finite_elements[k].primitives).point_over_contour(point2d)
                    or ((points_2d[index_points[point[0]]][0] < point2d.x <
                         points_2d[index_points[point[1]]][0])
                        and point2d.y == points_2d[index_points[point[0]]][1])
                    or ((points_2d[index_points[point[1]]][1] < point2d.y <
                         points_2d[index_points[point[2]]][1])
                        and point2d.x == points_2d[index_points[point[1]]][0])
                    or ((points_2d[index_points[point[3]]][0] < point2d.x <
                         points_2d[index_points[point[2]]][0])
                        and point2d.y == points_2d[index_points[point[1]]][1])
                    or ((points_2d[index_points[point[0]]][1] < point2d.y <
                         points_2d[index_points[point[3]]][1])
                        and point2d.x == points_2d[index_points[point[0]]][0])):
                break

        x0 = points_2d[index_points[finite_elements_points[k][0]]][0]
        y0 = points_2d[index_points[finite_elements_points[k][0]]][1]
        x1 = points_2d[index_points[finite_elements_points[k][1]]][0]
        y2 = points_2d[index_points[finite_elements_points[k][2]]][1]
        x = point2d.x
        y = point2d.y
        s_param = 2 * ((x - x0) / (x1 - x0)) - 1
        t_param = 2 * ((y - y0) / (y2 - y0)) - 1

        n = form_function(s_param, t_param)
        dx = npy.array([displacement[index_points[finite_elements_points[k][0]]][0],
                        displacement[index_points[finite_elements_points[k][1]]][0],
                        displacement[index_points[finite_elements_points[k][2]]][0],
                        displacement[index_points[finite_elements_points[k][3]]][0]])
        dy = npy.array([displacement[index_points[finite_elements_points[k][0]]][1],
                        displacement[index_points[finite_elements_points[k][1]]][1],
                        displacement[index_points[finite_elements_points[k][2]]][1],
                        displacement[index_points[finite_elements_points[k][3]]][1]])

        return volmdlr.Point2D(point2d.x + npy.transpose(n).dot(dx), point2d.y + npy.transpose(n).dot(dy))

    def point3d_to_2d_with_dimension(self, point3d: volmdlr.Point3D, grid2d: grid.Grid2D):
        """
        Compute the point2d of a point3d, on a Bspline surface, in the dimensioned frame.
        """

        point2d = self.point3d_to_2d(point3d)

        point2d_with_dimension = self.point2d_parametric_to_dimension(point2d, grid2d)

        return point2d_with_dimension

    def point2d_with_dimension_to_parametric_frame(self, point2d, grid2d: grid.Grid2D):
        """
        Convert a point 2d from the dimensioned to the parametric frame.

        """

        if self._grids2d != grid2d:
            self._grids2d = grid2d
        if not self._grids2d_deformed:
            self.grid2d_deformed(grid2d)

        points_2d = grid2d.points
        points_2d_deformed = self._grids2d_deformed.points
        points_x, points_y = grid2d.points_xy

        # Parameters
        index_points = {}  # grid point position(j,i), point position in points_2d (or points_3d)
        p_index = 0
        for i in range(0, points_x):
            for j in range(0, points_y):
                index_points.update({(j, i): p_index})
                p_index = p_index + 1

        finite_elements_points = []  # 2D grid points index that define one element
        for j in range(0, points_y - 1):
            for i in range(0, points_x - 1):
                finite_elements_points.append(((i, j), (i + 1, j), (i + 1, j + 1), (i, j + 1)))
        finite_elements = []  # finite elements defined with closed polygon  DEFORMED
        for point in finite_elements_points:
            finite_elements.append(
                wires.ClosedPolygon2D((points_2d_deformed[index_points[point[0]]],
                                       points_2d_deformed[index_points[point[1]]],
                                       points_2d_deformed[index_points[point[2]]],
                                       points_2d_deformed[index_points[point[3]]])))

        finite_elements_initial = []  # finite elements defined with closed polygon  INITIAL
        for point in finite_elements_points:
            finite_elements_initial.append(
                wires.ClosedPolygon2D((points_2d[index_points[point[0]]],
                                       points_2d[index_points[point[1]]],
                                       points_2d[index_points[point[2]]],
                                       points_2d[index_points[point[3]]])))
        k = 0
        for k, point in enumerate(finite_elements_points):
            if (finite_elements[k].point_belongs(point2d)
                    or ((points_2d_deformed[index_points[point[0]]][0] < point2d.x <
                         points_2d_deformed[index_points[point[1]]][0])
                        and point2d.y == points_2d_deformed[index_points[point[0]]][1])
                    or ((points_2d_deformed[index_points[finite_elements_points[k][1]]][1] < point2d.y <
                         points_2d_deformed[index_points[finite_elements_points[k][2]]][1])
                        and point2d.x == points_2d_deformed[index_points[point[1]]][0])
                    or ((points_2d_deformed[index_points[point[3]]][0] < point2d.x <
                         points_2d_deformed[index_points[point[2]]][0])
                        and point2d.y == points_2d_deformed[index_points[point[1]]][1])
                    or ((points_2d_deformed[index_points[point[0]]][1] < point2d.y <
                         points_2d_deformed[index_points[point[3]]][1])
                        and point2d.x == points_2d_deformed[index_points[point[0]]][0])
                    or finite_elements[k].primitives[0].point_belongs(point2d) or finite_elements[k].primitives[
                        1].point_belongs(point2d)
                    or finite_elements[k].primitives[2].point_belongs(point2d) or finite_elements[k].primitives[
                        3].point_belongs(point2d)):
                break

        frame_deformed = volmdlr.Frame2D(finite_elements[k].center_of_mass(),
                                         volmdlr.Vector2D(finite_elements[k].primitives[1].middle_point()[0] -
                                                          finite_elements[k].center_of_mass()[0],
                                                          finite_elements[k].primitives[1].middle_point()[1] -
                                                          finite_elements[k].center_of_mass()[1]),
                                         volmdlr.Vector2D(finite_elements[k].primitives[0].middle_point()[0] -
                                                          finite_elements[k].center_of_mass()[0],
                                                          finite_elements[k].primitives[0].middle_point()[1] -
                                                          finite_elements[k].center_of_mass()[1]))

        point2d_frame_deformed = volmdlr.Point2D(point2d.frame_mapping(frame_deformed, 'new')[0],
                                                 point2d.frame_mapping(frame_deformed, 'new')[1])

        frame_inital = volmdlr.Frame2D(finite_elements_initial[k].center_of_mass(),
                                       volmdlr.Vector2D(finite_elements_initial[k].primitives[1].middle_point()[0] -
                                                        finite_elements_initial[k].center_of_mass()[0],
                                                        finite_elements_initial[k].primitives[1].middle_point()[1] -
                                                        finite_elements_initial[k].center_of_mass()[1]),
                                       volmdlr.Vector2D(finite_elements_initial[k].primitives[0].middle_point()[0] -
                                                        finite_elements_initial[k].center_of_mass()[0],
                                                        finite_elements_initial[k].primitives[0].middle_point()[1] -
                                                        finite_elements_initial[k].center_of_mass()[1]))

        point2d = point2d_frame_deformed.frame_mapping(frame_inital, 'old')
        if point2d.x < 0:
            point2d.x = 0
        elif point2d.x > 1:
            point2d.x = 1
        if point2d.y < 0:
            point2d.y = 0
        elif point2d.y > 1:
            point2d.y = 1

        return point2d

    def point2d_with_dimension_to_3d(self, point2d, grid2d: grid.Grid2D):
        """
        Compute the point 3d, on a Bspline surface, of a point 2d define in the dimensioned frame.

        """

        point2d_01 = self.point2d_with_dimension_to_parametric_frame(point2d, grid2d)

        return self.point2d_to_3d(point2d_01)

    def linesegment2d_parametric_to_dimension(self, linesegment2d, grid2d: grid.Grid2D):
        """
        Convert a linesegment2d from the parametric to the dimensioned frame.

        """

        points = linesegment2d.discretization_points(number_points=20)
        points_dim = [
            self.point2d_parametric_to_dimension(
                point, grid2d) for point in points]

        return edges.BSplineCurve2D.from_points_interpolation(
            points_dim, max(self.degree_u, self.degree_v))

    def linesegment3d_to_2d_with_dimension(self, linesegment3d, grid2d: grid.Grid2D):
        """
        Compute the linesegment2d of a linesegment3d, on a Bspline surface, in the dimensioned frame.

        """

        linesegment2d = self.linesegment3d_to_2d(linesegment3d)
        bsplinecurve2d_with_dimension = self.linesegment2d_parametric_to_dimension(linesegment2d, grid2d)

        return bsplinecurve2d_with_dimension

    def linesegment2d_with_dimension_to_parametric_frame(self, linesegment2d):
        """
        Convert a linesegment2d from the dimensioned to the parametric frame.

        """

        try:
            linesegment2d = edges.LineSegment2D(
                self.point2d_with_dimension_to_parametric_frame(linesegment2d.start, self._grids2d),
                self.point2d_with_dimension_to_parametric_frame(linesegment2d.end, self._grids2d))
        except NotImplementedError:
            return None

        return linesegment2d

    def linesegment2d_with_dimension_to_3d(self, linesegment2d):
        """
        Compute the linesegment3d, on a Bspline surface, of a linesegment2d defined in the dimensioned frame.

        """

        linesegment2d_01 = self.linesegment2d_with_dimension_to_parametric_frame(linesegment2d)
        linesegment3d = self.linesegment2d_to_3d(linesegment2d_01)

        return linesegment3d

    def bsplinecurve2d_parametric_to_dimension(self, bsplinecurve2d, grid2d: grid.Grid2D):
        """
        Convert a bsplinecurve2d from the parametric to the dimensioned frame.

        """

        # check if bsplinecurve2d is in a list
        if isinstance(bsplinecurve2d, list):
            bsplinecurve2d = bsplinecurve2d[0]
        points = bsplinecurve2d.control_points
        points_dim = []

        for point in points:
            points_dim.append(self.point2d_parametric_to_dimension(point, grid2d))

        bsplinecurve2d_with_dimension = edges.BSplineCurve2D(bsplinecurve2d.degree, points_dim,
                                                             bsplinecurve2d.knot_multiplicities,
                                                             bsplinecurve2d.knots,
                                                             bsplinecurve2d.weights,
                                                             bsplinecurve2d.periodic)

        return bsplinecurve2d_with_dimension

    def bsplinecurve3d_to_2d_with_dimension(self, bsplinecurve3d, grid2d: grid.Grid2D):
        """
        Compute the bsplinecurve2d of a bsplinecurve3d, on a Bspline surface, in the dimensioned frame.

        """

        bsplinecurve2d_01 = self.bsplinecurve3d_to_2d(bsplinecurve3d)
        bsplinecurve2d_with_dimension = self.bsplinecurve2d_parametric_to_dimension(
            bsplinecurve2d_01, grid2d)

        return bsplinecurve2d_with_dimension

    def bsplinecurve2d_with_dimension_to_parametric_frame(self, bsplinecurve2d):
        """
        Convert a bsplinecurve2d from the dimensioned to the parametric frame.

        """

        points_dim = bsplinecurve2d.control_points
        points = []
        for point in points_dim:
            points.append(
                self.point2d_with_dimension_to_parametric_frame(point, self._grids2d))

        bsplinecurve2d = edges.BSplineCurve2D(bsplinecurve2d.degree, points,
                                              bsplinecurve2d.knot_multiplicities,
                                              bsplinecurve2d.knots,
                                              bsplinecurve2d.weights,
                                              bsplinecurve2d.periodic)
        return bsplinecurve2d

    def bsplinecurve2d_with_dimension_to_3d(self, bsplinecurve2d):
        """
        Compute the bsplinecurve3d, on a Bspline surface, of a bsplinecurve2d defined in the dimensioned frame.

        """

        bsplinecurve2d_01 = self.bsplinecurve2d_with_dimension_to_parametric_frame(bsplinecurve2d)
        bsplinecurve3d = self.bsplinecurve2d_to_3d(bsplinecurve2d_01)

        return bsplinecurve3d

    def arc2d_parametric_to_dimension(self, arc2d, grid2d: grid.Grid2D):
        """
        Convert an arc 2d from the parametric to the dimensioned frame.

        """

        number_points = math.ceil(arc2d.angle * 7) + 1
        length = arc2d.length()
        points = [self.point2d_parametric_to_dimension(arc2d.point_at_abscissa(
            i * length / (number_points - 1)), grid2d) for i in range(number_points)]

        return edges.BSplineCurve2D.from_points_interpolation(
            points, max(self.degree_u, self.degree_v))

    def arc3d_to_2d_with_dimension(self, arc3d, grid2d: grid.Grid2D):
        """
        Compute the arc 2d of an arc 3d, on a Bspline surface, in the dimensioned frame.

        """

        bsplinecurve2d = self.arc3d_to_2d(arc3d)[0]  # it's a bsplinecurve2d
        arc2d_with_dimension = self.bsplinecurve2d_parametric_to_dimension(bsplinecurve2d, grid2d)

        return arc2d_with_dimension  # it's a bsplinecurve2d-dimension

    def arc2d_with_dimension_to_parametric_frame(self, arc2d):
        """
        Convert an arc 2d from the dimensioned to the parametric frame.

        """

        number_points = math.ceil(arc2d.angle * 7) + 1
        length = arc2d.length()

        points = [self.point2d_with_dimension_to_parametric_frame(arc2d.point_at_abscissa(
            i * length / (number_points - 1)), self._grids2d) for i in range(number_points)]

        return edges.BSplineCurve2D.from_points_interpolation(points, max(self.degree_u, self.degree_v))

    def arc2d_with_dimension_to_3d(self, arc2d):
        """
        Compute the arc 3d, on a Bspline surface, of an arc 2d in the dimensioned frame.

        """

        arc2d_01 = self.arc2d_with_dimension_to_parametric_frame(arc2d)
        arc3d = self.arc2d_to_3d(arc2d_01)

        return arc3d  # it's a bsplinecurve3d

    def contour2d_parametric_to_dimension(self, contour2d: wires.Contour2D,
                                          grid2d: grid.Grid2D):
        """
        Convert a contour 2d from the parametric to the dimensioned frame.

        """

        primitives2d_dim = []

        for primitive2d in contour2d.primitives:
            method_name = f'{primitive2d.__class__.__name__.lower()}_parametric_to_dimension'

            if hasattr(self, method_name):
                primitives = getattr(self, method_name)(primitive2d, grid2d)
                if primitives:
                    primitives2d_dim.append(primitives)

            else:
                raise NotImplementedError(
                    f'Class {self.__class__.__name__} does not implement {method_name}')

        return wires.Contour2D(primitives2d_dim)

    def contour3d_to_2d_with_dimension(self, contour3d: wires.Contour3D,
                                       grid2d: grid.Grid2D):
        """
        Compute the Contour 2d of a Contour 3d, on a Bspline surface, in the dimensioned frame.

        """

        contour2d_01 = self.contour3d_to_2d(contour3d)

        return self.contour2d_parametric_to_dimension(contour2d_01, grid2d)

    def contour2d_with_dimension_to_parametric_frame(self, contour2d):
        """
        Convert a contour 2d from the dimensioned to the parametric frame.

        """

        # TODO: check and avoid primitives with start=end
        primitives2d = []

        for primitive2d in contour2d.primitives:
            method_name = f'{primitive2d.__class__.__name__.lower()}_with_dimension_to_parametric_frame'

            if hasattr(self, method_name):
                primitives = getattr(self, method_name)(primitive2d)
                if primitives:
                    primitives2d.append(primitives)

            else:
                raise NotImplementedError(
                    f'Class {self.__class__.__name__} does not implement {method_name}')

        # #Avoid to have primitives with start=end
        # start_points = []
        # for i in range(0, len(new_start_points)-1):
        #     if new_start_points[i] != new_start_points[i+1]:
        #         start_points.append(new_start_points[i])
        # if new_start_points[-1] != new_start_points[0]:
        #     start_points.append(new_start_points[-1])

        return wires.Contour2D(primitives2d)

    def contour2d_with_dimension_to_3d(self, contour2d):
        """
        Compute the contour3d, on a Bspline surface, of a contour2d define in the dimensioned frame.

        """

        contour01 = self.contour2d_with_dimension_to_parametric_frame(contour2d)

        return self.contour2d_to_3d(contour01)

    @classmethod
    def from_geomdl_surface(cls, surface):
        """
        Create a volmdlr BSpline_Surface3D from a geomdl's one.

        """

        control_points = []
        for point in surface.ctrlpts:
            control_points.append(volmdlr.Point3D(point[0], point[1], point[2]))

        (u_knots, u_multiplicities) = knots_vector_inv(surface.knotvector_u)
        (v_knots, v_multiplicities) = knots_vector_inv(surface.knotvector_v)

        bspline_surface = cls(degree_u=surface.degree_u,
                              degree_v=surface.degree_v,
                              control_points=control_points,
                              nb_u=surface.ctrlpts_size_u,
                              nb_v=surface.ctrlpts_size_v,
                              u_multiplicities=u_multiplicities,
                              v_multiplicities=v_multiplicities,
                              u_knots=u_knots,
                              v_knots=v_knots)

        return bspline_surface

    @classmethod
    def points_fitting_into_bspline_surface(cls, points_3d, size_u, size_v, degree_u, degree_v):
        """
        Bspline Surface interpolation through 3d points.

        Parameters
        ----------
        points_3d : volmdlr.Point3D
            data points
        size_u : int
            number of data points on the u-direction.
        size_v : int
            number of data points on the v-direction.
        degree_u : int
            degree of the output surface for the u-direction.
        degree_v : int
            degree of the output surface for the v-direction.

        Returns
        -------
        B-spline surface

        """

        points = []
        for point in points_3d:
            points.append((point.x, point.y, point.z))

        surface = interpolate_surface(points, size_u, size_v, degree_u, degree_v)

        return cls.from_geomdl_surface(surface)

    @classmethod
    def points_approximate_into_bspline_surface(cls, points_3d, size_u, size_v, degree_u, degree_v, **kwargs):
        """
        Bspline Surface approximate through 3d points.

        Parameters
        ----------
        points_3d : volmdlr.Point3D
            data points
        size_u : int
            number of data points on the u-direction.
        size_v : int
            number of data points on the v-direction.
        degree_u : int
            degree of the output surface for the u-direction.
        degree_v : int
            degree of the output surface for the v-direction.

        Keyword Arguments:
            * ``ctrlpts_size_u``: number of control points on the u-direction. *Default: size_u - 1*
            * ``ctrlpts_size_v``: number of control points on the v-direction. *Default: size_v - 1*

        Returns
        -------
        B-spline surface: volmdlr.faces.BSplineSurface3D

        """

        # Keyword arguments
        # number of data points, r + 1 > number of control points, n + 1
        num_cpts_u = kwargs.get('ctrlpts_size_u', size_u - 1)
        # number of data points, s + 1 > number of control points, m + 1
        num_cpts_v = kwargs.get('ctrlpts_size_v', size_v - 1)

        points = [tuple([*point]) for point in points_3d]

        surface = approximate_surface(points, size_u, size_v, degree_u, degree_v,
                                      ctrlpts_size_u=num_cpts_u, num_cpts_v=num_cpts_v)

        return cls.from_geomdl_surface(surface)

    @classmethod
    def from_cylindrical_faces(cls, cylindrical_faces, degree_u, degree_v,
                               points_x: int = 10, points_y: int = 10):
        """
        Define a bspline surface from a list of cylindrical faces.

        Parameters
        ----------
        cylindrical_faces : List[volmdlr.faces.CylindricalFace3D]
            faces 3d
        degree_u : int
            degree of the output surface for the u-direction
        degree_v : int
            degree of the output surface for the v-direction
        points_x : int
            number of points in x-direction
        points_y : int
            number of points in y-direction

        Returns
        -------
        B-spline surface

        """
        if len(cylindrical_faces) < 1:
            raise NotImplementedError
        if len(cylindrical_faces) == 1:
            return cls.from_cylindrical_face(cylindrical_faces[0], degree_u, degree_v, points_x=50, points_y=50)
        bspline_surfaces = []
        direction = cylindrical_faces[0].adjacent_direction(cylindrical_faces[1])

        if direction == 'x':
            bounding_rectangle_0 = cylindrical_faces[0].surface2d.outer_contour.bounding_rectangle
            ymin = bounding_rectangle_0[2]
            ymax = bounding_rectangle_0[3]
            for face in cylindrical_faces:
                bounding_rectangle = face.surface2d.outer_contour.bounding_rectangle
                ymin = min(ymin, bounding_rectangle[2])
                ymax = max(ymax, bounding_rectangle[3])
            for face in cylindrical_faces:
                bounding_rectangle = face.surface2d.outer_contour.bounding_rectangle

                points_3d = face.surface3d.grid3d(
                    grid.Grid2D.from_properties(
                        x_limits=(bounding_rectangle[0], bounding_rectangle[1]),
                        y_limits=(ymin, ymax),
                        points_nbr=(points_x, points_y)))

                bspline_surfaces.append(
                    cls.points_fitting_into_bspline_surface(
                        points_3d, points_x, points_y, degree_u, degree_v))

        elif direction == 'y':
            bounding_rectangle_0 = cylindrical_faces[0].surface2d.outer_contour.bounding_rectangle
            xmin = bounding_rectangle_0[0]
            xmax = bounding_rectangle_0[1]
            for face in cylindrical_faces:
                bounding_rectangle = face.surface2d.outer_contour.bounding_rectangle
                xmin = min(xmin, bounding_rectangle[0])
                xmax = max(xmax, bounding_rectangle[1])
            for face in cylindrical_faces:
                bounding_rectangle = face.surface2d.outer_contour.bounding_rectangle

                points_3d = face.surface3d.grid3d(
                    grid.Grid2D.from_properties(
                        x_limits=(xmin, xmax),
                        y_limits=(bounding_rectangle[2], bounding_rectangle[3]),
                        points_nbr=(points_x, points_y)))

                bspline_surfaces.append(
                    cls.points_fitting_into_bspline_surface(
                        points_3d, points_x, points_y, degree_u, degree_v))

        to_be_merged = bspline_surfaces[0]
        for i in range(0, len(bspline_surfaces) - 1):
            merged = to_be_merged.merge_with(bspline_surfaces[i + 1])
            to_be_merged = merged

        bspline_surface = to_be_merged

        return bspline_surface

    @classmethod
    def from_cylindrical_face(cls, cylindrical_face, degree_u, degree_v,
                              **kwargs):  # points_x: int = 50, points_y: int = 50
        """
        Define a bspline surface from a cylindrical face.

        Parameters
        ----------
        cylindrical_face : volmdlr.faces.CylindricalFace3D
            face 3d
        degree_u : int
            degree of the output surface for the u-direction.
        degree_v : int
            degree of the output surface for the v-direction.
        points_x : int
            number of points in x-direction
        points_y : int
            number of points in y-direction

        Returns
        -------
        B-spline surface

        """

        points_x = kwargs['points_x']
        points_y = kwargs['points_y']
        bounding_rectangle = cylindrical_face.surface2d.outer_contour.bounding_rectangle
        points_3d = cylindrical_face.surface3d.grid3d(
            grid.Grid2D.from_properties(x_limits=(bounding_rectangle[0],
                                                  bounding_rectangle[1]),
                                        y_limits=(bounding_rectangle[2],
                                                  bounding_rectangle[3]),
                                        points_nbr=(points_x, points_y)))

        return cls.points_fitting_into_bspline_surface(points_3d, points_x, points_x, degree_u, degree_v)

    def intersection_with(self, other_bspline_surface3d):
        """
        Compute intersection points between two Bspline surfaces.

        return u,v parameters for intersection points for both surfaces
        """

        def fun(param):
            return (self.point2d_to_3d(volmdlr.Point2D(param[0], param[1])) -
                    other_bspline_surface3d.point2d_to_3d(volmdlr.Point2D(param[2], param[3]))).norm()

        x = npy.linspace(0, 1, 10)
        x_init = []
        for xi in x:
            for yi in x:
                x_init.append((xi, yi, xi, yi))

        u1, v1, u2, v2 = [], [], [], []
        solutions = []
        for x0 in x_init:
            z = least_squares(fun, x0=x0, bounds=([0, 1]))
            # print(z.cost)
            if z.fun < 1e-5:
                solution = z.x
                if solution not in solutions:
                    solutions.append(solution)
                    u1.append(solution[0])
                    v1.append(solution[1])
                    u2.append(solution[2])
                    v2.append(solution[3])

        # uv1 = [[min(u1),max(u1)],[min(v1),max(v1)]]
        # uv2 = [[min(u2),max(u2)],[min(v2),max(v2)]]

        return (u1, v1), (u2, v2)  # (uv1, uv2)

    def plane_intersection(self, plane3d):
        """
        Compute intersection points between a Bspline surface and a plane 3d.

        """

        def fun(param):
            return ((self.surface.evaluate_single((param[0], param[1]))[0]) * plane3d.equation_coefficients()[0] +
                    (self.surface.evaluate_single((param[0], param[1]))[1]) * plane3d.equation_coefficients()[1] +
                    (self.surface.evaluate_single((param[0], param[1]))[2]) * plane3d.equation_coefficients()[2] +
                    plane3d.equation_coefficients()[3])

        x = npy.linspace(0, 1, 20)
        x_init = []
        for xi in x:
            for yi in x:
                x_init.append((xi, yi))

        intersection_points = []

        for x0 in x_init:
            z = least_squares(fun, x0=x0, bounds=([0, 1]))
            if z.fun < 1e-20:
                solution = z.x
                intersection_points.append(volmdlr.Point3D(self.surface.evaluate_single((solution[0], solution[1]))[0],
                                                           self.surface.evaluate_single((solution[0], solution[1]))[1],
                                                           self.surface.evaluate_single((solution[0], solution[1]))[
                                                               2]))
        return intersection_points

    def error_with_point3d(self, point3d):
        """
        Compute the error/distance between the Bspline surface and a point 3d.

        """

        def fun(x):
            return (point3d - self.point2d_to_3d(volmdlr.Point2D(x[0], x[1]))).norm()

        cost = []

        for x0 in [(0, 0), (0, 1), (1, 0), (1, 1), (0.5, 0.5)]:
            z = least_squares(fun, x0=x0, bounds=([0, 1]))
            cost.append(z.fun)

        return min(cost)

    def error_with_edge3d(self, edge3d):
        """
        Compute the error/distance between the Bspline surface and an edge 3d.

        it's the mean of the start and end points errors'
        """

        return (self.error_with_point3d(edge3d.start) + self.error_with_point3d(edge3d.end)) / 2

    def nearest_edges3d(self, contour3d, threshold: float):
        """
        Compute the nearest edges of a contour 3d to a Bspline_surface3d based on a threshold.

        """

        nearest = []
        for primitive in contour3d.primitives:
            if self.error_with_edge3d(primitive) <= threshold:
                nearest.append(primitive)
        nearest_primitives = wires.Wire3D(nearest)

        return nearest_primitives

    def edge3d_to_2d_with_dimension(self, edge3d, grid2d: grid.Grid2D):
        """
        Compute the edge 2d of an edge 3d, on a Bspline surface, in the dimensioned frame.

        """
        method_name = f'{edge3d.__class__.__name__.lower()}_to_2d_with_dimension'

        if hasattr(self, method_name):
            edge2d_dim = getattr(self, method_name)(edge3d, grid2d)
            if edge2d_dim:
                return edge2d_dim
            raise NotImplementedError
        raise NotImplementedError(
            f'Class {self.__class__.__name__} does not implement {method_name}')

    def wire3d_to_2d(self, wire3d):
        """
        Compute the 2d of a wire 3d, on a Bspline surface.

        """

        contour = self.contour3d_to_2d(wire3d)

        return wires.Wire2D(contour.primitives)

    def wire3d_to_2d_with_dimension(self, wire3d):
        """
        Compute the 2d of a wire 3d, on a Bspline surface, in the dimensioned frame.

        """

        contour = self.contour3d_to_2d_with_dimension(wire3d, self._grids2d)

        return wires.Wire2D(contour.primitives)

    def split_surface_u(self, u: float):
        """
        Splits the surface at the input parametric coordinate on the u-direction.

        :param u: Parametric coordinate u chosen between 0 and 1
        :type u: float
        :return: Two split surfaces
        :rtype: List[:class:`volmdlr.faces.BSplineSurface3D`]
        """

        surfaces_geo = split_surface_u(self.surface, u)
        surfaces = [BSplineSurface3D.from_geomdl_surface(surface) for surface in surfaces_geo]
        return surfaces

    def split_surface_v(self, v: float):
        """
        Splits the surface at the input parametric coordinate on the v-direction.

        :param v: Parametric coordinate v chosen between 0 and 1
        :type v: float
        :return: Two split surfaces
        :rtype: List[:class:`volmdlr.faces.BSplineSurface3D`]
        """

        surfaces_geo = split_surface_v(self.surface, v)
        surfaces = [BSplineSurface3D.from_geomdl_surface(surface) for surface in surfaces_geo]
        return surfaces

    def split_surface_with_bspline_curve(self, bspline_curve3d: edges.BSplineCurve3D):
        """
        Cuts the surface into two pieces with a bspline curve.

        :param bspline_curve3d: A BSplineCurve3d used for cutting
        :type bspline_curve3d: :class:`edges.BSplineCurve3D`
        :return: Two split surfaces
        :rtype: List[:class:`volmdlr.faces.BSplineSurface3D`]
        """

        surfaces = []
        bspline_curve2d = self.bsplinecurve3d_to_2d(bspline_curve3d)[0]
        # if type(bspline_curve2d) == list:
        #     points = [bspline_curve2d[0].start]
        #     for edge in bspline_curve2d:
        #         points.append(edge.end)
        #     bspline_curve2d = edges.BSplineCurve2D.from_points_approximation(points, 2, ctrlpts_size = 5)
        contour = volmdlr.faces.BSplineFace3D.from_surface_rectangular_cut(self, 0, 1, 0, 1).surface2d.outer_contour
        contours = contour.cut_by_bspline_curve(bspline_curve2d)

        du, dv = bspline_curve2d.end - bspline_curve2d.start
        resolution = 8

        for contour in contours:
            u_min, u_max, v_min, v_max = contour.bounding_rectangle.bounds()
            if du > dv:
                delta_u = u_max - u_min
                nlines_x = int(delta_u * resolution)
                lines_x = [edges.Line2D(volmdlr.Point2D(u_min, v_min),
                                        volmdlr.Point2D(u_min, v_max))]
                for i in range(nlines_x):
                    u = u_min + (i + 1) / (nlines_x + 1) * delta_u
                    lines_x.append(edges.Line2D(volmdlr.Point2D(u, v_min),
                                                volmdlr.Point2D(u, v_max)))
                lines_x.append(edges.Line2D(volmdlr.Point2D(u_max, v_min),
                                            volmdlr.Point2D(u_max, v_max)))
                lines = lines_x

            else:
                delta_v = v_max - v_min
                nlines_y = int(delta_v * resolution)
                lines_y = [edges.Line2D(volmdlr.Point2D(v_min, v_min),
                                        volmdlr.Point2D(v_max, v_min))]
                for i in range(nlines_y):
                    v = v_min + (i + 1) / (nlines_y + 1) * delta_v
                    lines_y.append(edges.Line2D(volmdlr.Point2D(v_min, v),
                                                volmdlr.Point2D(v_max, v)))
                lines_y.append(edges.Line2D(volmdlr.Point2D(v_min, v_max),
                                            volmdlr.Point2D(v_max, v_max)))
                lines = lines_y

            pt0 = volmdlr.O2D
            points = []

            for line in lines:
                inter = contour.line_intersections(line)
                if inter:
                    pt_ = set()
                    for point_intersection in inter:
                        pt_.add(point_intersection[0])
                else:
                    raise NotImplementedError

                pt_ = sorted(pt_, key=pt0.point_distance)
                pt0 = pt_[0]
                edge = edges.LineSegment2D(pt_[0], pt_[1])

                points.extend(edge.discretization_points(number_points=10))

            points3d = []
            for point in points:
                points3d.append(self.point2d_to_3d(point))

            size_u, size_v, degree_u, degree_v = 10, 10, self.degree_u, self.degree_v
            surfaces.append(
                BSplineSurface3D.points_fitting_into_bspline_surface(points3d, size_u, size_v, degree_u, degree_v))

        return surfaces

    def point_belongs(self, point3d):
        """
        Check if a point 3d belongs to the bspline_surface or not.

        """

        def fun(param):
            p3d = self.point2d_to_3d(volmdlr.Point2D(param[0], param[1]))
            return point3d.point_distance(p3d)

        x = npy.linspace(0, 1, 5)
        x_init = []
        for xi in x:
            for yi in x:
                x_init.append((xi, yi))

        for x0 in x_init:
            z = least_squares(fun, x0=x0, bounds=([0, 1]))
            if z.fun < 1e-10:
                return True
        return False

    def is_intersected_with(self, other_bspline_surface3d):
        """
        Check if the two surfaces are intersected or not.

        return True, when there are more 50points on the intersection zone.

        """

        # intersection_results = self.intersection_with(other_bspline_surface3d)
        # if len(intersection_results[0][0]) >= 50:
        #     return True
        # else:
        #     return False

        def fun(param):
            return (self.point2d_to_3d(volmdlr.Point2D(param[0], param[1])) -
                    other_bspline_surface3d.point2d_to_3d(volmdlr.Point2D(param[2], param[3]))).norm()

        x = npy.linspace(0, 1, 10)
        x_init = []
        for xi in x:
            for yi in x:
                x_init.append((xi, yi, xi, yi))

        i = 0
        for x0 in x_init:
            z = least_squares(fun, x0=x0, bounds=([0, 1]))
            if z.fun < 1e-5:
                i += 1
                if i >= 50:
                    return True
        return False

    def merge_with(self, other_bspline_surface3d, abs_tol: float = 1e-6):
        """
        Merges two adjacent surfaces based on their faces.

        :param other_bspline_surface3d: Other adjacent surface
        :type other_bspline_surface3d: :class:`volmdlr.faces.BSplineSurface3D`
        :param abs_tol: tolerance.
        :type abs_tol: float.

        :return: Merged surface
        :rtype: :class:`volmdlr.faces.BSplineSurface3D`
        """

        bspline_face3d = volmdlr.faces.BSplineFace3D.from_surface_rectangular_cut(self, 0, 1, 0, 1)
        other_bspline_face3d = volmdlr.faces.BSplineFace3D.from_surface_rectangular_cut(
            other_bspline_surface3d, 0, 1, 0, 1)

        bsplines = [self, other_bspline_surface3d]
        bsplines_new = bsplines

        center = [bspline_face3d.surface2d.outer_contour.center_of_mass(),
                  other_bspline_face3d.surface2d.outer_contour.center_of_mass()]
        grid2d_direction = (bspline_face3d.pair_with(other_bspline_face3d))[1]

        if (not bspline_face3d.outer_contour3d.is_sharing_primitives_with(
                other_bspline_face3d.outer_contour3d, abs_tol)
                and self.is_intersected_with(other_bspline_surface3d)):
            # find primitives to split with
            contour1 = bspline_face3d.outer_contour3d
            contour2 = other_bspline_face3d.outer_contour3d

            distances = []
            for prim1 in contour1.primitives:
                dis = []
                for prim2 in contour2.primitives:
                    point1 = (prim1.start + prim1.end) / 2
                    point2 = (prim2.start + prim2.end) / 2
                    dis.append(point1.point_distance(point2))
                distances.append(dis)

            i = distances.index((min(distances)))
            j = distances[i].index(min(distances[i]))

            curves = [contour2.primitives[j], contour1.primitives[i]]

            # split surface
            for i, bspline in enumerate(bsplines):
                surfaces = bspline.split_surface_with_bspline_curve(curves[i])

                errors = []
                for surface in surfaces:
                    errors.append(surface.error_with_point3d(bsplines[i].point2d_to_3d(center[i])))

                bsplines_new[i] = surfaces[errors.index(min(errors))]

            grid2d_direction = (
                bsplines_new[0].rectangular_cut(
                    0, 1, 0, 1).pair_with(
                    bsplines_new[1].rectangular_cut(
                        0, 1, 0, 1)))[1]

        # grid3d
        number_points = 10
        points3d = []
        is_true = (bspline_face3d.outer_contour3d.is_sharing_primitives_with(
            other_bspline_face3d.outer_contour3d, abs_tol) or self.is_intersected_with(other_bspline_surface3d))

        for i, bspline in enumerate(bsplines_new):
            grid3d = bspline.grid3d(grid.Grid2D.from_properties(x_limits=(0, 1),
                                                                y_limits=(0, 1),
                                                                points_nbr=(number_points, number_points),
                                                                direction=grid2d_direction[i]))

            if is_true and i == 1:
                points3d.extend(grid3d[number_points:number_points * number_points])
            else:
                points3d.extend(grid3d)

        # fitting
        size_u, size_v, degree_u, degree_v = (number_points * 2) - 1, number_points, 3, 3

        merged_surface = BSplineSurface3D.points_fitting_into_bspline_surface(
            points3d, size_u, size_v, degree_u, degree_v)

        return merged_surface

    def xy_limits(self, other_bspline_surface3d):
        """
        Compute x, y limits to define grid2d.

        """

        grid2d_direction = (
            self.rectangular_cut(
                0, 1, 0, 1).pair_with(
                other_bspline_surface3d.rectangular_cut(
                    0, 1, 0, 1)))[1]

        xmin, xmax, ymin, ymax = [], [], [], []
        if grid2d_direction[0][1] == '+y':
            xmin.append(0)
            xmax.append(1)
            ymin.append(0)
            ymax.append(0.99)
        elif grid2d_direction[0][1] == '+x':
            xmin.append(0)
            xmax.append(0.99)
            ymin.append(0)
            ymax.append(1)
        elif grid2d_direction[0][1] == '-x':
            xmin.append(0.01)
            xmax.append(1)
            ymin.append(0)
            ymax.append(1)
        elif grid2d_direction[0][1] == '-y':
            xmin.append(0)
            xmax.append(1)
            ymin.append(0.01)
            ymax.append(1)

        xmin.append(0)
        xmax.append(1)
        ymin.append(0)
        ymax.append(1)

        return xmin, xmax, ymin, ymax

    def derivatives(self, u, v, order):
        """
        Evaluates n-th order surface derivatives at the given (u, v) parameter pair.

        :param u: Point's u coordinate.
        :type u: float
        :param v: Point's v coordinate.
        :type v: float
        :param order: Order of the derivatives.
        :type order: int
        :return: A list SKL, where SKL[k][l] is the derivative of the surface S(u,v) with respect
        to u k times and v l times
        :rtype: List[`volmdlr.Vector3D`]
        """
        if self.surface.rational:
            # derivatives = self._rational_derivatives(self.surface.data,(u, v), order)
            derivatives = volmdlr.rational_derivatives(self.surface.data, (u, v), order)
        else:
            # derivatives = self._derivatives(self.surface.data, (u, v), order)
            derivatives = volmdlr.derivatives(self.surface.data, (u, v), order)
        for i in range(order + 1):
            for j in range(order + 1):
                derivatives[i][j] = volmdlr.Vector3D(*derivatives[i][j])
        return derivatives

    def repair_contours2d(self, outer_contour, inner_contours):
        """
        Repair contours on parametric domain.

        :param outer_contour: Outer contour 2D.
        :type inner_contours: wires.Contour2D
        :param inner_contours: List of 2D contours.
        :type inner_contours: list
        """
        new_inner_contours = []
        new_outer_contour = outer_contour
        point1 = outer_contour.primitives[0].start
        point2 = outer_contour.primitives[-1].end

        u1, v1 = point1
        u2, v2 = point2

        for inner_contour in inner_contours:
            u3, v3 = inner_contour.primitives[0].start
            u4, v4 = inner_contour.primitives[-1].end

            if not inner_contour.is_ordered():
                if self.x_periodicity and self.y_periodicity:
                    raise NotImplementedError
                if self.x_periodicity:
                    outer_contour_param = [u1, u2]
                    inner_contour_param = [u3, u4]
                elif self.y_periodicity:
                    outer_contour_param = [v1, v2]
                    inner_contour_param = [v3, v4]
                else:
                    raise NotImplementedError

                point1 = outer_contour.primitives[0].start
                point2 = outer_contour.primitives[-1].end
                point3 = inner_contour.primitives[0].start
                point4 = inner_contour.primitives[-1].end

                outer_contour_direction = outer_contour_param[0] < outer_contour_param[1]
                inner_contour_direction = inner_contour_param[0] < inner_contour_param[1]
                if outer_contour_direction == inner_contour_direction:
                    inner_contour = inner_contour.invert()
                    point3 = inner_contour.primitives[0].start
                    point4 = inner_contour.primitives[-1].end

                closing_linesegment1 = edges.LineSegment2D(point2, point3)
                closing_linesegment2 = edges.LineSegment2D(point4, point1)
                new_outer_contour_primitives = outer_contour.primitives + [closing_linesegment1] + \
                                               inner_contour.primitives + \
                                               [closing_linesegment2]
                new_outer_contour = wires.Contour2D(primitives=new_outer_contour_primitives)
                new_outer_contour.order_contour(tol=1e-4)
            else:
                new_inner_contours.append(inner_contour)
        return new_outer_contour, new_inner_contours

    def _get_overlapping_theta(self, outer_contour_startend_theta, inner_contour_startend_theta):
        """
        Find overlapping theta domain between two contours on periodical Surfaces.
        """
        oc_xmin_index, outer_contour_xmin = min(enumerate(outer_contour_startend_theta), key=lambda x: x[1])
        oc_xmax_index, outer_contour_xman = max(enumerate(outer_contour_startend_theta), key=lambda x: x[1])
        inner_contour_xmin = min(inner_contour_startend_theta)
        inner_contour_xmax = max(inner_contour_startend_theta)

        # check if tetha3 or theta4 is in [theta1, theta2] interval
        overlap = outer_contour_xmin <= inner_contour_xmax and outer_contour_xman >= inner_contour_xmin

        if overlap:
            if inner_contour_xmin < outer_contour_xmin:
                overlapping_theta = outer_contour_startend_theta[oc_xmin_index]
                outer_contour_side = oc_xmin_index
                side = 0
                return overlapping_theta, outer_contour_side, side
            overlapping_theta = outer_contour_startend_theta[oc_xmax_index]
            outer_contour_side = oc_xmax_index
            side = 1
            return overlapping_theta, outer_contour_side, side

        # if not direct intersection -> find intersection at periodicity
        if inner_contour_xmin < outer_contour_xmin:
            overlapping_theta = outer_contour_startend_theta[oc_xmin_index] - 2 * math.pi
            outer_contour_side = oc_xmin_index
            side = 0
            return overlapping_theta, outer_contour_side, side
        overlapping_theta = outer_contour_startend_theta[oc_xmax_index] + 2 * math.pi
        outer_contour_side = oc_xmax_index
        side = 1
        return overlapping_theta, outer_contour_side, side

    def to_plane3d(self):
        """
        Converts a Bspline surface3d to a Plane3d.

        :return: A Plane
        :rtype: Plane3D
        """

        points_2d = [volmdlr.Point2D(0.1, 0.1),
                     volmdlr.Point2D(0.1, 0.8),
                     volmdlr.Point2D(0.8, 0.5)]
        points = [self.point2d_to_3d(pt) for pt in points_2d]

        surface3d = Plane3D.from_3_points(points[0],
                                          points[1],
                                          points[2])
        return surface3d

    def is_singularity_point(self, point):
        if not self.x_periodicity and not self.y_periodicity:
            return False
        u_min, u_max = self.surface.domain[0]
        v_min, v_max = self.surface.domain[1]
        test_points = [self.point2d_to_3d(volmdlr.Point2D(u_min, v_min)),
                       self.point2d_to_3d(volmdlr.Point2D(u_max, v_max))]
        if self.x_periodicity or self.y_periodicity:
            return any(point.is_close(test_point) for test_point in test_points)

class BezierSurface3D(BSplineSurface3D):
    """
    A 3D Bezier surface.

    :param degree_u: The degree of the Bezier surface in the u-direction.
    :type degree_u: int
    :param degree_v: The degree of the Bezier surface in the v-direction.
    :type degree_v: int
    :param control_points: A list of lists of control points defining the Bezier surface.
    :type control_points: List[List[`volmdlr.Point3D`]]
    :param nb_u: The number of control points in the u-direction.
    :type nb_u: int
    :param nb_v: The number of control points in the v-direction.
    :type nb_v: int
    :param name: (Optional) name for the Bezier surface.
    :type name: str
    """

    def __init__(self, degree_u: int, degree_v: int,
                 control_points: List[List[volmdlr.Point3D]],
                 nb_u: int, nb_v: int, name=''):
        u_knots = utilities.generate_knot_vector(degree_u, nb_u)
        v_knots = utilities.generate_knot_vector(degree_v, nb_v)

        u_multiplicities = [1] * len(u_knots)
        v_multiplicities = [1] * len(v_knots)

        BSplineSurface3D.__init__(self, degree_u, degree_v,
                                  control_points, nb_u, nb_v,
                                  u_multiplicities, v_multiplicities,
                                  u_knots, v_knots, None, name)<|MERGE_RESOLUTION|>--- conflicted
+++ resolved
@@ -842,13 +842,8 @@
             y_periodicity = -1
         for i in range(1, len(primitives2d)):
             previous_primitive = primitives2d[i - 1]
-<<<<<<< HEAD
             current_primitive = primitives2d[i]
             delta = previous_primitive.end - current_primitive.start
-=======
-            delta = previous_primitive.end - primitives2d[i].start
-
->>>>>>> b9c16af0
             distance = delta.norm()
             is_connected = math.isclose(distance, 0, abs_tol=1e-2)
 
@@ -2614,7 +2609,6 @@
         end = self.point3d_to_2d(fullarc3d.end)
         point_after_start, point_before_end = self._reference_points(fullarc3d)
 
-<<<<<<< HEAD
         theta_discontinuity, phi_discontinuity, undefined_start_theta, undefined_end_theta, \
             undefined_start_phi, undefined_end_phi = self._helper_arc3d_to_2d_periodicity_verifications(
             fullarc3d, start)
@@ -2623,12 +2617,6 @@
             [undefined_start_theta, undefined_end_theta, undefined_start_phi, undefined_end_phi],
             [point_after_start, point_before_end],
             [theta_discontinuity, phi_discontinuity])
-=======
-        start, end = vm_parametric.arc3d_to_toroidal_coordinates_verification(start, end, angle3d,
-                                                                              [point_after_start, point_before_end],
-                                                                              [self.x_periodicity,
-                                                                               self.y_periodicity])
->>>>>>> b9c16af0
         theta1, phi1 = start
         # theta2, phi2 = end
         theta3, phi3 = point_after_start
@@ -2655,7 +2643,6 @@
         end = self.point3d_to_2d(arc3d.end)
 
         point_after_start, point_before_end = self._reference_points(arc3d)
-<<<<<<< HEAD
         theta_discontinuity, phi_discontinuity, undefined_start_theta, undefined_end_theta, \
             undefined_start_phi, undefined_end_phi = self._helper_arc3d_to_2d_periodicity_verifications(arc3d, start)
         start, end = vm_parametric.arc3d_to_toroidal_coordinates_verification(
@@ -2663,13 +2650,6 @@
             [undefined_start_theta, undefined_end_theta, undefined_start_phi, undefined_end_phi],
             [point_after_start, point_before_end],
             [theta_discontinuity, phi_discontinuity])
-=======
-
-        start, end = vm_parametric.arc3d_to_toroidal_coordinates_verification(start, end, angle3d,
-                                                                              [point_after_start, point_before_end],
-                                                                              [self.x_periodicity,
-                                                                               self.y_periodicity])
->>>>>>> b9c16af0
 
         return [edges.LineSegment2D(start, end)]
 
@@ -4327,32 +4307,21 @@
         :return: The corresponding RevolutionSurface3D object.
         :rtype: :class:`volmdlr.faces.RevolutionSurface3D`
         """
-<<<<<<< HEAD
         y_periodicity = None
-=======
-        x_periodicity = None
->>>>>>> b9c16af0
         name = arguments[0][1:-1]
         wire = object_dict[arguments[1]]
         if wire.__class__ is wires.Circle3D:
             start_end = wire.center + wire.frame.u * wire.radius
             wire = edges.FullArc3D(wire.frame.origin, start_end, wire.frame.w)
-<<<<<<< HEAD
             y_periodicity = 1
         # elif wire.__class__ is edges.Line3D:
         #     wire = edges.LineSegment3D(wire.point1, wire.point2)
-=======
-            x_periodicity = 1
->>>>>>> b9c16af0
 
         if hasattr(wire, "simplify"):
             wire = wire.simplify
         axis_point, axis = object_dict[arguments[2]]
         surface = cls(wire=wire, axis_point=axis_point, axis=axis, name=name)
-<<<<<<< HEAD
         surface.y_periodicity = y_periodicity
-=======
->>>>>>> b9c16af0
         return surface
 
     def to_step(self, current_id):
