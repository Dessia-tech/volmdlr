--- conflicted
+++ resolved
@@ -252,13 +252,9 @@
             intersection = primitive.linesegment_intersections(line_seg, abs_tol)
             if not intersection:
                 continue
-<<<<<<< HEAD
-            if bsplinecurve.point_distance(intersection[0]) > abs_tol:
-=======
             if get_point_distance_to_edge(bsplinecurve, intersection[0], point1, point2) > 1e-7 and not\
                     (abscissa_point1 == abscissa1 and abscissa_point2 == abscissa2):
             # if bsplinecurve.point_distance(intersection[0]) > 1e-6:
->>>>>>> 1f938eea
                 param_intersections.insert(0, (abscissa_point1, abscissa_point2))
             elif not volmdlr.core.point_in_list(intersection[0], intersections):
                 intersections.append(intersection[0])
