--- conflicted
+++ resolved
@@ -183,11 +183,7 @@
     if math.isclose(abs(theta2), math.pi, abs_tol=1e-4) or abs(theta2) == 0.5 * math.pi:
         theta2 = repair_start_end_angle_periodicity(theta2, theta4)
 
-<<<<<<< HEAD
     if has_angle_discontinuity:
-=======
-    if not math.isclose(abs(theta1 - theta2), angle3d, abs_tol=1e-3):
->>>>>>> dcf0b47d
         theta1, theta2 = repair_arc3d_angle_continuity(theta1, theta3, theta2, angle3d, volmdlr.TWO_PI)
 
     start = volmdlr.Point2D(theta1, z1)
@@ -258,20 +254,13 @@
     start, end = toroidal_repair_start_end_angle_periodicity(start, end, point_after_start, point_before_end)
     theta1, phi1 = start
     theta2, phi2 = end
-<<<<<<< HEAD
+
     has_theta_discontinuity, has_phi_discontinuity = discontinuity
     if math.isclose(phi1, phi2, abs_tol=1e-2) and has_theta_discontinuity:
         theta1, theta2 = repair_arc3d_angle_continuity(theta1, theta3, theta2,
                                                        angle3d, periodicity[0])
 
     if math.isclose(theta1, theta2, abs_tol=1e-2) and has_phi_discontinuity:
-=======
-    if math.isclose(phi1, phi2, abs_tol=1e-4) and not math.isclose(abs(theta1 - theta2), angle3d, abs_tol=1e-3):
-        theta1, theta2 = repair_arc3d_angle_continuity(theta1, theta3, theta2,
-                                                       angle3d, periodicity[0])
-
-    if math.isclose(theta1, theta2, abs_tol=1e-4) and not math.isclose(abs(phi1 - phi2), angle3d, abs_tol=1e-3):
->>>>>>> dcf0b47d
         phi1, phi2 = repair_arc3d_angle_continuity(phi1, phi3, phi2,
                                                    angle3d, periodicity[1])
 
