"""
volmdlr utils for importing step files.
"""
import numpy as npy
import volmdlr
import volmdlr.shells as vmshells
from volmdlr import surfaces


def set_to_list(step_set):
    """
    Convert a string representation of a set to a list of strings.

    :param step_set: String representation of a set, e.g. "{A,B,C}"
    :type step_set: str
    :return: List of strings, e.g. ["A", "B", "C"]
    :rtype: List[str]
    """
    char_list = step_set.split(',')
    char_list[0] = char_list[0][1:]
    char_list[-1] = char_list[-1][:-1]
    return list(char_list)


def step_split_arguments(function_arg):
    """
    Split the arguments of a function that doesn't start with '(' but end with ')'.

    ex: IN: '#123,#124,#125)'
       OUT: ['#123', '#124', '#125']
    """
    function_arg = function_arg.strip()
    if len(function_arg) > 0 and function_arg[-1] != ')':
        function_arg += ')'
    arguments = []
    argument = ""
    if len(function_arg) > 0 and function_arg[0] == "(":
        function_arg += ")"
    parenthesis = 1
    is_str = False
    for char in function_arg:
        if char == "(":
            parenthesis += 1

        if char == "'" and not is_str:
            is_str = True
        elif char == "'" and is_str:
            is_str = False
        # if char != "," or parenthesis > 1 or is_str:
        #     argument += char
        if not is_str and char == " ":
            continue
        if parenthesis > 1 or is_str:
            argument += char
        elif char != ",":
            argument += char
        else:
            arguments.append(argument)
            argument = ""

        if char == ")":
            parenthesis -= 1
            if parenthesis == 0:
                arguments.append(argument[:-1])
                break
    return arguments


def uncertainty_measure_with_unit(arguments, object_dict):
    """
    Gets the length uncertainty related to the shape representation.

    :param arguments: step primitive arguments
    :param object_dict: dictionary containing already instantiated objects.
    :return: Global length uncertainty.
    """
    length_measure = float(arguments[0].split('(')[1][:-1])
    return length_measure * object_dict[arguments[1]]


def conversion_based_unit_length_unit_named_unit(arguments, object_dict):
    """
    Gets the conversion based unit length.

    :param arguments: step primitive arguments
    :param object_dict: dictionary containing already instantiated objects.
    :return: conversion based unit length.
    """
    return object_dict[arguments[1]]


def length_measure_with_unit(arguments, object_dict):
    """
    Calculates the step file's SI unit conversion factor.

    :param arguments: step primitive arguments
    :param object_dict: dictionary containing already instantiated objects.
    :return: si unit conversion factor.
    """
    if "(" in arguments[0]:
        length_measure = float(arguments[0].split('(')[1][:-1])
    else:
        length_measure = float(arguments[0])
    length_si_unit = object_dict[arguments[1]]
    return length_measure * length_si_unit


def conversion_based_unit_named_unit_plane_angle_unit(arguments, object_dict):
    """
    Gets the conversion based plane unit angle.

    :param arguments: step primitive arguments
    :param object_dict: dictionary containing already instantiated objects.
    :return: conversion based unit length.
    """
    return object_dict[arguments[1]]


def named_unit_plane_angle_unit_si_unit(arguments, *args, **kwargs):
    """
    Returns the dimension of plane angle measure.

    :param arguments: step primitive arguments
    :return: SI unit dimension.
    """
    return SI_PREFIX[arguments[1]]


def named_unit_si_unit_solid_angle_unit(arguments, *args, **kwargs):
    """
    Returns the dimension of solid angle measure.

    :param arguments: step primitive arguments
    :return: SI unit dimension.
    """
    return SI_PREFIX[arguments[1]]


def named_unit_length_unit_si_unit(arguments, *args, **kwargs):
    """
    Returns the dimension of solid angle measure.

    :param arguments: step primitive arguments
    :return: SI unit dimension.
    """
    return SI_PREFIX[arguments[1]]


def plane_angle_measure_with_unit(arguments, object_dict):
    """
    Returns the angle plane measure with the right unit.

    :param arguments: step primitive arguments
    :param object_dict: dictionary containing already instantiated objects.
    :return: angle measure in SI unit.
    """
    angle_measure = float(arguments[0].split('(')[1][:-1])
    angle_si_unit = object_dict[arguments[1]]
    return angle_measure * angle_si_unit


def length_unit_named_unit_si_unit(arguments, *args, **kwargs):
    """
    Gets the length si unit.

    :param arguments: step primitive arguments
    :return: length si unit
    """
    si_unit_length = SI_PREFIX[arguments[1]]
    return si_unit_length


def geometric_representation_context_global_uncertainty_assigned_context_global_unit_assigned_context_representation_context(
        arguments, object_dict):
    """
    Gets the global length uncertainty.

    :param arguments: step primitive arguments
    :param object_dict: dictionary containing already instantiated objects.
    :return: Global length uncertainty.
    """
    length_global_uncertainty = object_dict[int(arguments[1][0][1:])]
    length_conversion_factor = object_dict[int(arguments[2][0][1:])]
    angle_conversion_factor = object_dict[int(arguments[2][1][1:])]
    return length_global_uncertainty, length_conversion_factor, angle_conversion_factor


def vertex_point(arguments, object_dict):
    """
    Returns the data in case of a VERTEX.
    """
    return object_dict[arguments[1]]


def axis1_placement(arguments, object_dict):
    """
    Returns the data in case of a AXIS1_PLACEMENT.
    """
    return object_dict[arguments[1]], object_dict[arguments[2]]


def oriented_edge(arguments, object_dict):
    """
    Returns the data in case of an ORIENTED_EDGE.
    """
    if not object_dict[arguments[3]]:
        # This can happen when the edge is too small
        return None
    edge_orientation = arguments[4]
    if edge_orientation == '.T.':
        return object_dict[arguments[3]]
    return object_dict[arguments[3]].reverse()


def face_outer_bound(arguments, object_dict):
    """
    Returns the data in case of a FACE_OUTER_BOUND.

    :param arguments: list containing the arguments of the FACE_OUTER_BOUND entity.
    :type arguments: list
    :param object_dict: Dictionary containing the objects already instantiated that will be used as arguments to the
        face_outer_bound entity.
    :type object_dict: dict
    :return: A Contour3D representing the BREP of a face.
    :rtype: volmdlr.wires.Contour3D
    """
    if arguments[2] == '.T.':
        return object_dict[arguments[1]]
    return object_dict[arguments[1]].invert()


def face_bound(arguments, object_dict):
    """
    Returns the data in case of a FACE_BOUND.

    :param arguments: list containing the arguments of the FACE_BOUND entity.
    :type arguments: list
    :param object_dict: Dictionary containing the objects already instantiated that will be used as arguments to the
        face_outer_bound entity.
    :type object_dict: dict
    :return: A Contour3D representing the BREP of a face.
    :rtype: volmdlr.wires.Contour3D
    """
    return object_dict[arguments[1]]


def surface_curve(arguments, object_dict):
    """
    Returns xx.

    :param arguments: DESCRIPTION
    :type arguments: TYPE
    :param object_dict: DESCRIPTION
    :type object_dict: TYPE
    :return: DESCRIPTION
    :rtype: TYPE

    """
    return object_dict[arguments[1]]


def seam_curve(arguments, object_dict):
    """
    Returns xx.

    :param arguments: DESCRIPTION
    :type arguments: TYPE
    :param object_dict: DESCRIPTION
    :type object_dict: TYPE
    :return: DESCRIPTION
    :rtype: TYPE
    """
    return object_dict[arguments[1]]


def trimmed_curve(arguments, object_dict):
    """
    Returns xx.

    :param arguments: DESCRIPTION
    :type arguments: TYPE
    :param object_dict: DESCRIPTION
    :type object_dict: TYPE
    :return: DESCRIPTION
    :rtype: TYPE
    """

    curve = object_dict[arguments[1]]
    # if arguments[5] == ".CARTESIAN.":
    #     point1 = object_dict[int(arguments[2][0][1:])]
    #     point2 = object_dict[int(arguments[3][0][1:])]
    # else:
    point1 = object_dict[int(arguments[2][0][1:])]
    point2 = object_dict[int(arguments[3][0][1:])]
    same_sense = bool(arguments[4] == ".T.")
    return curve.trim(point1=point1, point2=point2, same_sense=same_sense, tol=1e-4)


def vertex_loop(arguments, object_dict):
    """
    Returns the data in case of a VERTEX_LOOP.
    """
    return object_dict[arguments[1]]


def composite_curve_segment(arguments, object_dict):
    """
    Returns the data in case of a COMPOSITE_CURVE_SEGMENT.
    """
    # arguments[0] = trasition_code (unused)
    # The transition_code type conveys the continuity properties of a composite curve or surface.
    # The continuity referred to is geometric, not parametric continuity.
    # arguments[1] = same_sense : BOOLEAN;
    # arguments[2] = parent_curve : curve;
    edge = object_dict[arguments[2]]
    if arguments[1] == ".F.":
        edge = edge.reverse()
    return edge


def composite_curve(arguments, object_dict):
    """
    Returns the data in case of a COMPOSITE_CURVE.
    """
    name = arguments[0]
    list_primitives = [object_dict[int(arg[1:])]for arg in arguments[1]]
    first_primitive = list_primitives[0]
    last_primitive = list_primitives[-1]
    if first_primitive.start.is_close(last_primitive.end):
        return volmdlr.wires.Contour3D(list_primitives, name)
    return volmdlr.wires.Wire3D(list_primitives, name)


def pcurve(arguments, object_dict):
    """
    Returns the data in case of a PCURVE.
    """
    return object_dict[arguments[1]]


def geometric_curve_set(arguments, object_dict):
    """
    Returns xx.

    :param arguments: DESCRIPTION
    :type arguments: TYPE
    :param object_dict: DESCRIPTION
    :type object_dict: TYPE
    :return: DESCRIPTION
    :rtype: TYPE

    """
    sub_objects = []
    for argument in arguments[1]:
        sub_obj = object_dict[int(argument[1:])]
        sub_objects.append(sub_obj)
    return sub_objects


def geometric_set(arguments, object_dict):
    """
    Returns xx.

    :param arguments: DESCRIPTION
    :type arguments: TYPE
    :param object_dict: DESCRIPTION
    :type object_dict: TYPE
    :return: DESCRIPTION
    :rtype: TYPE

    """
    # TODO: IS THIS RIGHT?
    primitives = [object_dict[int(node[1:])]
<<<<<<< HEAD
                  for node in arguments[1]] # if not isinstance(object_dict[int(node[1:])], volmdlr.Point3D)]
=======
                  for node in arguments[1]]
>>>>>>> 915b4d8d
    return primitives


def shell_based_surface_model(arguments, object_dict):
    """
    Returns the data in case of a Shell3D.
    """
    if len(arguments[1]) == 1:
        return object_dict[int(arguments[1][0][1:])]
    primitives = [object_dict[int(arg[1:])] for arg in arguments[1] if object_dict[int(arg[1:])]]
    compound = volmdlr.core.Compound(primitives)
    compound.compound_type = "manifold_solid_brep"
    return compound


def oriented_closed_shell(arguments, object_dict):
    """
    Returns the data in case of a Shell3D.
    """
    # TODO: How to use the orientation (arguments[3]
    return object_dict[arguments[2]]


def item_defined_transformation(arguments, object_dict):
    """
    Returns xx.

    :param arguments: DESCRIPTION
    :type arguments: TYPE
    :param object_dict: DESCRIPTION
    :type object_dict: TYPE
    :return: DESCRIPTION
    :rtype: TYPE

    """
    # Frame3D
    volmdlr_object1 = object_dict[arguments[2]]
    volmdlr_object2 = object_dict[arguments[3]]
    # TODO : how to frame map properly from these two Frame3D ?
    # return volmdlr_object2 - volmdlr_object1
    return [volmdlr_object1, volmdlr_object2]


def manifold_surface_shape_representation(arguments, object_dict):
    """
    Returns the data in case of a manifold_surface_shape_representation, interpreted as shell3D.
    """
    primitives = []
    for arg in arguments[1]:
        primitive = object_dict[int(arg[1:])]
        if primitive:
            if isinstance(primitive, vmshells.Shell3D):
                primitives.append(primitive)
            if isinstance(primitive, volmdlr.core.Compound):
                counter = 0
                for sub_prim in primitive.primitives:
                    sub_prim.name = arguments[0][1:-1] + str(counter)
                    counter += 1
                primitives.append(primitive)
    if len(primitives) == 1:
        return primitives[0]
    compound = volmdlr.core.Compound(primitives)
    compound.compound_type = "manifold_solid_brep"
    return compound


def faceted_brep(arguments, object_dict):
    """
    Returns the data in case of a faceted_brep entity, interpreted as shell3D.
    """
    return object_dict[arguments[1]]


def faceted_brep_shape_representation(arguments, object_dict):
    """
    Returns the data in case of a faceted_brep_shape_representation, interpreted as shell3D.
    """
    if len(arguments[1]) == 1:
        return object_dict[int(arguments[1][0][1:])]
    shells = []
    for arg in arguments[1]:
        if isinstance(object_dict[int(arg[1:])],
                      vmshells.Shell3D):
            shell = object_dict[int(arg[1:])]
            if shell:
                shells.append(shell)
    return volmdlr.core.Compound(shells)


def manifold_solid_brep(arguments, object_dict):
    """
    Returns the data in case of a manifold_solid_brep with voids.
    """
    return object_dict[arguments[1]]


def brep_with_voids(arguments, object_dict):
    """
    Returns the data in case of a BREP with voids.
    """
    return object_dict[arguments[1]]


def shape_representation(arguments, object_dict):
    """
    Returns xx.

    :param arguments: DESCRIPTION
    :type arguments: TYPE
    :param object_dict: DESCRIPTION
    :type object_dict: TYPE
    :return: DESCRIPTION
    :rtype: TYPE

    """
    # does it have the extra argument coming from
    # SHAPE_REPRESENTATION_RELATIONSHIP ? In this case return
    # them
    if len(arguments) == 4:
        shells = object_dict[int(arguments[3])]
        return shells
    shells = []
    frames = []
    for arg in arguments[1]:
        if int(arg[1:]) in object_dict and \
                isinstance(object_dict[int(arg[1:])], list) and \
                len(object_dict[int(arg[1:])]) == 1:
            shells.append(*object_dict[int(arg[1:])])
        elif int(arg[1:]) in object_dict and \
                isinstance(object_dict[int(arg[1:])],
                           vmshells.Shell3D):
            shells.append(object_dict[int(arg[1:])])
        elif int(arg[1:]) in object_dict and isinstance(object_dict[int(arg[1:])], volmdlr.Frame3D):
            # TODO: Is there something to read here ?
            frame = object_dict[int(arg[1:])]
            if not all(component is None for component in [frame.u, frame.u, frame.w]):
                frames.append(frame)
        elif int(arg[1:]) in object_dict and \
                isinstance(object_dict[int(arg[1:])],
                           volmdlr.edges.Arc3D):
            shells.append(object_dict[int(arg[1:])])
        elif int(arg[1:]) in object_dict and \
                isinstance(object_dict[int(arg[1:])],
                           volmdlr.edges.BSplineCurve3D):
            shells.append(object_dict[int(arg[1:])])
        else:
            pass
    if not shells and frames:
        return frames
    return shells


def advanced_brep_shape_representation(arguments, object_dict):
    """
    Returns xx.

    :param arguments: DESCRIPTION
    :type arguments: TYPE
    :param object_dict: DESCRIPTION
    :type object_dict: TYPE
    :return: DESCRIPTION
    :rtype: TYPE

    """
    primitives = []
    for arg in arguments[1]:
        primitive = object_dict[int(arg[1:])]
        if primitive:
            if isinstance(primitive, vmshells.Shell3D):
                primitives.append(primitive)
            if isinstance(primitive, volmdlr.core.Compound):
                counter = 0
                for sub_prim in primitive.primitives:
                    sub_prim.name = arguments[0][1:-1] + str(counter)
                    counter += 1
                primitives.append(primitive)
    if len(primitives) == 1:
        return primitives[0]
    compound = volmdlr.core.Compound(primitives)
    compound.compound_type = "manifold_solid_brep"
    return compound


def geometrically_bounded_surface_shape_representation(arguments, object_dict):
    """
    Returns xx.

    :param arguments: DESCRIPTION
    :type arguments: TYPE
    :param object_dict: DESCRIPTION
    :type object_dict: TYPE
    :return: DESCRIPTION
    :rtype: TYPE

    """
    primitives = []
    for arg in arguments[1]:
        primitives.extend(object_dict[int(arg[1:])])
    if len(primitives) > 1:
        compound = volmdlr.core.Compound(primitives, name=arguments[0])
        compound.compound_type = "geometric_curve_set"
        return compound
    return primitives[0]


def frame_map_closed_shell(closed_shells, item_defined_transformation_frames, shape_representation_frames):
    """
    Frame maps a closed shell in an assembly to its good position.

    :param closed_shells: DESCRIPTION
    :type closed_shells: vmshells.OpenShell3D
    :param item_defined_transformation_frames: DESCRIPTION
    :type item_defined_transformation_frames: TYPE
    :param shape_representation_frames: DESCRIPTION
    :type shape_representation_frames: TYPE
    :return: DESCRIPTION
    :rtype: TYPE

    """
    if item_defined_transformation_frames[0] == item_defined_transformation_frames[1]:
        return closed_shells
    if shape_representation_frames[0].origin.is_close(volmdlr.O3D):
        global_frame = shape_representation_frames[0]
    else:
        global_frame = [frame for frame in item_defined_transformation_frames if frame.origin.is_close(volmdlr.O3D)][0]
    transformed_frame = [frame for frame in item_defined_transformation_frames if frame != global_frame][0]
    new_closedshells = []

    for shell3d in closed_shells:
        basis_a = global_frame.basis()
        basis_b = transformed_frame.basis()
        matrix_a = npy.array([[basis_a.vectors[0].x, basis_a.vectors[0].y, basis_a.vectors[0].z],
                       [basis_a.vectors[1].x, basis_a.vectors[1].y, basis_a.vectors[1].z],
                       [basis_a.vectors[2].x, basis_a.vectors[2].y, basis_a.vectors[2].z]])
        matrix_b = npy.array([[basis_b.vectors[0].x, basis_b.vectors[0].y, basis_b.vectors[0].z],
                       [basis_b.vectors[1].x, basis_b.vectors[1].y, basis_b.vectors[1].z],
                       [basis_b.vectors[2].x, basis_b.vectors[2].y, basis_b.vectors[2].z]])
        transfer_matrix = npy.linalg.solve(matrix_a, matrix_b)
        u_vector = volmdlr.Vector3D(*transfer_matrix[0])
        v_vector = volmdlr.Vector3D(*transfer_matrix[1])
        w_vector = volmdlr.Vector3D(*transfer_matrix[2])
        new_frame = volmdlr.Frame3D(transformed_frame.origin, u_vector, v_vector, w_vector)
        new_closedshells.append(shell3d.frame_mapping(new_frame, 'old'))
    return new_closedshells


def representation_relationship_representation_relationship_with_transformation_shape_representation_relationship(
        arguments, object_dict):
    """
    Representation relationship with transformation shape. To clarify.
    """
    if arguments[2] in object_dict:
        if isinstance(object_dict[arguments[2]], list):  # arguments = {, , [], [], item_....}
            if object_dict[arguments[2]] and not isinstance(object_dict[arguments[2]][0], volmdlr.Frame3D) \
                    and isinstance(object_dict[arguments[3]][0], volmdlr.Frame3D):
                return frame_map_closed_shell(object_dict[arguments[2]],
                                              object_dict[arguments[4]], object_dict[arguments[3]])

            if object_dict[arguments[2]] and isinstance(object_dict[arguments[2]][0], volmdlr.Frame3D) and \
                    not isinstance(object_dict[arguments[3]][0], volmdlr.Frame3D):
                return frame_map_closed_shell(object_dict[arguments[3]],
                                              object_dict[arguments[4]], object_dict[arguments[2]])
            return []
        return []
    return []


def bounded_curve_b_spline_curve_b_spline_curve_with_knots_curve_geometric_representation_item_rational_b_spline_curve_representation_item(
        arguments, object_dict):
    """
    Bounded b spline with knots curve geometric representation item. To clarify.
    """
    modified_arguments = [''] + arguments
    if modified_arguments[-1] == "''":
        modified_arguments.pop()
    return STEP_TO_VOLMDLR['BOUNDED_CURVE, '
                           'B_SPLINE_CURVE, '
                           'B_SPLINE_CURVE_WITH_KNOTS, '
                           'CURVE, GEOMETRIC_REPRESENTATION_ITEM, '
                           'RATIONAL_B_SPLINE_CURVE, '
                           'REPRESENTATION_ITEM'].from_step(
        modified_arguments, object_dict)


def b_spline_curve_b_spline_curve_with_knots_rational_b_spline_curve_bounded_curve_representation_item_geometric_representation_item_curve(
        arguments, object_dict):
    """
    Bounded b spline with knots curve geometric representation item. To clarify.
    """
    return bounded_curve_b_spline_curve_b_spline_curve_with_knots_curve_geometric_representation_item_rational_b_spline_curve_representation_item(arguments, object_dict)


def bounded_surface_b_spline_surface_b_spline_surface_with_knots_geometric_representation_item_rational_b_spline_surface_representation_item_surface(
        arguments, object_dict):
    """
    Bounded b spline surface with knots curve geometric representation item. To clarify.
    """
    modified_arguments = [''] + arguments
    if modified_arguments[-1] == "''":
        modified_arguments.pop()
    return STEP_TO_VOLMDLR['BOUNDED_SURFACE, B_SPLINE_SURFACE, '
                           'B_SPLINE_SURFACE_WITH_KNOTS, '
                           'GEOMETRIC_REPRESENTATION_ITEM, '
                           'RATIONAL_B_SPLINE_SURFACE, '
                           'REPRESENTATION_ITEM, SURFACE'].from_step(
        modified_arguments, object_dict)


def bounded_surface_b_spline_surface_b_spline_surface_with_knots_surface_geometric_representation_item_rational_b_spline_surface_representation_item(
        arguments, object_dict):
    """
    Bounded b spline surface with knots curve geometric representation item. To clarify.
    """
    return bounded_surface_b_spline_surface_b_spline_surface_with_knots_geometric_representation_item_rational_b_spline_surface_representation_item_surface(
        arguments, object_dict)


def b_spline_surface_b_spline_surface_with_knots_rational_b_spline_surface_bounded_surface_representation_item_geometric_representation_item_surface(arguments, object_dict):
    """
    Bounded b spline surface with knots curve geometric representation item. To clarify.
    """
    return bounded_surface_b_spline_surface_b_spline_surface_with_knots_geometric_representation_item_rational_b_spline_surface_representation_item_surface(
        arguments, object_dict)

def product_definition_shape(arguments, object_dict):
    """
    Returns the data in case of a product_definition_shape.
    """
    return object_dict[arguments[2]]


def product_definition(arguments, object_dict):
    """
    Returns the data in case of a product_definition.
    """
    return object_dict[arguments[2]]


def product_definition_formation(arguments, object_dict):
    """
    Returns the data in case of a product_definition_formation.
    """
    return object_dict[arguments[2]]


def product_definition_formation_with_specified_source(arguments, object_dict):
    """
    Returns the data in case of a product_definition_formation_with_specified_source.
    """
    return object_dict[arguments[2]]


def product(arguments, *args, **kwargs):
    """
    Returns the data in case of a product.
    """
    return arguments[0]


def application_context(arguments, *args, **kwargs):
    """
    Returns the data in case of an application_context.
    """
    return arguments[0]


def product_context(arguments, *args, **kwargs):
    """
    Returns the data in case of a product_context.
    """
    return arguments

STEP_TO_VOLMDLR = {
    # GEOMETRICAL ENTITIES
    'CARTESIAN_POINT': volmdlr.Point3D,
    'DIRECTION': volmdlr.Vector3D,
    'VECTOR': volmdlr.Vector3D,

    'AXIS1_PLACEMENT': None,
    'AXIS2_PLACEMENT_2D': None,  # ??????????????????
    'AXIS2_PLACEMENT_3D': volmdlr.Frame3D,

    'LINE': volmdlr.curves.Line3D,  # LineSegment3D,
    'CIRCLE': volmdlr.curves.Circle3D,
    'ELLIPSE': volmdlr.curves.Ellipse3D,
    'PARABOLA': None,
    'HYPERBOLA': None,
    # 'PCURVE': None,
    'CURVE_REPLICA': None,
    'OFFSET_CURVE_3D': None,
    'TRIMMED_CURVE': None,  # BSplineCurve3D cannot be trimmed on FreeCAD
    'B_SPLINE_CURVE': volmdlr.edges.BSplineCurve3D,
    'B_SPLINE_CURVE_WITH_KNOTS': volmdlr.edges.BSplineCurve3D,
    'BEZIER_CURVE': volmdlr.edges.BSplineCurve3D,
    'RATIONAL_B_SPLINE_CURVE': volmdlr.edges.BSplineCurve3D,
    'UNIFORM_CURVE': volmdlr.edges.BSplineCurve3D,
    'QUASI_UNIFORM_CURVE': volmdlr.edges.BSplineCurve3D,
    'SURFACE_CURVE': None,  # TOPOLOGICAL EDGE
    'SEAM_CURVE': None,
    # LineSegment3D, # TOPOLOGICAL EDGE ############################
    'COMPOSITE_CURVE_SEGMENT': None,  # TOPOLOGICAL EDGE
    'COMPOSITE_CURVE': volmdlr.wires.Wire3D,  # TOPOLOGICAL WIRE
    'COMPOSITE_CURVE_ON_SURFACE': volmdlr.wires.Wire3D,  # TOPOLOGICAL WIRE
    'BOUNDARY_CURVE': volmdlr.wires.Wire3D,  # TOPOLOGICAL WIRE

    'PLANE': surfaces.Plane3D,
    'CYLINDRICAL_SURFACE': surfaces.CylindricalSurface3D,
    'CONICAL_SURFACE': surfaces.ConicalSurface3D,
    'SPHERICAL_SURFACE': surfaces.SphericalSurface3D,
    'TOROIDAL_SURFACE': surfaces.ToroidalSurface3D,
    'DEGENERATE_TOROIDAL_SURFACE': surfaces.ToroidalSurface3D,
    'B_SPLINE_SURFACE_WITH_KNOTS': surfaces.BSplineSurface3D,
    'B_SPLINE_SURFACE': surfaces.BSplineSurface3D,
    'BEZIER_SURFACE': surfaces.BSplineSurface3D,

    'OFFSET_SURFACE': None,
    'SURFACE_REPLICA': None,
    'RATIONAL_B_SPLINE_SURFACE': surfaces.BSplineSurface3D,
    'RECTANGULAR_TRIMMED_SURFACE': None,
    'SURFACE_OF_LINEAR_EXTRUSION': surfaces.ExtrusionSurface3D,
    # CAN BE A BSplineSurface3D
    'SURFACE_OF_REVOLUTION': surfaces.RevolutionSurface3D,
    'UNIFORM_SURFACE': surfaces.BSplineSurface3D,
    'QUASI_UNIFORM_SURFACE': surfaces.BSplineSurface3D,
    'RECTANGULAR_COMPOSITE_SURFACE': volmdlr.faces.PlaneFace3D,  # TOPOLOGICAL FACES
    'CURVE_BOUNDED_SURFACE': volmdlr.faces.PlaneFace3D,  # TOPOLOGICAL FACE

    # Bsplines
    'BOUNDED_SURFACE, B_SPLINE_SURFACE, B_SPLINE_SURFACE_WITH_KNOTS, GEOMETRIC_REPRESENTATION_ITEM,'
    ' RATIONAL_B_SPLINE_SURFACE, REPRESENTATION_ITEM, SURFACE': surfaces.BSplineSurface3D,
    "BOUNDED_SURFACE, B_SPLINE_SURFACE, B_SPLINE_SURFACE_WITH_KNOTS, SURFACE, GEOMETRIC_REPRESENTATION_ITEM,"
    " RATIONAL_B_SPLINE_SURFACE, REPRESENTATION_ITEM": surfaces.BSplineSurface3D,
    # TOPOLOGICAL ENTITIES
    'VERTEX_POINT': None,

    'EDGE_CURVE': volmdlr.edges.Edge,  # LineSegment3D, # TOPOLOGICAL EDGE
    'ORIENTED_EDGE': None,  # TOPOLOGICAL EDGE
    "GEOMETRIC_SET": None,
    # The one above can influence the direction with their last argument
    # TODO : maybe take them into consideration

    'FACE_BOUND': None,  # TOPOLOGICAL WIRE
    'FACE_OUTER_BOUND': None,  # TOPOLOGICAL WIRE
    # Both above can influence the direction with their last argument
    # TODO : maybe take them into consideration
    'EDGE_LOOP': volmdlr.wires.Contour3D,  # TOPOLOGICAL WIRE
    'POLY_LOOP': volmdlr.wires.Contour3D,  # TOPOLOGICAL WIRE
    'VERTEX_LOOP': None,  # TOPOLOGICAL WIRE

    'ADVANCED_FACE': volmdlr.faces.Face3D,
    'FACE_SURFACE': volmdlr.faces.Face3D,

    'CLOSED_SHELL': vmshells.ClosedShell3D,
    'OPEN_SHELL': vmshells.OpenShell3D,
    #        'ORIENTED_CLOSED_SHELL': None,
    'CONNECTED_FACE_SET': vmshells.OpenShell3D,
    'GEOMETRIC_CURVE_SET': None,

    # step sub-functions

    'UNCERTAINTY_MEASURE_WITH_UNIT': None,
    'CONVERSION_BASED_UNIT, LENGTH_UNIT, NAMED_UNIT': None,
    'LENGTH_MEASURE_WITH_UNIT': None,
    'LENGTH_UNIT, NAMED_UNIT, SI_UNIT': None,
    'PLANE_ANGLE_MEASURE_WITH_UNIT': None,
    'NAMED_UNIT, PLANE_ANGLE_UNIT, SI_UNIT': None,
    'CONVERSION_BASED_UNIT, NAMED_UNIT, PLANE_ANGLE_UNIT': None,
    'GEOMETRIC_REPRESENTATION_CONTEXT, GLOBAL_UNCERTAINTY_ASSIGNED_CONTEXT, GLOBAL_UNIT_ASSIGNED_CONTEXT, REPRESENTATION_CONTEXT': None,
    'REPRESENTATION_RELATIONSHIP, REPRESENTATION_RELATIONSHIP_WITH_TRANSFORMATION, SHAPE_REPRESENTATION_RELATIONSHIP': vmshells.OpenShell3D.translation,
    'SHELL_BASED_SURFACE_MODEL': None,
    'MANIFOLD_SURFACE_SHAPE_REPRESENTATION': None,
    'MANIFOLD_SOLID_BREP': None,
    'BREP_WITH_VOIDS': None,
    'SHAPE_REPRESENTATION': None,
    'ADVANCED_BREP_SHAPE_REPRESENTATION': None,
    "FACETED_BREP_SHAPE_REPRESENTATION": None,
    "GEOMETRICALLY_BOUNDED_WIREFRAME_SHAPE_REPRESENTATION": None,
    "GEOMETRICALLY_BOUNDED_SURFACE_SHAPE_REPRESENTATION": None,
    "EDGE_BASED_WIREFRAME_SHAPE_REPRESENTATION": None,
    'ITEM_DEFINED_TRANSFORMATION': None,
    'SHAPE_REPRESENTATION_RELATIONSHIP': None,
    "NEXT_ASSEMBLY_USAGE_OCCURRENCE": None,

    'BOUNDED_CURVE, B_SPLINE_CURVE, B_SPLINE_CURVE_WITH_KNOTS, CURVE, GEOMETRIC_REPRESENTATION_ITEM, RATIONAL_B_SPLINE_CURVE, REPRESENTATION_ITEM': volmdlr.edges.BSplineCurve3D,
    "APPLICATION_CONTEXT": None,
    "PRODUCT_DEFINITION_SHAPE": None,
    "PRODUCT_DEFINITION": None,
    "PRODUCT_DEFINITION_FORMATION": None,
    "PRODUCT": None,
}

SI_PREFIX = {'.EXA.': 1e18, '.PETA.': 1e15, '.TERA.': 1e12, '.GIGA.': 1e9, '.MEGA.': 1e6, '.KILO.': 1e3,
             '.HECTO.': 1e2, '.DECA.': 1e1, '$': 1, '.DECI.': 1e-1, '.CENTI.': 1e-2, '.MILLI.': 1e-3, '.MICRO.': 1e-6,
             '.NANO.': 1e-9, '.PICO.': 1e-12, '.FEMTO.': 1e-15, '.ATTO.': 1e-18}

STEP_REPRESENTATION_ENTITIES = {"ADVANCED_BREP_SHAPE_REPRESENTATION", "FACETED_BREP_SHAPE_REPRESENTATION",
                                "MANIFOLD_SURFACE_SHAPE_REPRESENTATION",
                                "GEOMETRICALLY_BOUNDED_WIREFRAME_SHAPE_REPRESENTATION",
                                "GEOMETRICALLY_BOUNDED_SURFACE_SHAPE_REPRESENTATION",
                                "EDGE_BASED_WIREFRAME_SHAPE_REPRESENTATION"
                                }

VOLMDLR_TO_STEP = {}
for k, v in STEP_TO_VOLMDLR.items():
    if v:
        if v in VOLMDLR_TO_STEP:
            VOLMDLR_TO_STEP[v].append(k)
        else:
            VOLMDLR_TO_STEP[v] = [k]<|MERGE_RESOLUTION|>--- conflicted
+++ resolved
@@ -371,11 +371,7 @@
     """
     # TODO: IS THIS RIGHT?
     primitives = [object_dict[int(node[1:])]
-<<<<<<< HEAD
-                  for node in arguments[1]] # if not isinstance(object_dict[int(node[1:])], volmdlr.Point3D)]
-=======
                   for node in arguments[1]]
->>>>>>> 915b4d8d
     return primitives
 
 
