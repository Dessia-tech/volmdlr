"""
Concatenate common operation for two or more objects.

"""
import math
import random

import matplotlib
import matplotlib.pyplot as plt
import numpy as np
from scipy.optimize import least_squares
import scipy.integrate as scipy_integrate
from sklearn.cluster import DBSCAN

import volmdlr.core
from volmdlr.core import EdgeStyle


def plot_circle(circle, ax=None, edge_style: EdgeStyle = EdgeStyle()):
    """
    Create a Matplotlib plot for a circle 2d or fullarc 2d.

    :param circle: circle to plot.
    :param ax: Matplotlib plot axis.
    :param edge_style: Edge Style to implement.
    :return: Matplotlib plot axis.
    """
    if ax is None:
        _, ax = plt.subplots()
    if circle.radius > 0:
        ax.add_patch(matplotlib.patches.Arc((circle.center.x, circle.center.y),
                                            2 * circle.radius,
                                            2 * circle.radius,
                                            angle=0,
                                            theta1=0,
                                            theta2=360,
                                            color=edge_style.color,
                                            alpha=edge_style.alpha,
                                            linestyle=edge_style.linestyle,
                                            linewidth=edge_style.linewidth))
    if edge_style.plot_points:
        ax.plot([circle.start.x], [circle.start.y], 'o',
                color=edge_style.color, alpha=edge_style.alpha)
    if edge_style.equal_aspect:
        ax.set_aspect('equal')
    x_min, x_max = circle.center[0] - circle.radius, circle.center[0] + circle.radius
    y_min, y_max = circle.center[1] - circle.radius, circle.center[1] + circle.radius
    ax.set_xlim(x_min, x_max)
    ax.set_ylim(y_min, y_max)

    return ax


def random_color():
    """Random color generator."""
    return random.random(), random.random(), random.random()


def split_wire_by_plane(wire, plane3d):
    """
    Splits a wire into two parts using a plane.

    This method splits a wire into two parts based on the intersection points between the wire's primitives
    (edges) and a given 3D plane. It first finds the intersection points between each primitive and the plane,
    excluding duplicate points. Then, it checks if the number of intersection points is greater than one. If so,
    it raises a NotImplementedError, as the split is ambiguous. Otherwise, it performs the split using the
    `split_with_sorted_points` method of the wire object. The resulting wire objects are returned as a tuple.
    Note: The method assumes that the wire and the plane are in the same coordinate system.

    :param wire: The wire object to be split.
    :param plane3d: The 3D plane object used for splitting the wire.
    :return: A tuple containing two wire objects resulting from the split.
    :raises: NotImplementedError: If the wire intersects the plane at more than one point.

    :Example:
    >>> from volmdlr import Point3D, Vector3D
    >>> from volmdlr.surfaces import Plane3D
    >>> from volmdlr.core import EdgeStyle
    >>> from volmdlr.utils.common_operations import random_color
    >>> from volmdlr.models.open_rounded_line_segments import open_rounded_line_segements
    >>> plane = Plane3D.from_plane_vectors(Point3D(0.4, 0.4, 0.2), Vector3D(1, 0, 0), Vector3D(0, 1, 0))
    >>> split_wire1,split_wire2 = split_wire_by_plane(open_rounded_line_segements, plane)
    >>> ax = open_rounded_line_segements.plot()
    >>> plane.plot(ax)
    >>> split_wire1.plot(ax, EdgeStyle(random_color()))
    >>> split_wire2.plot(ax, EdgeStyle(random_color()))
    """
    wire_plane_intersections = []
    for primitive in wire.primitives:
        intersections = plane3d.edge_intersections(primitive)
        for intersection in intersections:
            if not volmdlr.core.point_in_list(intersection, wire_plane_intersections):
                wire_plane_intersections.append(intersection)
    if len(wire_plane_intersections) > 1:
        raise NotImplementedError
    wire1, wire2 = wire.split_with_sorted_points([wire_plane_intersections[0], wire.primitives[-1].end])
    return wire1, wire2


def plot_components_from_points(points, close_plot: bool = False):
    """
    Gets Matplotlib components from points.

    :param points: given points.
    :param close_plot: Weather to close the plot or not.
    :return:
    """
    components = [[], [], []]
    for point in points:
        for i, component in enumerate(point):
            components[i].append(component)
    valid_components = []
    for list_components in components:
        if list_components:
            if close_plot:
                list_components.append(list_components[0])
            valid_components.append(list_components)
    return valid_components


def plot_from_discretization_points(ax, edge_style, element, number_points: int = None, close_plot: bool = False):
    """
    General plot method using discretization_points method to generate points.

    :param ax: Matplotlib plot.
    :param edge_style: edge_style to be applied to plot.
    :param element: volmdlr element to be plotted (either 2D or 3D).
    :param number_points: number of points to be used in the plot.
    :param close_plot: specifies if plot is to be closed or not.
    :return: Matplotlib plot axis.
    """
    points = element.discretization_points(number_points=number_points)
    valid_components = plot_components_from_points(points, close_plot)
    ax.plot(*valid_components, color=edge_style.color, alpha=edge_style.alpha)
    return ax


def minimum_distance_points_circle3d_linesegment3d(circle3d,  linesegment3d):
    """
    Gets the points from the arc and the line that gives the minimal distance between them.

    :param circle3d: Circle 3d or Arc 3d.
    :param linesegment3d: Other line segment 3d.
    :return: Minimum distance points.
    """
    def distance_squared(x, u_param, v_param, k_param, w_param):
        """Calculates the squared distance."""
        return (u_param.dot(u_param) * x[0] ** 2 + w_param.dot(w_param) + v_param.dot(v_param) * (
                (math.sin(x[1])) ** 2) * radius ** 2 + k_param.dot(k_param) * ((math.cos(x[1])) ** 2) * radius ** 2
                - 2 * x[0] * w_param.dot(u_param) - 2 * x[0] * radius * math.sin(x[1]) * u_param.dot(v_param) - 2 * x[
                    0] * radius * math.cos(x[1]) * u_param.dot(k_param)
                + 2 * radius * math.sin(x[1]) * w_param.dot(v_param) +
                2 * radius * math.cos(x[1]) * w_param.dot(k_param)
                + math.sin(2 * x[1]) * v_param.dot(k_param) * radius ** 2)
    circle_point = circle3d.point_at_abscissa(0.0)
    radius = circle3d.radius
    linseg_direction_vector = linesegment3d.direction_vector()
    vector_point_origin = circle_point - circle3d.frame.origin
    vector_point_origin = vector_point_origin.unit_vector()
    w = circle3d.frame.origin - linesegment3d.start
    v = circle3d.frame.w.cross(vector_point_origin)

    results = []
    for initial_value in [np.array([0.5, circle3d.angle / 2]), np.array([0.5, 0]), np.array([0.5, circle3d.angle])]:
        results.append(least_squares(distance_squared, initial_value,
                                     bounds=[(0, 0), (1, circle3d.angle)],
                                     args=(linseg_direction_vector, v, vector_point_origin, w)))

    point1 = linesegment3d.point_at_abscissa(results[0].x[0] * linesegment3d.length())
    point2 = circle3d.point_at_abscissa(results[1].x[1] * circle3d.radius)

    for couple in results[1:]:
        ptest1 = linesegment3d.point_at_abscissa(couple.x[0] * linesegment3d.length())
        ptest2 = circle3d.point_at_abscissa(couple.x[1] * circle3d.radius)
        dtest = ptest1.point_distance(ptest2)
        if dtest < v.dot(v):
            point1, point2 = ptest1, ptest2

    return point1, point2


def get_abscissa_discretization(primitive, abscissa1, abscissa2, max_number_points: int = 10,
                                return_abscissas: bool = True):
    """
    Gets n discretization points between two given points of the edge.

    :param primitive: Primitive to discretize locally.
    :param abscissa1: Initial abscissa.
    :param abscissa2: Final abscissa.
    :param max_number_points: Expected number of points to discretize locally.
    :param return_abscissas: By default, returns also a list of abscissas corresponding to the
        discretization points
    :return: list of locally discretized point and a list containing the abscissas' values.
    """
    discretized_points_between_1_2 = []
    points_abscissas = []
    for abscissa in np.linspace(abscissa1, abscissa2, num=max_number_points):
        if abscissa > primitive.length() + 1e-6:
            continue
        abscissa_point = primitive.point_at_abscissa(abscissa)
        if not volmdlr.core.point_in_list(abscissa_point, discretized_points_between_1_2):
            discretized_points_between_1_2.append(abscissa_point)
            points_abscissas.append(abscissa)
    if return_abscissas:
        return discretized_points_between_1_2, points_abscissas
    return discretized_points_between_1_2


def get_point_distance_to_edge(edge, point, start, end):
    """
    Calculates the distance from a given point to an edge.

    :param edge: Edge to calculate distance to point.
    :param point: Point to calculate the distance to edge.
    :param start: Edge's start point.
    :param end: Edge's end point.
    :return: distance to edge.
    """
    best_distance = math.inf
    abscissa1 = 0
    abscissa2 = edge.length()
    distance = best_distance
    point1_ = start
    point2_ = end
    number_points = 10 if abs(abscissa2 - abscissa1) > 5e-6 else 2
    linesegment_class_ = getattr(volmdlr.edges, 'LineSegment' + edge.__class__.__name__[-2:])
    while True:
        discretized_points_between_1_2 = edge.local_discretization(point1_, point2_, number_points)
        if not discretized_points_between_1_2:
            break
        distance = point.point_distance(discretized_points_between_1_2[0])
        for point1, point2 in zip(discretized_points_between_1_2[:-1], discretized_points_between_1_2[1:]):
<<<<<<< HEAD
=======
            if point1.is_close(point2):
                continue
>>>>>>> 7f74aadc
            line = linesegment_class_(point1, point2)
            dist = line.point_distance(point)
            if dist < distance:
                point1_ = point1
                point2_ = point2
                distance = dist
        if not point1_ or math.isclose(distance, best_distance, abs_tol=1e-7):
            break
        best_distance = distance
        if math.isclose(abscissa1, abscissa2, abs_tol=1e-6):
            break
    return distance


def ellipse_abscissa_angle_integration(ellipse3d, point_abscissa, angle_start, initial_angle):
    """
    Calculates the angle for a given abscissa point by integrating the ellipse.

    :param ellipse3d: the Ellipse3D.
    :param point_abscissa: the given abscissa for given point.
    :param angle_start: Ellipse3D / ArcEllipse3D start angle. (0 for Ellipse3D).
    :param initial_angle: angle abscissa's initial value.
    :return: final angle abscissa's value.
    """
    def ellipse_arc_length(theta):
        return math.sqrt((ellipse3d.major_axis ** 2) * math.sin(theta) ** 2 +
                         (ellipse3d.minor_axis ** 2) * math.cos(theta) ** 2)

    iter_counter = 0
    while True:
        res, _ = scipy_integrate.quad(ellipse_arc_length, angle_start, initial_angle)
        if math.isclose(res, point_abscissa, abs_tol=1e-8):
            abscissa_angle = initial_angle
            break
        if res > point_abscissa:
            increment_factor = (abs(initial_angle - angle_start) * (point_abscissa - res)) / (2 * abs(res))
        elif res == 0.0:
            increment_factor = 1e-5
        else:
            increment_factor = (abs(initial_angle - angle_start) * (point_abscissa - res)) / abs(res)
        initial_angle += increment_factor
        iter_counter += 1
    return abscissa_angle


def get_plane_equation_coefficients(plane_frame):
    """
    Returns the a,b,c,d coefficient from equation ax+by+cz+d = 0.

    """
    a, b, c = plane_frame.w
    d = -plane_frame.origin.dot(plane_frame.w)
    return round(a, 12), round(b, 12), round(c, 12), round(d, 12)


def order_points_list_for_nearest_neighbor(points):
    """
    Given a list of unordered points defining a path, it will order these points considering the nearest neighbor.

    """
    ordered_points = []
    remaining_points = points[:]
    current_point = remaining_points.pop(0)

    while remaining_points:
        nearest_point_idx = np.argmin([current_point.point_distance(p)for p in remaining_points])
        nearest_point = remaining_points.pop(nearest_point_idx)
        ordered_points.append(current_point)
        current_point = nearest_point

    # Add the last point to complete the loop
    ordered_points.append(current_point)

    return ordered_points


def separate_points_by_closeness(points):
    """
    Separates a list of 3D Cartesian points into two groups based on their spatial closeness using DBSCAN.

    This function applies the DBSCAN (Density-Based Spatial Clustering of Applications with Noise) algorithm to
    the given list of 3D Cartesian points. DBSCAN clusters the points based on their spatial proximity.
    The points are separated into two groups, 'group1' and 'group2', depending on their spatial closeness
    as determined by the DBSCAN clustering.

    Please note that the 'eps' parameter inside the function can be adjusted to control the closeness threshold.

    :param points: A list of 3D Cartesian points, where each point is represented as a list of three coordinates.

    :return:
    - group1 (list of lists): The first group of points based on their closeness.
    - group2 (list of lists): The second group of points based on their closeness.
    """
    points_ = np.array([[point[0], point[1], point[2]] for point in points])

    # Apply DBSCAN clustering with a small epsilon to separate close points
    eps = 0.25
    dbscan = DBSCAN(eps=eps, min_samples=1)
    labels = dbscan.fit_predict(points_)

    # Initialize two empty lists for the two groups
    groups = {}
    # Assign points to group1 or group2 based on DBSCAN labels
    for i, label in enumerate(labels):
        if label not in groups:
            groups[label] = [points[i]]
            continue
        groups[label].append(points[i])
    keys = list(groups.keys())
    for key in keys:
        groups[key] = order_points_list_for_nearest_neighbor(groups[key])
        groups[key].append(groups[key][0])
    return list(groups.values())<|MERGE_RESOLUTION|>--- conflicted
+++ resolved
@@ -230,11 +230,8 @@
             break
         distance = point.point_distance(discretized_points_between_1_2[0])
         for point1, point2 in zip(discretized_points_between_1_2[:-1], discretized_points_between_1_2[1:]):
-<<<<<<< HEAD
-=======
             if point1.is_close(point2):
                 continue
->>>>>>> 7f74aadc
             line = linesegment_class_(point1, point2)
             dist = line.point_distance(point)
             if dist < distance:
