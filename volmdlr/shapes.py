--- conflicted
+++ resolved
@@ -22,15 +22,11 @@
 from OCP.BRep import BRep_Tool, BRep_Builder
 from OCP.TopoDS import (TopoDS, TopoDS_Shape, TopoDS_Shell, TopoDS_Face,
                         TopoDS_Solid, TopoDS_CompSolid, TopoDS_Compound, TopoDS_Builder)
-<<<<<<< HEAD
-from OCP.BRepBuilderAPI import BRepBuilderAPI_Sewing, BRepBuilderAPI_Copy
-=======
-from OCP.BRepBuilderAPI import BRepBuilderAPI_Sewing, BRepBuilderAPI_MakeFace
+from OCP.BRepBuilderAPI import BRepBuilderAPI_Sewing, BRepBuilderAPI_MakeFace, BRepBuilderAPI_Copy
 from OCP.BRepPrimAPI import BRepPrimAPI_MakePrism, BRepPrimAPI_MakeWedge
 from OCP.TopTools import TopTools_IndexedMapOfShape
 from OCP.TopExp import TopExp
 from OCP.Geom import Geom_Plane
->>>>>>> 22e6b4cc
 from OCP.Bnd import Bnd_Box
 from OCP.BRepBndLib import BRepBndLib
 from OCP.BRepMesh import BRepMesh_IncrementalMesh
@@ -351,12 +347,8 @@
             parallel: bool = True,
     ) -> "TopoDS_Shell":
         """
-<<<<<<< HEAD
-        Generic boolean operation
-=======
         Generic boolean operation.
 
->>>>>>> 22e6b4cc
         :param parallel: Sets the SetRunParallel flag, which enables parallel execution of boolean\
         operations in OCC kernel.
         """
@@ -394,10 +386,7 @@
     def union(self, *to_union: "Shape", glue: bool = False, tol: Optional[float] = None):
         """
         Fuse the positional arguments with this Shape.
-<<<<<<< HEAD
-=======
-
->>>>>>> 22e6b4cc
+        
         :param glue: Sets the glue option for the algorithm, which allows
             increasing performance of the intersection of the input shapes
         :param tol: Fuzzy mode tolerance
