--- conflicted
+++ resolved
@@ -41,7 +41,6 @@
 from OCP.BRepTools import BRepTools
 from OCP.TopTools import TopTools_IndexedMapOfShape
 from OCP.TopExp import TopExp
-<<<<<<< HEAD
 from OCP.BRepPrimAPI import (
     BRepPrimAPI_MakeBox,
     BRepPrimAPI_MakeCone,
@@ -53,9 +52,9 @@
     BRepPrimAPI_MakeSphere,
 )
 from OCP.TopLoc import TopLoc_Location
-=======
+
 from OCP.gp import gp_Ax2
->>>>>>> 3051f272
+
 
 import volmdlr.core_compiled
 from volmdlr import curves, display, edges, surfaces, wires, geometry, faces as vm_faces
@@ -120,9 +119,6 @@
     return downcasted_obj
 
 
-<<<<<<< HEAD
-class Shape(volmdlr.core.Primitive3D):
-=======
 def _make_wedge(
         dx: float,
         dy: float,
@@ -154,8 +150,7 @@
     )
 
 
-class Shape(PhysicalObject):
->>>>>>> 3051f272
+class Shape(volmdlr.core.Primitive3D):
     """
     Represents a shape in the system. Wraps TopoDS_Shape.
     """
