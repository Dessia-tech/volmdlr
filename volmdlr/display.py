--- conflicted
+++ resolved
@@ -34,18 +34,14 @@
             and math.isclose(self.y, other_node.y, abs_tol=1e-06)
 
     @classmethod
-<<<<<<< HEAD
-    def from_point(cls, point2d):
+    def from_point(cls, point2d, name: str = ''):
         """
         Creates a Node 2D from a Point 2D.
 
-        :param point2d: 2d point.
-        """
-        return cls(point2d.x, point2d.y)
-=======
-    def from_point(cls, point2d, name: str = ''):
+        :param point2d: 2d point.:
+        :param name: point's name.
+        """
         return cls(point2d.x, point2d.y, name=name)
->>>>>>> d3cf6eb3
 
 
 class Node3D(volmdlr.Point3D):
@@ -71,7 +67,6 @@
             and math.isclose(self.z, other_node.z, abs_tol=1e-06)
 
     @classmethod
-<<<<<<< HEAD
     def from_point(cls, point3d):
         """
         Creates a Node 3D from a Point 3D.
@@ -79,10 +74,6 @@
         :param point3d: 3d point.
         """
         return cls(point3d.x, point3d.y, point3d.z)
-=======
-    def from_point(cls, point3d, name: str = ''):
-        return cls(point3d.x, point3d.y, point3d.z, name=name)
->>>>>>> d3cf6eb3
 
 
 class DisplayMesh(dc.DessiaObject):
