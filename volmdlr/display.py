--- conflicted
+++ resolved
@@ -5,14 +5,9 @@
 """
 
 import math
-<<<<<<< HEAD
+from typing import List, Tuple
 import dessia_common.core as dc
-=======
-from typing import List, Tuple
-
-import dessia_common.core as dc
-
->>>>>>> 40171b14
+
 import volmdlr.edges
 
 
