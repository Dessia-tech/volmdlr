#!/usr/bin/env python3
# -*- coding: utf-8 -*-
"""
Classes to define mesh for display use. Display mesh do not require good aspect ratios on elements.
"""

import math
from typing import List, Tuple

import dessia_common.core as dc

import volmdlr.edges



class Node2D(volmdlr.Point2D):
    """
    A node is a point with some hash capabilities for performance.
    """

    def __hash__(self):
        return int(1e6 * (self.x + self.y))

    def __eq__(self, other_node: 'Node2D'):
        if other_node.__class__.__name__ not in ['Vector2D', 'Point2D',
                                                 'Node2D']:
            return False
        return math.isclose(self.x, other_node.x, abs_tol=1e-06) \
               and math.isclose(self.y, other_node.y, abs_tol=1e-06)

    @classmethod
    def from_point(cls, point2d):
        return cls(point2d.x, point2d.y)


class Node3D(volmdlr.Point3D):
    """
    A node is a point with some hash capabilities for performance.
    """

    def __hash__(self):
        return int(1e6 * (self.x + self.y + self.z))

    def __eq__(self, other_node: 'Node3D'):
        if other_node.__class__.__name__ not in ['Vector3D', 'Point3D',
                                                 'Node3D']:
            return False
        return math.isclose(self.x, other_node.x, abs_tol=1e-06) \
               and math.isclose(self.y, other_node.y, abs_tol=1e-06) \
               and math.isclose(self.z, other_node.z, abs_tol=1e-06)

    @classmethod
    def from_point(cls, point3d):
        return cls(point3d.x, point3d.y, point3d.z)


class DisplayMesh(dc.DessiaObject):
    """
    A DisplayMesh is a list of points linked by triangles.

    This is an abstract class for 2D & 3D.
    """
    _linesegment_class = volmdlr.edges.LineSegment

    def __init__(self, points, triangles, name: str = ''):

        self.points = points
        self.triangles = triangles
        # Avoiding calling dessia object init because its inefficiency
        # dc.DessiaObject.__init__(self, name=name)
        self.name = name
        self._point_index = None

    def check(self):
        npoints = len(self.points)
        for triangle in self.triangles:
            if max(triangle) >= npoints:
                return False
        return True

    @property
    def point_index(self):
        if self._point_index is None:
            self._point_index = {point: index for index, point in enumerate(self.points)}
        return self._point_index

    @classmethod
    def merge_meshes(cls, meshes: List['DisplayMesh']):
        """
        Merge several meshes into one.
        """
        # Collect points
        i_points = 0
        point_index = {}
        points = []
        if len(meshes) == 1:
            return cls(meshes[0].points, meshes[0].triangles)
        for mesh in meshes:
            for point in mesh.points:
                if point not in point_index:
                    point_index[point] = i_points
                    i_points += 1
                    points.append(point)

        triangles = []
        for mesh in meshes:
            for vertex1, vertex2, vertex3 in mesh.triangles:
                point1 = mesh.points[vertex1]
                point2 = mesh.points[vertex2]
                point3 = mesh.points[vertex3]
                triangles.append((point_index[point1],
                                  point_index[point2],
                                  point_index[point3]))
        return cls(points, triangles)

    def merge_mesh(self, other_mesh):
        i_points = len(self.points)
        for point in other_mesh.points:
            if point not in self.point_index:
                self.point_index[point] = i_points
                i_points += 1
                self.points.append(point)

        for vertex1, vertex2, vertex3 in other_mesh.triangles:
            point1 = other_mesh.points[vertex1]
            point2 = other_mesh.points[vertex2]
            point3 = other_mesh.points[vertex3]
            self.triangles.append((self._point_index[point1],
                                   self._point_index[point2],
                                   self._point_index[point3]))

    def __add__(self, other_mesh):
        """
        Defines how to add two meshes.
        """
        new_points = self.points[:]
        new_point_index = self.point_index.copy()
        i_points = len(new_points)
        for point in other_mesh.points:
            if point not in new_point_index:
                new_point_index[point] = i_points
                i_points += 1
                new_points.append(point)

        new_triangles = self.triangles[:]
        for vertex1, vertex2, vertex3 in other_mesh.triangles:
            point1 = other_mesh.points[vertex1]
            point2 = other_mesh.points[vertex2]
            point3 = other_mesh.points[vertex3]
            new_triangles.append((new_point_index[point1],
                                  new_point_index[point2],
                                  new_point_index[point3]))

        return self.__class__(new_points, new_triangles)

    def plot(self, ax=None, numbering=False):
        """Plots the mesh with matplotlib."""
        for i_points, point in enumerate(self.points):
            ax = point.plot(ax=ax)
            if numbering:
                ax.text(*point, f'node {i_points + 1}',
                        ha='center', va='center')

<<<<<<< HEAD
        for vertex1, vertex2, vertex3 in self.triangles:
            point1 = self.points[vertex1]
            point2 = self.points[vertex2]
            point3 = self.points[vertex3]
            if point1 != point2:
=======
        for i1, i2, i3 in self.triangles:
            point1 = self.points[i1]
            point2 = self.points[i2]
            point3 = self.points[i3]
            if not point1.is_close(point2):
>>>>>>> ae699ef9
                self._linesegment_class(point1, point2).plot(ax=ax)
            if not point2.is_close(point3):
                self._linesegment_class(point2, point3).plot(ax=ax)
            if not point1.is_close(point3):
                self._linesegment_class(point1, point3).plot(ax=ax)

        return ax


class DisplayMesh2D(DisplayMesh):
    """
    A mesh for display purposes in 2D.

    """

    _linesegment_class = volmdlr.edges.LineSegment2D
    _point_class = volmdlr.Point2D

    def __init__(self, points: List[volmdlr.Point2D],
                 triangles: List[Tuple[int, int, int]],
                 name: str = ''):
        DisplayMesh.__init__(self, points, triangles, name=name)

    def area(self):
        """
        Return the area as the sum of areas of triangles.
        """
        area = 0.
        for (vertex1, vertex2, vertex3) in self.triangles:
            point1 = self.points[vertex1]
            point2 = self.points[vertex2]
            point3 = self.points[vertex3]
            area += 0.5 * abs((point2 - point1).cross(point3 - point1))
        return area


class DisplayMesh3D(DisplayMesh):
    """
    A mesh for display purposes in 3D.

    """

    _linesegment_class = volmdlr.edges.LineSegment3D
    _point_class = volmdlr.Point3D

    def __init__(self, points: List[volmdlr.Point3D],
                 triangles: List[Tuple[int, int, int]], name=''):
        DisplayMesh.__init__(self, points, triangles, name=name)

    def to_babylon(self):
        """
        Returns mesh in babylonjs format.

        https://doc.babylonjs.com/how_to/custom
        """
        positions = []
        for point in self.points:
            # positions.extend(list(round(p, 6)))
            # Not using round for performance
            positions.extend([int(1e6 * point.x) / 1e6, int(1e6 * point.y) / 1e6, int(1e6 * point.z) / 1e6])

        flatten_indices = []
        for vertex in self.triangles:
            flatten_indices.extend(vertex)
        return positions, flatten_indices

    def to_stl(self):
        """
        Exports to STL.

        """
        # TODO: remove this in the future
        import volmdlr.stl as vmstl
        stl = vmstl.Stl.from_display_mesh(self)
        return stl<|MERGE_RESOLUTION|>--- conflicted
+++ resolved
@@ -161,19 +161,11 @@
                 ax.text(*point, f'node {i_points + 1}',
                         ha='center', va='center')
 
-<<<<<<< HEAD
         for vertex1, vertex2, vertex3 in self.triangles:
             point1 = self.points[vertex1]
             point2 = self.points[vertex2]
             point3 = self.points[vertex3]
-            if point1 != point2:
-=======
-        for i1, i2, i3 in self.triangles:
-            point1 = self.points[i1]
-            point2 = self.points[i2]
-            point3 = self.points[i3]
             if not point1.is_close(point2):
->>>>>>> ae699ef9
                 self._linesegment_class(point1, point2).plot(ax=ax)
             if not point2.is_close(point3):
                 self._linesegment_class(point2, point3).plot(ax=ax)
