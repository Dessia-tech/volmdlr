--- conflicted
+++ resolved
@@ -8,13 +8,8 @@
 
 # %% Libraries
 import volmdlr
-<<<<<<< HEAD
-from volmdlr import edges, wires
+from volmdlr import curves, edges, wires
 import volmdlr.models.edges
-=======
-from volmdlr import curves, edges, wires
->>>>>>> 5ea62ddf
-
 # %% Contour2d_1
 
 primitives = [
