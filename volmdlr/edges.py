#!/usr/bin/env python3
# -*- coding: utf-8 -*-
"""
Edges related classes.
"""

import math
import sys
import warnings
from typing import Any, Dict, List, Union

import dessia_common.core as dc
import matplotlib.patches
import matplotlib.pyplot as plt
import numpy as npy
import plot_data.core as plot_data
import scipy.integrate as scipy_integrate
from scipy.optimize import least_squares, minimize, lsq_linear
from geomdl import NURBS, BSpline, fitting, operations, utilities
from geomdl.operations import length_curve, split_curve
from matplotlib import __version__ as _mpl_version
from mpl_toolkits.mplot3d import Axes3D
from packaging import version

import volmdlr.core
import volmdlr.core_compiled
import volmdlr.geometry
import volmdlr.utils.intersections as vm_utils_intersections
from volmdlr import bspline_fitting
from volmdlr.core import EdgeStyle


def standardize_knot_vector(knot_vector):
    """
    Standardize a knot vector to range from 0 to 1.
    """
    first_knot = knot_vector[0]
    last_knot = knot_vector[-1]
    standard_u_knots = []
    if first_knot != 0 or last_knot != 1:
        x = 1 / (last_knot - first_knot)
        y = first_knot / (first_knot - last_knot)
        for u in knot_vector:
            standard_u_knots.append(u * x + y)
        return standard_u_knots
    return knot_vector


def insert_knots_and_mutiplicity(knots, knot_mutiplicities, knot_to_add, num):
    """
    Compute knot-elements and multiplicities based on the global knot vector.

    """
    new_knots = []
    new_knot_mutiplicities = []
    i = 0
    for i, knot in enumerate(knots):
        if knot > knot_to_add:
            new_knots.extend([knot_to_add])
            new_knot_mutiplicities.append(num)
            new_knots.extend(knots[i:])
            new_knot_mutiplicities.extend(knot_mutiplicities[i:])
            break
        new_knots.append(knot)
        new_knot_mutiplicities.append(knot_mutiplicities[i])
    return new_knots, new_knot_mutiplicities, i


class Edge(dc.DessiaObject):
    """
    Defines a simple edge Object.
    """

    def __init__(self, start, end, name=''):
        self.start = start
        self.end = end
        self._length = None
        self._direction_vector = None

        # Disabling super init call for performance
        # dc.DessiaObject.__init__(self, name=name)
        self.name = name

    def __getitem__(self, key):
        if key == 0:
            return self.start
        if key == 1:
            return self.end
        raise IndexError

    def length(self):
        """
        Calculates the edge's length.
        """
        raise NotImplementedError(f'length method not implemented by {self.__class__.__name__}')

    def point_at_abscissa(self, abscissa):
        """
        Calculates the point at given abscissa.

        """
        raise NotImplementedError(f'point_at_abscissa method not implemented by {self.__class__.__name__}')

    def middle_point(self):
        """
        Gets the middle point for an edge.

        :return:
        """
        half_length = self.length() / 2
        middle_point = self.point_at_abscissa(abscissa=half_length)
        return middle_point

    def discretization_points(self, *, number_points: int = None, angle_resolution: int = None):
        """
        Discretize an Edge to have "n" points.

        :param number_points: the number of points (including start and end
            points) if unset, only start and end will be returned
        :param angle_resolution: if set, the sampling will be adapted to have
            a controlled angular distance. Useful to mesh an arc
        :return: a list of sampled points
        """
        if number_points is None or number_points == 1:
            number_points = 2
        if angle_resolution:
            number_points = int(math.pi * angle_resolution)
        step = self.length() / (number_points - 1)
        return [self.point_at_abscissa(i * step) for i in range(number_points)]

    def polygon_points(self, discretization_resolution: int):
        """
        Deprecated method of discretization_points.
        """
        warnings.warn('polygon_points is deprecated,\
        please use discretization_points instead',
                      DeprecationWarning)
        return self.discretization_points(discretization_resolution)

    @classmethod
    def from_step(cls, arguments, object_dict, **kwargs):
        """
        Converts a step primitive to an Edge type object.

        :param arguments: The arguments of the step primitive.
        :type arguments: list
        :param object_dict: The dictionary containing all the step primitives
            that have already been instantiated
        :type object_dict: dict
        :return: The corresponding Edge object
        :rtype: :class:`volmdlr.edges.Edge`
        """
        # obj can be an instance of wires or edges.
        obj = object_dict[arguments[3]]
        point1 = object_dict[arguments[1]]
        point2 = object_dict[arguments[2]]
        orientation = arguments[4]
        if orientation == '.F.':
            point1, point2 = point2, point1
        if obj.__class__.__name__ == 'LineSegment3D':
            return object_dict[arguments[3]]
        if obj.__class__.__name__ == 'Line3D':
            if not point1.is_close(point2):
                return LineSegment3D(point1, point2, arguments[0][1:-1])
            return None
        if hasattr(obj, 'trim'):
            if obj.__class__.__name__ == 'Circle3D':
                point1, point2 = point2, point1
            return obj.trim(point1, point2)

        raise NotImplementedError(f'Unsupported: {object_dict[arguments[3]]}')

    def normal_vector(self, abscissa):
        """
        Calculates the normal vector the edge at given abscissa.

        :return: the normal vector
        """
        raise NotImplementedError('the normal_vector method must be'
                                  'overloaded by subclassing class')

    def unit_normal_vector(self, abscissa: float = 0.0):
        """
        Calculates the unit normal vector the edge at given abscissa.

        :param abscissa: edge abscissa
        :return: unit normal vector
        """
        vector = self.normal_vector(abscissa)
        vector.normalize()
        return vector

    def direction_vector(self, abscissa):
        """
        Calculates the direction vector the edge at given abscissa.

        :param abscissa: edge abscissa
        :return: direction vector
        """
        raise NotImplementedError('the direction_vector method must be'
                                  'overloaded by subclassing class')

    def unit_direction_vector(self, abscissa: float = 0.0):
        """
        Calculates the unit direction vector the edge at given abscissa.

        :param abscissa: edge abscissa
        :return: unit direction vector
        """
        vector = self.direction_vector(abscissa)
        vector.normalize()
        return vector

    def straight_line_point_belongs(self, point):
        """
        Verifies if a point belongs to the surface created by closing the edge.

        :param point: Point to be verified
        :return: Return True if the point belongs to this surface,
            or False otherwise
        """
        raise NotImplementedError(f'the straight_line_point_belongs method must be'
                                  f' overloaded by {self.__class__.__name__}')

    def touching_points(self, edge2):
        """
        Verifies if two edges are touching each other.

        In case these two edges are touching each other, return these touching points.

        :param edge2: edge2 to verify touching points.
        :return: list of touching points.
        """
        point1, point2 = edge2.start, edge2.end
        point3, point4 = self.start, self.end
        touching_points = []
        for primitive, points in zip([self, edge2], [[point1, point2], [point3, point4]]):
            for point in points:
                if point not in touching_points and primitive.point_belongs(point):
                    touching_points.append(point)
        return touching_points

    def abscissa(self, point, tol: float = 1e-6):
        """
        Computes the abscissa of an Edge.

        :param point: The point located on the edge.
        :type point: Union[:class:`volmdlr.Point2D`, :class:`volmdlr.Point3D`].
        :param tol: The precision in terms of distance. Default value is 1e-4.
        :type tol: float, optional.
        :return: The abscissa of the point.
        :rtype: float
        """
        raise NotImplementedError(f'the abscissa method must be overloaded by {self.__class__.__name__}')

    def local_discretization(self, point1, point2, number_points):
        """
        Gets n discretization points between two given points of the edge.

        :param point1: point 1 on edge.
        :param point2: point 2 on edge.
        :param number_points: number of points to discretize locally.
        :return: list of locally discretized points.
        """
        abscissa1 = self.abscissa(point1)
        abscissa2 = self.abscissa(point2)
        discretized_points_between_1_2 = [self.point_at_abscissa(abscissa) for abscissa
                                          in npy.linspace(abscissa1, abscissa2, num=number_points)]
        return discretized_points_between_1_2


class Line(dc.DessiaObject):
    """
    Abstract class representing a line.

    :param point1: The first point defining the line
    :type point1: Union[:class:`volmdlr.Point2D`, :class:`volmdlr.Point3D`]
    :param point2: The second point defining the line
    :type point2: Union[:class:`volmdlr.Point2D`, :class:`volmdlr.Point3D`]
    :param name: Name of the line. Default value is an empty string
    :type name: str, optional
    """

    def __init__(self, point1, point2, name=''):
        self.point1 = point1
        self.point2 = point2
        self._direction_vector = None
        dc.DessiaObject.__init__(self, name=name)

    def __getitem__(self, key):
        """
        Get a point of the line by its index.
        """
        if key == 0:
            return self.point1
        if key == 1:
            return self.point2
        raise IndexError

    def unit_direction_vector(self, *args, **kwargs):
        """
        Get the unit direction vector of the line.

        :return: The unit direction vector of the line
        :rtype:  Union[:class:`volmdlr.Vector2D`, :class:`volmdlr.Vector3D`]
        """
        vector = self.direction_vector()
        vector.normalize()
        return vector

    def direction_vector(self, *args, **kwargs):
        """
        Get the direction vector of the line.

        :return: The direction vector of the line
        :rtype: Union[:class:`volmdlr.Vector2D`, :class:`volmdlr.Vector3D`]
        """
        if not self._direction_vector:
            self._direction_vector = self.point2 - self.point1
        return self._direction_vector

    def normal_vector(self, *args, **kwargs):
        """
        Get the normal vector of the line.

        :return: The normal vector of the line
        :rtype: Union[:class:`volmdlr.Vector2D`, :class:`volmdlr.Vector3D`]
        """
        return self.direction_vector().normal_vector()

    def unit_normal_vector(self, abscissa=0.):
        """
        Get the unit normal vector of the line.

        :param abscissa: The abscissa of the point from which to calculate
            the normal vector
        :type abscissa: float, optional
        :return: The unit normal vector of the line
        :rtype: Union[:class:`volmdlr.Vector2D`, :class:`volmdlr.Vector3D`]
        """
        return self.unit_direction_vector().normal_vector()

    def point_projection(self, point):
        """
        Calculate the projection of a point onto the line.

        :param point: The point to project
        :type point: Union[:class:`volmdlr.Point2D`, :class:`volmdlr.Point3D`]
        :return: The projection of the point onto the line and the distance
            between the point and the projection
        :rtype: Tuple(Union[:class:`volmdlr.Point2D`,
            :class:`volmdlr.Point3D`], float)
        """
        vector = self.point2 - self.point1
        norm_u = vector.norm()
        t = (point - self.point1).dot(vector) / norm_u ** 2
        projection = self.point1 + t * vector
        projection = projection.to_point()
        return projection, t * norm_u

    def abscissa(self, point):
        """
        Calculate the abscissa of a point on the line.

        :param point: The point for which to calculate the abscissa
        :type point: Union[:class:`volmdlr.Point2D`, :class:`volmdlr.Point3D`]
        :return: The abscissa of the point
        :rtype: float
        """
        vector = self.point2 - self.point1
        norm_u = vector.norm()
        t = (point - self.point1).dot(vector) / norm_u
        return t

    def point_at_abscissa(self, abscissa):
        """
        Returns the point that corresponds to the given abscissa.

        :param abscissa: The abscissa
        :type abscissa: float
        :return: The point that correspods to the given abscissa.
        :rtype: Union[:class:`volmdlr.Point2D`, :class:`volmdlr.Point3D`]
        """
        return self.point1 + (self.point2 - self.point1) * abscissa

    def sort_points_along_line(self, points):
        """
        Sort point along a line.

        :param points: list of points to be sorted.
        :return: sorted points.
        """
        return sorted(points, key=self.abscissa)

    def split(self, split_point):
        """
        Split a line into two lines.

        :param split_point: The point where to split the line
        :type split_point: Union[:class:`volmdlr.Point2D`,
            :class:`volmdlr.Point3D`]
        :return: A list containing two lines
        """
        return [self.__class__(self.point1, split_point),
                self.__class__(split_point, self.point2)]

    def is_between_points(self, point1: Union[volmdlr.Point2D, volmdlr.Point3D],
                          point2: Union[volmdlr.Point2D, volmdlr.Point3D]):
        """
        Verifies if a line is between two points.

        :param point1: The first point
        :type point1: Union[:class:`volmdlr.Point2D`, :class:`volmdlr.Point3D`]
        :param point2: The second point
        :type point2: Union[:class:`volmdlr.Point2D`, :class:`volmdlr.Point3D`]
        :return: True if the line is between the two points, False otherwise
        :rtype: bool
        """

        if point1.is_close(point2):
            return False

        line_segment = LineSegment2D(point1, point2)
        if line_segment.line_intersections(self):
            return True
        return False

    def to_step(self, current_id, surface_id=None):
        """Exports to STEP format."""
        p1_content, p1_id = self.point1.to_step(current_id)
        # p2_content, p2_id = self.point2.to_step(current_id+1)
        current_id = p1_id + 1
        u_content, u_id = self.unit_direction_vector().to_step(current_id)
        current_id = u_id + 1
        content = p1_content + u_content
        content += f"#{current_id} = LINE('{self.name}',#{p1_id},#{u_id});\n"
        return content, [current_id]


class LineSegment(Edge):
    """
    Abstract class.

    """

    def length(self):
        if not self._length:
            self._length = self.end.point_distance(self.start)
        return self._length

    def abscissa(self, point, tol=1e-6):
        """
        Calculates the abscissa parameter of a Line Segment, at a point.

        :param point: point to verify abscissa.
        :param tol: tolerance.
        :return: abscissa parameter.
        """
        if point.point_distance(self.start) < tol:
            return 0
        if point.point_distance(self.end) < tol:
            return self.length()

        vector = self.end - self.start
        length = vector.norm()
        t = (point - self.start).dot(vector) / length
        if t < -1e-9 or t > length + 1e-9:
            raise ValueError(f'Point is not on linesegment: abscissa={t}')
        return t

    def direction_vector(self, abscissa=0.):
        """
        Returns a direction vector at a given abscissa, it is not normalized.

        :param abscissa: defines where in the line segment
            direction vector is to be calculated.
        :return: The direction vector of the LineSegment.
        """
        if not self._direction_vector:
            self._direction_vector = self.end - self.start
        return self._direction_vector

    def normal_vector(self, abscissa=0.):
        """
        Returns a normal vector at a given abscissa, it is not normalized.

        :param abscissa: defines where in the line_segment
        normal vector is to be calculated.
        :return: The normal vector of the LineSegment.
        """
        return self.direction_vector(abscissa).normal_vector()

    def point_projection(self, point):
        """
        Calculates the projection of a point on a Line Segment.

        :param point: point to be verified.
        :return: point projection.
        """
        point1, point2 = self.start, self.end
        vector = point2 - point1
        norm_u = vector.norm()
        t_param = (point - point1).dot(vector) / norm_u ** 2
        projection = point1 + t_param * vector

        return projection, t_param * norm_u

    def split(self, split_point):
        """
        Split a Line Segment at a given point into two Line Segments.

        :param split_point: splitting point.
        :return: list with the two split line segments.
        """
        if split_point.is_close(self.start):
            return [None, self.copy()]
        if split_point.is_close(self.end):
            return [self.copy(), None]
        return [self.__class__(self.start, split_point),
                self.__class__(split_point, self.end)]

    def middle_point(self):
        """
        Calculates the middle point of a Line Segment.

        :return:
        """
        return 0.5 * (self.start + self.end)

    def point_at_abscissa(self, abscissa):
        """
        Calculates a point in the LineSegment at a given abscissa.

        :param abscissa: abscissa where in the curve the point should be calculated.
        :return: Corresponding point.
        """
        return self.start + self.unit_direction_vector() * abscissa

    def get_geo_lines(self, tag: int, start_point_tag: int, end_point_tag: int):
        """
        Gets the lines that define a LineSegment in a .geo file.

        :param tag: The linesegment index
        :type tag: int
        :param start_point_tag: The linesegment' start point index
        :type start_point_tag: int
        :param end_point_tag: The linesegment' end point index
        :type end_point_tag: int

        :return: A line
        :rtype: str
        """

        return 'Line(' + str(tag) + ') = {' + str(start_point_tag) + ', ' + str(end_point_tag) + '};'

    def get_geo_points(self):
        return [self.start, self.end]

    def straight_line_point_belongs(self, point):
        """
<<<<<<< HEAD
        Verifies if a point belongs to the surface created by closing the edge.

        :param point: Point to be verified
        :return: Return True if the point belongs to this surface,
            or False otherwise
        """
        raise NotImplementedError(f'the straight_line_point_belongs method must be'
                                  f' overloaded by {self.__class__.__name__}')
=======
        Closing straight line point belongs verification.

        Verifies if a point belongs to the surface created by closing the edge with a
        line between its start and end points.

        :param point: Point to be verified.
        :return: Return True if the point belongs to this surface, or False otherwise.
        """
        return self.point_belongs(point)

    def point_belongs(self, point, abs_tol=1e-6):
        point_distance = self.point_distance(point)
        if math.isclose(point_distance, 0, abs_tol=abs_tol):
            return True
        return False

    def point_distance(self, point):
        """
        Abstract method.
        """
        raise NotImplementedError('the point_distance method must be'
                                  'overloaded by subclassing class')
>>>>>>> d3ebf237

    def to_step(self, current_id, surface_id=None):
        """Exports to STEP format."""
        line = self.to_line()
        content, (line_id,) = line.to_step(current_id)
        current_id = line_id + 1
        start_content, start_id = self.start.to_step(current_id, vertex=True)
        current_id = start_id + 1
        end_content, end_id = self.end.to_step(current_id + 1, vertex=True)
        content += start_content + end_content
        current_id = end_id + 1
        content += f"#{current_id} = EDGE_CURVE('{self.name}',#{start_id},#{end_id},#{line_id},.T.);\n"
        return content, [current_id]


class BSplineCurve(Edge):
    """
    An abstract class for B-spline curves.

    The following rule must be
    respected : `number of knots = number of control points + degree + 1`.

    :param degree: The degree of the B-spline curve.
    :type degree: int
    :param control_points: A list of 2 or 3 dimensional points
    :type control_points: Union[List[:class:`volmdlr.Point2D`],
        List[:class:`volmdlr.Point3D`]]
    :param knot_multiplicities: The vector of multiplicities for each knot
    :type knot_multiplicities: List[int]
    :param knots: The knot vector composed of values between 0 and 1
    :type knots: List[float]
    :param weights: The weight vector applied to the knot vector. Default
        value is None
    :type weights: List[float], optional
    :param periodic: If `True` the B-spline curve is periodic. Default value
        is False
    :type periodic: bool, optional
    :param name: The name of the B-spline curve. Default value is ''
    :type name: str, optional
    """
    _non_serializable_attributes = ['curve']

    def __init__(self,
                 degree: int,
                 control_points: Union[List[volmdlr.Point2D], List[volmdlr.Point3D]],
                 knot_multiplicities: List[int],
                 knots: List[float],
                 weights: List[float] = None,
                 periodic: bool = False,
                 name: str = ''):
        self.control_points = control_points
        self.degree = degree
        knots = standardize_knot_vector(knots)
        self.knots = knots
        self.knot_multiplicities = knot_multiplicities
        self.weights = weights
        self.periodic = periodic

        points = [[*point] for point in control_points]
        if weights is None:
            curve = BSpline.Curve()
            curve.degree = degree
            curve.ctrlpts = points
        else:
            curve = NURBS.Curve()
            curve.degree = degree
            curve.ctrlpts = points
            curve.weights = weights

        knot_vector = []
        for i, knot in enumerate(knots):
            knot_vector.extend([knot] * knot_multiplicities[i])
        curve.knotvector = knot_vector
        curve.delta = 0.01
        curve_points = curve.evalpts
        self.curve = curve

        self._length = None
        self.points = [getattr(volmdlr,
                               f'Point{self.__class__.__name__[-2::]}')(*point)
                       for point in curve_points]

        Edge.__init__(self, self.points[0], self.points[-1], name=name)

    def to_dict(self, *args, **kwargs):
        """Avoids storing points in memo that makes serialization slow."""
        dict_ = self.base_dict()
        dict_['degree'] = self.degree
        dict_['control_points'] = [point.to_dict() for point in self.control_points]
        dict_['knot_multiplicities'] = self.knot_multiplicities
        dict_['knots'] = self.knots
        dict_['weights'] = self.weights
        dict_['periodic'] = self.periodic
        return dict_

    def __hash__(self):
        """
        Return a hash value for the B-spline curve.
        """
        return hash((tuple(self.control_points), self.degree, tuple(self.knots)))

    def __eq__(self, other):
        """
        Return True if the other B-spline curve has the same control points, degree, and knot vector, False otherwise.
        """
        if isinstance(other, self.__class__):
            return (self.control_points == other.control_points
                    and self.degree == other.degree
                    and self.knots == other.knots)
        return False

    def reverse(self):
        """
        Reverses the B-spline's direction by reversing its control points.

        :return: A reversed B-spline curve.
        :rtype: :class:`volmdlr.edges.BSplineCurve`.
        """
        return self.__class__(
            degree=self.degree,
            control_points=self.control_points[::-1],
            knot_multiplicities=self.knot_multiplicities[::-1],
            knots=self.knots[::-1],
            weights=self.weights,
            periodic=self.periodic)

    @classmethod
    def from_geomdl_curve(cls, curve, name: str = ""):
        """
        # TODO: to be completed.

        :param curve:
        :type curve:
        :return: A reversed B-spline curve
        :rtype: :class:`volmdlr.edges.BSplineCurve`
        """
        point_dimension = f'Point{cls.__name__[-2::]}'

        knots = list(sorted(set(curve.knotvector)))
        knot_multiplicities = [curve.knotvector.count(k) for k in knots]

        return cls(degree=curve.degree,
                   control_points=[getattr(volmdlr, point_dimension)(*point)
                                   for point in curve.ctrlpts],
                   knots=knots,
<<<<<<< HEAD
                   knot_multiplicities=knot_multiplicities,
                   name=name)
=======
                   knot_multiplicities=knot_multiplicities, name=name)
>>>>>>> d3ebf237

    def length(self):
        """
        Returns the length of the B-spline curve.

        :return: The length of the B-spline curve.
        :rtype: float
        """
        if not self._length:
            self._length = length_curve(self.curve)
        return self._length

    def normal_vector(self, abscissa):
        """
        Calculates the normal vector to the BSpline curve at given abscissa.

        :return: the normal vector
        """
        return self.direction_vector(abscissa).deterministic_unit_normal_vector()

    def direction_vector(self, abscissa):
        """
        Calculates the direction vector on the BSpline curve at given abscissa.

        :param abscissa: edge abscissa
        :return: direction vector
        """
        u = abscissa / self.length()
        derivatives = self.derivatives(u, 1)
        return derivatives[1]

    def middle_point(self):
        """
        Computes the 2D or 3D middle point of the B-spline curve.

        :return: The middle point
        :rtype: Union[:class:`volmdlr.Point2D`, :class:`volmdlr.Point3D`]
        """
        return self.point_at_abscissa(self.length() * 0.5)

    def abscissa(self, point: Union[volmdlr.Point2D, volmdlr.Point3D],
                 tol: float = 1e-4):
        """
        Computes the abscissa of a 2D or 3D point using the least square method.

        :param point: The point located on the B-spline curve.
        :type point: Union[:class:`volmdlr.Point2D`, :class:`volmdlr.Point3D`].
        :param tol: The precision in terms of distance. Default value is 1e-4.
        :type tol: float, optional.
        :return: The abscissa of the point.
        :rtype: float
        """
        length = self.length()
        initial_condition_list = [0, 0.25, 0.5, 0.75, 1]

        def evaluate_point_distance(u):
            return (point - self.evaluate_single(u)).norm()
        results = []
        initial_condition_list.sort(key=evaluate_point_distance)
        for u0 in initial_condition_list:
            u, convergence_sucess = self.point_invertion(u0, point)
            abscissa = u * length
            if convergence_sucess:  # sometimes we don't achieve convergence with a given inital guess
                return abscissa
            dist = evaluate_point_distance(u)
            if dist < tol:
                return abscissa
        # print(True)
            results.append((u, dist))
        result = min(results, key=lambda r: r[1])[0]
        return result
        # raise ValueError('abscissa not found')

    def point_inversion_funcs(self, u, point):
        """
        Helper function to evaluate Newton-Rapshon terms.
        """
        curve_derivatives = self.derivatives(u, 2)
        distance_vector = curve_derivatives[0] - point
        func = curve_derivatives[1].dot(distance_vector)
        func_first_derivative = curve_derivatives[2].dot(distance_vector) + curve_derivatives[1].norm() ** 2
        return func, func_first_derivative, curve_derivatives, distance_vector

    def point_invertion(self, u0: float, point, maxiter: int = 50, tol1: float = 1e-5, tol2: float = 1e-5):
        """
        Finds the equivalent B-Spline curve parameter u to a given a point 3D or 2D using an initial guess u0.

        :param u0: An initial guess between 0 and 1.
        :type u0: float
        :param point: Point to evaluation.
        :type point: Union[volmdlr.Point2D, volmdlr.Point3D]
        :param maxiter: Maximum number of iterations.
        :type maxiter: int
        :param tol1: Distance tolerance to stop.
        :type tol1: float
        :param tol2: Zero cos tolerance to stop.
        :type tol2: float
        :return: u parameter and convergence check
        :rtype: int, bool
        """
        if maxiter == 0:
            return u0, False
        func, func_first_derivative, curve_derivatives, distance_vector = self.point_inversion_funcs(u0, point)
        if self._check_convergence(curve_derivatives, distance_vector, tol1=tol1, tol2=tol2):
            return u0, True
        new_u = u0 - func / func_first_derivative
        new_u = self._check_bounds(new_u)
        residual = (new_u - u0) * curve_derivatives[1]
        if residual.norm() <= 1e-6:
            return u0, False
        u0 = new_u
        return self.point_invertion(u0, point, maxiter=maxiter - 1)

    @staticmethod
    def _check_convergence(curve_derivatives, distance_vector, tol1: float = 1e-5, tol2: float = 1e-5):
        """
        Helper function to check convergence of point_invertion method.
        """
        distance = distance_vector.norm()
        if distance == 0.0:
            return True
        zero_cos = abs(curve_derivatives[1].dot(distance_vector)) / curve_derivatives[1].norm() * distance
        if distance <= tol1 and zero_cos <= tol2:
            return True
        return False

    def _check_bounds(self, u):
        """
        Helper function to check if evaluated parameters in point_invertion method are contained in the bspline domain.
        """
        a, b = self.curve.domain
        if self.periodic:
            if u < a:
                u = b - (a - u)
            elif u > b:
                u = a + (u - b)
        else:
            if u < a:
                u = a

            elif u > b:
                u = b
        return u

    def split(self, point: Union[volmdlr.Point2D, volmdlr.Point3D],
              tol: float = 1e-5):
        """
        Splits of B-spline curve in two pieces using a 2D or 3D point.

        :param point: The point where the B-spline curve is split
        :type point: Union[:class:`volmdlr.Point2D`, :class:`volmdlr.Point3D`]
        :param tol: The precision in terms of distance. Default value is 1e-4
        :type tol: float, optional
        :return: A list containing the first and second split of the B-spline
            curve
        :rtype: List[:class:`volmdlr.edges.BSplineCurve`]
        """
        if point.point_distance(self.start) < tol:
            return [None, self.copy()]
        if point.point_distance(self.end) < tol:
            return [self.copy(), None]
        adim_abscissa = self.abscissa(point) / self.length()
        curve1, curve2 = split_curve(self.curve, adim_abscissa)

        return [self.__class__.from_geomdl_curve(curve1),
                self.__class__.from_geomdl_curve(curve2)]

    def translation(self, offset: Union[volmdlr.Vector2D, volmdlr.Vector3D]):
        """
        Translates the B-spline curve.

        :param offset: The translation vector
        :type offset: Union[:class:`volmdlr.Vector2D`,
            :class:`volmdlr.Vector3D`]
        :return: A new translated BSplineCurve
        :rtype: :class:`volmdlr.edges.BSplineCurve`
        """
        control_points = [point.translation(offset)
                          for point in self.control_points]
        return self.__class__(self.degree, control_points,
                              self.knot_multiplicities, self.knots,
                              self.weights, self.periodic)

    def translation_inplace(self, offset: Union[volmdlr.Vector2D, volmdlr.Vector3D]):
        """
        Translates the B-spline curve and its parameters are modified inplace.

        :param offset: The translation vector
        :type offset: Union[:class:`volmdlr.Vector2D`,
            :class:`volmdlr.Vector3D`]
        :return: None
        :rtype: None
        """
        warnings.warn("'inplace' methods are deprecated. Use a not inplace method instead.", DeprecationWarning)

        for point in self.control_points:
            point.translation_inplace(offset)

    def point_belongs(self, point: Union[volmdlr.Point2D, volmdlr.Point3D],
                      abs_tol: float = 1e-6):
        """
        Checks if a 2D or 3D point belongs to the B-spline curve or not. It uses the least square method.

        :param point: The point to be checked
        :type point: Union[:class:`volmdlr.Point2D`, :class:`volmdlr.Point3D`]
        :param abs_tol: The precision in terms of distance.
            Default value is 1e-4
        :type abs_tol: float, optional
        :return: `True` if the point belongs to the B-spline curve, `False`
            otherwise
        :rtype: bool
        """
        point_dimension = f'Point{self.__class__.__name__[-2::]}'

        def fun(x):
            return (point - getattr(volmdlr, point_dimension)(*self.curve.evaluate_single(x))).norm()

        x = npy.linspace(0, 1, 5)
        x_init = []
        for xi in x:
            x_init.append(xi)

        for x0 in x_init:
            z = least_squares(fun, x0=x0, bounds=([0, 1]))
            if z.fun < abs_tol:
                return True
        return False

    def merge_with(self, bspline_curve: 'BSplineCurve'):
        """
        Merges consecutive B-spline curves to define a new merged one.

        :param bspline_curve: Another B-spline curve
        :type bspline_curve: :class:`volmdlr.edges.BSplineCurve`
        :return: A merged B-spline curve
        :rtype: :class:`volmdlr.edges.BSplineCurve`
        """
        point_dimension = f'Wire{self.__class__.__name__[-2::]}'
        wire = getattr(volmdlr.wires, point_dimension)(bspline_curve)
        ordered_wire = wire.order_wire()

        points, n = [], 10
        for primitive in ordered_wire.primitives:
            points.extend(primitive.discretization_points(n))
        points.pop(n + 1)

        return self.__class__.from_points_interpolation(
            points, min(self.degree, bspline_curve.degree))

    @classmethod
    def from_bsplines(cls, bsplines: List['BSplineCurve'],
                      discretization_points: int = 10):
        """
        Creates a B-spline curve from a list of B-spline curves.

        :param bsplines: A list of B-spline curve
        :type bsplines: List[:class:`volmdlr.edges.BSplineCurve`]
        :param discretization_points: The number of points for the
            discretization. Default value is 10
        :type discretization_points: int, optional
        :return: A merged B-spline curve
        :rtype: :class:`volmdlr.edges.BSplineCurve`
        """
        point_dimension = f'Wire{cls.__name__[-2::]}'
        wire = getattr(volmdlr.wires, point_dimension)(bsplines)
        ordered_wire = wire.order_wire()

        points, degree = [], []
        for i, primitive in enumerate(ordered_wire.primitives):
            degree.append(primitive.degree)
            if i == 0:
                points.extend(primitive.discretization_points(number_points=discretization_points))
            else:
                points.extend(
                    primitive.discretization_points(number_points=discretization_points)[1::])

        return cls.from_points_interpolation(points, min(degree))

    @classmethod
    def from_points_approximation(cls, points: Union[List[volmdlr.Point2D], List[volmdlr.Point3D]],
                                  degree: int, **kwargs):
        """
        Creates a B-spline curve approximation using least squares method with fixed number of control points.

        It is recommended to specify the
        number of control points.
        Please refer to The NURBS Book (2nd Edition), pp.410-413 for details.

        :param points: The data points
        :type points: Union[List[:class:`volmdlr.Point2D`],
            List[:class:`volmdlr.Point3D`]]
        :param degree: The degree of the output parametric curve
        :type degree: int
        :param kwargs: See below
        :return: A B-spline curve from points approximation
        :rtype: :class:`volmdlr.edges.BSplineCurve`
        :keyword centripetal: Activates centripetal parametrization method.
            Default value is False
        :keyword ctrlpts_size: Number of control points. Default value is
            len(points) - 1
        """
        curve = fitting.approximate_curve([[*point] for point in points],
                                          degree, **kwargs)
        return cls.from_geomdl_curve(curve)

    def tangent(self, position: float = 0.0):
        """
        Evaluates the tangent vector of the B-spline curve at the input parameter value.

        :param position: Value of the parameter, between 0 and 1
        :type position: float
        :return: The tangent vector
        :rtype: Union[:class:`volmdlr.Point2D`, :class:`volmdlr.Point3D`]
        """
        _, tangent = operations.tangent(self.curve, position, normalize=True)

        dimension = f'Vector{self.__class__.__name__[-2::]}'
        tangent = getattr(volmdlr, dimension)(*tangent)

        return tangent

    @classmethod
    def from_points_interpolation(cls, points: Union[List[volmdlr.Point2D], List[volmdlr.Point3D]],
                                  degree: int, periodic: bool = False, name: str = ""):
        """
        Creates a B-spline curve interpolation through the data points.

        Please refer to Algorithm A9.1 on The NURBS Book (2nd Edition),
        pp.369-370 for details.

        :param points: The data points
        :type points: Union[List[:class:`volmdlr.Point2D`],
            List[:class:`volmdlr.Point3D`]]
        :param degree: The degree of the output parametric curve
        :type degree: int
        :param periodic: `True` if the curve should be periodic. Default value
            is `False`
        :type periodic: bool, optional
        :return: A B-spline curve from points interpolation
        :rtype: :class:`volmdlr.edges.BSplineCurve`
        """
        curve = bspline_fitting.interpolate_curve([[*point] for point in points], degree, centripetal=True)

        bsplinecurve = cls.from_geomdl_curve(curve, name=name)
        if not periodic:
            return bsplinecurve
        bsplinecurve.periodic = True
        return bsplinecurve

    def discretization_points(self, *, number_points: int = None, angle_resolution: int = None):
        """
        Linear spaced discretization of the curve.

        :param number_points: The number of points to include in the discretization.
        :type number_points: int
        :param angle_resolution: The resolution of the angle to use when calculating the number of points.
        :type angle_resolution: int
        :return: A list of discretized points on the B-spline curve.
        :rtype: List[`volmdlr.Point2D] or List[`volmdlr.Point3D]
        """

        if angle_resolution:
            number_points = int(math.pi * angle_resolution)

        if len(self.points) == number_points or (not number_points and not angle_resolution):
            return self.points
        curve = self.curve
        curve.delta = 1 / number_points
        curve_points = curve.evalpts

        point_dimension = f'Point{self.__class__.__name__[-2::]}'
        return [getattr(volmdlr, point_dimension)(*point) for point in curve_points]

    def derivatives(self, u, order):
        """
        Evaluates n-th order curve derivatives at the given parameter value.

        The output of this method is list of n-th order derivatives. If ``order`` is ``0``, then it will only output
        the evaluated point. Similarly, if ``order`` is ``2``, then it will output the evaluated point, 1st derivative
        and the 2nd derivative.

        :Example:

        Assuming a curve self is defined on a parametric domain [0.0, 1.0].
        Let's take the curve derivative at the parametric position u = 0.35.

        >>> derivatives = self.derivatives(u=0.35, order=2)
        >>> derivatives[0]  # evaluated point, equal to crv.evaluate_single(0.35)
        >>> derivatives[1]  # 1st derivative at u = 0.35
        >>> derivatives[2]  # 2nd derivative at u = 0.35

        :param u: parameter value
        :type u: float
        :param order: derivative order
        :type order: int
        :return: a list containing up to {order}-th derivative of the curve
        :rtype: Union[List[`volmdlr.Vector2D`], List[`volmdlr.Vector3D`]]
        """

        return [getattr(volmdlr, f'Vector{self.__class__.__name__[-2::]}')(*point)
                for point in self.curve.derivatives(u, order)]

    def get_geo_lines(self, tag: int, control_points_tags: List[int]):
        """
        Gets the lines that define a BsplineCurve in a .geo file.

        :param tag: The BsplineCurve index
        :type tag: int
        :param start_point_tag: The linesegment' start point index
        :type start_point_tag: int
        :param end_point_tag: The linesegment' end point index
        :type end_point_tag: int

        :return: A line
        :rtype: str
        """

        return 'BSpline(' + str(tag) + ') = {' + str(control_points_tags)[1:-1] + '};'

    def get_geo_points(self):
        return list(self.discretization_points())

    def line_intersections(self, line):
        """
        Calculates the intersections of a BSplineCurve (2D or 3D) with a Line (2D or 3D).

        :param line: line to verify intersections
        :return: list of intersections
        """
        polygon_points = []
        for point in self.points:
            if not volmdlr.core.point_in_list(point, polygon_points):
                polygon_points.append(point)
        list_intersections = []
        length = self.length()
        initial_abscissa = 0
        for points in zip(polygon_points[:-1], polygon_points[1:]):
            linesegment_name = 'LineSegment' + self.__class__.__name__[-2:]
            linesegment = getattr(sys.modules[__name__], linesegment_name)(points[0], points[1])
            intersections = linesegment.line_intersections(line)
            if not intersections and linesegment.direction_vector().is_colinear_to(line.direction_vector()):
                if line.point_distance(linesegment.middle_point()) < 1e-8:
                    list_intersections.append(linesegment.middle_point())
            if intersections and intersections[0] not in list_intersections:
                abscissa = initial_abscissa + linesegment.abscissa(intersections[0])
                if initial_abscissa < length * 0.1:
                    number_points = int(linesegment.length() / 1e-6)
                    list_abscissas = list(
                        n for n in npy.linspace(initial_abscissa, initial_abscissa + linesegment.length(),
                                                number_points))
                else:
                    distance_from_point_to_search = 0.0001 / 2
                    list_abscissas = list(new_abscissa for new_abscissa in npy.linspace(
                        abscissa - distance_from_point_to_search, abscissa + distance_from_point_to_search, 1000))
                intersection = self.select_intersection_point(list_abscissas, intersections)
                list_intersections.append(intersection)
            initial_abscissa += linesegment.length()
        return list_intersections

    def select_intersection_point(self, list_abscissas, intersections):
        """
        Select closest point in curve to intersection point obtained with discretized linesegment.

        :param list_abscissas: list of abscissas to verify the closest point.
        :param intersections: intersection with discretised line.
        :return:
        """
        distance = npy.inf
        intersection = None
        for i_abscissa in list_abscissas:
            point_in_curve = BSplineCurve.point_at_abscissa(self, i_abscissa)
            dist = point_in_curve.point_distance(intersections[0])
            if dist < distance:
                distance = dist
                intersection = point_in_curve
            else:
                break
        return intersection

    def get_linesegment_intersections(self, linesegment):
        """
        Calculates intersections between a BSplineCurve and a LineSegment.

        :param linesegment: linesegment to verify intersections.
        :return: list with the intersections points.
        """
        results = self.line_intersections(linesegment.to_line())
        intersections_points = []
        for result in results:
            if linesegment.point_belongs(result, 1e-5):
                intersections_points.append(result)
        return intersections_points

    def point_at_abscissa(self, abscissa):
        """
        Calculates a point in the BSplineCurve at a given abscissa.

        :param abscissa: abscissa where in the curve the point should be calculated.
        :return: Corresponding point.
        """
        length = self.length()
        adim_abs = max(min(abscissa / length, 1.), 0.)
        point_name = 'Point' + self.__class__.__name__[-2:]
        return getattr(volmdlr, point_name)(*self.curve.evaluate_single(adim_abs))

    def evaluate_single(self, u):
        """
        Calculates a point in the BSplineCurve at a given parameter u.

        :param u: Curve parameter. Must be a value between 0 and 1.
        :type u: float
        :return: Corresponding point.
        :rtype: Union[volmdlr.Point2D, Union[volmdlr.Point3D]
        """
        point_name = 'Point' + self.__class__.__name__[-2:]
        return getattr(volmdlr, point_name)(*self.curve.evaluate_single(u))

    def straight_line_point_belongs(self, point):
        """
        Verifies if a point belongs to the surface created by closing the edge.

        :param point: Point to be verified
        :return: Return True if the point belongs to this surface,
            or False otherwise
        """
        raise NotImplementedError(f'the straight_line_point_belongs method must be'
                                  f' overloaded by {self.__class__.__name__}')


class Line2D(Line):
    """
    Define an infinite line given by two points.

    """

    def __init__(self, point1: volmdlr.Point2D,
                 point2: volmdlr.Point2D, *, name=''):
        # self.points = [point1, point2]
        Line.__init__(self, point1, point2, name=name)

    def to_3d(self, plane_origin, x1, x2):
        """
        Convert the line to a 3D line.

        :param plane_origin: Origin of the plane in which the line is.
        :type plane_origin: :class:`volmdlr.Point3D`
        :param x1: First direction of the plane in which the line is.
        :type x1: :class:`volmdlr.Vector3D`
        :param x2: Second direction of the plane in which the line is.
        :type x2: :class:`volmdlr.Vector3D`
        :return: The 3D line.
        :rtype: :class:`volmdlr.edges.Line3D`
        """
        points_3d = [point.to_3d(plane_origin, x1, x2) for point in [self.point1, self.point2]]
        return Line3D(*points_3d, self.name)

    def rotation(self, center: volmdlr.Point2D, angle: float):
        """
        Line2D rotation.

        :param center: rotation center.
        :param angle: angle rotation.
        :return: a new rotated Line2D.
        """
        return Line2D(*[point.rotation(center, angle)
                        for point in [self.point1, self.point2]])

    def rotation_inplace(self, center: volmdlr.Point2D, angle: float):
        """
        Line2D rotation. Object is updated inplace.

        :param center: rotation center.
        :param angle: rotation angle.
        """
        warnings.warn("'inplace' methods are deprecated. Use a not inplace method instead.", DeprecationWarning)

        for point in [self.point1, self.point2]:
            point.rotation_inplace(center, angle)

    def translation(self, offset: volmdlr.Vector2D):
        """
        Line2D translation.

        :param offset: translation vector.
        :return: A new translated Line2D.
        """
        return Line2D(*[point.translation(offset) for point in [self.point1, self.point2]])

    def translation_inplace(self, offset: volmdlr.Vector2D):
        """
        Line2D translation. Object is updated inplace.

        :param offset: translation vector.
        """
        warnings.warn("'inplace' methods are deprecated. Use a not inplace method instead.", DeprecationWarning)

        for point in [self.point1, self.point2]:
            point.translation_inplace(offset)

    def frame_mapping(self, frame: volmdlr.Frame2D, side: str):
        """
        Map the line to a new coordinate frame.

        :param frame: The new coordinate frame.
        :type frame: :class:`volmdlr.Frame2D`
        :param side: The side to which the mapping is made. 'old' for the
            original coordinate frame, 'new' for the new one.
        :type side: str
        :return: The mapped line.
        :rtype: :class:`volmdlr.edges.Line2D`
        """
        return Line2D(*[point.frame_mapping(frame, side) for point in [self.point1, self.point2]])

    def plot(self, ax=None, edge_style: EdgeStyle = EdgeStyle()):
        """
        Plot the line.

        :param ax: Matplotlib axis on which to plot the line. If none,
            a new figure is created.
        :type ax: matplotlib.axes._subplots.AxesSubplot, optional
        :param edge_style: data class instance, containing all parameters needed to plot Line 2D.
        :return: The Matplotlib axis.
        :rtype: matplotlib.axes._subplots.AxesSubplot
        """
        if ax is None:
            _, ax = plt.subplots()

        if version.parse(_mpl_version) >= version.parse('3.3.2'):
            if edge_style.dashed:
                ax.axline((self.point1.x, self.point1.y),
                          (self.point2.x, self.point2.y),
                          dashes=[30, 5, 10, 5],
                          color=edge_style.color)
            else:
                ax.axline((self.point1.x, self.point1.y),
                          (self.point2.x, self.point2.y),
                          color=edge_style.color)
        else:
            direction_vector = self.direction_vector()
            point3 = self.point1 - 3 * direction_vector
            point4 = self.point2 + 4 * direction_vector
            if edge_style.dashed:
                ax.plot([point3[0], point4[0]], [point3[1], point4[1]], color=edge_style.color,
                        dashes=[30, 5, 10, 5])
            else:
                ax.plot([point3[0], point4[0]], [point3[1], point4[1]], color=edge_style.color)

        return ax

    def plot_data(self, edge_style=None):
        """
        Get plot data for the line.

        :param edge_style: Plotting style for the line.
        :type edge_style: :class:`plot_data.EdgeStyle`, optional
        :return: Plot data for the line.
        :rtype: :class:`plot_data.Line2D`
        """
        return plot_data.Line2D([self.point1.x, self.point1.y],
                                [self.point2.x, self.point2.y],
                                edge_style=edge_style)

    def line_intersections(self, line):
        """
        Calculate the intersection between the two lines.

        :param line: The line to calculate intersections with.
        :type line: :class:`volmdlr.Line2D`
        :return: A list of at most one intersection point between
            the two lines.
        :rtype: List[:class:`volmdlr.Point2D`]
        """

        point = volmdlr.Point2D.line_intersection(self, line)
        if point is not None:
            point_projection1, _ = self.point_projection(point)
            if point_projection1 is None:
                return []

            if line.__class__.__name__ == 'Line2D':
                point_projection2, _ = line.point_projection(point)
                if point_projection2 is None:
                    return []

            return [point_projection1]
        return []

    @staticmethod
    def _compute_data_create_tangent_circle(line, point, other_line):
        """
        Static helper method to compute some data used in create_tangent_circle method.
        """
        if math.isclose(line.point_distance(point), 0, abs_tol=1e-10):
            vector_i = volmdlr.Vector2D(point.x, point.y)
            vector_a = volmdlr.Vector2D(line.point1.x, line.point1.y)
            vector_b = volmdlr.Vector2D(line.point2.x, line.point2.y)
            vector_c = volmdlr.Vector2D(other_line.point1.x, other_line.point1.y)
            vector_d = volmdlr.Vector2D(other_line.point2.x, other_line.point2.y)
        elif math.isclose(other_line.point_distance(point), 0, abs_tol=1e-10):
            vector_i = volmdlr.Vector2D(line.x, point.y)
            vector_c = volmdlr.Vector2D(line.point1.x, line.point1.y)
            vector_d = volmdlr.Vector2D(line.point2.x, line.point2.y)
            vector_a = volmdlr.Vector2D(other_line.point1.x, other_line.point1.y)
            vector_b = volmdlr.Vector2D(other_line.point2.x, other_line.point2.y)
        else:
            raise AttributeError("The point isn't on any of the two lines")
        return vector_i, vector_a, vector_b, vector_c, vector_d

    @staticmethod
    def _change_reference_frame(vector_i, vector_a, vector_b, vector_c, vector_d):
        new_u = volmdlr.Vector2D((vector_b - vector_a))
        new_u.normalize()
        new_v = new_u.unit_normal_vector()
        new_basis = volmdlr.Frame2D(vector_i, new_u, new_v)

        new_a = new_basis.global_to_local_coordinates(vector_a)
        new_b = new_basis.global_to_local_coordinates(vector_b)
        new_c = new_basis.global_to_local_coordinates(vector_c)
        new_d = new_basis.global_to_local_coordinates(vector_d)

        return new_basis, new_a, new_b, new_c, new_d

    @staticmethod
    def compute_tangent_circle_for_parallel_segments(new_basis, new_a, new_c):
        segments_distance = abs(new_c[1] - new_a[1])
        r = segments_distance / 2
        new_circle_center = volmdlr.Point2D((0, npy.sign(new_c[1] - new_a[1]) * r))
        circle_center = new_basis.local_to_global_coordinates(new_circle_center)
        circle = volmdlr.wires.Circle2D(circle_center, r)
        return circle, None

    @staticmethod
    def compute_tangent_circles_for_perpendicular_segments(new_basis, new_a, new_b, new_c, new_d):
        line_ab = Line2D(volmdlr.Point2D(new_a), volmdlr.Point2D(new_b))
        line_cd = Line2D(volmdlr.Point2D(new_c), volmdlr.Point2D(new_d))
        new_pt_k = volmdlr.Point2D.line_intersection(line_ab, line_cd)

        r = abs(new_pt_k[0])
        new_circle_center1 = volmdlr.Point2D((0, r))
        new_circle_center2 = volmdlr.Point2D((0, -r))
        circle_center1 = new_basis.local_to_global_coordinates(new_circle_center1)
        circle_center2 = new_basis.local_to_global_coordinates(new_circle_center2)
        circle1 = volmdlr.wires.Circle2D(circle_center1, r)
        circle2 = volmdlr.wires.Circle2D(circle_center2, r)

        return circle1, circle2

    def create_tangent_circle(self, point, other_line):
        """
        Computes the two circles that are tangent to 2 lines and intersect a point located on one of the two lines.
        """
        # point will be called I(x_I, y_I)
        # self will be (AB)
        # line will be (CD)
        vector_i, vector_a, vector_b, vector_c, vector_d = self._compute_data_create_tangent_circle(
            self, point, other_line)
        # Basis change
        new_basis, new_a, new_b, new_c, new_d = self._change_reference_frame(vector_i, vector_a, vector_b,
                                                                             vector_c, vector_d)

        if new_c[1] == 0 and new_d[1] == 0:
            # Segments are on the same line: no solution
            return None, None

        if math.isclose(self.unit_direction_vector().dot(
                other_line.unit_normal_vector()), 0, abs_tol=1e-06):
            # Parallel segments: one solution
            return self.compute_tangent_circle_for_parallel_segments(new_basis, new_a, new_c)

        if math.isclose(self.unit_direction_vector().dot(
                other_line.unit_direction_vector()), 0, abs_tol=1e-06):
            # Perpendicular segments: 2 solution
            return self.compute_tangent_circles_for_perpendicular_segments(new_basis, new_a, new_b, new_c, new_d)

        # =============================================================================
        # LES SEGMENTS SONT QUELCONQUES
        #   => 2 SOLUTIONS
        # =============================================================================

        line_ab = Line2D(volmdlr.Point2D(new_a), volmdlr.Point2D(new_b))
        line_cd = Line2D(volmdlr.Point2D(new_c), volmdlr.Point2D(new_d))
        new_pt_k = volmdlr.Point2D.line_intersection(line_ab, line_cd)
        pt_k = volmdlr.Point2D(new_basis.local_to_global_coordinates(new_pt_k))

        if pt_k.is_close(vector_i):
            return None, None

        # CHANGEMENT DE REPERE:
        new_u2 = volmdlr.Vector2D(pt_k - vector_i)
        new_u2.normalize()
        new_v2 = new_u2.normal_vector(unit=True)
        new_basis2 = volmdlr.Frame2D(vector_i, new_u2, new_v2)

        new_c = new_basis2.global_to_local_coordinates(vector_c)
        new_d = new_basis2.global_to_local_coordinates(vector_d)
        new_pt_k = new_basis2.global_to_local_coordinates(pt_k)

        teta1 = math.atan2(new_c[1], new_c[0] - new_pt_k[0])
        teta2 = math.atan2(new_d[1], new_d[0] - new_pt_k[0])

        if teta1 < 0:
            teta1 += math.pi
        if teta2 < 0:
            teta2 += math.pi

        if not math.isclose(teta1, teta2, abs_tol=1e-08):
            if math.isclose(teta1, math.pi, abs_tol=1e-08) or math.isclose(
                    teta1, 0., abs_tol=1e-08):
                teta = teta2
            elif math.isclose(teta2, math.pi,
                              abs_tol=1e-08) or math.isclose(teta2, 0.,
                                                             abs_tol=1e-08):
                teta = teta1
        else:
            teta = teta1

        r1 = new_pt_k[0] * math.sin(teta) / (1 + math.cos(teta))
        r2 = new_pt_k[0] * math.sin(teta) / (1 - math.cos(teta))

        new_circle_center1 = volmdlr.Point2D(0, -r1)
        new_circle_center2 = volmdlr.Point2D(0, r2)

        circle_center1 = new_basis2.local_to_global_coordinates(new_circle_center1)
        circle_center2 = new_basis2.local_to_global_coordinates(new_circle_center2)

        if new_basis.global_to_local_coordinates(circle_center1)[1] > 0:
            circle1 = volmdlr.wires.Circle2D(circle_center1, r1)
            circle2 = volmdlr.wires.Circle2D(circle_center2, r2)
        else:
            circle1 = volmdlr.wires.Circle2D(circle_center2, r2)
            circle2 = volmdlr.wires.Circle2D(circle_center1, r1)

        return circle1, circle2

    def cut_between_two_points(self, point1: volmdlr.Point2D,
                               point2: volmdlr.Point2D):
        """
        Cut the line between two points to create a linesegment.

        :param point1: The first point defining the linesegment
        :type point1: :class:`volmdlr.Point2D`
        :param point2: The second point defining the linesegment
        :type point2: :class:`volmdlr.Point2D`
        :return: The created linesegment
        :rtype: :class:`volmdlr.edges.LineSegment2D`
        """
        return LineSegment2D(point1, point2)

    def point_belongs(self, point2d, abs_tol: float = 1e-6):
        """
        Verifies if the point 2D belongs to the line.

        :param point2d: point to be verified.
        :param abs_tol: absolute tolerance to consider in calculus.
        :return: True if point belongs to line, False otherwise.
        """
        return math.isclose(self.point_distance(point2d), 0, abs_tol=abs_tol)

    def point_distance(self, point2d):
        """
        Calculate the shortest distance between a line and a point.

        :param point2d: Point to calculate distance.
        :type point2d: :class:`volmdlr.Point2D`.
        :return: Distance to point.
        :rtype: float.
        """
        vector_r = self.point1 - point2d
        vector_v = self.normal_vector()
        return abs(vector_v.dot(vector_r)) / vector_v.norm()


class BSplineCurve2D(BSplineCurve):
    """
    A class for 2 dimensional B-spline curves.

    The following rule must be
    respected : `number of knots = number of control points + degree + 1`.

    :param degree: The degree of the 2 dimensional B-spline curve
    :type degree: int
    :param control_points: A list of 2 dimensional points
    :type control_points: List[:class:`volmdlr.Point2D`]
    :param knot_multiplicities: The vector of multiplicities for each knot
    :type knot_multiplicities: List[int]
    :param knots: The knot vector composed of values between 0 and 1
    :type knots: List[float]
    :param weights: The weight vector applied to the knot vector. Default
        value is None
    :type weights: List[float], optional
    :param periodic: If `True` the B-spline curve is periodic. Default value
        is False
    :type periodic: bool, optional
    :param name: The name of the B-spline curve. Default value is ''
    :type name: str, optional
    """

    _non_serializable_attributes = ['curve']

    def __init__(self,
                 degree: int,
                 control_points: List[volmdlr.Point2D],
                 knot_multiplicities: List[int],
                 knots: List[float],
                 weights: List[float] = None,
                 periodic: bool = False,
                 name: str = ''):
        self._bounding_rectangle = None

        BSplineCurve.__init__(self, degree,
                              control_points,
                              knot_multiplicities,
                              knots,
                              weights,
                              periodic,
                              name)
        self._bounding_rectangle = None
        self._length = None

    @property
    def bounding_rectangle(self):
        """
        Computes the bounding rectangle of the 2 dimensional B-spline curve.

        :return: The bounding rectangle.
        :rtype: :class:`volmdlr.core.BoundingRectangle`
        """
        if not self._bounding_rectangle:
            self._bounding_rectangle = volmdlr.core.BoundingRectangle.from_points(self.points)
        return self._bounding_rectangle

    def tangent(self, position: float = 0.0):
        """
        Computes the tangent at a given parameter between 0 and 1.

        :param position: The parameter at which the tangent is computed.
        :type position: float
        :return: A 2 dimensional point representing the tangent
        :rtype: :class:`volmdlr.Point2D`
        """
        _, tangent = operations.tangent(self.curve, position,
                                        normalize=True)
        tangent = volmdlr.Point2D(tangent[0], tangent[1])
        return tangent

    def straight_line_area(self):
        """
        Uses shoelace algorithm for evaluating the area.
        """
        points = self.discretization_points(number_points=100)
        x = [point.x for point in points]
        y = [point.y for point in points]
        x1 = [x[-1]] + x[0:-1]
        y1 = [y[-1]] + y[0:-1]
        return 0.5 * abs(sum(i * j for i, j in zip(x, y1))
                         - sum(i * j for i, j in zip(y, x1)))

    def straight_line_center_of_mass(self):
        """Straight line center of mass."""
        polygon_points = self.discretization_points(number_points=100)
        cog = volmdlr.O2D
        for point in polygon_points:
            cog += point
        cog = cog / len(polygon_points)
        return cog

    def plot(self, ax=None, edge_style: EdgeStyle = EdgeStyle()):
        """Plot a B-Spline curve 2D."""
        if ax is None:
            _, ax = plt.subplots()

        points = self.points

        x_points = [point.x for point in points]
        y_points = [point.y for point in points]
        ax.plot(x_points, y_points, color=edge_style.color, alpha=edge_style.alpha)
        if edge_style.plot_points:
            for point in points:
                point.plot(ax, color=edge_style.color)
        return ax

    def to_3d(self, plane_origin, x1, x2):
        """Transforms a B-Spline Curve 2D in 3D."""
        control_points3d = [point.to_3d(plane_origin, x1, x2) for point in
                            self.control_points]
        return BSplineCurve3D(self.degree, control_points3d,
                              self.knot_multiplicities, self.knots,
                              self.weights, self.periodic)

    def to_step(self, current_id, surface_id=None):
        """Exports to STEP format."""
        points_ids = []
        content = ''
        point_id = current_id
        for point in self.control_points:
            point_content, point_id = point.to_step(point_id,
                                                    vertex=False)
            content += point_content
            points_ids.append(point_id)
            point_id += 1

        content += f"#{point_id} = B_SPLINE_CURVE_WITH_KNOTS('{self.name}',{self.degree}," \
                   f"({volmdlr.core.step_ids_to_str(points_ids)})," \
                   f".UNSPECIFIED.,.F.,.F.,{tuple(self.knot_multiplicities)},{tuple(self.knots)},.UNSPECIFIED.);\n"
        return content, [point_id + 1]

    def rotation(self, center: volmdlr.Point2D, angle: float):
        """
        BSplineCurve2D rotation.

        :param center: rotation center
        :param angle: angle rotation
        :return: a new rotated Line2D
        """
        control_points = [point.rotation(center, angle)
                          for point in self.control_points]
        return BSplineCurve2D(self.degree, control_points,
                              self.knot_multiplicities, self.knots,
                              self.weights, self.periodic)

    def rotation_inplace(self, center: volmdlr.Point2D, angle: float):
        """
        BSplineCurve2D rotation. Object is updated inplace.

        :param center: rotation center
        :param angle: rotation angle
        """
        warnings.warn("'inplace' methods are deprecated. Use a not inplace method instead.", DeprecationWarning)

        for point in self.control_points:
            point.rotation_inplace(center, angle)

    def line_crossings(self, line2d: Line2D):
        polygon_points = self.discretization_points(number_points=50)
        crossings = []
        for p1, p2 in zip(polygon_points[:-1], polygon_points[1:]):
            linesegment = LineSegment2D(p1, p2)
            crossings.extend(linesegment.line_crossings(line2d))
        return crossings

    def reverse(self):
        """
        Reverse the Bspline's direction by reversing its start and end points.

        """

        return self.__class__(degree=self.degree,
                              control_points=self.control_points[::-1],
                              knot_multiplicities=self.knot_multiplicities[::-1],
                              knots=self.knots[::-1],
                              weights=self.weights,
                              periodic=self.periodic)

    def point_distance(self, point):
        """
        Calculates the distance from a given point to a BSplineCurve2D.

        :param point: point 2d.
        :return: distance.
        """
        best_distance = math.inf
        abscissa1 = 0
        abscissa2 = self.abscissa(self.end)
        distance = best_distance
        point1_ = None
        point2_ = None
        while True:
            discretized_points_between_1_2 = []
            for abscissa in npy.linspace(abscissa1, abscissa2, num=8):
                abscissa_point = self.point_at_abscissa(abscissa)
                if not volmdlr.core.point_in_list(abscissa_point, discretized_points_between_1_2):
                    discretized_points_between_1_2.append(abscissa_point)
            if not discretized_points_between_1_2:
                break
            distance = point.point_distance(discretized_points_between_1_2[0])
            for point1, point2 in zip(discretized_points_between_1_2[:-1], discretized_points_between_1_2[1:]):
                line = LineSegment2D(point1, point2)
                dist = line.point_distance(point)
                if dist < distance:
                    point1_ = point1
                    point2_ = point2
                    distance = dist
            if not point1_ or math.isclose(distance, best_distance, abs_tol=1e-6):
                break
            abscissa1 = self.abscissa(point1_)
            abscissa2 = self.abscissa(point2_)
            best_distance = distance
            if math.isclose(abscissa1, abscissa2, abs_tol=1e-6):
                break
        return distance

    def nearest_point_to(self, point):
        """
        Find out the nearest point on the linesegment to point.

        """

        points = self.discretization_points(number_points=500)
        return point.nearest_point(points)

    def linesegment_intersections(self, linesegment2d):
        """
        Calculates intersections between a BSplineCurve2D and a LineSegment2D.

        :param linesegment2d: linesegment to verify intersections.
        :return: list with the intersections points.
        """
        if not self.bounding_rectangle.b_rectangle_intersection(linesegment2d.bounding_rectangle):
            return []
        intersections_points = self.get_linesegment_intersections(linesegment2d)
        return intersections_points

    def axial_symmetry(self, line):
        """
        Finds out the symmetric bsplinecurve2d according to a line.

        """

        points_symmetry = [point.axial_symmetry(line) for point in self.control_points]

        return self.__class__(degree=self.degree,
                              control_points=points_symmetry,
                              knot_multiplicities=self.knot_multiplicities[::-1],
                              knots=self.knots[::-1],
                              weights=self.weights,
                              periodic=self.periodic)

    def offset(self, offset_length: float):
        """
        Offsets a BSplineCurve2D in one of its normal direction.

        :param offset_length: the length taken to offset the BSpline. if positive, the offset is in the normal
            direction of the curve. if negative, in the opposite direction of the normal.
        :return: returns an offset bsplinecurve2D, created with from_points_interpolation.
        """
        unit_normal_vectors = [self.unit_normal_vector(
            self.abscissa(point)) for point in self.points]
        offseted_points = [point.translation(normal_vector * offset_length) for point, normal_vector
                           in zip(self.points, unit_normal_vectors)]
        offseted_bspline = BSplineCurve2D.from_points_interpolation(offseted_points, self.degree,
                                                                    self.periodic)
        return offseted_bspline

    def point_belongs(self, point: volmdlr.Point2D, abs_tol: float = 1e-7):
        """
        Checks if a 2D point belongs to the B-spline curve 2D or not. It uses the point_distance.

        :param point: The point to be checked
        :type point: Union[:class:`volmdlr.Point2D`, :class:`volmdlr.Point3D`]
        :param abs_tol: The precision in terms of distance.
            Default value is 1e-7
        :type abs_tol: float, optional
        :return: `True` if the point belongs to the B-spline curve, `False`
            otherwise
        :rtype: bool
        """
        if self.point_distance(point) < abs_tol:
            return True
        return False


class BezierCurve2D(BSplineCurve2D):
    """
    A class for 2 dimensional Bezier curves.

    :param degree: The degree of the Bezier curve
    :type degree: int
    :param control_points: A list of 2 dimensional points
    :type control_points: List[:class:`volmdlr.Point2D`]
    :param name: The name of the B-spline curve. Default value is ''
    :type name: str, optional
    """

    def __init__(self, degree: int, control_points: List[volmdlr.Point2D],
                 name: str = ''):
        knotvector = utilities.generate_knot_vector(degree,
                                                    len(control_points))
        knot_multiplicity = [1] * len(knotvector)

        BSplineCurve2D.__init__(self, degree, control_points,
                                knot_multiplicity, knotvector,
                                None, False, name)


class LineSegment2D(LineSegment):
    """
    Define a line segment limited by two points.

    """

    def __init__(self, start: volmdlr.Point2D, end: volmdlr.Point2D, *, name: str = ''):
        if start.is_close(end):
            raise NotImplementedError
        self._bounding_rectangle = None
        LineSegment.__init__(self, start, end, name=name)

    def __hash__(self):
        # return self._data_hash()
        # tolerance = 1e-6
        # factor = 1 / tolerance
        # return hash(math.floor(component * factor) / factor for point in [self.start, self.end]
        #             for component in [point.x, point.y])
        return hash(('linesegment2d', self.start, self.end))

    def _data_hash(self):
        return self.start._data_hash() + self.end._data_hash()

    def _data_eq(self, other_object):
        if self.__class__.__name__ != other_object.__class__.__name__:
            return False
        return self.start == other_object.start and self.end == other_object.end

    def __eq__(self, other_object):
        if self.__class__.__name__ != other_object.__class__.__name__:
            return False
        return self.start == other_object.start and self.end == other_object.end

    def direction_independent_eq(self, linesegment2):
        """
        Verifies if two line segments are the same, not considering its direction.

        """
        if self == linesegment2:
            return True
        return self.start == linesegment2.end and self.end == linesegment2.start

    def to_dict(self, *args, **kwargs):
        return {'object_class': 'volmdlr.edges.LineSegment2D',
                'name': self.name,
                'start': self.start.to_dict(),
                'end': self.end.to_dict()
                }

    # def middle_point(self):
    #     return 0.5 * (self.start + self.end)
    #
    # def point_at_abscissa(self, abscissa):
    #     return self.start + self.unit_direction_vector() * abscissa

    @property
    def bounding_rectangle(self):
        """
        Evaluates the bounding rectangle of the Line segment.
        """
        if not self._bounding_rectangle:
            self._bounding_rectangle = volmdlr.core.BoundingRectangle(
                min(self.start.x, self.end.x), max(self.start.x, self.end.x),
                min(self.start.y, self.end.y), max(self.start.y, self.end.y))
        return self._bounding_rectangle

    def straight_line_area(self):
        """
        Calculates the area of the LineSegment2D, with line drawn from start to end.

        :return: straight_line_area.
        """
        return 0.

    def straight_line_second_moment_area(self, point: volmdlr.Point2D):
        return 0, 0, 0

    def straight_line_center_of_mass(self):
        """Straight line center of mass."""
        return 0.5 * (self.start + self.end)

    def point_distance(self, point, return_other_point=False):
        """
        Computes the distance of a point to segment of line.

        :param point: point to calculate distance.
        :param return_other_points: Boolean variable to return linesegment's corresponding point or not.
        """
        distance, point = volmdlr.LineSegment2DPointDistance(
            [(self.start.x, self.start.y), (self.end.x, self.end.y)],
            (point.x, point.y))
        if return_other_point:
            return distance, volmdlr.Point2D(*point)
        return distance

    def point_projection(self, point):
        """
        If the projection falls outside the LineSegment2D, returns None.
        """
        point, curv_abs = Line2D.point_projection(Line2D(self.start, self.end),
                                                  point)
        # print('curv_abs :', curv_abs, 'length :', self.length())
        if curv_abs < 0 or curv_abs > self.length():
            if abs(curv_abs) < 1e-6 or math.isclose(curv_abs, self.length(),
                                                    abs_tol=1e-6):
                return point, curv_abs
            return None, curv_abs
        return point, curv_abs

    def line_intersections(self, line: Line2D):
        if self.direction_vector().is_colinear_to(line.direction_vector()):
            return []
        point = volmdlr.Point2D.line_intersection(self, line)
        if point is not None:
            point_projection1, _ = self.point_projection(point)
            intersections = [point_projection1]
            if point_projection1 is None:
                intersections = []

            elif line.__class__.__name__ == 'LineSegment2D':
                point_projection2, _ = line.point_projection(point)
                if point_projection2 is None:
                    intersections = []

            return intersections
        if line.point_belongs(self.start):
            return [self.start]
        if line.point_belongs(self.end):
            return [self.end]
        return []

    def linesegment_intersections(self, linesegment2d: 'LineSegment2D'):
        """
        Touching line segments does not intersect.
        """
        if not self.bounding_rectangle.b_rectangle_intersection(linesegment2d.bounding_rectangle):
            return []
        point = volmdlr.Point2D.line_intersection(self, linesegment2d)
        # TODO: May be these commented conditions should be used for linesegment_crossings
        if point:  # and (point != self.start) and (point != self.end):
            point_projection1, _ = self.point_projection(point)
            if point_projection1 is None:
                return []

            point_projection2, _ = linesegment2d.point_projection(point)
            if point_projection2 is None:
                return []

            return [point_projection1]
        return []

    def line_crossings(self, line: 'Line2D'):
        if self.direction_vector().is_colinear_to(line.direction_vector()):
            return []
        line_intersection = self.line_intersections(line)
        if line_intersection and (line_intersection[0].is_close(self.end) or
                                  line_intersection[0].is_close(self.start)):
            return []
        return line_intersection

    def linesegment_crossings(self, linesegment: 'LineSegment2D'):
        """
        Gives the crossings with a linesegment.
        """
        if self.direction_vector().is_colinear_to(
                linesegment.direction_vector()):
            return []
        return self.linesegment_intersections(linesegment)

    def plot(self, ax=None, edge_style: EdgeStyle = EdgeStyle()):
        """
        Plots the Linesegment2D.
        """
        width = edge_style.width

        if ax is None:
            _, ax = plt.subplots()

        p1, p2 = self.start, self.end
        if edge_style.arrow:
            if edge_style.plot_points:
                ax.plot([p1[0], p2[0]], [p1[1], p2[1]], color=edge_style.color,
                        alpha=edge_style.alpha, style='o-')
            else:
                ax.plot([p1[0], p2[0]], [p1[1], p2[1]], color=edge_style.color,
                        alpha=edge_style.alpha)

            length = ((p1[0] - p2[0]) ** 2 + (p1[1] - p2[1]) ** 2) ** 0.5
            if width is None:
                width = length / 1000.
                head_length = length / 20.
                head_width = head_length / 2.
            else:
                head_width = 2 * width
                head_length = head_width
            ax.arrow(p1[0], p1[1],
                     (p2[0] - p1[0]) / length * (length - head_length),
                     (p2[1] - p1[1]) / length * (length - head_length),
                     head_width=head_width, fc='b', linewidth=0,
                     head_length=head_length, width=width, alpha=0.3)
        else:
            if width is None:
                width = 1
            if edge_style.plot_points:
                ax.plot([p1[0], p2[0]], [p1[1], p2[1]], color=edge_style.color,
                        marker='o', linewidth=width, alpha=edge_style.alpha)
            else:
                ax.plot([p1[0], p2[0]], [p1[1], p2[1]], color=edge_style.color,
                        linewidth=width, alpha=edge_style.alpha)
        return ax

    def to_3d(self, plane_origin, x1, x2):
        """
        Transforms the Line segment 2D into a 3D line segment.

        :param plane_origin: The origin of plane to draw the Line segment 3D.
        :type plane_origin: volmdlr.Point3D
        :param x1: First direction of the plane
        :type x1: volmdlr.Vector3D
        :param x2: Second direction of the plane.
        :type x2: volmdlr.Vector3D
        :return: A 3D line segment.
        :rtype: LineSegment3D
        """
        start = self.start.to_3d(plane_origin, x1, x2)
        end = self.end.to_3d(plane_origin, x1, x2)
        return LineSegment3D(start, end, name=self.name)

    def reverse(self):
        return LineSegment2D(self.end.copy(), self.start.copy())

    def to_line(self):
        return Line2D(self.start, self.end)

    def rotation(self, center: volmdlr.Point2D, angle: float):
        """
        LineSegment2D rotation.

        :param center: rotation center
        :param angle: angle rotation
        :return: a new rotated LineSegment2D
        """
        return LineSegment2D(self.start.rotation(center, angle),
                             self.end.rotation(center, angle))

    def rotation_inplace(self, center: volmdlr.Point2D, angle: float):
        """
        LineSegment2D rotation. Object is updated inplace.

        :param center: rotation center.
        :param angle: rotation angle.
        """
        warnings.warn("'inplace' methods are deprecated. Use a not inplace method instead.", DeprecationWarning)

        for point in [self.start, self.end]:
            point.rotation_inplace(center, angle)

    def translation(self, offset: volmdlr.Vector2D):
        """
        LineSegment2D translation.

        :param offset: translation vector.
        :return: A new translated LineSegment2D.
        """
        return LineSegment2D(self.start.translation(offset),
                             self.end.translation(offset))

    def translation_inplace(self, offset: volmdlr.Vector2D):
        """
        LineSegment2D translation. Object is updated inplace.

        :param offset: translation vector.
        """
        warnings.warn("'inplace' methods are deprecated. Use a not inplace method instead.", DeprecationWarning)

        for point in [self.start, self.end]:
            point.translation_inplace(offset)

    def frame_mapping(self, frame: volmdlr.Frame2D, side: str):
        """
        Changes vector frame_mapping and return a new LineSegment2D.

        side = 'old' or 'new'.
        """
        if side == 'old':
            new_start = frame.local_to_global_coordinates(self.start)
            new_end = frame.local_to_global_coordinates(self.end)
        elif side == 'new':
            new_start = frame.global_to_local_coordinates(self.start)
            new_end = frame.global_to_local_coordinates(self.end)
        else:
            raise ValueError('Please Enter a valid side: old or new')
        return LineSegment2D(new_start, new_end)

    def frame_mapping_inplace(self, frame: volmdlr.Frame2D, side: str):
        """
        Changes vector frame_mapping and the object is updated inplace.

        :param frame: frame to execute the frame mapping.
        :param side: 'old' or 'new'.
        """
        warnings.warn("'inplace' methods are deprecated. Use a not inplace method instead.", DeprecationWarning)

        if side == 'old':
            new_start = frame.local_to_global_coordinates(self.start)
            new_end = frame.local_to_global_coordinates(self.end)
        elif side == 'new':
            new_start = frame.global_to_local_coordinates(self.start)
            new_end = frame.global_to_local_coordinates(self.end)
        else:
            raise ValueError('Please Enter a valid side: old or new')
        self.start = new_start
        self.end = new_end

    def plot_data(self, edge_style: plot_data.EdgeStyle = None):
        """
        Plot data method for a LineSegment2D.

        :param edge_style: edge style.
        :return: plot_data.LineSegment2D object.
        """
        return plot_data.LineSegment2D([self.start.x, self.start.y],
                                       [self.end.x, self.end.y],
                                       edge_style=edge_style)

    def create_tangent_circle(self, point, other_line):
        circle1, circle2 = Line2D.create_tangent_circle(other_line, point, self)
        if circle1 is not None:
            _, curv_abs1 = Line2D.point_projection(self, circle1.center)
            if curv_abs1 < 0. or curv_abs1 > self.length():
                circle1 = None
        if circle2 is not None:
            _, curv_abs2 = Line2D.point_projection(self, circle2.center)
            if curv_abs2 < 0. or curv_abs2 > self.length():
                circle2 = None
        return circle1, circle2

    def infinite_primitive(self, offset):
        n = -self.unit_normal_vector()
        offset_point_1 = self.start + offset * n
        offset_point_2 = self.end + offset * n

        return Line2D(offset_point_1, offset_point_2)

    def to_wire(self, n: int):
        """
        Convert a linesegment2d to a wire 2D defined with 'n' line_segments.

        """
        warnings.warn('To avoid Circular imports, a new method was created in Wire2D called from_edge.'
                      'You can use it instead of to_wire.')
        raise AttributeError

    def nearest_point_to(self, point):
        """
        Find out the nearest point on the linesegment to point.

        """

        points = self.discretization_points(number_points=500)
        return point.nearest_point(points)

    def axial_symmetry(self, line):
        """
        Finds out the symmetric linesegment2d according to a line.
        """

        points_symmetry = [point.axial_symmetry(line) for point in [self.start, self.end]]

        return self.__class__(points_symmetry[0], points_symmetry[1])


class Arc(Edge):
    """
    Abstract class representing an arc.

    :param start: The starting point
    :type start: Union[:class:`volmdlr.Point2D`, :class:`volmdlr.Point3D`]
    :param end: The finish point
    :type end: Union[:class:`volmdlr.Point2D`, :class:`volmdlr.Point3D`]
    :param interior: An interior point
    :type interior: Union[:class:`volmdlr.Point2D`, :class:`volmdlr.Point3D`]
    :param name: The name of the arc. Default value is an empty string
    :type name: str, optional
    """

    def __init__(self, start,
                 end,
                 interior,
                 name: str = ''):
        Edge.__init__(self, start=start, end=end, name=name)
        self.interior = interior
        self._utd_clockwise_and_trigowise_paths = False
        self._clockwise_and_trigowise_paths = None
        self._radius = None

    @property
    def center(self):
        """
        Gets the arc's center.

        :return: The center of the arc.
        """
        raise NotImplementedError(
            'the property method center must be overloaded by subclassing'
            'class if not a given parameter')

    @property
    def angle(self):
        """
        Gets the angle of the arc.

        :return: The angle of the arc.
        """
        return NotImplementedError(
            'the property method angle must be overloaded by subclassing'
            'class if not a given parameter')

    @property
    def is_trigo(self):
        """
        Verifies if arc is trigonometric wise or clockwise.

        :return: True if trigonometric wise or False otherwise.
        """
        return NotImplementedError(
            'the property method is_trigo must be overloaded by subclassing'
            'class if not a given parameter')

    @property
    def radius(self):
        if not self._radius:
            self._radius = (self.start - self.center).norm()
        return self._radius

    def length(self):
        """
        Calculates the length of the Arc, with its radius, and its arc angle.

        :return: the length of the Arc.
        """
        return self.radius * abs(self.angle)

    def point_at_abscissa(self, abscissa):
        """
        Calculates a point in the Arc at a given abscissa.

        :param abscissa: abscissa where in the curve the point should be calculated.
        :return: Corresponding point.
        """
        if self.is_trigo:
            return self.start.rotation(self.center, abscissa / self.radius)
        return self.start.rotation(self.center, -abscissa / self.radius)

    def normal_vector(self, abscissa: float):
        """
        Get the normal vector of the Arc2D.

        :param abscissa: defines where in the Arc2D the
        normal vector is to be calculated
        :return: The normal vector of the Arc2D
        """
        point = self.point_at_abscissa(abscissa)
        normal_vector = self.center - point
        return normal_vector

    def direction_vector(self, abscissa: float):
        """
        Get direction vector of the Arc2D.

        :param abscissa: defines where in the Arc2D the
        direction vector is to be calculated
        :return: The direction vector of the Arc2D
        """
        return -self.normal_vector(abscissa=abscissa).normal_vector()

    @staticmethod
    def get_clockwise_and_trigowise_paths(radius_1, radius_2, radius_i):
        """
        Get arc paths from radius.

        :param radius_1: radius from center to start point.
        :param radius_2: radius form center to end point.
        :param radius_i: radius from center to interior point.
        :return: the clockwise and trigowise paths.
        """
        angle1 = math.atan2(radius_1.y, radius_1.x)
        anglei = math.atan2(radius_i.y, radius_i.x)
        angle2 = math.atan2(radius_2.y, radius_2.x)

        # Going trigo/clock wise from start to interior
        if anglei < angle1:
            trigowise_path = (anglei + volmdlr.TWO_PI) - angle1
            clockwise_path = angle1 - anglei
        else:
            trigowise_path = anglei - angle1
            clockwise_path = angle1 - anglei + volmdlr.TWO_PI

        # Going trigo wise from interior to interior
        if angle2 < anglei:
            trigowise_path += (angle2 + volmdlr.TWO_PI) - anglei
            clockwise_path += anglei - angle2
        else:
            trigowise_path += angle2 - anglei
            clockwise_path += anglei - angle2 + volmdlr.TWO_PI
        return clockwise_path, trigowise_path

    def middle_point(self):
        """
        Get point in the middle of Arc.
        """
        return self.point_at_abscissa(0.5 * self.length())

    def point_distance(self, point):
        """Returns the minimal distance to a point."""
        points = self.discretization_points(angle_resolution=100)
        return point.point_distance(point.nearest_point(points))

    def discretization_points(self, *, number_points: int = None, angle_resolution: int = None):
        """
        Discretize an Edge to have "n" points.

        :param number_points: the number of points (including start and end points)
             if unset, only start and end will be returned
        :param angle_resolution: if set, the sampling will be adapted to have a controlled angular distance. Useful
            to mesh an arc
        :return: a list of sampled points
        """
        if not number_points:
            if not angle_resolution:
                number_points = 2
            else:
                number_points = math.ceil(self.angle * angle_resolution) + 2

        step = self.length() / (number_points - 1)
        return [self.point_at_abscissa(i * step)
                for i in range(number_points)]

    def polygon_points(self, discretization_resolution: int):
        warnings.warn('polygon_points is deprecated,\
        please use discretization_points instead',
                      DeprecationWarning)
        return self.discretization_points(number_points=discretization_resolution)

    def get_geo_lines(self, tag: int, start_point_tag: int, center_point_tag: int, end_point_tag: int):
        """
        Gets the lines that define an Arc in a .geo file.

        :param tag: The linesegment index
        :type tag: int
        :param start_point_tag: The linesegment' start point index
        :type start_point_tag: int
        :param center_point_tag: The linesegment' center point index
        :type center_point_tag: int
        :param end_point_tag: The line segment's end point index
        :type end_point_tag: int

        :return: A line
        :rtype: str
        """

        return 'Circle(' + str(tag) + ') = {' + str(start_point_tag) + ', ' + \
            str(center_point_tag) + ', ' + str(end_point_tag) + '};'

    def get_geo_points(self):
        """
        Gets the points that define an Arc to use them in a .geo file.

        :return: A list of characteristic arc points
        :rtype: List

        """
        return [self.start, self.center, self.end]

    def reverse(self):
        """
        Gets the reverse version of an arc.

        :return: An arc
        :rtype: Arc
        """

        return self.__class__(start=self.end, interior=self.interior, end=self.start)

    def split(self, split_point):
        """
        Splits arc at a given point.

        :param split_point: splitting point.
        :return: list of two Arc.
        """
        if split_point.is_close(self.start, 1e-6):
            return [None, self.copy()]
        if split_point.is_close(self.end, 1e-6):
            return [self.copy(), None]
        abscissa = self.abscissa(split_point)
        return [self.__class__(self.start, self.point_at_abscissa(0.5 * abscissa), split_point),
                self.__class__(split_point, self.point_at_abscissa((self.abscissa(self.end) -
                                                                    abscissa) * 0.5 + abscissa), self.end)]


class Arc2D(Arc):
    """
    Class to draw Arc2D.

    angle: the angle measure always >= 0
    """

    def __init__(self,
                 start: volmdlr.Point2D,
                 interior: volmdlr.Point2D,
                 end: volmdlr.Point2D,
                 name: str = ''):
        self._center = None
        self._is_trigo = None
        self._angle = None
        self._bounding_rectangle = None
        Arc.__init__(self, start=start, end=end, interior=interior, name=name)
        start_to_center = start - self.center
        end_to_center = end - self.center
        angle1 = math.atan2(start_to_center.y, start_to_center.x)
        angle2 = math.atan2(end_to_center.y, end_to_center.x)
        if self.is_trigo:
            self.angle1 = angle1
            self.angle2 = angle2
        else:
            self.angle1 = angle2
            self.angle2 = angle1

    def __hash__(self):
        return hash(('arc2d', self.start, self.interior, self.end))

    def __eq__(self, other_arc):
        if self.__class__.__name__ != other_arc.__class__.__name__:
            return False
        return (self.center == other_arc.center
                and self.start == other_arc.start
                and self.end == other_arc.end
                and self.interior == other_arc.interior)

    @property
    def center(self):
        if not self._center:
            self._center = self.get_center()
        return self._center

    def get_center(self):
        """
        Calculates the center of the Arc.

        :return: asc's center.
        """
        x_interior, y_interior = self.interior.x, self.interior.y
        x_end, y_end = self.end.x, self.end.y
        x_start, y_start = self.start.x, self.start.y
        try:
            matrix_a = volmdlr.Matrix22(2 * (x_start - x_interior), 2 * (y_start - y_interior),
                                        2 * (x_start - x_end), 2 * (y_start - y_end))
            b_vector = - volmdlr.Vector2D(x_interior ** 2 + y_interior ** 2 - x_start ** 2 - y_start ** 2,
                                          x_end ** 2 + y_end ** 2 - x_start ** 2 - y_start ** 2)
            inv_matrix_a = matrix_a.inverse()
            x = inv_matrix_a.vector_multiplication(b_vector)
            center = volmdlr.Point2D(x.x, x.y)
        except ValueError:
            matrix_a = npy.array([[2 * (x_start - x_interior), 2 * (y_start - y_interior)],
                                  [2 * (x_start - x_end), 2 * (y_start - y_end)]])
            b_vector = - npy.array([x_interior ** 2 + y_interior ** 2 - x_start ** 2 - y_start ** 2,
                                    x_end ** 2 + y_end ** 2 - x_start ** 2 - y_start ** 2])
            center = volmdlr.Point2D(*npy.linalg.solve(matrix_a, b_vector))
        return center

    @property
    def is_trigo(self):
        """
        Gives if the edge goes in the trigo direction.
        """
        if not self._is_trigo:
            self._is_trigo = self.get_arc_direction()
        return self._is_trigo

    @property
    def clockwise_and_trigowise_paths(self):
        if not self._clockwise_and_trigowise_paths:
            radius_1 = self.start - self.center
            radius_2 = self.end - self.center
            radius_i = self.interior - self.center
            self._clockwise_and_trigowise_paths = \
                self.get_clockwise_and_trigowise_paths(radius_1,
                                                       radius_2,
                                                       radius_i)
            self._utd_clockwise_and_trigowise_paths = True
        return self._clockwise_and_trigowise_paths

    def get_arc_direction(self):
        """
        Gets arc direction: clockwise or trigonometric.

        :return: True if clockwise. False if counterclockwise.
        """
        clockwise_path, trigowise_path = \
            self.clockwise_and_trigowise_paths
        if clockwise_path > trigowise_path:
            return True
        return False

    @property
    def angle(self):
        """
        Returns the angle in radians of the arc.
        """
        if not self._angle:
            self._angle = self.get_angle()
        return self._angle

    def get_angle(self):
        """
        Gets arc angle.

        """
        clockwise_path, trigowise_path = \
            self.clockwise_and_trigowise_paths
        if self.is_trigo:
            return trigowise_path
        return clockwise_path

    def _get_points(self):
        return [self.start, self.interior, self.end]

    points = property(_get_points)

    def point_distance(self, point):
        """
        Returns the distance between a point and the edge.
        """
        vector_start = self.start - self.center
        vector_point = point - self.center
        vector_end = self.end - self.center
        if self.is_trigo:
            vector_start, vector_end = vector_end, vector_start
        arc_angle = volmdlr.geometry.clockwise_angle(vector_start, vector_end)
        point_angle = volmdlr.geometry.clockwise_angle(vector_start, vector_point)
        if point_angle <= arc_angle:
            return abs(
                LineSegment2D(point, self.center).length() - self.radius)
        return min(LineSegment2D(point, self.start).length(), LineSegment2D(point, self.end).length())

    def point_belongs(self, point2d, abs_tol=1e-10):
        """
        Check if a Point2D belongs to the Arc2D.

        """
        distance_point_to_center = point2d.point_distance(self.center)
        if not math.isclose(distance_point_to_center, self.radius, abs_tol=abs_tol):
            return False
        try:
            point_abscissa = self.abscissa(point2d)
        except ValueError:
            return False
        if self.length() >= point_abscissa >= 0:
            return True
        return False

    def to_full_arc_2d(self):
        """
        Convert to a full arc2d.
        """
        return FullArc2D(center=self.center,
                         start_end=self.point_at_abscissa(0),
                         name=self.name)

    def line_intersections(self, line2d: Line2D):
        """
        Calculates the intersection between a line and an Arc2D.

        :param line2d: Line2D to verify intersections.
        :return: a list with intersections points.
        """
        # circle = self.to_circle()
        # circle_intersection_points = circle.line_intersections(line2d)
        full_arc_2d = self.to_full_arc_2d()
        fa2d_intersection_points = full_arc_2d.line_intersections(line2d)
        intersection_points = []
        for pt in fa2d_intersection_points:
            if self.point_belongs(pt):
                intersection_points.append(pt)
        return intersection_points

    def linesegment_intersections(self, linesegment2d: LineSegment2D):
        """
        Calculates the intersection between a LineSegment2D and an Arc2D.

        :param line2d: LineSegment2D to verify intersections.
        :return: a list with intersections points.
        """
        if not self.bounding_rectangle.b_rectangle_intersection(linesegment2d.bounding_rectangle):
            return []
        full_arc_2d = self.to_full_arc_2d()
        fa2d_intersection_points = full_arc_2d.linesegment_intersections(
            linesegment2d)
        intersection_points = []
        for point in fa2d_intersection_points:
            if self.point_belongs(point):
                intersection_points.append(point)
        return intersection_points

    def abscissa(self, point: volmdlr.Point2D, tol=1e-9):
        """
        Returns the abscissa of a given point 2d.
        """
        if point.point_distance(self.start) < tol:
            return 0
        if point.point_distance(self.end) < tol:
            return self.length()

        point_ = point - self.center
        u = self.start - self.center
        u.normalize()
        if self.is_trigo:
            v = u.normal_vector()
        else:
            v = -u.normal_vector()

        x, y = point_.dot(u), point_.dot(v)
        theta = math.atan2(y, x)
        if theta < -tol or theta > self.angle + tol:
            raise ValueError('Point not in arc')

        if theta < 0:
            return 0.
        if theta > self.angle:
            return self.angle * self.radius

        return self.radius * theta

    def area(self):
        """
        Calculates the area of the Arc2D.

        :return: the area of the Arc2D.
        """
        return self.radius ** 2 * self.angle / 2

    def center_of_mass(self):
        """
        Calculates the center of mass of the Arc2D.

        :return: center of mass point.
        """
        #        u=self.middle.vector-self.center.vector
        u = self.middle_point() - self.center
        u.normalize()
        # alpha = abs(self.angle)
        return self.center + 4 / (3 * self.angle) * self.radius * math.sin(
            self.angle * 0.5) * u

    @property
    def bounding_rectangle(self):
        if not self._bounding_rectangle:
            discretization_points = self.discretization_points(number_points=20)
            x_values, y_values = [], []
            for point in discretization_points:
                x_values.append(point.x)
                y_values.append(point.y)
            self._bounding_rectangle = volmdlr.core.BoundingRectangle(min(x_values), max(x_values),
                                                                      min(y_values), max(y_values))
        return self._bounding_rectangle

    def straight_line_area(self):
        """
        Calculates the area of the arc 2D, with line drawn from start to end.

        :return: straight_line_area.
        """
        if self.angle >= math.pi:
            angle = volmdlr.TWO_PI - self.angle
            area = math.pi * self.radius ** 2 - 0.5 * self.radius ** 2 * (
                    angle - math.sin(angle))
        else:
            angle = self.angle
            area = 0.5 * self.radius ** 2 * (angle - math.sin(angle))

        if self.is_trigo:
            return area
        return -area

    def straight_line_second_moment_area(self, point: volmdlr.Point2D):

        if self.angle2 < self.angle1:
            angle2 = self.angle2 + volmdlr.TWO_PI

        else:
            angle2 = self.angle2
        angle1 = self.angle1

        # Full arc section
        moment_area_x1 = self.radius ** 4 / 8 * (angle2 - angle1 + 0.5 * (
                math.sin(2 * angle1) - math.sin(2 * angle2)))
        moment_area_y1 = self.radius ** 4 / 8 * (angle2 - angle1 + 0.5 * (
                math.sin(2 * angle2) - math.sin(2 * angle1)))
        moment_area_xy1 = self.radius ** 4 / 8 * (
                math.cos(angle1) ** 2 - math.cos(angle2) ** 2)

        # Triangle
        moment_area_x2, moment_area_y2, moment_area_xy2 = self._triangle_moment_inertia()
        if moment_area_x2 < 0.:
            moment_area_x2, moment_area_y2, moment_area_xy2 = -moment_area_x2, -moment_area_y2, -moment_area_xy2
        if self.angle < math.pi:
            if self.is_trigo:
                moment_area_x = moment_area_x1 - moment_area_x2
                moment_area_y = moment_area_y1 - moment_area_y2
                moment_area_xy = moment_area_xy1 - moment_area_xy2
            else:
                moment_area_x = moment_area_x2 - moment_area_x1
                moment_area_y = moment_area_y2 - moment_area_y1
                moment_area_xy = moment_area_xy2 - moment_area_xy1
        else:
            if self.is_trigo:
                moment_area_x = moment_area_x1 + moment_area_x2
                moment_area_y = moment_area_y1 + moment_area_y2
                moment_area_xy = moment_area_xy1 + moment_area_xy2
            else:
                moment_area_x = -moment_area_x2 - moment_area_x1
                moment_area_y = -moment_area_y2 - moment_area_y1
                moment_area_xy = -moment_area_xy2 - moment_area_xy1

        return volmdlr.geometry.huygens2d(moment_area_x, moment_area_y, moment_area_xy,
                                          self.straight_line_area(),
                                          self.center,
                                          point)

    def _full_arc_moment_inertia(self, angle1, angle2):
        moment_inertia_x1 = self.radius ** 4 / 8 * (angle2 - angle1 + 0.5 * (
                math.sin(2 * angle1) - math.sin(2 * angle2)))
        moment_inertia_y1 = self.radius ** 4 / 8 * (angle2 - angle1 + 0.5 * (
                math.sin(2 * angle2) - math.sin(2 * angle1)))
        moment_inertia_xy1 = self.radius ** 4 / 8 * (
                math.cos(angle1) ** 2 - math.cos(angle2) ** 2)
        return moment_inertia_x1, moment_inertia_y1, moment_inertia_xy1

    def _triangle_moment_inertia(self):
        xi, yi = self.start - self.center
        xj, yj = self.end - self.center
        moment_inertia_x2 = (yi ** 2 + yi * yj + yj ** 2) * (xi * yj - xj * yi) / 12.
        moment_inertia_y2 = (xi ** 2 + xi * xj + xj ** 2) * (xi * yj - xj * yi) / 12.
        moment_inertia_xy2 = (xi * yj + 2 * xi * yi + 2 * xj * yj + xj * yi) * (
                xi * yj - xj * yi) / 24.
        return moment_inertia_x2, moment_inertia_y2, moment_inertia_xy2

    def straight_line_center_of_mass(self):
        """Straight line center of mass."""
        if self.angle == math.pi:
            return self.center_of_mass()

        u = self.middle_point() - self.center
        u.normalize()
        if self.angle >= math.pi:
            u = -u
        bissec = Line2D(self.center, self.center + u)
        string = Line2D(self.start, self.end)
        point = volmdlr.Point2D.line_intersection(bissec, string)
        a = point.point_distance(self.start)
        height = point.point_distance(self.center)
        triangle_area = height * a
        # alpha = abs(self.angle)
        triangle_cog = self.center + 2 / 3. * height * u
        if self.angle < math.pi:
            cog = (
                          self.center_of_mass() * self.area() - triangle_area * triangle_cog) / abs(
                self.straight_line_area())
        else:
            cog = (
                          self.center_of_mass() * self.area() + triangle_area * triangle_cog) / abs(
                self.straight_line_area())

        return cog

    def straight_line_point_belongs(self, point):
        """
        Verifies if a point belongs to the surface created by closing the edge.

        :param point_2d: Point to be verified.
        :return: Return True if the point belongs to this surface, or False otherwise.
        """
        if self.point_belongs(point):
            return True
        if self.start == self.end:
            if point.point_distance(self.center) <= self.radius:
                return True
        center_distance_point = self.center.point_distance(point)
        straight_line = LineSegment2D(self.start, self.end)
        for edge in [self, straight_line]:
            line_passing_trough_point = Line2D(self.center, point)
            straight_line_intersections = edge.line_intersections(line_passing_trough_point)
            if straight_line_intersections:
                if self.center.point_distance(straight_line_intersections[0]) > center_distance_point:
                    return True
        return False

    def plot(self, ax=None, edge_style: EdgeStyle = EdgeStyle()):
        if ax is None:
            _, ax = plt.subplots()

        if edge_style.plot_points:
            for point in [self.center, self.start, self.interior, self.end]:
                point.plot(ax=ax, color=edge_style.color, alpha=edge_style.alpha)

        ax.add_patch(matplotlib.patches.Arc((self.center.x, self.center.y), 2 * self.radius,
                                            2 * self.radius, angle=0,
                                            theta1=self.angle1 * 0.5 / math.pi * 360,
                                            theta2=self.angle2 * 0.5 / math.pi * 360,
                                            color=edge_style.color,
                                            alpha=edge_style.alpha))
        return ax

    def to_3d(self, plane_origin, x, y):
        point_start = self.start.to_3d(plane_origin, x, y)
        point_interior = self.interior.to_3d(plane_origin, x, y)
        point_end = self.end.to_3d(plane_origin, x, y)

        return Arc3D(point_start, point_interior, point_end, name=self.name)

    def rotation(self, center: volmdlr.Point2D, angle: float):
        """
        Arc2D rotation.

        :param center: rotation center
        :param angle: angle rotation.
        :return: a new rotated Arc2D.
        """
        return Arc2D(*[point.rotation(center, angle, ) for point in
                       [self.start, self.interior, self.end]])

    def rotation_inplace(self, center: volmdlr.Point2D, angle: float):
        """
        Arc2D rotation. Object is updated inplace.

        :param center: rotation center.
        :param angle: rotation angle.
        """
        warnings.warn("'inplace' methods are deprecated. Use a not inplace method instead.", DeprecationWarning)

        self.start.rotation_inplace(center, angle)
        self.interior.rotation_inplace(center, angle)
        self.end.rotation_inplace(center, angle)
        self._angle = None
        self._is_trigo = None
        self._center = None
        self._clockwise_and_trigowise_paths = None

    def translation(self, offset: volmdlr.Vector2D):
        """
        Arc2D translation.

        :param offset: translation vector.
        :return: A new translated Arc2D.
        """
        return Arc2D(*[point.translation(offset) for point in
                       [self.start, self.interior, self.end]])

    def translation_inplace(self, offset: volmdlr.Vector2D):
        """
        Arc2D translation. Object is updated inplace.

        :param offset: translation vector.
        """
        warnings.warn("'inplace' methods are deprecated. Use a not inplace method instead.", DeprecationWarning)

        self.start.translation_inplace(offset)
        self.interior.translation_inplace(offset)
        self.end.translation_inplace(offset)
        self._angle = None
        self._is_trigo = None
        self._center = None
        self._clockwise_and_trigowise_paths = None

    def frame_mapping(self, frame: volmdlr.Frame2D, side: str):
        """
        Changes vector frame_mapping and return a new Arc2D.

        side = 'old' or 'new'
        """
        return Arc2D(*[point.frame_mapping(frame, side) for point in
                       [self.start, self.interior, self.end]])

    def frame_mapping_inplace(self, frame: volmdlr.Frame2D, side: str):
        """
        Changes vector frame_mapping and the object is updated inplace.

        side = 'old' or 'new'
        """
        warnings.warn("'inplace' methods are deprecated. Use a not inplace method instead.", DeprecationWarning)

        self.__init__(*[point.frame_mapping(frame, side) for point in
                        [self.start, self.interior, self.end]])

    def second_moment_area(self, point):
        """
        Second moment area of part of disk.

        """
        if self.angle2 < self.angle1:
            angle2 = self.angle2 + volmdlr.TWO_PI

        else:
            angle2 = self.angle2
        angle1 = self.angle1
        moment_area_x = self.radius ** 4 / 8 * (angle2 - angle1 + 0.5 * (
                math.sin(2 * angle1) - math.sin(2 * angle2)))
        moment_area_y = self.radius ** 4 / 8 * (angle2 - angle1 + 0.5 * (
                math.sin(2 * angle2) - math.sin(2 * angle1)))
        moment_area_xy = self.radius ** 4 / 8 * (
                math.cos(angle1) ** 2 - math.cos(angle2) ** 2)

        # Must be computed at center, so huygens related to center
        return volmdlr.geometry.huygens2d(moment_area_x, moment_area_y, moment_area_xy, self.area(),
                                          self.center, point)

    def plot_data(self, edge_style: plot_data.EdgeStyle = None,
                  anticlockwise: bool = None):
        """
        Plot data method for a Arc2D.

        :param edge_style: edge style.
        :return: plot_data.Arc2D object.
        """
        list_node = self.discretization_points(number_points=20)
        data = []
        for node in list_node:
            data.append({'x': node.x, 'y': node.y})
        return plot_data.Arc2D(cx=self.center.x,
                               cy=self.center.y,
                               r=self.radius,
                               start_angle=self.angle1,
                               end_angle=self.angle2,
                               edge_style=edge_style,
                               data=data,
                               anticlockwise=anticlockwise,
                               name=self.name)

    def copy(self, *args, **kwargs):
        return Arc2D(self.start.copy(),
                     self.interior.copy(),
                     self.end.copy())

    def cut_between_two_points(self, point1, point2):
        """
<<<<<<< HEAD
        Cuts Arc between two points, and return the a new arc between these two points.

=======
        Cuts Arc between two points, and return a new arc between these two points.
>>>>>>> d3ebf237
        """
        if (point1.is_close(self.start) and point2.is_close(self.end)) or \
                (point2.is_close(self.start) and point1.is_close(self.end)):
            return self
        raise NotImplementedError

    def infinite_primitive(self, offset):
        vector_start_center = self.start - self.center
        vector_start_center.normalize()
        vector_end_center = self.end - self.center
        vector_end_center.normalize()
        vector_interior_center = self.interior - self.center
        vector_interior_center.normalize()
        if self.is_trigo:
            radius = self.radius + offset
            center = self.center

        else:
            radius = self.radius - offset
            if radius < 0:
                return None
            center = self.center
            # mid_point = self.middle_point()
            # vec1 = self.center - mid_point
            # vec1.normalize()
            # vec1 = 2 * offset * math.sqrt(2) * vec1
            # center = self.center.translation(vec1)
        start = center + radius * vector_start_center
        end = center + radius * vector_end_center
        interior = center + radius * vector_interior_center
        return Arc2D(start, interior, end)

    def complementary(self):

        interior = self.middle_point().rotation(self.center, math.pi)
        return Arc2D(self.start, interior, self.end)

    def axial_symmetry(self, line):
        """ Finds out the symmetric arc 2D according to a line. """
        points_symmetry = [point.axial_symmetry(line) for point in [self.start, self.interior, self.end]]

        return self.__class__(start=points_symmetry[0],
                              interior=points_symmetry[1],
                              end=points_symmetry[2])


class FullArc2D(Arc2D):
    """ An edge that starts at start_end, ends at the same point after having described a circle. """

    def __init__(self, center: volmdlr.Point2D, start_end: volmdlr.Point2D,
                 name: str = ''):
        self.__center = center
        self.start_end = start_end
        interior = start_end.rotation(center, math.pi)
        Arc2D.__init__(self, start=start_end, interior=interior,
                       end=start_end, name=name)  # !!! this is dangerous

    @property
    def is_trigo(self):
        return True

    @property
    def center(self):
        return self.__center

    @property
    def angle(self):
        return volmdlr.TWO_PI

    def to_dict(self, use_pointers: bool = False, memo=None, path: str = '#'):
        dict_ = self.base_dict()
        dict_['center'] = self.center.to_dict(use_pointers=use_pointers, memo=memo, path=path + '/center')
        dict_['radius'] = self.radius
        dict_['angle'] = self.angle
        dict_['is_trigo'] = self.is_trigo
        dict_['start_end'] = self.start.to_dict(use_pointers=use_pointers, memo=memo, path=path + '/start_end')
        return dict_

    def copy(self, *args, **kwargs):
        return FullArc2D(self.center.copy(), self.start.copy())

    @classmethod
    def dict_to_object(cls, dict_, global_dict=None, pointers_memo: Dict[str, Any] = None, path: str = '#'):
        center = volmdlr.Point2D.dict_to_object(dict_['center'])
        start_end = volmdlr.Point2D.dict_to_object(dict_['start_end'])

        return cls(center, start_end, name=dict_['name'])

    # def __hash__(self):
    #     return hash(("fullarc", self.center, self.radius, self.start, self.end))
    #     # return hash(self.center) + 5*hash(self.start)

    def __hash__(self):
        return hash((self.__class__.__name__, self.center, self.radius, self.start_end))

    def __eq__(self, other_arc):
        if self.__class__.__name__ != other_arc.__class__.__name__:
            return False
        return (self.center == other_arc.center) \
            and (self.start_end == other_arc.start_end)

    @property
    def bounding_rectangle(self):
        if not self._bounding_rectangle:
            self._bounding_rectangle = volmdlr.core.BoundingRectangle(
                self.center.x - self.radius, self.center.x + self.radius,
                self.center.y - self.radius, self.center.y + self.radius)
        return self._bounding_rectangle

    def straight_line_area(self):
        """
        Calculates the area of the fullarc, with line drawn from start to end.

        :return: straight_line_area.
        """
        area = self.area()
        return area

    def center_of_mass(self):
        return self.center

    def straight_line_center_of_mass(self):
        """Straight line center of mass."""
        return self.center_of_mass()

    def straight_line_point_belongs(self, point):
        """
        Verifies if a point belongs to the surface created by closing the edge.

        :param point2d: Point to be verified.
        :return: Return True if the point belongs to this surface, or False otherwise.
        """
        if point.point_distance(self.center) <= self.radius:
            return True
        return False

    def to_3d(self, plane_origin, x, y):
        center = self.center.to_3d(plane_origin, x, y)
        start = self.start.to_3d(plane_origin, x, y)
        z = x.cross(y)
        z.normalize()

        return FullArc3D(center, start, z)

    def rotation(self, center: volmdlr.Point2D, angle: float):
        new_center = self._center.rotation(center, angle, True)
        new_start_end = self.start.rotation(center, angle, True)
        return FullArc2D(new_center, new_start_end)

    def rotation_inplace(self, center: volmdlr.Point2D, angle: float):
        warnings.warn("'inplace' methods are deprecated. Use a not inplace method instead.", DeprecationWarning)

        self._center.rotation(center, angle, False)
        self.start.rotation(center, angle, False)
        self.interior.rotation(center, angle, False)
        self.end.rotation(center, angle, False)

    def translation(self, offset: volmdlr.Vector2D):
        new_center = self._center.translation(offset)
        new_start_end = self.start.translation(offset)
        return FullArc2D(new_center, new_start_end)

    def translation_inplace(self, offset: volmdlr.Vector2D):
        warnings.warn("'inplace' methods are deprecated. Use a not inplace method instead.", DeprecationWarning)

        self._center.translation_inplace(offset)
        self.start.translation_inplace(offset)
        self.end.translation_inplace(offset)
        self.interior.translation_inplace(offset)

    def frame_mapping(self, frame: volmdlr.Frame2D, side: str):
        """
        Map the 2D full arc to a new frame or its original frame.

        :param frame: The target frame for the mapping.
        :type frame: :class:`volmdlr.Frame2D`
        :param side: Specify whether to map the arc to the new frame ('new')
            or its original frame ('old').
        :type side: str
        :return: The full arc in the specified frame.
        :rtype: :class:`volmdlr.edges.FullArc2D`
        """
        return FullArc2D(*[point.frame_mapping(frame, side) for point in
                           [self._center, self.start]])

    def frame_mapping_inplace(self, frame: volmdlr.Frame2D, side: str):
        warnings.warn("'inplace' methods are deprecated. Use a not inplace method instead.", DeprecationWarning)

        for point in [self._center, self.start, self.end, self.interior]:
            point.frame_mapping_inplace(frame, side)

    def polygonization(self):
        return volmdlr.wires.ClosedPolygon2D(self.discretization_points(angle_resolution=15))

    def plot(self, ax=None, edge_style: EdgeStyle = EdgeStyle()):
        if ax is None:
            _, ax = plt.subplots()

        if self.radius > 0:
            ax.add_patch(matplotlib.patches.Arc((self.center.x, self.center.y),
                                                2 * self.radius,
                                                2 * self.radius,
                                                angle=0,
                                                theta1=0,
                                                theta2=360,
                                                color=edge_style.color,
                                                linestyle=edge_style.linestyle,
                                                linewidth=edge_style.linewidth))
        if edge_style.plot_points:
            ax.plot([self.start.x], [self.start.y], 'o',
                    color=edge_style.color, alpha=edge_style.alpha)
        return ax

    def cut_between_two_points(self, point1, point2):

        x1, y1 = point1 - self.center
        x2, y2 = point2 - self.center

        angle1 = math.atan2(y1, x1)
        angle2 = math.atan2(y2, x2)
        if angle2 < angle1:
            angle2 += volmdlr.TWO_PI
        angle_i = 0.5 * (angle1 + angle2)
        interior = point1.rotation(self.center, angle_i)
        arc = Arc2D(point1, interior, point2)
        if self.is_trigo != arc.is_trigo:
            arc = arc.complementary()

        return arc

    def line_intersections(self, line2d: Line2D, tol=1e-9):
        try:
            if line2d.start.is_close(self.center):
                pt1 = line2d.end
                vec = line2d.start - line2d.end
            else:
                pt1 = line2d.start
                vec = line2d.end - line2d.start
        except AttributeError:
            if line2d.point1.is_close(self.center):
                pt1 = line2d.point2
                vec = line2d.point1 - line2d.point2
            else:
                pt1 = line2d.point1
                vec = line2d.point2 - line2d.point1
        vector1 = vec.dot(vec)
        vector2 = 2 * vec.dot(pt1 - self.center)
        vector3 = pt1.dot(pt1) + self.center.dot(self.center) \
            - 2 * pt1.dot(self.center) - self.radius ** 2

        disc = vector2 ** 2 - 4 * vector1 * vector3
        if math.isclose(disc, 0., abs_tol=tol):
            t_param = -vector2 / (2 * vector1)
            return [pt1 + t_param * vec]

        if disc > 0:
            sqrt_disc = math.sqrt(disc)
            t_param = (-vector2 + sqrt_disc) / (2 * vector1)
            s_param = (-vector2 - sqrt_disc) / (2 * vector1)
            return [pt1 + t_param * vec,
                    pt1 + s_param * vec]

        return []

    def linesegment_intersections(self, linesegment2d: LineSegment2D, tol=1e-9):
        if not self.bounding_rectangle.b_rectangle_intersection(linesegment2d.bounding_rectangle):
            return []
        try:
            if linesegment2d.start.is_close(self.center):
                pt1 = linesegment2d.end
                vec = linesegment2d.start - linesegment2d.end
            else:
                pt1 = linesegment2d.start
                vec = linesegment2d.end - linesegment2d.start
        except AttributeError:
            if linesegment2d.point1.is_close(self.center):
                pt1 = linesegment2d.point2
                vec = linesegment2d.point1 - linesegment2d.point2
            else:
                pt1 = linesegment2d.point1
                vec = linesegment2d.point2 - linesegment2d.point1
        vector1 = vec.dot(vec)
        vector2 = 2 * vec.dot(pt1 - self.center)
        vector3 = pt1.dot(pt1) + self.center.dot(self.center) \
            - 2 * pt1.dot(self.center) - self.radius ** 2

        disc = vector2 ** 2 - 4 * vector1 * vector3
        if math.isclose(disc, 0., abs_tol=tol):
            t_param = -vector2 / (2 * vector1)
            points = [pt1 + t_param * vec]
            if linesegment2d.point_belongs(points[0]):
                return points
            return []

        if disc > 0:
            sqrt_disc = math.sqrt(disc)
            t_param = (-vector2 + sqrt_disc) / (2 * vector1)
            s_param = (-vector2 - sqrt_disc) / (2 * vector1)
            points = [pt1 + t_param * vec, pt1 + s_param * vec]
            valid_points = [pt for pt in points if
                            linesegment2d.point_belongs(pt)]
            return valid_points

        return []

    def reverse(self):
        return self


class ArcEllipse2D(Edge):
    """
    An 2 dimensional elliptical arc.

    :param start: The starting point of the elliptical arc
    :type start: :class:`volmdlr.Point2D`
    :param interior: An interior point of the elliptical arc
    :type interior: :class:`volmdlr.Point2D`
    :param end: The end point of the elliptical arc
    :type end: :class:`volmdlr.Point2D`
    :param center: The center of the ellipse
    :type center: :class:`volmdlr.Point2D`
    :param major_dir: The major direction of the ellipse
    :type major_dir: :class:`volmdlr.Vector2D`
    :param name: The name of the elliptical arc. Default value is ''
    :type name: str, optional
    :param extra: An extra interior point if start is equal to end. Default
        value is None
    :type extra: :class:`volmdlr.Point2D`, optional
    """

    def __init__(self, start: volmdlr.Point2D, interior: volmdlr.Point2D,
                 end: volmdlr.Point2D, center: volmdlr.Point2D,
                 major_dir: volmdlr.Vector2D, extra: volmdlr.Point2D = None, name: str = '',
                 ):
        Edge.__init__(self, start, end, name)
        self.interior = interior
        self.center = center
        self.extra = extra
        self.major_dir = major_dir
        self.minor_dir = self.major_dir.deterministic_unit_normal_vector()
        frame = volmdlr.Frame2D(self.center, self.major_dir, self.minor_dir)
        self.frame = frame
        start_new = frame.global_to_local_coordinates(self.start)
        end_new = frame.global_to_local_coordinates(self.end)
        interior_new = frame.global_to_local_coordinates(self.interior)
        center_new = frame.global_to_local_coordinates(self.center)
        self._bounding_rectangle = None

        def theta_a_b(start_, iterior_, end_, center_):
            """
            Calculates the major, minor and theta.

            From : https://math.stackexchange.com/questions/339126/how-to-draw-an-ellipse-if-a- \
            center-and-3-arbitrary-points-on-it-are-given.
            theta= ellipse's inclination angle related to the horizontal
            (clockwise), A=semi major axis, B=semi minor axis.

            """
            x_start, y_start, x_interior, y_interior, x_end, y_end = start_[0] - center_[0], start_[1] - center_[1], \
                iterior_[0] - center_[0], iterior_[1] - center_[
                                                                         1], end_[0] - center_[0], end_[1] - center_[1]
            matrix_a = npy.array(([x_start ** 2, y_start ** 2, 2 * x_start * y_start],
                                  [x_interior ** 2, y_interior ** 2, 2 * x_interior * y_interior],
                                  [x_end ** 2, y_end ** 2, 2 * x_end * y_end]))
            inv_matrix_a = npy.linalg.inv(matrix_a)
            matriz_one = npy.array(([1],
                                    [1],
                                    [1]))
            vector_c = npy.dot(inv_matrix_a, matriz_one)
            theta = 0.5 * math.atan(2 * vector_c[2] / (vector_c[1] - vector_c[0]))
            c1 = vector_c[0] + vector_c[1]
            c2 = (vector_c[1] - vector_c[0]) / math.cos(2 * theta)
            gdaxe = math.sqrt((2 / (c1 - c2)))
            ptax = math.sqrt((2 / (c1 + c2)))
            return theta, gdaxe, ptax

        if start.is_close(end):
            extra_new = frame.global_to_local_coordinates(self.extra)
            theta, major_axis, minor_axis = theta_a_b(start_new, extra_new, interior_new,
                                                      center_new)
        else:
            theta, major_axis, minor_axis = theta_a_b(start_new, interior_new, end_new,
                                                      center_new)

        self.major_axis = major_axis
        self.minor_axis = minor_axis
        self.theta = theta

        # Angle pour start
        u1, u2 = start_new.x / self.major_axis, start_new.y / self.minor_axis
        angle1 = volmdlr.geometry.sin_cos_angle(u1, u2)
        self.angle_start = angle1
        # Angle pour end
        u3, u4 = end_new.x / self.major_axis, end_new.y / self.minor_axis
        angle2 = volmdlr.geometry.sin_cos_angle(u3, u4)
        self.angle_end = angle2
        # Angle pour interior
        u5, u6 = interior_new.x / self.major_axis, interior_new.y / self.minor_axis
        anglei = volmdlr.geometry.sin_cos_angle(u5, u6)
        self.angle_interior = anglei
        # Going trigo/clock wise from start to interior
        if anglei < angle1:
            trigowise_path = (anglei + volmdlr.TWO_PI) - angle1
            clockwise_path = angle1 - anglei
        else:
            trigowise_path = anglei - angle1
            clockwise_path = angle1 - anglei + volmdlr.TWO_PI

        # Going trigo wise from interior to interior
        if angle2 < anglei:
            trigowise_path += (angle2 + volmdlr.TWO_PI) - anglei
            clockwise_path += anglei - angle2
        else:
            trigowise_path += angle2 - anglei
            clockwise_path += anglei - angle2 + volmdlr.TWO_PI

        if clockwise_path > trigowise_path:
            self.is_trigo = True
            self.angle = trigowise_path
        else:
            # Clock wise
            self.is_trigo = False
            self.angle = clockwise_path

        if self.start.is_close(self.end) or self.angle == 0:
            self.angle = volmdlr.TWO_PI

        if self.is_trigo:  # sens trigo
            self.offset_angle = angle1
        else:
            self.offset_angle = angle2

    def _get_points(self):
        return self.discretization_points(number_points=20)

    points = property(_get_points)

    def length(self):
        """
        Calculates the length of the arcellipse 2d.

        :return: arc ellipse 2d's length
        """
        length = self.abscissa(self.end)
        return length

    def point_belongs(self, point, abs_tol: float = 1e-4):
        """
        Verifies if a point belongs to the arc ellipse 2d.

        :param point: point to be verified
        :param abs_tol: tolerance applied during calculations
        :return: True if the point belongs, False otherwise
        """
        if not math.isclose((point.x - self.center.x) ** 2 / self.major_axis ** 2 +
                            (point.y - self.center.y) ** 2 / self.minor_axis ** 2, 1, abs_tol=abs_tol) and not \
                math.isclose((point.x - self.center.x) ** 2 / self.minor_axis ** 2 +
                             (point.y - self.center.y) ** 2 / self.major_axis ** 2, 1, abs_tol=abs_tol):
            return False
        new_point = self.frame.global_to_local_coordinates(point)
        u1, u2 = new_point.x / self.major_axis, new_point.y / self.minor_axis
        angle_new_point = volmdlr.geometry.sin_cos_angle(u1, u2)
        if self.angle_start < self.angle_end and self.angle_end >= angle_new_point >= self.angle_start:
            return True
        if self.angle_start > self.angle_end and self.angle_end <= angle_new_point <= self.angle_start:
            return True
        return False

    def abscissa(self, point: volmdlr.Point2D):
        """
        Calculates the abscissa of a given point.

        :param point: point for calculating abscissa
        :return: a float, between 0 and the arc ellipse 2d's length
        """
        if self.point_belongs(point):
            angle_abscissa = volmdlr.geometry.clockwise_angle(point - self.center, self.major_dir)
            angle_start = self.angle_start
            angle_end = angle_abscissa
            if self.angle_start > angle_abscissa > self.angle_end:
                angle_start = angle_abscissa
                angle_end = self.angle_start

            def arc_length(theta):
                return math.sqrt((self.major_axis ** 2) * math.sin(theta) ** 2 +
                                 (self.minor_axis ** 2) * math.cos(theta) ** 2)

            res, _ = scipy_integrate.quad(arc_length, angle_start, angle_end)
            return res
        raise ValueError(f'point {point} does not belong to ellipse')

    @property
    def bounding_rectangle(self):
        """
        Calculates the bounding rectangle for the arc ellipse 2d.

        :return: Bouding Rectangle object.
        """
        if not self._bounding_rectangle:
            discretization_points = self.discretization_points(number_points=20)
            x_values, y_values = [], []
            for point in discretization_points:
                x_values.append(point.x)
                y_values.append(point.y)
            self._bounding_rectangle = volmdlr.core.BoundingRectangle(min(x_values), max(x_values),
                                                                      min(y_values), max(y_values))
        return self._bounding_rectangle

    def straight_line_area(self):
        """
        Calculates the area of the elliptic arc, with line drawn from start to end.

        :return: straight_line_area.
        """
        if self.angle >= math.pi:
            angle = volmdlr.TWO_PI - self.angle
            area = math.pi * self.major_axis * self.minor_axis - 0.5 * self.major_axis * self.minor_axis * (
                    angle - math.sin(angle))
        else:
            angle = self.angle
            area = 0.5 * self.major_axis * self.minor_axis * (angle - math.sin(angle))

        if self.is_trigo:
            return area
        return -area

    def discretization_points(self, *, number_points: int = None, angle_resolution: int = None):
        """
        Discretization of an Edge to have "n" points.

        :param number_points: the number of points (including start and end points)
             if unset, only start and end will be returned.
        :param angle_resolution: if set, the sampling will be adapted to have a controlled angular distance. Useful
            to mesh an arc.
        :return: a list of sampled points.
        """
        if not number_points:
            if not angle_resolution:
                number_points = 2
            else:
                number_points = math.ceil(angle_resolution * abs(self.angle / math.pi)) + 2
        is_trigo = True
        if self.angle_start > self.angle_end:
            if self.angle_start >= self.angle_interior >= self.angle_end:
                angle_start = self.angle_end
                angle_end = self.angle_start
                is_trigo = False
            else:
                angle_end = self.angle_end + volmdlr.TWO_PI
                angle_start = self.angle_start
        elif self.angle_start == self.angle_end:
            angle_start = 0
            angle_end = 2 * math.pi
        else:
            angle_end = self.angle_end
            angle_start = self.angle_start

        discretization_points = [self.frame.local_to_global_coordinates(
            volmdlr.Point2D(self.major_axis * math.cos(angle), self.minor_axis * math.sin(angle)))
            for angle in npy.linspace(angle_start, angle_end, number_points)]
        if not is_trigo:
            discretization_points = discretization_points[::-1]
        return discretization_points

    def polygon_points(self, discretization_resolution: int):
        warnings.warn('polygon_points is deprecated,\
                please use discretization_points instead',
                      DeprecationWarning)
        return self.discretization_points(angle_resolution=discretization_resolution)

    def to_3d(self, plane_origin, x, y):
        """
        Transforms the arc of ellipse 2D into a 3D arc of ellipse.

        :param plane_origin: The origin of plane to draw the arc of ellipse 3D.
        :type plane_origin: volmdlr.Point3D
        :param x: First direction of the plane
        :type x: volmdlr.Vector3D
        :param y: Second direction of the plane.
        :type y: volmdlr.Vector3D
        :return: A 3D arc of ellipse.
        :rtype: ArcEllipse3D
        """
        point_start3d = self.start.to_3d(plane_origin, x, y)
        point_interior3d = self.interior.to_3d(plane_origin, x, y)
        point_end3d = self.end.to_3d(plane_origin, x, y)
        point_center3d = self.center.to_3d(plane_origin, x, y)

        a_max2d = self.center + self.major_dir * self.major_axis
        a_max3d = a_max2d.to_3d(plane_origin, x, y)
        new_major_dir = a_max3d - point_center3d
        new_major_dir.normalize()
        extra3d = self.extra
        if extra3d:
            extra3d = self.extra.to_3d(plane_origin, x, y)
        return ArcEllipse3D(point_start3d, point_interior3d, point_end3d,
                            point_center3d, new_major_dir, extra3d, name=self.name)

    def plot(self, ax=None, edge_style: EdgeStyle = EdgeStyle()):
        if ax is None:
            _, ax = plt.subplots()

        self.interior.plot(ax=ax, color='m')
        self.start.plot(ax=ax, color='r')
        self.end.plot(ax=ax, color='b')
        self.center.plot(ax=ax, color='y')

        x = []
        y = []
        for px, py in self.discretization_points(number_points=100):
            x.append(px)
            y.append(py)

        plt.plot(x, y, color=edge_style.color, alpha=edge_style.alpha)
        return ax

    def normal_vector(self, abscissa):
        raise NotImplementedError

    def direction_vector(self, abscissa):
        raise NotImplementedError

    def reverse(self):
        return self.__class__(self.end.copy(), self.interior.copy(), self.start.copy(),
                              self.center.copy(), self.major_dir.copy(), self.name)

    def line_intersections(self, line2d: Line2D):
        """
        Intersections between an Arc Ellipse 2D and a Line 2D.

        :param line2d: Line 2D to verify intersections
        :return: List with all intersections
        """
        ellipse2d_linesegment_intersections = vm_utils_intersections.ellipse2d_line_intersections(self, line2d)
        linesegment_intersections = []
        for inter in ellipse2d_linesegment_intersections:
            if self.point_belongs(inter):
                linesegment_intersections.append(inter)
        return linesegment_intersections

    def linesegment_intersections(self, linesegment2d: LineSegment2D):
        """
        Intersections between an Arc Ellipse 2D and a Line Segment 2D.

        :param linesegment2d: LineSegment 2D to verify intersections.
        :return: List with all intersections.
        """
        if not self.bounding_rectangle.b_rectangle_intersection(linesegment2d.bounding_rectangle):
            return []
        intersections = self.line_intersections(linesegment2d.to_line())
        linesegment_intersections = []
        for inter in intersections:
            if linesegment2d.point_belongs(inter):
                linesegment_intersections.append(inter)
        return linesegment_intersections

    def frame_mapping(self, frame: volmdlr.Frame2D, side: str):
        """
        Changes frame_mapping and return a new Arc Ellipse 2D.

        side = 'old' or 'new'
        """
        if side == 'old':
            return ArcEllipse2D(frame.local_to_global_coordinates(self.start),
                                frame.local_to_global_coordinates(self.interior),
                                frame.local_to_global_coordinates(self.end),
                                frame.local_to_global_coordinates(self.center),
                                self.major_dir)
        if side == 'new':
            point_major_dir = self.center + self.major_dir * self.major_axis
            major_dir = frame.global_to_local_coordinates(point_major_dir).to_vector()
            major_dir.normalize()
            return ArcEllipse2D(frame.global_to_local_coordinates(self.start),
                                frame.global_to_local_coordinates(self.interior),
                                frame.global_to_local_coordinates(self.end),
                                frame.global_to_local_coordinates(self.center),
                                major_dir)
        raise ValueError('Side should be \'new\' \'old\'')

    def straight_line_point_belongs(self, point):
        """
        Verifies if a point belongs to the surface created by closing the edge.

        :param point: Point to be verified
        :return: Return True if the point belongs to this surface,
            or False otherwise
        """
        raise NotImplementedError(f'the straight_line_point_belongs method must be'
                                  f' overloaded by {self.__class__.__name__}')


class FullArcEllipse(Edge):
    """
    Abstract class to define an ellipse.
    """

    def __init__(self, start_end: Union[volmdlr.Point2D, volmdlr.Point3D], major_axis: float, minor_axis: float,
                 center: Union[volmdlr.Point2D, volmdlr.Point3D],
                 major_dir: Union[volmdlr.Vector2D, volmdlr.Vector3D], name: str = ''):
        self.start_end = start_end
        self.major_axis = major_axis
        self.minor_axis = minor_axis
        self.center = center
        self.major_dir = major_dir

        Edge.__init__(self, start=start_end, end=start_end, name=name)

    def length(self):
        """
        Calculates the length of the ellipse.

        Ramanujan's approximation for the perimeter of the ellipse.
        P = math.pi * (a + b) [ 1 + (3h) / (10 + √(4 - 3h) ) ], where h = (a - b)**2/(a + b)**2
        :return: Perimeter of the ellipse
        :rtype: float
        """
        perimeter_formular_h = (self.major_axis - self.minor_axis) ** 2 / (self.major_axis + self.minor_axis) ** 2
        return math.pi * (self.major_axis + self.minor_axis) * \
            (1 + (3 * perimeter_formular_h / (10 + math.sqrt(4 - 3 * perimeter_formular_h))))

    def point_belongs(self, point: Union[volmdlr.Point2D, volmdlr.Point3D], abs_tol: float = 1e-6):
        """
        Verifies if a given point lies on the ellipse.

        :param point: point to be verified.
        :param abs_tol: Absolute tolerance to consider the point on the ellipse.
        :return: True is point lies on the ellipse, False otherwise
        """
        new_point = self.frame.global_to_local_coordinates(point)
        return math.isclose(new_point.x ** 2 / self.major_axis ** 2 +
                            new_point.y ** 2 / self.minor_axis ** 2, 1.0, abs_tol=abs_tol)

    def point_at_abscissa(self, abscissa: float, resolution: int = 2500):
        """
        Calculates a point on the FullArcEllipse at a given abscissa.

        :param abscissa: abscissa where in the curve the point should be calculated.
        :return: Corresponding point.
        """
        # TODO: enhance this method to a more precise method
        points = self.discretization_points(number_points=resolution)
        approx_abscissa = 0
        last_point = None
        for p1, p2 in zip(points[:-1], points[1:]):
            if approx_abscissa <= abscissa:
                approx_abscissa += p1.point_distance(p2)
                last_point = p2
            else:
                break
        return last_point

    def reverse(self):
        """
        Defines a new FullArcEllipse, identical to self, but in the opposite direction.

        """
        return self

    def straight_line_point_belongs(self, point):
        """
        Verifies if a point belongs to the surface created by closing the edge.

        :param point: Point to be verified
        :return: Return True if the point belongs to this surface,
            or False otherwise
        """
        raise NotImplementedError(f'the straight_line_point_belongs method must be'
                                  f' overloaded by {self.__class__.__name__}')

    def normal_vector(self, abscissa):
        """
        Calculates the normal vector the edge at given abscissa.

        :return: the normal vector
        """
        raise NotImplementedError

    def direction_vector(self, abscissa):
        """
        Calculates the direction vector the edge at given abscissa.

        :param abscissa: edge abscissa
        :return: direction vector
        """
        raise NotImplementedError


class FullArcEllipse2D(FullArcEllipse, ArcEllipse2D):
    """
    Defines a FullArcEllipse2D.
    """

    def __init__(self, start_end: volmdlr.Point2D, major_axis: float, minor_axis: float,
                 center: volmdlr.Point2D, major_dir: volmdlr.Vector2D, name: str = ''):
        major_dir.normalize()
        self.minor_dir = major_dir.deterministic_unit_normal_vector()
        self.frame = volmdlr.Frame2D(center, major_dir, self.minor_dir)
        self.theta = volmdlr.geometry.clockwise_angle(major_dir, volmdlr.X2D)
        if self.theta == math.pi * 2:
            self.theta = 0.0
        self._bounding_rectangle = None

        FullArcEllipse.__init__(self, start_end, major_axis, minor_axis, center, major_dir, name)

    def discretization_points(self, *, number_points: int = None, angle_resolution: int = 20):
        """
        Calculates the discretized points for the ellipse.

        :param number_points: number of point to have in the discretized points.
        :param angle_resolution: the angle resolution to be used to discretize points.
        :return: discretized points.
        """
        if not number_points:
            number_points = math.ceil(volmdlr.TWO_PI * angle_resolution) + 2

        discretization_points = [self.center + volmdlr.Point2D(self.major_axis * math.cos(theta),
                                                               self.minor_axis * math.sin(theta))
                                 for theta in npy.linspace(0, volmdlr.TWO_PI, number_points)]
        discretization_points = [point.rotation(self.center, self.theta) for point in discretization_points]
        return discretization_points

    def to_3d(self, plane_origin, x, y):
        point_start_end3d = self.start_end.to_3d(plane_origin, x, y)
        point_center3d = self.center.to_3d(plane_origin, x, y)

        a_max2d = self.center + self.major_dir * self.major_axis
        a_max3d = a_max2d.to_3d(plane_origin, x, y)
        new_major_dir = (a_max3d - point_center3d).to_vector()
        new_major_dir.normalize()
        normal = x.cross(y)
        return FullArcEllipse3D(point_start_end3d, self.major_axis, self.minor_axis,
                                point_center3d, normal, new_major_dir, name=self.name)

    def frame_mapping(self, frame: volmdlr.Frame2D, side: str):
        """
        Changes frame_mapping and return a new FullArcEllipse2D.

        :param frame: Local coordinate system.
        :type frame: volmdlr.Frame2D
        :param side: 'old' will perform a transformation from local to global coordinates. 'new' will
            perform a transformation from global to local coordinates.
        :type side: str
        :return: A new transformed FulLArcEllipse2D.
        :rtype: FullArcEllipse2D
        """
        if side == 'old':
            return FullArcEllipse2D(frame.local_to_global_coordinates(self.start_end),
                                    self.major_axis, self.minor_axis,
                                    frame.local_to_global_coordinates(self.center),
                                    self.major_dir, self.name)
        if side == 'new':
            point_major_dir = self.center + self.major_dir * self.major_axis
            major_dir = frame.global_to_local_coordinates(point_major_dir).to_vector()
            major_dir.normalize()
            return FullArcEllipse2D(frame.global_to_local_coordinates(self.start_end),
                                    self.major_axis, self.minor_axis,
                                    frame.global_to_local_coordinates(self.center),
                                    major_dir, self.name)
        raise ValueError('Side should be \'new\' \'old\'')

    def translation(self, offset: volmdlr.Vector2D):
        """
        FullArcEllipse2D translation.

        :param offset: translation vector.
        :type offset: volmdlr.Vector2D
        :return: A new translated FullArcEllipse2D.
        :rtype: FullArcEllipse2D
        """
        return FullArcEllipse2D(self.start_end.translation(offset), self.major_axis, self.minor_axis,
                                self.center.translation(offset), self.major_dir, self.name)

    def abscissa(self, point: Union[volmdlr.Point2D, volmdlr.Point3D], tol: float = 1e-6):
        """
        Calculates the abscissa of a given point.

        :param point: point for calculating abscissa.
        :param tol: tolerance.
        :return: a float, between 0 and the ellipse's length.
        """
        if self.point_belongs(point):
            angle_abscissa = volmdlr.geometry.clockwise_angle(point - self.center, self.major_dir)
            angle_start = 0.0

            if angle_abscissa == volmdlr.TWO_PI:
                return self.length()

            def arc_length(theta):
                return math.sqrt((self.major_axis ** 2) * math.sin(theta) ** 2 +
                                 (self.minor_axis ** 2) * math.cos(theta) ** 2)

            res, _ = scipy_integrate.quad(arc_length, angle_start, angle_abscissa)
            return res
        raise ValueError(f'point {point} does not belong to ellipse')

    def normal_vector(self, abscissa):
        """
        Calculates the normal vector the edge at given abscissa.

        :return: the normal vector
        """
        raise NotImplementedError

    def direction_vector(self, abscissa):
        """
        Calculates the direction vector the edge at given abscissa.

        :param abscissa: edge abscissa
        :return: direction vector
        """
        raise NotImplementedError


class FullArcEllipse(Edge):
    """
    Abstract class to define an ellipse.
    """

    def __init__(self, start_end: Union[volmdlr.Point2D, volmdlr.Point3D], major_axis: float, minor_axis: float,
                 center: Union[volmdlr.Point2D, volmdlr.Point3D],
                 major_dir: Union[volmdlr.Vector2D, volmdlr.Vector3D], name: str = ''):
        self.start_end = start_end
        self.major_axis = major_axis
        self.minor_axis = minor_axis
        self.center = center
        self.major_dir = major_dir

        Edge.__init__(self, start=start_end, end=start_end, name=name)

    def length(self):
        """
        Calculates the length of the ellipse.

        Ramanujan's approximation for the perimeter of the ellipse.
        P = math.pi * (a + b) [ 1 + (3h) / (10 + √(4 - 3h) ) ], where h = (a - b)**2/(a + b)**2
        :return: Perimeter of the ellipse
        :rtype: float
        """
        perimeter_formular_h = (self.major_axis - self.minor_axis) ** 2 / (self.major_axis + self.minor_axis) ** 2
        return math.pi * (self.major_axis + self.minor_axis) * \
            (1 + (3 * perimeter_formular_h / (10 + math.sqrt(4 - 3 * perimeter_formular_h))))

    def discretization_points(self, *, number_points: int = None, angle_resolution: int = 20):
        """
        Calculates the discretized points for the ellipse.

        :param number_points: number of point to have in the discretized points.
        :param angle_resolution: the angle resolution to be used to discretize points.
        :return: discretized points.
        """
        if number_points:
            angle_resolution = number_points
        discretization_points = [self.center + volmdlr.Point2D(self.major_axis * math.cos(theta),
                                                               self.minor_axis * math.sin(theta))
                                 for theta in npy.linspace(0, volmdlr.TWO_PI, angle_resolution + 1)]
        discretization_points = [point.rotation(self.center, self.theta) for point in discretization_points]
        return discretization_points

    def point_belongs(self, point: Union[volmdlr.Point2D, volmdlr.Point3D], abs_tol: float = 1e-6):
        """
        Verifies if a given point lies on the ellipse.

        :param point: point to be verified.
        :param abs_tol: Absolute tolerance to consider the point on the ellipse.
        :return: True is point lies on the ellipse, False otherwise
        """
        new_point = self.frame.global_to_local_coordinates(point)
        return math.isclose(new_point.x ** 2 / self.major_axis ** 2 +
                            new_point.y ** 2 / self.minor_axis ** 2, 1.0, abs_tol=abs_tol)

    def point_at_abscissa(self, abscissa: float, resolution: int = 2500):
        """
        Calculates a point on the FullArcEllipse at a given abscissa.

        :param abscissa: abscissa where in the curve the point should be calculated.
        :return: Corresponding point.
        """
        # TODO: enhance this method to a more precise method
        points = self.discretization_points(number_points=resolution)
        approx_abscissa = 0
        last_point = None
        for p1, p2 in zip(points[:-1], points[1:]):
            if approx_abscissa <= abscissa:
                approx_abscissa += p1.point_distance(p2)
                last_point = p2
            else:
                break
        return last_point

    def reverse(self):
        """
        Defines a new FullArcEllipse, identical to self, but in the opposite direction.

        """
        return self

    def abscissa(self, point, tol: float = 1e-6):
        """
        Computes the abscissa of an Edge.

        :param point: The point located on the edge.
        :type point: Union[:class:`volmdlr.Point2D`, :class:`volmdlr.Point3D`].
        :param tol: The precision in terms of distance. Default value is 1e-4.
        :type tol: float, optional.
        :return: The abscissa of the point.
        :rtype: float
        """
        raise NotImplementedError(f'the abscissa method must be overloaded by {self.__class__.__name__}')


class FullArcEllipse2D(FullArcEllipse):
    """
    Defines a FullArcEllipse2D.
    """

    def __init__(self, start_end: volmdlr.Point2D, major_axis: float, minor_axis: float,
                 center: volmdlr.Point2D, major_dir: volmdlr.Vector2D, name: str = ''):
        major_dir.normalize()
        self.minor_dir = major_dir.deterministic_unit_normal_vector()
        self.frame = volmdlr.Frame2D(center, major_dir, self.minor_dir)
        self.theta = volmdlr.geometry.clockwise_angle(major_dir, volmdlr.X2D)
        if self.theta == math.pi * 2:
            self.theta = 0.0

        FullArcEllipse.__init__(self, start_end, major_axis, minor_axis, center, major_dir, name)

    def to_3d(self, plane_origin, x, y):
        point_start_end3d = self.start_end.to_3d(plane_origin, x, y)
        point_center3d = self.center.to_3d(plane_origin, x, y)

        a_max2d = self.center + self.major_dir * self.major_axis
        a_max3d = a_max2d.to_3d(plane_origin, x, y)
        new_major_dir = (a_max3d - point_center3d).to_vector()
        new_major_dir.normalize()
        normal = x.cross(y)
        return FullArcEllipse3D(point_start_end3d, self.major_axis, self.minor_axis,
                                point_center3d, normal, new_major_dir, name=self.name)

    def frame_mapping(self, frame: volmdlr.Frame2D, side: str):
        """
        Changes frame_mapping and return a new FullArcEllipse2D.

        :param frame: Local coordinate system.
        :type frame: volmdlr.Frame2D
        :param side: 'old' will perform a transformation from local to global coordinates. 'new' will
            perform a transformation from global to local coordinates.
        :type side: str
        :return: A new transformed FulLArcEllipse2D.
        :rtype: FullArcEllipse2D
        """
        if side == 'old':
            return FullArcEllipse2D(frame.local_to_global_coordinates(self.start_end),
                                    self.major_axis, self.minor_axis,
                                    frame.local_to_global_coordinates(self.center),
                                    self.major_dir, self.name)
        if side == 'new':
            point_major_dir = self.center + self.major_dir * self.major_axis
            major_dir = frame.global_to_local_coordinates(point_major_dir).to_vector()
            major_dir.normalize()
            return FullArcEllipse2D(frame.global_to_local_coordinates(self.start_end),
                                    self.major_axis, self.minor_axis,
                                    frame.global_to_local_coordinates(self.center),
                                    major_dir, self.name)
        raise ValueError('Side should be \'new\' \'old\'')

    def translation(self, offset: volmdlr.Vector2D):
        """
        FullArcEllipse2D translation.

        :param offset: translation vector.
        :type offset: volmdlr.Vector2D
        :return: A new translated FullArcEllipse2D.
        :rtype: FullArcEllipse2D
        """
        return FullArcEllipse2D(self.start_end.translation(offset), self.major_axis, self.minor_axis,
                                self.center.translation(offset), self.major_dir, self.name)

    def abscissa(self, point: Union[volmdlr.Point2D, volmdlr.Point3D], tol: float = 1e-6):
        """
        Calculates the abscissa of a given point.

        :param point: point for calculating abscissa.
        :param tol: tolerance.
        :return: a float, between 0 and the ellipse's length.
        """
        if self.point_belongs(point):
            angle_abscissa = volmdlr.geometry.clockwise_angle(point - self.center, self.major_dir)
            angle_start = 0.0

            if angle_abscissa == volmdlr.TWO_PI:
                return self.length()

            def arc_length(theta):
                return math.sqrt((self.major_axis ** 2) * math.sin(theta) ** 2 +
                                 (self.minor_axis ** 2) * math.cos(theta) ** 2)

            res, _ = scipy_integrate.quad(arc_length, angle_start, angle_abscissa)
            return res
        raise ValueError(f'point {point} does not belong to ellipse')

    def normal_vector(self, abscissa):
        """
        Calculates the normal vector the edge at given abscissa.

        :return: the normal vector
        """
        raise NotImplementedError

    def direction_vector(self, abscissa):
        """
        Calculates the direction vector the edge at given abscissa.

        :param abscissa: edge abscissa
        :return: direction vector
        """
        raise NotImplementedError


class Line3D(Line):
    """
    Define an infinite line passing through the 2 points.

    """
    _non_eq_attributes = ['name', 'basis_primitives', 'bounding_box']

    def __init__(self, point1: volmdlr.Point3D, point2: volmdlr.Point3D,
                 name: str = ''):
        Line.__init__(self, point1, point2, name=name)
        # self.points = [point1, point2]
        self._bbox = None

    @property
    def bounding_box(self):
        if not self._bbox:
            self._bbox = self._bounding_box()
        return self._bbox

    @bounding_box.setter
    def bounding_box(self, new_bounding_box):
        self._bbox = new_bounding_box

    def _bounding_box(self):
        xmin = min([self.point1[0], self.point2[0]])
        xmax = max([self.point1[0], self.point2[0]])
        ymin = min([self.point1[1], self.point2[1]])
        ymax = max([self.point1[1], self.point2[1]])
        zmin = min([self.point1[2], self.point2[2]])
        zmax = max([self.point1[2], self.point2[2]])

        return volmdlr.core.BoundingBox(xmin, xmax, ymin, ymax, zmin, zmax)

    def point_belongs(self, point3d):
        if point3d.is_close(self.point1):
            return True
        return self.direction_vector().is_colinear_to(point3d - self.point1)

    def point_distance(self, point):
        """Returns the minimal distance to a point."""
        vector1 = point - self.point1
        vector1.to_vector()
        vector2 = self.point2 - self.point1
        vector2.to_vector()
        return vector1.cross(vector2).norm() / vector2.norm()

    def line_distance(self, line2):
        """
        Calculates the distance between two Line3D.

        :param line2: other Line3D.
        :return: The distance between the two lines.
        """
        direction_vector1 = self.direction_vector()
        direction_vector2 = line2.direction_vector()
        if direction_vector1.is_colinear_to(direction_vector2):
            return direction_vector1.cross(line2.point1 - self.point1).norm() / direction_vector1.norm()
        vector = line2.point1 - self.point1
        line_distance = abs(vector.dot(direction_vector1.cross(direction_vector2))) / direction_vector1.cross(
            direction_vector2).norm()
        return line_distance

    def skew_to(self, line):
        """
        Verifies if two Line3D are skew to each other, that is, they are not parallel and never intersect.

        :param line: other line.
        :return: True if they are skew, False otherwise.
        """
        if self.direction_vector().is_colinear_to(line.direction_vector()):
            return False
        if math.isclose(self.line_distance(line), 0, abs_tol=1e-6):
            return False
        return True

    def intersection(self, line2):
        """
        Calculates the intersection between to Line3D, if there is an intersection.

        :param line: other Line3D
        :return: None if there is no intersection between Lines. A volmdlr.Point3D if there existes an intersection
        """
        direction_vector1 = self.direction_vector()
        direction_vector2 = line2.direction_vector()
        distance_to_line = self.line_distance(line2)
        if direction_vector1.is_colinear_to(direction_vector2) or \
                not math.isclose(distance_to_line, 0, abs_tol=1e-6):
            return None
        if math.isclose(distance_to_line, 0, abs_tol=1e-6) and \
                math.isclose(direction_vector1.dot(direction_vector2), 0, abs_tol=1e-6):
            projected_point, _ = self.point_projection(line2.point1)
            return projected_point
        vector = self.point1 - line2.point1
        t_coefficient = (
                                vector.dot(direction_vector2) * direction_vector2.dot(direction_vector1) -
                                vector.dot(direction_vector1) * direction_vector2.dot(direction_vector2)) / (
                                direction_vector1.dot(direction_vector1) * direction_vector2.dot(direction_vector2) -
                                direction_vector1.dot(direction_vector2) * direction_vector2.dot(direction_vector1))
        # u_coefficient = (vector.dot(direction_vector2) + t_coefficient * direction_vector1.dot(
        # direction_vector2)) / direction_vector2.dot(direction_vector2)
        intersection = self.point1 + t_coefficient * direction_vector1
        return intersection

    def plot(self, ax=None, color='k', alpha=1, dashed=True):
        if ax is None:
            ax = Axes3D(plt.figure())

        # Line segment
        ax.plot([self.point1.x, self.point2.x], [self.point1.y, self.point2.y],
                [self.point1.z, self.point2.z], color=color, alpha=alpha)

        # Drawing 3 times length of segment on each side
        u = self.point2 - self.point1
        v1 = self.point1 - 3 * u
        x1, y1, z1 = v1.x, v1.y, v1.z
        v2 = self.point2 - 3 * u
        x2, y2, z2 = v2.x, v2.y, v2.z
        if dashed:
            ax.plot([x1, x2], [y1, y2], [z1, z2], color=color,
                    dashes=[30, 5, 10, 5])
        else:
            ax.plot([x1, x2], [y1, y2], [z1, z2], color=color)
        return ax

    def plane_projection2d(self, center, x, y):
        return Line2D(self.point1.plane_projection2d(center, x, y),
                      self.point2.plane_projection2d(center, x, y))

    def minimum_distance_points(self, other_line):
        """
        Returns the points on this line and the other line that are the closest of lines.
        """
        u = self.point2 - self.point1
        v = other_line.point2 - other_line.point1
        w = self.point1 - other_line.point1
        u_dot_u = u.dot(u)
        u_dot_v = u.dot(v)
        v_dot_v = v.dot(v)
        u_dot_w = u.dot(w)
        v_dot_w = v.dot(w)

        s_param = (u_dot_v * v_dot_w - v_dot_v * u_dot_w) / (u_dot_u * v_dot_v - u_dot_v ** 2)
        t_param = (u_dot_u * v_dot_w - u_dot_v * u_dot_w) / (u_dot_u * v_dot_v - u_dot_v ** 2)
        point1 = self.point1 + s_param * u
        point2 = other_line.point1 + t_param * v
        return point1, point2

    def rotation(self, center: volmdlr.Point3D, axis: volmdlr.Vector3D, angle: float):
        """
        Line3D rotation.

        :param center: rotation center
        :param axis: rotation axis
        :param angle: angle rotation
        :return: a new rotated Line3D
        """

        return Line3D(*[point.rotation(center, axis, angle) for point in
                        [self.point1, self.point2]])

    def rotation_inplace(self, center: volmdlr.Point3D, axis: volmdlr.Vector3D, angle: float):
        """
        Line3D rotation. Object is updated inplace.

        :param center: rotation center
        :param axis: rotation axis
        :param angle: rotation angle
        """
        warnings.warn("'inplace' methods are deprecated. Use a not inplace method instead.", DeprecationWarning)

        for point in [self.point1, self.point2]:
            point.rotation_inplace(center, axis, angle)
        self._bbox = None

    def translation(self, offset: volmdlr.Vector3D):
        """
        Line3D translation.

        :param offset: translation vector
        :return: A new translated Line3D
        """
        return Line3D(*[point.translation(offset) for point in
                        [self.point1, self.point2]])

    def translation_inplace(self, offset: volmdlr.Vector3D):
        """
        Line3D translation. Object is updated inplace.

        :param offset: translation vector
        """
        warnings.warn("'inplace' methods are deprecated. Use a not inplace method instead.", DeprecationWarning)

        for point in [self.point1, self.point2]:
            point.translation_inplace(offset)
        self._bbox = None

    def frame_mapping(self, frame: volmdlr.Frame3D, side: str):
        """
        Changes vector frame_mapping and return a new Line3D.

        side = 'old' or 'new'
        """
        if side == 'old':
            new_start = frame.local_to_global_coordinates(self.point1)
            new_end = frame.local_to_global_coordinates(self.point2)
        elif side == 'new':
            new_start = frame.global_to_local_coordinates(self.point1)
            new_end = frame.global_to_local_coordinates(self.point2)
        else:
            raise ValueError('Please Enter a valid side: old or new')
        return Line3D(new_start, new_end)

    def frame_mapping_inplace(self, frame: volmdlr.Frame3D, side: str):
        """
        Changes Line3D frame_mapping and the object is updated inplace.

        side = 'old' or 'new'
        """
        warnings.warn("'inplace' methods are deprecated. Use a not inplace method instead.", DeprecationWarning)

        if side == 'old':
            new_start = frame.local_to_global_coordinates(self.point1)
            new_end = frame.local_to_global_coordinates(self.point2)
        elif side == 'new':
            new_start = frame.global_to_local_coordinates(self.point1)
            new_end = frame.global_to_local_coordinates(self.point2)
        else:
            raise ValueError('Please Enter a valid side: old or new')
        self.point1 = new_start
        self.point2 = new_end
        self._bbox = None

    def trim(self, point1: volmdlr.Point3D, point2: volmdlr.Point3D):
        if not self.point_belongs(point1) or not self.point_belongs(point2):
            raise ValueError('Point not on curve')

        return LineSegment3D(point1, point2)

    def copy(self, *args, **kwargs):
        return Line3D(*[point.copy() for point in [self.point1, self.point2]])

    @classmethod
    def from_step(cls, arguments, object_dict, **kwargs):
        """
        Converts a step primitive to an Line3D.

        :param arguments: The arguments of the step primitive.
        :type arguments: list
        :param object_dict: The dictionary containing all the step primitives
            that have already been instantiated
        :type object_dict: dict
        :return: The corresponding Line3D object
        :rtype: :class:`volmdlr.edges.Line3D`
        """
        point1 = object_dict[arguments[1]]
        direction = object_dict[arguments[2]]
        point2 = point1 + direction
        return cls(point1, point2, arguments[0][1:-1])

    def to_2d(self, plane_origin, x, y):
        """
        Transforms a Line3D into an Line2D, given a plane origin and an u and v plane vector.

        :param plane_origin: plane origin.
        :param x: plane u vector.
        :param y: plane v vector.
        :return: Line2D.
        """
        p2d = [point.to_2d(plane_origin, x, y) for point in (self.point1, self.point2)]
        if p2d[0] == p2d[1]:
            return None
        return Line2D(*p2d, name=self.name)


class LineSegment3D(LineSegment):
    """
    Define a line segment limited by two points.

    """

    def __init__(self, start: volmdlr.Point3D, end: volmdlr.Point3D,
                 name: str = ''):
        if start.is_close(end):
            raise NotImplementedError
        # self.points = [start, end]
        LineSegment.__init__(self, start=start, end=end, name=name)
        self._bbox = None

    @property
    def bounding_box(self):
        if not self._bbox:
            self._bbox = self._bounding_box()
        return self._bbox

    @bounding_box.setter
    def bounding_box(self, new_bounding_box):
        self._bbox = new_bounding_box

    def __hash__(self):
        return hash((self.__class__.__name__, self.start, self.end))

    def __eq__(self, other_linesegment3d):
        if other_linesegment3d.__class__ != self.__class__:
            return False
        return (self.start == other_linesegment3d.start
                and self.end == other_linesegment3d.end)

    def _bounding_box(self):

        xmin = min(self.start.x, self.end.x)
        xmax = max(self.start.x, self.end.x)
        ymin = min(self.start.y, self.end.y)
        ymax = max(self.start.y, self.end.y)
        zmin = min(self.start.z, self.end.z)
        zmax = max(self.start.z, self.end.z)

        return volmdlr.core.BoundingBox(xmin, xmax, ymin, ymax, zmin, zmax)

    def to_dict(self, *args, **kwargs):
        return {'object_class': 'volmdlr.edges.LineSegment3D',
                'name': self.name,
                'start': self.start.to_dict(),
                'end': self.end.to_dict()
                }

    def normal_vector(self, abscissa=0.):
        return None

    def unit_normal_vector(self, abscissa=0.):
        return None

    # def middle_point(self):
    #     return self.point_at_abscissa(0.5 * self.length())

    def point_distance(self, point):
        """Returns the minimal distance to a point."""
        distance, point = volmdlr.LineSegment3DPointDistance(
            [(self.start.x, self.start.y, self.start.z),
             (self.end.x, self.end.y, self.end.z)],
            (point.x, point.y, point.z))
        return distance

    def plane_projection2d(self, center, x, y):
        start, end = self.start.plane_projection2d(center, x, y), self.end.plane_projection2d(center, x, y)
        if not start.is_close(end):
            return LineSegment2D(start, end)
        return None

    def line_intersections(self, line):
        line_self = self.to_line()
        if line_self.skew_to(line):
            return []
        intersection = line_self.intersection(line)
        if intersection and self.point_belongs(intersection):
            return [intersection]
        return []

    def linesegment_intersections(self, linesegment):
        line1 = self.to_line()
        line2 = linesegment.to_line()
        intersection = line1.intersection(line2)
        if intersection and self.point_belongs(intersection) and linesegment.point_belongs(intersection):
            return [intersection]
        return []

    def rotation(self, center: volmdlr.Point3D,
                 axis: volmdlr.Vector3D, angle: float):
        """
        LineSegment3D rotation.

        :param center: rotation center
        :param axis: rotation axis
        :param angle: angle rotation
        :return: a new rotated LineSegment3D
        """
        start = self.start.rotation(center, axis, angle)
        end = self.end.rotation(center, axis, angle)
        return LineSegment3D(start, end)

    def rotation_inplace(self, center: volmdlr.Point3D,
                         axis: volmdlr.Vector3D, angle: float):
        """
        Line2D rotation. Object is updated inplace.

        :param center: rotation center
        :param axis: rotation axis
        :param angle: rotation angle
        """
        warnings.warn("'inplace' methods are deprecated. Use a not inplace method instead.", DeprecationWarning)

        for point in self.points:
            point.rotation_inplace(center, axis, angle)
        self._bbox = None

    def __contains__(self, point):

        point1, point2 = self.start, self.end
        axis = point2 - point1
        test = point.rotation(point1, axis, math.pi)
        if test.is_close(point):
            return True

        return False

    def translation(self, offset: volmdlr.Vector3D):
        """
        LineSegment3D translation.

        :param offset: translation vector
        :return: A new translated LineSegment3D
        """
        return LineSegment3D(
            self.start.translation(offset), self.end.translation(offset))

    def translation_inplace(self, offset: volmdlr.Vector3D):
        """
        LineSegment3D translation. Object is updated inplace.

        :param offset: translation vector
        """
        warnings.warn("'inplace' methods are deprecated. Use a not inplace method instead.", DeprecationWarning)

        for point in self.points:
            point.translation_inplace(offset)
        self._bbox = None

    def frame_mapping(self, frame: volmdlr.Frame3D, side: str):
        """
        Changes LineSegment3D frame_mapping and return a new LineSegment3D.

        side = 'old' or 'new'
        """
        if side == 'old':
            return LineSegment3D(
                *[frame.local_to_global_coordinates(point) for point in [self.start, self.end]])
        if side == 'new':
            return LineSegment3D(
                *[frame.global_to_local_coordinates(point) for point in [self.start, self.end]])
        raise ValueError('Please Enter a valid side: old or new')

    def frame_mapping_inplace(self, frame: volmdlr.Frame3D, side: str):
        """
        Changes vector frame_mapping and the object is updated inplace.

        side = 'old' or 'new'
        """
        warnings.warn("'inplace' methods are deprecated. Use a not inplace method instead.", DeprecationWarning)

        if side == 'old':
            new_start = frame.local_to_global_coordinates(self.start)
            new_end = frame.local_to_global_coordinates(self.end)
        elif side == 'new':
            new_start = frame.global_to_local_coordinates(self.start)
            new_end = frame.global_to_local_coordinates(self.end)
        else:
            raise ValueError('Please Enter a valid side: old or new')
        self.start = new_start
        self.end = new_end
        self._bbox = None

    def copy(self, *args, **kwargs):
        return LineSegment3D(self.start.copy(), self.end.copy())

    def plot(self, ax=None, edge_style: EdgeStyle = EdgeStyle()):
        if ax is None:
            fig = plt.figure()
            ax = fig.add_subplot(111, projection='3d')
        else:
            fig = ax.figure

        points = [self.start, self.end]
        x = [point.x for point in points]
        y = [point.y for point in points]
        z = [point.z for point in points]
        if edge_style.edge_ends:
            ax.plot(x, y, z, color=edge_style.color, alpha=edge_style.alpha, marker='o')
        else:
            ax.plot(x, y, z, color=edge_style.color, alpha=edge_style.alpha)
        if edge_style.edge_direction:
            x, y, z = self.point_at_abscissa(0.5 * self.length())
            u, v, w = 0.05 * self.direction_vector()
            ax.quiver(x, y, z, u, v, w, length=self.length() / 100,
                      arrow_length_ratio=5, normalize=True,
                      pivot='tip', color=edge_style.color)
        return ax

    def plot2d(self, x_3d, y_3d, ax=None, color='k', width=None):
        if ax is None:
            fig = plt.figure()
            ax = fig.add_subplot(111, projection='3d')
        else:
            fig = ax.figure

        edge2d = self.plane_projection2d(volmdlr.O3D, x_3d, y_3d)
        edge2d.plot(ax=ax, edge_style=EdgeStyle(color=color, width=width))
        return ax

    def plot_data(self, x_3d, y_3d, marker=None, color='black', stroke_width=1,
                  dash=False, opacity=1, arrow=False):
        edge2d = self.plane_projection2d(volmdlr.O3D, x_3d, y_3d)
        return edge2d.plot_data(marker, color, stroke_width,
                                dash, opacity, arrow)

    def to_line(self):
        return Line3D(self.start, self.end)

    def to_2d(self, plane_origin, x, y):
        """
        Transforms a LineSegment3D into an LineSegment2D, given a plane origin and an u and v plane vector.

        :param plane_origin: plane origin.
        :param x: plane u vector.
        :param y: plane v vector.
        :return: LineSegment2D.
        """
        p2d = [point.to_2d(plane_origin, x, y) for point in (self.start, self.end)]
        if p2d[0].is_close(p2d[1]):
            return None
        return LineSegment2D(*p2d, name=self.name)

    def to_bspline_curve(self, resolution=10):
        """
        Convert a LineSegment3D to a BSplineCurve3D.
        """
        degree = 1
        points = [self.point_at_abscissa(abscissa / self.length())
                  for abscissa in range(resolution + 1)]
        bspline_curve = BSplineCurve3D.from_points_interpolation(points,
                                                                 degree)
        return bspline_curve

    def reverse(self):
        return LineSegment3D(self.end.copy(), self.start.copy())

    def minimum_distance_points(self, other_line):
        """
        Returns the points on this line and the other line that are the closest of lines.
        """
        u = self.end - self.start
        v = other_line.end - other_line.start
        w = self.start - other_line.start
        u_dot_u = u.dot(u)
        u_dot_v = u.dot(v)
        v_dot_v = v.dot(v)
        u_dot_w = u.dot(w)
        v_dot_w = v.dot(w)
        if (u_dot_u * v_dot_v - u_dot_v ** 2) != 0:
            s_param = (u_dot_v * v_dot_w - v_dot_v * u_dot_w) / (u_dot_u * v_dot_v - u_dot_v ** 2)
            t_param = (u_dot_u * v_dot_w - u_dot_v * u_dot_w) / (u_dot_u * v_dot_v - u_dot_v ** 2)
            point1 = self.start + s_param * u
            point2 = other_line.start + t_param * v
            return point1, point2
        return self.start, other_line.start

    def matrix_distance(self, other_line):
        u = self.direction_vector()
        v = other_line.direction_vector()
        w = other_line.start - self.start

        a11 = u.dot(u)
        a12 = -u.dot(v)
        a22 = v.dot(v)

        a_matrix = npy.array([[a11, a12],
                              [a12, a22]])
        b_matrix = npy.array([w.dot(u), -w.dot(v)])

        res = lsq_linear(a_matrix, b_matrix, bounds=(0, 1))
        point1 = self.point_at_abscissa(res.x[0] * self.length())
        point2 = other_line.point_at_abscissa(res.x[1] * other_line.length())
        return point1, point2

    def parallel_distance(self, other_linesegment):
        pt_a, pt_b, pt_c = self.start, self.end, other_linesegment.start
        vector = volmdlr.Vector3D((pt_a - pt_b).vector)
        vector.normalize()
        plane1 = volmdlr.faces.Plane3D.from_3_points(pt_a, pt_b, pt_c)
        v = vector.cross(plane1.frame.w)  # distance vector
        # pt_a = k*u + c*v + pt_c
        res = (pt_a - pt_c).vector
        x, y, z = res[0], res[1], res[2]
        u1, u2, u3 = vector.x, vector.y, vector.z
        v1, v2, v3 = v.x, v.y, v.z

        if (u1 * v2 - v1 * u2) != 0 and u1 != 0:
            c = (y * u1 - x * u2) / (u1 * v2 - v1 * u2)
            k = (x - c * v1) / u1
            if math.isclose(k * u3 + c * v3, z, abs_tol=1e-7):
                return k
        elif (u1 * v3 - v1 * u3) != 0 and u1 != 0:
            c = (z * u1 - x * u3) / (u1 * v3 - v1 * u3)
            k = (x - c * v1) / u1
            if math.isclose(k * u2 + c * v2, y, abs_tol=1e-7):
                return k
        elif (v1 * u2 - v2 * u1) != 0 and u2 != 0:
            c = (u2 * x - y * u1) / (v1 * u2 - v2 * u1)
            k = (y - c * v2) / u2
            if math.isclose(k * u3 + c * v3, z, abs_tol=1e-7):
                return k
        elif (v3 * u2 - v2 * u3) != 0 and u2 != 0:
            c = (u2 * z - y * u3) / (v3 * u2 - v2 * u3)
            k = (y - c * v2) / u2
            if math.isclose(k * u1 + c * v1, x, abs_tol=1e-7):
                return k
        elif (u1 * v3 - v1 * u3) != 0 and u3 != 0:
            c = (z * u1 - x * u3) / (u1 * v3 - v1 * u3)
            k = (z - c * v3) / u3
            if math.isclose(k * u2 + c * v2, y, abs_tol=1e-7):
                return k
        elif (u2 * v3 - v2 * u3) != 0 and u3 != 0:
            c = (z * u2 - y * u3) / (u2 * v3 - v2 * u3)
            k = (z - c * v3) / u3
            if math.isclose(k * u1 + c * v1, x, abs_tol=1e-7):
                return k
        raise NotImplementedError

    def minimum_distance(self, element, return_points=False):
        if element.__class__ is Arc3D or element.__class__ is volmdlr.wires.Circle3D:
            pt1, pt2 = element.minimum_distance_points_line(self)
            if return_points:
                return pt1.point_distance(pt2), pt1, pt2
            return pt1.point_distance(pt2)

        if element.__class__ is LineSegment3D:
            p1, p2 = self.matrix_distance(element)
            if return_points:
                return p1.point_distance(p2), p1, p2
            return p1.point_distance(p2)

        if element.__class__ is BSplineCurve3D:
            points = element.points
            lines = []
            dist_min = math.inf
            for p1, p2 in zip(points[0:-1], points[1:]):
                lines.append(LineSegment3D(p1, p2))
            for line in lines:
                p1, p2 = self.matrix_distance(line)
                dist = p1.point_distance(p2)
                if dist < dist_min:
                    dist_min = dist
                    min_points = (p1, p2)
            if return_points:
                p1, p2 = min_points
                return dist_min, p1, p2
            return dist_min

        raise NotImplementedError

    def extrusion(self, extrusion_vector):
        u = self.unit_direction_vector()
        v = extrusion_vector.copy()
        v.normalize()
        w = u.cross(v)
        length_1 = self.length()
        length_2 = extrusion_vector.norm()
        # outer_contour = Polygon2D([O2D, Point2D((l1, 0.)),
        #                            Point2D((l1, l2)), Point2D((0., l2))])
        plane = volmdlr.faces.Plane3D(volmdlr.Frame3D(self.start, u, v, w))
        return [plane.rectangular_cut(0, length_1, 0, length_2)]

    def _revolution_conical(self, params):
        axis, u, p1_proj, dist1, dist2, angle = params
        v = axis.cross(u)
        dv = self.direction_vector()
        dv.normalize()

        semi_angle = math.atan2(dv.dot(u), dv.dot(axis))
        cone_origin = p1_proj - dist1 / math.tan(semi_angle) * axis
        if semi_angle > 0.5 * math.pi:
            semi_angle = math.pi - semi_angle

            cone_frame = volmdlr.Frame3D(cone_origin, u, -v, -axis)
            angle2 = - angle
        else:
            angle2 = angle
            cone_frame = volmdlr.Frame3D(cone_origin, u, v, axis)

        surface = volmdlr.faces.ConicalSurface3D(cone_frame, semi_angle)
        return [surface.rectangular_cut(0, angle2, z1=dist1 / math.tan(semi_angle), z2=dist2 / math.tan(semi_angle))]

    def _cylindrical_revolution(self, params):
        axis, u, p1_proj, dist1, dist2, angle = params
        v = axis.cross(u)
        surface = volmdlr.faces.CylindricalSurface3D(volmdlr.Frame3D(p1_proj, u, v, axis), dist1)
        return [surface.rectangular_cut(0, angle, 0, (self.end - self.start).dot(axis))]

    def revolution(self, axis_point, axis, angle):
        """
        Returns the face generated by the revolution of the line segments.
        """
        axis_line3d = Line3D(axis_point, axis_point + axis)
        if axis_line3d.point_belongs(self.start) and axis_line3d.point_belongs(
                self.end):
            return []

        p1_proj, _ = axis_line3d.point_projection(self.start)
        p2_proj, _ = axis_line3d.point_projection(self.end)
        distance_1 = self.start.point_distance(p1_proj)
        distance_2 = self.end.point_distance(p2_proj)
        if not math.isclose(distance_1, 0., abs_tol=1e-9):
            u = self.start - p1_proj  # Unit vector from p1_proj to p1
            u.normalize()
        elif not math.isclose(distance_2, 0., abs_tol=1e-9):
            u = self.end - p2_proj  # Unit vector from p1_proj to p1
            u.normalize()
        else:
            return []
        if u.is_colinear_to(self.direction_vector()):
            # Planar face
            v = axis.cross(u)
            surface = volmdlr.faces.Plane3D(
                volmdlr.Frame3D(p1_proj, u, v, axis))
            smaller_r, bigger_r = sorted([distance_1, distance_2])
            if angle == volmdlr.TWO_PI:
                # Only 2 circles as contours
                outer_contour2d = volmdlr.wires.Circle2D(volmdlr.O2D, bigger_r)
                if not math.isclose(smaller_r, 0, abs_tol=1e-9):
                    inner_contours2d = [volmdlr.wires.Circle2D(volmdlr.O2D, smaller_r)]
                else:
                    inner_contours2d = []
            else:
                inner_contours2d = []
                if math.isclose(smaller_r, 0, abs_tol=1e-9):
                    # One arc and 2 lines (pizza slice)
                    arc2_e = volmdlr.Point2D(bigger_r, 0)
                    arc2_i = arc2_e.rotation(center=volmdlr.O2D,
                                             angle=0.5 * angle)
                    arc2_s = arc2_e.rotation(center=volmdlr.O2D, angle=angle)
                    arc2 = Arc2D(arc2_s, arc2_i, arc2_e)
                    line1 = LineSegment2D(arc2_e, volmdlr.O2D)
                    line2 = LineSegment2D(volmdlr.O2D, arc2_s)
                    outer_contour2d = volmdlr.wires.Contour2D([arc2, line1,
                                                               line2])

                else:
                    # Two arcs and lines
                    arc1_s = volmdlr.Point2D(bigger_r, 0)
                    arc1_i = arc1_s.rotation(center=volmdlr.O2D,
                                             angle=0.5 * angle)
                    arc1_e = arc1_s.rotation(center=volmdlr.O2D, angle=angle)
                    arc1 = Arc2D(arc1_s, arc1_i, arc1_e)

                    arc2_e = volmdlr.Point2D(smaller_r, 0)
                    arc2_i = arc2_e.rotation(center=volmdlr.O2D,
                                             angle=0.5 * angle)
                    arc2_s = arc2_e.rotation(center=volmdlr.O2D, angle=angle)
                    arc2 = Arc2D(arc2_s, arc2_i, arc2_e)

                    line1 = LineSegment2D(arc1_e, arc2_s)
                    line2 = LineSegment2D(arc2_e, arc1_s)

                    outer_contour2d = volmdlr.wires.Contour2D([arc1, line1,
                                                               arc2, line2])

            return [volmdlr.faces.PlaneFace3D(surface,
                                              volmdlr.faces.Surface2D(
                                                  outer_contour2d,
                                                  inner_contours2d))]

        if not math.isclose(distance_1, distance_2, abs_tol=1e-9):
            # Conical
            return self._revolution_conical([axis, u, p1_proj, distance_1, distance_2, angle])

        # Cylindrical face
        return self._cylindrical_revolution([axis, u, p1_proj, distance_1, distance_2, angle])


class BSplineCurve3D(BSplineCurve):
    """
    A class for 3 dimensional B-spline curves.

    The following rule must be respected : `number of knots = number of control points + degree + 1`

    :param degree: The degree of the 3 dimensional B-spline curve
    :type degree: int
    :param control_points: A list of 3 dimensional points
    :type control_points: List[:class:`volmdlr.Point3D`]
    :param knot_multiplicities: The vector of multiplicities for each knot
    :type knot_multiplicities: List[int]
    :param knots: The knot vector composed of values between 0 and 1
    :type knots: List[float]
    :param weights: The weight vector applied to the knot vector. Default
        value is None
    :type weights: List[float], optional
    :param periodic: If `True` the B-spline curve is periodic. Default value
        is False
    :type periodic: bool, optional
    :param name: The name of the B-spline curve. Default value is ''
    :type name: str, optional
    """
    _non_serializable_attributes = ['curve']

    def __init__(self,
                 degree: int,
                 control_points: List[volmdlr.Point3D],
                 knot_multiplicities: List[int],
                 knots: List[float],
                 weights: List[float] = None,
                 periodic: bool = False,
                 name: str = ''):

        BSplineCurve.__init__(self, degree,
                              control_points,
                              knot_multiplicities,
                              knots,
                              weights,
                              periodic,
                              name)

        self._bbox = None

    @property
    def bounding_box(self):
        if not self._bbox:
            self._bbox = self._bounding_box()
        return self._bbox

    @bounding_box.setter
    def bounding_box(self, new_bounding_box):
        self._bbox = new_bounding_box

    def _bounding_box(self):
        bbox = self.curve.bbox
        return volmdlr.core.BoundingBox(bbox[0][0], bbox[1][0],
                                        bbox[0][1], bbox[1][1],
                                        bbox[0][2], bbox[1][2])

    def look_up_table(self, resolution: int = 20, start_parameter: float = 0,
                      end_parameter: float = 1):
        """
        Creates a table of equivalence between the parameter t (eval. of the BSplineCurve) and the cumulative distance.

        :param resolution: The precision of the table. Auto-adjusted by the
            algorithm. Default value set to 20
        :type resolution: int, optional
        :param start_parameter: First parameter evaluated in the table.
            Default value set to 0
        :type start_parameter: float, optional
        :param end_parameter: Last parameter evaluated in the table.
            Default value set to 1
        :type start_parameter: float, optional
        :return: Yields a list of tuples containing the parameter and the
            cumulated distance along the BSplineCruve3D from the evaluation of
            start_parameter
        :rtype: Tuple[float, float]
        """
        resolution = max(10, min(resolution, int(self.length() / 1e-4)))
        delta_param = 1 / resolution * (end_parameter - start_parameter)
        distance = 0
        for i in range(resolution + 1):
            if i == 0:
                yield start_parameter, 0
            else:
                param1 = start_parameter + (i - 1) * delta_param
                param2 = start_parameter + i * delta_param
                point1 = volmdlr.Point3D(*self.curve.evaluate_single(param1))
                point2 = volmdlr.Point3D(*self.curve.evaluate_single(param2))
                distance += point1.point_distance(point2)
                yield param2, distance

    def normal(self, position: float = 0.0):
        _, normal = operations.normal(self.curve, position, normalize=True)
        normal = volmdlr.Point3D(normal[0], normal[1], normal[2])
        return normal

    def direction_vector(self, abscissa=0.):
        length = self.length()
        if abscissa >= length:
            abscissa2 = length
            abscissa = abscissa2 - 0.001 * length

        else:
            abscissa2 = min(abscissa + 0.001 * length, length)

        tangent = self.point_at_abscissa(abscissa2) - self.point_at_abscissa(
            abscissa)
        return tangent

    def point3d_to_parameter(self, point: volmdlr.Point3D):
        """
        Search for the value of the normalized evaluation parameter t (between 0 and 1).

        :return: the given point when the BSplineCurve3D is evaluated at the t value.
        """

        def f(param):
            p3d = volmdlr.Point3D(*self.curve.evaluate_single(param))
            return point.point_distance(p3d)

        res = minimize(fun=f, x0=0.5, bounds=[(0, 1)], tol=1e-9)
        return res.x[0]

    @classmethod
    def from_step(cls, arguments, object_dict, **kwargs):
        """
        Converts a step primitive to a BSplineCurve3D.

        :param arguments: The arguments of the step primitive.
        :type arguments: list
        :param object_dict: The dictionary containing all the step primitives
            that have already been instantiated
        :type object_dict: dict
        :return: The corresponding BSplineCurve3D.
        :rtype: :class:`volmdlr.edges.BSplineCurve3D`
        """
        name = arguments[0][1:-1]
        degree = int(arguments[1])
        points = [object_dict[int(i[1:])] for i in arguments[2]]
        lines = [LineSegment3D(pt1, pt2) for pt1, pt2 in zip(points[:-1], points[1:]) if not pt1.is_close(pt2)]
        if lines and not points[0].is_close(points[-1]):
            # quick fix. Real problem: Tolerance too low (1e-6 m = 0.001mm)
            dir_vector = lines[0].unit_direction_vector()
            if all(line.unit_direction_vector() == dir_vector for line in lines):
                return LineSegment3D(points[0], points[-1])
        # curve_form = arguments[3]
        if arguments[4] == '.F.':
            closed_curve = False
        elif arguments[4] == '.T.':
            closed_curve = True
        else:
            raise ValueError
        # self_intersect = arguments[5]
        knot_multiplicities = [int(i) for i in arguments[6][1:-1].split(",")]
        knots = [float(i) for i in arguments[7][1:-1].split(",")]
        # knot_spec = arguments[8]
        knot_vector = []
        for i, knot in enumerate(knots):
            knot_vector.extend([knot] * knot_multiplicities[i])

        if 9 in range(len(arguments)):
            weight_data = [float(i) for i in arguments[9][1:-1].split(",")]
        else:
            weight_data = None

        # FORCING CLOSED_CURVE = FALSE:
        # closed_curve = False
        return cls(degree, points, knot_multiplicities, knots, weight_data,
                   closed_curve, name)

    def to_step(self, current_id, surface_id=None, curve2d=None):
        """Exports to STEP format."""
        points_ids = []
        content = ''
        point_id = current_id
        for point in self.control_points:
            point_content, point_id = point.to_step(point_id,
                                                    vertex=False)
            content += point_content
            points_ids.append(point_id)
            point_id += 1

        curve_id = point_id
        content += f"#{curve_id} = B_SPLINE_CURVE_WITH_KNOTS('{self.name}',{self.degree}," \
                   f"({volmdlr.core.step_ids_to_str(points_ids)})," \
                   f".UNSPECIFIED.,.F.,.F.,{tuple(self.knot_multiplicities)},{tuple(self.knots)}," \
                   f".UNSPECIFIED.);\n"

        if surface_id:
            content += f"#{curve_id + 1} = SURFACE_CURVE('',#{curve_id},(#{curve_id + 2}),.PCURVE_S1.);\n"
            content += f"#{curve_id + 2} = PCURVE('',#{surface_id},#{curve_id + 3});\n"

            # 2D parametric curve
            curve2d_content, (curve2d_id,) = curve2d.to_step(curve_id + 3)  # 5

            # content += f"#{curve_id + 3} = DEFINITIONAL_REPRESENTATION('',(#{curve2d_id - 1}),#{curve_id + 4});\n"
            # content += f"#{curve_id + 4} = ( GEOMETRIC_REPRESENTATION_CONTEXT(2)" \
            #            f"PARAMETRIC_REPRESENTATION_CONTEXT() REPRESENTATION_CONTEXT('2D SPACE','') );\n"

            content += curve2d_content
            current_id = curve2d_id
        else:
            current_id = curve_id + 1

        start_content, start_id = self.start.to_step(current_id, vertex=True)
        current_id = start_id + 1
        end_content, end_id = self.end.to_step(current_id + 1, vertex=True)
        content += start_content + end_content
        current_id = end_id + 1
        if surface_id:
            content += f"#{current_id} = EDGE_CURVE('{self.name}',#{start_id},#{end_id},#{curve_id + 1},.T.);\n"
        else:
            content += f"#{current_id} = EDGE_CURVE('{self.name}',#{start_id},#{end_id},#{curve_id},.T.);\n"
        return content, [current_id]

    def point_distance(self, pt1):
        """Returns the minimal distance to a point."""
        distances = []
        for point in self.points:
            distances.append(pt1.point_distance(point))
        return min(distances)

    def rotation(self, center: volmdlr.Point3D, axis: volmdlr.Vector3D, angle: float):
        """
        BSplineCurve3D rotation.

        :param center: rotation center
        :param axis: rotation axis
        :param angle: angle rotation
        :return: a new rotated BSplineCurve3D
        """
        new_control_points = [point.rotation(center, axis, angle) for point in
                              self.control_points]
        new_bsplinecurve3d = BSplineCurve3D(self.degree, new_control_points,
                                            self.knot_multiplicities,
                                            self.knots, self.weights,
                                            self.periodic, self.name)
        return new_bsplinecurve3d

    def rotation_inplace(self, center: volmdlr.Point3D, axis: volmdlr.Vector3D, angle: float):
        """
        BSplineCurve3D rotation. Object is updated inplace.

        :param center: rotation center
        :param axis: rotation axis
        :param angle: rotation angle
        """
        warnings.warn("'inplace' methods are deprecated. Use a not inplace method instead.", DeprecationWarning)

        new_control_points = [point.rotation(center, axis, angle) for point in
                              self.control_points]
        new_bsplinecurve3d = BSplineCurve3D(self.degree, new_control_points,
                                            self.knot_multiplicities,
                                            self.knots, self.weights,
                                            self.periodic, self.name)
        self.control_points = new_control_points
        self.curve = new_bsplinecurve3d.curve
        self.points = new_bsplinecurve3d.points
        self._bbox = None

    def trim(self, point1: volmdlr.Point3D, point2: volmdlr.Point3D):
        if (point1.is_close(self.start) and point2.is_close(self.end)) \
                or (point1.is_close(self.end) and point2.is_close(self.start)):
            return self

        if point1.is_close(self.start) and not point2.is_close(self.end):
            return self.cut_after(self.point3d_to_parameter(point2))

        if point2.is_close(self.start) and not point1.is_close(self.end):
            return self.cut_after(self.point3d_to_parameter(point1))

        if not point1.is_close(self.start) and point2.is_close(self.end):
            return self.cut_before(self.point3d_to_parameter(point1))

        if not point2.is_close(self.start) and point1.is_close(self.end):
            return self.cut_before(self.point3d_to_parameter(point2))

        parameter1 = self.point3d_to_parameter(point1)
        parameter2 = self.point3d_to_parameter(point2)
        if parameter1 is None or parameter2 is None:
            raise ValueError('Point not on BSplineCurve for trim method')

        if parameter1 > parameter2:
            parameter1, parameter2 = parameter2, parameter1
            point1, point2 = point2, point1

        bspline_curve = self.cut_before(parameter1)
        new_param2 = bspline_curve.point3d_to_parameter(point2)
        trimmed_bspline_cruve = bspline_curve.cut_after(new_param2)
        return trimmed_bspline_cruve

    def trim_between_evaluations(self, parameter1: float, parameter2: float):
        print('Use BSplineCurve3D.trim instead of trim_between_evaluation')
        parameter1, parameter2 = min([parameter1, parameter2]), \
            max([parameter1, parameter2])

        if math.isclose(parameter1, 0, abs_tol=1e-7) \
                and math.isclose(parameter2, 1, abs_tol=1e-7):
            return self
        if math.isclose(parameter1, 0, abs_tol=1e-7):
            return self.cut_after(parameter2)
        if math.isclose(parameter2, 1, abs_tol=1e-7):
            return self.cut_before(parameter1)

        # Cut before
        bspline_curve = self.insert_knot(parameter1, num=self.degree)
        if bspline_curve.weights is not None:
            raise NotImplementedError

        # Cut after
        bspline_curve = bspline_curve.insert_knot(parameter2, num=self.degree)
        if bspline_curve.weights is not None:
            raise NotImplementedError

        new_ctrlpts = bspline_curve.control_points[bspline_curve.degree:
                                                   -bspline_curve.degree]
        new_multiplicities = bspline_curve.knot_multiplicities[1:-1]
        # new_multiplicities = bspline_curve.knot_multiplicities[2:-5]
        new_multiplicities[-1] += 1
        new_multiplicities[0] += 1
        new_knots = bspline_curve.knots[1:-1]
        # new_knots = bspline_curve.knots[2:-5]
        new_knots = standardize_knot_vector(new_knots)

        return BSplineCurve3D(degree=bspline_curve.degree,
                              control_points=new_ctrlpts,
                              knot_multiplicities=new_multiplicities,
                              knots=new_knots,
                              weights=None,
                              periodic=bspline_curve.periodic,
                              name=bspline_curve.name)

    def cut_before(self, parameter: float):
        # Is a value of parameter below 4e-3 a real need for precision ?
        if math.isclose(parameter, 0, abs_tol=4e-3):
            return self
        if math.isclose(parameter, 1, abs_tol=4e-3):
            return self.reverse()
        #     raise ValueError('Nothing will be left from the BSplineCurve3D')

        curves = operations.split_curve(self.curve, parameter)
        return self.from_geomdl_curve(curves[1])

    def cut_after(self, parameter: float):
        # Is a value of parameter below 4e-3 a real need for precision ?
        if math.isclose(parameter, 0, abs_tol=1e-6):
            #     # raise ValueError('Nothing will be left from the BSplineCurve3D')
            #     curves = operations.split_curve(operations.refine_knotvector(self.curve, [4]), parameter)
            #     return self.from_geomdl_curve(curves[0])
            return self.reverse()
        if math.isclose(parameter, 1, abs_tol=4e-3):
            return self
        curves = operations.split_curve(self.curve, parameter)
        return self.from_geomdl_curve(curves[0])

    def insert_knot(self, knot: float, num: int = 1):
        """
        Returns a new BSplineCurve3D.

        """
        curve_copy = self.curve.__deepcopy__({})
        modified_curve = operations.insert_knot(curve_copy, [knot], num=[num])
        return self.from_geomdl_curve(modified_curve)

    # Copy paste du LineSegment3D
    def plot(self, ax=None, edge_style: EdgeStyle = EdgeStyle()):
        if ax is None:
            fig = plt.figure()
            ax = fig.add_subplot(111, projection='3d')

        x = [point.x for point in self.points]
        y = [point.y for point in self.points]
        z = [point.z for point in self.points]
        ax.plot(x, y, z, color=edge_style.color, alpha=edge_style.alpha)
        if edge_style.edge_ends:
            ax.plot(x, y, z, 'o', color=edge_style.color, alpha=edge_style.alpha)
        return ax

    def to_2d(self, plane_origin, x, y):
        """
        Transforms a BSplineCurve3D into an BSplineCurve2D, given a plane origin and an u and v plane vector.

        :param plane_origin: plane origin.
        :param x: plane u vector.
        :param y: plane v vector.
        :return: BSplineCurve2D.
        """
        control_points2d = [point.to_2d(plane_origin, x, y) for point in
                            self.control_points]
        return BSplineCurve2D(self.degree, control_points2d,
                              self.knot_multiplicities, self.knots,
                              self.weights, self.periodic, self.name)

    def polygon_points(self, discretization_resolution: int):
        warnings.warn('polygon_points is deprecated,\
                please use discretization_points instead',
                      DeprecationWarning)
        return self.discretization_points(angle_resolution=discretization_resolution)

    def curvature(self, u: float, point_in_curve: bool = False):
        # u should be in the interval [0,1]
        ders = self.derivatives(u, 3)  # 3 first derivative
        c1, c2 = ders[1], ders[2]
        denom = c1.cross(c2)
        if c1.is_close(volmdlr.O3D) or c2.is_close(volmdlr.O3D) or denom.norm() == 0.0:
            if point_in_curve:
                return 0., volmdlr.Point3D(*ders[0])
            return 0.
        r_c = ((c1.norm()) ** 3) / denom.norm()
        point = volmdlr.Point3D(*ders[0])
        if point_in_curve:
            return 1 / r_c, point
        return 1 / r_c

    def global_maximum_curvature(self, nb_eval: int = 21, point_in_curve: bool = False):
        check = [i / (nb_eval - 1) for i in range(nb_eval)]
        curvatures = []
        for u in check:
            curvatures.append(self.curvature(u, point_in_curve))
        return curvatures

    def maximum_curvature(self, point_in_curve: bool = False):
        """
        Returns the maximum curvature of a curve and the point where it is located.
        """
        if point_in_curve:
            maximum_curvarture, point = max(self.global_maximum_curvature(nb_eval=21, point_in_curve=point_in_curve))
            return maximum_curvarture, point
        # print(self.global_maximum_curvature(point_in_curve))
        maximum_curvarture = max(self.global_maximum_curvature(nb_eval=21, point_in_curve=point_in_curve))
        return maximum_curvarture

    def minimum_radius(self, point_in_curve=False):
        """
        Returns the minimum curvature radius of a curve and the point where it is located.
        """
        if point_in_curve:
            maximum_curvarture, point = self.maximum_curvature(point_in_curve)
            return 1 / maximum_curvarture, point
        maximum_curvarture = self.maximum_curvature(point_in_curve)
        return 1 / maximum_curvarture

    def global_minimum_curvature(self, nb_eval: int = 21):
        check = [i / (nb_eval - 1) for i in range(nb_eval)]
        radius = []
        for u in check:
            radius.append(self.minimum_curvature(u))
        return radius

    def triangulation(self):
        return None

    def linesegment_intersections(self, linesegment3d: LineSegment3D):
        """
        Calculates intersections between a BSplineCurve3D and a LineSegment3D.

        :param linesegment3d: linesegment to verify intersections.
        :return: list with the intersections points.
        """
        if not self.bounding_box.bbox_intersection(linesegment3d.bounding_box):
            return []
        intersections_points = self.get_linesegment_intersections(linesegment3d)
        return intersections_points


class BezierCurve3D(BSplineCurve3D):
    """
    A class for 3 dimensional Bézier curves.

    :param degree: The degree of the Bézier curve
    :type degree: int
    :param control_points: A list of 3 dimensional points
    :type control_points: List[:class:`volmdlr.Point3D`]
    :param name: The name of the B-spline curve. Default value is ''
    :type name: str, optional
    """

    def __init__(self, degree: int, control_points: List[volmdlr.Point3D],
                 name: str = ''):
        knotvector = utilities.generate_knot_vector(degree,
                                                    len(control_points))
        knot_multiplicity = [1] * len(knotvector)

        BSplineCurve3D.__init__(self, degree, control_points,
                                knot_multiplicity, knotvector,
                                None, False, name)


class Arc3D(Arc):
    """
    An arc is defined by a starting point, an end point and an interior point.

    """

    def __init__(self, start, interior, end, name=''):
        self._utd_normal = False
        self._utd_center = False
        self._utd_frame = False
        self._utd_is_trigo = False
        self._utd_angle = False
        self._normal = None
        self._frame = None
        self._center = None
        self._is_trigo = None
        self._angle = None
        # self._utd_clockwise_and_trigowise_paths = False
        Arc.__init__(self, start=start, end=end, interior=interior, name=name)
        self._bbox = None

    def __hash__(self):
        return hash(('arc3d', self.interior, self.start, self.end))

    def __eq__(self, other_arc):
        if self.__class__.__name__ != other_arc.__class__.__name__:
            return False
        return (self.center == other_arc.center
                and self.start == other_arc.start
                and self.end == other_arc.end
                and self.interior == other_arc.interior)

    @property
    def bounding_box(self):
        if not self._bbox:
            self._bbox = self.get_bounding_box()
        return self._bbox

    @bounding_box.setter
    def bounding_box(self, new_bounding_box):
        self._bbox = new_bounding_box

    def get_bounding_box(self):
        """
        Calculates the bounding box of the Arc3D.

        :return: Bounding Box object.
        """
        # TODO: implement exact calculation

        points = self.discretization_points(angle_resolution=10)
        xmin = min(point.x for point in points)
        xmax = max(point.x for point in points)
        ymin = min(point.y for point in points)
        ymax = max(point.y for point in points)
        zmin = min(point.z for point in points)
        zmax = max(point.z for point in points)
        return volmdlr.core.BoundingBox(xmin, xmax, ymin, ymax, zmin, zmax)

    @classmethod
    def from_angle(cls, start: volmdlr.Point3D, angle: float,
                   axis_point: volmdlr.Point3D, axis: volmdlr.Vector3D):
        """Gives the arc3D from a start, an angle and an axis."""
        start_gen = start
        int_gen = start_gen.rotation(axis_point, axis, angle / 2)
        end_gen = start_gen.rotation(axis_point, axis, angle)
        if angle == volmdlr.TWO_PI:
            line = Line3D(axis_point, axis_point + axis)
            center, _ = line.point_projection(start)
            radius = center.point_distance(start)
            u = start - center
            v = axis.cross(u)
            return volmdlr.wires.Circle3D(volmdlr.Frame3D(center, u, v, axis),
                                          radius)
        return cls(start_gen, int_gen, end_gen, axis)

    @property
    def normal(self):
        if not self._utd_normal:
            self._normal = self.get_normal()
            self._utd_normal = True
        return self._normal

    def get_normal(self):
        u1 = self.interior - self.start
        u2 = self.interior - self.end
        try:
            u1.normalize()
            u2.normalize()
        except ZeroDivisionError:
            raise ValueError(
                'Start, end and interior points of an arc must be distincts') from ZeroDivisionError

        normal = u2.cross(u1)
        normal.normalize()
        return normal

    @property
    def center(self):
        if not self._utd_center:
            self._center = self.get_center()
            self._utd_center = True
        return self._center

    def get_center(self):
        vector_u1 = self.interior - self.start
        vector_u2 = self.interior - self.end
        if vector_u1.is_close(vector_u2):
            vector_u2 = self.normal.cross(vector_u1)
            vector_u2.normalize()

        vector_v1 = self.normal.cross(vector_u1)  # v1 is normal, equal u2
        vector_v2 = self.normal.cross(vector_u2)  # equal -u1

        point11 = 0.5 * (self.start + self.interior)  # Mid-point of segment s,m
        point12 = point11 + vector_v1
        point21 = 0.5 * (self.end + self.interior)  # Mid-point of segment s,m
        point22 = point21 + vector_v2

        line_1 = Line3D(point11, point12)
        line_2 = Line3D(point21, point22)

        try:
            center, _ = line_1.minimum_distance_points(line_2)
        except ZeroDivisionError:
            raise ValueError(
                'Start, end and interior points  of an arc must be distincts') from ZeroDivisionError

        return center

    @property
    def frame(self):
        if not self._utd_frame:
            self._frame = self.get_frame()
            self._utd_frame = True
        return self._frame

    def get_frame(self):
        vec1 = self.start - self.center
        vec1.normalize()
        vec2 = self.normal.cross(vec1)
        frame = volmdlr.Frame3D(self.center, vec1, vec2, self.normal)
        return frame

    @property
    def is_trigo(self):
        if not self._utd_is_trigo:
            self._is_trigo = self.get_arc_direction()
            self._utd_is_trigo = True
        return self._is_trigo

    def get_arc_direction(self):
        """
        Verifies if arc is clockwise or counterclockwise.

        :return: True if clockwise, False if counterclockwise.
        """
        clockwise_path, trigowise_path = self.clockwise_and_trigowise_paths
        if clockwise_path > trigowise_path:
            return True
        return False

    @property
    def clockwise_and_trigowise_paths(self):
        """
        :return: clockwise path and trigonometric path property.
        """
        if not self._utd_clockwise_and_trigowise_paths:
            vec1 = self.start - self.center
            vec1.normalize()
            vec2 = self.normal.cross(vec1)
            radius_1 = self.start.to_2d(self.center, vec1, vec2)
            radius_2 = self.end.to_2d(self.center, vec1, vec2)
            radius_i = self.interior.to_2d(self.center, vec1, vec2)
            self._clockwise_and_trigowise_paths = \
                self.get_clockwise_and_trigowise_paths(radius_1,
                                                       radius_2,
                                                       radius_i)
            self._utd_clockwise_and_trigowise_paths = True
        return self._clockwise_and_trigowise_paths

    @property
    def angle(self):
        """
        Arc angle property.

        :return: arc angle.
        """
        if not self._utd_angle:
            self._angle = self.get_angle()
            self._utd_angle = True
        return self._angle

    def get_angle(self):
        """
        Gets the arc angle.

        :return: arc angle.
        """
        clockwise_path, trigowise_path = \
            self.clockwise_and_trigowise_paths
        if self.is_trigo:
            return trigowise_path
        return clockwise_path

    @property
    def points(self):
        return [self.start, self.interior, self.end]

    def reverse(self):
        """
        Defines a new Arc3D, identical to self, but in the opposite direction.

        """
        return self.__class__(self.end.copy(),
                              self.interior.copy(),
                              self.start.copy())

    def point_at_abscissa(self, abscissa):
        """
        Calculates a point in the Arc3D at a given abscissa.

        :param abscissa: abscissa where in the curve the point should be calculated.
        :return: Corresponding point.
        """
        return self.start.rotation(self.center, self.normal, abscissa / self.radius)

    def direction_vector(self, abscissa):
        """
        Calculates a direction vector at a given abscissa of the Arc3D.

        :param abscissa: abscissa where in the curve the direction vector should be calculated.
        :return: Corresponding direction vector.
        """
        normal_vector = self.normal_vector(abscissa)
        tangent = normal_vector.cross(self.normal)
        return tangent

    def rotation(self, center: volmdlr.Point3D,
                 axis: volmdlr.Vector3D, angle: float):
        """
        Arc3D rotation.

        :param center: rotation center
        :param axis: rotation axis
        :param angle: angle rotation
        :return: a new rotated Arc3D
        """
        new_start = self.start.rotation(center, axis, angle)
        new_interior = self.interior.rotation(center, axis, angle)
        new_end = self.end.rotation(center, axis, angle)
        return Arc3D(new_start, new_interior, new_end, name=self.name)

    def rotation_inplace(self, center: volmdlr.Point3D,
                         axis: volmdlr.Vector3D, angle: float):
        """
        Arc3D rotation. Object is updated inplace.

        :param center: rotation center
        :param axis: rotation axis
        :param angle: rotation angle
        """
        warnings.warn("'inplace' methods are deprecated. Use a not inplace method instead.", DeprecationWarning)

        self.center.rotation_inplace(center, axis, angle)
        self.start.rotation_inplace(center, axis, angle)
        self.interior.rotation_inplace(center, axis, angle)
        self.end.rotation_inplace(center, axis, angle)
        self._bbox = None

    def translation(self, offset: volmdlr.Vector3D):
        """
        Arc3D translation.

        :param offset: translation vector.
        :return: A new translated Arc3D.
        """
        new_start = self.start.translation(offset)
        new_interior = self.interior.translation(offset)
        new_end = self.end.translation(offset)
        return Arc3D(new_start, new_interior, new_end, name=self.name)

    def translation_inplace(self, offset: volmdlr.Vector3D):
        """
        Arc3D translation. Object is updated inplace.

        :param offset: translation vector.
        """
        warnings.warn("'inplace' methods are deprecated. Use a not inplace method instead.", DeprecationWarning)

        self.center.translation_inplace(offset)
        self.start.translation_inplace(offset)
        self.interior.translation_inplace(offset)
        self.end.translation_inplace(offset)
        self._bbox = None

    def plot(self, ax=None, edge_style: EdgeStyle = EdgeStyle()):
        if ax is None:
            ax = plt.figure().add_subplot(111, projection='3d')
        # if plot_points:
        #     ax.plot([self.interior[0]], [self.interior[1]], [self.interior[2]],
        #             color='b')
        #     ax.plot([self.start[0]], [self.start[1]], [self.start[2]], c='r')
        #     ax.plot([self.end[0]], [self.end[1]], [self.end[2]], c='r')
        #     ax.plot([self.interior[0]], [self.interior[1]], [self.interior[2]],
        #             c='g')
        x = []
        y = []
        z = []
        for pointx, pointy, pointz in self.discretization_points(number_points=25):
            x.append(pointx)
            y.append(pointy)
            z.append(pointz)

        ax.plot(x, y, z, color=edge_style.color, alpha=edge_style.alpha)
        if edge_style.edge_ends:
            self.start.plot(ax=ax)
            self.end.plot(ax=ax)

        if edge_style.edge_direction:
            x, y, z = self.point_at_abscissa(0.5 * self.length())
            u, v, w = 0.05 * self.unit_direction_vector(0.5 * self.length())
            ax.quiver(x, y, z, u, v, w, length=self.length() / 100,
                      arrow_length_ratio=5, normalize=True,
                      pivot='tip', color=edge_style.color)
        return ax

    def plot2d(self, center: volmdlr.Point3D = volmdlr.O3D,
               x3d: volmdlr.Vector3D = volmdlr.X3D, y3d: volmdlr.Vector3D = volmdlr.Y3D,
               ax=None, color='k'):

        if ax is None:
            fig = plt.figure()
            ax = fig.add_subplot(111, projection='3d')
        else:
            fig = ax.figure

        # TODO: Enhance this plot
        length = self.length()
        x = []
        y = []
        for i in range(30):
            point = self.point_at_abscissa(i / 29. * length)
            xi, yi = point.plane_projection2d(center, x3d, y3d)
            x.append(xi)
            y.append(yi)
        ax.plot(x, y, color=color)

        return ax

    def copy(self, *args, **kwargs):
        return Arc3D(self.start.copy(), self.interior.copy(), self.end.copy())

    def frame_mapping_parameters(self, frame: volmdlr.Frame3D, side: str):
        if side == 'old':
            new_start = frame.local_to_global_coordinates(self.start.copy())
            new_interior = frame.local_to_global_coordinates(self.interior.copy())
            new_end = frame.local_to_global_coordinates(self.end.copy())
        elif side == 'new':
            new_start = frame.global_to_local_coordinates(self.start.copy())
            new_interior = frame.global_to_local_coordinates(self.interior.copy())
            new_end = frame.global_to_local_coordinates(self.end.copy())
        else:
            raise ValueError('side value not valid, please specify'
                             'a correct value: \'old\' or \'new\'')
        return new_start, new_interior, new_end

    def frame_mapping(self, frame: volmdlr.Frame3D, side: str):
        """
        Changes vector frame_mapping and return a new Arc3D.

        side = 'old' or 'new'
        """
        new_start, new_interior, new_end = \
            self.frame_mapping_parameters(frame, side)

        return Arc3D(new_start, new_interior, new_end, name=self.name)

    def frame_mapping_inplace(self, frame: volmdlr.Frame3D, side: str):
        """
        Changes vector frame_mapping and the object is updated inplace.

        side = 'old' or 'new'
        """
        warnings.warn("'inplace' methods are deprecated. Use a not inplace method instead.", DeprecationWarning)

        new_start, new_interior, new_end = \
            self.frame_mapping_parameters(frame, side)
        self.start, self.interior, self.end = new_start, new_interior, new_end
        self._bbox = None

    def abscissa(self, point3d: volmdlr.Point3D):
        """
        Calculates the abscissa given a point in the Arc3D.

        :param point3d: point to calculate the abscissa.
        :return: corresponding abscissa.
        """
        x, y, _ = self.frame.global_to_local_coordinates(point3d)
        u1 = x / self.radius
        u2 = y / self.radius
        theta = volmdlr.geometry.sin_cos_angle(u1, u2)

        return self.radius * abs(theta)

    def to_2d(self, plane_origin, x, y):
        """
        Transforms a Arc3D into an Arc2D, given a plane origin and an u and v plane vector.

        :param plane_origin: plane origin.
        :param x: plane u vector.
        :param y: plane v vector.
        :return: Arc2D.
        """
        point_start = self.start.to_2d(plane_origin, x, y)
        point_interior = self.interior.to_2d(plane_origin, x, y)
        point_end = self.end.to_2d(plane_origin, x, y)
        return Arc2D(point_start, point_interior, point_end, name=self.name)

    def minimum_distance_points_arc(self, other_arc):

        u1 = self.start - self.center
        u1.normalize()
        u2 = self.normal.cross(u1)

        w = other_arc.center - self.center

        u3 = other_arc.start - other_arc.center
        u3.normalize()
        u4 = other_arc.normal.cross(u3)

        r1, r2 = self.radius, other_arc.radius

        a, b, c, d = u1.dot(u1), u1.dot(u2), u1.dot(u3), u1.dot(u4)
        e, f, g = u2.dot(u2), u2.dot(u3), u2.dot(u4)
        h, i = u3.dot(u3), u3.dot(u4)
        j = u4.dot(u4)
        k, l, m, n, o = w.dot(u1), w.dot(u2), w.dot(u3), w.dot(u4), w.dot(w)

        def distance_squared(x):
            return (a * ((math.cos(x[0])) ** 2) * r1 ** 2 + e * (
                    (math.sin(x[0])) ** 2) * r1 ** 2
                    + o + h * ((math.cos(x[1])) ** 2) * r2 ** 2 + j * (
                            (math.sin(x[1])) ** 2) * r2 ** 2
                    + b * math.sin(2 * x[0]) * r1 ** 2 - 2 * r1 * math.cos(
                        x[0]) * k
                    - 2 * r1 * r2 * math.cos(x[0]) * math.cos(x[1]) * c
                    - 2 * r1 * r2 * math.cos(x[0]) * math.sin(
                        x[1]) * d - 2 * r1 * math.sin(x[0]) * l
                    - 2 * r1 * r2 * math.sin(x[0]) * math.cos(x[1]) * f
                    - 2 * r1 * r2 * math.sin(x[0]) * math.sin(
                        x[1]) * g + 2 * r2 * math.cos(x[1]) * m
                    + 2 * r2 * math.sin(x[1]) * n + i * math.sin(
                        2 * x[1]) * r2 ** 2)

        x01 = npy.array([self.angle / 2, other_arc.angle / 2])

        res1 = least_squares(distance_squared, x01, bounds=[(0, 0), (self.angle, other_arc.angle)])

        point1 = self.point_at_abscissa(res1.x[0] * r1)
        point2 = other_arc.point_at_abscissa(res1.x[1] * r2)

        return point1, point2

    def distance_squared(self, x, u, v, k, w):
        a = u.dot(u)
        b = u.dot(v)
        c = u.dot(k)
        d = v.dot(v)
        e = v.dot(k)
        f = k.dot(k)
        g = w.dot(u)
        h = w.dot(v)
        i = w.dot(k)
        j = w.dot(w)

        r = self.radius
        return (a * x[0] ** 2 + j + d * (
                (math.sin(x[1])) ** 2) * r ** 2 + f * (
                        (math.cos(x[1])) ** 2) * r ** 2
                - 2 * x[0] * g - 2 * x[0] * r * math.sin(x[1]) * b - 2 * x[
                    0] * r * math.cos(x[1]) * c
                + 2 * r * math.sin(x[1]) * h + 2 * r * math.cos(x[1]) * i
                + math.sin(2 * x[1]) * e * r ** 2)

    def minimum_distance_points_line(self, other_line):
        u = other_line.direction_vector()
        k = self.start - self.center
        k.normalize()
        w = self.center - other_line.start
        v = self.normal.cross(k)

        radius = self.radius

        x01 = npy.array([0.5, self.angle / 2])
        x02 = npy.array([0.5, 0])
        x03 = npy.array([0.5, self.angle])

        res1 = least_squares(self.distance_squared, x01, bounds=[(0, 0), (1, self.angle)], args=(u, v, k, w))
        res2 = least_squares(self.distance_squared, x02, bounds=[(0, 0), (1, self.angle)], args=(u, v, k, w))
        res3 = least_squares(self.distance_squared, x03, bounds=[(0, 0), (1, self.angle)], args=(u, v, k, w))

        point1 = other_line.point_at_abscissa(res1.x[0] * other_line.length())
        point2 = self.point_at_abscissa(res1.x[1] * radius)

        res = [res2, res3]
        for couple in res:
            ptest1 = other_line.point_at_abscissa(
                couple.x[0] * other_line.length())
            ptest2 = self.point_at_abscissa(couple.x[1] * radius)
            dtest = ptest1.point_distance(ptest2)
            if dtest < v.dot(v):
                point1, point2 = ptest1, ptest2

        return point1, point2

    def minimum_distance(self, element, return_points=False):
        if element.__class__ is Arc3D or element.__class__.__name__ == 'Circle3D':
            p1, p2 = self.minimum_distance_points_arc(element)
            if return_points:
                return p1.point_distance(p2), p1, p2
            return p1.point_distance(p2)

        if element.__class__ is LineSegment3D:
            pt1, pt2 = self.minimum_distance_points_line(element)
            if return_points:
                return pt1.point_distance(pt2), pt1, pt2
            return pt1.point_distance(pt2)

        return NotImplementedError

    def extrusion(self, extrusion_vector):
        if self.normal.is_colinear_to(extrusion_vector):
            u = self.start - self.center
            u.normalize()
            w = extrusion_vector.copy()
            w.normalize()
            v = w.cross(u)
            arc2d = self.to_2d(self.center, u, v)
            angle1, angle2 = arc2d.angle1, arc2d.angle2
            if angle2 < angle1:
                angle2 += volmdlr.TWO_PI
            cylinder = volmdlr.faces.CylindricalSurface3D(
                volmdlr.Frame3D(self.center,
                                u,
                                v,
                                w),
                self.radius
            )
            return [cylinder.rectangular_cut(angle1, angle2, 0., extrusion_vector.norm())]
        raise NotImplementedError(f'Elliptic faces not handled: dot={self.normal.dot(extrusion_vector)}')

    def revolution(self, axis_point: volmdlr.Point3D, axis: volmdlr.Vector3D,
                   angle: float):
        line3d = Line3D(axis_point, axis_point + axis)
        tore_center, _ = line3d.point_projection(self.center)

        # Sphere
        if math.isclose(tore_center.point_distance(self.center), 0.,
                        abs_tol=1e-6):

            start_p, _ = line3d.point_projection(self.start)
            u = self.start - start_p

            if math.isclose(u.norm(), 0, abs_tol=1e-6):
                end_p, _ = line3d.point_projection(self.end)
                u = self.end - end_p
                if math.isclose(u.norm(), 0, abs_tol=1e-6):
                    interior_p, _ = line3d.point_projection(self.interior)
                    u = self.interior - interior_p

            u.normalize()
            v = axis.cross(u)
            arc2d = self.to_2d(self.center, u, axis)

            surface = volmdlr.faces.SphericalSurface3D(
                volmdlr.Frame3D(self.center, u, v, axis), self.radius)

            return [surface.rectangular_cut(0, angle,
                                            arc2d.angle1, arc2d.angle2)]

        # Toroidal
        u = self.center - tore_center
        u.normalize()
        v = axis.cross(u)
        if not math.isclose(self.normal.dot(u), 0., abs_tol=1e-6):
            raise NotImplementedError(
                'Outside of plane revolution not supported')

        radius = tore_center.point_distance(self.center)
        surface = volmdlr.faces.ToroidalSurface3D(
            volmdlr.Frame3D(tore_center, u, v, axis), radius,
            self.radius)
        arc2d = self.to_2d(tore_center, u, axis)
        return [surface.rectangular_cut(0, angle,
                                        arc2d.angle1, arc2d.angle2)]

    def to_step(self, current_id, surface_id=None):
        """Exports to STEP format."""
        if self.angle >= math.pi:
            length = self.length()
            arc1, arc2 = self.split(self.point_at_abscissa(0.33 * length))
            arc2, arc3 = arc2.split(self.point_at_abscissa(0.66 * length))
            content, arcs1_id = arc1.to_step_without_splitting(current_id)
            arc2_content, arcs2_id = arc2.to_step_without_splitting(
                arcs1_id[0] + 1)
            arc3_content, arcs3_id = arc3.to_step_without_splitting(
                arcs2_id[0] + 1)
            content += arc2_content + arc3_content
            return content, [arcs1_id[0], arcs2_id[0], arcs3_id[0]]
        return self.to_step_without_splitting(current_id)

    def to_step_without_splitting(self, current_id, surface_id=None):
        u = self.start - self.center
        u.normalize()
        v = self.normal.cross(u)
        frame = volmdlr.Frame3D(self.center, self.normal, u, v)

        content, frame_id = frame.to_step(current_id)
        curve_id = frame_id + 1
        content += f"#{curve_id} = CIRCLE('{self.name}', #{frame_id}, {self.radius * 1000});\n"

        if surface_id:
            content += f"#{curve_id + 1} = SURFACE_CURVE('',#{curve_id},(#{surface_id}),.PCURVE_S1.);\n"
            curve_id += 1

        current_id = curve_id + 1
        start_content, start_id = self.start.to_step(current_id, vertex=True)
        end_content, end_id = self.end.to_step(start_id + 1, vertex=True)
        content += start_content + end_content
        current_id = end_id + 1
        content += f"#{current_id} = EDGE_CURVE('{self.name}',#{start_id},#{end_id},#{curve_id},.T.);\n"
        return content, [current_id]

    def point_belongs(self, point3d, abs_tol: float = 1e-6):
        """
        Check if a point 3d belongs to the arc_3d or not.

        :param point3d: point to be verified is on arc
        :return: True if point is on Arc, False otherwise.
        """
        if not math.isclose(point3d.point_distance(self.center), self.radius, abs_tol=abs_tol):
            return False
        # vector1 = self.start - self.center
        # vector2 = self.interior - self.center
        vector = point3d - self.center
        if not math.isclose(vector.dot(self.frame.w), 0.0, abs_tol=abs_tol):
            return False
        point_abscissa = self.abscissa(point3d)
        abscissa_start = self.abscissa(self.start)
        abscissa_end = self.abscissa(self.end)
        if abscissa_start <= point_abscissa <= abscissa_end:
            return True
        return False

    def triangulation(self):
        """
        Triangulation for an Arc3D.

        """
        return None

    def middle_point(self):
        return self.point_at_abscissa(self.length() / 2)

    def line_intersections(self, line3d: Line3D):
        """
        Calculates intersections between an Arc3D and a Line3D.

        :param linesegment3d: linesegment to verify intersections.
        :return: list with intersections points between line and Arc3D.
        """
        circle3d_lineseg_inters = vm_utils_intersections.circle_3d_line_intersections(self, line3d)
        linesegment_intersections = []
        for intersection in circle3d_lineseg_inters:
            if self.point_belongs(intersection, 1e-6):
                linesegment_intersections.append(intersection)
        return linesegment_intersections

    def linesegment_intersections(self, linesegment3d: LineSegment3D):
        """
        Calculates intersections between an Arc3D and a LineSegment3D.

        :param linesegment3d: linesegment to verify intersections.
        :return: list with intersections points between linesegment and Arc3D.
        """
        linesegment_intersections = []
        intersections = self.line_intersections(linesegment3d.to_line())
        for intersection in intersections:
            if linesegment3d.point_belongs(intersection):
                linesegment_intersections.append(intersection)
        return linesegment_intersections


class FullArc3D(Arc3D):
    """
    An edge that starts at start_end, ends at the same point after having described a circle.

    """

    def __init__(self, center: volmdlr.Point3D, start_end: volmdlr.Point3D,
                 normal: volmdlr.Vector3D,
                 name: str = ''):
        self.__center = center
        self.__normal = normal
        self.start_end = start_end
        interior = start_end.rotation(center, normal, math.pi)
        Arc3D.__init__(self, start=start_end, end=start_end,
                       interior=interior, name=name)  # !!! this is dangerous

    def __hash__(self):
        return hash(self.center) + 5 * hash(self.start_end)

    def __eq__(self, other_arc):
        return (self.center == other_arc.center) \
            and (self.start == other_arc.start)

    @property
    def center(self):
        return self.__center

    @property
    def angle(self):
        return volmdlr.TWO_PI

    @property
    def normal(self):
        return self.__normal

    @property
    def is_trigo(self):
        return True

    def copy(self, *args, **kwargs):
        return FullArc3D(self._center.copy(), self.end.copy(), self._normal.copy())

    def to_dict(self, use_pointers: bool = False, memo=None, path: str = '#'):
        dict_ = self.base_dict()
        dict_['center'] = self.center.to_dict(use_pointers=use_pointers, memo=memo, path=path + '/center')
        dict_['radius'] = self.radius
        dict_['angle'] = self.angle
        dict_['is_trigo'] = self.is_trigo
        dict_['start_end'] = self.start.to_dict(use_pointers=use_pointers, memo=memo, path=path + '/start_end')
        dict_['normal'] = self.normal.to_dict(use_pointers=use_pointers, memo=memo, path=path + '/normal')
        dict_['name'] = self.name
        return dict_

    def to_2d(self, plane_origin, x, y):
        """
        Transforms a FullArc3D into an FullArc2D, given a plane origin and an u and v plane vector.

        :param plane_origin: plane origin.
        :param x: plane u vector.
        :param y: plane v vector.
        :return: FullArc2D.
        """
        center = self.center.to_2d(plane_origin, x, y)
        start_end = self.start.to_2d(plane_origin, x, y)
        return FullArc2D(center, start_end)

    def to_step(self, current_id, surface_id=None):
        """Exports to STEP format."""
        # Not calling Circle3D.to_step because of circular imports
        u = self.start - self.center
        u.normalize()
        v = self.normal.cross(u)
        frame = volmdlr.Frame3D(self.center, self.normal, u, v)
        content, frame_id = frame.to_step(current_id)
        curve_id = frame_id + 1
        # Not calling Circle3D.to_step because of circular imports
        content += f"#{curve_id} = CIRCLE('{self.name}',#{frame_id},{self.radius * 1000});\n"

        if surface_id:
            content += f"#{curve_id + 1} = SURFACE_CURVE('',#{curve_id},(#{surface_id}),.PCURVE_S1.);\n"
            curve_id += 1

        point1 = (self.center + u * self.radius).to_point()

        p1_content, p1_id = point1.to_step(curve_id + 1, vertex=True)
        content += p1_content

        edge_curve = p1_id + 1
        content += f"#{edge_curve} = EDGE_CURVE('{self.name}',#{p1_id},#{p1_id},#{curve_id},.T.);\n"
        curve_id += 1

        return content, [edge_curve]

    def plot(self, ax=None, edge_style: EdgeStyle = EdgeStyle()):
        if ax is None:
            ax = Axes3D(plt.figure())

        x = []
        y = []
        z = []
        for px, py, pz in self.discretization_points(number_points=20):
            x.append(px)
            y.append(py)
            z.append(pz)
        x.append(x[0])
        y.append(y[0])
        z.append(z[0])
        ax.plot(x, y, z, color=edge_style.color, alpha=edge_style.alpha)

        if edge_style.edge_ends:
            self.start.plot(ax=ax)
            self.end.plot(ax=ax)
        if edge_style.edge_direction:
            half_length = 0.5 * self.length()
            x, y, z = self.point_at_abscissa(half_length)
            tangent = self.unit_direction_vector(half_length)
            arrow_length = 0.15 * half_length
            ax.quiver(x, y, z, *arrow_length * tangent, pivot='tip')

        return ax

    def rotation(self, center: volmdlr.Point3D, axis: volmdlr.Vector3D, angle: float):
        new_start_end = self.start.rotation(center, axis, angle)
        new_center = self._center.rotation(center, axis, angle)
        new_normal = self._normal.rotation(center, axis, angle)
        return FullArc3D(new_center, new_start_end,
                         new_normal, name=self.name)

    def rotation_inplace(self, center: volmdlr.Point3D, axis: volmdlr.Vector3D, angle: float):
        warnings.warn("'inplace' methods are deprecated. Use a not inplace method instead.", DeprecationWarning)

        self.start.rotation(center, axis, angle, False)
        self.end.rotation(center, axis, angle, False)
        self._center.rotation(center, axis, angle, False)
        self.interior.rotation(center, axis, angle, False)
        self._bbox = None

    def translation(self, offset: volmdlr.Vector3D):
        new_start_end = self.start.translation(offset, True)
        new_center = self._center.translation(offset, True)
        new_normal = self._normal.translation(offset, True)
        return FullArc3D(new_center, new_start_end,
                         new_normal, name=self.name)

    def translation_inplace(self, offset: volmdlr.Vector3D):
        warnings.warn("'inplace' methods are deprecated. Use a not inplace method instead.", DeprecationWarning)

        self.start.translation(offset, False)
        self.end.translation(offset, False)
        self._center.translation(offset, False)
        self.interior.translation(offset, False)
        self._bbox = None

    def linesegment_intersections(self, linesegment3d: LineSegment3D):
        """
        Calculates the intersections between a full arc 3d and a line segment 3d.

        :param linesegment3d: linesegment 3d to verify intersections.
        :return: list of points 3d, if there are any intersections, an empty list if otherwise.
        """
        distance_center_lineseg = linesegment3d.point_distance(self.frame.origin)
        if distance_center_lineseg > self.radius:
            return []
        direction_vector = linesegment3d.direction_vector()
        if math.isclose(self.frame.w.dot(direction_vector), 0, abs_tol=1e-6) and \
                not math.isclose(linesegment3d.start.z - self.frame.origin.z, 0, abs_tol=1e-6):
            return []

        if linesegment3d.start.z == linesegment3d.end.z == self.frame.origin.z:
            quadratic_equation_a = 1 + (direction_vector.y ** 2 / direction_vector.x ** 2)
            quadratic_equation_b = (-2 * (direction_vector.y ** 2 / direction_vector.x ** 2) * linesegment3d.start.x +
                                    2 * (direction_vector.y / direction_vector.x) * linesegment3d.start.y)
            quadratic_equation_c = (linesegment3d.start.y - (direction_vector.y / direction_vector.x) *
                                    linesegment3d.start.x) ** 2 - self.radius ** 2
            delta = quadratic_equation_b ** 2 - 4 * quadratic_equation_a * quadratic_equation_c
            x1 = (- quadratic_equation_b + math.sqrt(delta)) / (2 * quadratic_equation_a)
            x2 = (- quadratic_equation_b - math.sqrt(delta)) / (2 * quadratic_equation_a)
            y1 = (direction_vector.y / direction_vector.x) * (x1 - linesegment3d.start.x) + linesegment3d.start.y
            y2 = (direction_vector.y / direction_vector.x) * (x2 - linesegment3d.start.x) + linesegment3d.start.y
            return [volmdlr.Point3D(x1, y1, self.frame.origin.z), volmdlr.Point3D(x2, y2, self.frame.origin.z)]
        constant = (self.frame.origin.z - linesegment3d.start.z) / direction_vector.z
        x_coordinate = constant * direction_vector.x + linesegment3d.start.x
        y_coordinate = constant * direction_vector.y + linesegment3d.start.y
        if math.isclose((x_coordinate - self.frame.origin.x) ** 2 + (y_coordinate - self.frame.origin.y) ** 2,
                        self.radius ** 2, abs_tol=1e-6):
            return [volmdlr.Point3D(x_coordinate, y_coordinate, self.frame.origin.z)]
        return []

    def reverse(self):
        """
        Defines a new FullArc3D, identical to self, but in the opposite direction.

        """
        return self


class ArcEllipse3D(Edge):
    """
    An arc is defined by a starting point, an end point and an interior point.

    """

    def __init__(self, start: volmdlr.Point3D, interior: volmdlr.Point3D, end: volmdlr.Point3D,
                 center: volmdlr.Point3D, major_dir: volmdlr.Vector3D, normal: volmdlr.Vector3D = None,
                 extra: volmdlr.Point3D = None, name=''):
        Edge.__init__(self, start=start, end=end, name=name)
        self.interior = interior
        self.center = center
        major_dir.normalize()
        self.major_dir = major_dir  # Vector for Gradius
        self.normal = normal
        self.extra = extra
        if not normal:
            u1 = self.interior - self.start
            u2 = self.interior - self.end
            u1.normalize()
            u2.normalize()

            if u1.is_close(u2):
                u2 = self.interior - self.extra
                u2.normalize()

            n = u2.cross(u1)
            n.normalize()
            self.normal = n

        self.minor_dir = self.normal.cross(self.major_dir)

        frame = volmdlr.Frame3D(self.center, self.major_dir, self.minor_dir, self.normal)
        self.frame = frame
        start_new, end_new = frame.global_to_local_coordinates(
            self.start), frame.global_to_local_coordinates(self.end)
        interior_new, center_new = frame.global_to_local_coordinates(
            self.interior), frame.global_to_local_coordinates(self.center)
        self._bbox = None

        # from :
        # https://math.stackexchange.com/questions/339126/how-to-draw-an-ellipse-if-a-center-and-3-arbitrary-points-on-it-are-given

        def theta_a_b(start_, iterior_, end_, center_):
            """
            center-and-3-arbitrary-points-on-it-are-given.

            theta= ellipse's inclination angle related to the horizontal
            (clockwise),a=semi major axis, B=semi minor axis.

            """
            x_start, y_start, x_interior, y_interior, x_end, y_end = start_[0] - center_[0], start_[1] - center_[1], \
                iterior_[0] - center_[0], iterior_[1] - center_[
                                                                         1], end_[0] - center_[0], end_[1] - center_[1]
            matrix_a = npy.array(([x_start ** 2, y_start ** 2, 2 * x_start * y_start],
                                  [x_interior ** 2, y_interior ** 2, 2 * x_interior * y_interior],
                                  [x_end ** 2, y_end ** 2, 2 * x_end * y_end]))
            inv_matrix_a = npy.linalg.inv(matrix_a)
            identity = npy.array(([1], [1], [1]))
            r1, r2, r3 = npy.dot(inv_matrix_a, identity)  # 3 item column matrix
            theta = 0.5 * math.atan(2 * r3 / (r2 - r1))
            c1 = r1 + r2
            c2 = (r2 - r1) / math.cos(2 * theta)
            gdaxe = math.sqrt((2 / (c1 - c2)))
            ptax = math.sqrt((2 / (c1 + c2)))
            return theta, gdaxe, ptax

        if start.is_close(end):
            extra_new = frame.global_to_local_coordinates(self.extra)
<<<<<<< HEAD
            theta, major_axis, minor_axis = theta_a_b(start_new, interior_new, extra_new,
                                                      center_new)
=======
            theta, major_axis, minor_axis = theta_a_b(start_new, interior_new, extra_new, center_new)
>>>>>>> d3ebf237

        else:
            if not self.extra:
                theta, major_axis, minor_axis = theta_a_b(start_new, interior_new, end_new, center_new)
            else:
                extra_new = frame.global_to_local_coordinates(self.extra)
                theta, major_axis, minor_axis = theta_a_b(start_new, interior_new, extra_new, center_new)

        self.Gradius = major_axis
        self.Sradius = minor_axis
        self.theta = theta

        # Angle pour start
        start_u1, start_u2 = start_new.x / self.Gradius, start_new.y / self.Sradius
        angle1 = volmdlr.geometry.sin_cos_angle(start_u1, start_u2)
        self.angle_start = angle1
        # Angle pour end
        end_u3, end_u4 = end_new.x / self.Gradius, end_new.y / self.Sradius
        angle2 = volmdlr.geometry.sin_cos_angle(end_u3, end_u4)
        self.angle_end = angle2
        # Angle pour interior
        interior_u5, interior_u6 = interior_new.x / self.Gradius, interior_new.y / self.Sradius
        anglei = volmdlr.geometry.sin_cos_angle(interior_u5, interior_u6)
        self.angle_interior = anglei
        # Going trigo/clock wise from start to interior
        if anglei < angle1:
            trigowise_path = (anglei + volmdlr.TWO_PI) - angle1
            clockwise_path = angle1 - anglei
        else:
            trigowise_path = anglei - angle1
            clockwise_path = angle1 - anglei + volmdlr.TWO_PI

        # Going trigo wise from interior to interior
        if angle2 < anglei:
            trigowise_path += (angle2 + volmdlr.TWO_PI) - anglei
            clockwise_path += anglei - angle2
        else:
            trigowise_path += angle2 - anglei
            clockwise_path += anglei - angle2 + volmdlr.TWO_PI

        if clockwise_path > trigowise_path:
            self.is_trigo = True
            self.angle = trigowise_path
        else:
            # Clock wise
            self.is_trigo = False
            self.angle = clockwise_path

        if self.start.is_close(self.end):
            self.angle = volmdlr.TWO_PI

        if self.is_trigo:
            self.offset_angle = angle1
        else:
            self.offset_angle = angle2

        volmdlr.core.CompositePrimitive3D.__init__(self,
                                                   primitives=self.discretization_points(number_points=20),
                                                   name=name)

    def discretization_points(self, *, number_points: int = None, angle_resolution: int = 20):
        """
        Discretization of a Contour to have "n" points.

        :param number_points: the number of points (including start and end points)
             if unset, only start and end will be returned
        :param angle_resolution: if set, the sampling will be adapted to have a controlled angular distance. Useful
            to mesh an arc
        :return: a list of sampled points
        """
        if not number_points:
            if not angle_resolution:
                number_points = 2
            else:
                number_points = math.ceil(angle_resolution * abs(0.5 * self.angle / math.pi)) + 1
        if self.angle_start > self.angle_end:
            if self.angle_start >= self.angle_interior >= self.angle_end:
                angle_start = self.angle_end
                angle_end = self.angle_start
            else:
                angle_end = self.angle_end + volmdlr.TWO_PI
                angle_start = self.angle_start
        elif self.angle_start == self.angle_end:
            angle_start = 0
            angle_end = 2 * math.pi
        else:
            angle_end = self.angle_end
            angle_start = self.angle_start
        discretization_points = [self.frame.local_to_global_coordinates(
            volmdlr.Point3D(self.Gradius * math.cos(angle), self.Sradius * math.sin(angle), 0))
            for angle in npy.linspace(angle_start, angle_end, number_points)]
        return discretization_points

    def polygon_points(self, discretization_resolution: int):
        warnings.warn('polygon_points is deprecated,\
        please use discretization_points instead',
                      DeprecationWarning)
        return self.discretization_points(angle_resolution=discretization_resolution)

    def _get_points(self):
        return self.discretization_points(number_points=20)

    points = property(_get_points)

    def to_2d(self, plane_origin, x, y):
        """
        Transforms an Arc Ellipse 3D into an Arc Ellipse 2D, given a plane origin and an u and v plane vector.

        :param plane_origin: plane origin.
        :param x: plane u vector.
        :param y: plane v vector.
        :return: ArcEllipse2D.
        """
        point_start2d = self.start.to_2d(plane_origin, x, y)
        point_interior2d = self.interior.to_2d(plane_origin, x, y)
        point_end2d = self.end.to_2d(plane_origin, x, y)
        center = self.center.to_2d(plane_origin, x, y)
        point_major_dir = self.center + self.Gradius * self.major_dir
        point_major_dir_2d = point_major_dir.to_2d(plane_origin, x, y)
        vector_major_dir_2d = point_major_dir_2d - center
        vector_major_dir_2d.normalize()
<<<<<<< HEAD
        extra2d = self.extra.to_2d(plane_origin, x, y)
        return ArcEllipse2D(point_start2d, point_interior2d, point_end2d, center, vector_major_dir_2d, extra2d,
=======
        extra = self.extra
        if extra:
            extra = self.extra.to_2d(plane_origin, x, y)
        return ArcEllipse2D(point_start2d, point_interior2d, point_end2d, center, vector_major_dir_2d, extra,
>>>>>>> d3ebf237
                            name=self.name)

    def length(self):
        """Computes the length."""
        return self.angle * math.sqrt(
            (self.Gradius ** 2 + self.Sradius ** 2) / 2)

    def normal_vector(self, abscissa):
        raise NotImplementedError

    def direction_vector(self, abscissa):
        raise NotImplementedError

    def abscissa(self, point: volmdlr.Point3D):
        """
        Calculates the abscissa a given point.

        :param point: point to calculate abscissa.
        :return: abscissa
        """
        vector_2 = self.normal.cross(self.major_dir)
        ellipse_2d = self.to_2d(self.center, self.major_dir, vector_2)
        point2d = point.to_2d(self.center, self.major_dir, vector_2)
        return ellipse_2d.abscissa(point2d)

    def reverse(self):
        """
        Reverse the Arc Ellipse 3D.

        :return:
        """
        normal = None
        extra = None
        if self.normal:
            normal = self.normal.copy()
        if self.extra:
            extra = self.extra.copy()
        return self.__class__(self.end.copy(),
                              self.interior.copy(),
                              self.start.copy(),
                              self.center.copy(),
                              self.major_dir.copy(),
                              normal,
                              extra,
                              self.name)

    def plot(self, ax=None, edge_style: EdgeStyle = EdgeStyle()):
        """Plot the arc ellipse."""
        if ax is None:
            fig = plt.figure()
            ax = Axes3D(fig)
        else:
            fig = None

        ax.plot([self.interior[0]], [self.interior[1]], [self.interior[2]],
                color='b')
        ax.plot([self.start[0]], [self.start[1]], [self.start[2]], c='r')
        ax.plot([self.end[0]], [self.end[1]], [self.end[2]], c='r')
        ax.plot([self.interior[0]], [self.interior[1]], [self.interior[2]],
                c='g')
        x = []
        y = []
        z = []
        for px, py, pz in self.discretization_points(number_points=20):
            x.append(px)
            y.append(py)
            z.append(pz)

        ax.plot(x, y, z, edge_style.color, alpha=edge_style.alpha)
        if edge_style.edge_ends:
            self.start.plot(ax)
            self.end.plot(ax)
        return ax

    def plot2d(self, x3d: volmdlr.Vector3D = volmdlr.X3D, y3d: volmdlr.Vector3D = volmdlr.Y3D,
               ax=None, color='k'):
        """
        Plot 2d for an arc ellipse 3d.

        """
        if ax is None:
            fig = plt.figure()
            ax = fig.add_subplot(111, projection='3d')
        else:
            fig = ax.figure

        # TODO: Enhance this plot
        length = self.length()
        x = []
        y = []
        number_points = 30
        for i in range(number_points):
            point = self.point_at_abscissa(i / (number_points - 1) * length)
            xi, yi = point.plane_projection2d(x3d, y3d)
            x.append(xi)
            y.append(yi)
        ax.plot(x, y, color=color)
        return ax

    def triangulation(self):
        """
        Triangulation for an ArcEllipse3D.

        """
        return None

    @property
    def bounding_box(self):
        """
        Getter Bounding Box for an arc ellipse 3d.

        :return: bounding box.
        """
        if not self._bbox:
            self._bbox = self.get_bounding_box()
        return self._bbox

    @bounding_box.setter
    def bounding_box(self, new_bounding_box):
        """
        Bounding Box setter.

        :param new_bounding_box: new bounding box.
        """
        self._bbox = new_bounding_box

    def get_bounding_box(self):
        """
        Calculates the bounding box of the Arc3D.

        :return: a volmdlr.core.BoundingBox object.
        """
        # TODO: implement exact calculation

        points = self.discretization_points(angle_resolution=10)
        xmin = min(point.x for point in points)
        xmax = max(point.x for point in points)
        ymin = min(point.y for point in points)
        ymax = max(point.y for point in points)
        zmin = min(point.z for point in points)
        zmax = max(point.z for point in points)
        return volmdlr.core.BoundingBox(xmin, xmax, ymin, ymax, zmin, zmax)

    def frame_mapping(self, frame: volmdlr.Frame3D, side: str):
        """
        Changes frame_mapping and return a new ArcEllipse3D.

        :param frame: Local coordinate system.
        :type frame: volmdlr.Frame3D
<<<<<<< HEAD
        :param side: 'old' will perform a tranformation from local to global coordinates. 'new' will
=======
        :param side: 'old' will perform a transformation from local to global coordinates. 'new' will
>>>>>>> d3ebf237
            perform a tranformation from global to local coordinates.
        :type side: str
        :return: A new transformed ArcEllipse3D.
        :rtype: ArcEllipse3D
        """
        if side == 'old':
            return ArcEllipse3D(frame.local_to_global_coordinates(self.start),
                                frame.local_to_global_coordinates(self.interior),
                                frame.local_to_global_coordinates(self.end),
                                frame.local_to_global_coordinates(self.center),
                                self.major_dir)
        if side == 'new':
            point_major_dir = self.center + self.major_dir * self.major_axis
            major_dir = frame.global_to_local_coordinates(point_major_dir).to_vector()
            major_dir.normalize()
            return ArcEllipse3D(frame.global_to_local_coordinates(self.start),
                                frame.global_to_local_coordinates(self.interior),
                                frame.global_to_local_coordinates(self.end),
                                frame.global_to_local_coordinates(self.center),
                                major_dir)
        raise ValueError('Side should be \'new\' \'old\'')

<<<<<<< HEAD

class FullArcEllipse3D(FullArcEllipse):
=======
    def point_belongs(self, point):
        """
        Verifies if a given point lies on the Ellipse3D.

        :param point: point to be verified.
        :return: True is point lies on the Ellipse, False otherwise
        """
        new_point = self.frame.global_to_local_coordinates(point)
        return math.isclose(new_point.x ** 2 / self.Gradius ** 2 +
                            new_point.y ** 2 / self.Sradius ** 2, 1.0, abs_tol=1e-6)


class FullArcEllipse3D(FullArcEllipse, ArcEllipse3D):
>>>>>>> d3ebf237
    """
    Defines a FullArcEllipse3D.
    """

    def __init__(self, start_end: volmdlr.Point3D, major_axis: float, minor_axis: float,
                 center: volmdlr.Point3D, normal: volmdlr.Vector3D, major_dir: volmdlr.Vector3D, name: str = ''):
        normal.normalize()
        self.normal = normal
        major_dir.normalize()
        self.minor_dir = normal.cross(major_dir)
        frame = volmdlr.Frame3D(center, major_dir, self.minor_dir, normal)
        self.frame = frame
        center2d = center.to_2d(center, major_dir, self.minor_dir)
        point_major_dir = center + major_axis * major_dir
        point_major_dir_2d = point_major_dir.to_2d(center, major_dir, self.minor_dir)
        vector_major_dir_2d = (point_major_dir_2d - center2d).to_vector()
        self.theta = volmdlr.geometry.clockwise_angle(vector_major_dir_2d, volmdlr.X2D)
        if self.theta == math.pi * 2:
            self.theta = 0.0
<<<<<<< HEAD

        FullArcEllipse.__init__(self, start_end, major_axis, minor_axis, center, major_dir, name)

=======
        self._bbox = None

        FullArcEllipse.__init__(self, start_end, major_axis, minor_axis, center, major_dir, name)

    def discretization_points(self, *, number_points: int = None, angle_resolution: int = 20):
        """
        Discretize a Contour to have "n" points.

        :param number_points: the number of points (including start and end points)
             if unset, only start and end will be returned.
        :param angle_resolution: if set, the sampling will be adapted to have a controlled angular distance. Useful
            to mesh an arc.
        :return: a list of sampled points.
        """
        if not number_points:
            number_points = math.ceil(volmdlr.TWO_PI * angle_resolution) + 2
        discretization_points_3d = [
                                       self.center + self.major_axis * math.cos(
                                           teta) * self.major_dir
                                       + self.minor_axis * math.sin(
                                           teta) * self.major_dir.cross(
                                           self.normal) for teta in
                                       npy.linspace(0, volmdlr.TWO_PI,
                                                   number_points)][:-1]
        return discretization_points_3d

>>>>>>> d3ebf237
    def to_2d(self, plane_origin, x, y):
        """
        Transforms a FullArcEllipse3D into an FullArcEllipse2D, given an plane origin and a u and v plane vector.

        :param plane_origin: plane origin.
        :param x: plane u vector.
        :param y: plane v vector.
        :return: FullArcEllipse2D.
        """
        point_start_end2d = self.start_end.to_2d(plane_origin, x, y)
        center2d = self.center.to_2d(plane_origin, x, y)
        point_major_dir = self.center + self.major_axis * self.major_dir
        point_major_dir_2d = point_major_dir.to_2d(plane_origin, x, y)
        vector_major_dir_2d = (point_major_dir_2d - center2d).to_vector()
        vector_major_dir_2d.normalize()
        return FullArcEllipse2D(point_start_end2d, self.major_axis, self.minor_axis, center2d,
                                vector_major_dir_2d, name=self.name)

    def frame_mapping(self, frame: volmdlr.Frame3D, side: str):
        """
        Changes frame_mapping and return a new FullArcEllipse3D.

        :param frame: Local coordinate system.
        :type frame: volmdlr.Frame3D
        :param side: 'old' will perform a tranformation from local to global coordinates. 'new' will
            perform a tranformation from global to local coordinates.
        :type side: str
        :return: A new transformed FulLArcEllipse3D.
        :rtype: FullArcEllipse3D
        """
        if side == 'old':
            return FullArcEllipse3D(frame.local_to_global_coordinates(self.start_end),
                                    self.major_axis, self.minor_axis,
                                    frame.local_to_global_coordinates(self.center),
                                    frame.local_to_global_coordinates(self.normal), self.major_dir, self.name)
        if side == 'new':
            point_major_dir = self.center + self.major_dir * self.major_axis
            major_dir = frame.global_to_local_coordinates(point_major_dir).to_vector()
            major_dir.normalize()
            return FullArcEllipse3D(frame.global_to_local_coordinates(self.start_end),
                                    self.major_axis, self.minor_axis,
                                    frame.global_to_local_coordinates(self.center),
                                    frame.global_to_local_coordinates(self.normal), major_dir, self.name)
        raise ValueError('Side should be \'new\' \'old\'')

    def translation(self, offset: volmdlr.Vector3D):
        """
        FullArcEllipse3D translation.

        :param offset: translation vector.
        :type offset: volmdlr.Vector3D
        :return: A new translated FullArcEllipse3D.
        :rtype: FullArcEllipse3D
        """
        return FullArcEllipse3D(self.start_end.translation(offset), self.major_axis, self.minor_axis,
                                self.center.translation(offset), self.normal, self.major_dir, self.name)

    def abscissa(self, point: volmdlr.Point3D, tol: float = 1e-6):
        """
        Calculates the abscissa a given point.

        :param point: point to calculate abscissa.
        :return: abscissa
        """
        vector_2 = self.normal.cross(self.major_dir)
        ellipse_2d = self.to_2d(self.center, self.major_dir, vector_2)
        point2d = point.to_2d(self.center, self.major_dir, vector_2)
        return ellipse_2d.abscissa(point2d)

    def normal_vector(self, abscissa):
        """
        Calculates the normal vector the edge at given abscissa.

        :return: the normal vector
        """
        raise NotImplementedError

    def direction_vector(self, abscissa):
        """
        Calculates the direction vector the edge at given abscissa.

        :param abscissa: edge abscissa
        :return: direction vector
        """
        raise NotImplementedError<|MERGE_RESOLUTION|>--- conflicted
+++ resolved
@@ -558,16 +558,6 @@
 
     def straight_line_point_belongs(self, point):
         """
-<<<<<<< HEAD
-        Verifies if a point belongs to the surface created by closing the edge.
-
-        :param point: Point to be verified
-        :return: Return True if the point belongs to this surface,
-            or False otherwise
-        """
-        raise NotImplementedError(f'the straight_line_point_belongs method must be'
-                                  f' overloaded by {self.__class__.__name__}')
-=======
         Closing straight line point belongs verification.
 
         Verifies if a point belongs to the surface created by closing the edge with a
@@ -590,7 +580,6 @@
         """
         raise NotImplementedError('the point_distance method must be'
                                   'overloaded by subclassing class')
->>>>>>> d3ebf237
 
     def to_step(self, current_id, surface_id=None):
         """Exports to STEP format."""
@@ -736,12 +725,7 @@
                    control_points=[getattr(volmdlr, point_dimension)(*point)
                                    for point in curve.ctrlpts],
                    knots=knots,
-<<<<<<< HEAD
-                   knot_multiplicities=knot_multiplicities,
-                   name=name)
-=======
                    knot_multiplicities=knot_multiplicities, name=name)
->>>>>>> d3ebf237
 
     def length(self):
         """
@@ -3072,12 +3056,7 @@
 
     def cut_between_two_points(self, point1, point2):
         """
-<<<<<<< HEAD
-        Cuts Arc between two points, and return the a new arc between these two points.
-
-=======
         Cuts Arc between two points, and return a new arc between these two points.
->>>>>>> d3ebf237
         """
         if (point1.is_close(self.start) and point2.is_close(self.end)) or \
                 (point2.is_close(self.start) and point1.is_close(self.end)):
@@ -3836,6 +3815,19 @@
         """
         return self
 
+    def abscissa(self, point, tol: float = 1e-6):
+        """
+        Computes the abscissa of an Edge.
+
+        :param point: The point located on the edge.
+        :type point: Union[:class:`volmdlr.Point2D`, :class:`volmdlr.Point3D`].
+        :param tol: The precision in terms of distance. Default value is 1e-4.
+        :type tol: float, optional.
+        :return: The abscissa of the point.
+        :rtype: float
+        """
+        raise NotImplementedError(f'the abscissa method must be overloaded by {self.__class__.__name__}')
+
     def straight_line_point_belongs(self, point):
         """
         Verifies if a point belongs to the surface created by closing the edge.
@@ -3898,211 +3890,6 @@
                                  for theta in npy.linspace(0, volmdlr.TWO_PI, number_points)]
         discretization_points = [point.rotation(self.center, self.theta) for point in discretization_points]
         return discretization_points
-
-    def to_3d(self, plane_origin, x, y):
-        point_start_end3d = self.start_end.to_3d(plane_origin, x, y)
-        point_center3d = self.center.to_3d(plane_origin, x, y)
-
-        a_max2d = self.center + self.major_dir * self.major_axis
-        a_max3d = a_max2d.to_3d(plane_origin, x, y)
-        new_major_dir = (a_max3d - point_center3d).to_vector()
-        new_major_dir.normalize()
-        normal = x.cross(y)
-        return FullArcEllipse3D(point_start_end3d, self.major_axis, self.minor_axis,
-                                point_center3d, normal, new_major_dir, name=self.name)
-
-    def frame_mapping(self, frame: volmdlr.Frame2D, side: str):
-        """
-        Changes frame_mapping and return a new FullArcEllipse2D.
-
-        :param frame: Local coordinate system.
-        :type frame: volmdlr.Frame2D
-        :param side: 'old' will perform a transformation from local to global coordinates. 'new' will
-            perform a transformation from global to local coordinates.
-        :type side: str
-        :return: A new transformed FulLArcEllipse2D.
-        :rtype: FullArcEllipse2D
-        """
-        if side == 'old':
-            return FullArcEllipse2D(frame.local_to_global_coordinates(self.start_end),
-                                    self.major_axis, self.minor_axis,
-                                    frame.local_to_global_coordinates(self.center),
-                                    self.major_dir, self.name)
-        if side == 'new':
-            point_major_dir = self.center + self.major_dir * self.major_axis
-            major_dir = frame.global_to_local_coordinates(point_major_dir).to_vector()
-            major_dir.normalize()
-            return FullArcEllipse2D(frame.global_to_local_coordinates(self.start_end),
-                                    self.major_axis, self.minor_axis,
-                                    frame.global_to_local_coordinates(self.center),
-                                    major_dir, self.name)
-        raise ValueError('Side should be \'new\' \'old\'')
-
-    def translation(self, offset: volmdlr.Vector2D):
-        """
-        FullArcEllipse2D translation.
-
-        :param offset: translation vector.
-        :type offset: volmdlr.Vector2D
-        :return: A new translated FullArcEllipse2D.
-        :rtype: FullArcEllipse2D
-        """
-        return FullArcEllipse2D(self.start_end.translation(offset), self.major_axis, self.minor_axis,
-                                self.center.translation(offset), self.major_dir, self.name)
-
-    def abscissa(self, point: Union[volmdlr.Point2D, volmdlr.Point3D], tol: float = 1e-6):
-        """
-        Calculates the abscissa of a given point.
-
-        :param point: point for calculating abscissa.
-        :param tol: tolerance.
-        :return: a float, between 0 and the ellipse's length.
-        """
-        if self.point_belongs(point):
-            angle_abscissa = volmdlr.geometry.clockwise_angle(point - self.center, self.major_dir)
-            angle_start = 0.0
-
-            if angle_abscissa == volmdlr.TWO_PI:
-                return self.length()
-
-            def arc_length(theta):
-                return math.sqrt((self.major_axis ** 2) * math.sin(theta) ** 2 +
-                                 (self.minor_axis ** 2) * math.cos(theta) ** 2)
-
-            res, _ = scipy_integrate.quad(arc_length, angle_start, angle_abscissa)
-            return res
-        raise ValueError(f'point {point} does not belong to ellipse')
-
-    def normal_vector(self, abscissa):
-        """
-        Calculates the normal vector the edge at given abscissa.
-
-        :return: the normal vector
-        """
-        raise NotImplementedError
-
-    def direction_vector(self, abscissa):
-        """
-        Calculates the direction vector the edge at given abscissa.
-
-        :param abscissa: edge abscissa
-        :return: direction vector
-        """
-        raise NotImplementedError
-
-
-class FullArcEllipse(Edge):
-    """
-    Abstract class to define an ellipse.
-    """
-
-    def __init__(self, start_end: Union[volmdlr.Point2D, volmdlr.Point3D], major_axis: float, minor_axis: float,
-                 center: Union[volmdlr.Point2D, volmdlr.Point3D],
-                 major_dir: Union[volmdlr.Vector2D, volmdlr.Vector3D], name: str = ''):
-        self.start_end = start_end
-        self.major_axis = major_axis
-        self.minor_axis = minor_axis
-        self.center = center
-        self.major_dir = major_dir
-
-        Edge.__init__(self, start=start_end, end=start_end, name=name)
-
-    def length(self):
-        """
-        Calculates the length of the ellipse.
-
-        Ramanujan's approximation for the perimeter of the ellipse.
-        P = math.pi * (a + b) [ 1 + (3h) / (10 + √(4 - 3h) ) ], where h = (a - b)**2/(a + b)**2
-        :return: Perimeter of the ellipse
-        :rtype: float
-        """
-        perimeter_formular_h = (self.major_axis - self.minor_axis) ** 2 / (self.major_axis + self.minor_axis) ** 2
-        return math.pi * (self.major_axis + self.minor_axis) * \
-            (1 + (3 * perimeter_formular_h / (10 + math.sqrt(4 - 3 * perimeter_formular_h))))
-
-    def discretization_points(self, *, number_points: int = None, angle_resolution: int = 20):
-        """
-        Calculates the discretized points for the ellipse.
-
-        :param number_points: number of point to have in the discretized points.
-        :param angle_resolution: the angle resolution to be used to discretize points.
-        :return: discretized points.
-        """
-        if number_points:
-            angle_resolution = number_points
-        discretization_points = [self.center + volmdlr.Point2D(self.major_axis * math.cos(theta),
-                                                               self.minor_axis * math.sin(theta))
-                                 for theta in npy.linspace(0, volmdlr.TWO_PI, angle_resolution + 1)]
-        discretization_points = [point.rotation(self.center, self.theta) for point in discretization_points]
-        return discretization_points
-
-    def point_belongs(self, point: Union[volmdlr.Point2D, volmdlr.Point3D], abs_tol: float = 1e-6):
-        """
-        Verifies if a given point lies on the ellipse.
-
-        :param point: point to be verified.
-        :param abs_tol: Absolute tolerance to consider the point on the ellipse.
-        :return: True is point lies on the ellipse, False otherwise
-        """
-        new_point = self.frame.global_to_local_coordinates(point)
-        return math.isclose(new_point.x ** 2 / self.major_axis ** 2 +
-                            new_point.y ** 2 / self.minor_axis ** 2, 1.0, abs_tol=abs_tol)
-
-    def point_at_abscissa(self, abscissa: float, resolution: int = 2500):
-        """
-        Calculates a point on the FullArcEllipse at a given abscissa.
-
-        :param abscissa: abscissa where in the curve the point should be calculated.
-        :return: Corresponding point.
-        """
-        # TODO: enhance this method to a more precise method
-        points = self.discretization_points(number_points=resolution)
-        approx_abscissa = 0
-        last_point = None
-        for p1, p2 in zip(points[:-1], points[1:]):
-            if approx_abscissa <= abscissa:
-                approx_abscissa += p1.point_distance(p2)
-                last_point = p2
-            else:
-                break
-        return last_point
-
-    def reverse(self):
-        """
-        Defines a new FullArcEllipse, identical to self, but in the opposite direction.
-
-        """
-        return self
-
-    def abscissa(self, point, tol: float = 1e-6):
-        """
-        Computes the abscissa of an Edge.
-
-        :param point: The point located on the edge.
-        :type point: Union[:class:`volmdlr.Point2D`, :class:`volmdlr.Point3D`].
-        :param tol: The precision in terms of distance. Default value is 1e-4.
-        :type tol: float, optional.
-        :return: The abscissa of the point.
-        :rtype: float
-        """
-        raise NotImplementedError(f'the abscissa method must be overloaded by {self.__class__.__name__}')
-
-
-class FullArcEllipse2D(FullArcEllipse):
-    """
-    Defines a FullArcEllipse2D.
-    """
-
-    def __init__(self, start_end: volmdlr.Point2D, major_axis: float, minor_axis: float,
-                 center: volmdlr.Point2D, major_dir: volmdlr.Vector2D, name: str = ''):
-        major_dir.normalize()
-        self.minor_dir = major_dir.deterministic_unit_normal_vector()
-        self.frame = volmdlr.Frame2D(center, major_dir, self.minor_dir)
-        self.theta = volmdlr.geometry.clockwise_angle(major_dir, volmdlr.X2D)
-        if self.theta == math.pi * 2:
-            self.theta = 0.0
-
-        FullArcEllipse.__init__(self, start_end, major_axis, minor_axis, center, major_dir, name)
 
     def to_3d(self, plane_origin, x, y):
         point_start_end3d = self.start_end.to_3d(plane_origin, x, y)
@@ -6412,12 +6199,7 @@
 
         if start.is_close(end):
             extra_new = frame.global_to_local_coordinates(self.extra)
-<<<<<<< HEAD
-            theta, major_axis, minor_axis = theta_a_b(start_new, interior_new, extra_new,
-                                                      center_new)
-=======
             theta, major_axis, minor_axis = theta_a_b(start_new, interior_new, extra_new, center_new)
->>>>>>> d3ebf237
 
         else:
             if not self.extra:
@@ -6539,15 +6321,10 @@
         point_major_dir_2d = point_major_dir.to_2d(plane_origin, x, y)
         vector_major_dir_2d = point_major_dir_2d - center
         vector_major_dir_2d.normalize()
-<<<<<<< HEAD
-        extra2d = self.extra.to_2d(plane_origin, x, y)
-        return ArcEllipse2D(point_start2d, point_interior2d, point_end2d, center, vector_major_dir_2d, extra2d,
-=======
         extra = self.extra
         if extra:
             extra = self.extra.to_2d(plane_origin, x, y)
         return ArcEllipse2D(point_start2d, point_interior2d, point_end2d, center, vector_major_dir_2d, extra,
->>>>>>> d3ebf237
                             name=self.name)
 
     def length(self):
@@ -6697,11 +6474,7 @@
 
         :param frame: Local coordinate system.
         :type frame: volmdlr.Frame3D
-<<<<<<< HEAD
-        :param side: 'old' will perform a tranformation from local to global coordinates. 'new' will
-=======
         :param side: 'old' will perform a transformation from local to global coordinates. 'new' will
->>>>>>> d3ebf237
             perform a tranformation from global to local coordinates.
         :type side: str
         :return: A new transformed ArcEllipse3D.
@@ -6724,10 +6497,6 @@
                                 major_dir)
         raise ValueError('Side should be \'new\' \'old\'')
 
-<<<<<<< HEAD
-
-class FullArcEllipse3D(FullArcEllipse):
-=======
     def point_belongs(self, point):
         """
         Verifies if a given point lies on the Ellipse3D.
@@ -6741,7 +6510,6 @@
 
 
 class FullArcEllipse3D(FullArcEllipse, ArcEllipse3D):
->>>>>>> d3ebf237
     """
     Defines a FullArcEllipse3D.
     """
@@ -6761,11 +6529,6 @@
         self.theta = volmdlr.geometry.clockwise_angle(vector_major_dir_2d, volmdlr.X2D)
         if self.theta == math.pi * 2:
             self.theta = 0.0
-<<<<<<< HEAD
-
-        FullArcEllipse.__init__(self, start_end, major_axis, minor_axis, center, major_dir, name)
-
-=======
         self._bbox = None
 
         FullArcEllipse.__init__(self, start_end, major_axis, minor_axis, center, major_dir, name)
@@ -6792,7 +6555,6 @@
                                                    number_points)][:-1]
         return discretization_points_3d
 
->>>>>>> d3ebf237
     def to_2d(self, plane_origin, x, y):
         """
         Transforms a FullArcEllipse3D into an FullArcEllipse2D, given an plane origin and a u and v plane vector.
