#!/usr/bin/env python3
# -*- coding: utf-8 -*-
"""

"""

from typing import List, Dict, Any
import math

import warnings
from packaging import version
import numpy as npy
import scipy as scp
import scipy.optimize

from geomdl import utilities, BSpline, fitting, operations
from geomdl.operations import length_curve, split_curve

from mpl_toolkits.mplot3d import Axes3D
from matplotlib import __version__ as _mpl_version
import matplotlib.pyplot as plt
import matplotlib.patches

import plot_data.core as plot_data
import dessia_common as dc
import volmdlr.core_compiled
import volmdlr.core
import volmdlr.geometry


def standardize_knot_vector(knot_vector):
    u0 = knot_vector[0]
    u1 = knot_vector[-1]
    standard_u_knots = []
    if u0 != 0 or u1 != 1:
        x = 1 / (u1 - u0)
        y = u0 / (u0 - u1)
        for u in knot_vector:
            standard_u_knots.append(u * x + y)
        return standard_u_knots
    else:
        return knot_vector


def insert_knots_and_mutiplicity(knots, knot_mutiplicities, knot_to_add, num):
    new_knots = []
    new_knot_mutiplicities = []
    i = 0
    for i, knot in enumerate(knots):
        if knot > knot_to_add:
            new_knots.extend([knot_to_add])
            new_knot_mutiplicities.append(num)
            new_knots.extend(knots[i:])
            new_knot_mutiplicities.extend(knot_mutiplicities[i:])
            break
        new_knots.append(knot)
        new_knot_mutiplicities.append(knot_mutiplicities[i])
    return new_knots, new_knot_mutiplicities, i


class Edge(dc.DessiaObject):
    def __init__(self, start, end, name=''):
        self.start = start
        self.end = end
        self._length = None
        dc.DessiaObject.__init__(self, name=name)

    def __getitem__(self, key):
        if key == 0:
            return self.start
        if key == 1:
            return self.end
        raise IndexError

    def length(self):
        """
        Calculates the edge length
        :return: edges\' length
        """
        raise NotImplementedError(f'length method not implememented by {self.__class__.__name__}')

    def point_at_abscissa(self, abscissa):
        """
        Calcultes the point at given abscissa
        """
        raise NotImplementedError(f'point_at_absciss method not implememented by {self.__class__.__name__}')

    def discretization_points(self, *, number_points: int = None, angle_resolution: int = None):
        """
        discretize a Edge to have "n" points
        :param number_points: the number of points (including start and end points)
             if unset, only start and end will be returned
        :param angle_resolution: if set, the sampling will be adapted to have a controlled angular distance. Usefull
            to mesh an arc
        :return: a list of sampled points
        """
<<<<<<< HEAD
        length = self.length()
        if not discretization_resolution:
            return [self.start, self.end]
        return [self.point_at_abscissa(i * length / discretization_resolution) for i in
                range(discretization_resolution + 1)]
=======
        if number_points is None:
            number_points = 2
        step = self.length() / (number_points - 1)
        return [self.point_at_abscissa(i * step) for i in range(number_points)]
>>>>>>> 59a48e1c

    def polygon_points(self, discretization_resolution: int):
        warnings.warn('polygon_points is deprecated,\
        please use discretization_points instead',
                      DeprecationWarning)
        return self.discretization_points(discretization_resolution)

    @classmethod
    def from_step(cls, arguments, object_dict):
        obj = object_dict[arguments[3]]
        p1 = object_dict[arguments[1]]
        p2 = object_dict[arguments[2]]
        if obj.__class__.__name__ == 'Line3D':
            return LineSegment3D(p1, p2, arguments[0][1:-1])

        else:
            if hasattr(obj, 'trim'):
                if obj.__class__.__name__ == 'Circle3D':
                    p1, p2 = p2, p1
                return obj.trim(p1, p2)

            else:
                raise NotImplementedError(f'Unsupported: {object_dict[arguments[3]]}')

    def normal_vector(self, abscissa):
        """
        Calculates the normal vector the edge at given abscissa
        :return: the normal vector
        """
        raise NotImplementedError('the normal_vector method must be'
                                  'overloaded by subclassing class')

    def unit_normal_vector(self, abscissa):
        """
        Calculates the unit normal vector the edge at given abscissa
        :param abscissa: edge abscissa
        :return: unit normal vector
        """
        raise NotImplementedError('the unit_normal_vector method must be'
                                  'overloaded by subclassing class')

    def direction_vector(self, abscissa):
        """
        Calculates the direction vector the edge at given abscissa
        :param abscissa: edge abscissa
        :return: direction vector
        """
        raise NotImplementedError('the direction_vector method must be'
                                  'overloaded by subclassing class')

    def unit_direction_vector(self, abscissa):
        """
        Calculates the unit direction vector the edge at given abscissa
        :param abscissa: edge abscissa
        :return: unit direction vector
        """
        raise NotImplementedError('the unit_direction_vector method must be'
                                  'overloaded by subclassing class')


class Line(dc.DessiaObject):
    """
    Abstract class
    """

    def __init__(self, point1, point2, name=''):
        self.point1 = point1
        self.point2 = point2
        dc.DessiaObject.__init__(self, name=name)

    def __getitem__(self, key):
        if key == 0:
            return self.point1
        elif key == 1:
            return self.point2
        else:
            raise IndexError

    def unit_direction_vector(self, *args, **kwargs):
        u = self.direction_vector()
        u.normalize()
        return u

    def direction_vector(self, *args, **kwargs):
        return self.point2 - self.point1

    def normal_vector(self, *args, **kwargs):
        return self.direction_vector().normal_vector()

    def unit_normal_vector(self, abscissa=0.):
        return self.unit_direction_vector().normal_vector()

    def point_projection(self, point):

        u = self.point2 - self.point1
        norm_u = u.norm()
        t = (point - self.point1).dot(u) / norm_u ** 2
        projection = self.point1 + t * u
        projection = projection.to_point()
        return projection, t * norm_u

    def abscissa(self, point):
        u = self.point2 - self.point1
        norm_u = u.norm()
        t = (point - self.point1).dot(u) / norm_u
        return t

    def split(self, split_point):
        return [self.__class__(self.point1, split_point),
                self.__class__(split_point, self.point2)]

    def is_between_points(self, point1: volmdlr.Point2D,
                          point2: volmdlr.Point2D):
        """
        Verifies if a line is between two points
        :param point1: first point
        :type point1: volmdlr.Point2D
        :param point2: second point
        :type point2: volmdlr.Point2D
        returns True is line is between the two given points or False if not
        """

        if point1 == point2:
            return False

        line_segment = LineSegment2D(point1, point2)
        if line_segment.line_intersections(self):
            return True
        return False


class LineSegment(Edge):
    """
    Abstract class
    """

    def length(self):
        if not self._length:
            self._length = self.end.point_distance(self.start)
        return self._length

    def abscissa(self, point):
        u = self.end - self.start
        length = u.norm()
        t = (point - self.start).dot(u) / length
        if t < -1e-9 or t > length + 1e-9:
            raise ValueError(f'Point is not on linesegment: abscissa={t}')
        return t

    def unit_direction_vector(self, abscissa=0.):
        """

        :param abscissa: defines where in the line_segement the unit
         direction vector is to be calculated
        :return: The unit direction vector of the LineSegement
        """
        direction_vector = self.direction_vector()
        direction_vector.normalize()
        return direction_vector

    def direction_vector(self, abscissa=0.):
        """
        :param abscissa: defines where in the line_segement
        direction vector is to be calculated
        :return: The direction vector of the LineSegement
        """
        return self.end - self.start

    def normal_vector(self, abscissa=0.):
        """
        :param abscissa: defines where in the line_segement
        normal vector is to be calculated
        :return: The normal vector of the LineSegement
        """
        return self.direction_vector(abscissa).normal_vector()

    def unit_normal_vector(self, abscissa=0.):
        """
        :param abscissa: defines where in the line_segement
        unit normal vector is to be calculated
        :return: The unit normal vector of the LineSegement
        """
        return self.unit_direction_vector(abscissa).normal_vector()

    def point_projection(self, point):
        p1, p2 = self.start, self.end
        u = p2 - p1
        norm_u = u.norm()
        t = (point - p1).dot(u) / norm_u ** 2
        projection = p1 + t * u

        return projection, t * norm_u

    def split(self, split_point):
        if split_point == self.start:
            return [None, self.copy()]
        elif split_point == self.end:
            return [self.copy(), None]
        else:
            return [self.__class__(self.start, split_point),
                    self.__class__(split_point, self.end)]


class BSplineCurve(Edge):
    _non_serializable_attributes = ['curve']

    def __init__(self,
                 degree: int,
                 control_points,
                 knot_multiplicities: List[int],
                 knots: List[float],
                 weights: List[float] = None,
                 periodic: bool = False,
                 name: str = ''):

        self.control_points = control_points
        self.degree = degree
        knots = standardize_knot_vector(knots)
        self.knots = knots
        self.knot_multiplicities = knot_multiplicities
        self.weights = weights
        self.periodic = periodic
        self.name = name

        curve = BSpline.Curve()
        curve.degree = degree
        if weights is None:
            P = [[*point] for point in control_points]
            curve.ctrlpts = P
        else:
            Pw = [[*point * weights[i], weights[i]] for i, point in enumerate(control_points)]
            curve.ctrlptsw = Pw

        knot_vector = []
        for i, knot in enumerate(knots):
            knot_vector.extend([knot] * knot_multiplicities[i])
        curve.knotvector = knot_vector
        curve.delta = 0.01
        curve_points = curve.evalpts
        self.curve = curve

        self._length = None
        self.points = [getattr(volmdlr,
                               f'Point{self.__class__.__name__[-2::]}')(*p)
                       for p in curve_points]

        start = self.points[0]  # self.point_at_abscissa(0.)
        end = self.points[-1]  # self.point_at_abscissa(self.length())

        Edge.__init__(self, start, end, name=name)

    def reverse(self):
        '''
        reverse the bspline's direction by reversing its start and end points
        '''

        return self.__class__(degree=self.degree,
                              control_points=self.control_points[::-1],
                              knot_multiplicities=self.knot_multiplicities[::-1],
                              knots=self.knots[::-1],
                              weights=self.weights,
                              periodic=self.periodic)

    @classmethod
    def from_geomdl_curve(cls, curve):

        point_dimension = f'Point{cls.__name__[-2::]}'

        knots = list(sorted(set(curve.knotvector)))
        knot_multiplicities = [curve.knotvector.count(k) for k in knots]

        return cls(degree=curve.degree,
                   control_points=[getattr(volmdlr, point_dimension)(*p) for p in curve.ctrlpts],
                   knots=knots,
                   knot_multiplicities=knot_multiplicities)

    def length(self):
        if not self._length:
            self._length = length_curve(self.curve)
        return self._length

    def unit_direction_vector(self, abscissa: float):
        """
        :param abscissa: defines where in the BSplineCurve the
        unit direction vector is to be calculated
        :return: The unit direction vector of the BSplineCurve
        """

        direction_vector = self.direction_vector(abscissa)
        direction_vector.normalize()
        return direction_vector

    def middle_point(self):
        return self.point_at_abscissa(self.length() * 0.5)

    def abscissa(self, point, tol=1e-4):
        l = self.length()
        res = scp.optimize.least_squares(
            lambda u: (point - self.point_at_abscissa(u)).norm(),
            x0=npy.array(l / 2),
            bounds=([0], [l]),
            # ftol=tol / 10,
            # xtol=tol / 10,
            # loss='soft_l1'
        )

        if res.fun > tol:
            print('distance =', res.cost)
            print('res.fun:', res.fun)
            ax = self.plot()
            point.plot(ax=ax)
            best_point = self.point_at_abscissa(res.x)
            best_point.plot(ax=ax, color='r')
            raise ValueError('abscissa not found')
        return res.x[0]

    def split(self, point, tol=1e-5):
        if point.point_distance(self.start) < tol:
            return [None, self.copy()]
        elif point.point_distance(self.end) < tol:
            return [self.copy(), None]
        else:
            adim_abscissa = self.abscissa(point) / self.length()
            curve1, curve2 = split_curve(self.curve, adim_abscissa)

            return [self.__class__.from_geomdl_curve(curve1),
                    self.__class__.from_geomdl_curve(curve2)]

    def translation(self, offset):
        """
        BSplineCurve translation
        :param offset: translation vector (volmdlr.Vector2D/ volmdlr.Vector3D)
        :return: A new translated BSplineCurve
        """
        control_points = [point.translation(offset)
                          for point in self.control_points]
        return self.__class__(self.degree, control_points,
                              self.knot_multiplicities, self.knots,
                              self.weights, self.periodic)

    def translation_inplace(self, offset):
        """
        BSplineCurve translation. Object is updated inplace
        :param offset: translation vector (volmdlr.Vector2D/ volmdlr.Vector3D)
        """
        for point in self.control_points:
            point.translation_inplace(offset)

    def point_belongs(self, point, abs_tol=1e-10):
        '''
        check if a point belongs to the bspline_curve or not
        '''

        point_dimension = f'Point{self.__class__.__name__[-2::]}'

        def f(x):
            return (point - getattr(volmdlr, point_dimension)(*self.curve.evaluate_single(x))).norm()

        x = npy.linspace(0, 1, 5)
        x_init = []
        for xi in x:
            x_init.append(xi)

        for x0 in x_init:
            z = scp.optimize.least_squares(f, x0=x0, bounds=([0, 1]))
            if z.fun < abs_tol:
                return True
        return False

    def merge_with(self, bspline_curve):
        '''
        merge successives bspline_curves to define a new one
        '''

        point_dimension = f'Wire{self.__class__.__name__[-2::]}'
        wire = getattr(volmdlr.wires, point_dimension)(bspline_curve)
        ordered_wire = wire.order_wire()

        points, n = [], 10
        for primitive in ordered_wire.primitives:
            points.extend(primitive.polygon_points(n))
        points.pop(n + 1)

        return self.__class__.from_points_interpolation(points, min(self.degree, bspline_curve.degree))

    @classmethod
    def from_bsplines(cls, bsplines, discretization_points=10):
        '''
        define a bspline_curve using a list of bsplines
        '''
        point_dimension = f'Wire{cls.__name__[-2::]}'
        wire = getattr(volmdlr.wires, point_dimension)(bsplines)
        ordered_wire = wire.order_wire()

        points, degree = [], []
        for i, primitive in enumerate(ordered_wire.primitives):
            degree.append(primitive.degree)
            if i == 0:
                points.extend(primitive.polygon_points(discretization_points))
            else:
                points.extend(primitive.polygon_points(discretization_points)[1::])

        return cls.from_points_interpolation(points, min(degree))

    @classmethod
    def from_points_approximation(cls, points, degree, **kwargs):
        '''
        Bspline Curve approximation through points using least squares method
        It is better to specify the number of control points

        Parameters
        ----------
        points : volmdlr.Point
            data points
        degree: int
            degree of the output parametric curve

        Keyword Arguments:
            * ``centripetal``: activates centripetal parametrization method. *Default: False*
            * ``ctrlpts_size``: number of control points. *Default: len(points) - 1*

        Returns
        -------
        BSplineCurve

        '''

        curve = fitting.approximate_curve([[*point] for point in points], degree, **kwargs)
        return cls.from_geomdl_curve(curve)

    def tangent(self, position: float = 0.0):
        point, tangent = operations.tangent(self.curve, position,
                                            normalize=True)

        dimension = f'Vector{self.__class__.__name__[-2::]}'
        tangent = getattr(volmdlr, dimension)(*tangent)

        return tangent

    @classmethod
    def from_points_interpolation(cls, points, degree, periodic=False):

        curve = fitting.interpolate_curve([[*point] for point in points], degree)

        bsplinecurve = cls.from_geomdl_curve(curve)
        if not periodic:
            return bsplinecurve
        else:
            bsplinecurve.periodic = True
            return bsplinecurve


class Line2D(Line):
    """
    Define an infinite line given by two points.
    """

    def __init__(self, point1: volmdlr.Point2D,
                 point2: volmdlr.Point2D, *, name=''):
        self.points = [point1, point2]
        Line.__init__(self, point1, point2, name=name)

    def to_3d(self, plane_origin, x1, x2):
        p3D = [p.to_3d(plane_origin, x1, x2) for p in self.points]
        return Line2D(*p3D, self.name)

    def rotation(self, center: volmdlr.Point2D, angle: float):
        """
        Line2D rotation
        :param center: rotation center
        :param angle: angle rotation
        :return: a new rotated Line2D
        """
        return Line2D(*[point.rotation(center, angle)
                        for point in self.points])

    def rotation_inplace(self, center: volmdlr.Point2D, angle: float):
        """
        Line2D rotation. Object is updated inplace
        :param center: rotation center
        :param angle: rotation angle
        """
        for point in self.points:
            point.rotation_inplace(center, angle)

    def translation(self, offset: volmdlr.Vector2D):
        """
        Line2D translation
        :param offset: translation vector
        :return: A new translated Line2D
        """
        return Line2D(*[point.translation(offset) for point in self.points])

    def translation_inplace(self, offset: volmdlr.Vector2D):
        """
        Line2D translation. Object is updated inplace
        :param offset: translation vector
        """
        for point in self.points:
            point.translation_inplace(offset)

    def plot(self, ax=None, color='k', dashed=True):
        if ax is None:
            fig, ax = plt.subplots()

        if version.parse(_mpl_version) >= version.parse('3.3.2'):
            if dashed:
                ax.axline((self.point1.x, self.point1.y),
                          (self.point2.x, self.point2.y),
                          dashes=[30, 5, 10, 5],
                          color=color)
            else:
                ax.axline((self.point1.x, self.point1.y),
                          (self.point2.x, self.point2.y),
                          color=color)
        else:
            u = self.direction_vector()
            p3 = self.point1 - 3 * u
            p4 = self.point2 + 4 * u
            if dashed:
                ax.plot([p3[0], p4[0]], [p3[1], p4[1]], color=color,
                        dashes=[30, 5, 10, 5])
            else:
                ax.plot([p3[0], p4[0]], [p3[1], p4[1]], color=color)

        return ax

    def plot_data(self, edge_style=None):
        return plot_data.Line2D([self.point1.x, self.point1.y],
                                [self.point2.x, self.point2.y],
                                edge_style=edge_style)

    def line_intersections(self, line):

        point = volmdlr.Point2D.line_intersection(self, line)
        if point is not None:
            point_projection1, _ = self.point_projection(point)
            if point_projection1 is None:
                return []

            if line.__class__.__name__ == 'Line2D':
                point_projection2, _ = line.point_projection(point)
                if point_projection2 is None:
                    return []

            return [point_projection1]
        else:
            return []

    def create_tangent_circle(self, point, other_line):
        """
        Computes the two circles that are tangent to 2 lines and intersect
        a point located on one of the two lines.
        """

        # point will be called I(x_I, y_I)
        # self will be (AB)
        # line will be (CD)

        if math.isclose(self.point_distance(point), 0, abs_tol=1e-10):
            I = volmdlr.Vector2D(point[0], point[1])
            A = volmdlr.Vector2D(self.points[0][0], self.points[0][1])
            B = volmdlr.Vector2D(self.points[1][0], self.points[1][1])
            C = volmdlr.Vector2D(other_line.points[0][0],
                                 other_line.points[0][1])
            D = volmdlr.Vector2D(other_line.points[1][0],
                                 other_line.points[1][1])

        elif math.isclose(other_line.point_distance(point), 0, abs_tol=1e-10):
            I = volmdlr.Vector2D(point[0], point[1])
            C = volmdlr.Vector2D(self.points[0][0], self.points[0][1])
            D = volmdlr.Vector2D(self.points[1][0], self.points[1][1])
            A = volmdlr.Vector2D(other_line.points[0][0],
                                 other_line.points[0][1])
            B = volmdlr.Vector2D(other_line.points[1][0],
                                 other_line.points[1][1])
        else:
            raise AttributeError("The point isn't on any of the two lines")

        # CHANGEMENT DE REPAIRE
        new_u = volmdlr.Vector2D((B - A))
        new_u.normalize()
        new_v = new_u.unit_normal_vector()
        new_basis = volmdlr.Frame2D(I, new_u, new_v)

        new_A = new_basis.new_coordinates(A)
        new_B = new_basis.new_coordinates(B)
        new_C = new_basis.new_coordinates(C)
        new_D = new_basis.new_coordinates(D)

        if new_C[1] == 0 and new_D[1] == 0:
            # Segments are on the same line: no solution
            return None, None

        elif math.isclose(self.unit_direction_vector().dot(
                other_line.unit_normal_vector()), 0, abs_tol=1e-06):
            # Parallel segments: one solution

            segments_distance = abs(new_C[1] - new_A[1])
            r = segments_distance / 2
            new_circle_center = volmdlr.Point2D(
                (0, npy.sign(new_C[1] - new_A[1]) * r))
            circle_center = new_basis.old_coordinates(new_circle_center)
            circle = volmdlr.wires.Circle2D(circle_center, r)

            return circle, None

        elif math.isclose(self.unit_direction_vector().dot(
                other_line.unit_direction_vector()), 0, abs_tol=1e-06):
            # Perpendicular segments: 2 solution
            line_AB = Line2D(volmdlr.Point2D(new_A), volmdlr.Point2D(new_B))
            line_CD = Line2D(volmdlr.Point2D(new_C), volmdlr.Point2D(new_D))
            new_pt_K = volmdlr.Point2D.line_intersection(line_AB, line_CD)

            r = abs(new_pt_K[0])
            new_circle_center1 = volmdlr.Point2D((0, r))
            new_circle_center2 = volmdlr.Point2D((0, -r))
            circle_center1 = new_basis.old_coordinates(new_circle_center1)
            circle_center2 = new_basis.old_coordinates(new_circle_center2)
            circle1 = volmdlr.wires.Circle2D(circle_center1, r)
            circle2 = volmdlr.wires.Circle2D(circle_center2, r)

            return circle1, circle2

        # =============================================================================
        # LES SEGMENTS SONT QUELCONQUES
        #   => 2 SOLUTIONS
        # =============================================================================
        else:

            line_AB = Line2D(volmdlr.Point2D(new_A), volmdlr.Point2D(new_B))
            line_CD = Line2D(volmdlr.Point2D(new_C), volmdlr.Point2D(new_D))
            new_pt_K = volmdlr.Point2D.line_intersection(line_AB, line_CD)
            pt_K = volmdlr.Point2D(new_basis.old_coordinates(new_pt_K))

            if pt_K == I:
                return None, None

            # CHANGEMENT DE REPERE:
            new_u2 = volmdlr.Vector2D(pt_K - I)
            new_u2.normalize()
            new_v2 = new_u2.normalVector(unit=True)
            new_basis2 = volmdlr.Frame2D(I, new_u2, new_v2)

            new_A = new_basis2.new_coordinates(A)
            new_B = new_basis2.new_coordinates(B)
            new_C = new_basis2.new_coordinates(C)
            new_D = new_basis2.new_coordinates(D)
            new_pt_K = new_basis2.new_coordinates(pt_K)

            teta1 = math.atan2(new_C[1], new_C[0] - new_pt_K[0])
            teta2 = math.atan2(new_D[1], new_D[0] - new_pt_K[0])

            if teta1 < 0:
                teta1 += math.pi
            if teta2 < 0:
                teta2 += math.pi

            if not math.isclose(teta1, teta2, abs_tol=1e-08):
                if math.isclose(teta1, math.pi, abs_tol=1e-08) or math.isclose(
                        teta1, 0., abs_tol=1e-08):
                    teta = teta2
                elif math.isclose(teta2, math.pi,
                                  abs_tol=1e-08) or math.isclose(teta2, 0.,
                                                                 abs_tol=1e-08):
                    teta = teta1
            else:
                teta = teta1

            r1 = new_pt_K[0] * math.sin(teta) / (1 + math.cos(teta))
            r2 = new_pt_K[0] * math.sin(teta) / (1 - math.cos(teta))

            new_circle_center1 = volmdlr.Point2D(0, -r1)
            new_circle_center2 = volmdlr.Point2D(0, r2)

            circle_center1 = new_basis2.old_coordinates(new_circle_center1)
            circle_center2 = new_basis2.old_coordinates(new_circle_center2)

            if new_basis.new_coordinates(circle_center1)[1] > 0:
                circle1 = volmdlr.wires.Circle2D(circle_center1, r1)
                circle2 = volmdlr.wires.Circle2D(circle_center2, r2)
            else:
                circle1 = volmdlr.wires.Circle2D(circle_center2, r2)
                circle2 = volmdlr.wires.Circle2D(circle_center1, r1)

            return circle1, circle2

    def cut_between_two_points(self, point1, point2):
        return LineSegment2D(point1, point2)

    def sort_points_along_line(self, points: List[volmdlr.Point2D]) -> List[
            volmdlr.Point2D]:
        most_distant_point = None
        farthest_distance = 0
        for i, point1 in enumerate(points):
            distances = []
            points_to_search = points[:i - 1] + points[i:]
            for point2 in points_to_search:
                distances.append(point1.point_distance(point2))
            max_point_distance = max(distances)
            farthest_point = points_to_search[
                distances.index(max_point_distance)]
            if max_point_distance > farthest_distance:
                most_distant_point = farthest_point
        list_points = [most_distant_point]
        points.remove(most_distant_point)
        distances_to_reference_point = {}
        for point in points:
            distances_to_reference_point[point] = \
                most_distant_point.point_distance(point)
        distances_to_reference_point = dict(
            sorted(distances_to_reference_point.items(),
                   key=lambda item: item[1]))
        list_points.extend(list(distances_to_reference_point.keys()))
        return list_points


class BSplineCurve2D(BSplineCurve):
    _non_serializable_attributes = ['curve']

    def __init__(self,
                 degree: int,
                 control_points: List[volmdlr.Point2D],
                 knot_multiplicities: List[int],
                 knots: List[float],
                 weights: List[float] = None,
                 periodic: bool = False,
                 name: str = ''):

        BSplineCurve.__init__(self, degree,
                              control_points,
                              knot_multiplicities,
                              knots,
                              weights,
                              periodic,
                              name)

    def bounding_rectangle(self):
        points = self.discretization_points()
        points_x = [p.x for p in points]
        points_y = [p.y for p in points]

        return (min(points_x), max(points_x),
                min(points_y), max(points_y))

    def length(self):
        return length_curve(self.curve)

    def tangent(self, position: float = 0.0):
        _, tangent = operations.tangent(self.curve, position,
                                        normalize=True)
        tangent = volmdlr.Point2D(tangent[0], tangent[1])
        return tangent

    def point_at_abscissa(self, abscissa):
        l = self.length()
        adim_abs = max(min(abscissa / l, 1.), 0.)
        return volmdlr.Point2D(*self.curve.evaluate_single(adim_abs))

    def direction_vector(self, abscissa: float):
        """
        :param abscissa: defines where in the BSplineCurve2D the
        direction vector is to be calculated
        :return: The direection vector vector of the BSplineCurve2D
        """
        return self.tangent(abscissa)

    def normal_vector(self, abscissa: float):
        """
        :param abscissa: defines where in the BSplineCurve2D the
        normal vector is to be calculated
        :return: The normal vector of the BSplineCurve2D
        """
        tangent_vector = self.tangent(abscissa)
        normal_vector = tangent_vector.normal_vector()
        return normal_vector

    def unit_normal_vector(self, abscissa: float):
        """
        :param abscissa: defines where in the BSplineCurve2D the
        unit normal vector is to be calculated
        :return: The unit normal vector of the BSplineCurve2D
        """
        normal_vector = self.normal_vector(abscissa)
        normal_vector.normalize()
        return normal_vector

    def straight_line_area(self):
        points = self.discretization_points(number_points=100)
        x = [point.x for point in points]
        y = [point.y for point in points]
        x1 = [x[-1]] + x[0:-1]
        y1 = [y[-1]] + y[0:-1]
        return 0.5 * abs(sum(i * j for i, j in zip(x, y1))
                         - sum(i * j for i, j in zip(y, x1)))

    def straight_line_center_of_mass(self):
        polygon_points = self.discretization_points(number_points=100)
        cog = volmdlr.O2D
        for point in polygon_points:
            cog += point
        cog = cog / len(polygon_points)
        return cog

    def plot(self, ax=None, color='k', alpha=1, plot_points=False):
        if ax is None:
            _, ax = plt.subplots()

        # self.curve.delta = 0.01
        # points = [volmdlr.Point2D(px, py) for (px, py) in self.curve.evalpts]
        l = self.length()
        points = [self.point_at_abscissa(l * i / 50) for i in range(51)]

        xp = [p.x for p in points]
        yp = [p.y for p in points]
        ax.plot(xp, yp, color=color, alpha=alpha)

        return ax

    def to_3d(self, plane_origin, x1, x2):
        control_points3D = [p.to_3d(plane_origin, x1, x2) for p in
                            self.control_points]
        return BSplineCurve3D(self.degree, control_points3D,
                              self.knot_multiplicities, self.knots,
                              self.weights, self.periodic)

    def rotation(self, center: volmdlr.Point2D, angle: float):
        """
        BSplineCurve2D rotation
        :param center: rotation center
        :param angle: angle rotation
        :return: a new rotated Line2D
        """
        control_points = [point.rotation(center, angle)
                          for point in self.control_points]
        return BSplineCurve2D(self.degree, control_points,
                              self.knot_multiplicities, self.knots,
                              self.weights, self.periodic)

    def rotation_inplace(self, center: volmdlr.Point2D, angle: float):
        """
        BSplineCurve2D rotation. Object is updated inplace
        :param center: rotation center
        :param angle: rotation angle
        """
        for point in self.control_points:
            point.rotation_inplace(center, angle)

    def line_intersections(self, line2d: Line2D):
        polygon_points = self.discretization_points(number_points=200)
        list_intersections = []
        length = self.length()
        initial_abscissa = 0
        for point1, point2 in zip(polygon_points[:-1], polygon_points[1:]):
            linesegment = LineSegment2D(point1, point2)
            intersections = linesegment.line_intersections(line2d)
            initial_abscissa += linesegment.length()
            if intersections:
                if initial_abscissa < length * 0.1:
                    list_abcissas = [initial_abscissa * n for n in
                                     npy.linspace(0, 1, 100)]
                else:
                    list_abcissas = [initial_abscissa * n for n in
                                     npy.linspace(0.9, 1, 100)]
                distance = npy.inf
                for abscissa in list_abcissas:
                    point_in_curve = self.point_at_abscissa(abscissa)
                    dist = point_in_curve.point_distance(intersections[0])
                    if dist < distance:
                        distance = dist
                        intersection = point_in_curve
                list_intersections.append(intersection)
        return list_intersections

    def line_crossings(self, line2d: Line2D):
        polygon_points = self.discretization_points(number_points=50)
        crossings = []
        for p1, p2 in zip(polygon_points[:-1], polygon_points[1:]):
            l = LineSegment2D(p1, p2)
            crossings.extend(l.line_crossings(line2d))
        return crossings

    def to_wire(self, n: int):
        '''
        convert a bspline curve to a wire2d defined with 'n' line_segments
        '''

        u = npy.linspace(0, 1, num=n + 1).tolist()
        points = []
        for u0 in u:
            p = self.curve.evaluate_single(u0)
            points.append(volmdlr.Point2D(p[0], p[1]))

        return volmdlr.wires.Wire2D.from_points(points)

    def reverse(self):
        '''
        reverse the bspline's direction by reversing its start and end points
        '''

        return self.__class__(degree=self.degree,
                              control_points=self.control_points[::-1],
                              knot_multiplicities=self.knot_multiplicities[::-1],
                              knots=self.knots[::-1],
                              weights=self.weights,
                              periodic=self.periodic)

    def point_distance(self, point):
        distance = math.inf
        polygon_points = self.discretization_points(number_points=20)
        for p1, p2 in zip(polygon_points[:-1], polygon_points[1:]):
            line = LineSegment2D(p1, p2)
            dist = line.point_distance(point)
            if dist < distance:
                distance = dist
        return distance

    def nearest_point_to(self, point):
        '''
        find out the nearest point on the linesegment to point
        '''

        points = self.polygon_points(500)
        return point.nearest_point(points)

    def linesegment_intersections(self, linesegment):
        results = self.line_intersections(linesegment.to_line())
        intersections_points = []
        for result in results:
            if linesegment.point_belongs(result, 1e-6):
                intersections_points.append(result)
        return intersections_points

    def axial_symmetry(self, line):
        '''
        finds out the symmetric bsplinecurve2d according to a line
        '''

        points_symmetry = [point.axial_symmetry(line) for point in self.control_points]

        return self.__class__(degree=self.degree,
                              control_points=points_symmetry,
                              knot_multiplicities=self.knot_multiplicities[::-1],
                              knots=self.knots[::-1],
                              weights=self.weights,
                              periodic=self.periodic)


class BezierCurve2D(BSplineCurve2D):

    def __init__(self, degree: int, control_points: List[volmdlr.Point2D],
                 name: str = ''):
        knotvector = utilities.generate_knot_vector(degree,
                                                    len(control_points))
        knot_multiplicity = [1] * len(knotvector)

        BSplineCurve2D.__init__(self, degree, control_points,
                                knot_multiplicity, knotvector,
                                None, False, name)


class LineSegment2D(LineSegment):
    """
    Define a line segment limited by two points
    """

    def __init__(self, start: volmdlr.Point2D, end: volmdlr.Point2D, *, name: str = ''):
        if start == end:
            raise NotImplementedError
        LineSegment.__init__(self, start, end, name=name)

    def __hash__(self):
        return self._data_hash()

    def _data_hash(self):
        return self.start._data_hash() + self.end._data_hash()

    def _data_eq(self, other_object):
        if self.__class__.__name__ != other_object.__class__.__name__:
            return False
        return self.start == other_object.start and self.end == other_object.end

    def __eq__(self, other_object):
        if self.__class__.__name__ != other_object.__class__.__name__:
            return False
        return self.start == other_object.start and self.end == other_object.end

    def to_dict(self, *args, **kwargs):
        return {'object_class': 'volmdlr.edges.LineSegment2D',
                'name': self.name,
                'start': self.start.to_dict(),
                'end': self.end.to_dict()
                }

    def middle_point(self):
        return 0.5 * (self.start + self.end)

    def point_at_abscissa(self, abscissa):
        return self.start + self.unit_direction_vector() * abscissa

    def point_belongs(self, point, abs_tol=1e-6):
        distance = self.start.point_distance(point) + self.end.point_distance(
            point)
        if math.isclose(distance, self.length(), abs_tol=abs_tol) and\
                math.isclose(self.point_distance(point), 0.0, abs_tol=abs_tol):
            return True
        return False

    def bounding_rectangle(self):
        return (min(self.start.x, self.end.x), max(self.start.x, self.end.x),
                min(self.start.y, self.end.y), max(self.start.y, self.end.y))

    def straight_line_area(self):
        return 0.

    def straight_line_second_moment_area(self, point: volmdlr.Point2D):
        return 0, 0, 0

    def straight_line_center_of_mass(self):
        return 0.5 * (self.start + self.end)

    def point_distance(self, point, return_other_point=False):
        """
        Computes the distance of a point to segment of line
        """
        distance, point = volmdlr.core_compiled.LineSegment2DPointDistance(
            [(self.start.x, self.start.y), (self.end.x, self.end.y)],
            (point.x, point.y))
        if return_other_point:
            return distance, volmdlr.Point2D(*point)
        return distance

    def point_projection(self, point):
        """
        If the projection falls outside the LineSegment2D, returns None.
        """
        point, curv_abs = Line2D.point_projection(Line2D(self.start, self.end),
                                                  point)
        # print('curv_abs :', curv_abs, 'length :', self.length())
        if curv_abs < 0 or curv_abs > self.length():
            if abs(curv_abs) < 1e-6 or math.isclose(curv_abs, self.length(),
                                                    abs_tol=1e-6):
                return point, curv_abs
            return None, curv_abs
        return point, curv_abs

    def line_intersections(self, line: Line2D):
        point = volmdlr.Point2D.line_intersection(self, line)
        if point is not None:
            point_projection1, _ = self.point_projection(point)
            if point_projection1 is None:
                return []

            if line.__class__.__name__ == 'LineSegment2D':
                point_projection2, _ = line.point_projection(point)
                if point_projection2 is None:
                    return []

            return [point_projection1]
        else:
            vector1 = self.start - line.point1
            vector2 = self.start - line.point2
            vector3 = self.end - line.point1
            vector4 = self.end - line.point2
            if math.isclose(vector1.cross(vector2), 0, abs_tol=1e-6):
                return [self.start]
            if math.isclose(vector3.cross(vector4), 0, abs_tol=1e-6):
                return [self.end]
        return []

    def linesegment_intersections(self, linesegment: 'LineSegment2D'):
        """
        touching linesegments does not intersect
        """
        point = volmdlr.Point2D.line_intersection(self, linesegment)
        if point:  # and (point != self.start) and (point != self.end): # TODO: May be these commented conditions should be used for linesegment_crossings
            point_projection1, _ = self.point_projection(point)
            if point_projection1 is None:
                return []

            point_projection2, _ = linesegment.point_projection(point)
            if point_projection2 is None:
                return []

            return [point_projection1]
        else:
            return []

    def line_crossings(self, line: 'Line2D'):
        if self.direction_vector().is_colinear_to(line.direction_vector()):
            return []
        else:
            line_intersection = self.line_intersections(line)
            if line_intersection and (line_intersection[0] == self.end or line_intersection[0] == self.start):
                return []
            return line_intersection

    def linesegment_crossings(self, linesegment: 'LineSegment2D'):
        if self.direction_vector().is_colinear_to(
                linesegment.direction_vector()):
            return []
        else:
            return self.linesegment_intersections(linesegment)

    def plot(self, ax=None, color='k', alpha=1, arrow=False, width=None,
             plot_points=False):
        if ax is None:
            fig, ax = plt.subplots()

        p1, p2 = self.start, self.end
        if arrow:
            if plot_points:
                ax.plot([p1[0], p2[0]], [p1[1], p2[1]], color=color,
                        alpha=alpha, style='o-')
            else:
                ax.plot([p1[0], p2[0]], [p1[1], p2[1]], color=color,
                        alpha=alpha)

            length = ((p1[0] - p2[0]) ** 2 + (p1[1] - p2[1]) ** 2) ** 0.5
            if width is None:
                width = length / 1000.
                head_length = length / 20.
                head_width = head_length / 2.
            else:
                head_width = 2 * width
                head_length = head_width
            ax.arrow(p1[0], p1[1],
                     (p2[0] - p1[0]) / length * (length - head_length),
                     (p2[1] - p1[1]) / length * (length - head_length),
                     head_width=head_width, fc='b', linewidth=0,
                     head_length=head_length, width=width, alpha=0.3)
        else:
            if width is None:
                width = 1
            if plot_points:
                ax.plot([p1[0], p2[0]], [p1[1], p2[1]], color=color,
                        marker='o', linewidth=width, alpha=alpha)
            else:
                ax.plot([p1[0], p2[0]], [p1[1], p2[1]], color=color,
                        linewidth=width, alpha=alpha)
        return ax

    def to_3d(self, plane_origin, x1, x2):
        start = self.start.to_3d(plane_origin, x1, x2)
        end = self.end.to_3d(plane_origin, x1, x2)
        return LineSegment3D(start, end, name=self.name)

    def reverse(self):
        return LineSegment2D(self.end.copy(), self.start.copy())

    def to_line(self):
        return Line2D(self.start, self.end)

    def rotation(self, center: volmdlr.Point2D, angle: float):
        """
        LineSegment2D rotation
        :param center: rotation center
        :param angle: angle rotation
        :return: a new rotated LineSegment2D
        """
        return LineSegment2D(self.start.rotation(center, angle),
                             self.end.rotation(center, angle))

    def rotation_inplace(self, center: volmdlr.Point2D, angle: float):
        """
        LineSegment2D rotation. Object is updated inplace
        :param center: rotation center
        :param angle: rotation angle
        """
        for point in [self.start, self.end]:
            point.rotation_inplace(center, angle)

    def translation(self, offset: volmdlr.Vector2D):
        """
        LineSegment2D translation
        :param offset: translation vector
        :return: A new translated LineSegment2D
        """
        return LineSegment2D(self.start.translation(offset),
                             self.end.translation(offset))

    def translation_inplace(self, offset: volmdlr.Vector2D):
        """
        LineSegment2D translation. Object is updated inplace
        :param offset: translation vector
        """
        for point in [self.start, self.end]:
            point.translation_inplace(offset)

    def frame_mapping(self, frame: volmdlr.Frame2D, side: str):
        """
        Changes vector frame_mapping and return a new LineSegment2D
        side = 'old' or 'new'
        """
        if side == 'old':
            new_start = frame.old_coordinates(self.start)
            new_end = frame.old_coordinates(self.end)
        elif side == 'new':
            new_start = frame.new_coordinates(self.start)
            new_end = frame.new_coordinates(self.end)
        else:
            raise ValueError(f'Please Enter a valid side: old or new')
        return LineSegment2D(new_start, new_end)

    def frame_mapping_inplace(self, frame: volmdlr.Frame2D, side: str):
        """
        Changes vector frame_mapping and the object is updated inplace
        side = 'old' or 'new'
        """
        if side == 'old':
            new_start = frame.old_coordinates(self.start)
            new_end = frame.old_coordinates(self.end)
        elif side == 'new':
            new_start = frame.new_coordinates(self.start)
            new_end = frame.new_coordinates(self.end)
        else:
            raise ValueError(f'Please Enter a valid side: old or new')
        self.start = new_start
        self.end = new_end

    def plot_data(self, edge_style: plot_data.EdgeStyle = None):
        return plot_data.LineSegment2D([self.start.x, self.start.y],
                                       [self.end.x, self.end.y],
                                       edge_style=edge_style)

    def CreateTangentCircle(self, point, other_line):
        circle1, circle2 = Line2D.CreateTangentCircle(other_line, point, self)
        if circle1 is not None:
            point_J1, curv_abs1 = Line2D.point_projection(self, circle1.center)
            if curv_abs1 < 0. or curv_abs1 > self.length():
                circle1 = None
        if circle2 is not None:
            point_J2, curv_abs2 = Line2D.point_projection(self, circle2.center)
            if curv_abs2 < 0. or curv_abs2 > self.length():
                circle2 = None
        return circle1, circle2

    def infinite_primitive(self, offset):
        n = self.normal_vector()
        offset_point_1 = self.start + offset * \
            n

        offset_point_2 = self.end + offset * \
            n

        return Line2D(offset_point_1, offset_point_2)

    def polygon_points(self, discretization_resolution: int):
        warnings.warn('polygon_points is deprecated,\
        please use discretization_points instead',
                      DeprecationWarning)
        return self.discretization_points(number_points=discretization_resolution)

    def to_wire(self, n: int):
        '''
        convert a linesegment2d to a wire2d defined with 'n' line_segments
        '''

        points = self.discretise(n)
        return volmdlr.wires.Wire2D.from_points(points)

    def nearest_point_to(self, point):
        '''
        find out the nearest point on the linesegment to point
        '''

        points = self.discretization_points(number_points=500)
        return point.nearest_point(points)

    def axial_symmetry(self, line):
        '''
        finds out the symmetric linesegment2d according to a line
        '''

        points_symmetry = [point.axial_symmetry(line) for point in [self.start, self.end]]

        return self.__class__(points_symmetry[0], points_symmetry[1])


class Arc(Edge):
    def __init__(self, start,
                 end,
                 interior,
                 name: str = ''):
        Edge.__init__(self, start=start, end=end, name=name)
        self.interior = interior
        self._utd_clockwise_and_trigowise_paths = False
        self._clockwise_and_trigowise_paths = None
        self._radius = None

    @property
    def center(self):
        """
        Gets the arc's center
        :return: The center of the arc
        """
        raise NotImplementedError(
            'the property method center must be overloaded by subclassing'
            'class if not a given parameter')

    @property
    def angle(self):
        """
        Gets the angle of the arc
        :return: The angle of the arc
        """
        return NotImplementedError(
            'the property method angle must be overloaded by subclassing'
            'class if not a given parameter')

    @property
    def is_trigo(self):
        """
        Verifies if arc is trigowise or clockwise
        :return: True if trigowise or False otherwise
        """
        return NotImplementedError(
            'the property method is_trigo must be overloaded by subclassing'
            'class if not a given parameter')

    @property
    def radius(self):
        if not self._radius:
            self._radius = (self.start - self.center).norm()
        return self._radius

    def length(self):
        """
        Calculates the length of the Arc, with its radius and it arc angle
        :return: the length fo the Arc
        """
        return self.radius * abs(self.angle)

    def point_at_abscissa(self, abscissa):
        if self.is_trigo:
            return self.start.rotation(self.center,
                                       abscissa / self.radius)
        else:
            return self.start.rotation(self.center,
                                       -abscissa / self.radius)

    @staticmethod
    def get_clockwise_and_trigowise_paths(radius_1, radius_2, radius_i):
        """
        :param radius_1: radius from center to start point
        :param radius_2: radius form center ro end point
        :param radius_i: radius from center to interior point
        :return: the clockwise and trigowise paths
        """
        angle1 = math.atan2(radius_1.y, radius_1.x)
        anglei = math.atan2(radius_i.y, radius_i.x)
        angle2 = math.atan2(radius_2.y, radius_2.x)

        # Going trigo/clock wise from start to interior
        if anglei < angle1:
            trigowise_path = (anglei + volmdlr.TWO_PI) - angle1
            clockwise_path = angle1 - anglei
        else:
            trigowise_path = anglei - angle1
            clockwise_path = angle1 - anglei + volmdlr.TWO_PI

        # Going trigo wise from interior to interior
        if angle2 < anglei:
            trigowise_path += (angle2 + volmdlr.TWO_PI) - anglei
            clockwise_path += anglei - angle2
        else:
            trigowise_path += angle2 - anglei
            clockwise_path += anglei - angle2 + volmdlr.TWO_PI
        return clockwise_path, trigowise_path

    def middle_point(self):
        return self.point_at_abscissa(0.5 * self.length())

    def point_distance(self, point):
        points = self.discretization_points(angle_resolution=100)
        return point.point_distance(point.nearest_point(points))

    def discretization_points(self, *, number_points: int = None, angle_resolution: int = None):
        """
        discretize a Edge to have "n" points
        :param number_points: the number of points (including start and end points)
             if unset, only start and end will be returned
        :param angle_resolution: if set, the sampling will be adapted to have a controlled angular distance. Usefull
            to mesh an arc
        :return: a list of sampled points
        """
        if not number_points:
            if not angle_resolution:
                number_points = 2
            else:
                number_points = math.ceil(self.angle * angle_resolution) + 2

        step = self.length() / (number_points - 1)
        return [self.point_at_abscissa(i * step)
                for i in range(number_points)]

    def polygon_points(self, discretization_resolution: int):
        warnings.warn('polygon_points is deprecated,\
        please use discretization_points instead',
                      DeprecationWarning)
        return self.discretization_points(number_points=discretization_resolution)


class Arc2D(Arc):
    """
    angle: the angle measure always >= 0
    """

    def __init__(self,
                 start: volmdlr.Point2D,
                 interior: volmdlr.Point2D,
                 end: volmdlr.Point2D,
                 name: str = ''):
        self._utd_center = False
        self._utd_is_trigo = False
        self._utd_angle = False
        self._center = None
        self._is_trigo = None
        self._angle = None
        Arc.__init__(self, start=start, end=end, interior=interior, name=name)
        start_to_center = start - self.center
        end_to_center = end - self.center
        angle1 = math.atan2(start_to_center.y, start_to_center.x)
        angle2 = math.atan2(end_to_center.y, end_to_center.x)
        if self.is_trigo:
            self.angle1 = angle1
            self.angle2 = angle2
        else:
            self.angle1 = angle2
            self.angle2 = angle1

    @property
    def center(self):
        if not self._utd_center:
            self._center = self.get_center()
            self._utd_center = True
        return self._center

    def get_center(self):
        xi, yi = self.interior.x, self.interior.y
        xe, ye = self.end.x, self.end.y
        xs, ys = self.start.x, self.start.y
        try:
            A = volmdlr.Matrix22(2 * (xs - xi), 2 * (ys - yi),
                                 2 * (xs - xe), 2 * (ys - ye))
            b = - volmdlr.Vector2D(xi ** 2 + yi ** 2 - xs ** 2 - ys ** 2,
                                   xe ** 2 + ye ** 2 - xs ** 2 - ys ** 2)
            inv_A = A.inverse()
            x = inv_A.vector_multiplication(b)
            center = volmdlr.Point2D(x.x, x.y)
        except ValueError:
            A = npy.array([[2 * (xs - xi), 2 * (ys - yi)],
                           [2 * (xs - xe), 2 * (ys - ye)]])
            b = - npy.array([xi ** 2 + yi ** 2 - xs ** 2 - ys ** 2,
                             xe ** 2 + ye ** 2 - xs ** 2 - ys ** 2])
            center = volmdlr.Point2D(*npy.linalg.solve(A, b))
        return center

    @property
    def is_trigo(self):
        if not self._utd_is_trigo:
            self._is_trigo = self.get_arc_direction()
            self._utd_is_trigo = True
        return self._is_trigo

    @property
    def clockwise_and_trigowise_paths(self):
        if not self._utd_clockwise_and_trigowise_paths:
            radius_1 = self.start - self.center
            radius_2 = self.end - self.center
            radius_i = self.interior - self.center
            self._clockwise_and_trigowise_paths =\
                self.get_clockwise_and_trigowise_paths(radius_1,
                                                       radius_2,
                                                       radius_i)
            self._utd_clockwise_and_trigowise_paths = True
        return self._clockwise_and_trigowise_paths

    def get_arc_direction(self):
        clockwise_path, trigowise_path =\
            self.clockwise_and_trigowise_paths
        if clockwise_path > trigowise_path:
            return True
        return False

    @property
    def angle(self):
        if not self._utd_angle:
            self._angle = self.get_angle()
            self._utd_angle = True
        return self._angle

    def get_angle(self):
        clockwise_path, trigowise_path = \
            self.clockwise_and_trigowise_paths
        if self.is_trigo:
            return trigowise_path
        return clockwise_path

    def _get_points(self):
        return [self.start, self.interior, self.end]

    points = property(_get_points)

    def point_distance(self, point):
        vector_start = self.start - self.center
        vector_point = point - self.center
        vector_end = self.end - self.center
        if self.is_trigo:
            vector_start, vector_end = vector_end, vector_start
        arc_angle = volmdlr.core.clockwise_angle(vector_start, vector_end)
        point_angle = volmdlr.core.clockwise_angle(vector_start, vector_point)
        if point_angle <= arc_angle:
            return abs(
                LineSegment2D(point, self.center).length() - self.radius)
        else:
            return min(LineSegment2D(point, self.start).length(),
                       LineSegment2D(point, self.end).length())

    def point_belongs(self, point2d, abs_tol=1e-10):
        """
        check if a Point2D belongs to the Arc2D
        """
        vector_start = self.start - self.center
        vector_end = self.end - self.center
        vector_point = point2d - self.center
        r1 = vector_start.norm()
        cp = vector_point.norm()
        if math.isclose(cp, r1, abs_tol=abs_tol):
            if (self.start.x < self.end.x) and (self.start.y < self.end.y):
                arc_angle = - volmdlr.core.clockwise_angle(vector_start,
                                                           vector_end)
                point_angle = - volmdlr.core.clockwise_angle(vector_start,
                                                             vector_point)
            else:
                arc_angle = volmdlr.core.clockwise_angle(vector_start,
                                                         vector_end)
                point_angle = volmdlr.core.clockwise_angle(vector_start,
                                                           vector_point)
            if point_angle <= arc_angle:
                return True
        return False

    # def to_circle(self):
    #     return volmdlr.wires.Circle2D(self.center, self.radius)

    def to_full_arc_2d(self):
        return FullArc2D(center=self.center,
                         start_end=self.point_at_abscissa(0),
                         name=self.name)

    def line_intersections(self, line2d: Line2D):
        # circle = self.to_circle()
        # circle_intersection_points = circle.line_intersections(line2d)
        full_arc_2d = self.to_full_arc_2d()
        fa2d_intersection_points = full_arc_2d.line_intersections(line2d)
        intersection_points = []
        for pt in fa2d_intersection_points:
            if self.point_belongs(pt):
                intersection_points.append(pt)
        return intersection_points

    def linesegment_intersections(self, linesegment2d: LineSegment2D):
        full_arc_2d = self.to_full_arc_2d()
        fa2d_intersection_points = full_arc_2d.linesegment_intersections(
            linesegment2d)
        intersection_points = []
        for pt in fa2d_intersection_points:
            if self.point_belongs(pt):
                intersection_points.append(pt)
        return intersection_points

    def abscissa(self, point2d: volmdlr.Point2D, tol=1e-9):
        p = point2d - self.center
        u = self.start - self.center
        u.normalize()
        if self.is_trigo:
            v = u.normal_vector()
        else:
            v = -u.normal_vector()

        x, y = p.dot(u), p.dot(v)
        theta = math.atan2(y, x)
        if theta < -tol or theta > self.angle + tol:
            raise ValueError('Point not in arc')

        if theta < 0:
            return 0.
        if theta > self.angle:
            return self.angle * self.radius

        return self.radius * theta

    def direction_vector(self, abscissa: float):
        """
        :param abscissa: defines where in the Arc2D the
        direction vector is to be calculated
        :return: The direction vector of the Arc2D
        """
        return -self.normal_vector(abscissa=abscissa).normal_vector()

    def unit_direction_vector(self, abscissa: float):
        """
        :param abscissa: defines where in the Arc2D the
        unit direction vector is to be calculated
        :return: The unit direction vector of the Arc2D
        """
        direction_vector = self.direction_vector(abscissa)
        direction_vector.normalize()
        return direction_vector

    def normal_vector(self, abscissa: float):
        """
        :param abscissa: defines where in the Arc2D the
        normal vector is to be calculated
        :return: The normal vector of the Arc2D
        """
        point = self.point_at_abscissa(abscissa)
        # if self.is_trigo:
        normal_vector = self.center - point
        # else:
        #     normal_vector = point - self.center
        return normal_vector

    def unit_normal_vector(self, abscissa: float):
        """
        :param abscissa: defines where in the Arc2D the
        unit normal vector is to be calculated
        :return: The unit normal vector of the Arc2D
        """
        normal_vector = self.normal_vector(abscissa)
        normal_vector.normalize()
        return normal_vector

    def area(self):
        return self.radius ** 2 * self.angle / 2

    def center_of_mass(self):
        #        u=self.middle.vector-self.center.vector
        u = self.middle_point() - self.center
        u.normalize()
        # alpha = abs(self.angle)
        return self.center + 4 / (3 * self.angle) * self.radius * math.sin(
            self.angle * 0.5) * u

    def bounding_rectangle(self):
        # TODO: Enhance this!!!
        return (self.center.x - self.radius, self.center.x + self.radius,
                self.center.y - self.radius, self.center.y + self.radius)

    def straight_line_area(self):
        if self.angle >= math.pi:
            angle = volmdlr.TWO_PI - self.angle
            area = math.pi * self.radius ** 2 - 0.5 * self.radius ** 2 * (
                angle - math.sin(angle))
        else:
            angle = self.angle
            area = 0.5 * self.radius ** 2 * (angle - math.sin(angle))

        if self.is_trigo:
            return area
        else:
            return -area

    def straight_line_second_moment_area(self, point: volmdlr.Point2D):

        if self.angle2 < self.angle1:
            angle2 = self.angle2 + volmdlr.TWO_PI

        else:
            angle2 = self.angle2
        angle1 = self.angle1

        # Full arc section
        Ix1 = self.radius ** 4 / 8 * (angle2 - angle1 + 0.5 * (
            math.sin(2 * angle1) - math.sin(2 * angle2)))
        Iy1 = self.radius ** 4 / 8 * (angle2 - angle1 + 0.5 * (
            math.sin(2 * angle2) - math.sin(2 * angle1)))
        Ixy1 = self.radius ** 4 / 8 * (
            math.cos(angle1) ** 2 - math.cos(angle2) ** 2)

        # Triangle
        xi, yi = (self.start - self.center)
        xj, yj = (self.end - self.center)
        Ix2 = (yi ** 2 + yi * yj + yj ** 2) * (xi * yj - xj * yi) / 12.
        Iy2 = (xi ** 2 + xi * xj + xj ** 2) * (xi * yj - xj * yi) / 12.
        Ixy2 = (xi * yj + 2 * xi * yi + 2 * xj * yj + xj * yi) * (
            xi * yj - xj * yi) / 24.
        if Ix2 < 0.:
            Ix2, Iy2, Ixy2 = -Ix2, -Iy2, -Ixy2
        if self.angle < math.pi:
            if self.is_trigo:
                Ix = Ix1 - Ix2
                Iy = Iy1 - Iy2
                Ixy = Ixy1 - Ixy2
            else:
                Ix = Ix2 - Ix1
                Iy = Iy2 - Iy1
                Ixy = Ixy2 - Ixy1
        else:
            # print('Ixy12', Ixy1, Ixy2)
            if self.is_trigo:
                Ix = Ix1 + Ix2
                Iy = Iy1 + Iy2
                Ixy = Ixy1 + Ixy2
            else:
                Ix = -Ix2 - Ix1
                Iy = -Iy2 - Iy1
                Ixy = -Ixy2 - Ixy1

        return volmdlr.geometry.huygens2d(Ix, Iy, Ixy,
                                          self.straight_line_area(),
                                          self.center,
                                          point)

    def straight_line_center_of_mass(self):
        if self.angle == math.pi:
            return self.center_of_mass()

        u = self.middle_point() - self.center
        u.normalize()
        if self.angle >= math.pi:
            u = -u
        bissec = Line2D(self.center, self.center + u)
        string = Line2D(self.start, self.end)
        p = volmdlr.Point2D.line_intersection(bissec, string)
        a = p.point_distance(self.start)
        h = p.point_distance(self.center)
        triangle_area = h * a
        # alpha = abs(self.angle)
        triangle_cog = self.center + 2 / 3. * h * u
        if self.angle < math.pi:
            cog = (
                self.center_of_mass() * self.area() - triangle_area * triangle_cog) / abs(
                self.straight_line_area())
        else:
            cog = (
                self.center_of_mass() * self.area() + triangle_area * triangle_cog) / abs(
                self.straight_line_area())

        # ax = self.plot()
        # bissec.plot(ax=ax, color='grey')
        # self.center.plot(ax=ax)
        # string.plot(ax=ax, color='grey')
        # triangle_cog.plot(ax=ax, color='green')
        # self.center_of_mass().plot(ax=ax, color='red')
        #
        # cog_line = Line2D(volmdlr.O2D, self.center_of_mass()*self.area()-triangle_area*triangle_cog)
        # cog_line.plot(ax=ax)
        #
        # cog.plot(ax=ax, color='b')
        # ax.set_aspect('equal')
        return cog

    def plot(self, ax=None, color='k', alpha=1, plot_points=False):
        if ax is None:
            fig, ax = plt.subplots()

        if plot_points:
            for p in [self.center, self.start, self.interior, self.end]:
                p.plot(ax=ax, color=color, alpha=alpha)

        ax.add_patch(matplotlib.patches.Arc(self.center, 2 * self.radius,
                                            2 * self.radius, angle=0,
                                            theta1=self.angle1 * 0.5 / math.pi * 360,
                                            theta2=self.angle2 * 0.5 / math.pi * 360,
                                            color=color,
                                            alpha=alpha))

        return ax

    def to_3d(self, plane_origin, x, y):
        ps = self.start.to_3d(plane_origin, x, y)
        pi = self.interior.to_3d(plane_origin, x, y)
        pe = self.end.to_3d(plane_origin, x, y)

        return volmdlr.edges.Arc3D(ps, pi, pe, name=self.name)

    def rotation(self, center: volmdlr.Point2D, angle: float):
        """
        Arc2D rotation
        :param center: rotation center
        :param angle: angle rotation
        :return: a new rotated Arc2D
        """
        return Arc2D(*[point.rotation(center, angle,) for point in
                       [self.start, self.interior, self.end]])

    def rotation_inplace(self, center: volmdlr.Point2D, angle: float):
        """
        Arc2D rotation. Object is updated inplace
        :param center: rotation center
        :param angle: rotation angle
        """
        self.start.rotation_inplace(center, angle)
        self.interior.rotation_inplace(center, angle)
        self.end.rotation_inplace(center, angle)

    def translation(self, offset: volmdlr.Vector2D):
        """
        Arc2D translation
        :param offset: translation vector
        :return: A new translated Arc2D
        """
        return Arc2D(*[point.translation(offset) for point in
                       [self.start, self.interior, self.end]])

    def translation_inplace(self, offset: volmdlr.Vector2D):
        """
        Arc2D translation. Object is updated inplace
        :param offset: translation vector
        """
        self.start.translation_inplace(offset)
        self.interior.translation_inplace(offset)
        self.end.translation_inplace(offset)

    def frame_mapping(self, frame: volmdlr.Frame2D, side: str):
        """
        Changes vector frame_mapping and return a new Arc2D
        side = 'old' or 'new'
        """
        return Arc2D(*[point.frame_mapping(frame, side) for point in
                       [self.start, self.interior, self.end]])

    def frame_mapping_inplace(self, frame: volmdlr.Frame2D, side: str):
        """
        Changes vector frame_mapping and the object is updated inplace
        side = 'old' or 'new'
        """
        self.__init__(*[point.frame_mapping(frame, side) for point in
                        [self.start, self.interior, self.end]])

    def second_moment_area(self, point):
        """
        Second moment area of part of disk
        """
        if self.angle2 < self.angle1:
            angle2 = self.angle2 + volmdlr.TWO_PI

        else:
            angle2 = self.angle2
        angle1 = self.angle1

        Ix = self.radius ** 4 / 8 * (angle2 - angle1 + 0.5 * (
            math.sin(2 * angle1) - math.sin(2 * angle2)))
        Iy = self.radius ** 4 / 8 * (angle2 - angle1 + 0.5 * (
            math.sin(2 * angle2) - math.sin(2 * angle1)))
        Ixy = self.radius ** 4 / 8 * (
            math.cos(angle1) ** 2 - math.cos(angle2) ** 2)
        # Ic = npy.array([[Ix, Ixy], [Ixy, Iy]])

        # Must be computed at center, so huygens related to center
        return volmdlr.geometry.huygens2d(Ix, Iy, Ixy, self.area(),
                                          self.center, point)

    def plot_data(self, edge_style: plot_data.EdgeStyle = None,
                  anticlockwise: bool = None):

        list_node = self.discretization_points()
        data = []
        for nd in list_node:
            data.append({'x': nd.x, 'y': nd.y})
        return plot_data.Arc2D(cx=self.center.x,
                               cy=self.center.y,
                               r=self.radius,
                               start_angle=self.angle1,
                               end_angle=self.angle2,
                               edge_style=edge_style,
                               data=data,
                               anticlockwise=anticlockwise,
                               name=self.name)

    def copy(self, *args, **kwargs):
        return Arc2D(self.start.copy(),
                     self.interior.copy(),
                     self.end.copy())

    def split(self, split_point: volmdlr.Point2D):
        abscissa = self.abscissa(split_point)

        return [Arc2D(self.start,
                      self.point_at_abscissa(0.5 * abscissa),
                      split_point),
                Arc2D(split_point,
                      self.point_at_abscissa(1.5 * abscissa),
                      self.end)
                ]

    def infinite_primitive(self, offset):

        if not self.is_trigo:
            radius = self.radius + offset
        else:
            radius = self.radius - offset

        return FullArc2D(self.center,
                         self.center + radius * volmdlr.Point2D(1, 0.),
                         is_trigo=self.is_trigo)

    def complementary(self):

        interior = self.middle_point().rotation(self.center, math.pi)
        return Arc2D(self.start, interior, self.end)

    def to_wire(self, angle_resolution: float = 10.):
        '''
        convert an arc to a wire2d defined with line_segments
        '''

        return volmdlr.wires.Wire2D.from_points(self.polygon_points(angle_resolution))

    def axial_symmetry(self, line):
        '''
        finds out the symmetric arc2d according to a line
        '''

        points_symmetry = [point.axial_symmetry(line) for point in [self.start, self.interior, self.end]]

        return self.__class__(start=points_symmetry[0],
                              interior=points_symmetry[1],
                              end=points_symmetry[2])


class FullArc2D(Arc2D):
    """
    An edge that starts at start_end, ends at the same point after having described
    a circle
    """

    def __init__(self, center: volmdlr.Point2D, start_end: volmdlr.Point2D,
                 name: str = ''):
        self.__center = center
        interior = start_end.rotation(center, math.pi)
        Arc2D.__init__(self, start=start_end, interior=interior,
                       end=start_end, name=name)  # !!! this is dangerous

    @property
    def is_trigo(self):
        return True

    @property
    def center(self):
        return self.__center

    @property
    def angle(self):
        return volmdlr.TWO_PI

    def to_dict(self, use_pointers: bool = False, memo=None, path: str = '#'):
        dict_ = self.base_dict()
        dict_['center'] = self.center.to_dict(use_pointers=use_pointers, memo=memo, path=path + '/center')
        dict_['radius'] = self.radius
        dict_['angle'] = self.angle
        dict_['is_trigo'] = self.is_trigo
        dict_['start_end'] = self.start.to_dict(use_pointers=use_pointers, memo=memo, path=path + '/start_end')
        dict_['name'] = self.name
        return dict_

    def copy(self, *args, **kwargs):
        return FullArc2D(self.center.copy(), self.start.copy())

    @classmethod
    def dict_to_object(cls, dict_, global_dict=None, pointers_memo: Dict[str, Any] = None, path: str = '#'):
        center = volmdlr.Point2D.dict_to_object(dict_['center'])
        start_end = volmdlr.Point2D.dict_to_object(dict_['start_end'])

        return cls(center, start_end, name=dict_['name'])

    def __hash__(self):
        return hash(self.radius)
        # return hash(self.center) + 5*hash(self.start)

    def __eq__(self, other_arc):
        if self.__class__.__name__ != other_arc.__class__.__name__:
            return False
        return (self.center == other_arc.center) \
            and (self.start_end == other_arc.start_end)

    def straight_line_area(self):
        area = self.area()
        return area

    def center_of_mass(self):
        return self.center

    def straight_line_center_of_mass(self):
        return self.center_of_mass()

    def to_3d(self, plane_origin, x, y):
        center = self.center.to_3d(plane_origin, x, y)
        start = self.start.to_3d(plane_origin, x, y)
        z = x.cross(y)
        z.normalize()

        return FullArc3D(center, start, z)

    def rotation(self, center: volmdlr.Point2D, angle: float):
        new_center = self._center.rotation(center, angle, True)
        new_start_end = self.start.rotation(center, angle, True)
        return FullArc2D(new_center, new_start_end)

    def rotation_inplace(self, center: volmdlr.Point2D, angle: float):
        self._center.rotation(center, angle, False)
        self.start.rotation(center, angle, False)
        self.interior.rotation(center, angle, False)
        self.end.rotation(center, angle, False)

    def translation(self, offset: volmdlr.Vector2D):
        new_center = self._center.translation(offset)
        new_start_end = self.start.translation(offset)
        return FullArc2D(new_center, new_start_end)

    def translation_inplace(self, offset: volmdlr.Vector2D):
        self._center.translation_inplace(offset)
        self.start.translation_inplace(offset)
        self.end.translation_inplace(offset)
        self.interior.translation_inplace(offset)

    def frame_mapping(self, frame: volmdlr.Frame2D, side: str):
        """
        side = 'old' or 'new'
        """
        return FullArc2D(*[point.frame_mapping(frame, side) for point in
                           [self._center, self.start]])

    def frame_mapping_inplace(self, frame: volmdlr.Frame2D, side: str):
        [p.frame_mapping_inplace(frame, side) for p in
         [self._center, self.start, self.end, self.interior]]

    def polygonization(self):
        return volmdlr.wires.ClosedPolygon2D(self.discretization_points(angle_resolution=15))

    def plot(self, ax=None, color='k', alpha=1, plot_points=False,
             linestyle='-', linewidth=1):
        if ax is None:
            fig, ax = plt.subplots()

        if self.radius > 0:
            ax.add_patch(matplotlib.patches.Arc((self.center.x, self.center.y),
                                                2 * self.radius,
                                                2 * self.radius,
                                                angle=0,
                                                theta1=0,
                                                theta2=360,
                                                color=color,
                                                linestyle=linestyle,
                                                linewidth=linewidth))
        if plot_points:
            ax.plot([self.start.x], [self.start.y], 'o',
                    color=color, alpha=alpha)
        return ax

    def cut_between_two_points(self, point1, point2):

        x1, y1 = point1 - self.center
        x2, y2 = point2 - self.center

        angle1 = math.atan2(y1, x1)
        angle2 = math.atan2(y2, x2)
        if angle2 < angle1:
            angle2 += volmdlr.TWO_PI
        angle_i = 0.5 * (angle1 + angle2)
        interior = point1.rotation(self.center, angle_i)
        arc = Arc2D(point1, interior, point2)
        if self.is_trigo != arc.is_trigo:
            arc = arc.complementary()

        return arc

    def line_intersections(self, line2d: Line2D, tol=1e-9):
        try:
            if line2d.start == self.center:
                pt1 = line2d.end
                vec = line2d.start - line2d.end
            else:
                pt1 = line2d.start
                vec = line2d.end - line2d.start
        except AttributeError:
            if line2d.point1 == self.center:
                pt1 = line2d.point2
                vec = line2d.point1 - line2d.point2
            else:
                pt1 = line2d.point1
                vec = line2d.point2 - line2d.point1
        a = vec.dot(vec)
        b = 2 * vec.dot(pt1 - self.center)
        c = pt1.dot(pt1) + self.center.dot(self.center) \
            - 2 * pt1.dot(self.center) - self.radius ** 2

        disc = b ** 2 - 4 * a * c
        if math.isclose(disc, 0., abs_tol=tol):
            t1 = -b / (2 * a)
            return [pt1 + t1 * vec]

        elif disc > 0:
            sqrt_disc = math.sqrt(disc)
            t1 = (-b + sqrt_disc) / (2 * a)
            t2 = (-b - sqrt_disc) / (2 * a)
            return [pt1 + t1 * vec,
                    pt1 + t2 * vec]

        return []

    def linesegment_intersections(self, linesegment2d: LineSegment2D,
                                  tol=1e-9):
        try:
            if linesegment2d.start == self.center:
                pt1 = linesegment2d.end
                vec = linesegment2d.start - linesegment2d.end
            else:
                pt1 = linesegment2d.start
                vec = linesegment2d.end - linesegment2d.start
        except AttributeError:
            if linesegment2d.point1 == self.center:
                pt1 = linesegment2d.point2
                vec = linesegment2d.point1 - linesegment2d.point2
            else:
                pt1 = linesegment2d.point1
                vec = linesegment2d.point2 - linesegment2d.point1
        a = vec.dot(vec)
        b = 2 * vec.dot(pt1 - self.center)
        c = pt1.dot(pt1) + self.center.dot(self.center) \
            - 2 * pt1.dot(self.center) - self.radius ** 2

        disc = b ** 2 - 4 * a * c
        if math.isclose(disc, 0., abs_tol=tol):
            t1 = -b / (2 * a)
            points = [pt1 + t1 * vec]
            if linesegment2d.point_belongs(points[0]):
                return points
            return []

        elif disc > 0:
            sqrt_disc = math.sqrt(disc)
            t1 = (-b + sqrt_disc) / (2 * a)
            t2 = (-b - sqrt_disc) / (2 * a)
            points = [pt1 + t1 * vec, pt1 + t2 * vec]
            valid_points = [pt for pt in points if
                            linesegment2d.point_belongs(pt)]
            return valid_points

        return []


class ArcEllipse2D(Edge):
    """

    """

    def __init__(self, start, interior, end, center, major_dir, name='',
                 extra=None):
        Edge.__init__(self, start, end, name)
        self.interior = interior
        self.center = center
        self.extra = extra
        self.major_dir = major_dir
        self.minor_dir = self.major_dir.deterministic_unit_normal_vector()

        frame = volmdlr.Frame2D(self.center, self.major_dir, self.minor_dir)
        start_new, end_new = frame.new_coordinates(
            self.start), frame.new_coordinates(self.end)
        interior_new, center_new = frame.new_coordinates(
            self.interior), frame.new_coordinates(self.center)

        def theta_A_B(s, i, e, c):
            """
            from : https://math.stackexchange.com/questions/339126/how-to-draw-an-ellipse-if-a-center-and-3-arbitrary-points-on-it-are-given
            theta=angle d'inclinaison ellipse par rapport à horizontal(sens horaire),A=demi grd axe, B=demi petit axe
            """
            xs, ys, xi, yi, xe, ye = s[0] - c[0], s[1] - c[1], i[0] - c[0], i[
                1] - c[1], e[0] - c[0], e[1] - c[1]
            A = npy.array(([xs ** 2, ys ** 2, 2 * xs * ys],
                           [xi ** 2, yi ** 2, 2 * xi * yi],
                           [xe ** 2, ye ** 2, 2 * xe * ye]))
            invA = npy.linalg.inv(A)
            One = npy.array(([1],
                             [1],
                             [1]))
            C = npy.dot(invA, One)  # matrice colonne de taille 3
            theta = 0
            c1 = C[0] + C[1]
            c2 = (C[1] - C[0]) / math.cos(2 * theta)
            gdaxe = math.sqrt((2 / (c1 - c2)))
            ptax = math.sqrt((2 / (c1 + c2)))
            return theta, gdaxe, ptax

        if start == end:
            extra_new = frame.new_coordinates(self.extra)
            theta, A, B = theta_A_B(start_new, extra_new, interior_new,
                                    center_new)
        else:
            theta, A, B = theta_A_B(start_new, interior_new, end_new,
                                    center_new)

        self.Gradius = A
        self.Sradius = B
        self.theta = theta

        # Angle pour start
        u1, u2 = start_new.x / self.Gradius, start_new.y / self.Sradius
        angle1 = volmdlr.core.sin_cos_angle(u1, u2)
        # Angle pour end
        u3, u4 = end_new.x / self.Gradius, end_new.y / self.Sradius
        angle2 = volmdlr.core.sin_cos_angle(u3, u4)
        # Angle pour interior
        u5, u6 = interior_new.x / self.Gradius, interior_new.y / self.Sradius
        anglei = volmdlr.core.sin_cos_angle(u5, u6)

        # Going trigo/clock wise from start to interior
        if anglei < angle1:
            trigowise_path = (anglei + volmdlr.TWO_PI) - angle1
            clockwise_path = angle1 - anglei
        else:
            trigowise_path = anglei - angle1
            clockwise_path = angle1 - anglei + volmdlr.TWO_PI

        # Going trigo wise from interior to interior
        if angle2 < anglei:
            trigowise_path += (angle2 + volmdlr.TWO_PI) - anglei
            clockwise_path += anglei - angle2
        else:
            trigowise_path += angle2 - anglei
            clockwise_path += anglei - angle2 + volmdlr.TWO_PI

        if clockwise_path > trigowise_path:
            self.is_trigo = True
            self.angle = trigowise_path
        else:
            # Clock wise
            self.is_trigo = False
            self.angle = clockwise_path

        if self.start == self.end or self.angle == 0:
            self.angle = volmdlr.TWO_PI

        if self.is_trigo:  # sens trigo
            self.offset_angle = angle1
        else:
            self.offset_angle = angle2

    def _get_points(self):
        return self.discretization_points()

    points = property(_get_points)

    def discretization_points(self, *, number_points: int = None, angle_resolution: int = None):
        """
        discretize a Edge to have "n" points
        :param number_points: the number of points (including start and end points)
             if unset, only start and end will be returned
        :param angle_resolution: if set, the sampling will be adapted to have a controlled angular distance. Usefull
            to mesh an arc
        :return: a list of sampled points
        """
        if not number_points:
            if not angle_resolution:
                number_points = 2
            else:
                number_points = math.ceil(angle_resolution * abs(0.5 * self.angle / math.pi))

        step = self.length() / (number_points - 1)
        return [self.point_at_abscissa(i * step)
                for i in range(number_points)]

    def polygon_points(self, discretization_resolution: int):
        warnings.warn('polygon_points is deprecated,\
                please use discretization_points instead',
                      DeprecationWarning)
        return self.discretization_points(discretization_resolution)

    def to_3d(self, plane_origin, x, y):
        ps = self.start.to_3d(plane_origin, x, y)
        pi = self.interior.to_3d(plane_origin, x, y)
        pe = self.end.to_3d(plane_origin, x, y)
        pc = self.center.to_3d(plane_origin, x, y)
        if self.extra is None:
            pextra = None
        else:
            pextra = self.extra.to_3d(plane_origin, x, y)
        if ps == pe:
            p3 = pextra
        else:
            p3 = pe
        plane = volmdlr.faces.Plane3D.from_3_points(ps, pi, p3)
        n = plane.normal
        major_dir = self.major_dir.to_3d(plane_origin, x, y)
        major_dir.normalize()

        return ArcEllipse3D(ps, pi, pe, pc, major_dir, normal=n,
                            name=self.name, extra=pextra)

    def plot(self, ax=None, color='k', alpha=1):
        if ax is None:
            _, ax = plt.subplots()

        self.interior.plot(ax=ax, color='m')
        self.start.plot(ax=ax, color='r')
        self.end.plot(ax=ax, color='b')
        self.center.plot(ax=ax, color='y')

        x = []
        y = []
        for px, py in self.discretization_points():
            x.append(px)
            y.append(py)

        plt.plot(x, y, color=color, alpha=alpha)
        return ax

    def normal_vector(self, abscissa):
        raise NotImplementedError

    def unit_normal_vector(self, abscissa):
        raise NotImplementedError

    def direction_vector(self, abscissa):
        raise NotImplementedError

    def unit_direction_vector(self, abscissa):
        raise NotImplementedError


class Line3D(Line):
    _non_eq_attributes = ['name', 'basis_primitives', 'bounding_box']

    """
    Define an infinite line passing through the 2 points
    """

    def __init__(self, point1: volmdlr.Point3D, point2: volmdlr.Point3D,
                 name: str = ''):
        Line.__init__(self, point1, point2, name=name)
        self.bounding_box = self._bounding_box()

    def _bounding_box(self):
        # points = [self.point1, self.point2]
        # xmin = min([pt[0] for pt in points])
        # xmax = max([pt[0] for pt in points])
        # ymin = min([pt[1] for pt in points])
        # ymax = max([pt[1] for pt in points])
        # zmin = min([pt[2] for pt in points])
        # zmax = max([pt[2] for pt in points])

        xmin = min([self.point1[0], self.point2[0]])
        xmax = max([self.point1[0], self.point2[0]])
        ymin = min([self.point1[1], self.point2[1]])
        ymax = max([self.point1[1], self.point2[1]])
        zmin = min([self.point1[2], self.point2[2]])
        zmax = max([self.point1[2], self.point2[2]])

        return volmdlr.core.BoundingBox(xmin, xmax, ymin, ymax, zmin, zmax)

    def point_at_abscissa(self, abscissa):
        return self.point1 + (
            self.point2 - self.point1) * abscissa

    def point_belongs(self, point3d):
        if point3d == self.point1:
            return True
        return self.direction_vector().is_colinear_to(point3d - self.point1)

    def point_distance(self, point):
        vector1 = point - self.start
        vector1.to_vector()
        vector2 = self.end - self.start
        vector2.to_vector()
        return vector1.cross(vector2).norm() / vector2.norm()

    def plot(self, ax=None, color='k', alpha=1, dashed=True):
        if ax is None:
            ax = Axes3D(plt.figure())

        # Line segment
        x = [self.point1.x, self.point2.x]
        y = [self.point1.y, self.point2.y]
        z = [self.point1.z, self.point2.z]
        ax.plot(x, y, z, color=color, alpha=alpha)

        # Drawing 3 times length of segment on each side
        u = self.point2 - self.point1
        v1 = (self.point1 - 3 * u)
        x1, y1, z1 = v1.x, v1.y, v1.z
        v2 = (self.point2 - 3 * u)
        x2, y2, z2 = v2.x, v2.y, v2.z
        if dashed:
            ax.plot([x1, x2], [y1, y2], [z1, z2], color=color,
                    dashes=[30, 5, 10, 5])
        else:
            ax.plot([x1, x2], [y1, y2], [z1, z2], color=color)
        return ax

    def plane_projection2d(self, center, x, y):
        return Line2D(self.points[0].plane_projection2d(center, x, y),
                      self.point2.plane_projection2d(center, x, y))

    def minimum_distance_points(self, other_line):
        """
        Returns the points on this line and the other line that are the closest
        of lines
        """
        u = self.point2 - self.point1
        v = other_line.point2 - other_line.point1
        w = self.point1 - other_line.point1
        a = u.dot(u)
        b = u.dot(v)
        c = v.dot(v)
        d = u.dot(w)
        e = v.dot(w)

        s = (b * e - c * d) / (a * c - b ** 2)
        t = (a * e - b * d) / (a * c - b ** 2)
        p1 = self.point1 + s * u
        p2 = other_line.point1 + t * v
        return p1, p2

    def rotation(self, center: volmdlr.Point3D, axis: volmdlr.Vector3D, angle: float):
        """
        Line3D rotation
        :param center: rotation center
        :param axis: rotation axis
        :param angle: angle rotation
        :return: a new rotated Line3D
        """

        return Line3D(*[p.rotation(center, axis, angle) for p in
                        [self.point1, self.point2]])

    def rotation_inplace(self, center: volmdlr.Point3D, axis: volmdlr.Vector3D, angle: float):
        """
        Line3D rotation. Object is updated inplace
        :param center: rotation center
        :param axis: rotation axis
        :param angle: rotation angle
        """
        for p in [self.point1, self.point2]:
            p.rotation_inplace(center, axis, angle)

    def translation(self, offset: volmdlr.Vector3D):
        """
        Line3D translation
        :param offset: translation vector
        :return: A new translated Line3D
        """
        return Line3D(*[point.translation(offset) for point in
                        [self.point1, self.point2]])

    def translation_inplace(self, offset: volmdlr.Vector3D):
        """
        Line3D translation. Object is updated inplace
        :param offset: translation vector
        """
        for point in [self.point1, self.point2]:
            point.translation_inplace(offset)

    def frame_mapping(self, frame: volmdlr.Frame3D, side: str):
        """
        Changes vector frame_mapping and return a new Line3D
        side = 'old' or 'new'
        """
        if side == 'old':
            new_start = frame.old_coordinates(self.point1)
            new_end = frame.old_coordinates(self.point2)
        elif side == 'new':
            new_start = frame.new_coordinates(self.point1)
            new_end = frame.new_coordinates(self.point2)
        else:
            raise ValueError(f'Please Enter a valid side: old or new')
        return Line3D(new_start, new_end)

    def frame_mapping_inplace(self, frame: volmdlr.Frame3D, side: str):
        """
        Changes Line3D frame_mapping and the object is updated inplace
        side = 'old' or 'new'
        """
        if side == 'old':
            new_start = frame.old_coordinates(self.point1)
            new_end = frame.old_coordinates(self.point2)
        elif side == 'new':
            new_start = frame.new_coordinates(self.point1)
            new_end = frame.new_coordinates(self.point2)
        else:
            raise ValueError(f'Please Enter a valid side: old or new')
        self.point1 = new_start
        self.point2 = new_end
        self.bounding_box = self._bounding_box()

    def trim(self, point1: volmdlr.Point3D, point2: volmdlr.Point3D):
        if not self.point_belongs(point1) or not self.point_belongs(point2):
            raise ValueError('Point not on curve')
        return Line3D(point1, point2)

    def copy(self, *args, **kwargs):
        return Line3D(*[p.copy() for p in self.points])

    @classmethod
    def from_step(cls, arguments, object_dict):
        point1 = object_dict[arguments[1]]
        direction = object_dict[arguments[2]]
        point2 = point1 + direction
        return cls(point1, point2, arguments[0][1:-1])

    def intersection(self, line2):

        x1 = self.point1.x
        y1 = self.point1.y
        z1 = self.point1.z
        x2 = self.point2.x
        y2 = self.point2.y
        z2 = self.point2.z
        x3 = line2.point1.x
        y3 = line2.point1.y
        z3 = line2.point1.z
        x4 = line2.point2.x
        y4 = line2.point2.y
        z4 = line2.point2.z

        if x3 == 0 and x4 == 0 and y4 - y3 == 0:
            x5, y5, z5 = x3, y3, z3
            x6, y6, z6 = x4, y4, z4
            x3, y3, z3 = x1, y1, z1
            x4, y4, z4 = x2, y2, z2
            x1, y1, z1 = x5, y5, z5
            x2, y2, z2 = x6, y6, z6

        elif y3 == 0 and y4 == 0 and x4 - x3 == 0:
            x5, y5, z5 = x3, y3, z3
            x6, y6, z6 = x4, y4, z4
            x3, y3, z3 = x1, y1, z1
            x4, y4, z4 = x2, y2, z2
            x1, y1, z1 = x5, y5, z5
            x2, y2, z2 = x6, y6, z6

        res, list_t1 = [], []

        # 2 unknown 3eq with t1 et t2 unknown

        if (x2 - x1 + y1 - y2) != 0 and (y4 - y3) != 0:
            t1 = (x3 - x1 + (x4 - x3) * (y1 - y3) / (y4 - y3)) / (
                x2 - x1 + y1 - y2)
            t2 = (y1 - y3 + (y2 - y1) * t1) / (y4 - y3)
            res1 = z1 + (z2 - z1) * t1
            res2 = z3 + (z4 - z3) * t2
            list_t1.append(t1)
            res.append([res1, res2])

        if (z2 - z1 + y1 - y2) != 0 and (y4 - y3) != 0:
            t1 = (z3 - z1 + (z4 - z3) * (y1 - y3) / (y4 - y3)) / (
                z2 - z1 + y1 - y2)
            t2 = (y1 - y3 + (y2 - y1) * t1) / (y4 - y3)
            res1 = x1 + (x2 - x1) * t1
            res2 = x3 + (x4 - x3) * t2
            list_t1.append(t1)
            res.append([res1, res2])

        if (z2 - z1 + x1 - x2) != 0 and (x4 - x3) != 0:
            t1 = (z3 - z1 + (z4 - z3) * (x1 - x3) / (x4 - x3)) / (
                z2 - z1 + x1 - x2)
            t2 = (x1 - x3 + (x2 - x1) * t1) / (x4 - x3)
            res1 = y1 + (y2 - y1) * t1
            res2 = y3 + (y4 - y3) * t2
            list_t1.append(t1)
            res.append([res1, res2])

        if len(res) == 0:
            return None

        for pair, t1 in zip(res, list_t1):
            res1, res2 = pair[0], pair[1]
            if math.isclose(res1, res2,
                            abs_tol=1e-7):  # if there is an intersection point
                return volmdlr.Point3D(x1 + (x2 - x1) * t1,
                                       y1 + (y2 - y1) * t1,
                                       z1 + (z2 - z1) * t1)

        return None

    def to_step(self, current_id):
        p1_content, p1_id = self.point1.to_step(current_id)
        # p2_content, p2_id = self.point2.to_step(current_id+1)
        current_id = p1_id + 1
        u_content, u_id = volmdlr.Vector3D.to_step(
            self.unit_direction_vector(),
            current_id,
            vector=True)
        current_id = u_id + 1
        content = p1_content + u_content
        content += f"#{current_id} = LINE('{self.name}',#{p1_id},#{u_id});\n"
        return content, current_id


class LineSegment3D(LineSegment):
    """
    Define a line segment limited by two points
    """

    def __init__(self, start: volmdlr.Point3D, end: volmdlr.Point3D,
                 name: str = ''):
        if start == end:
            raise NotImplementedError
        self.points = [start, end]
        LineSegment.__init__(self, start=start, end=end, name=name)
        self._bbox = None

    @property
    def bounding_box(self):
        if not self._bbox:
            self._bbox = self._bounding_box()
        return self._bbox

    @bounding_box.setter
    def bounding_box(self, new_bounding_box):
        self._bbox = new_bounding_box

    def __hash__(self):
        return 2 + hash(self.start) + hash(self.end)

    def __eq__(self, other_linesegment3d):
        if other_linesegment3d.__class__ != self.__class__:
            return False
        return (self.start == other_linesegment3d.start
                and self.end == other_linesegment3d.end)

    def _bounding_box(self):

        xmin = min(self.start.x, self.end.x)
        xmax = max(self.start.x, self.end.x)
        ymin = min(self.start.y, self.end.y)
        ymax = max(self.start.y, self.end.y)
        zmin = min(self.start.z, self.end.z)
        zmax = max(self.start.z, self.end.z)

        return volmdlr.core.BoundingBox(xmin, xmax, ymin, ymax, zmin, zmax)

    def to_dict(self, *args, **kwargs):
        return {'object_class': 'volmdlr.edges.LineSegment3D',
                'name': self.name,
                'start': self.start.to_dict(),
                'end': self.end.to_dict()
                }

    def point_at_abscissa(self, abscissa):
        return self.start + abscissa * (
            self.end - self.start) / self.length()

    def point_belongs(self, point, abs_tol=1e-7):
        distance = self.start.point_distance(point) + self.end.point_distance(
            point)
        if math.isclose(distance, self.length(), abs_tol=abs_tol):
            return True
        return False

    def normal_vector(self, abscissa=0.):
        return None

    def unit_normal_vector(self, abscissa=0.):
        return None

    def middle_point(self):
        return self.point_at_abscissa(0.5 * self.length())

    def point_distance(self, point):
        distance, point = volmdlr.core_compiled.LineSegment3DPointDistance(
            [(self.start.x, self.start.y, self.start.z),
             (self.end.x, self.end.y, self.end.z)],
            (point.x, point.y, point.z))
        return distance, volmdlr.Point3D(*point)

    def plane_projection2d(self, center, x, y):
        return LineSegment2D(self.start.plane_projection2d(center, x, y),
                             self.end.plane_projection2d(center, x, y))

    def intersection(self, segment2):
        x1 = self.start.x
        y1 = self.start.y
        z1 = self.start.z
        x2 = self.end.x
        y2 = self.end.y
        z2 = self.end.z
        x3 = segment2.start.x
        y3 = segment2.start.y
        z3 = segment2.start.z
        x4 = segment2.end.x
        y4 = segment2.end.y
        z4 = segment2.end.z

        if x3 == 0 and x4 == 0 and y4 - y3 == 0:
            x5, y5, z5 = x3, y3, z3
            x6, y6, z6 = x4, y4, z4
            x3, y3, z3 = x1, y1, z1
            x4, y4, z4 = x2, y2, z2
            x1, y1, z1 = x5, y5, z5
            x2, y2, z2 = x6, y6, z6

        elif y3 == 0 and y4 == 0 and x4 - x3 == 0:
            x5, y5, z5 = x3, y3, z3
            x6, y6, z6 = x4, y4, z4
            x3, y3, z3 = x1, y1, z1
            x4, y4, z4 = x2, y2, z2
            x1, y1, z1 = x5, y5, z5
            x2, y2, z2 = x6, y6, z6

        res, list_t1 = [], []

        # 2 unknown 3eq with t1 et t2 unknown
        if (x2 - x1 + y1 - y2) != 0 and (y4 - y3) != 0:
            t1 = (x3 - x1 + (x4 - x3) * (y1 - y3) / (y4 - y3)) / (
                x2 - x1 + y1 - y2)
            t2 = (y1 - y3 + (y2 - y1) * t1) / (y4 - y3)
            res1 = z1 + (z2 - z1) * t1
            res2 = z3 + (z4 - z3) * t2
            list_t1.append(t1)
            res.append([res1, res2])

        if (z2 - z1 + y1 - y2) != 0 and (y4 - y3) != 0:
            t1 = (z3 - z1 + (z4 - z3) * (y1 - y3) / (y4 - y3)) / (
                z2 - z1 + y1 - y2)
            t2 = (y1 - y3 + (y2 - y1) * t1) / (y4 - y3)
            res1 = x1 + (x2 - x1) * t1
            res2 = x3 + (x4 - x3) * t2
            list_t1.append(t1)
            res.append([res1, res2])

        if (z2 - z1 + x1 - x2) != 0 and (x4 - x3) != 0:
            t1 = (z3 - z1 + (z4 - z3) * (x1 - x3) / (x4 - x3)) / (
                z2 - z1 + x1 - x2)
            t2 = (x1 - x3 + (x2 - x1) * t1) / (x4 - x3)
            res1 = y1 + (y2 - y1) * t1
            res2 = y3 + (y4 - y3) * t2
            list_t1.append(t1)
            res.append([res1, res2])

        if len(res) == 0:
            return None

        for pair, t1 in zip(res, list_t1):
            res1, res2 = pair[0], pair[1]
            if math.isclose(res1, res2,
                            abs_tol=1e-7):  # if there is an intersection point
                if t1 >= 0 or t1 <= 1:
                    return volmdlr.Point3D(x1 + (x2 - x1) * t1,
                                           y1 + (y2 - y1) * t1,
                                           z1 + (z2 - z1) * t1)

        return None

    def linesegment_intersection(self, linesegment):
        intersection = self.intersection(linesegment)
        if intersection in [self.start, self.end] and intersection in [linesegment.start, linesegment.end]:
            return intersection
        if intersection is not None:
            if self.point_belongs(intersection) and linesegment.point_belongs(intersection):
                return intersection
            return None
        return None

    def rotation(self, center: volmdlr.Point3D,
                 axis: volmdlr.Vector3D, angle: float):
        """
        LineSegment3D rotation
        :param center: rotation center
        :param axis: rotation axis
        :param angle: angle rotation
        :return: a new rotated LineSegment3D
        """
        return LineSegment3D(
            *[point.rotation(center, axis, angle) for point in self.points])

    def rotation_inplace(self, center: volmdlr.Point3D,
                         axis: volmdlr.Vector3D, angle: float):
        """
        Line2D rotation. Object is updated inplace
        :param center: rotation center
        :param axis: rotation axis
        :param angle: rotation angle
        """
        for point in self.points:
            point.rotation_inplace(center, axis, angle)
        self.bounding_box = self._bounding_box()

    def __contains__(self, point):

        point1, point2 = self.start, self.end
        axis = point2 - point1
        test = point.rotation(point1, axis, math.pi)
        if test == point:
            return True

        return False

    def translation(self, offset: volmdlr.Vector3D):
        """
        LineSegment3D translation
        :param offset: translation vector
        :return: A new translated LineSegment3D
        """
        return LineSegment3D(
            *[point.translation(offset) for point in self.points])

    def translation_inplace(self, offset: volmdlr.Vector3D):
        """
        LineSegment3D translation. Object is updated inplace
        :param offset: translation vector
        """
        for point in self.points:
            point.translation_inplace(offset)
        self.bounding_box = self._bounding_box()

    def frame_mapping(self, frame: volmdlr.Frame3D, side: str):
        """
        Changes LineSegment3D frame_mapping and return a new LineSegment3D
        side = 'old' or 'new'
        """
        if side == 'old':
            return LineSegment3D(
                *[frame.old_coordinates(point) for point in self.points])
        elif side == 'new':
            return LineSegment3D(
                *[frame.new_coordinates(point) for point in self.points])
        raise ValueError(f'Please Enter a valid side: old or new')

    def frame_mapping_inplace(self, frame: volmdlr.Frame3D, side: str):
        """
        Changes vector frame_mapping and the object is updated inplace
        side = 'old' or 'new'
        """
        if side == 'old':
            new_start = frame.old_coordinates(self.start)
            new_end = frame.old_coordinates(self.end)
        elif side == 'new':
            new_start = frame.new_coordinates(self.start)
            new_end = frame.new_coordinates(self.end)
        else:
            raise ValueError(f'Please Enter a valid side: old or new')
        self.start = new_start
        self.end = new_end
        self.bounding_box = self._bounding_box()

    def copy(self, *args, **kwargs):
        return LineSegment3D(self.start.copy(), self.end.copy())

    def plot(self, ax=None, color='k', alpha=1,
             edge_ends=False, edge_direction=False):
        if ax is None:
            fig = plt.figure()
            ax = fig.add_subplot(111, projection='3d')
        else:
            fig = ax.figure

        points = [self.start, self.end]
        x = [p.x for p in points]
        y = [p.y for p in points]
        z = [p.z for p in points]
        if edge_ends:
            ax.plot(x, y, z, color=color, alpha=alpha, marker='o')
        else:
            ax.plot(x, y, z, color=color, alpha=alpha)
        if edge_direction:
            x, y, z = self.point_at_abscissa(0.5 * self.length())
            u, v, w = 0.05 * self.direction_vector()
            ax.quiver(x, y, z, u, v, w, length=self.length() / 100,
                      arrow_length_ratio=5, normalize=True,
                      pivot='tip', color=color)
        return ax

    def plot2d(self, x_3D, y_3D, ax=None, color='k', width=None):
        if ax is None:
            fig = plt.figure()
            ax = fig.add_subplot(111, projection='3d')
        else:
            fig = ax.figure

        edge2D = self.plane_projection2d(volmdlr.O3D, x_3D, y_3D)
        edge2D.plot(ax=ax, color=color, width=width)
        return ax

    def plot_data(self, x_3D, y_3D, marker=None, color='black', stroke_width=1,
                  dash=False, opacity=1, arrow=False):
        edge2D = self.plane_projection2d(volmdlr.O3D, x_3D, y_3D)
        return edge2D.plot_data(marker, color, stroke_width,
                                dash, opacity, arrow)

    def FreeCADExport(self, name, ndigits=6):
        name = 'primitive' + str(name)
        x1, y1, z1 = round(1000 * self.start, ndigits)
        x2, y2, z2 = round(1000 * self.end, ndigits)
        return '{} = Part.LineSegment(fc.Vector({},{},{}),fc.Vector({},{},{}))\n'.format(
            name, x1, y1, z1, x2, y2, z2)

    def to_line(self):
        return Line3D(self.start, self.end)

    def babylon_script(self, color=(1, 1, 1), name='line', type_='line',
                       parent=None):
        if type_ in ['line', 'dashed']:
            s = 'var myPoints = [];\n'
            s += 'var point1 = new BABYLON.Vector3({},{},{});\n'.format(
                *self.start)
            s += 'myPoints.push(point1);\n'
            s += 'var point2 = new BABYLON.Vector3({},{},{});\n'.format(
                *self.end)
            s += 'myPoints.push(point2);\n'
            if type_ == 'line':
                s += 'var {} = BABYLON.MeshBuilder.CreateLines("lines", {{points: myPoints}}, scene);\n'.format(
                    name)
            elif type_ == 'dashed':
                s += 'var {} = BABYLON.MeshBuilder.CreateDashedLines("lines", {{points: myPoints, dashNb:20}}, scene);'.format(
                    name)
            s += '{}.color = new BABYLON.Color3{};\n'.format(name,
                                                             tuple(color))
        elif type_ == 'tube':
            radius = 0.03 * self.start.point_distance(self.end)
            s = 'var points = [new BABYLON.Vector3({},{},{}), new BABYLON.Vector3({},{},{})];\n'.format(
                *self.start, *self.end)
            s += 'var {} = BABYLON.MeshBuilder.CreateTube("frame_U", {{path: points, radius: {}}}, {});'.format(
                name, radius, parent)
        #            s += 'line.material = red_material;\n'

        else:
            raise NotImplementedError

        if parent is not None:
            s += '{}.parent = {};\n'.format(name, parent)

        return s

    def to_2d(self, plane_origin, x1, x2):
        p2d = [p.to_2d(plane_origin, x1, x2) for p in (self.start, self.end)]
        if p2d[0] == p2d[1]:
            return None
        return LineSegment2D(*p2d, name=self.name)

    def reverse(self):
        return LineSegment3D(self.end.copy(), self.start.copy())

    def minimum_distance_points(self, other_line):
        """
        Returns the points on this line and the other line that are the closest
        of lines
        """
        u = self.end - self.start
        v = other_line.end - other_line.start
        w = self.start - other_line.start
        a = u.dot(u)
        b = u.dot(v)
        c = v.dot(v)
        d = u.dot(w)
        e = v.dot(w)
        if (a * c - b ** 2) != 0:
            s = (b * e - c * d) / (a * c - b ** 2)
            t = (a * e - b * d) / (a * c - b ** 2)
            p1 = self.start + s * u
            p2 = other_line.start + t * v
            return p1, p2
        else:
            return self.start, other_line.start

    def Matrix_distance(self, other_line):
        u = self.direction_vector()
        v = other_line.direction_vector()
        w = other_line.start - self.start

        a = u.dot(u)
        b = -u.dot(v)
        d = v.dot(v)

        e = w.dot(u)
        f = -w.dot(v)

        A = npy.array([[a, b],
                       [b, d]])
        B = npy.array([e, f])

        res = scp.optimize.lsq_linear(A, B, bounds=(0, 1))
        p1 = self.point_at_abscissa(res.x[0] * self.length())
        p2 = other_line.point_at_abscissa(
            res.x[1] * other_line.length())
        return p1, p2

    def parallele_distance(self, other_linesegment):
        ptA, ptB, ptC = self.start, self.end, other_linesegment.points[0]
        u = volmdlr.Vector3D((ptA - ptB).vector)
        u.normalize()
        plane1 = volmdlr.faces.Plane3D.from_3_points(ptA, ptB, ptC)
        v = u.cross(plane1.normal)  # distance vector
        # ptA = k*u + c*v + ptC
        res = (ptA - ptC).vector
        x, y, z = res[0], res[1], res[2]
        u1, u2, u3 = u.x, u.y, u.z
        v1, v2, v3 = v.x, v.y, v.z

        if (u1 * v2 - v1 * u2) != 0 and u1 != 0:
            c = (y * u1 - x * u2) / (u1 * v2 - v1 * u2)
            k = (x - c * v1) / u1
            if math.isclose(k * u3 + c * v3, z, abs_tol=1e-7):
                return k
        elif (u1 * v3 - v1 * u3) != 0 and u1 != 0:
            c = (z * u1 - x * u3) / (u1 * v3 - v1 * u3)
            k = (x - c * v1) / u1
            if math.isclose(k * u2 + c * v2, y, abs_tol=1e-7):
                return k
        elif (v1 * u2 - v2 * u1) != 0 and u2 != 0:
            c = (u2 * x - y * u1) / (v1 * u2 - v2 * u1)
            k = (y - c * v2) / u2
            if math.isclose(k * u3 + c * v3, z, abs_tol=1e-7):
                return k
        elif (v3 * u2 - v2 * u3) != 0 and u2 != 0:
            c = (u2 * z - y * u3) / (v3 * u2 - v2 * u3)
            k = (y - c * v2) / u2
            if math.isclose(k * u1 + c * v1, x, abs_tol=1e-7):
                return k
        elif (u1 * v3 - v1 * u3) != 0 and u3 != 0:
            c = (z * u1 - x * u3) / (u1 * v3 - v1 * u3)
            k = (z - c * v3) / u3
            if math.isclose(k * u2 + c * v2, y, abs_tol=1e-7):
                return k
        elif (u2 * v3 - v2 * u3) != 0 and u3 != 0:
            c = (z * u2 - y * u3) / (u2 * v3 - v2 * u3)
            k = (z - c * v3) / u3
            if math.isclose(k * u1 + c * v1, x, abs_tol=1e-7):
                return k
        else:
            return NotImplementedError

    def minimum_distance(self, element, return_points=False):
        if element.__class__ is Arc3D or element.__class__ is volmdlr.wires.Circle3D:
            pt1, pt2 = element.minimum_distance_points_line(self)
            if return_points:
                return pt1.point_distance(pt2), pt1, pt2
            else:
                return pt1.point_distance(pt2)

        elif element.__class__ is LineSegment3D:
            p1, p2 = self.Matrix_distance(element)
            if return_points:
                return p1.point_distance(p2), p1, p2
            else:
                return p1.point_distance(p2)

        elif element.__class__ is BSplineCurve3D:
            points = element.points
            lines = []
            dist_min = math.inf
            for p1, p2 in zip(points[0:-1], points[1:]):
                lines.append(LineSegment3D(p1, p2))
            for l in lines:
                p1, p2 = self.Matrix_distance(l)
                dist = p1.point_distance(p2)
                if dist < dist_min:
                    dist_min = dist
                    min_points = (p1, p2)
            if return_points:
                p1, p2 = min_points
                return dist_min, p1, p2
            else:
                return dist_min

        else:
            return NotImplementedError

    def extrusion(self, extrusion_vector):
        u = self.unit_direction_vector()
        v = extrusion_vector.copy()
        v.normalize()
        w = u.cross(v)
        l1 = self.length()
        l2 = extrusion_vector.norm()
        # outer_contour = Polygon2D([O2D, Point2D((l1, 0.)),
        #                            Point2D((l1, l2)), Point2D((0., l2))])
        plane = volmdlr.faces.Plane3D(volmdlr.Frame3D(self.start, u, v, w))
        return [plane.rectangular_cut(0, l1, 0, l2)]

    def revolution(self, axis_point, axis, angle):
        axis_line3d = Line3D(axis_point, axis_point + axis)
        if axis_line3d.point_belongs(self.start) and axis_line3d.point_belongs(
                self.end):
            return []

        p1_proj, _ = axis_line3d.point_projection(self.start)
        p2_proj, _ = axis_line3d.point_projection(self.end)
        d1 = self.start.point_distance(p1_proj)
        d2 = self.end.point_distance(p2_proj)
        if not math.isclose(d1, 0., abs_tol=1e-9):
            u = (self.start - p1_proj)  # Unit vector from p1_proj to p1
            u.normalize()
        elif not math.isclose(d2, 0., abs_tol=1e-9):
            u = (self.end - p2_proj)  # Unit vector from p1_proj to p1
            u.normalize()
        else:
            return []
        if u.is_colinear_to(self.direction_vector()):
            # Planar face
            v = axis.cross(u)
            surface = volmdlr.faces.Plane3D(
                volmdlr.Frame3D(p1_proj, u, v, axis))
            r, R = sorted([d1, d2])
            if angle == volmdlr.TWO_PI:
                # Only 2 circles as countours
                outer_contour2d = volmdlr.wires.Circle2D(volmdlr.O2D, R)
                if not math.isclose(r, 0, abs_tol=1e-9):
                    inner_contours2d = [volmdlr.wires.Circle2D(volmdlr.O2D, r)]
                else:
                    inner_contours2d = []
            else:
                inner_contours2d = []
                if math.isclose(r, 0, abs_tol=1e-9):
                    # One arc and 2 lines (pizza slice)
                    arc2_e = volmdlr.Point2D(R, 0)
                    arc2_i = arc2_e.rotation(center=volmdlr.O2D,
                                             angle=0.5 * angle)
                    arc2_s = arc2_e.rotation(center=volmdlr.O2D, angle=angle)
                    arc2 = Arc2D(arc2_s, arc2_i, arc2_e)
                    line1 = LineSegment2D(arc2_e, volmdlr.O2D)
                    line2 = LineSegment2D(volmdlr.O2D, arc2_s)
                    outer_contour2d = volmdlr.wires.Contour2D([arc2, line1,
                                                               line2])

                else:
                    # Two arcs and lines
                    arc1_s = volmdlr.Point2D(R, 0)
                    arc1_i = arc1_s.rotation(center=volmdlr.O2D,
                                             angle=0.5 * angle)
                    arc1_e = arc1_s.rotation(center=volmdlr.O2D, angle=angle)
                    arc1 = Arc2D(arc1_s, arc1_i, arc1_e)

                    arc2_e = volmdlr.Point2D(r, 0)
                    arc2_i = arc2_e.rotation(center=volmdlr.O2D,
                                             angle=0.5 * angle)
                    arc2_s = arc2_e.rotation(center=volmdlr.O2D, angle=angle)
                    arc2 = Arc2D(arc2_s, arc2_i, arc2_e)

                    line1 = LineSegment2D(arc1_e, arc2_s)
                    line2 = LineSegment2D(arc2_e, arc1_s)

                    outer_contour2d = volmdlr.wires.Contour2D([arc1, line1,
                                                               arc2, line2])

            return [volmdlr.faces.PlaneFace3D(surface,
                                              volmdlr.faces.Surface2D(
                                                  outer_contour2d,
                                                  inner_contours2d))]

        elif not math.isclose(d1, d2, abs_tol=1e-9):
            # Conical
            v = axis.cross(u)
            dv = self.direction_vector()
            dv.normalize()

            semi_angle = math.atan2(dv.dot(u), dv.dot(axis))
            cone_origin = p1_proj - d1 / math.tan(semi_angle) * axis
            if semi_angle > 0.5 * math.pi:
                semi_angle = math.pi - semi_angle

                cone_frame = volmdlr.Frame3D(cone_origin, u, -v, -axis)
                angle2 = -angle
            else:
                angle2 = angle
                cone_frame = volmdlr.Frame3D(cone_origin, u, v, axis)

            surface = volmdlr.faces.ConicalSurface3D(cone_frame,
                                                     semi_angle)
            z1 = d1 / math.tan(semi_angle)
            z2 = d2 / math.tan(semi_angle)
            return [surface.rectangular_cut(0, angle2, z1, z2)]
        else:
            # Cylindrical face
            v = axis.cross(u)
            surface = volmdlr.faces.CylindricalSurface3D(
                volmdlr.Frame3D(p1_proj, u, v, axis), d1)
            return [surface.rectangular_cut(0, angle,
                                            0,
                                            (self.end - self.start).dot(axis))]

    def to_step(self, current_id, surface_id=None):
        line = self.to_line()
        content, line_id = line.to_step(current_id)

        if surface_id:
            content += "#{} = SURFACE_CURVE('',#{},(#{}),.PCURVE_S1.);\n".format(
                line_id + 1, line_id, surface_id)
            line_id += 1

        current_id = line_id + 1
        start_content, start_id = self.start.to_step(current_id, vertex=True)
        current_id = start_id + 1
        end_content, end_id = self.end.to_step(current_id + 1, vertex=True)
        content += start_content + end_content
        current_id = end_id + 1
        content += "#{} = EDGE_CURVE('{}',#{},#{},#{},.T.);\n".format(
            current_id, self.name,
            start_id, end_id, line_id)
        return content, [current_id]


class BSplineCurve3D(BSplineCurve, volmdlr.core.Primitive3D):
    _non_serializable_attributes = ['curve']

    def __init__(self,
                 degree: int,
                 control_points: List[volmdlr.Point3D],
                 knot_multiplicities: List[int],
                 knots: List[float],
                 weights: List[float] = None,
                 periodic: bool = False,
                 name: str = ''):

        BSplineCurve.__init__(self, degree,
                              control_points,
                              knot_multiplicities,
                              knots,
                              weights,
                              periodic,
                              name)
        volmdlr.core.Primitive3D.__init__(self, name=name)

        self.bounding_box = self._bounding_box()

    def _bounding_box(self):
        bbox = self.curve.bbox
        return volmdlr.core.BoundingBox(bbox[0][0], bbox[1][0],
                                        bbox[0][1], bbox[1][1],
                                        bbox[0][2], bbox[1][2])

    def look_up_table(self, resolution=20, start_parameter: float = 0,
                      end_parameter: float = 1):
        """
        Creates a table of equivalence between the parameter t (evaluation
        of the BSplineCruve) and the cumulative distance.
        """
        resolution = min(resolution, int(self.length() / 1e-6))
        points3d = []
        ts = [start_parameter + i / resolution * (end_parameter - start_parameter)
              for i in range(resolution + 1)]
        points = self.curve.evaluate_list(ts)
        for pt in points:
            points3d.append(volmdlr.Point3D(*pt))
        linesegments = [volmdlr.edges.LineSegment3D(p1, p2)
                        for p1, p2 in zip(points3d[:-1], points3d[1:])]
        distances = [0]
        for lineseg in linesegments:
            distances.append(lineseg.length() + distances[-1])

        return [(ts[i], distances[i]) for i in range(resolution + 1)]

    def point_at_abscissa(self, abscissa, resolution=1000):
        """
        Returns the vm.Point3D at a given curvilinear abscissa.
        This is an approximation. Resolution parameter can increased
        for more accurate result.
        """
        if math.isclose(abscissa, 0, abs_tol=1e-10):
            return self.start
        elif math.isclose(abscissa, self.length(), abs_tol=1e-10):
            return self.end
        lut = self.look_up_table(resolution=resolution)
        if 0 < abscissa < self.length():
            for i, (t, dist) in enumerate(lut):
                if abscissa < dist:
                    t1 = lut[i - 1][0]
                    t2 = t
                    # dist1 = lut[i-1][1]
                    # dist2 = dist
                    return volmdlr.Point3D(
                        *self.curve.evaluate_single((t1 + t2) / 2))
        else:
            raise ValueError('Curvilinear abscissa is bigger than length,'
                             ' or negative')

    def normal(self, position: float = 0.0):
        point, normal = operations.normal(self.curve, position, normalize=True)
        normal = volmdlr.Point3D(normal[0], normal[1], normal[2])
        return normal

    def direction_vector(self, abscissa=0.):
        l = self.length()
        if abscissa >= l:
            abscissa2 = l
            abscissa = abscissa2 - 0.001 * l

        else:
            abscissa2 = min(abscissa + 0.001 * l, l)

        tangent = self.point_at_abscissa(abscissa2) - self.point_at_abscissa(
            abscissa)
        return tangent

    def normal_vector(self, abscissa):
        return None

    def unit_normal_vector(self, abscissa):
        return None

    def point3d_to_parameter(self, point: volmdlr.Point3D):
        """
        Search for the value of the normalized evaluation parameter t
        (between 0 and 1) that would return the given point when the
        BSplineCurve3D is evaluated at the t value.
        """
        def f(param):
            p3d = volmdlr.Point3D(*self.curve.evaluate_single(param))
            return point.point_distance(p3d)
        res = scipy.optimize.minimize(fun=f, x0=(0.5), bounds=[(0, 1)],
                                      tol=1e-9)
        return res.x[0]

    def FreeCADExport(self, ip, ndigits=3):
        name = 'primitive{}'.format(ip)
        points = '['
        for i in range(len(self.control_points)):
            point = 'fc.Vector({},{},{}),'.format(self.control_points[i][0],
                                                  self.control_points[i][1],
                                                  self.control_points[i][2])
            points += point
        points = points[:-1]
        points += ']'
        # !!! : A QUOI SERT LE DERNIER ARG DE BSplineCurve (False)?
        # LA MULTIPLICITE EN 3e ARG ET LES KNOTS EN 2e ARG ?
        return '{} = Part.BSplineCurve({},{},{},{},{},{},{})\n'.format(name,
                                                                       points,
                                                                       self.knot_multiplicities,
                                                                       self.knots,
                                                                       self.periodic,
                                                                       self.degree,
                                                                       self.weights,
                                                                       False)

    @classmethod
    def from_step(cls, arguments, object_dict):
        name = arguments[0][1:-1]
        degree = int(arguments[1])
        points = [object_dict[int(i[1:])] for i in arguments[2]]
        # curve_form = arguments[3]
        if arguments[4] == '.F.':
            closed_curve = False
        elif arguments[4] == '.T.':
            closed_curve = True
        else:
            raise ValueError
        # self_intersect = arguments[5]
        knot_multiplicities = [int(i) for i in arguments[6][1:-1].split(",")]
        knots = [float(i) for i in arguments[7][1:-1].split(",")]
        # knot_spec = arguments[8]
        knot_vector = []
        for i, knot in enumerate(knots):
            knot_vector.extend([knot] * knot_multiplicities[i])

        if 9 in range(len(arguments)):
            weight_data = [float(i) for i in arguments[9][1:-1].split(",")]
        else:
            weight_data = None

        # FORCING CLOSED_CURVE = FALSE:
        # closed_curve = False
        return cls(degree, points, knot_multiplicities, knots, weight_data,
                   closed_curve, name)

    def to_step(self, current_id, surface_id=None):

        points_ids = []
        content = ''
        for point in self.points:
            point_content, point_id = point.to_step(current_id,
                                                    vertex=True)
            content += point_content
            points_ids.append(point_id)

        curve_id = point_id + 1
        content += "#{} = B_SPLINE_CURVE_WITH_KNOTS('{}',{},({})," \
                   ".UNSPECIFIED.,.F.,.F.,({}),{}," \
                   ".PIECEWISE_BEZIER_KNOTS.);\n".format(curve_id,
                                                         self.name,
                                                         self.degree,
                                                         volmdlr.core.step_ids_to_str(
                                                             points_ids),
                                                         volmdlr.core.step_ids_to_str(
                                                             self.knot_multiplicities),
                                                         tuple(self.knots)
                                                         )

        if surface_id:
            content += "#{} = SURFACE_CURVE('',#{},(#{}),.PCURVE_S1.);\n".format(
                curve_id + 1, curve_id, surface_id)
            curve_id += 1

        current_id = curve_id + 1
        start_content, start_id = self.start.to_step(current_id, vertex=True)
        current_id = start_id + 1
        end_content, end_id = self.end.to_step(current_id + 1, vertex=True)
        content += start_content + end_content
        current_id = end_id + 1
        content += "#{} = EDGE_CURVE('{}',#{},#{},#{},.T.);\n".format(
            current_id, self.name,
            start_id, end_id, curve_id)
        return content, [current_id]

    def point_distance(self, pt1):
        distances = []
        for point in self.points:
            #            vmpt = Point3D((point[1], point[2], point[3]))
            distances.append(pt1.point_distance(point))
        return min(distances)

    # def point_belongs(self, point):
    #     polygon_points = self.polygon_points()
    #     for p1, p2 in zip(polygon_points[:-1], polygon_points[1:]):
    #         line = LineSegment3D(p1, p2)
    #         if line.point_belongs(point):
    #             return True
    #     return False

    def rotation(self, center: volmdlr.Point3D, axis: volmdlr.Vector3D, angle: float):
        """
        BSplineCurve3D rotation
        :param center: rotation center
        :param axis: rotation axis
        :param angle: angle rotation
        :return: a new rotated BSplineCurve3D
        """
        new_control_points = [p.rotation(center, axis, angle) for p in
                              self.control_points]
        new_bsplinecurve3d = BSplineCurve3D(self.degree, new_control_points,
                                            self.knot_multiplicities,
                                            self.knots, self.weights,
                                            self.periodic, self.name)
        return new_bsplinecurve3d

    def rotation_inplace(self, center: volmdlr.Point3D, axis: volmdlr.Vector3D, angle: float):
        """
        BSplineCurve3D rotation. Object is updated inplace
        :param center: rotation center
        :param axis: rotation axis
        :param angle: rotation angle
        """
        new_control_points = [p.rotation(center, axis, angle) for p in
                              self.control_points]
        new_bsplinecurve3d = BSplineCurve3D(self.degree, new_control_points,
                                            self.knot_multiplicities,
                                            self.knots, self.weights,
                                            self.periodic, self.name)

        self.control_points = new_control_points
        self.curve = new_bsplinecurve3d.curve
        self.points = new_bsplinecurve3d.points

    def trim(self, point1: volmdlr.Point3D, point2: volmdlr.Point3D):
        if (point1 == self.start and point2 == self.end) \
                or (point1 == self.end and point2 == self.start):
            return self

        elif point1 == self.start and point2 != self.end:
            parameter2 = self.point3d_to_parameter(point2)
            return self.cut_after(parameter2)

        elif point2 == self.start and point1 != self.end:
            parameter1 = self.point3d_to_parameter(point1)
            return self.cut_after(parameter1)

        elif point1 != self.start and point2 == self.end:
            parameter1 = self.point3d_to_parameter(point1)
            return self.cut_before(parameter1)

        elif point2 != self.start and point1 == self.end:
            parameter2 = self.point3d_to_parameter(point2)
            return self.cut_before(parameter2)

        parameter1 = self.point3d_to_parameter(point1)
        parameter2 = self.point3d_to_parameter(point2)
        if parameter1 is None or parameter2 is None:
            raise ValueError('Point not on BSplineCurve for trim method')

        if parameter1 > parameter2:
            parameter1, parameter2 = parameter2, parameter1
            point1, point2 = point2, point1

        bspline_curve = self.cut_before(parameter1)
        new_param2 = bspline_curve.point3d_to_parameter(point2)
        trimmed_bspline_cruve = bspline_curve.cut_after(new_param2)
        return trimmed_bspline_cruve

    def trim_between_evaluations(self, parameter1: float, parameter2: float):
        print('Use BSplineCurve3D.trim instead of trim_between_evaluation')
        parameter1, parameter2 = min([parameter1, parameter2]), \
            max([parameter1, parameter2])

        if math.isclose(parameter1, 0, abs_tol=1e-7) \
                and math.isclose(parameter2, 1, abs_tol=1e-7):
            return self
        elif math.isclose(parameter1, 0, abs_tol=1e-7):
            return self.cut_after(parameter2)
        elif math.isclose(parameter2, 1, abs_tol=1e-7):
            return self.cut_before(parameter1)

        # Cut before
        bspline_curve = self.insert_knot(parameter1, num=self.degree)
        if bspline_curve.weights is not None:
            raise NotImplementedError

        # Cut after
        bspline_curve = bspline_curve.insert_knot(parameter2, num=self.degree)
        if bspline_curve.weights is not None:
            raise NotImplementedError

        # Que faire quand on rajoute un noeud au milieu ?
        # plus simple de passer par cut_after cut_before
        new_ctrlpts = bspline_curve.control_points[bspline_curve.degree:
                                                   -bspline_curve.degree]
        new_multiplicities = bspline_curve.knot_multiplicities[1:-1]
        # new_multiplicities = bspline_curve.knot_multiplicities[2:-5]
        new_multiplicities[-1] += 1
        new_multiplicities[0] += 1
        new_knots = bspline_curve.knots[1:-1]
        # new_knots = bspline_curve.knots[2:-5]
        new_knots = standardize_knot_vector(new_knots)

        return BSplineCurve3D(degree=bspline_curve.degree,
                              control_points=new_ctrlpts,
                              knot_multiplicities=new_multiplicities,
                              knots=new_knots,
                              weights=None,
                              periodic=bspline_curve.periodic,
                              name=bspline_curve.name)

    def cut_before(self, parameter: float):
        # if parameter == 0:
        if math.isclose(parameter, 0, abs_tol=1e-6):
            return self
        # elif parameter == 1:
        elif math.isclose(parameter, 1, abs_tol=1e-6):
            raise ValueError('Nothing will be left from the BSplineCurve3D')
        curves = operations.split_curve(self.curve, parameter)
        return self.from_geomdl_curve(curves[1])

    def cut_after(self, parameter: float):
        # if parameter == 0.:
        if math.isclose(parameter, 0, abs_tol=1e-6):
            raise ValueError('Nothing will be left from the BSplineCurve3D')
        # elif parameter == 1.:
        elif math.isclose(parameter, 1, abs_tol=1e-6):
            return self
        curves = operations.split_curve(self.curve, parameter)
        return self.from_geomdl_curve(curves[0])

    def insert_knot(self, knot: float, num: int = 1):
        """
        Returns a new BSplineCurve3D
        """
        curve_copy = self.curve.__deepcopy__({})
        modified_curve = operations.insert_knot(curve_copy, [knot], num=[num])
        return self.from_geomdl_curve(modified_curve)

    # Copy paste du LineSegment3D
    def plot(self, ax=None, edge_ends=False, color='k', alpha=1,
             edge_direction=False):
        if ax is None:
            fig = plt.figure()
            ax = fig.add_subplot(111, projection='3d')
        else:
            fig = ax.figure

        x = [p.x for p in self.points]
        y = [p.y for p in self.points]
        z = [p.z for p in self.points]
        ax.plot(x, y, z, color=color, alpha=alpha)
        if edge_ends:
            ax.plot(x, y, z, 'o', color=color, alpha=alpha)
        return ax

    def to_2d(self, plane_origin, x1, x2):
        control_points2d = [p.to_2d(plane_origin, x1, x2) for p in
                            self.control_points]
        return BSplineCurve2D(self.degree, control_points2d,
                              self.knot_multiplicities, self.knots,
                              self.weights, self.periodic, self.name)

    def polygon_points(self):
        warnings.warn('polygon_points is deprecated,\
        please use discretization_points instead',
                      DeprecationWarning)
        return self.discretization_points()

    def curvature(self, u: float, point_in_curve: bool = False):
        # u should be in the interval [0,1]
        curve = self.curve
        ders = curve.derivatives(u, 3)  # 3 first derivative
        c1, c2 = volmdlr.Point3D(*ders[1]), volmdlr.Point3D(*ders[2])
        denom = c1.cross(c2)
        if c1 == volmdlr.O3D or c2 == volmdlr.O3D or denom.norm() == 0.0:
            if point_in_curve:
                return 0., volmdlr.Point3D(*ders[0])
            return 0.
        r_c = ((c1.norm()) ** 3) / denom.norm()
        point = volmdlr.Point3D(*ders[0])
        if point_in_curve:
            return 1 / r_c, point
        return 1 / r_c

    def global_maximum_curvature(self, nb_eval: int = 21, point_in_curve: bool = False):
        check = [i / (nb_eval - 1) for i in range(nb_eval)]
        curvatures = []
        for u in check:
            curvatures.append(self.curvature(u, point_in_curve))
        return curvatures

    def maximum_curvature(self, point_in_curve: bool = False):
        """
        Returns the maximum curvature of a curve and the point where it is located
        """
        if point_in_curve:
            maximum_curvarture, point = max(self.global_maximum_curvature(nb_eval=21, point_in_curve=point_in_curve))
            return maximum_curvarture, point
        # print(self.global_maximum_curvature(point_in_curve))
        maximum_curvarture = max(self.global_maximum_curvature(nb_eval=21, point_in_curve=point_in_curve))
        return maximum_curvarture

    def minimum_radius(self, point_in_curve=False):
        """
        Returns the minimum curvature radius of a curve and the point where it is located
        """
        if point_in_curve:
            maximum_curvarture, point = self.maximum_curvature(point_in_curve)
            return 1 / maximum_curvarture, point
        maximum_curvarture = self.maximum_curvature(point_in_curve)
        return 1 / maximum_curvarture

    def global_minimum_curvature(self, nb_eval: int = 21):
        check = [i / (nb_eval - 1) for i in range(nb_eval)]
        radius = []
        for u in check:
            radius.append(self.minimum_curvature(u))
        return radius

    def triangulation(self):
        return None


class BezierCurve3D(BSplineCurve3D):

    def __init__(self, degree: int, control_points: List[volmdlr.Point3D],
                 name: str = ''):
        knotvector = utilities.generate_knot_vector(degree,
                                                    len(control_points))
        knot_multiplicity = [1] * len(knotvector)

        BSplineCurve3D.__init__(self, degree, control_points,
                                knot_multiplicity, knotvector,
                                None, False, name)


class Arc3D(Arc):
    """
    An arc is defined by a starting point, an end point and an interior point

    """

    def __init__(self, start, interior, end, name=''):
        """

        """
        self._utd_normal = False
        self._utd_center = False
        self._utd_frame = False
        self._utd_is_trigo = False
        self._utd_angle = False
        self._normal = None
        self._frame = None
        self._center = None
        self._is_trigo = None
        self._angle = None
        # self._utd_clockwise_and_trigowise_paths = False
        Arc.__init__(self, start=start, end=end, interior=interior, name=name)
        self._bbox = None
        # self.bounding_box = self._bounding_box()

    @property
    def bounding_box(self):
        if not self._bbox:
            self._bbox = self.get_bounding_box()
        return self._bbox

    @bounding_box.setter
    def bounding_box(self, new_bounding_box):
        self._bbox = new_bounding_box

    def get_bounding_box(self):
        # TODO: implement exact calculation

        points = self.polygon_points()
        xmin = min(point.x for point in points)
        xmax = max(point.x for point in points)
        ymin = min(point.y for point in points)
        ymax = max(point.y for point in points)
        zmin = min(point.z for point in points)
        zmax = max(point.z for point in points)

        return volmdlr.core.BoundingBox(xmin, xmax, ymin, ymax, zmin, zmax)

    @classmethod
    def from_angle(cls, start: volmdlr.Point3D, angle: float,
                   axis_point: volmdlr.Point3D, axis: volmdlr.Vector3D):
        start_gen = start
        int_gen = start_gen.rotation(axis_point, axis, angle / 2)
        end_gen = start_gen.rotation(axis_point, axis, angle)
        if angle == volmdlr.TWO_PI:
            line = Line3D(axis_point, axis_point + axis)
            center, _ = line.point_projection(start)
            radius = center.point_distance(start)
            u = start - center
            v = axis.cross(u)
            return volmdlr.wires.Circle3D(volmdlr.Frame3D(center, u, v, axis),
                                          radius)
        return cls(start_gen, int_gen, end_gen, axis)

    @property
    def normal(self):
        if not self._utd_normal:
            self._normal = self.get_normal()
            self._utd_normal = True
        return self._normal

    def get_normal(self):
        u1 = self.interior - self.start
        u2 = self.interior - self.end
        try:
            u1.normalize()
            u2.normalize()
        except ZeroDivisionError:
            raise ValueError(
                'Start, end and interior points of an arc must be distincts')

        normal = u2.cross(u1)
        normal.normalize()
        return normal

    @property
    def center(self):
        if not self._utd_center:
            self._center = self.get_center()
            self._utd_center = True
        return self._center

    def get_center(self):
        u1 = self.interior - self.start
        u2 = self.interior - self.end
        if u1 == u2:
            u2 = self.normal.cross(u1)
            u2.normalize()

        v1 = self.normal.cross(u1)  # v1 is normal, equal u2
        v2 = self.normal.cross(u2)  # equal -u1

        p11 = 0.5 * (self.start + self.interior)  # Mid point of segment s,m
        p12 = p11 + v1
        p21 = 0.5 * (self.end + self.interior)  # Mid point of segment s,m
        p22 = p21 + v2

        l1 = Line3D(p11, p12)
        l2 = Line3D(p21, p22)

        try:
            center, _ = l1.minimum_distance_points(l2)
        except ZeroDivisionError:
            raise ValueError(
                'Start, end and interior points  of an arc must be distincts')

        return center

    @property
    def frame(self):
        if not self._utd_frame:
            self._frame = self.get_frame()
            self._utd_frame = True
        return self._frame

    def get_frame(self):
        vec1 = (self.start - self.center)
        vec1.normalize()
        vec2 = self.normal.cross(vec1)
        frame = volmdlr.Frame3D(self.center, vec1, vec2, self.normal)
        return frame

    @property
    def is_trigo(self):
        if not self._utd_is_trigo:
            self._is_trigo = self.get_arc_direction()
            self._utd_is_trigo = True
        return self._is_trigo

    def get_arc_direction(self):
        """
        Verifies if arc is clockwise of trigowise
        :return:
        """
        clockwise_path, trigowise_path = self.clockwise_and_trigowise_paths
        if clockwise_path > trigowise_path:
            return True
        return False

    @property
    def clockwise_and_trigowise_paths(self):
        """
        :return: clockwise path and trigonomectric path property
        """
        if not self._utd_clockwise_and_trigowise_paths:
            vec1 = (self.start - self.center)
            vec1.normalize()
            vec2 = self.normal.cross(vec1)
            radius_1 = self.start.to_2d(self.center, vec1, vec2)
            radius_2 = self.end.to_2d(self.center, vec1, vec2)
            radius_i = self.interior.to_2d(self.center, vec1, vec2)
            self._clockwise_and_trigowise_paths = \
                self.get_clockwise_and_trigowise_paths(radius_1,
                                                       radius_2,
                                                       radius_i)
            self._utd_clockwise_and_trigowise_paths = True
        return self._clockwise_and_trigowise_paths

    @property
    def angle(self):
        """
        Arc angle property
        :return: arc angle
        """
        if not self._utd_angle:
            self._angle = self.get_angle()
            self._utd_angle = True
        return self._angle

    def get_angle(self):
        """
        Gets the arc angle
        :return: arc angle
        """
        clockwise_path, trigowise_path = \
            self.clockwise_and_trigowise_paths
        if self.is_trigo:
            return trigowise_path
        return clockwise_path

    @property
    def points(self):
        return [self.start, self.interior, self.end]

    def reverse(self):
        return self.__class__(self.end.copy(),
                              self.interior.copy(),
                              self.start.copy())

    def point_at_abscissa(self, abscissa):
        return self.start.rotation(self.center, self.normal,
                                   abscissa / self.radius)

    def normal_vector(self, abscissa):
        theta = abscissa / self.radius
        n_0 = self.center - self.start
        normal = n_0.rotation(self.center, self.normal, theta)
        return normal

    def unit_normal_vector(self, abscissa):
        normal_vector = self.normal_vector(abscissa)
        normal_vector.normalize()
        return normal_vector

    def direction_vector(self, abscissa):
        normal_vector = self.normal_vector(abscissa)
        tangent = normal_vector.cross(self.normal)
        return tangent

    def unit_direction_vector(self, abscissa):
        direction_vector = self.direction_vector(abscissa)
        direction_vector.normalize()
        return direction_vector

    def rotation(self, center: volmdlr.Point3D,
                 axis: volmdlr.Vector3D, angle: float):
        """
        Arc3D rotation
        :param center: rotation center
        :param axis: rotation axis
        :param angle: angle rotation
        :return: a new rotated Arc3D
        """
        new_start = self.start.rotation(center, axis, angle)
        new_interior = self.interior.rotation(center, axis, angle)
        new_end = self.end.rotation(center, axis, angle)
        return Arc3D(new_start, new_interior, new_end, name=self.name)

    def rotation_inplace(self, center: volmdlr.Point3D,
                         axis: volmdlr.Vector3D, angle: float):
        """
        Arc3D rotation. Object is updated inplace
        :param center: rotation center
        :param axis: rotation axis
        :param angle: rotation angle
        """
        self.center.rotation_inplace(center, axis, angle)
        self.start.rotation_inplace(center, axis, angle)
        self.interior.rotation_inplace(center, axis, angle)
        self.end.rotation_inplace(center, axis, angle)
        new_bounding_box = self.get_bounding_box()
        self.bounding_box = new_bounding_box
        [p.rotation_inplace(center, axis, angle) for p in self.primitives]

    def translation(self, offset: volmdlr.Vector3D):
        """
        Arc3D translation
        :param offset: translation vector
        :return: A new translated Arc3D
        """
        new_start = self.start.translation(offset)
        new_interior = self.interior.translation(offset)
        new_end = self.end.translation(offset)
        return Arc3D(new_start, new_interior, new_end, name=self.name)

    def translation_inplace(self, offset: volmdlr.Vector3D):
        """
        Arc3D translation. Object is updated inplace
        :param offset: translation vector
        """
        self.center.translation_inplace(offset)
        self.start.translation_inplace(offset)
        self.interior.translation_inplace(offset)
        self.end.translation_inplace(offset)
        new_bounding_box = self.get_bounding_box()
        self.bounding_box = new_bounding_box
        [p.translation_inplace(offset) for p in self.primitives]

    def plot(self, ax=None, color='k', alpha=1,
             edge_ends=False, edge_direction=False):
        if ax is None:
            fig = plt.figure()
            ax = Axes3D(fig)
        else:
            fig = None
        # if plot_points:
        #     ax.plot([self.interior[0]], [self.interior[1]], [self.interior[2]],
        #             color='b')
        #     ax.plot([self.start[0]], [self.start[1]], [self.start[2]], c='r')
        #     ax.plot([self.end[0]], [self.end[1]], [self.end[2]], c='r')
        #     ax.plot([self.interior[0]], [self.interior[1]], [self.interior[2]],
        #             c='g')
        x = []
        y = []
        z = []
        for px, py, pz in self.discretization_points():
            x.append(px)
            y.append(py)
            z.append(pz)

        ax.plot(x, y, z, color=color, alpha=alpha)
        if edge_ends:
            self.start.plot(ax=ax)
            self.end.plot(ax=ax)

        if edge_direction:
            x, y, z = self.point_at_abscissa(0.5 * self.length())
            u, v, w = 0.05 * self.unit_direction_vector(0.5 * self.length())
            ax.quiver(x, y, z, u, v, w, length=self.length() / 100,
                      arrow_length_ratio=5, normalize=True,
                      pivot='tip', color=color)
        return ax

    def plot2d(self, center: volmdlr.Point3D = volmdlr.O3D,
               x3d: volmdlr.Vector3D = volmdlr.X3D, y3d: volmdlr.Vector3D = volmdlr.Y3D,
               ax=None, color='k'):

        if ax is None:
            fig = plt.figure()
            ax = fig.add_subplot(111, projection='3d')
        else:
            fig = ax.figure

        # TODO: Enhance this plot
        l = self.length()
        x = []
        y = []
        for i in range(30):
            p = self.point_at_abscissa(i / (29.) * l)
            xi, yi = p.plane_projection2d(center, x3d, y3d)
            x.append(xi)
            y.append(yi)
        ax.plot(x, y, color=color)

        return ax

    def FreeCADExport(self, name, ndigits=6):
        xs, ys, zs = round(1000 * self.start, ndigits)
        xi, yi, zi = round(1000 * self.interior, ndigits)
        xe, ye, ze = round(1000 * self.end, ndigits)
        return '{} = Part.Arc(fc.Vector({},{},{}),fc.Vector({},{},{}),fc.Vector({},{},{}))\n' \
            .format(name, xs, ys, zs, xi, yi, zi, xe, ye, ze)

    def copy(self, *args, **kwargs):
        return Arc3D(self.start.copy(), self.interior.copy(), self.end.copy())

    def frame_mapping_parameters(self, frame: volmdlr.Frame3D, side: str):
        if side == 'old':
            new_start = frame.old_coordinates(self.start.copy())
            new_interior = frame.old_coordinates(self.interior.copy())
            new_end = frame.old_coordinates(self.end.copy())
        elif side == 'new':
            new_start = frame.new_coordinates(self.start.copy())
            new_interior = frame.new_coordinates(self.interior.copy())
            new_end = frame.new_coordinates(self.end.copy())
        else:
            raise ValueError(f'side value not valid, please specify'
                             f'a correct value: \'old\' or \'new\'')
        return new_start, new_interior, new_end

    def frame_mapping(self, frame: volmdlr.Frame3D, side: str):
        """
        Changes vector frame_mapping and return a new Arc3D
        side = 'old' or 'new'
        """
        new_start, new_interior, new_end =\
            self.frame_mapping_parameters(frame, side)

        return Arc3D(new_start, new_interior, new_end, normal=None,
                     name=self.name)

    def frame_mapping_inplace(self, frame: volmdlr.Frame3D, side: str):
        """
        Changes vector frame_mapping and the object is updated inplace
        side = 'old' or 'new'
        """
        new_start, new_interior, new_end = \
            self.frame_mapping_parameters(frame, side)
        self.start, self.interior, self.end = new_start, new_interior, new_end

    def abscissa(self, point3d: volmdlr.Point3D):
        x, y, z = self.frame.new_coordinates(point3d)
        u1 = x / self.radius
        u2 = y / self.radius
        theta = volmdlr.core.sin_cos_angle(u1, u2)

        return self.radius * abs(theta)

    def split(self, split_point: volmdlr.Point3D):
        abscissa = self.abscissa(split_point)

        return [Arc3D(self.start,
                      self.point_at_abscissa(0.5 * abscissa),
                      split_point),
                Arc3D(split_point,
                      self.point_at_abscissa(1.5 * abscissa),
                      self.end)
                ]

    def to_2d(self, plane_origin, x, y):
        ps = self.start.to_2d(plane_origin, x, y)
        pi = self.interior.to_2d(plane_origin, x, y)
        pe = self.end.to_2d(plane_origin, x, y)
        return Arc2D(ps, pi, pe, name=self.name)

    def minimum_distance_points_arc(self, other_arc):

        u1 = self.start - self.center
        u1.normalize()
        u2 = self.normal.cross(u1)

        w = other_arc.center - self.center

        u3 = other_arc.start - other_arc.center
        u3.normalize()
        u4 = other_arc.normal.cross(u3)

        r1, r2 = self.radius, other_arc.radius

        a, b, c, d = u1.dot(u1), u1.dot(u2), u1.dot(u3), u1.dot(u4)
        e, f, g = u2.dot(u2), u2.dot(u3), u2.dot(u4)
        h, i = u3.dot(u3), u3.dot(u4)
        j = u4.dot(u4)
        k, l, m, n, o = w.dot(u1), w.dot(u2), w.dot(u3), w.dot(u4), w.dot(w)

        def distance_squared(x):
            return (a * ((math.cos(x[0])) ** 2) * r1 ** 2 + e * (
                    (math.sin(x[0])) ** 2) * r1 ** 2
                    + o + h * ((math.cos(x[1])) ** 2) * r2 ** 2 + j * (
                (math.sin(x[1])) ** 2) * r2 ** 2
                + b * math.sin(2 * x[0]) * r1 ** 2 - 2 * r1 * math.cos(
                        x[0]) * k
                - 2 * r1 * r2 * math.cos(x[0]) * math.cos(x[1]) * c
                - 2 * r1 * r2 * math.cos(x[0]) * math.sin(
                        x[1]) * d - 2 * r1 * math.sin(x[0]) * l
                - 2 * r1 * r2 * math.sin(x[0]) * math.cos(x[1]) * f
                - 2 * r1 * r2 * math.sin(x[0]) * math.sin(
                        x[1]) * g + 2 * r2 * math.cos(x[1]) * m
                + 2 * r2 * math.sin(x[1]) * n + i * math.sin(
                        2 * x[1]) * r2 ** 2)

        x01 = npy.array([self.angle / 2, other_arc.angle / 2])

        res1 = scp.optimize.least_squares(distance_squared, x01,
                                          bounds=[(0, 0), (
                                              self.angle, other_arc.angle)])

        p1 = self.point_at_abscissa(res1.x[0] * r1)
        p2 = other_arc.point_at_abscissa(res1.x[1] * r2)

        return p1, p2

    def minimum_distance_points_line(self, other_line):

        u = other_line.direction_vector()
        k = self.start - self.center
        k.normalize()
        w = self.center - other_line.start
        v = self.normal.cross(k)

        r = self.radius

        a = u.dot(u)
        b = u.dot(v)
        c = u.dot(k)
        d = v.dot(v)
        e = v.dot(k)
        f = k.dot(k)
        g = w.dot(u)
        h = w.dot(v)
        i = w.dot(k)
        j = w.dot(w)

        # x = (s, theta)
        def distance_squared(x):
            return (a * x[0] ** 2 + j + d * (
                    (math.sin(x[1])) ** 2) * r ** 2 + f * (
                (math.cos(x[1])) ** 2) * r ** 2
                - 2 * x[0] * g - 2 * x[0] * r * math.sin(x[1]) * b - 2 * x[
                        0] * r * math.cos(x[1]) * c
                + 2 * r * math.sin(x[1]) * h + 2 * r * math.cos(x[1]) * i
                + math.sin(2 * x[1]) * e * r ** 2)

        x01 = npy.array([0.5, self.angle / 2])
        x02 = npy.array([0.5, 0])
        x03 = npy.array([0.5, self.angle])

        res1 = scp.optimize.least_squares(distance_squared, x01,
                                          bounds=[(0, 0), (1, self.angle)])
        res2 = scp.optimize.least_squares(distance_squared, x02,
                                          bounds=[(0, 0), (1, self.angle)])
        res3 = scp.optimize.least_squares(distance_squared, x03,
                                          bounds=[(0, 0), (1, self.angle)])

        p1 = other_line.point_at_abscissa(
            res1.x[0] * other_line.length())
        p2 = self.point_at_abscissa(res1.x[1] * r)

        res = [res2, res3]
        for couple in res:
            ptest1 = other_line.point_at_abscissa(
                couple.x[0] * other_line.length())
            ptest2 = self.point_at_abscissa(couple.x[1] * r)
            dtest = ptest1.point_distance(ptest2)
            if dtest < d:
                p1, p2 = ptest1, ptest2

        return p1, p2

    def minimum_distance(self, element, return_points=False):
        if element.__class__ is Arc3D or element.__class__.__name__ == 'Circle3D':
            p1, p2 = self.minimum_distance_points_arc(element)
            if return_points:
                return p1.point_distance(p2), p1, p2
            else:
                return p1.point_distance(p2)

        elif element.__class__ is LineSegment3D:
            pt1, pt2 = self.minimum_distance_points_line(element)
            if return_points:
                return pt1.point_distance(pt2), pt1, pt2
            else:
                return pt1.point_distance(pt2)
        else:
            return NotImplementedError

    def extrusion(self, extrusion_vector):
        if self.normal.is_colinear_to(extrusion_vector):
            u = self.start - self.center
            u.normalize()
            w = extrusion_vector.copy()
            w.normalize()
            v = w.cross(u)
            arc2d = self.to_2d(self.center, u, v)
            angle1, angle2 = arc2d.angle1, arc2d.angle2
            if angle2 < angle1:
                angle2 += volmdlr.TWO_PI
            cylinder = volmdlr.faces.CylindricalSurface3D(
                volmdlr.Frame3D(self.center,
                                u,
                                v,
                                w),
                self.radius
            )
            return [cylinder.rectangular_cut(angle1,
                                             angle2,
                                             0, extrusion_vector.norm())]
        else:
            raise NotImplementedError(
                'Elliptic faces not handled: dot={}'.format(
                    self.normal.dot(extrusion_vector)
                ))

    def revolution(self, axis_point: volmdlr.Point3D, axis: volmdlr.Vector3D,
                   angle: float):
        line3d = Line3D(axis_point, axis_point + axis)
        tore_center, _ = line3d.point_projection(self.center)
        if math.isclose(tore_center.point_distance(self.center), 0.,
                        abs_tol=1e-9):
            # Sphere
            start_p, _ = line3d.point_projection(self.start)
            u = self.start - start_p

            if math.isclose(u.norm(), 0, abs_tol=1e-9):
                end_p, _ = line3d.point_projection(self.end)
                u = self.end - end_p
                if math.isclose(u.norm(), 0, abs_tol=1e-9):
                    interior_p, _ = line3d.point_projection(self.interior)
                    u = self.interior - interior_p

            u.normalize()
            v = axis.cross(u)
            arc2d = self.to_2d(self.center, u, axis)

            surface = volmdlr.faces.SphericalSurface3D(
                volmdlr.Frame3D(self.center, u, v, axis), self.radius)

            return [surface.rectangular_cut(0, angle,
                                            arc2d.angle1, arc2d.angle2)]

        else:
            # Toroidal
            u = self.center - tore_center
            u.normalize()
            v = axis.cross(u)
            if not math.isclose(self.normal.dot(u), 0., abs_tol=1e-9):
                raise NotImplementedError(
                    'Outside of plane revolution not supported')

            R = tore_center.point_distance(self.center)
            surface = volmdlr.faces.ToroidalSurface3D(
                volmdlr.Frame3D(tore_center, u, v, axis), R,
                self.radius)
            arc2d = self.to_2d(tore_center, u, axis)
            return [surface.rectangular_cut(0, angle,
                                            arc2d.angle1, arc2d.angle2)]

    def to_step(self, current_id):
        if self.angle >= math.pi:
            l = self.length()
            arc1, arc2 = self.split(self.point_at_abscissa(0.33 * l))
            arc2, arc3 = arc2.split(self.point_at_abscissa(0.66 * l))
            content, arcs1_id = arc1.to_step_without_splitting(current_id)
            arc2_content, arcs2_id = arc2.to_step_without_splitting(
                arcs1_id[0] + 1)
            arc3_content, arcs3_id = arc3.to_step_without_splitting(
                arcs2_id[0] + 1)
            content += arc2_content + arc3_content
            return content, [arcs1_id[0], arcs2_id[0], arcs3_id[0]]
        else:
            return self.to_step_without_splitting(current_id)

    def to_step_without_splitting(self, current_id, surface_id=None):
        u = self.start - self.center
        u.normalize()
        v = self.normal.cross(u)
        frame = volmdlr.Frame3D(self.center, self.normal, u, v)

        content, frame_id = frame.to_step(current_id)
        curve_id = frame_id + 1
        content += "#{} = CIRCLE('{}', #{}, {:.6f});\n".format(curve_id,
                                                               self.name,
                                                               frame_id,
                                                               self.radius * 1000,
                                                               )

        if surface_id:
            content += "#{} = SURFACE_CURVE('',#{},(#{}),.PCURVE_S1.);\n".format(
                curve_id + 1, curve_id, surface_id)
            curve_id += 1

        current_id = curve_id + 1
        start_content, start_id = self.start.to_step(current_id, vertex=True)
        end_content, end_id = self.end.to_step(start_id + 1, vertex=True)
        content += start_content + end_content
        current_id = end_id + 1
        content += "#{} = EDGE_CURVE('{}',#{},#{},#{},.T.);\n".format(
            current_id, self.name,
            start_id, end_id, curve_id)
        return content, [current_id]

    def point_belongs(self, point3d, abs_tol=1e-10):
        '''
        check if a point3d belongs to the arc_3d or not
        '''
        def f(x):
            return (point3d - self.point_at_abscissa(x)).norm()
        length_ = self.length()
        x = npy.linspace(0, length_, 5)
        x_init = []
        for xi in x:
            x_init.append(xi)

        for x0 in x_init:
            z = scp.optimize.least_squares(f, x0=x0, bounds=([0, length_]))
            if z.fun < abs_tol:
                return True
        return False

    def triangulation(self):
        return None

    def middle_point(self):
        return self.point_at_abscissa(self.length() / 2)


class FullArc3D(Arc3D):
    """
    An edge that starts at start_end, ends at the same point after having described
    a circle
    """

    def __init__(self, center: volmdlr.Point3D, start_end: volmdlr.Point3D,
                 normal: volmdlr.Vector3D,
                 name: str = ''):
        self.__center = center
        self.__normal = normal
        interior = start_end.rotation(center, normal, math.pi)
        Arc3D.__init__(self, start=start_end, end=start_end,
                       interior=interior, name=name)  # !!! this is dangerous

    def __hash__(self):
        return hash(self.center) + 5 * hash(self.start_end)

    def __eq__(self, other_arc):
        return (self.center == other_arc.center) \
            and (self.start == other_arc.start)

    @property
    def center(self):
        return self.__center

    @property
    def angle(self):
        return volmdlr.TWO_PI

    @property
    def normal(self):
        return self.__normal

    @property
    def is_trigo(self):
        return True

    def copy(self, *args, **kwargs):
        return FullArc3D(self._center.copy(), self.end.copy(), self._normal.copy())

    def to_2d(self, plane_origin, x1, x2):
        center = self.center.to_2d(plane_origin, x1, x2)
        start_end = self.start.to_2d(plane_origin, x1, x2)
        return FullArc2D(center, start_end)

    def to_step(self, current_id, surface_id=None):
        # Not calling Circle3D.to_step because of circular imports
        u = self.start - self.center
        u.normalize()
        v = self.normal.cross(u)
        frame = volmdlr.Frame3D(self.center, self.normal, u, v)
        content, frame_id = frame.to_step(current_id)
        curve_id = frame_id + 1
        # Not calling Circle3D.to_step because of circular imports
        content += "#{} = CIRCLE('{}',#{},{:.6f});\n".format(curve_id,
                                                             self.name,
                                                             frame_id,
                                                             self.radius * 1000,
                                                             )

        if surface_id:
            content += "#{} = SURFACE_CURVE('',#{},(#{}),.PCURVE_S1.);\n".format(
                curve_id + 1, curve_id, surface_id)
            curve_id += 1

        p1 = (self.center + u * self.radius).to_point()
        # p2 = self.center + v*self.radius
        # p3 = self.center - u*self.radius
        # p4 = self.center - v*self.radius

        p1_content, p1_id = p1.to_step(curve_id + 1, vertex=True)
        content += p1_content
        # p2_content, p2_id = p2.to_step(p1_id+1, vertex=True)
        # p3_content, p3_id = p3.to_step(p2_id+1, vertex=True)
        # p4_content, p4_id = p4.to_step(p3_id+1, vertex=True)
        # content += p1_content + p2_content + p3_content + p4_content

        # arc1_id = p4_id + 1
        # content += "#{} = EDGE_CURVE('{}',#{},#{},#{},.T.);\n".format(arc1_id, self.name,
        #                                                             p1_id, p2_id,
        #                                                             circle_id)

        # arc2_id = arc1_id + 1
        # content += "#{} = EDGE_CURVE('{}',#{},#{},#{},.T.);\n".format(arc2_id, self.name,
        #                                                             p2_id, p3_id,
        #                                                             circle_id)

        # arc3_id = arc2_id + 1
        # content += "#{} = EDGE_CURVE('{}',#{},#{},#{},.T.);\n".format(arc3_id, self.name,
        #                                                             p3_id, p4_id,
        #                                                             circle_id)

        # arc4_id = arc3_id + 1
        # content += "#{} = EDGE_CURVE('{}',#{},#{},#{},.T.);\n".format(arc4_id, self.name,
        #                                                             p4_id, p1_id,
        #                                                             circle_id)

        edge_curve = p1_id + 1
        content += f"#{edge_curve} = EDGE_CURVE('{self.name}',#{p1_id},#{p1_id},#{curve_id},.T.);\n"
        curve_id += 1

        # return content, [arc1_id, arc2_id, arc3_id, arc4_id]
        return content, [edge_curve]

    def plot(self, ax=None, color='k', alpha=1., edge_ends=False,
             edge_direction=False):
        if ax is None:
            fig = plt.figure()
            ax = Axes3D(fig)

        x = []
        y = []
        z = []
        for px, py, pz in self.discretization_points():
            x.append(px)
            y.append(py)
            z.append(pz)
        x.append(x[0])
        y.append(y[0])
        z.append(z[0])
        ax.plot(x, y, z, color=color, alpha=alpha)

        if edge_ends:
            self.start.plot(ax=ax)
            self.end.plot(ax=ax)

        if edge_direction:
            s = 0.5 * self.length()
            x, y, z = self.point_at_abscissa(s)
            tangent = self.unit_direction_vector(s)
            arrow_length = 0.15 * s
            ax.quiver(x, y, z, *arrow_length * tangent,
                      pivot='tip')

        return ax

    def rotation(self, center: volmdlr.Point3D, axis: volmdlr.Vector3D, angle: float):
        new_start_end = self.start.rotation(center, axis, angle, True)
        new_center = self._center.rotation(center, axis, angle, True)
        new_normal = self._normal.rotation(center, axis, angle, True)
        return FullArc3D(new_center, new_start_end,
                         new_normal, name=self.name)

    def rotation_inplace(self, center: volmdlr.Point3D, axis: volmdlr.Vector3D, angle: float):
        self.start.rotation(center, axis, angle, False)
        self.end.rotation(center, axis, angle, False)
        self._center.rotation(center, axis, angle, False)
        self.interior.rotation(center, axis, angle, False)

    def translation(self, offset: volmdlr.Vector3D):
        new_start_end = self.start.translation(offset, True)
        new_center = self._center.translation(offset, True)
        new_normal = self._normal.translation(offset, True)
        return FullArc3D(new_center, new_start_end,
                         new_normal, name=self.name)

    def translation_inplace(self, offset: volmdlr.Vector3D):
        self.start.translation(offset, False)
        self.end.translation(offset, False)
        self._center.translation(offset, False)
        self.interior.translation(offset, False)


class ArcEllipse3D(Edge):
    """
    An arc is defined by a starting point, an end point and an interior point
    """

    def __init__(self, start, interior, end, center, major_dir,
                 name=''):  # , extra=None):
        # Extra is an additionnal point if start=end because you need 3 points on the arcellipse to define it
        Edge.__init__(self, start=start, end=end, name=name)
        self.interior = interior
        self.center = center
        major_dir.normalize()
        self.major_dir = major_dir  # Vector for Gradius
        # self.extra = extra

        u1 = (self.interior - self.start)
        u2 = (self.interior - self.end)
        u1.normalize()
        u2.normalize()

        if u1 == u2:
            u2 = (self.interior - self.extra)
            u2.normalize()

        # if normal is None:
        n = u2.cross(u1)
        n.normalize()
        self.normal = n
        # else:
        #     n = normal
        #     n.normalize()
        #     self.normal = normal

        self.minor_dir = self.normal.cross(self.major_dir)

        frame = volmdlr.Frame3D(self.center, self.major_dir, self.minor_dir,
                                self.normal)
        start_new, end_new = frame.new_coordinates(
            self.start), frame.new_coordinates(self.end)
        interior_new, center_new = frame.new_coordinates(
            self.interior), frame.new_coordinates(self.center)

        # from :
        # https://math.stackexchange.com/questions/339126/how-to-draw-an-ellipse-if-a-center-and-3-arbitrary-points-on-it-are-given
        def theta_A_B(s, i, e,
                      c):  # theta=angle d'inclinaison ellipse par rapport à horizontal(sens horaire),A=demi grd axe, B=demi petit axe
            xs, ys, xi, yi, xe, ye = s[0] - c[0], s[1] - c[1], i[0] - c[0], i[
                1] - c[1], e[0] - c[0], e[1] - c[1]
            A = npy.array(([xs ** 2, ys ** 2, 2 * xs * ys],
                           [xi ** 2, yi ** 2, 2 * xi * yi],
                           [xe ** 2, ye ** 2, 2 * xe * ye]))
            invA = npy.linalg.inv(A)
            One = npy.array(([1],
                             [1],
                             [1]))
            C = npy.dot(invA, One)  # matrice colonne de taille 3
            theta = 0.5 * math.atan(2 * C[2] / (C[1] - C[0]))
            c1 = C[0] + C[1]
            c2 = (C[1] - C[0]) / math.cos(2 * theta)
            gdaxe = math.sqrt((2 / (c1 - c2)))
            ptax = math.sqrt((2 / (c1 + c2)))
            return theta, gdaxe, ptax

        if start == end:
            extra_new = frame.new_coordinates(self.extra)
            theta, A, B = theta_A_B(start_new, extra_new, interior_new,
                                    center_new)
        else:
            theta, A, B = theta_A_B(start_new, interior_new, end_new,
                                    center_new)

        self.Gradius = A
        self.Sradius = B
        self.theta = theta

        # Angle pour start
        u1, u2 = start_new.x / self.Gradius, start_new.y / self.Sradius
        angle1 = volmdlr.core.sin_cos_angle(u1, u2)
        # Angle pour end
        u3, u4 = end_new.x / self.Gradius, end_new.y / self.Sradius
        angle2 = volmdlr.core.sin_cos_angle(u3, u4)
        # Angle pour interior
        u5, u6 = interior_new.x / self.Gradius, interior_new.y / self.Sradius
        anglei = volmdlr.core.sin_cos_angle(u5, u6)

        # Going trigo/clock wise from start to interior
        if anglei < angle1:
            trigowise_path = (anglei + volmdlr.TWO_PI) - angle1
            clockwise_path = angle1 - anglei
        else:
            trigowise_path = anglei - angle1
            clockwise_path = angle1 - anglei + volmdlr.TWO_PI

        # Going trigo wise from interior to interior
        if angle2 < anglei:
            trigowise_path += (angle2 + volmdlr.TWO_PI) - anglei
            clockwise_path += anglei - angle2
        else:
            trigowise_path += angle2 - anglei
            clockwise_path += anglei - angle2 + volmdlr.TWO_PI

        if clockwise_path > trigowise_path:
            self.is_trigo = True
            self.angle = trigowise_path
        else:
            # Clock wise
            self.is_trigo = False
            self.angle = clockwise_path

        if self.start == self.end:
            self.angle = volmdlr.TWO_PI

        if self.is_trigo:
            self.offset_angle = angle1
        else:
            self.offset_angle = angle2

        volmdlr.core.CompositePrimitive3D.__init__(self,
                                                   primitives=self.discretization_points(),
                                                   name=name)

    def polygon_points(self, discretization_resolution: int):
        warnings.warn('polygon_points is deprecated,\
        please use discretization_points instead',
                      DeprecationWarning)
        return self.discretization_points(discretization_resolution)

    def _get_points(self):
        return self.discretization_points()

    points = property(_get_points)

    def to_2d(self, plane_origin, x, y):
        ps = self.start.to_2d(plane_origin, x, y)
        pi = self.interior.to_2d(plane_origin, x, y)
        pe = self.end.to_2d(plane_origin, x, y)
        center = self.center.to_2d(plane_origin, x, y)

        maj_dir2d = self.major_dir.to_2d(plane_origin, x, y)
        maj_dir2d.normalize()
        return ArcEllipse2D(ps, pi, pe, center, maj_dir2d, name=self.name)

    def length(self):
        return self.angle * math.sqrt(
            (self.Gradius ** 2 + self.Sradius ** 2) / 2)

    def normal_vector(self, abscissa):
        raise NotImplementedError

    def unit_normal_vector(self, abscissa):
        raise NotImplementedError

    def direction_vector(self, abscissa):
        raise NotImplementedError

    def unit_direction_vector(self, abscissa):
        raise NotImplementedError

    def reverse(self):
        return self.__class__(self.end.copy(),
                              self.interior.copy(),
                              self.start.copy(),
                              self.center.copy(),
                              self.major_dir.copy(),
                              self.name)

    def plot(self, ax=None):
        if ax is None:
            fig = plt.figure()
            ax = Axes3D(fig)
        else:
            fig = None

        ax.plot([self.interior[0]], [self.interior[1]], [self.interior[2]],
                color='b')
        ax.plot([self.start[0]], [self.start[1]], [self.start[2]], c='r')
        ax.plot([self.end[0]], [self.end[1]], [self.end[2]], c='r')
        ax.plot([self.interior[0]], [self.interior[1]], [self.interior[2]],
                c='g')
        x = []
        y = []
        z = []
        for px, py, pz in self.discretization_points():
            x.append(px)
            y.append(py)
            z.append(pz)

        ax.plot(x, y, z, 'k')
        return ax

    def plot2d(self, x3d: volmdlr.Vector3D = volmdlr.X3D, y3d: volmdlr.Vector3D = volmdlr.Y3D,
               ax=None, color='k'):
        if ax is None:
            fig = plt.figure()
            ax = fig.add_subplot(111, projection='3d')
        else:
            fig = ax.figure

        # TODO: Enhance this plot
        l = self.length()
        x = []
        y = []
        for i in range(30):
            p = self.point_at_abscissa(i / (29.) * l)
            xi, yi = p.plane_projection2d(x3d, y3d)
            x.append(xi)
            y.append(yi)
        ax.plot(x, y, color=color)
        return ax

    def FreeCADExport(self, name, ndigits=6):
        xs, ys, zs = round(1000 * self.start, ndigits).vector
        xi, yi, zi = round(1000 * self.interior, ndigits).vector
        xe, ye, ze = round(1000 * self.end, ndigits).vector
        return '{} = Part.Arc(fc.Vector({},{},{}),fc.Vector({},{},{}),fc.Vector({},{},{}))\n'.format(
            name, xs, ys, zs, xi, yi, zi, xe, ye, ze)

    def triangulation(self):
        return None<|MERGE_RESOLUTION|>--- conflicted
+++ resolved
@@ -94,18 +94,10 @@
             to mesh an arc
         :return: a list of sampled points
         """
-<<<<<<< HEAD
-        length = self.length()
-        if not discretization_resolution:
-            return [self.start, self.end]
-        return [self.point_at_abscissa(i * length / discretization_resolution) for i in
-                range(discretization_resolution + 1)]
-=======
         if number_points is None:
             number_points = 2
         step = self.length() / (number_points - 1)
         return [self.point_at_abscissa(i * step) for i in range(number_points)]
->>>>>>> 59a48e1c
 
     def polygon_points(self, discretization_resolution: int):
         warnings.warn('polygon_points is deprecated,\
