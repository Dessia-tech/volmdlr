--- conflicted
+++ resolved
@@ -3768,8 +3768,6 @@
     def triangulation(self):
         return None
 
-<<<<<<< HEAD
-=======
     def abscissa(self, point3d):
         '''
         copied from BSplineCurve2D
@@ -3811,7 +3809,6 @@
 
         return 'BSpline(' + str(tag) + ') = {' + str(control_points_tags)[1:-1] + '};'
 
->>>>>>> 620fa776
 
 class BezierCurve3D(BSplineCurve3D):
 
