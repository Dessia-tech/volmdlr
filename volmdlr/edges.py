#!/usr/bin/env python3
# -*- coding: utf-8 -*-
"""

"""

from typing import List, Dict, Any
import math

import warnings
from packaging import version
import numpy as npy
import scipy as scp
import scipy.optimize

from geomdl import utilities, BSpline, fitting, operations
from geomdl.operations import length_curve, split_curve

from mpl_toolkits.mplot3d import Axes3D
from matplotlib import __version__ as _mpl_version
import matplotlib.pyplot as plt
import matplotlib.patches

import plot_data.core as plot_data
import dessia_common as dc
import volmdlr.core_compiled
import volmdlr.core
import volmdlr.geometry


def standardize_knot_vector(knot_vector):
    u0 = knot_vector[0]
    u1 = knot_vector[-1]
    standard_u_knots = []
    if u0 != 0 or u1 != 1:
        x = 1 / (u1 - u0)
        y = u0 / (u0 - u1)
        for u in knot_vector:
            standard_u_knots.append(u * x + y)
        return standard_u_knots
    else:
        return knot_vector


def insert_knots_and_mutiplicity(knots, knot_mutiplicities, knot_to_add, num):
    new_knots = []
    new_knot_mutiplicities = []
    i = 0
    for i, knot in enumerate(knots):
        if knot > knot_to_add:
            new_knots.extend([knot_to_add])
            new_knot_mutiplicities.append(num)
            new_knots.extend(knots[i:])
            new_knot_mutiplicities.extend(knot_mutiplicities[i:])
            break
        new_knots.append(knot)
        new_knot_mutiplicities.append(knot_mutiplicities[i])
    return new_knots, new_knot_mutiplicities, i


class Edge(dc.DessiaObject):
    def __init__(self, start, end, name=''):
        self.start = start
        self.end = end
        dc.DessiaObject.__init__(self, name=name)

    def __getitem__(self, key):
        if key == 0:
            return self.start
        elif key == 1:
            return self.end
        else:
            raise IndexError

    def length(self):
        raise NotImplementedError(
            f"length method must be overloaded by {self.__class__.__name__}")

    def point_at_abscissa(self, curvilinear_abscissa):
        raise NotImplementedError(
            f"point_at_abscissa method must be overloaded by {self.__class__.__name__}")

    def discretization_points(self, discretization_resolution: int = 10):
        """
        discretize a Edge to have "n" points (including start and end points)
        :return:
        """
        length = self.length()
        return [self.point_at_abscissa(i * length / discretization_resolution) for i in
                range(discretization_resolution + 1)]

    def polygon_points(self, discretization_resolution: int):
        warnings.warn('polygon_points is deprecated,\
        please use discretization_points instead',
                      DeprecationWarning)
        return self.discretization_points(discretization_resolution)

    @classmethod
    def from_step(cls, arguments, object_dict):
        obj = object_dict[arguments[3]]
        p1 = object_dict[arguments[1]]
        p2 = object_dict[arguments[2]]
        if obj.__class__.__name__ == 'Line3D':
            return LineSegment3D(p1, p2, arguments[0][1:-1])

        else:
            if hasattr(obj, 'trim'):
                if obj.__class__.__name__ == 'Circle3D':
                    p1, p2 = p2, p1
                return obj.trim(p1, p2)

            else:
                raise NotImplementedError(f'Unsupported: {object_dict[arguments[3]]}')

    def normal_vector(self, abscissa):
        """
        Calculates the normal vector the edge at given abscissa
        :return: the normal vector
        """
        raise NotImplementedError('the normal_vector method must be'
                                  'overloaded by subclassing class')

    def unit_normal_vector(self, abscissa):
        """
        Calculates the unit normal vector the edge at given abscissa
        :param abscissa: edge abscissa
        :return: unit normal vector
        """
        raise NotImplementedError('the unit_normal_vector method must be'
                                  'overloaded by subclassing class')

    def direction_vector(self, abscissa):
        """
        Calculates the direction vector the edge at given abscissa
        :param abscissa: edge abscissa
        :return: direction vector
        """
        raise NotImplementedError('the direction_vector method must be'
                                  'overloaded by subclassing class')

    def unit_direction_vector(self, abscissa):
        """
        Calculates the unit direction vector the edge at given abscissa
        :param abscissa: edge abscissa
        :return: unit direction vector
        """
        raise NotImplementedError('the unit_direction_vector method must be'
                                  'overloaded by subclassing class')


class Line(dc.DessiaObject):
    """
    Abstract class
    """

    def __init__(self, point1, point2, name=''):
        self.point1 = point1
        self.point2 = point2
        dc.DessiaObject.__init__(self, name=name)

    def __getitem__(self, key):
        if key == 0:
            return self.point1
        elif key == 1:
            return self.point2
        else:
            raise IndexError

    def unit_direction_vector(self, *args, **kwargs):
        u = self.direction_vector()
        u.normalize()
        return u

    def direction_vector(self, *args, **kwargs):
        return self.point2 - self.point1

    def normal_vector(self, *args, **kwargs):
        return self.direction_vector().normal_vector()

    def unit_normal_vector(self, abscissa=0.):
        return self.unit_direction_vector().normal_vector()

    def point_projection(self, point):

        u = self.point2 - self.point1
        norm_u = u.norm()
        t = (point - self.point1).dot(u) / norm_u ** 2
        projection = self.point1 + t * u
        projection = projection.to_point()
        return projection, t * norm_u

    def abscissa(self, point):
        u = self.point2 - self.point1
        norm_u = u.norm()
        t = (point - self.point1).dot(u) / norm_u
        return t

    def split(self, split_point):
        return [self.__class__(self.point1, split_point),
                self.__class__(split_point, self.point2)]

    def is_between_points(self, point1: volmdlr.Point2D,
                          point2: volmdlr.Point2D):
        """
        Verifies if a line is between two points
        :param point1: first point
        :type point1: volmdlr.Point2D
        :param point2: second point
        :type point2: volmdlr.Point2D
        returns True is line is between the two given points or False if not
        """

        if point1 == point2:
            return False

        line_segment = LineSegment2D(point1, point2)
        if line_segment.line_intersections(self):
            return True
        return False


class LineSegment(Edge):
    """
    Abstract class
    """

    def abscissa(self, point):
        u = self.end - self.start
        length = u.norm()
        t = (point - self.start).dot(u) / length
        if t < -1e-9 or t > length + 1e-9:
            raise ValueError(f'Point is not on linesegment: abscissa={t}')
        return t

    def unit_direction_vector(self, abscissa=0.):
        """

        :param abscissa: defines where in the line_segement the unit
         direction vector is to be calculated
        :return: The unit direction vector of the LineSegement
        """
        direction_vector = self.direction_vector()
        direction_vector.normalize()
        return direction_vector

    def direction_vector(self, abscissa=0.):
        """
        :param abscissa: defines where in the line_segement
        direction vector is to be calculated
        :return: The direction vector of the LineSegement
        """
        return self.end - self.start

    def normal_vector(self, abscissa=0.):
        """
        :param abscissa: defines where in the line_segement
        normal vector is to be calculated
        :return: The normal vector of the LineSegement
        """
        return self.direction_vector(abscissa).normal_vector()

    def unit_normal_vector(self, abscissa=0.):
        """
        :param abscissa: defines where in the line_segement
        unit normal vector is to be calculated
        :return: The unit normal vector of the LineSegement
        """
        return self.unit_direction_vector(abscissa).normal_vector()

    def point_projection(self, point):
        p1, p2 = self.start, self.end
        u = p2 - p1
        norm_u = u.norm()
        t = (point - p1).dot(u) / norm_u ** 2
        projection = p1 + t * u

        return projection, t * norm_u

    def split(self, split_point):
        if split_point == self.start:
            return [None, self.copy()]
        elif split_point == self.end:
            return [self.copy(), None]
        else:
            return [self.__class__(self.start, split_point),
                    self.__class__(split_point, self.end)]


class Line2D(Line):
    """
    Define an infinite line given by two points.
    """

    def __init__(self, point1: volmdlr.Point2D,
                 point2: volmdlr.Point2D, *, name=''):
        self.points = [point1, point2]
        Line.__init__(self, point1, point2, name=name)

    def to_3d(self, plane_origin, x1, x2):
        p3D = [p.to_3d(plane_origin, x1, x2) for p in self.points]
        return Line2D(*p3D, self.name)

    def rotation(self, center: volmdlr.Point2D, angle: float):
        """
        Line2D rotation
        :param center: rotation center
        :param angle: angle rotation
        :return: a new rotated Line2D
        """
        return Line2D(*[point.rotation(center, angle)
                        for point in self.points])

    def rotation_inplace(self, center: volmdlr.Point2D, angle: float):
        """
        Line2D rotation. Object is updated inplace
        :param center: rotation center
        :param angle: rotation angle
        """
        for point in self.points:
            point.rotation_inplace(center, angle)

    def translation(self, offset: volmdlr.Vector2D):
        """
        Line2D translation
        :param offset: translation vector
        :return: A new translated Line2D
        """
        return Line2D(*[point.translation(offset) for point in self.points])

    def translation_inplace(self, offset: volmdlr.Vector2D):
        """
        Line2D translation. Object is updated inplace
        :param offset: translation vector
        """
        for point in self.points:
            point.translation_inplace(offset)

    def plot(self, ax=None, color='k', dashed=True):
        if ax is None:
            fig, ax = plt.subplots()

        if version.parse(_mpl_version) >= version.parse('3.3.2'):
            if dashed:
                ax.axline((self.point1.x, self.point1.y),
                          (self.point2.x, self.point2.y),
                          dashes=[30, 5, 10, 5],
                          color=color)
            else:
                ax.axline((self.point1.x, self.point1.y),
                          (self.point2.x, self.point2.y),
                          color=color)
        else:
            u = self.direction_vector()
            p3 = self.point1 - 3 * u
            p4 = self.point2 + 4 * u
            if dashed:
                ax.plot([p3[0], p4[0]], [p3[1], p4[1]], color=color,
                        dashes=[30, 5, 10, 5])
            else:
                ax.plot([p3[0], p4[0]], [p3[1], p4[1]], color=color)

        return ax

    def plot_data(self, edge_style=None):
        return plot_data.Line2D([self.point1.x, self.point1.y],
                                [self.point2.x, self.point2.y],
                                edge_style=edge_style)

    def line_intersections(self, line):

        point = volmdlr.Point2D.line_intersection(self, line)
        if point is not None:
            point_projection1, _ = self.point_projection(point)
            if point_projection1 is None:
                return []

            if line.__class__.__name__ == 'Line2D':
                point_projection2, _ = line.point_projection(point)
                if point_projection2 is None:
                    return []

            return [point_projection1]
        else:
            return []

    def create_tangent_circle(self, point, other_line):
        """
        Computes the two circles that are tangent to 2 lines and intersect
        a point located on one of the two lines.
        """

        # point will be called I(x_I, y_I)
        # self will be (AB)
        # line will be (CD)

        if math.isclose(self.point_distance(point), 0, abs_tol=1e-10):
            I = volmdlr.Vector2D(point[0], point[1])
            A = volmdlr.Vector2D(self.points[0][0], self.points[0][1])
            B = volmdlr.Vector2D(self.points[1][0], self.points[1][1])
            C = volmdlr.Vector2D(other_line.points[0][0],
                                 other_line.points[0][1])
            D = volmdlr.Vector2D(other_line.points[1][0],
                                 other_line.points[1][1])

        elif math.isclose(other_line.point_distance(point), 0, abs_tol=1e-10):
            I = volmdlr.Vector2D(point[0], point[1])
            C = volmdlr.Vector2D(self.points[0][0], self.points[0][1])
            D = volmdlr.Vector2D(self.points[1][0], self.points[1][1])
            A = volmdlr.Vector2D(other_line.points[0][0],
                                 other_line.points[0][1])
            B = volmdlr.Vector2D(other_line.points[1][0],
                                 other_line.points[1][1])
        else:
            raise AttributeError("The point isn't on any of the two lines")

        # CHANGEMENT DE REPAIRE
        new_u = volmdlr.Vector2D((B - A))
        new_u.normalize()
        new_v = new_u.unit_normal_vector()
        new_basis = volmdlr.Frame2D(I, new_u, new_v)

        new_A = new_basis.new_coordinates(A)
        new_B = new_basis.new_coordinates(B)
        new_C = new_basis.new_coordinates(C)
        new_D = new_basis.new_coordinates(D)

        if new_C[1] == 0 and new_D[1] == 0:
            # Segments are on the same line: no solution
            return None, None

        elif math.isclose(self.unit_direction_vector().dot(
                other_line.unit_normal_vector()), 0, abs_tol=1e-06):
            # Parallel segments: one solution

            segments_distance = abs(new_C[1] - new_A[1])
            r = segments_distance / 2
            new_circle_center = volmdlr.Point2D(
                (0, npy.sign(new_C[1] - new_A[1]) * r))
            circle_center = new_basis.old_coordinates(new_circle_center)
            circle = volmdlr.wires.Circle2D(circle_center, r)

            return circle, None

        elif math.isclose(self.unit_direction_vector().dot(
                other_line.unit_direction_vector()), 0, abs_tol=1e-06):
            # Perpendicular segments: 2 solution
            line_AB = Line2D(volmdlr.Point2D(new_A), volmdlr.Point2D(new_B))
            line_CD = Line2D(volmdlr.Point2D(new_C), volmdlr.Point2D(new_D))
            new_pt_K = volmdlr.Point2D.line_intersection(line_AB, line_CD)

            r = abs(new_pt_K[0])
            new_circle_center1 = volmdlr.Point2D((0, r))
            new_circle_center2 = volmdlr.Point2D((0, -r))
            circle_center1 = new_basis.old_coordinates(new_circle_center1)
            circle_center2 = new_basis.old_coordinates(new_circle_center2)
            circle1 = volmdlr.wires.Circle2D(circle_center1, r)
            circle2 = volmdlr.wires.Circle2D(circle_center2, r)

            return circle1, circle2

        # =============================================================================
        # LES SEGMENTS SONT QUELCONQUES
        #   => 2 SOLUTIONS
        # =============================================================================
        else:

            line_AB = Line2D(volmdlr.Point2D(new_A), volmdlr.Point2D(new_B))
            line_CD = Line2D(volmdlr.Point2D(new_C), volmdlr.Point2D(new_D))
            new_pt_K = volmdlr.Point2D.line_intersection(line_AB, line_CD)
            pt_K = volmdlr.Point2D(new_basis.old_coordinates(new_pt_K))

            if pt_K == I:
                return None, None

            # CHANGEMENT DE REPERE:
            new_u2 = volmdlr.Vector2D(pt_K - I)
            new_u2.normalize()
            new_v2 = new_u2.normalVector(unit=True)
            new_basis2 = volmdlr.Frame2D(I, new_u2, new_v2)

            new_A = new_basis2.new_coordinates(A)
            new_B = new_basis2.new_coordinates(B)
            new_C = new_basis2.new_coordinates(C)
            new_D = new_basis2.new_coordinates(D)
            new_pt_K = new_basis2.new_coordinates(pt_K)

            teta1 = math.atan2(new_C[1], new_C[0] - new_pt_K[0])
            teta2 = math.atan2(new_D[1], new_D[0] - new_pt_K[0])

            if teta1 < 0:
                teta1 += math.pi
            if teta2 < 0:
                teta2 += math.pi

            if not math.isclose(teta1, teta2, abs_tol=1e-08):
                if math.isclose(teta1, math.pi, abs_tol=1e-08) or math.isclose(
                        teta1, 0., abs_tol=1e-08):
                    teta = teta2
                elif math.isclose(teta2, math.pi,
                                  abs_tol=1e-08) or math.isclose(teta2, 0.,
                                                                 abs_tol=1e-08):
                    teta = teta1
            else:
                teta = teta1

            r1 = new_pt_K[0] * math.sin(teta) / (1 + math.cos(teta))
            r2 = new_pt_K[0] * math.sin(teta) / (1 - math.cos(teta))

            new_circle_center1 = volmdlr.Point2D(0, -r1)
            new_circle_center2 = volmdlr.Point2D(0, r2)

            circle_center1 = new_basis2.old_coordinates(new_circle_center1)
            circle_center2 = new_basis2.old_coordinates(new_circle_center2)

            if new_basis.new_coordinates(circle_center1)[1] > 0:
                circle1 = volmdlr.wires.Circle2D(circle_center1, r1)
                circle2 = volmdlr.wires.Circle2D(circle_center2, r2)
            else:
                circle1 = volmdlr.wires.Circle2D(circle_center2, r2)
                circle2 = volmdlr.wires.Circle2D(circle_center1, r1)

            return circle1, circle2

    def cut_between_two_points(self, point1, point2):
        return LineSegment2D(point1, point2)

    def sort_points_along_line(self, points: List[volmdlr.Point2D]) -> List[
            volmdlr.Point2D]:
        most_distant_point = None
        farthest_distance = 0
        for i, point1 in enumerate(points):
            distances = []
            points_to_search = points[:i - 1] + points[i:]
            for point2 in points_to_search:
                distances.append(point1.point_distance(point2))
            max_point_distance = max(distances)
            farthest_point = points_to_search[
                distances.index(max_point_distance)]
            if max_point_distance > farthest_distance:
                most_distant_point = farthest_point
        list_points = [most_distant_point]
        points.remove(most_distant_point)
        distances_to_reference_point = {}
        for point in points:
            distances_to_reference_point[point] = \
                most_distant_point.point_distance(point)
        distances_to_reference_point = dict(
            sorted(distances_to_reference_point.items(),
                   key=lambda item: item[1]))
        list_points.extend(list(distances_to_reference_point.keys()))
        return list_points


class BSplineCurve2D(Edge):
    _non_serializable_attributes = ['curve']

    def __init__(self,
                 degree: int,
                 control_points: List[volmdlr.Point2D],
                 knot_multiplicities: List[int],
                 knots: List[float],
                 weights=None, periodic=False, name=''):
        self.control_points = control_points
        self.degree = degree
        knots = standardize_knot_vector(knots)
        self.knots = knots
        self.knot_multiplicities = knot_multiplicities
        self.weights = weights
        self.periodic = periodic

        curve = BSpline.Curve()
        curve.degree = degree
        if weights is None:
            P = [(control_points[i][0], control_points[i][1]) for i in
                 range(len(control_points))]
            curve.ctrlpts = P
        else:
            Pw = [(control_points[i][0] * weights[i],
                   control_points[i][1] * weights[i], weights[i]) for i in
                  range(len(control_points))]
            curve.ctrlptsw = Pw
        knot_vector = []
        for i, knot in enumerate(knots):
            knot_vector.extend([knot] * knot_multiplicities[i])
        curve.knotvector = knot_vector

        self.curve = curve
        start = self.point_at_abscissa(0.)
        end = self.point_at_abscissa(self.length())

        Edge.__init__(self, start, end, name=name)

    @classmethod
    def from_geomdl_curve(cls, curve):
        knots = list(sorted(set(curve.knotvector)))
        knot_multiplicities = [curve.knotvector.count(k) for k in knots]
        return BSplineCurve2D(degree=curve.degree,
                              control_points=[volmdlr.Point2D(p[0], p[1]) for p in curve.ctrlpts],
                              knots=knots,
                              knot_multiplicities=knot_multiplicities
                              )

    def bounding_rectangle(self):
        points = self.discretization_points()
        points_x = [p.x for p in points]
        points_y = [p.y for p in points]

        return (min(points_x), max(points_x),
                min(points_y), max(points_y))

    def length(self):
        return length_curve(self.curve)

    def point_at_abscissa(self, curvilinear_abscissa):
        length = self.length()
        adim_abs = max(min(curvilinear_abscissa / length, 1.), 0.)
        return volmdlr.Point2D(*self.curve.evaluate_single(adim_abs))

    def tangent(self, position: float = 0.0):
        _, tangent = operations.tangent(self.curve, position,
                                        normalize=True)
        tangent = volmdlr.Point2D(tangent[0], tangent[1])
        return tangent

    def direction_vector(self, abscissa: float):
        """
        :param abscissa: defines where in the BSplineCurve2D the
        direction vector is to be calculated
        :return: The direection vector vector of the BSplineCurve2D
        """
        return self.tangent(abscissa)

    def unit_direction_vector(self, abscissa: float):
        """
        :param abscissa: defines where in the BSplineCurve2D the
        unit direction vector is to be calculated
        :return: The unit direction vector of the BSplineCurve2D
        """
        direction_vector = self.direction_vector(abscissa)
        direction_vector.normalize()
        return direction_vector

    def normal_vector(self, abscissa: float):
        """
        :param abscissa: defines where in the BSplineCurve2D the
        normal vector is to be calculated
        :return: The normal vector of the BSplineCurve2D
        """
        tangent_vector = self.tangent(abscissa)
        normal_vector = tangent_vector.normal_vector()
        return normal_vector

    def unit_normal_vector(self, abscissa: float):
        """
        :param abscissa: defines where in the BSplineCurve2D the
        unit normal vector is to be calculated
        :return: The unit normal vector of the BSplineCurve2D
        """
        normal_vector = self.normal_vector(abscissa)
        normal_vector.normalize()
        return normal_vector

    def middle_point(self):
        return self.point_at_abscissa(self.length() * 0.5)

    def abscissa(self, point2d):
        l = self.length()
        # res = scp.optimize.minimize_scalar(
        #     # f,
        #     lambda u: (point2d - self.point_at_abscissa(u)).norm(),
        #     method='bounded',
        #     bounds=(0., l),
        #     options={'maxiter': 10000}
        # )

        # res = scp.optimize.minimize(
        #     lambda u: (point2d - self.point_at_abscissa(u)).norm(),
        #     x0=npy.array(l/2),
        #     bounds=[(0, l)]
        # )

        res = scp.optimize.least_squares(
            lambda u: (point2d - self.point_at_abscissa(u)).norm(),
            x0=npy.array(l / 2),
            bounds=([0], [l]),
            # ftol=tol / 10,
            # xtol=tol / 10,
            # loss='soft_l1'
        )

        if res.fun > 1e-4:
            print('distance =', res.cost)
            print('res.fun:', res.fun)
            ax = self.plot()
            point2d.plot(ax=ax)
            best_point = self.point_at_abscissa(res.x)
            best_point.plot(ax=ax, color='r')
            raise ValueError('abscissa not found')
        return res.x[0]

    def split(self, point2d):
        if point2d.point_distance(self.start) < 1e-5:
            return [None, self.copy()]
        elif point2d.point_distance(self.end) < 1e-5:
            return [self.copy(), None]
        else:
            adim_abscissa = self.abscissa(point2d) / self.length()
            curve1, curve2 = split_curve(self.curve, adim_abscissa)

            return [BSplineCurve2D.from_geomdl_curve(curve1),
                    BSplineCurve2D.from_geomdl_curve(curve2)]

    @classmethod
    def from_points_interpolation(cls, points, degree):
        curve = fitting.interpolate_curve([(p.x, p.y) for p in points], degree)
        return cls.from_geomdl_curve(curve)

    def straight_line_area(self):
        points = self.discretization_points(100)
        x = [point.x for point in points]
        y = [point.y for point in points]
        x1 = [x[-1]] + x[0:-1]
        y1 = [y[-1]] + y[0:-1]
        return 0.5 * abs(sum(i * j for i, j in zip(x, y1))
                         - sum(i * j for i, j in zip(y, x1)))

    def straight_line_center_of_mass(self):
        polygon_points = self.discretization_points(100)
        cog = volmdlr.O2D
        for point in polygon_points:
            cog += point
        cog = cog / len(polygon_points)
        return cog

    def plot(self, ax=None, color='k', alpha=1, plot_points=False):
        if ax is None:
            _, ax = plt.subplots()

        # self.curve.delta = 0.01
        # points = [volmdlr.Point2D(px, py) for (px, py) in self.curve.evalpts]
        l = self.length()
        points = [self.point_at_abscissa(l * i / 50) for i in range(51)]

        xp = [p.x for p in points]
        yp = [p.y for p in points]
        ax.plot(xp, yp, color=color, alpha=alpha)

        return ax

    def to_3d(self, plane_origin, x1, x2):
        control_points3D = [p.to_3d(plane_origin, x1, x2) for p in
                            self.control_points]
        return BSplineCurve3D(self.degree, control_points3D,
                              self.knot_multiplicities, self.knots,
                              self.weights, self.periodic)

    def rotation(self, center: volmdlr.Point2D, angle: float):
        """
        BSplineCurve2D rotation
        :param center: rotation center
        :param angle: angle rotation
        :return: a new rotated Line2D
        """
        control_points = [point.rotation(center, angle)
                          for point in self.control_points]
        return BSplineCurve2D(self.degree, control_points,
                              self.knot_multiplicities, self.knots,
                              self.weights, self.periodic)

    def rotation_inplace(self, center: volmdlr.Point2D, angle: float):
        """
        BSplineCurve2D rotation. Object is updated inplace
        :param center: rotation center
        :param angle: rotation angle
        """
        for point in self.control_points:
            point.rotation_inplace(center, angle)

    def translation(self, offset: volmdlr.Vector2D):
        """
        BSplineCurve2D translation
        :param offset: translation vector
        :return: A new translated BSplineCurve2D
        """
        control_points = [point.translation(offset)
                          for point in self.control_points]
        return BSplineCurve2D(self.degree, control_points,
                              self.knot_multiplicities, self.knots,
                              self.weights, self.periodic)

    def translation_inplace(self, offset: volmdlr.Vector2D):
        """
        BSplineCurve2D translation. Object is updated inplace
        :param offset: translation vector
        """
        for point in self.control_points:
            point.translation_inplace(offset)

    def line_intersections(self, line2d: Line2D):
        polygon_points = self.discretization_points(200)
        list_intersections = []
        length = self.length()
        initial_abscissa = 0
        for p1, p2 in zip(polygon_points[:-1], polygon_points[1:]):
            linesegment = LineSegment2D(p1, p2)
            intersections = linesegment.line_intersections(line2d)
            initial_abscissa += linesegment.length()
            if intersections:
                if initial_abscissa < length * 0.1:
                    list_abcissas = [initial_abscissa * n for n in
                                     npy.linspace(0, 1, 100)]
                else:
                    list_abcissas = [initial_abscissa * n for n in
                                     npy.linspace(0.9, 1, 100)]
                distance = npy.inf
                for abscissa in list_abcissas:
                    point_in_curve = self.point_at_abscissa(abscissa)
                    dist = point_in_curve.point_distance(intersections[0])
                    if dist < distance:
                        distance = dist
                        intersection = point_in_curve
                list_intersections.append(intersection)
        return list_intersections

    def line_crossings(self, line2d: Line2D):
        polygon_points = self.discretization_points(50)
        crossings = []
        for p1, p2 in zip(polygon_points[:-1], polygon_points[1:]):
            l = LineSegment2D(p1, p2)
            crossings.extend(l.line_crossings(line2d))
        return crossings

    @classmethod
    def from_points_approximation(cls, points, degree, **kwargs):
        '''
        Bspline Curve approximation through 2d points using least squares method
        It is better to specify the number of control points

        Parameters
        ----------
        points : volmdlr.Point2D
            data points
        degree: int
            degree of the output parametric curve

        Keyword Arguments:
            * ``centripetal``: activates centripetal parametrization method. *Default: False*
            * ``ctrlpts_size``: number of control points. *Default: len(points) - 1*

        Returns
        -------
        BSplineCurve2D

        '''
        curve = fitting.approximate_curve([(p.x, p.y) for p in points], degree, **kwargs)
        return cls.from_geomdl_curve(curve)

    def to_wire(self, n: int):
        '''
        convert a bspline curve to a wire2d defined with 'n' line_segments
        '''

        u = npy.linspace(0, 1, num=n + 1).tolist()
        points = []
        for u0 in u:
            p = self.curve.evaluate_single(u0)
            points.append(volmdlr.Point2D(p[0], p[1]))

        return volmdlr.wires.Wire2D.from_points(points)

    def reverse(self):
        '''
        reverse the bspline's direction by reversing its start and end points
        '''

        return self.__class__(degree=self.degree,
                              control_points=self.control_points[::-1],
                              knot_multiplicities=self.knot_multiplicities[::-1],
                              knots=self.knots[::-1],
                              weights=self.weights,
                              periodic=self.periodic)

    def point_distance(self, point):
        distance = math.inf
        polygon_points = self.discretization_points(n=20)
        for p1, p2 in zip(polygon_points[:-1], polygon_points[1:]):
            line = LineSegment2D(p1, p2)
            dist = line.point_distance(point)
            if dist < distance:
                distance = dist
        return distance

    def point_belongs(self, point2d, abs_tol=1e-10):
        '''
        check if a point2d belongs to the bspline_curve or not
        '''
        def f(x):
            return (point2d - volmdlr.Point2D(*self.curve.evaluate_single(x))).norm()

        x = npy.linspace(0, 1, 5)
        x_init = []
        for xi in x:
            x_init.append(xi)

        for x0 in x_init:
            z = scp.optimize.least_squares(f, x0=x0, bounds=([0, 1]))
            if z.fun < abs_tol:
                return True
        return False

    def nearest_point_to(self, point):
        '''
        find out the nearest point on the linesegment to point
        '''

        points = self.polygon_points(500)
        return point.nearest_point(points)

    def merge_with(self, bspline_curve):
        '''
        merge successives bspline_curves to define a new one
        '''

        wire = volmdlr.wires.Wire2D([self, bspline_curve])
        ordered_wire = wire.order_wire()

        points, n = [], 10
        for primitive in ordered_wire.primitives:
            points.extend(primitive.polygon_points(n))
        points.pop(n + 1)

        return volmdlr.edges.BSplineCurve2D.from_points_interpolation(points, min(self.degree, bspline_curve.degree))

    def linesegment_intersections(self, linesegment):
        results = self.line_intersections(linesegment.to_line())
        intersections_points = []
        for result in results:
            if linesegment.point_belongs(result, 1e-6):
                intersections_points.append(result)
        return intersections_points

    @classmethod
    def from_bsplines(cls, bsplines, discretization_points=10):
        '''
        define a bspline_curve using a list of bsplines
        '''

        wire = volmdlr.wires.Wire2D(bsplines)
        ordered_wire = wire.order_wire()

        points, degree = [], []
        for i, primitive in enumerate(ordered_wire.primitives):
            degree.append(primitive.degree)
            if i == 0:
                points.extend(primitive.polygon_points(discretization_points))
            else:
                points.extend(primitive.polygon_points(discretization_points)[1::])

        return cls.from_points_interpolation(points, min(degree))

    def axial_symmetry(self, line):
        '''
        finds out the symmetric bsplinecurve2d according to a line
        '''

        points_symmetry = [point.axial_symmetry(line) for point in self.control_points]

        return self.__class__(degree=self.degree,
                              control_points=points_symmetry,
                              knot_multiplicities=self.knot_multiplicities[::-1],
                              knots=self.knots[::-1],
                              weights=self.weights,
                              periodic=self.periodic)


class BezierCurve2D(BSplineCurve2D):

    def __init__(self, degree: int, control_points: List[volmdlr.Point2D],
                 name: str = ''):
        knotvector = utilities.generate_knot_vector(degree,
                                                    len(control_points))
        knot_multiplicity = [1] * len(knotvector)

        BSplineCurve2D.__init__(self, degree, control_points,
                                knot_multiplicity, knotvector,
                                None, False, name)


class LineSegment2D(LineSegment):
    """
    Define a line segment limited by two points
    """

    def __init__(self, start: volmdlr.Point2D, end: volmdlr.Point2D, *, name: str = ''):
        if start == end:
            raise NotImplementedError
        Edge.__init__(self, start, end, name=name)

    def __hash__(self):
        return self._data_hash()

    def _data_hash(self):
        return self.start._data_hash() + self.end._data_hash()

    def _data_eq(self, other_object):
        if self.__class__.__name__ != other_object.__class__.__name__:
            return False
        return self.start == other_object.start and self.end == other_object.end

    def __eq__(self, other_object):
        if self.__class__.__name__ != other_object.__class__.__name__:
            return False
        return self.start == other_object.start and self.end == other_object.end

    def to_dict(self, *args, **kwargs):
        return {'object_class': 'volmdlr.edges.LineSegment2D',
                'name': self.name,
                'start': self.start.to_dict(),
                'end': self.end.to_dict()
                }

    def length(self):
        return self.end.point_distance(self.start)

    def middle_point(self):
        return 0.5 * (self.start + self.end)

    def point_at_abscissa(self, curvilinear_abscissa):
        return self.start + self.unit_direction_vector() * curvilinear_abscissa

    def point_belongs(self, point, abs_tol=1e-6):
        distance = self.start.point_distance(point) + self.end.point_distance(
            point)
        if math.isclose(distance, self.length(), abs_tol=abs_tol) and\
                math.isclose(self.point_distance(point), 0.0, abs_tol=abs_tol):
            return True
        return False

    def bounding_rectangle(self):
        return (min(self.start.x, self.end.x), max(self.start.x, self.end.x),
                min(self.start.y, self.end.y), max(self.start.y, self.end.y))

    def straight_line_area(self):
        return 0.

    def straight_line_second_moment_area(self, point: volmdlr.Point2D):
        return 0, 0, 0

    def straight_line_center_of_mass(self):
        return 0.5 * (self.start + self.end)

    def point_distance(self, point, return_other_point=False):
        """
        Computes the distance of a point to segment of line
        """
        distance, point = volmdlr.core_compiled.LineSegment2DPointDistance(
            [(self.start.x, self.start.y), (self.end.x, self.end.y)],
            (point.x, point.y))
        if return_other_point:
            return distance, volmdlr.Point2D(*point)
        return distance

    def point_projection(self, point):
        """
        If the projection falls outside the LineSegment2D, returns None.
        """
        point, curv_abs = Line2D.point_projection(Line2D(self.start, self.end),
                                                  point)
        # print('curv_abs :', curv_abs, 'length :', self.length())
        if curv_abs < 0 or curv_abs > self.length():
            if abs(curv_abs) < 1e-6 or math.isclose(curv_abs, self.length(),
                                                    abs_tol=1e-6):
                return point, curv_abs
            return None, curv_abs
        return point, curv_abs

    def line_intersections(self, line: Line2D):
        point = volmdlr.Point2D.line_intersection(self, line)
        if point is not None:
            point_projection1, _ = self.point_projection(point)
            if point_projection1 is None:
                return []

            if line.__class__.__name__ == 'LineSegment2D':
                point_projection2, _ = line.point_projection(point)
                if point_projection2 is None:
                    return []

            return [point_projection1]
        else:
            return []

    def linesegment_intersections(self, linesegment: 'LineSegment2D'):
        """
        touching linesegments does not intersect
        """
        point = volmdlr.Point2D.line_intersection(self, linesegment)
        if point:  # and (point != self.start) and (point != self.end): # TODO: May be these commented conditions should be used for linesegment_crossings
            point_projection1, _ = self.point_projection(point)
            if point_projection1 is None:
                return []

            point_projection2, _ = linesegment.point_projection(point)
            if point_projection2 is None:
                return []

            return [point_projection1]
        else:
            return []

    def line_crossings(self, line: 'Line2D'):
        if self.direction_vector().is_colinear_to(line.direction_vector()):
            return []
        else:
            line_intersection = self.line_intersections(line)
            if line_intersection and (line_intersection[0] == self.end or line_intersection[0] == self.start):
                return []
            return line_intersection

    def linesegment_crossings(self, linesegment: 'LineSegment2D'):
        if self.direction_vector().is_colinear_to(
                linesegment.direction_vector()):
            return []
        else:
            return self.linesegment_intersections(linesegment)

    def plot(self, ax=None, color='k', alpha=1, arrow=False, width=None,
             plot_points=False):
        if ax is None:
            fig, ax = plt.subplots()

        p1, p2 = self.start, self.end
        if arrow:
            if plot_points:
                ax.plot([p1[0], p2[0]], [p1[1], p2[1]], color=color,
                        alpha=alpha, style='o-')
            else:
                ax.plot([p1[0], p2[0]], [p1[1], p2[1]], color=color,
                        alpha=alpha)

            length = ((p1[0] - p2[0]) ** 2 + (p1[1] - p2[1]) ** 2) ** 0.5
            if width is None:
                width = length / 1000.
                head_length = length / 20.
                head_width = head_length / 2.
            else:
                head_width = 2 * width
                head_length = head_width
            ax.arrow(p1[0], p1[1],
                     (p2[0] - p1[0]) / length * (length - head_length),
                     (p2[1] - p1[1]) / length * (length - head_length),
                     head_width=head_width, fc='b', linewidth=0,
                     head_length=head_length, width=width, alpha=0.3)
        else:
            if width is None:
                width = 1
            if plot_points:
                ax.plot([p1[0], p2[0]], [p1[1], p2[1]], color=color,
                        marker='o', linewidth=width, alpha=alpha)
            else:
                ax.plot([p1[0], p2[0]], [p1[1], p2[1]], color=color,
                        linewidth=width, alpha=alpha)
        return ax

    def to_3d(self, plane_origin, x1, x2):
        start = self.start.to_3d(plane_origin, x1, x2)
        end = self.end.to_3d(plane_origin, x1, x2)
        return LineSegment3D(start, end, name=self.name)

    def reverse(self):
        return LineSegment2D(self.end.copy(), self.start.copy())

    def to_line(self):
        return Line2D(self.start, self.end)

    def rotation(self, center: volmdlr.Point2D, angle: float):
        """
        LineSegment2D rotation
        :param center: rotation center
        :param angle: angle rotation
        :return: a new rotated LineSegment2D
        """
        return LineSegment2D(self.start.rotation(center, angle),
                             self.end.rotation(center, angle))

    def rotation_inplace(self, center: volmdlr.Point2D, angle: float):
        """
        LineSegment2D rotation. Object is updated inplace
        :param center: rotation center
        :param angle: rotation angle
        """
        for point in [self.start, self.end]:
            point.rotation_inplace(center, angle)

    def translation(self, offset: volmdlr.Vector2D):
        """
        LineSegment2D translation
        :param offset: translation vector
        :return: A new translated LineSegment2D
        """
        return LineSegment2D(self.start.translation(offset),
                             self.end.translation(offset))

    def translation_inplace(self, offset: volmdlr.Vector2D):
        """
        LineSegment2D translation. Object is updated inplace
        :param offset: translation vector
        """
        for point in [self.start, self.end]:
            point.translation_inplace(offset)

    def frame_mapping(self, frame: volmdlr.Frame2D, side: str):
        """
        Changes vector frame_mapping and return a new LineSegment2D
        side = 'old' or 'new'
        """
        if side == 'old':
            new_start = frame.old_coordinates(self.start)
            new_end = frame.old_coordinates(self.end)
        elif side == 'new':
            new_start = frame.new_coordinates(self.start)
            new_end = frame.new_coordinates(self.end)
        else:
            raise ValueError(f'Please Enter a valid side: old or new')
        return LineSegment2D(new_start, new_end)

    def frame_mapping_inplace(self, frame: volmdlr.Frame2D, side: str):
        """
        Changes vector frame_mapping and the object is updated inplace
        side = 'old' or 'new'
        """
        if side == 'old':
            new_start = frame.old_coordinates(self.start)
            new_end = frame.old_coordinates(self.end)
        elif side == 'new':
            new_start = frame.new_coordinates(self.start)
            new_end = frame.new_coordinates(self.end)
        else:
            raise ValueError(f'Please Enter a valid side: old or new')
        self.start = new_start
        self.end = new_end

    def plot_data(self, edge_style: plot_data.EdgeStyle = None):
        return plot_data.LineSegment2D([self.start.x, self.start.y],
                                       [self.end.x, self.end.y],
                                       edge_style=edge_style)

    def CreateTangentCircle(self, point, other_line):
        circle1, circle2 = Line2D.CreateTangentCircle(other_line, point, self)
        if circle1 is not None:
            point_J1, curv_abs1 = Line2D.point_projection(self, circle1.center)
            if curv_abs1 < 0. or curv_abs1 > self.length():
                circle1 = None
        if circle2 is not None:
            point_J2, curv_abs2 = Line2D.point_projection(self, circle2.center)
            if curv_abs2 < 0. or curv_abs2 > self.length():
                circle2 = None
        return circle1, circle2

    def infinite_primitive(self, offset):
        n = self.normal_vector()
        offset_point_1 = self.start + offset * \
            n

        offset_point_2 = self.end + offset * \
            n

        return Line2D(offset_point_1, offset_point_2)

    def discretization_points(self, discretization_resolution: int = 10):
        """
        discretize a LineSegment2D to have "n" points (including start and end points)
        :param discretization_resolution: number of points to discretize
        :return: discretization_points
        """
        if discretization_resolution == 0:
            return [self.start, self.end]
        length = self.length()
        return [self.point_at_abscissa(
            i * length / (discretization_resolution - 1))
            for i in range(discretization_resolution)]

    def polygon_points(self, discretization_resolution: int):
        warnings.warn('polygon_points is deprecated,\
        please use discretization_points instead',
                      DeprecationWarning)
        return self.discretization_points(discretization_resolution)

    def to_wire(self, n: int):
        '''
        convert a linesegment2d to a wire2d defined with 'n' line_segments
        '''

        points = self.discretise(n)
        return volmdlr.wires.Wire2D.from_points(points)

    def nearest_point_to(self, point):
        '''
        find out the nearest point on the linesegment to point
        '''

        points = self.discretization_points(500)
        return point.nearest_point(points)

    def axial_symmetry(self, line):
        '''
        finds out the symmetric linesegment2d according to a line
        '''

        points_symmetry = [point.axial_symmetry(line) for point in [self.start, self.end]]

        return self.__class__(points_symmetry[0], points_symmetry[1])


class ArcMixin:
    def discretization_points(self, discretization_resolution=40):
        number_points = math.ceil(self.angle * discretization_resolution) + 2
        length = self.length()
        return [self.point_at_abscissa(i * length / number_points)
                for i in range(number_points)]

    def polygon_points(self, discretization_resolution: int):
        warnings.warn('polygon_points is deprecated,\
        please use discretization_points instead',
                      DeprecationWarning)
        return self.discretization_points(discretization_resolution)


class Arc(ArcMixin, Edge):
    def __init__(self, start,
                 end,
                 interior,
                 name: str = ''):
        Edge.__init__(self, start=start, end=end, name=name)
        self.interior = interior
        self._utd_clockwise_and_trigowise_paths = False
        self._clockwise_and_trigowise_paths = None
        self._radius = None

    @property
    def center(self):
        """
        Gets the arc's center
        :return: The center of the arc
        """
        raise NotImplementedError(
            'the property method center must be overloaded by subclassing'
            'class if not a given parameter')

    @property
    def angle(self):
        """
        Gets the angle of the arc
        :return: The angle of the arc
        """
        return NotImplementedError(
            'the property method angle must be overloaded by subclassing'
            'class if not a given parameter')

    @property
    def is_trigo(self):
        """
        Verifies if arc is trigowise or clockwise
        :return: True if trigowise or False otherwise
        """
        return NotImplementedError(
            'the property method is_trigo must be overloaded by subclassing'
            'class if not a given parameter')

    @property
    def radius(self):
        if not self._radius:
            self._radius = (self.start - self.center).norm()
        return self._radius

    def length(self):
        """
        Calculates the length of the Arc, with its radius and it arc angle
        :return: the length fo the Arc
        """
        return self.radius * abs(self.angle)

    def point_at_abscissa(self, curvilinear_abscissa):
        if self.is_trigo:
            return self.start.rotation(self.center,
                                       curvilinear_abscissa / self.radius)
        else:
            return self.start.rotation(self.center,
                                       -curvilinear_abscissa / self.radius)

    @staticmethod
    def get_clockwise_and_trigowise_paths(radius_1, radius_2, radius_i):
        """
        :param radius_1: radius from center to start point
        :param radius_2: radius form center ro end point
        :param radius_i: radius from center to interior point
        :return: the clockwise and trigowise paths
        """
        angle1 = math.atan2(radius_1.y, radius_1.x)
        anglei = math.atan2(radius_i.y, radius_i.x)
        angle2 = math.atan2(radius_2.y, radius_2.x)

        # Going trigo/clock wise from start to interior
        if anglei < angle1:
            trigowise_path = (anglei + volmdlr.TWO_PI) - angle1
            clockwise_path = angle1 - anglei
        else:
            trigowise_path = anglei - angle1
            clockwise_path = angle1 - anglei + volmdlr.TWO_PI

        # Going trigo wise from interior to interior
        if angle2 < anglei:
            trigowise_path += (angle2 + volmdlr.TWO_PI) - anglei
            clockwise_path += anglei - angle2
        else:
            trigowise_path += angle2 - anglei
            clockwise_path += anglei - angle2 + volmdlr.TWO_PI
        return clockwise_path, trigowise_path

    def middle_point(self):
        return self.point_at_abscissa(0.5 * self.length())

    def point_distance(self, point):
        points = self.discretization_points(angle_resolution=100)
        return point.point_distance(point.nearest_point(points))


class Arc2D(Arc):
    """
    angle: the angle measure always >= 0
    """

    def __init__(self,
                 start: volmdlr.Point2D,
                 interior: volmdlr.Point2D,
                 end: volmdlr.Point2D,
                 name: str = ''):
        self._utd_center = False
        self._utd_is_trigo = False
        self._utd_angle = False
        self._center = None
        self._is_trigo = None
        self._angle = None
        Arc.__init__(self, start=start, end=end, interior=interior, name=name)
        start_to_center = start - self.center
        end_to_center = end - self.center
        angle1 = math.atan2(start_to_center.y, start_to_center.x)
        angle2 = math.atan2(end_to_center.y, end_to_center.x)
        if self.is_trigo:
            self.angle1 = angle1
            self.angle2 = angle2
        else:
            self.angle1 = angle2
            self.angle2 = angle1

    @property
    def center(self):
        if not self._utd_center:
            self._center = self.get_center()
            self._utd_center = True
        return self._center

    def get_center(self):
        xi, yi = self.interior.x, self.interior.y
        xe, ye = self.end.x, self.end.y
        xs, ys = self.start.x, self.start.y
        try:
            A = volmdlr.Matrix22(2 * (xs - xi), 2 * (ys - yi),
                                 2 * (xs - xe), 2 * (ys - ye))
            b = - volmdlr.Vector2D(xi ** 2 + yi ** 2 - xs ** 2 - ys ** 2,
                                   xe ** 2 + ye ** 2 - xs ** 2 - ys ** 2)
            inv_A = A.inverse()
            x = inv_A.vector_multiplication(b)
            center = volmdlr.Point2D(x.x, x.y)
        except ValueError:
            A = npy.array([[2 * (xs - xi), 2 * (ys - yi)],
                           [2 * (xs - xe), 2 * (ys - ye)]])
            b = - npy.array([xi ** 2 + yi ** 2 - xs ** 2 - ys ** 2,
                             xe ** 2 + ye ** 2 - xs ** 2 - ys ** 2])
            center = volmdlr.Point2D(*npy.linalg.solve(A, b))
        return center

    @property
    def is_trigo(self):
        if not self._utd_is_trigo:
            self._is_trigo = self.get_arc_direction()
            self._utd_is_trigo = True
        return self._is_trigo

    @property
    def clockwise_and_trigowise_paths(self):
        if not self._utd_clockwise_and_trigowise_paths:
            radius_1 = self.start - self.center
            radius_2 = self.end - self.center
            radius_i = self.interior - self.center
            self._clockwise_and_trigowise_paths =\
                self.get_clockwise_and_trigowise_paths(radius_1,
                                                       radius_2,
                                                       radius_i)
            self._utd_clockwise_and_trigowise_paths = True
        return self._clockwise_and_trigowise_paths

    def get_arc_direction(self):
        clockwise_path, trigowise_path =\
            self.clockwise_and_trigowise_paths
        if clockwise_path > trigowise_path:
            return True
        return False

    @property
    def angle(self):
        if not self._utd_angle:
            self._angle = self.get_angle()
            self._utd_angle = True
        return self._angle

    def get_angle(self):
        clockwise_path, trigowise_path = \
            self.clockwise_and_trigowise_paths
        if self.is_trigo:
            return trigowise_path
        return clockwise_path

    def _get_points(self):
        return [self.start, self.interior, self.end]

    points = property(_get_points)

    def point_distance(self, point):
        vector_start = self.start - self.center
        vector_point = point - self.center
        vector_end = self.end - self.center
        if self.is_trigo:
            vector_start, vector_end = vector_end, vector_start
        arc_angle = volmdlr.core.clockwise_angle(vector_start, vector_end)
        point_angle = volmdlr.core.clockwise_angle(vector_start, vector_point)
        if point_angle <= arc_angle:
            return abs(
                LineSegment2D(point, self.center).length() - self.radius)
        else:
            return min(LineSegment2D(point, self.start).length(),
                       LineSegment2D(point, self.end).length())

    def point_belongs(self, point2d, abs_tol=1e-10):
        """
        check if a Point2D belongs to the Arc2D
        """
        vector_start = self.start - self.center
        vector_end = self.end - self.center
        vector_point = point2d - self.center
        r1 = vector_start.norm()
        cp = vector_point.norm()
        if math.isclose(cp, r1, abs_tol=abs_tol):
            if (self.start.x < self.end.x) and (self.start.y < self.end.y):
                arc_angle = - volmdlr.core.clockwise_angle(vector_start,
                                                           vector_end)
                point_angle = - volmdlr.core.clockwise_angle(vector_start,
                                                             vector_point)
            else:
                arc_angle = volmdlr.core.clockwise_angle(vector_start,
                                                         vector_end)
                point_angle = volmdlr.core.clockwise_angle(vector_start,
                                                           vector_point)
            if point_angle <= arc_angle:
                return True
        return False

    # def to_circle(self):
    #     return volmdlr.wires.Circle2D(self.center, self.radius)

    def to_full_arc_2d(self):
        return FullArc2D(center=self.center,
                         start_end=self.point_at_abscissa(0),
                         name=self.name)

    def line_intersections(self, line2d: Line2D):
        # circle = self.to_circle()
        # circle_intersection_points = circle.line_intersections(line2d)
        full_arc_2d = self.to_full_arc_2d()
        fa2d_intersection_points = full_arc_2d.line_intersections(line2d)
        intersection_points = []
        for pt in fa2d_intersection_points:
            if self.point_belongs(pt):
                intersection_points.append(pt)
        return intersection_points

    def linesegment_intersections(self, linesegment2d: LineSegment2D):
        full_arc_2d = self.to_full_arc_2d()
        fa2d_intersection_points = full_arc_2d.linesegment_intersections(
            linesegment2d)
        intersection_points = []
        for pt in fa2d_intersection_points:
            if self.point_belongs(pt):
                intersection_points.append(pt)
        return intersection_points

    def abscissa(self, point2d: volmdlr.Point2D, tol=1e-9):
        p = point2d - self.center
        u = self.start - self.center
        u.normalize()
        if self.is_trigo:
            v = u.normal_vector()
        else:
            v = -u.normal_vector()

        x, y = p.dot(u), p.dot(v)
        theta = math.atan2(y, x)
        if theta < -tol or theta > self.angle + tol:
            raise ValueError('Point not in arc')

        if theta < 0:
            return 0.
        if theta > self.angle:
            return self.angle * self.radius

        return self.radius * theta

    def direction_vector(self, abscissa: float):
        """
        :param abscissa: defines where in the Arc2D the
        direction vector is to be calculated
        :return: The direction vector of the Arc2D
        """
        return -self.normal_vector(abscissa=abscissa).normal_vector()

    def unit_direction_vector(self, abscissa: float):
        """
        :param abscissa: defines where in the Arc2D the
        unit direction vector is to be calculated
        :return: The unit direction vector of the Arc2D
        """
        direction_vector = self.direction_vector(abscissa)
        direction_vector.normalize()
        return direction_vector

    def normal_vector(self, abscissa: float):
        """
        :param abscissa: defines where in the Arc2D the
        normal vector is to be calculated
        :return: The normal vector of the Arc2D
        """
        point = self.point_at_abscissa(abscissa)
        # if self.is_trigo:
        normal_vector = self.center - point
        # else:
        #     normal_vector = point - self.center
        return normal_vector

    def unit_normal_vector(self, abscissa: float):
        """
        :param abscissa: defines where in the Arc2D the
        unit normal vector is to be calculated
        :return: The unit normal vector of the Arc2D
        """
        normal_vector = self.normal_vector(abscissa)
        normal_vector.normalize()
        return normal_vector

    def area(self):
        return self.radius ** 2 * self.angle / 2

    def center_of_mass(self):
        #        u=self.middle.vector-self.center.vector
        u = self.middle_point() - self.center
        u.normalize()
        # alpha = abs(self.angle)
        return self.center + 4 / (3 * self.angle) * self.radius * math.sin(
            self.angle * 0.5) * u

    def bounding_rectangle(self):
        # TODO: Enhance this!!!
        return (self.center.x - self.radius, self.center.x + self.radius,
                self.center.y - self.radius, self.center.y + self.radius)

    def straight_line_area(self):
        if self.angle >= math.pi:
            angle = volmdlr.TWO_PI - self.angle
            area = math.pi * self.radius ** 2 - 0.5 * self.radius ** 2 * (
                    angle - math.sin(angle))
        else:
            angle = self.angle
            area = 0.5 * self.radius ** 2 * (angle - math.sin(angle))

        if self.is_trigo:
            return area
        else:
            return -area

    def straight_line_second_moment_area(self, point: volmdlr.Point2D):

        if self.angle2 < self.angle1:
            angle2 = self.angle2 + volmdlr.TWO_PI

        else:
            angle2 = self.angle2
        angle1 = self.angle1

        # Full arc section
        Ix1 = self.radius ** 4 / 8 * (angle2 - angle1 + 0.5 * (
                math.sin(2 * angle1) - math.sin(2 * angle2)))
        Iy1 = self.radius ** 4 / 8 * (angle2 - angle1 + 0.5 * (
                math.sin(2 * angle2) - math.sin(2 * angle1)))
        Ixy1 = self.radius ** 4 / 8 * (
                math.cos(angle1) ** 2 - math.cos(angle2) ** 2)

        # Triangle
        xi, yi = (self.start - self.center)
        xj, yj = (self.end - self.center)
        Ix2 = (yi ** 2 + yi * yj + yj ** 2) * (xi * yj - xj * yi) / 12.
        Iy2 = (xi ** 2 + xi * xj + xj ** 2) * (xi * yj - xj * yi) / 12.
        Ixy2 = (xi * yj + 2 * xi * yi + 2 * xj * yj + xj * yi) * (
                xi * yj - xj * yi) / 24.
        if Ix2 < 0.:
            Ix2, Iy2, Ixy2 = -Ix2, -Iy2, -Ixy2
        if self.angle < math.pi:
            if self.is_trigo:
                Ix = Ix1 - Ix2
                Iy = Iy1 - Iy2
                Ixy = Ixy1 - Ixy2
            else:
                Ix = Ix2 - Ix1
                Iy = Iy2 - Iy1
                Ixy = Ixy2 - Ixy1
        else:
            # print('Ixy12', Ixy1, Ixy2)
            if self.is_trigo:
                Ix = Ix1 + Ix2
                Iy = Iy1 + Iy2
                Ixy = Ixy1 + Ixy2
            else:
                Ix = -Ix2 - Ix1
                Iy = -Iy2 - Iy1
                Ixy = -Ixy2 - Ixy1

        return volmdlr.geometry.huygens2d(Ix, Iy, Ixy,
                                          self.straight_line_area(),
                                          self.center,
                                          point)

    def straight_line_center_of_mass(self):
        if self.angle == math.pi:
            return self.center_of_mass()

        u = self.middle_point() - self.center
        u.normalize()
        if self.angle >= math.pi:
            u = -u
        bissec = Line2D(self.center, self.center + u)
        string = Line2D(self.start, self.end)
        p = volmdlr.Point2D.line_intersection(bissec, string)
        a = p.point_distance(self.start)
        h = p.point_distance(self.center)
        triangle_area = h * a
        # alpha = abs(self.angle)
        triangle_cog = self.center + 2 / 3. * h * u
        if self.angle < math.pi:
            cog = (
                          self.center_of_mass() * self.area() - triangle_area * triangle_cog) / abs(
                self.straight_line_area())
        else:
            cog = (
                          self.center_of_mass() * self.area() + triangle_area * triangle_cog) / abs(
                self.straight_line_area())

        # ax = self.plot()
        # bissec.plot(ax=ax, color='grey')
        # self.center.plot(ax=ax)
        # string.plot(ax=ax, color='grey')
        # triangle_cog.plot(ax=ax, color='green')
        # self.center_of_mass().plot(ax=ax, color='red')
        #
        # cog_line = Line2D(volmdlr.O2D, self.center_of_mass()*self.area()-triangle_area*triangle_cog)
        # cog_line.plot(ax=ax)
        #
        # cog.plot(ax=ax, color='b')
        # ax.set_aspect('equal')
        return cog

    def plot(self, ax=None, color='k', alpha=1, plot_points=False):
        if ax is None:
            fig, ax = plt.subplots()

        if plot_points:
            for p in [self.center, self.start, self.interior, self.end]:
                p.plot(ax=ax, color=color, alpha=alpha)

        ax.add_patch(matplotlib.patches.Arc(self.center, 2 * self.radius,
                                            2 * self.radius, angle=0,
                                            theta1=self.angle1 * 0.5 / math.pi * 360,
                                            theta2=self.angle2 * 0.5 / math.pi * 360,
                                            color=color,
                                            alpha=alpha))

        return ax

    def to_3d(self, plane_origin, x, y):
        ps = self.start.to_3d(plane_origin, x, y)
        pi = self.interior.to_3d(plane_origin, x, y)
        pe = self.end.to_3d(plane_origin, x, y)

        return volmdlr.edges.Arc3D(ps, pi, pe, name=self.name)

    def rotation(self, center: volmdlr.Point2D, angle: float):
        """
        Arc2D rotation
        :param center: rotation center
        :param angle: angle rotation
        :return: a new rotated Arc2D
        """
        return Arc2D(*[point.rotation(center, angle,) for point in
                       [self.start, self.interior, self.end]])

    def rotation_inplace(self, center: volmdlr.Point2D, angle: float):
        """
        Arc2D rotation. Object is updated inplace
        :param center: rotation center
        :param angle: rotation angle
        """
        self.start.rotation_inplace(center, angle)
        self.interior.rotation_inplace(center, angle)
        self.end.rotation_inplace(center, angle)

    def translation(self, offset: volmdlr.Vector2D):
        """
        Arc2D translation
        :param offset: translation vector
        :return: A new translated Arc2D
        """
        return Arc2D(*[point.translation(offset) for point in
                       [self.start, self.interior, self.end]])

    def translation_inplace(self, offset: volmdlr.Vector2D):
        """
        Arc2D translation. Object is updated inplace
        :param offset: translation vector
        """
        self.start.translation_inplace(offset)
        self.interior.translation_inplace(offset)
        self.end.translation_inplace(offset)

    def frame_mapping(self, frame: volmdlr.Frame2D, side: str):
        """
        Changes vector frame_mapping and return a new Arc2D
        side = 'old' or 'new'
        """
        return Arc2D(*[point.frame_mapping(frame, side) for point in
                       [self.start, self.interior, self.end]])

    def frame_mapping_inplace(self, frame: volmdlr.Frame2D, side: str):
        """
        Changes vector frame_mapping and the object is updated inplace
        side = 'old' or 'new'
        """
        self.__init__(*[point.frame_mapping(frame, side) for point in
                        [self.start, self.interior, self.end]])

    def second_moment_area(self, point):
        """
        Second moment area of part of disk
        """
        if self.angle2 < self.angle1:
            angle2 = self.angle2 + volmdlr.TWO_PI

        else:
            angle2 = self.angle2
        angle1 = self.angle1

        Ix = self.radius ** 4 / 8 * (angle2 - angle1 + 0.5 * (
                math.sin(2 * angle1) - math.sin(2 * angle2)))
        Iy = self.radius ** 4 / 8 * (angle2 - angle1 + 0.5 * (
                math.sin(2 * angle2) - math.sin(2 * angle1)))
        Ixy = self.radius ** 4 / 8 * (
                math.cos(angle1) ** 2 - math.cos(angle2) ** 2)
        # Ic = npy.array([[Ix, Ixy], [Ixy, Iy]])

        # Must be computed at center, so huygens related to center
        return volmdlr.geometry.huygens2d(Ix, Iy, Ixy, self.area(),
                                          self.center, point)

    def plot_data(self, edge_style: plot_data.EdgeStyle = None,
                  anticlockwise: bool = None):

        list_node = self.discretization_points()
        data = []
        for nd in list_node:
            data.append({'x': nd.x, 'y': nd.y})
        return plot_data.Arc2D(cx=self.center.x,
                               cy=self.center.y,
                               r=self.radius,
                               start_angle=self.angle1,
                               end_angle=self.angle2,
                               edge_style=edge_style,
                               data=data,
                               anticlockwise=anticlockwise,
                               name=self.name)

    def copy(self, *args, **kwargs):
        return Arc2D(self.start.copy(),
                     self.interior.copy(),
                     self.end.copy())

    def split(self, split_point: volmdlr.Point2D):
        abscissa = self.abscissa(split_point)

        return [Arc2D(self.start,
                      self.point_at_abscissa(0.5 * abscissa),
                      split_point),
                Arc2D(split_point,
                      self.point_at_abscissa(1.5 * abscissa),
                      self.end)
                ]

    def infinite_primitive(self, offset):

        if not self.is_trigo:
            radius = self.radius + offset
        else:
            radius = self.radius - offset

        return FullArc2D(self.center,
                         self.center + radius * volmdlr.Point2D(1, 0.),
                         is_trigo=self.is_trigo)

    def complementary(self):

        interior = self.middle_point().rotation(self.center, math.pi)
        return Arc2D(self.start, interior, self.end)

    def to_wire(self, angle_resolution: float = 10.):
        '''
        convert an arc to a wire2d defined with line_segments
        '''

        return volmdlr.wires.Wire2D.from_points(self.polygon_points(angle_resolution))

    def axial_symmetry(self, line):
        '''
        finds out the symmetric arc2d according to a line
        '''

        points_symmetry = [point.axial_symmetry(line) for point in [self.start, self.interior, self.end]]

        return self.__class__(start=points_symmetry[0],
                              interior=points_symmetry[1],
                              end=points_symmetry[2])


class FullArc2D(Arc2D):
    """
    An edge that starts at start_end, ends at the same point after having described
    a circle
    """

    def __init__(self, center: volmdlr.Point2D, start_end: volmdlr.Point2D,
                 name: str = ''):
        self.__center = center
        interior = start_end.rotation(center, math.pi)
        Arc2D.__init__(self, start=start_end, interior=interior,
                       end=start_end, name=name)  # !!! this is dangerous

    @property
    def is_trigo(self):
        return True

    @property
    def center(self):
        return self.__center

    @property
    def angle(self):
        return volmdlr.TWO_PI

    def to_dict(self, use_pointers: bool = False, memo=None, path: str = '#'):
        dict_ = self.base_dict()
        dict_['center'] = self.center.to_dict(use_pointers=use_pointers, memo=memo, path=path + '/center')
        dict_['radius'] = self.radius
        dict_['angle'] = self.angle
        dict_['is_trigo'] = self.is_trigo
        dict_['start_end'] = self.start.to_dict(use_pointers=use_pointers, memo=memo, path=path + '/start_end')
        dict_['name'] = self.name
        return dict_

    def copy(self, *args, **kwargs):
        return FullArc2D(self.center.copy(), self.start.copy())

    @classmethod
    def dict_to_object(cls, dict_, global_dict=None, pointers_memo: Dict[str, Any] = None, path: str = '#'):
        center = volmdlr.Point2D.dict_to_object(dict_['center'])
        start_end = volmdlr.Point2D.dict_to_object(dict_['start_end'])

        return cls(center, start_end, name=dict_['name'])

    def __hash__(self):
        return hash(self.radius)
        # return hash(self.center) + 5*hash(self.start)

    def __eq__(self, other_arc):
        if self.__class__.__name__ != other_arc.__class__.__name__:
            return False
        return (self.center == other_arc.center) \
            and (self.start_end == other_arc.start_end)

    def straight_line_area(self):
        area = self.area()
        return area

    def center_of_mass(self):
        return self.center

    def straight_line_center_of_mass(self):
        return self.center_of_mass()

    def to_3d(self, plane_origin, x, y):
        center = self.center.to_3d(plane_origin, x, y)
        start = self.start.to_3d(plane_origin, x, y)
        z = x.cross(y)
        z.normalize()

        return FullArc3D(center, start, z)

    def rotation(self, center: volmdlr.Point2D, angle: float):
        new_center = self._center.rotation(center, angle, True)
        new_start_end = self.start.rotation(center, angle, True)
        return FullArc2D(new_center, new_start_end)

    def rotation_inplace(self, center: volmdlr.Point2D, angle: float):
        self._center.rotation(center, angle, False)
        self.start.rotation(center, angle, False)
        self.interior.rotation(center, angle, False)
        self.end.rotation(center, angle, False)

    def translation(self, offset: volmdlr.Vector2D):
        new_center = self._center.translation(offset)
        new_start_end = self.start.translation(offset)
        return FullArc2D(new_center, new_start_end)

    def translation_inplace(self, offset: volmdlr.Vector2D):
        self._center.translation_inplace(offset)
        self.start.translation_inplace(offset)
        self.end.translation_inplace(offset)
        self.interior.translation_inplace(offset)

    def frame_mapping(self, frame: volmdlr.Frame2D, side: str):
        """
        side = 'old' or 'new'
        """
        return FullArc2D(*[point.frame_mapping(frame, side) for point in
                           [self._center, self.start]])

    def frame_mapping_inplace(self, frame: volmdlr.Frame2D, side: str):
        [p.frame_mapping_inplace(frame, side) for p in
         [self._center, self.start, self.end, self.interior]]

    def polygonization(self):
        return volmdlr.wires.ClosedPolygon2D(self.discretization_points(15))

    def plot(self, ax=None, color='k', alpha=1, plot_points=False,
             linestyle='-', linewidth=1):
        if ax is None:
            fig, ax = plt.subplots()

        if self.radius > 0:
            ax.add_patch(matplotlib.patches.Arc((self.center.x, self.center.y),
                                                2 * self.radius,
                                                2 * self.radius,
                                                angle=0,
                                                theta1=0,
                                                theta2=360,
                                                color=color,
                                                linestyle=linestyle,
                                                linewidth=linewidth))
        if plot_points:
            ax.plot([self.start.x], [self.start.y], 'o',
                    color=color, alpha=alpha)
        return ax

    def cut_between_two_points(self, point1, point2):

        x1, y1 = point1 - self.center
        x2, y2 = point2 - self.center

        angle1 = math.atan2(y1, x1)
        angle2 = math.atan2(y2, x2)
        if angle2 < angle1:
            angle2 += volmdlr.TWO_PI
        angle_i = 0.5 * (angle1 + angle2)
        interior = point1.rotation(self.center, angle_i)
        arc = Arc2D(point1, interior, point2)
        if self.is_trigo != arc.is_trigo:
            arc = arc.complementary()

        return arc

    def line_intersections(self, line2d: Line2D, tol=1e-9):
        try:
            if line2d.start == self.center:
                pt1 = line2d.end
                vec = line2d.start - line2d.end
            else:
                pt1 = line2d.start
                vec = line2d.end - line2d.start
        except AttributeError:
            if line2d.point1 == self.center:
                pt1 = line2d.point2
                vec = line2d.point1 - line2d.point2
            else:
                pt1 = line2d.point1
                vec = line2d.point2 - line2d.point1
        a = vec.dot(vec)
        b = 2 * vec.dot(pt1 - self.center)
        c = pt1.dot(pt1) + self.center.dot(self.center) \
            - 2 * pt1.dot(self.center) - self.radius ** 2

        disc = b ** 2 - 4 * a * c
        if math.isclose(disc, 0., abs_tol=tol):
            t1 = -b / (2 * a)
            return [pt1 + t1 * vec]

        elif disc > 0:
            sqrt_disc = math.sqrt(disc)
            t1 = (-b + sqrt_disc) / (2 * a)
            t2 = (-b - sqrt_disc) / (2 * a)
            return [pt1 + t1 * vec,
                    pt1 + t2 * vec]

        return []

    def linesegment_intersections(self, linesegment2d: LineSegment2D,
                                  tol=1e-9):
        try:
            if linesegment2d.start == self.center:
                pt1 = linesegment2d.end
                vec = linesegment2d.start - linesegment2d.end
            else:
                pt1 = linesegment2d.start
                vec = linesegment2d.end - linesegment2d.start
        except AttributeError:
            if linesegment2d.point1 == self.center:
                pt1 = linesegment2d.point2
                vec = linesegment2d.point1 - linesegment2d.point2
            else:
                pt1 = linesegment2d.point1
                vec = linesegment2d.point2 - linesegment2d.point1
        a = vec.dot(vec)
        b = 2 * vec.dot(pt1 - self.center)
        c = pt1.dot(pt1) + self.center.dot(self.center) \
            - 2 * pt1.dot(self.center) - self.radius ** 2

        disc = b ** 2 - 4 * a * c
        if math.isclose(disc, 0., abs_tol=tol):
            t1 = -b / (2 * a)
            points = [pt1 + t1 * vec]
            if linesegment2d.point_belongs(points[0]):
                return points
            return []

        elif disc > 0:
            sqrt_disc = math.sqrt(disc)
            t1 = (-b + sqrt_disc) / (2 * a)
            t2 = (-b - sqrt_disc) / (2 * a)
            points = [pt1 + t1 * vec, pt1 + t2 * vec]
            valid_points = [pt for pt in points if
                            linesegment2d.point_belongs(pt)]
            return valid_points

        return []


class ArcEllipse2D(Edge):
    """

    """

    def __init__(self, start, interior, end, center, major_dir, name='',
                 extra=None):
        Edge.__init__(self, start, end, name)
        self.interior = interior
        self.center = center
        self.extra = extra
        self.major_dir = major_dir
        self.minor_dir = self.major_dir.deterministic_unit_normal_vector()

        frame = volmdlr.Frame2D(self.center, self.major_dir, self.minor_dir)
        start_new, end_new = frame.new_coordinates(
            self.start), frame.new_coordinates(self.end)
        interior_new, center_new = frame.new_coordinates(
            self.interior), frame.new_coordinates(self.center)

        # from :
        # https://math.stackexchange.com/questions/339126/how-to-draw-an-ellipse-if-a-center-and-3-arbitrary-points-on-it-are-given
        def theta_A_B(s, i, e,
                      c):  # theta=angle d'inclinaison ellipse par rapport à horizontal(sens horaire),A=demi grd axe, B=demi petit axe
            xs, ys, xi, yi, xe, ye = s[0] - c[0], s[1] - c[1], i[0] - c[0], i[
                1] - c[1], e[0] - c[0], e[1] - c[1]
            A = npy.array(([xs ** 2, ys ** 2, 2 * xs * ys],
                           [xi ** 2, yi ** 2, 2 * xi * yi],
                           [xe ** 2, ye ** 2, 2 * xe * ye]))
            invA = npy.linalg.inv(A)
            One = npy.array(([1],
                             [1],
                             [1]))
            C = npy.dot(invA, One)  # matrice colonne de taille 3
            theta = 0
            c1 = C[0] + C[1]
            c2 = (C[1] - C[0]) / math.cos(2 * theta)
            gdaxe = math.sqrt((2 / (c1 - c2)))
            ptax = math.sqrt((2 / (c1 + c2)))
            return theta, gdaxe, ptax

        if start == end:
            extra_new = frame.new_coordinates(self.extra)
            theta, A, B = theta_A_B(start_new, extra_new, interior_new,
                                    center_new)
        else:
            theta, A, B = theta_A_B(start_new, interior_new, end_new,
                                    center_new)

        self.Gradius = A
        self.Sradius = B
        self.theta = theta

        # Angle pour start
        u1, u2 = start_new.x / self.Gradius, start_new.y / self.Sradius
        angle1 = volmdlr.core.sin_cos_angle(u1, u2)
        # Angle pour end
        u3, u4 = end_new.x / self.Gradius, end_new.y / self.Sradius
        angle2 = volmdlr.core.sin_cos_angle(u3, u4)
        # Angle pour interior
        u5, u6 = interior_new.x / self.Gradius, interior_new.y / self.Sradius
        anglei = volmdlr.core.sin_cos_angle(u5, u6)

        # Going trigo/clock wise from start to interior
        if anglei < angle1:
            trigowise_path = (anglei + volmdlr.TWO_PI) - angle1
            clockwise_path = angle1 - anglei
        else:
            trigowise_path = anglei - angle1
            clockwise_path = angle1 - anglei + volmdlr.TWO_PI

        # Going trigo wise from interior to interior
        if angle2 < anglei:
            trigowise_path += (angle2 + volmdlr.TWO_PI) - anglei
            clockwise_path += anglei - angle2
        else:
            trigowise_path += angle2 - anglei
            clockwise_path += anglei - angle2 + volmdlr.TWO_PI

        if clockwise_path > trigowise_path:
            self.is_trigo = True
            self.angle = trigowise_path
        else:
            # Clock wise
            self.is_trigo = False
            self.angle = clockwise_path

        if self.start == self.end or self.angle == 0:
            self.angle = volmdlr.TWO_PI

        if self.is_trigo:  # sens trigo
            self.offset_angle = angle1
        else:
            self.offset_angle = angle2

    def _get_points(self):
        return self.discretization_points()

    points = property(_get_points)

    def discretization_points(self, discretization_resolution=40):
        number_points_tesselation = math.ceil(
            discretization_resolution * abs(0.5 * self.angle / math.pi))

        frame2d = volmdlr.Frame2D(self.center, self.major_dir, self.minor_dir)

        polygon_points_2D = [(volmdlr.Point2D((self.Gradius * math.cos(
            self.offset_angle + self.angle * i / (number_points_tesselation)),
                                               self.Sradius * math.sin(
                                                   self.offset_angle + self.angle * i / (
                                                       number_points_tesselation)))))
                             for i in
                             range(number_points_tesselation + 1)]

        global_points = []
        for pt in polygon_points_2D:
            global_points.append(frame2d.old_coordinates(pt))

        return global_points

    def polygon_points(self, discretization_resolution: int):
        warnings.warn('polygon_points is deprecated,\
                please use discretization_points instead',
                      DeprecationWarning)
        return self.discretization_points(discretization_resolution)

    def to_3d(self, plane_origin, x, y):
        ps = self.start.to_3d(plane_origin, x, y)
        pi = self.interior.to_3d(plane_origin, x, y)
        pe = self.end.to_3d(plane_origin, x, y)
        pc = self.center.to_3d(plane_origin, x, y)
        if self.extra is None:
            pextra = None
        else:
            pextra = self.extra.to_3d(plane_origin, x, y)
        if ps == pe:
            p3 = pextra
        else:
            p3 = pe
        plane = volmdlr.faces.Plane3D.from_3_points(ps, pi, p3)
        n = plane.normal
        major_dir = self.major_dir.to_3d(plane_origin, x, y)
        major_dir.normalize()

        return ArcEllipse3D(ps, pi, pe, pc, major_dir, normal=n,
                            name=self.name, extra=pextra)

    def plot(self, ax=None, color='k', alpha=1):
        if ax is None:
            _, ax = plt.subplots()

        self.interior.plot(ax=ax, color='m')
        self.start.plot(ax=ax, color='r')
        self.end.plot(ax=ax, color='b')
        self.center.plot(ax=ax, color='y')

        x = []
        y = []
        for px, py in self.discretization_points():
            x.append(px)
            y.append(py)

        plt.plot(x, y, color=color, alpha=alpha)
        return ax

    def normal_vector(self, abscissa):
        raise NotImplementedError

    def unit_normal_vector(self, abscissa):
        raise NotImplementedError

    def direction_vector(self, abscissa):
        raise NotImplementedError

    def unit_direction_vector(self, abscissa):
        raise NotImplementedError


class Line3D(Line):
    _non_eq_attributes = ['name', 'basis_primitives', 'bounding_box']

    """
    Define an infinite line passing through the 2 points
    """

    def __init__(self, point1: volmdlr.Point3D, point2: volmdlr.Point3D,
                 name: str = ''):
        Line.__init__(self, point1, point2, name=name)
        self.bounding_box = self._bounding_box()

    def _bounding_box(self):
        # points = [self.point1, self.point2]
        # xmin = min([pt[0] for pt in points])
        # xmax = max([pt[0] for pt in points])
        # ymin = min([pt[1] for pt in points])
        # ymax = max([pt[1] for pt in points])
        # zmin = min([pt[2] for pt in points])
        # zmax = max([pt[2] for pt in points])

        xmin = min([self.point1[0], self.point2[0]])
        xmax = max([self.point1[0], self.point2[0]])
        ymin = min([self.point1[1], self.point2[1]])
        ymax = max([self.point1[1], self.point2[1]])
        zmin = min([self.point1[2], self.point2[2]])
        zmax = max([self.point1[2], self.point2[2]])

        return volmdlr.core.BoundingBox(xmin, xmax, ymin, ymax, zmin, zmax)

    def point_at_abscissa(self, curvilinear_abscissa):
        return self.point1 + (
                self.point2 - self.point1) * curvilinear_abscissa

    def point_belongs(self, point3d):
        if point3d == self.point1:
            return True
        return self.direction_vector().is_colinear_to(point3d - self.point1)

    def point_distance(self, point):
        vector1 = point - self.start
        vector1.to_vector()
        vector2 = self.end - self.start
        vector2.to_vector()
        return vector1.cross(vector2).norm() / vector2.norm()

    def plot(self, ax=None, color='k', alpha=1, dashed=True):
        if ax is None:
            ax = Axes3D(plt.figure())

        # Line segment
        x = [self.point1.x, self.point2.x]
        y = [self.point1.y, self.point2.y]
        z = [self.point1.z, self.point2.z]
        ax.plot(x, y, z, color=color, alpha=alpha)

        # Drawing 3 times length of segment on each side
        u = self.point2 - self.point1
        v1 = (self.point1 - 3 * u)
        x1, y1, z1 = v1.x, v1.y, v1.z
        v2 = (self.point2 - 3 * u)
        x2, y2, z2 = v2.x, v2.y, v2.z
        if dashed:
            ax.plot([x1, x2], [y1, y2], [z1, z2], color=color,
                    dashes=[30, 5, 10, 5])
        else:
            ax.plot([x1, x2], [y1, y2], [z1, z2], color=color)
        return ax

    def plane_projection2d(self, center, x, y):
        return Line2D(self.points[0].plane_projection2d(center, x, y),
                      self.point2.plane_projection2d(center, x, y))

    def minimum_distance_points(self, other_line):
        """
        Returns the points on this line and the other line that are the closest
        of lines
        """
        u = self.point2 - self.point1
        v = other_line.point2 - other_line.point1
        w = self.point1 - other_line.point1
        a = u.dot(u)
        b = u.dot(v)
        c = v.dot(v)
        d = u.dot(w)
        e = v.dot(w)

        s = (b * e - c * d) / (a * c - b ** 2)
        t = (a * e - b * d) / (a * c - b ** 2)
        p1 = self.point1 + s * u
        p2 = other_line.point1 + t * v
        return p1, p2

    def rotation(self, center: volmdlr.Point3D, axis: volmdlr.Vector3D, angle: float):
        """
        Line3D rotation
        :param center: rotation center
        :param axis: rotation axis
        :param angle: angle rotation
        :return: a new rotated Line3D
        """

        return Line3D(*[p.rotation(center, axis, angle) for p in
                        [self.point1, self.point2]])

    def rotation_inplace(self, center: volmdlr.Point3D, axis: volmdlr.Vector3D, angle: float):
        """
        Line3D rotation. Object is updated inplace
        :param center: rotation center
        :param axis: rotation axis
        :param angle: rotation angle
        """
        for p in [self.point1, self.point2]:
            p.rotation_inplace(center, axis, angle)

    def translation(self, offset: volmdlr.Vector3D):
        """
        Line3D translation
        :param offset: translation vector
        :return: A new translated Line3D
        """
        return Line3D(*[point.translation(offset) for point in
                        [self.point1, self.point2]])

    def translation_inplace(self, offset: volmdlr.Vector3D):
        """
        Line3D translation. Object is updated inplace
        :param offset: translation vector
        """
        for point in [self.point1, self.point2]:
            point.translation_inplace(offset)

    def frame_mapping(self, frame: volmdlr.Frame3D, side: str):
        """
        Changes vector frame_mapping and return a new Line3D
        side = 'old' or 'new'
        """
        if side == 'old':
            new_start = frame.old_coordinates(self.point1)
            new_end = frame.old_coordinates(self.point2)
        elif side == 'new':
            new_start = frame.new_coordinates(self.point1)
            new_end = frame.new_coordinates(self.point2)
        else:
            raise ValueError(f'Please Enter a valid side: old or new')
        return Line3D(new_start, new_end)

    def frame_mapping_inplace(self, frame: volmdlr.Frame3D, side: str):
        """
        Changes Line3D frame_mapping and the object is updated inplace
        side = 'old' or 'new'
        """
        if side == 'old':
            new_start = frame.old_coordinates(self.point1)
            new_end = frame.old_coordinates(self.point2)
        elif side == 'new':
            new_start = frame.new_coordinates(self.point1)
            new_end = frame.new_coordinates(self.point2)
        else:
            raise ValueError(f'Please Enter a valid side: old or new')
        self.point1 = new_start
        self.point2 = new_end
        self.bounding_box = self._bounding_box()

    def trim(self, point1: volmdlr.Point3D, point2: volmdlr.Point3D):
        if not self.point_belongs(point1) or not self.point_belongs(point2):
            raise ValueError('Point not on curve')
        return Line3D(point1, point2)

    def copy(self, *args, **kwargs):
        return Line3D(*[p.copy() for p in self.points])

    @classmethod
    def from_step(cls, arguments, object_dict):
        point1 = object_dict[arguments[1]]
        direction = object_dict[arguments[2]]
        point2 = point1 + direction
        return cls(point1, point2, arguments[0][1:-1])

    def intersection(self, line2):

        x1 = self.point1.x
        y1 = self.point1.y
        z1 = self.point1.z
        x2 = self.point2.x
        y2 = self.point2.y
        z2 = self.point2.z
        x3 = line2.point1.x
        y3 = line2.point1.y
        z3 = line2.point1.z
        x4 = line2.point2.x
        y4 = line2.point2.y
        z4 = line2.point2.z

        if x3 == 0 and x4 == 0 and y4 - y3 == 0:
            x5, y5, z5 = x3, y3, z3
            x6, y6, z6 = x4, y4, z4
            x3, y3, z3 = x1, y1, z1
            x4, y4, z4 = x2, y2, z2
            x1, y1, z1 = x5, y5, z5
            x2, y2, z2 = x6, y6, z6

        elif y3 == 0 and y4 == 0 and x4 - x3 == 0:
            x5, y5, z5 = x3, y3, z3
            x6, y6, z6 = x4, y4, z4
            x3, y3, z3 = x1, y1, z1
            x4, y4, z4 = x2, y2, z2
            x1, y1, z1 = x5, y5, z5
            x2, y2, z2 = x6, y6, z6

        res, list_t1 = [], []

        # 2 unknown 3eq with t1 et t2 unknown

        if (x2 - x1 + y1 - y2) != 0 and (y4 - y3) != 0:
            t1 = (x3 - x1 + (x4 - x3) * (y1 - y3) / (y4 - y3)) / (
                    x2 - x1 + y1 - y2)
            t2 = (y1 - y3 + (y2 - y1) * t1) / (y4 - y3)
            res1 = z1 + (z2 - z1) * t1
            res2 = z3 + (z4 - z3) * t2
            list_t1.append(t1)
            res.append([res1, res2])

        if (z2 - z1 + y1 - y2) != 0 and (y4 - y3) != 0:
            t1 = (z3 - z1 + (z4 - z3) * (y1 - y3) / (y4 - y3)) / (
                    z2 - z1 + y1 - y2)
            t2 = (y1 - y3 + (y2 - y1) * t1) / (y4 - y3)
            res1 = x1 + (x2 - x1) * t1
            res2 = x3 + (x4 - x3) * t2
            list_t1.append(t1)
            res.append([res1, res2])

        if (z2 - z1 + x1 - x2) != 0 and (x4 - x3) != 0:
            t1 = (z3 - z1 + (z4 - z3) * (x1 - x3) / (x4 - x3)) / (
                    z2 - z1 + x1 - x2)
            t2 = (x1 - x3 + (x2 - x1) * t1) / (x4 - x3)
            res1 = y1 + (y2 - y1) * t1
            res2 = y3 + (y4 - y3) * t2
            list_t1.append(t1)
            res.append([res1, res2])

        if len(res) == 0:
            return None

        for pair, t1 in zip(res, list_t1):
            res1, res2 = pair[0], pair[1]
            if math.isclose(res1, res2,
                            abs_tol=1e-7):  # if there is an intersection point
                return volmdlr.Point3D(x1 + (x2 - x1) * t1,
                                       y1 + (y2 - y1) * t1,
                                       z1 + (z2 - z1) * t1)

        return None

    def to_step(self, current_id):
        p1_content, p1_id = self.point1.to_step(current_id)
        # p2_content, p2_id = self.point2.to_step(current_id+1)
        current_id = p1_id + 1
        u_content, u_id = volmdlr.Vector3D.to_step(
            self.unit_direction_vector(),
            current_id,
            vector=True)
        current_id = u_id + 1
        content = p1_content + u_content
        content += f"#{current_id} = LINE('{self.name}',#{p1_id},#{u_id});\n"
        return content, current_id


class LineSegment3D(LineSegment):
    """
    Define a line segment limited by two points
    """

    def __init__(self, start: volmdlr.Point3D, end: volmdlr.Point3D,
                 name: str = ''):
        if start == end:
            raise NotImplementedError
        self.points = [start, end]
        LineSegment.__init__(self, start=start, end=end, name=name)

        self._bbox = None

    @property
    def bounding_box(self):
        if not self._bbox:
            self._bbox = self._bounding_box()
        return self._bbox

    @bounding_box.setter
    def bounding_box(self, new_bounding_box):
        self._bbox = new_bounding_box

    def __hash__(self):
        return 2 + hash(self.start) + hash(self.end)

    def __eq__(self, other_linesegment3d):
        if other_linesegment3d.__class__ != self.__class__:
            return False
        return (self.start == other_linesegment3d.start
                and self.end == other_linesegment3d.end)

    def _bounding_box(self):

        xmin = min(self.start.x, self.end.x)
        xmax = max(self.start.x, self.end.x)
        ymin = min(self.start.y, self.end.y)
        ymax = max(self.start.y, self.end.y)
        zmin = min(self.start.z, self.end.z)
        zmax = max(self.start.z, self.end.z)

        return volmdlr.core.BoundingBox(xmin, xmax, ymin, ymax, zmin, zmax)

    def to_dict(self, *args, **kwargs):
        return {'object_class': 'volmdlr.edges.LineSegment3D',
                'name': self.name,
                'start': self.start.to_dict(),
                'end': self.end.to_dict()
                }

    def length(self):
        return self.end.point_distance(self.start)

    def point_at_abscissa(self, curvilinear_abscissa):
        return self.start + curvilinear_abscissa * (
                self.end - self.start) / self.length()

    def point_belongs(self, point, abs_tol=1e-7):
        distance = self.start.point_distance(point) + self.end.point_distance(
            point)
        if math.isclose(distance, self.length(), abs_tol=abs_tol):
            return True
        return False

    def normal_vector(self, abscissa=0.):
        return None

    def unit_normal_vector(self, abscissa=0.):
        return None

    def middle_point(self):
        return self.point_at_abscissa(0.5 * self.length())

    def point_distance(self, point):
        distance, point = volmdlr.core_compiled.LineSegment3DPointDistance(
            [(self.start.x, self.start.y, self.start.z),
             (self.end.x, self.end.y, self.end.z)],
            (point.x, point.y, point.z))
        return distance, volmdlr.Point3D(*point)

    def plane_projection2d(self, center, x, y):
        return LineSegment2D(self.start.plane_projection2d(center, x, y),
                             self.end.plane_projection2d(center, x, y))

    def intersection(self, segment2):
        x1 = self.start.x
        y1 = self.start.y
        z1 = self.start.z
        x2 = self.end.x
        y2 = self.end.y
        z2 = self.end.z
        x3 = segment2.start.x
        y3 = segment2.start.y
        z3 = segment2.start.z
        x4 = segment2.end.x
        y4 = segment2.end.y
        z4 = segment2.end.z

        if x3 == 0 and x4 == 0 and y4 - y3 == 0:
            x5, y5, z5 = x3, y3, z3
            x6, y6, z6 = x4, y4, z4
            x3, y3, z3 = x1, y1, z1
            x4, y4, z4 = x2, y2, z2
            x1, y1, z1 = x5, y5, z5
            x2, y2, z2 = x6, y6, z6

        elif y3 == 0 and y4 == 0 and x4 - x3 == 0:
            x5, y5, z5 = x3, y3, z3
            x6, y6, z6 = x4, y4, z4
            x3, y3, z3 = x1, y1, z1
            x4, y4, z4 = x2, y2, z2
            x1, y1, z1 = x5, y5, z5
            x2, y2, z2 = x6, y6, z6

        res, list_t1 = [], []

        # 2 unknown 3eq with t1 et t2 unknown
        if (x2 - x1 + y1 - y2) != 0 and (y4 - y3) != 0:
            t1 = (x3 - x1 + (x4 - x3) * (y1 - y3) / (y4 - y3)) / (
                    x2 - x1 + y1 - y2)
            t2 = (y1 - y3 + (y2 - y1) * t1) / (y4 - y3)
            res1 = z1 + (z2 - z1) * t1
            res2 = z3 + (z4 - z3) * t2
            list_t1.append(t1)
            res.append([res1, res2])

        if (z2 - z1 + y1 - y2) != 0 and (y4 - y3) != 0:
            t1 = (z3 - z1 + (z4 - z3) * (y1 - y3) / (y4 - y3)) / (
                    z2 - z1 + y1 - y2)
            t2 = (y1 - y3 + (y2 - y1) * t1) / (y4 - y3)
            res1 = x1 + (x2 - x1) * t1
            res2 = x3 + (x4 - x3) * t2
            list_t1.append(t1)
            res.append([res1, res2])

        if (z2 - z1 + x1 - x2) != 0 and (x4 - x3) != 0:
            t1 = (z3 - z1 + (z4 - z3) * (x1 - x3) / (x4 - x3)) / (
                    z2 - z1 + x1 - x2)
            t2 = (x1 - x3 + (x2 - x1) * t1) / (x4 - x3)
            res1 = y1 + (y2 - y1) * t1
            res2 = y3 + (y4 - y3) * t2
            list_t1.append(t1)
            res.append([res1, res2])

        if len(res) == 0:
            return None

        for pair, t1 in zip(res, list_t1):
            res1, res2 = pair[0], pair[1]
            if math.isclose(res1, res2,
                            abs_tol=1e-7):  # if there is an intersection point
                if t1 >= 0 or t1 <= 1:
                    return volmdlr.Point3D(x1 + (x2 - x1) * t1,
                                           y1 + (y2 - y1) * t1,
                                           z1 + (z2 - z1) * t1)

        return None

    def linesegment_intersection(self, linesegment):
        intersection = self.intersection(linesegment)
        if intersection in [self.start, self.end] and intersection in [linesegment.start, linesegment.end]:
            return intersection
        if intersection is not None:
            if self.point_belongs(intersection) and linesegment.point_belongs(intersection):
                return intersection
            return None
        return None

    def rotation(self, center: volmdlr.Point3D,
                 axis: volmdlr.Vector3D, angle: float):
        """
        LineSegment3D rotation
        :param center: rotation center
        :param axis: rotation axis
        :param angle: angle rotation
        :return: a new rotated LineSegment3D
        """
        return LineSegment3D(
            *[point.rotation(center, axis, angle) for point in self.points])

    def rotation_inplace(self, center: volmdlr.Point3D,
                         axis: volmdlr.Vector3D, angle: float):
        """
        Line2D rotation. Object is updated inplace
        :param center: rotation center
        :param axis: rotation axis
        :param angle: rotation angle
        """
        for point in self.points:
            point.rotation_inplace(center, axis, angle)
        self.bounding_box = self._bounding_box()

    def __contains__(self, point):

        point1, point2 = self.start, self.end
        axis = point2 - point1
        test = point.rotation(point1, axis, math.pi)
        if test == point:
            return True

        return False

    def translation(self, offset: volmdlr.Vector3D):
        """
        LineSegment3D translation
        :param offset: translation vector
        :return: A new translated LineSegment3D
        """
        return LineSegment3D(
            *[point.translation(offset) for point in self.points])

    def translation_inplace(self, offset: volmdlr.Vector3D):
        """
        LineSegment3D translation. Object is updated inplace
        :param offset: translation vector
        """
        for point in self.points:
            point.translation_inplace(offset)
        self.bounding_box = self._bounding_box()

    def frame_mapping(self, frame: volmdlr.Frame3D, side: str):
        """
        Changes LineSegment3D frame_mapping and return a new LineSegment3D
        side = 'old' or 'new'
        """
        if side == 'old':
            return LineSegment3D(
                *[frame.old_coordinates(point) for point in self.points])
        elif side == 'new':
            return LineSegment3D(
                *[frame.new_coordinates(point) for point in self.points])
        raise ValueError(f'Please Enter a valid side: old or new')

    def frame_mapping_inplace(self, frame: volmdlr.Frame3D, side: str):
        """
        Changes vector frame_mapping and the object is updated inplace
        side = 'old' or 'new'
        """
        if side == 'old':
            new_start = frame.old_coordinates(self.start)
            new_end = frame.old_coordinates(self.end)
        elif side == 'new':
            new_start = frame.new_coordinates(self.start)
            new_end = frame.new_coordinates(self.end)
        else:
            raise ValueError(f'Please Enter a valid side: old or new')
        self.start = new_start
        self.end = new_end
        self.bounding_box = self._bounding_box()

    def copy(self, *args, **kwargs):
        return LineSegment3D(self.start.copy(), self.end.copy())

    def plot(self, ax=None, color='k', alpha=1,
             edge_ends=False, edge_direction=False):
        if ax is None:
            fig = plt.figure()
            ax = fig.add_subplot(111, projection='3d')
        else:
            fig = ax.figure

        points = [self.start, self.end]
        x = [p.x for p in points]
        y = [p.y for p in points]
        z = [p.z for p in points]
        if edge_ends:
            ax.plot(x, y, z, color=color, alpha=alpha, marker='o')
        else:
            ax.plot(x, y, z, color=color, alpha=alpha)
        if edge_direction:
            x, y, z = self.point_at_abscissa(0.5 * self.length())
            u, v, w = 0.05 * self.direction_vector()
            ax.quiver(x, y, z, u, v, w, length=self.length() / 100,
                      arrow_length_ratio=5, normalize=True,
                      pivot='tip', color=color)
        return ax

    def plot2d(self, x_3D, y_3D, ax=None, color='k', width=None):
        if ax is None:
            fig = plt.figure()
            ax = fig.add_subplot(111, projection='3d')
        else:
            fig = ax.figure

        edge2D = self.plane_projection2d(volmdlr.O3D, x_3D, y_3D)
        edge2D.plot(ax=ax, color=color, width=width)
        return ax

    def plot_data(self, x_3D, y_3D, marker=None, color='black', stroke_width=1,
                  dash=False, opacity=1, arrow=False):
        edge2D = self.plane_projection2d(volmdlr.O3D, x_3D, y_3D)
        return edge2D.plot_data(marker, color, stroke_width,
                                dash, opacity, arrow)

    def FreeCADExport(self, name, ndigits=6):
        name = 'primitive' + str(name)
        x1, y1, z1 = round(1000 * self.start, ndigits)
        x2, y2, z2 = round(1000 * self.end, ndigits)
        return '{} = Part.LineSegment(fc.Vector({},{},{}),fc.Vector({},{},{}))\n'.format(
            name, x1, y1, z1, x2, y2, z2)

    def to_line(self):
        return Line3D(self.start, self.end)

    def babylon_script(self, color=(1, 1, 1), name='line', type_='line',
                       parent=None):
        if type_ in ['line', 'dashed']:
            s = 'var myPoints = [];\n'
            s += 'var point1 = new BABYLON.Vector3({},{},{});\n'.format(
                *self.start)
            s += 'myPoints.push(point1);\n'
            s += 'var point2 = new BABYLON.Vector3({},{},{});\n'.format(
                *self.end)
            s += 'myPoints.push(point2);\n'
            if type_ == 'line':
                s += 'var {} = BABYLON.MeshBuilder.CreateLines("lines", {{points: myPoints}}, scene);\n'.format(
                    name)
            elif type_ == 'dashed':
                s += 'var {} = BABYLON.MeshBuilder.CreateDashedLines("lines", {{points: myPoints, dashNb:20}}, scene);'.format(
                    name)
            s += '{}.color = new BABYLON.Color3{};\n'.format(name,
                                                             tuple(color))
        elif type_ == 'tube':
            radius = 0.03 * self.start.point_distance(self.end)
            s = 'var points = [new BABYLON.Vector3({},{},{}), new BABYLON.Vector3({},{},{})];\n'.format(
                *self.start, *self.end)
            s += 'var {} = BABYLON.MeshBuilder.CreateTube("frame_U", {{path: points, radius: {}}}, {});'.format(
                name, radius, parent)
        #            s += 'line.material = red_material;\n'

        else:
            raise NotImplementedError

        if parent is not None:
            s += '{}.parent = {};\n'.format(name, parent)

        return s

    def to_2d(self, plane_origin, x1, x2):
        p2d = [p.to_2d(plane_origin, x1, x2) for p in (self.start, self.end)]
        if p2d[0] == p2d[1]:
            return None
        return LineSegment2D(*p2d, name=self.name)

    def reverse(self):
        return LineSegment3D(self.end.copy(), self.start.copy())

    def minimum_distance_points(self, other_line):
        """
        Returns the points on this line and the other line that are the closest
        of lines
        """
        u = self.end - self.start
        v = other_line.end - other_line.start
        w = self.start - other_line.start
        a = u.dot(u)
        b = u.dot(v)
        c = v.dot(v)
        d = u.dot(w)
        e = v.dot(w)
        if (a * c - b ** 2) != 0:
            s = (b * e - c * d) / (a * c - b ** 2)
            t = (a * e - b * d) / (a * c - b ** 2)
            p1 = self.start + s * u
            p2 = other_line.start + t * v
            return p1, p2
        else:
            return self.start, other_line.start

    def Matrix_distance(self, other_line):
        u = self.direction_vector()
        v = other_line.direction_vector()
        w = other_line.start - self.start

        a = u.dot(u)
        b = -u.dot(v)
        d = v.dot(v)

        e = w.dot(u)
        f = -w.dot(v)

        A = npy.array([[a, b],
                       [b, d]])
        B = npy.array([e, f])

        res = scp.optimize.lsq_linear(A, B, bounds=(0, 1))
        p1 = self.point_at_abscissa(res.x[0] * self.length())
        p2 = other_line.point_at_abscissa(
            res.x[1] * other_line.length())
        return p1, p2

    def parallele_distance(self, other_linesegment):
        ptA, ptB, ptC = self.start, self.end, other_linesegment.points[0]
        u = volmdlr.Vector3D((ptA - ptB).vector)
        u.normalize()
        plane1 = volmdlr.faces.Plane3D.from_3_points(ptA, ptB, ptC)
        v = u.cross(plane1.normal)  # distance vector
        # ptA = k*u + c*v + ptC
        res = (ptA - ptC).vector
        x, y, z = res[0], res[1], res[2]
        u1, u2, u3 = u.x, u.y, u.z
        v1, v2, v3 = v.x, v.y, v.z

        if (u1 * v2 - v1 * u2) != 0 and u1 != 0:
            c = (y * u1 - x * u2) / (u1 * v2 - v1 * u2)
            k = (x - c * v1) / u1
            if math.isclose(k * u3 + c * v3, z, abs_tol=1e-7):
                return k
        elif (u1 * v3 - v1 * u3) != 0 and u1 != 0:
            c = (z * u1 - x * u3) / (u1 * v3 - v1 * u3)
            k = (x - c * v1) / u1
            if math.isclose(k * u2 + c * v2, y, abs_tol=1e-7):
                return k
        elif (v1 * u2 - v2 * u1) != 0 and u2 != 0:
            c = (u2 * x - y * u1) / (v1 * u2 - v2 * u1)
            k = (y - c * v2) / u2
            if math.isclose(k * u3 + c * v3, z, abs_tol=1e-7):
                return k
        elif (v3 * u2 - v2 * u3) != 0 and u2 != 0:
            c = (u2 * z - y * u3) / (v3 * u2 - v2 * u3)
            k = (y - c * v2) / u2
            if math.isclose(k * u1 + c * v1, x, abs_tol=1e-7):
                return k
        elif (u1 * v3 - v1 * u3) != 0 and u3 != 0:
            c = (z * u1 - x * u3) / (u1 * v3 - v1 * u3)
            k = (z - c * v3) / u3
            if math.isclose(k * u2 + c * v2, y, abs_tol=1e-7):
                return k
        elif (u2 * v3 - v2 * u3) != 0 and u3 != 0:
            c = (z * u2 - y * u3) / (u2 * v3 - v2 * u3)
            k = (z - c * v3) / u3
            if math.isclose(k * u1 + c * v1, x, abs_tol=1e-7):
                return k
        else:
            return NotImplementedError

    def minimum_distance(self, element, return_points=False):
        if element.__class__ is Arc3D or element.__class__ is volmdlr.wires.Circle3D:
            pt1, pt2 = element.minimum_distance_points_line(self)
            if return_points:
                return pt1.point_distance(pt2), pt1, pt2
            else:
                return pt1.point_distance(pt2)

        elif element.__class__ is LineSegment3D:
            p1, p2 = self.Matrix_distance(element)
            if return_points:
                return p1.point_distance(p2), p1, p2
            else:
                return p1.point_distance(p2)

        elif element.__class__ is BSplineCurve3D:
            points = element.points
            lines = []
            dist_min = math.inf
            for p1, p2 in zip(points[0:-1], points[1:]):
                lines.append(LineSegment3D(p1, p2))
            for l in lines:
                p1, p2 = self.Matrix_distance(l)
                dist = p1.point_distance(p2)
                if dist < dist_min:
                    dist_min = dist
                    min_points = (p1, p2)
            if return_points:
                p1, p2 = min_points
                return dist_min, p1, p2
            else:
                return dist_min

        else:
            return NotImplementedError

    def extrusion(self, extrusion_vector):
        u = self.unit_direction_vector()
        v = extrusion_vector.copy()
        v.normalize()
        w = u.cross(v)
        l1 = self.length()
        l2 = extrusion_vector.norm()
        # outer_contour = Polygon2D([O2D, Point2D((l1, 0.)),
        #                            Point2D((l1, l2)), Point2D((0., l2))])
        plane = volmdlr.faces.Plane3D(volmdlr.Frame3D(self.start, u, v, w))
        return [plane.rectangular_cut(0, l1, 0, l2)]

    def revolution(self, axis_point, axis, angle):
        axis_line3d = Line3D(axis_point, axis_point + axis)
        if axis_line3d.point_belongs(self.start) and axis_line3d.point_belongs(
                self.end):
            return []

        p1_proj, _ = axis_line3d.point_projection(self.start)
        p2_proj, _ = axis_line3d.point_projection(self.end)
        d1 = self.start.point_distance(p1_proj)
        d2 = self.end.point_distance(p2_proj)
        if not math.isclose(d1, 0., abs_tol=1e-9):
            u = (self.start - p1_proj)  # Unit vector from p1_proj to p1
            u.normalize()
        elif not math.isclose(d2, 0., abs_tol=1e-9):
            u = (self.end - p2_proj)  # Unit vector from p1_proj to p1
            u.normalize()
        else:
            return []
        if u.is_colinear_to(self.direction_vector()):
            # Planar face
            v = axis.cross(u)
            surface = volmdlr.faces.Plane3D(
                volmdlr.Frame3D(p1_proj, u, v, axis))
            r, R = sorted([d1, d2])
            if angle == volmdlr.TWO_PI:
                # Only 2 circles as countours
                outer_contour2d = volmdlr.wires.Circle2D(volmdlr.O2D, R)
                if not math.isclose(r, 0, abs_tol=1e-9):
                    inner_contours2d = [volmdlr.wires.Circle2D(volmdlr.O2D, r)]
                else:
                    inner_contours2d = []
            else:
                inner_contours2d = []
                if math.isclose(r, 0, abs_tol=1e-9):
                    # One arc and 2 lines (pizza slice)
                    arc2_e = volmdlr.Point2D(R, 0)
                    arc2_i = arc2_e.rotation(center=volmdlr.O2D,
                                             angle=0.5 * angle)
                    arc2_s = arc2_e.rotation(center=volmdlr.O2D, angle=angle)
                    arc2 = Arc2D(arc2_s, arc2_i, arc2_e)
                    line1 = LineSegment2D(arc2_e, volmdlr.O2D)
                    line2 = LineSegment2D(volmdlr.O2D, arc2_s)
                    outer_contour2d = volmdlr.wires.Contour2D([arc2, line1,
                                                               line2])

                else:
                    # Two arcs and lines
                    arc1_s = volmdlr.Point2D(R, 0)
                    arc1_i = arc1_s.rotation(center=volmdlr.O2D,
                                             angle=0.5 * angle)
                    arc1_e = arc1_s.rotation(center=volmdlr.O2D, angle=angle)
                    arc1 = Arc2D(arc1_s, arc1_i, arc1_e)

                    arc2_e = volmdlr.Point2D(r, 0)
                    arc2_i = arc2_e.rotation(center=volmdlr.O2D,
                                             angle=0.5 * angle)
                    arc2_s = arc2_e.rotation(center=volmdlr.O2D, angle=angle)
                    arc2 = Arc2D(arc2_s, arc2_i, arc2_e)

                    line1 = LineSegment2D(arc1_e, arc2_s)
                    line2 = LineSegment2D(arc2_e, arc1_s)

                    outer_contour2d = volmdlr.wires.Contour2D([arc1, line1,
                                                               arc2, line2])

            return [volmdlr.faces.PlaneFace3D(surface,
                                              volmdlr.faces.Surface2D(
                                                  outer_contour2d,
                                                  inner_contours2d))]

        elif not math.isclose(d1, d2, abs_tol=1e-9):
            # Conical
            v = axis.cross(u)
            dv = self.direction_vector()
            dv.normalize()

            semi_angle = math.atan2(dv.dot(u), dv.dot(axis))
            cone_origin = p1_proj - d1 / math.tan(semi_angle) * axis
            if semi_angle > 0.5 * math.pi:
                semi_angle = math.pi - semi_angle

                cone_frame = volmdlr.Frame3D(cone_origin, u, -v, -axis)
                angle2 = -angle
            else:
                angle2 = angle
                cone_frame = volmdlr.Frame3D(cone_origin, u, v, axis)

            surface = volmdlr.faces.ConicalSurface3D(cone_frame,
                                                     semi_angle)
            z1 = d1 / math.tan(semi_angle)
            z2 = d2 / math.tan(semi_angle)
            return [surface.rectangular_cut(0, angle2, z1, z2)]
        else:
            # Cylindrical face
            v = axis.cross(u)
            surface = volmdlr.faces.CylindricalSurface3D(
                volmdlr.Frame3D(p1_proj, u, v, axis), d1)
            return [surface.rectangular_cut(0, angle,
                                            0,
                                            (self.end - self.start).dot(axis))]

    def to_step(self, current_id, surface_id=None):
        line = self.to_line()
        content, line_id = line.to_step(current_id)

        if surface_id:
            content += "#{} = SURFACE_CURVE('',#{},(#{}),.PCURVE_S1.);\n".format(
                line_id + 1, line_id, surface_id)
            line_id += 1

        current_id = line_id + 1
        start_content, start_id = self.start.to_step(current_id, vertex=True)
        current_id = start_id + 1
        end_content, end_id = self.end.to_step(current_id + 1, vertex=True)
        content += start_content + end_content
        current_id = end_id + 1
        content += "#{} = EDGE_CURVE('{}',#{},#{},#{},.T.);\n".format(
            current_id, self.name,
            start_id, end_id, line_id)
        return content, [current_id]


class BSplineCurve3D(Edge, volmdlr.core.Primitive3D):
    _non_serializable_attributes = ['curve']

    def __init__(self, degree: int, control_points: List[volmdlr.Point3D],
                 knot_multiplicities: List[int], knots: List[float],
                 weights: List[float] = None, periodic: bool = False,
                 name: str = ''):
        volmdlr.core.Primitive3D.__init__(self, name=name)
        self.control_points = control_points
        self.degree = degree
        knots = standardize_knot_vector(knots)
        self.knots = knots
        self.knot_multiplicities = knot_multiplicities
        self.weights = weights
        self.periodic = periodic
        self.name = name

        curve = BSpline.Curve()
        curve.degree = degree
        if weights is None:
            P = [(control_points[i][0], control_points[i][1],
                  control_points[i][2]) for i in range(len(control_points))]
            curve.ctrlpts = P
        else:
            Pw = [(control_points[i][0] * weights[i],
                   control_points[i][1] * weights[i],
                   control_points[i][2] * weights[i], weights[i]) for i in
                  range(len(control_points))]
            curve.ctrlptsw = Pw
        knot_vector = []
        for i, knot in enumerate(knots):
            knot_vector.extend([knot] * knot_multiplicities[i])
        curve.knotvector = knot_vector
        curve.delta = 0.01
        curve_points = curve.evalpts

        self.curve = curve
        self.bounding_box = self._bounding_box()
        self.points = [volmdlr.Point3D(p[0], p[1], p[2]) for p in curve_points]
        Edge.__init__(self, start=self.points[0], end=self.points[-1])

    def _bounding_box(self):
        bbox = self.curve.bbox
        return volmdlr.core.BoundingBox(bbox[0][0], bbox[1][0],
                                        bbox[0][1], bbox[1][1],
                                        bbox[0][2], bbox[1][2])

    def reverse(self):
        return self.__class__(degree=self.degree,
                              control_points=self.control_points[::-1],
                              knot_multiplicities=self.knot_multiplicities[
                                                  ::-1],
                              knots=self.knots[::-1],
                              weights=self.weights,
                              periodic=self.periodic)

    def length(self):
        """

        """
        # length = 0
        # for k in range(0, len(self.points) - 1):
        #     length += (self.points[k] - self.points[k + 1]).norm()
        # return length
        return length_curve(self.curve)

    def look_up_table(self, resolution=20, start_parameter: float = 0,
                      end_parameter: float = 1):
        """
        Creates a table of equivalence between the parameter t (evaluation
        of the BSplineCruve) and the cumulative distance.
        """
        points3d = []
        ts = [start_parameter + i / resolution * (end_parameter - start_parameter)
              for i in range(resolution + 1)]
        points = self.curve.evaluate_list(ts)
        for pt in points:
            points3d.append(volmdlr.Point3D(*pt))
        linesegments = [volmdlr.edges.LineSegment3D(p1, p2)
                        for p1, p2 in zip(points3d[:-1], points3d[1:])]
        distances = [0]
        for lineseg in linesegments:
            distances.append(lineseg.length() + distances[-1])

        return [(ts[i], distances[i]) for i in range(resolution + 1)]

    def point_at_abscissa(self, curvilinear_abscissa, resolution=1000):
        """
        Returns the vm.Point3D at a given curvilinear abscissa.
        This is an approximation. Resolution parameter can increased
        for more accurate result.
        """
        if curvilinear_abscissa == 0:
            return self.start
        elif curvilinear_abscissa == self.length():
            return self.end
        lut = self.look_up_table(resolution=resolution)
        if 0 < curvilinear_abscissa < self.length():
            for i, (t, dist) in enumerate(lut):
                if curvilinear_abscissa < dist:
                    t1 = lut[i - 1][0]
                    t2 = t
                    # dist1 = lut[i-1][1]
                    # dist2 = dist
                    return volmdlr.Point3D(
                        *self.curve.evaluate_single((t1 + t2) / 2))
        else:
            raise ValueError('Curvilinear abscissa is bigger than length,'
                             ' or negative')

    def normal(self, position: float = 0.0):
        point, normal = operations.normal(self.curve, position, normalize=True)
        normal = volmdlr.Point3D(normal[0], normal[1], normal[2])
        return normal

    def tangent(self, abscissa: float):
        point, tangent = operations.tangent(self.curve, abscissa,
                                            normalize=False)
        tangent = volmdlr.Vector3D(*tangent)
        return tangent

    def direction_vector(self, abscissa=0.):
        l = self.length()
        if abscissa >= l:
            abscissa2 = l
            abscissa = abscissa2 - 0.001 * l

        else:
            abscissa2 = min(abscissa + 0.001 * l, l)

        tangent = self.point_at_abscissa(abscissa2) - self.point_at_abscissa(
            abscissa)
        return tangent

    def unit_direction_vector(self, abscissa):
        direction_vector = self.direction_vector(abscissa)
        direction_vector.normalize()
        return direction_vector

    def normal_vector(self, abscissa):
        return None

    def unit_normal_vector(self, abscissa):
        return None

    def point3d_to_parameter(self, point: volmdlr.Point3D):
        """
        Search for the value of the normalized evaluation parameter t
        (between 0 and 1) that would return the given point when the
        BSplineCurve3D is evaluated at the t value.
        """
        def f(param):
            p3d = volmdlr.Point3D(*self.curve.evaluate_single(param))
            return point.point_distance(p3d)
        res = scipy.optimize.minimize(fun=f, x0=(0.5), bounds=[(0, 1)],
                                      tol=1e-9)
        return res.x[0]

    def FreeCADExport(self, ip, ndigits=3):
        name = 'primitive{}'.format(ip)
        points = '['
        for i in range(len(self.control_points)):
            point = 'fc.Vector({},{},{}),'.format(self.control_points[i][0],
                                                  self.control_points[i][1],
                                                  self.control_points[i][2])
            points += point
        points = points[:-1]
        points += ']'
        # !!! : A QUOI SERT LE DERNIER ARG DE BSplineCurve (False)?
        # LA MULTIPLICITE EN 3e ARG ET LES KNOTS EN 2e ARG ?
        return '{} = Part.BSplineCurve({},{},{},{},{},{},{})\n'.format(name,
                                                                       points,
                                                                       self.knot_multiplicities,
                                                                       self.knots,
                                                                       self.periodic,
                                                                       self.degree,
                                                                       self.weights,
                                                                       False)

    @classmethod
    def from_step(cls, arguments, object_dict):
        name = arguments[0][1:-1]
        degree = int(arguments[1])
        points = [object_dict[int(i[1:])] for i in arguments[2]]
        # curve_form = arguments[3]
        if arguments[4] == '.F.':
            closed_curve = False
        elif arguments[4] == '.T.':
            closed_curve = True
        else:
            raise ValueError
        # self_intersect = arguments[5]
        knot_multiplicities = [int(i) for i in arguments[6][1:-1].split(",")]
        knots = [float(i) for i in arguments[7][1:-1].split(",")]
        # knot_spec = arguments[8]
        knot_vector = []
        for i, knot in enumerate(knots):
            knot_vector.extend([knot] * knot_multiplicities[i])

        if 9 in range(len(arguments)):
            weight_data = [float(i) for i in arguments[9][1:-1].split(",")]
        else:
            weight_data = None

        # FORCING CLOSED_CURVE = FALSE:
        # closed_curve = False
        return cls(degree, points, knot_multiplicities, knots, weight_data,
                   closed_curve, name)

    def to_step(self, current_id, surface_id=None):

        points_ids = []
        content = ''
        for point in self.points:
            point_content, point_id = point.to_step(current_id,
                                                    vertex=True)
            content += point_content
            points_ids.append(point_id)

        curve_id = point_id + 1
        content += "#{} = B_SPLINE_CURVE_WITH_KNOTS('{}',{},({})," \
                   ".UNSPECIFIED.,.F.,.F.,({}),{}," \
                   ".PIECEWISE_BEZIER_KNOTS.);\n".format(curve_id,
                                                         self.name,
                                                         self.degree,
                                                         volmdlr.core.step_ids_to_str(
                                                             points_ids),
                                                         volmdlr.core.step_ids_to_str(
                                                             self.knot_multiplicities),
                                                         tuple(self.knots)
                                                         )

        if surface_id:
            content += "#{} = SURFACE_CURVE('',#{},(#{}),.PCURVE_S1.);\n".format(
                curve_id + 1, curve_id, surface_id)
            curve_id += 1

        current_id = curve_id + 1
        start_content, start_id = self.start.to_step(current_id, vertex=True)
        current_id = start_id + 1
        end_content, end_id = self.end.to_step(current_id + 1, vertex=True)
        content += start_content + end_content
        current_id = end_id + 1
        content += "#{} = EDGE_CURVE('{}',#{},#{},#{},.T.);\n".format(
            current_id, self.name,
            start_id, end_id, curve_id)
        return content, [current_id]

    @classmethod
    def from_points_interpolation(cls, points, degree, periodic=False):
        curve = fitting.interpolate_curve([(p.x, p.y, p.z) for p in points],
                                          degree)
        bsplinecurve3d = cls.from_geomdl_curve(curve)
        if not periodic:
            return bsplinecurve3d
        else:
            bsplinecurve3d.periodic = True
            return bsplinecurve3d

    def point_distance(self, pt1):
        distances = []
        for point in self.points:
            #            vmpt = Point3D((point[1], point[2], point[3]))
            distances.append(pt1.point_distance(point))
        return min(distances)

    # def point_belongs(self, point):
    #     polygon_points = self.polygon_points()
    #     for p1, p2 in zip(polygon_points[:-1], polygon_points[1:]):
    #         line = LineSegment3D(p1, p2)
    #         if line.point_belongs(point):
    #             return True
    #     return False

    def point_belongs(self, point3d, abs_tol=1e-10):
        '''
        check if a point3d belongs to the bspline_curve or not
        '''
        def f(x):
            return (point3d - volmdlr.Point3D(*self.curve.evaluate_single(x))).norm()

        x = npy.linspace(0, 1, 5)
        x_init = []
        for xi in x:
            x_init.append(xi)

        for x0 in x_init:
            z = scp.optimize.least_squares(f, x0=x0, bounds=([0, 1]))
            if z.fun < abs_tol:
                return True
        return False

    def rotation(self, center: volmdlr.Point3D, axis: volmdlr.Vector3D, angle: float):
        """
        BSplineCurve3D rotation
        :param center: rotation center
        :param axis: rotation axis
        :param angle: angle rotation
        :return: a new rotated BSplineCurve3D
        """
        new_control_points = [p.rotation(center, axis, angle) for p in
                              self.control_points]
        new_bsplinecurve3d = BSplineCurve3D(self.degree, new_control_points,
                                            self.knot_multiplicities,
                                            self.knots, self.weights,
                                            self.periodic, self.name)
        return new_bsplinecurve3d

    def rotation_inplace(self, center: volmdlr.Point3D, axis: volmdlr.Vector3D, angle: float):
        """
        BSplineCurve3D rotation. Object is updated inplace
        :param center: rotation center
        :param axis: rotation axis
        :param angle: rotation angle
        """
        new_control_points = [p.rotation(center, axis, angle) for p in
                              self.control_points]
        new_bsplinecurve3d = BSplineCurve3D(self.degree, new_control_points,
                                            self.knot_multiplicities,
                                            self.knots, self.weights,
                                            self.periodic, self.name)

        self.control_points = new_control_points
        self.curve = new_bsplinecurve3d.curve
        self.points = new_bsplinecurve3d.points

    def translation(self, offset: volmdlr.Vector3D):
        """
        BSplineCurve3D translation
        :param offset: translation vector
        :return: A new translated BSplineCurve3D
        """
        new_control_points = [p.translation(offset) for p in
                              self.control_points]
        return BSplineCurve3D(self.degree, new_control_points,
                              self.knot_multiplicities,
                              self.knots, self.weights,
                              self.periodic, self.name)

    def translation_inplace(self, offset: volmdlr.Vector3D):
        """
        BSplineCurve3D translation. Object is updated inplace
        :param offset: translation vector
        """
        new_control_points = [p.translation(offset) for p in
                              self.control_points]
        new_bsplinecurve3d = BSplineCurve3D(self.degree, new_control_points,
                                            self.knot_multiplicities,
                                            self.knots, self.weights,
                                            self.periodic, self.name)
        self.control_points = new_control_points
        self.curve = new_bsplinecurve3d.curve
        self.points = new_bsplinecurve3d.points

    def trim(self, point1: volmdlr.Point3D, point2: volmdlr.Point3D):
        if (point1 == self.start and point2 == self.end) \
                or (point1 == self.end and point2 == self.start):
            return self

        elif point1 == self.start and point2 != self.end:
            parameter2 = self.point3d_to_parameter(point2)
            return self.cut_after(parameter2)

        elif point2 == self.start and point1 != self.end:
            parameter1 = self.point3d_to_parameter(point1)
            return self.cut_after(parameter1)

        elif point1 != self.start and point2 == self.end:
            parameter1 = self.point3d_to_parameter(point1)
            return self.cut_before(parameter1)

        elif point2 != self.start and point1 == self.end:
            parameter2 = self.point3d_to_parameter(point2)
            return self.cut_before(parameter2)

        parameter1 = self.point3d_to_parameter(point1)
        parameter2 = self.point3d_to_parameter(point2)
        if parameter1 is None or parameter2 is None:
            raise ValueError('Point not on BSplineCurve for trim method')

        if parameter1 > parameter2:
            parameter1, parameter2 = parameter2, parameter1
            point1, point2 = point2, point1

        bspline_curve = self.cut_before(parameter1)
        new_param2 = bspline_curve.point3d_to_parameter(point2)
        trimmed_bspline_cruve = bspline_curve.cut_after(new_param2)
        return trimmed_bspline_cruve

    def trim_between_evaluations(self, parameter1: float, parameter2: float):
        print('Use BSplineCurve3D.trim instead of trim_between_evaluation')
        parameter1, parameter2 = min([parameter1, parameter2]), \
            max([parameter1, parameter2])

        if math.isclose(parameter1, 0, abs_tol=1e-7) \
                and math.isclose(parameter2, 1, abs_tol=1e-7):
            return self
        elif math.isclose(parameter1, 0, abs_tol=1e-7):
            return self.cut_after(parameter2)
        elif math.isclose(parameter2, 1, abs_tol=1e-7):
            return self.cut_before(parameter1)

        # Cut before
        bspline_curve = self.insert_knot(parameter1, num=self.degree)
        if bspline_curve.weights is not None:
            raise NotImplementedError

        # Cut after
        bspline_curve = bspline_curve.insert_knot(parameter2, num=self.degree)
        if bspline_curve.weights is not None:
            raise NotImplementedError

        # Que faire quand on rajoute un noeud au milieu ?
        # plus simple de passer par cut_after cut_before
        new_ctrlpts = bspline_curve.control_points[bspline_curve.degree:
                                                   -bspline_curve.degree]
        new_multiplicities = bspline_curve.knot_multiplicities[1:-1]
        # new_multiplicities = bspline_curve.knot_multiplicities[2:-5]
        new_multiplicities[-1] += 1
        new_multiplicities[0] += 1
        new_knots = bspline_curve.knots[1:-1]
        # new_knots = bspline_curve.knots[2:-5]
        new_knots = standardize_knot_vector(new_knots)

        return BSplineCurve3D(degree=bspline_curve.degree,
                              control_points=new_ctrlpts,
                              knot_multiplicities=new_multiplicities,
                              knots=new_knots,
                              weights=None,
                              periodic=bspline_curve.periodic,
                              name=bspline_curve.name)

    def cut_before(self, parameter: float):
        # if parameter == 0:
        if math.isclose(parameter, 0, abs_tol=1e-6):
            return self
        # elif parameter == 1:
        elif math.isclose(parameter, 1, abs_tol=1e-6):
            raise ValueError('Nothing will be left from the BSplineCurve3D')
        curves = operations.split_curve(self.curve, parameter)
        return self.from_geomdl_curve(curves[1])

    def cut_after(self, parameter: float):
        # if parameter == 0.:
        if math.isclose(parameter, 0, abs_tol=1e-6):
            raise ValueError('Nothing will be left from the BSplineCurve3D')
        # elif parameter == 1.:
        elif math.isclose(parameter, 1, abs_tol=1e-6):
            return self
        curves = operations.split_curve(self.curve, parameter)
        return self.from_geomdl_curve(curves[0])

    def insert_knot(self, knot: float, num: int = 1):
        """
        Returns a new BSplineCurve3D
        """
        curve_copy = self.curve.__deepcopy__({})
        modified_curve = operations.insert_knot(curve_copy, [knot], num=[num])
        return self.from_geomdl_curve(modified_curve)

    # Copy paste du LineSegment3D
    def plot(self, ax=None, edge_ends=False, color='k', alpha=1,
             edge_direction=False):
        if ax is None:
            fig = plt.figure()
            ax = fig.add_subplot(111, projection='3d')
        else:
            fig = ax.figure

        x = [p.x for p in self.points]
        y = [p.y for p in self.points]
        z = [p.z for p in self.points]
        ax.plot(x, y, z, color=color, alpha=alpha)
        if edge_ends:
            ax.plot(x, y, z, 'o', color=color, alpha=alpha)
        return ax

    def to_2d(self, plane_origin, x1, x2):
        control_points2d = [p.to_2d(plane_origin, x1, x2) for p in
                            self.control_points]
        return BSplineCurve2D(self.degree, control_points2d,
                              self.knot_multiplicities, self.knots,
                              self.weights, self.periodic, self.name)

    def discretization_points(self):
        return self.points

    def polygon_points(self):
        warnings.warn('polygon_points is deprecated,\
        please use discretization_points instead',
                      DeprecationWarning)
        return self.discretization_points()

    def curvature(self, u: float, point_in_curve: bool = False):
        # u should be in the interval [0,1]
        curve = self.curve
        ders = curve.derivatives(u, 3)  # 3 first derivative
        c1, c2 = volmdlr.Point3D(*ders[1]), volmdlr.Point3D(*ders[2])
        denom = c1.cross(c2)
        if c1 == volmdlr.O3D or c2 == volmdlr.O3D or denom.norm() == 0.0:
            if point_in_curve:
                return 0., volmdlr.Point3D(*ders[0])
            return 0.
        r_c = ((c1.norm()) ** 3) / denom.norm()
        point = volmdlr.Point3D(*ders[0])
        if point_in_curve:
            return 1 / r_c, point
        return 1 / r_c

    def global_maximum_curvature(self, nb_eval: int = 21, point_in_curve: bool = False):
        check = [i / (nb_eval - 1) for i in range(nb_eval)]
        curvatures = []
        for u in check:
            curvatures.append(self.curvature(u, point_in_curve))
        return curvatures

    def maximum_curvature(self, point_in_curve: bool = False):
        """
        Returns the maximum curvature of a curve and the point where it is located
        """
        if point_in_curve:
            maximum_curvarture, point = max(self.global_maximum_curvature(nb_eval=21, point_in_curve=point_in_curve))
            return maximum_curvarture, point
        # print(self.global_maximum_curvature(point_in_curve))
        maximum_curvarture = max(self.global_maximum_curvature(nb_eval=21, point_in_curve=point_in_curve))
        return maximum_curvarture

    def minimum_radius(self, point_in_curve=False):
        """
        Returns the minimum curvature radius of a curve and the point where it is located
        """
        if point_in_curve:
            maximum_curvarture, point = self.maximum_curvature(point_in_curve)
            return 1 / maximum_curvarture, point
        maximum_curvarture = self.maximum_curvature(point_in_curve)
        return 1 / maximum_curvarture

    @classmethod
    def from_geomdl_curve(cls, curve):
        knots = list(sorted(set(curve.knotvector)))
        knot_multiplicities = [curve.knotvector.count(k) for k in knots]

        return cls(degree=curve.degree,
                   control_points=curve.ctrlpts,
                   knots=knots,
                   knot_multiplicities=knot_multiplicities)

    def global_minimum_curvature(self, nb_eval: int = 21):
        check = [i / (nb_eval - 1) for i in range(nb_eval)]
        radius = []
        for u in check:
            radius.append(self.minimum_curvature(u))
        return radius

    @classmethod
    def from_points_approximation(cls, points, degree, **kwargs):
        '''
        Bspline Curve approximation through 3d points using least squares method
        It is better to specify the number of control points

        Parameters
        ----------
        points : volmdlr.Point3D
            data points
        degree: int
            degree of the output parametric curve

        Keyword Arguments:
            * ``centripetal``: activates centripetal parametrization method. *Default: False*
            * ``ctrlpts_size``: number of control points. *Default: len(points) - 1*

        Returns
        -------
        BSplineCurve3D

        '''

        curve = fitting.approximate_curve([(p.x, p.y, p.z) for p in points], degree, **kwargs)
        return cls.from_geomdl_curve(curve)

    def middle_point(self):
        return self.point_at_abscissa(self.length() / 2)

    def split(self, point3d):
        adim_abscissa = self.abscissa(point3d) / self.length()
        curve1, curve2 = split_curve(self.curve, adim_abscissa)

        return [BSplineCurve3D.from_geomdl_curve(curve1),
                BSplineCurve3D.from_geomdl_curve(curve2)]

    def triangulation(self):
        return None

    def abscissa(self, point3d):
        '''
        copied from BSplineCurve2D
        '''
        l = self.length()

        res = scp.optimize.least_squares(
            lambda u: (point3d - self.point_at_abscissa(u)).norm(),
            x0=npy.array(l / 2),
            bounds=([0], [l]),
            # ftol=tol / 10,
            # xtol=tol / 10,
            # loss='soft_l1'
        )

        if res.fun > 1e-1:
            print('distance =', res.cost)
            ax = self.plot()
            point3d.plot(ax=ax)
            best_point = self.point_at_abscissa(res.x)
            best_point.plot(ax=ax, color='r')
            raise ValueError('abscissa not found')
        return res.x[0]


class BezierCurve3D(BSplineCurve3D):

    def __init__(self, degree: int, control_points: List[volmdlr.Point3D],
                 name: str = ''):
        knotvector = utilities.generate_knot_vector(degree,
                                                    len(control_points))
        knot_multiplicity = [1] * len(knotvector)

        BSplineCurve3D.__init__(self, degree, control_points,
                                knot_multiplicity, knotvector,
                                None, False, name)


class Arc3D(Arc):
    """
    An arc is defined by a starting point, an end point and an interior point

    """

    def __init__(self, start, interior, end, name=''):
        """

        """
        self._utd_normal = False
        self._utd_center = False
        self._utd_frame = False
        self._utd_is_trigo = False
        self._utd_angle = False
        self._normal = None
        self._frame = None
        self._center = None
        self._is_trigo = None
        self._angle = None
        # self._utd_clockwise_and_trigowise_paths = False
        Arc.__init__(self, start=start, end=end, interior=interior, name=name)
        self._bbox = None
        # self.bounding_box = self._bounding_box()

    @property
    def bounding_box(self):
        if not self._bbox:
            self._bbox = self.get_bounding_box()
        return self._bbox

    @bounding_box.setter
    def bounding_box(self, new_bounding_box):
        self._bbox = new_bounding_box

    def get_bounding_box(self):
        # TODO: implement exact calculation
<<<<<<< HEAD
        points = self.discretization_points()
        xmin = min([p.x for p in points])
        xmax = max([p.x for p in points])
        ymin = min([p.y for p in points])
        ymax = max([p.y for p in points])
        zmin = min([p.z for p in points])
        zmax = max([p.z for p in points])
=======
        points = self.polygon_points()
        xmin = min(point.x for point in points)
        xmax = max(point.x for point in points)
        ymin = min(point.y for point in points)
        ymax = max(point.y for point in points)
        zmin = min(point.z for point in points)
        zmax = max(point.z for point in points)

>>>>>>> 17ca8b48
        return volmdlr.core.BoundingBox(xmin, xmax, ymin, ymax, zmin, zmax)

    @classmethod
    def from_angle(cls, start: volmdlr.Point3D, angle: float,
                   axis_point: volmdlr.Point3D, axis: volmdlr.Vector3D):
        start_gen = start
        int_gen = start_gen.rotation(axis_point, axis, angle / 2)
        end_gen = start_gen.rotation(axis_point, axis, angle)
        if angle == volmdlr.TWO_PI:
            line = Line3D(axis_point, axis_point + axis)
            center, _ = line.point_projection(start)
            radius = center.point_distance(start)
            u = start - center
            v = axis.cross(u)
            return volmdlr.wires.Circle3D(volmdlr.Frame3D(center, u, v, axis),
                                          radius)
        return cls(start_gen, int_gen, end_gen, axis)

    @property
    def normal(self):
        if not self._utd_normal:
            self._normal = self.get_normal()
            self._utd_normal = True
        return self._normal

    def get_normal(self):
        u1 = self.interior - self.start
        u2 = self.interior - self.end
        try:
            u1.normalize()
            u2.normalize()
        except ZeroDivisionError:
            raise ValueError(
                'Start, end and interior points of an arc must be distincts')

        normal = u2.cross(u1)
        normal.normalize()
        return normal

    @property
    def center(self):
        if not self._utd_center:
            self._center = self.get_center()
            self._utd_center = True
        return self._center

    def get_center(self):
        u1 = self.interior - self.start
        u2 = self.interior - self.end
        if u1 == u2:
            u2 = self.normal.cross(u1)
            u2.normalize()

        v1 = self.normal.cross(u1)  # v1 is normal, equal u2
        v2 = self.normal.cross(u2)  # equal -u1

        p11 = 0.5 * (self.start + self.interior)  # Mid point of segment s,m
        p12 = p11 + v1
        p21 = 0.5 * (self.end + self.interior)  # Mid point of segment s,m
        p22 = p21 + v2

        l1 = Line3D(p11, p12)
        l2 = Line3D(p21, p22)

        try:
            center, _ = l1.minimum_distance_points(l2)
        except ZeroDivisionError:
            raise ValueError(
                'Start, end and interior points  of an arc must be distincts')

        return center

    @property
    def frame(self):
        if not self._utd_frame:
            self._frame = self.get_frame()
            self._utd_frame = True
        return self._frame

    def get_frame(self):
        vec1 = (self.start - self.center)
        vec1.normalize()
        vec2 = self.normal.cross(vec1)
        frame = volmdlr.Frame3D(self.center, vec1, vec2, self.normal)
        return frame

    @property
    def is_trigo(self):
        if not self._utd_is_trigo:
            self._is_trigo = self.get_arc_direction()
            self._utd_is_trigo = True
        return self._is_trigo

    def get_arc_direction(self):
        """
        Verifies if arc is clockwise of trigowise
        :return:
        """
        clockwise_path, trigowise_path = self.clockwise_and_trigowise_paths
        if clockwise_path > trigowise_path:
            return True
        return False

    @property
    def clockwise_and_trigowise_paths(self):
        """
        :return: clockwise path and trigonomectric path property
        """
        if not self._utd_clockwise_and_trigowise_paths:
            vec1 = (self.start - self.center)
            vec1.normalize()
            vec2 = self.normal.cross(vec1)
            radius_1 = self.start.to_2d(self.center, vec1, vec2)
            radius_2 = self.end.to_2d(self.center, vec1, vec2)
            radius_i = self.interior.to_2d(self.center, vec1, vec2)
            self._clockwise_and_trigowise_paths = \
                self.get_clockwise_and_trigowise_paths(radius_1,
                                                       radius_2,
                                                       radius_i)
            self._utd_clockwise_and_trigowise_paths = True
        return self._clockwise_and_trigowise_paths

    @property
    def angle(self):
        """
        Arc angle property
        :return: arc angle
        """
        if not self._utd_angle:
            self._angle = self.get_angle()
            self._utd_angle = True
        return self._angle

    def get_angle(self):
        """
        Gets the arc angle
        :return: arc angle
        """
        clockwise_path, trigowise_path = \
            self.clockwise_and_trigowise_paths
        if self.is_trigo:
            return trigowise_path
        return clockwise_path

    @property
    def points(self):
        return [self.start, self.interior, self.end]

    def reverse(self):
        return self.__class__(self.end.copy(),
                              self.interior.copy(),
                              self.start.copy())

    def point_at_abscissa(self, curvilinear_abscissa):
        return self.start.rotation(self.center, self.normal,
                                   curvilinear_abscissa / self.radius)

    def normal_vector(self, abscissa):
        theta = abscissa / self.radius
        n_0 = self.center - self.start
        normal = n_0.rotation(self.center, self.normal, theta)
        return normal

    def unit_normal_vector(self, abscissa):
        normal_vector = self.normal_vector(abscissa)
        normal_vector.normalize()
        return normal_vector

    def direction_vector(self, abscissa):
        normal_vector = self.normal_vector(abscissa)
        tangent = normal_vector.cross(self.normal)
        return tangent

    def unit_direction_vector(self, abscissa):
        direction_vector = self.direction_vector(abscissa)
        direction_vector.normalize()
        return direction_vector

    def rotation(self, center: volmdlr.Point3D,
                 axis: volmdlr.Vector3D, angle: float):
        """
        Arc3D rotation
        :param center: rotation center
        :param axis: rotation axis
        :param angle: angle rotation
        :return: a new rotated Arc3D
        """
        new_start = self.start.rotation(center, axis, angle)
        new_interior = self.interior.rotation(center, axis, angle)
        new_end = self.end.rotation(center, axis, angle)
        return Arc3D(new_start, new_interior, new_end, name=self.name)

    def rotation_inplace(self, center: volmdlr.Point3D,
                         axis: volmdlr.Vector3D, angle: float):
        """
        Arc3D rotation. Object is updated inplace
        :param center: rotation center
        :param axis: rotation axis
        :param angle: rotation angle
        """
        self.center.rotation_inplace(center, axis, angle)
        self.start.rotation_inplace(center, axis, angle)
        self.interior.rotation_inplace(center, axis, angle)
        self.end.rotation_inplace(center, axis, angle)
        new_bounding_box = self.get_bounding_box()
        self.bounding_box = new_bounding_box
        [p.rotation_inplace(center, axis, angle) for p in self.primitives]

    def translation(self, offset: volmdlr.Vector3D):
        """
        Arc3D translation
        :param offset: translation vector
        :return: A new translated Arc3D
        """
        new_start = self.start.translation(offset)
        new_interior = self.interior.translation(offset)
        new_end = self.end.translation(offset)
        return Arc3D(new_start, new_interior, new_end, name=self.name)

    def translation_inplace(self, offset: volmdlr.Vector3D):
        """
        Arc3D translation. Object is updated inplace
        :param offset: translation vector
        """
        self.center.translation_inplace(offset)
        self.start.translation_inplace(offset)
        self.interior.translation_inplace(offset)
        self.end.translation_inplace(offset)
        new_bounding_box = self.get_bounding_box()
        self.bounding_box = new_bounding_box
        [p.translation_inplace(offset) for p in self.primitives]

    def plot(self, ax=None, color='k', alpha=1,
             edge_ends=False, edge_direction=False):
        if ax is None:
            fig = plt.figure()
            ax = Axes3D(fig)
        else:
            fig = None
        # if plot_points:
        #     ax.plot([self.interior[0]], [self.interior[1]], [self.interior[2]],
        #             color='b')
        #     ax.plot([self.start[0]], [self.start[1]], [self.start[2]], c='r')
        #     ax.plot([self.end[0]], [self.end[1]], [self.end[2]], c='r')
        #     ax.plot([self.interior[0]], [self.interior[1]], [self.interior[2]],
        #             c='g')
        x = []
        y = []
        z = []
        for px, py, pz in self.discretization_points():
            x.append(px)
            y.append(py)
            z.append(pz)

        ax.plot(x, y, z, color=color, alpha=alpha)
        if edge_ends:
            self.start.plot(ax=ax)
            self.end.plot(ax=ax)

        if edge_direction:
            x, y, z = self.point_at_abscissa(0.5 * self.length())
            u, v, w = 0.05 * self.unit_direction_vector(0.5 * self.length())
            ax.quiver(x, y, z, u, v, w, length=self.length() / 100,
                      arrow_length_ratio=5, normalize=True,
                      pivot='tip', color=color)
        return ax

    def plot2d(self, center: volmdlr.Point3D = volmdlr.O3D,
               x3d: volmdlr.Vector3D = volmdlr.X3D, y3d: volmdlr.Vector3D = volmdlr.Y3D,
               ax=None, color='k'):

        if ax is None:
            fig = plt.figure()
            ax = fig.add_subplot(111, projection='3d')
        else:
            fig = ax.figure

        # TODO: Enhance this plot
        l = self.length()
        x = []
        y = []
        for i in range(30):
            p = self.point_at_abscissa(i / (29.) * l)
            xi, yi = p.plane_projection2d(center, x3d, y3d)
            x.append(xi)
            y.append(yi)
        ax.plot(x, y, color=color)

        return ax

    def FreeCADExport(self, name, ndigits=6):
        xs, ys, zs = round(1000 * self.start, ndigits)
        xi, yi, zi = round(1000 * self.interior, ndigits)
        xe, ye, ze = round(1000 * self.end, ndigits)
        return '{} = Part.Arc(fc.Vector({},{},{}),fc.Vector({},{},{}),fc.Vector({},{},{}))\n' \
            .format(name, xs, ys, zs, xi, yi, zi, xe, ye, ze)

    def copy(self, *args, **kwargs):
        return Arc3D(self.start.copy(), self.interior.copy(), self.end.copy())

    def frame_mapping_parameters(self, frame: volmdlr.Frame3D, side: str):
        if side == 'old':
            new_start = frame.old_coordinates(self.start.copy())
            new_interior = frame.old_coordinates(self.interior.copy())
            new_end = frame.old_coordinates(self.end.copy())
        elif side == 'new':
            new_start = frame.new_coordinates(self.start.copy())
            new_interior = frame.new_coordinates(self.interior.copy())
            new_end = frame.new_coordinates(self.end.copy())
        else:
            raise ValueError(f'side value not valid, please specify'
                             f'a correct value: \'old\' or \'new\'')
        return new_start, new_interior, new_end

    def frame_mapping(self, frame: volmdlr.Frame3D, side: str):
        """
        Changes vector frame_mapping and return a new Arc3D
        side = 'old' or 'new'
        """
        new_start, new_interior, new_end =\
            self.frame_mapping_parameters(frame, side)

        return Arc3D(new_start, new_interior, new_end, normal=None,
                     name=self.name)

    def frame_mapping_inplace(self, frame: volmdlr.Frame3D, side: str):
        """
        Changes vector frame_mapping and the object is updated inplace
        side = 'old' or 'new'
        """
        new_start, new_interior, new_end = \
            self.frame_mapping_parameters(frame, side)
        self.start, self.interior, self.end = new_start, new_interior, new_end

    def abscissa(self, point3d: volmdlr.Point3D):
        x, y, z = self.frame.new_coordinates(point3d)
        u1 = x / self.radius
        u2 = y / self.radius
        theta = volmdlr.core.sin_cos_angle(u1, u2)

        return self.radius * abs(theta)

    def split(self, split_point: volmdlr.Point3D):
        abscissa = self.abscissa(split_point)

        return [Arc3D(self.start,
                      self.point_at_abscissa(0.5 * abscissa),
                      split_point),
                Arc3D(split_point,
                      self.point_at_abscissa(1.5 * abscissa),
                      self.end)
                ]

    def to_2d(self, plane_origin, x, y):
        ps = self.start.to_2d(plane_origin, x, y)
        pi = self.interior.to_2d(plane_origin, x, y)
        pe = self.end.to_2d(plane_origin, x, y)
        return Arc2D(ps, pi, pe, name=self.name)

    def minimum_distance_points_arc(self, other_arc):

        u1 = self.start - self.center
        u1.normalize()
        u2 = self.normal.cross(u1)

        w = other_arc.center - self.center

        u3 = other_arc.start - other_arc.center
        u3.normalize()
        u4 = other_arc.normal.cross(u3)

        r1, r2 = self.radius, other_arc.radius

        a, b, c, d = u1.dot(u1), u1.dot(u2), u1.dot(u3), u1.dot(u4)
        e, f, g = u2.dot(u2), u2.dot(u3), u2.dot(u4)
        h, i = u3.dot(u3), u3.dot(u4)
        j = u4.dot(u4)
        k, l, m, n, o = w.dot(u1), w.dot(u2), w.dot(u3), w.dot(u4), w.dot(w)

        def distance_squared(x):
            return (a * ((math.cos(x[0])) ** 2) * r1 ** 2 + e * (
                    (math.sin(x[0])) ** 2) * r1 ** 2
                    + o + h * ((math.cos(x[1])) ** 2) * r2 ** 2 + j * (
                            (math.sin(x[1])) ** 2) * r2 ** 2
                    + b * math.sin(2 * x[0]) * r1 ** 2 - 2 * r1 * math.cos(
                        x[0]) * k
                    - 2 * r1 * r2 * math.cos(x[0]) * math.cos(x[1]) * c
                    - 2 * r1 * r2 * math.cos(x[0]) * math.sin(
                        x[1]) * d - 2 * r1 * math.sin(x[0]) * l
                    - 2 * r1 * r2 * math.sin(x[0]) * math.cos(x[1]) * f
                    - 2 * r1 * r2 * math.sin(x[0]) * math.sin(
                        x[1]) * g + 2 * r2 * math.cos(x[1]) * m
                    + 2 * r2 * math.sin(x[1]) * n + i * math.sin(
                        2 * x[1]) * r2 ** 2)

        x01 = npy.array([self.angle / 2, other_arc.angle / 2])

        res1 = scp.optimize.least_squares(distance_squared, x01,
                                          bounds=[(0, 0), (
                                              self.angle, other_arc.angle)])

        p1 = self.point_at_abscissa(res1.x[0] * r1)
        p2 = other_arc.point_at_abscissa(res1.x[1] * r2)

        return p1, p2

    def minimum_distance_points_line(self, other_line):

        u = other_line.direction_vector()
        k = self.start - self.center
        k.normalize()
        w = self.center - other_line.start
        v = self.normal.cross(k)

        r = self.radius

        a = u.dot(u)
        b = u.dot(v)
        c = u.dot(k)
        d = v.dot(v)
        e = v.dot(k)
        f = k.dot(k)
        g = w.dot(u)
        h = w.dot(v)
        i = w.dot(k)
        j = w.dot(w)

        # x = (s, theta)
        def distance_squared(x):
            return (a * x[0] ** 2 + j + d * (
                    (math.sin(x[1])) ** 2) * r ** 2 + f * (
                            (math.cos(x[1])) ** 2) * r ** 2
                    - 2 * x[0] * g - 2 * x[0] * r * math.sin(x[1]) * b - 2 * x[
                        0] * r * math.cos(x[1]) * c
                    + 2 * r * math.sin(x[1]) * h + 2 * r * math.cos(x[1]) * i
                    + math.sin(2 * x[1]) * e * r ** 2)

        x01 = npy.array([0.5, self.angle / 2])
        x02 = npy.array([0.5, 0])
        x03 = npy.array([0.5, self.angle])

        res1 = scp.optimize.least_squares(distance_squared, x01,
                                          bounds=[(0, 0), (1, self.angle)])
        res2 = scp.optimize.least_squares(distance_squared, x02,
                                          bounds=[(0, 0), (1, self.angle)])
        res3 = scp.optimize.least_squares(distance_squared, x03,
                                          bounds=[(0, 0), (1, self.angle)])

        p1 = other_line.point_at_abscissa(
            res1.x[0] * other_line.length())
        p2 = self.point_at_abscissa(res1.x[1] * r)

        res = [res2, res3]
        for couple in res:
            ptest1 = other_line.point_at_abscissa(
                couple.x[0] * other_line.length())
            ptest2 = self.point_at_abscissa(couple.x[1] * r)
            dtest = ptest1.point_distance(ptest2)
            if dtest < d:
                p1, p2 = ptest1, ptest2

        return p1, p2

    def minimum_distance(self, element, return_points=False):
        if element.__class__ is Arc3D or element.__class__.__name__ == 'Circle3D':
            p1, p2 = self.minimum_distance_points_arc(element)
            if return_points:
                return p1.point_distance(p2), p1, p2
            else:
                return p1.point_distance(p2)

        elif element.__class__ is LineSegment3D:
            pt1, pt2 = self.minimum_distance_points_line(element)
            if return_points:
                return pt1.point_distance(pt2), pt1, pt2
            else:
                return pt1.point_distance(pt2)
        else:
            return NotImplementedError

    def extrusion(self, extrusion_vector):
        if self.normal.is_colinear_to(extrusion_vector):
            u = self.start - self.center
            u.normalize()
            w = extrusion_vector.copy()
            w.normalize()
            v = w.cross(u)
            arc2d = self.to_2d(self.center, u, v)
            angle1, angle2 = arc2d.angle1, arc2d.angle2
            if angle2 < angle1:
                angle2 += volmdlr.TWO_PI
            cylinder = volmdlr.faces.CylindricalSurface3D(
                volmdlr.Frame3D(self.center,
                                u,
                                v,
                                w),
                self.radius
            )
            return [cylinder.rectangular_cut(angle1,
                                             angle2,
                                             0, extrusion_vector.norm())]
        else:
            raise NotImplementedError(
                'Elliptic faces not handled: dot={}'.format(
                    self.normal.dot(extrusion_vector)
                ))

    def revolution(self, axis_point: volmdlr.Point3D, axis: volmdlr.Vector3D,
                   angle: float):
        line3d = Line3D(axis_point, axis_point + axis)
        tore_center, _ = line3d.point_projection(self.center)
        if math.isclose(tore_center.point_distance(self.center), 0.,
                        abs_tol=1e-9):
            # Sphere
            start_p, _ = line3d.point_projection(self.start)
            u = self.start - start_p

            if math.isclose(u.norm(), 0, abs_tol=1e-9):
                end_p, _ = line3d.point_projection(self.end)
                u = self.end - end_p
                if math.isclose(u.norm(), 0, abs_tol=1e-9):
                    interior_p, _ = line3d.point_projection(self.interior)
                    u = self.interior - interior_p

            u.normalize()
            v = axis.cross(u)
            arc2d = self.to_2d(self.center, u, axis)

            surface = volmdlr.faces.SphericalSurface3D(
                volmdlr.Frame3D(self.center, u, v, axis), self.radius)

            return [surface.rectangular_cut(0, angle,
                                            arc2d.angle1, arc2d.angle2)]

        else:
            # Toroidal
            u = self.center - tore_center
            u.normalize()
            v = axis.cross(u)
            if not math.isclose(self.normal.dot(u), 0., abs_tol=1e-9):
                raise NotImplementedError(
                    'Outside of plane revolution not supported')

            R = tore_center.point_distance(self.center)
            surface = volmdlr.faces.ToroidalSurface3D(
                volmdlr.Frame3D(tore_center, u, v, axis), R,
                self.radius)
            arc2d = self.to_2d(tore_center, u, axis)
            return [surface.rectangular_cut(0, angle,
                                            arc2d.angle1, arc2d.angle2)]

    def to_step(self, current_id):
        if self.angle >= math.pi:
            l = self.length()
            arc1, arc2 = self.split(self.point_at_abscissa(0.33 * l))
            arc2, arc3 = arc2.split(self.point_at_abscissa(0.66 * l))
            content, arcs1_id = arc1.to_step_without_splitting(current_id)
            arc2_content, arcs2_id = arc2.to_step_without_splitting(
                arcs1_id[0] + 1)
            arc3_content, arcs3_id = arc3.to_step_without_splitting(
                arcs2_id[0] + 1)
            content += arc2_content + arc3_content
            return content, [arcs1_id[0], arcs2_id[0], arcs3_id[0]]
        else:
            return self.to_step_without_splitting(current_id)

    def to_step_without_splitting(self, current_id, surface_id=None):
        u = self.start - self.center
        u.normalize()
        v = self.normal.cross(u)
        frame = volmdlr.Frame3D(self.center, self.normal, u, v)

        content, frame_id = frame.to_step(current_id)
        curve_id = frame_id + 1
        content += "#{} = CIRCLE('{}', #{}, {:.6f});\n".format(curve_id,
                                                               self.name,
                                                               frame_id,
                                                               self.radius * 1000,
                                                               )

        if surface_id:
            content += "#{} = SURFACE_CURVE('',#{},(#{}),.PCURVE_S1.);\n".format(
                curve_id + 1, curve_id, surface_id)
            curve_id += 1

        current_id = curve_id + 1
        start_content, start_id = self.start.to_step(current_id, vertex=True)
        end_content, end_id = self.end.to_step(start_id + 1, vertex=True)
        content += start_content + end_content
        current_id = end_id + 1
        content += "#{} = EDGE_CURVE('{}',#{},#{},#{},.T.);\n".format(
            current_id, self.name,
            start_id, end_id, curve_id)
        return content, [current_id]

    def point_belongs(self, point3d, abs_tol=1e-10):
        '''
        check if a point3d belongs to the arc_3d or not
        '''
        def f(x):
            return (point3d - self.point_at_abscissa(x)).norm()
        length_ = self.length()
        x = npy.linspace(0, length_, 5)
        x_init = []
        for xi in x:
            x_init.append(xi)

        for x0 in x_init:
            z = scp.optimize.least_squares(f, x0=x0, bounds=([0, length_]))
            if z.fun < abs_tol:
                return True
        return False

    def triangulation(self):
        return None

    def middle_point(self):
        return self.point_at_abscissa(self.length() / 2)


class FullArc3D(Arc3D):
    """
    An edge that starts at start_end, ends at the same point after having described
    a circle
    """

    def __init__(self, center: volmdlr.Point3D, start_end: volmdlr.Point3D,
                 normal: volmdlr.Vector3D,
                 name: str = ''):
        self.__center = center
        self.__normal = normal
        interior = start_end.rotation(center, normal, math.pi)
        Arc3D.__init__(self, start=start_end, end=start_end,
                       interior=interior, name=name)  # !!! this is dangerous

    def __hash__(self):
        return hash(self.center) + 5 * hash(self.start_end)

    def __eq__(self, other_arc):
        return (self.center == other_arc.center) \
               and (self.start == other_arc.start)

    @property
    def center(self):
        return self.__center

    @property
    def angle(self):
        return volmdlr.TWO_PI

    @property
    def normal(self):
        return self.__normal

    @property
    def is_trigo(self):
        return True

    def copy(self, *args, **kwargs):
        return FullArc3D(self._center.copy(), self.end.copy(), self._normal.copy())

    def to_2d(self, plane_origin, x1, x2):
        center = self.center.to_2d(plane_origin, x1, x2)
        start_end = self.start.to_2d(plane_origin, x1, x2)
        return FullArc2D(center, start_end)

    def to_step(self, current_id, surface_id=None):
        # Not calling Circle3D.to_step because of circular imports
        u = self.start - self.center
        u.normalize()
        v = self.normal.cross(u)
        frame = volmdlr.Frame3D(self.center, self.normal, u, v)
        content, frame_id = frame.to_step(current_id)
        curve_id = frame_id + 1
        # Not calling Circle3D.to_step because of circular imports
        content += "#{} = CIRCLE('{}',#{},{:.6f});\n".format(curve_id,
                                                             self.name,
                                                             frame_id,
                                                             self.radius * 1000,
                                                             )

        if surface_id:
            content += "#{} = SURFACE_CURVE('',#{},(#{}),.PCURVE_S1.);\n".format(
                curve_id + 1, curve_id, surface_id)
            curve_id += 1

        p1 = (self.center + u * self.radius).to_point()
        # p2 = self.center + v*self.radius
        # p3 = self.center - u*self.radius
        # p4 = self.center - v*self.radius

        p1_content, p1_id = p1.to_step(curve_id + 1, vertex=True)
        content += p1_content
        # p2_content, p2_id = p2.to_step(p1_id+1, vertex=True)
        # p3_content, p3_id = p3.to_step(p2_id+1, vertex=True)
        # p4_content, p4_id = p4.to_step(p3_id+1, vertex=True)
        # content += p1_content + p2_content + p3_content + p4_content

        # arc1_id = p4_id + 1
        # content += "#{} = EDGE_CURVE('{}',#{},#{},#{},.T.);\n".format(arc1_id, self.name,
        #                                                             p1_id, p2_id,
        #                                                             circle_id)

        # arc2_id = arc1_id + 1
        # content += "#{} = EDGE_CURVE('{}',#{},#{},#{},.T.);\n".format(arc2_id, self.name,
        #                                                             p2_id, p3_id,
        #                                                             circle_id)

        # arc3_id = arc2_id + 1
        # content += "#{} = EDGE_CURVE('{}',#{},#{},#{},.T.);\n".format(arc3_id, self.name,
        #                                                             p3_id, p4_id,
        #                                                             circle_id)

        # arc4_id = arc3_id + 1
        # content += "#{} = EDGE_CURVE('{}',#{},#{},#{},.T.);\n".format(arc4_id, self.name,
        #                                                             p4_id, p1_id,
        #                                                             circle_id)

        edge_curve = p1_id + 1
        content += f"#{edge_curve} = EDGE_CURVE('{self.name}',#{p1_id},#{p1_id},#{curve_id},.T.);\n"
        curve_id += 1

        # return content, [arc1_id, arc2_id, arc3_id, arc4_id]
        return content, [edge_curve]

    def plot(self, ax=None, color='k', alpha=1., edge_ends=False,
             edge_direction=False):
        if ax is None:
            fig = plt.figure()
            ax = Axes3D(fig)

        x = []
        y = []
        z = []
        for px, py, pz in self.discretization_points():
            x.append(px)
            y.append(py)
            z.append(pz)
        x.append(x[0])
        y.append(y[0])
        z.append(z[0])
        ax.plot(x, y, z, color=color, alpha=alpha)

        if edge_ends:
            self.start.plot(ax=ax)
            self.end.plot(ax=ax)

        if edge_direction:
            s = 0.5 * self.length()
            x, y, z = self.point_at_abscissa(s)
            tangent = self.unit_direction_vector(s)
            arrow_length = 0.15 * s
            ax.quiver(x, y, z, *arrow_length * tangent,
                      pivot='tip')

        return ax

    def rotation(self, center: volmdlr.Point3D, axis: volmdlr.Vector3D, angle: float):
        new_start_end = self.start.rotation(center, axis, angle, True)
        new_center = self._center.rotation(center, axis, angle, True)
        new_normal = self._normal.rotation(center, axis, angle, True)
        return FullArc3D(new_center, new_start_end,
                         new_normal, name=self.name)

    def rotation_inplace(self, center: volmdlr.Point3D, axis: volmdlr.Vector3D, angle: float):
        self.start.rotation(center, axis, angle, False)
        self.end.rotation(center, axis, angle, False)
        self._center.rotation(center, axis, angle, False)
        self.interior.rotation(center, axis, angle, False)

    def translation(self, offset: volmdlr.Vector3D):
        new_start_end = self.start.translation(offset, True)
        new_center = self._center.translation(offset, True)
        new_normal = self._normal.translation(offset, True)
        return FullArc3D(new_center, new_start_end,
                         new_normal, name=self.name)

    def translation_inplace(self, offset: volmdlr.Vector3D):
        self.start.translation(offset, False)
        self.end.translation(offset, False)
        self._center.translation(offset, False)
        self.interior.translation(offset, False)


class ArcEllipse3D(Edge):
    """
    An arc is defined by a starting point, an end point and an interior point
    """

    def __init__(self, start, interior, end, center, major_dir,
                 name=''):  # , extra=None):
        # Extra is an additionnal point if start=end because you need 3 points on the arcellipse to define it
        Edge.__init__(self, start=start, end=end, name=name)
        self.interior = interior
        self.center = center
        major_dir.normalize()
        self.major_dir = major_dir  # Vector for Gradius
        # self.extra = extra

        u1 = (self.interior - self.start)
        u2 = (self.interior - self.end)
        u1.normalize()
        u2.normalize()

        if u1 == u2:
            u2 = (self.interior - self.extra)
            u2.normalize()

        # if normal is None:
        n = u2.cross(u1)
        n.normalize()
        self.normal = n
        # else:
        #     n = normal
        #     n.normalize()
        #     self.normal = normal

        self.minor_dir = self.normal.cross(self.major_dir)

        frame = volmdlr.Frame3D(self.center, self.major_dir, self.minor_dir,
                                self.normal)
        start_new, end_new = frame.new_coordinates(
            self.start), frame.new_coordinates(self.end)
        interior_new, center_new = frame.new_coordinates(
            self.interior), frame.new_coordinates(self.center)

        # from :
        # https://math.stackexchange.com/questions/339126/how-to-draw-an-ellipse-if-a-center-and-3-arbitrary-points-on-it-are-given
        def theta_A_B(s, i, e,
                      c):  # theta=angle d'inclinaison ellipse par rapport à horizontal(sens horaire),A=demi grd axe, B=demi petit axe
            xs, ys, xi, yi, xe, ye = s[0] - c[0], s[1] - c[1], i[0] - c[0], i[
                1] - c[1], e[0] - c[0], e[1] - c[1]
            A = npy.array(([xs ** 2, ys ** 2, 2 * xs * ys],
                           [xi ** 2, yi ** 2, 2 * xi * yi],
                           [xe ** 2, ye ** 2, 2 * xe * ye]))
            invA = npy.linalg.inv(A)
            One = npy.array(([1],
                             [1],
                             [1]))
            C = npy.dot(invA, One)  # matrice colonne de taille 3
            theta = 0.5 * math.atan(2 * C[2] / (C[1] - C[0]))
            c1 = C[0] + C[1]
            c2 = (C[1] - C[0]) / math.cos(2 * theta)
            gdaxe = math.sqrt((2 / (c1 - c2)))
            ptax = math.sqrt((2 / (c1 + c2)))
            return theta, gdaxe, ptax

        if start == end:
            extra_new = frame.new_coordinates(self.extra)
            theta, A, B = theta_A_B(start_new, extra_new, interior_new,
                                    center_new)
        else:
            theta, A, B = theta_A_B(start_new, interior_new, end_new,
                                    center_new)

        self.Gradius = A
        self.Sradius = B
        self.theta = theta

        # Angle pour start
        u1, u2 = start_new.x / self.Gradius, start_new.y / self.Sradius
        angle1 = volmdlr.core.sin_cos_angle(u1, u2)
        # Angle pour end
        u3, u4 = end_new.x / self.Gradius, end_new.y / self.Sradius
        angle2 = volmdlr.core.sin_cos_angle(u3, u4)
        # Angle pour interior
        u5, u6 = interior_new.x / self.Gradius, interior_new.y / self.Sradius
        anglei = volmdlr.core.sin_cos_angle(u5, u6)

        # Going trigo/clock wise from start to interior
        if anglei < angle1:
            trigowise_path = (anglei + volmdlr.TWO_PI) - angle1
            clockwise_path = angle1 - anglei
        else:
            trigowise_path = anglei - angle1
            clockwise_path = angle1 - anglei + volmdlr.TWO_PI

        # Going trigo wise from interior to interior
        if angle2 < anglei:
            trigowise_path += (angle2 + volmdlr.TWO_PI) - anglei
            clockwise_path += anglei - angle2
        else:
            trigowise_path += angle2 - anglei
            clockwise_path += anglei - angle2 + volmdlr.TWO_PI

        if clockwise_path > trigowise_path:
            self.is_trigo = True
            self.angle = trigowise_path
        else:
            # Clock wise
            self.is_trigo = False
            self.angle = clockwise_path

        if self.start == self.end:
            self.angle = volmdlr.TWO_PI

        if self.is_trigo:
            self.offset_angle = angle1
        else:
            self.offset_angle = angle2

        volmdlr.core.CompositePrimitive3D.__init__(self,
                                                   primitives=self.discretization_points(),
                                                   name=name)

    def discretization_points(self, discretization_resolution=40):
        number_points_tesselation = math.ceil(
            discretization_resolution * abs(0.5 * self.angle / math.pi))

        frame3d = volmdlr.Frame3D(self.center, self.major_dir,
                                  self.minor_dir, self.normal)

        polygon_points_3D = [volmdlr.Point3D(self.Gradius * math.cos(
            self.offset_angle + self.angle * i / (number_points_tesselation)),
                                             self.Sradius * math.sin(
                                                 self.offset_angle + self.angle * i / (
                                                     number_points_tesselation)),
                                             0) for i in
                             range(number_points_tesselation + 1)]

        global_points = []
        for pt in polygon_points_3D:
            global_points.append(frame3d.old_coordinates(pt))

        return global_points

    def polygon_points(self, discretization_resolution: int):
        warnings.warn('polygon_points is deprecated,\
        please use discretization_points instead',
                      DeprecationWarning)
        return self.discretization_points(discretization_resolution)

    def _get_points(self):
        return self.discretization_points()

    points = property(_get_points)

    def to_2d(self, plane_origin, x, y):
        ps = self.start.to_2d(plane_origin, x, y)
        pi = self.interior.to_2d(plane_origin, x, y)
        pe = self.end.to_2d(plane_origin, x, y)
        center = self.center.to_2d(plane_origin, x, y)

        maj_dir2d = self.major_dir.to_2d(plane_origin, x, y)
        maj_dir2d.normalize()
        return ArcEllipse2D(ps, pi, pe, center, maj_dir2d, name=self.name)

    def length(self):
        return self.angle * math.sqrt(
            (self.Gradius ** 2 + self.Sradius ** 2) / 2)

    def normal_vector(self, abscissa):
        raise NotImplementedError

    def unit_normal_vector(self, abscissa):
        raise NotImplementedError

    def direction_vector(self, abscissa):
        raise NotImplementedError

    def unit_direction_vector(self, abscissa):
        raise NotImplementedError

    def reverse(self):
        return self.__class__(self.end.copy(),
                              self.interior.copy(),
                              self.start.copy(),
                              self.center.copy(),
                              self.major_dir.copy(),
                              self.name)

    def plot(self, ax=None):
        if ax is None:
            fig = plt.figure()
            ax = Axes3D(fig)
        else:
            fig = None

        ax.plot([self.interior[0]], [self.interior[1]], [self.interior[2]],
                color='b')
        ax.plot([self.start[0]], [self.start[1]], [self.start[2]], c='r')
        ax.plot([self.end[0]], [self.end[1]], [self.end[2]], c='r')
        ax.plot([self.interior[0]], [self.interior[1]], [self.interior[2]],
                c='g')
        x = []
        y = []
        z = []
        for px, py, pz in self.discretization_points():
            x.append(px)
            y.append(py)
            z.append(pz)

        ax.plot(x, y, z, 'k')
        return ax

    def plot2d(self, x3d: volmdlr.Vector3D = volmdlr.X3D, y3d: volmdlr.Vector3D = volmdlr.Y3D,
               ax=None, color='k'):
        if ax is None:
            fig = plt.figure()
            ax = fig.add_subplot(111, projection='3d')
        else:
            fig = ax.figure

        # TODO: Enhance this plot
        l = self.length()
        x = []
        y = []
        for i in range(30):
            p = self.point_at_abscissa(i / (29.) * l)
            xi, yi = p.plane_projection2d(x3d, y3d)
            x.append(xi)
            y.append(yi)
        ax.plot(x, y, color=color)
        return ax

    def FreeCADExport(self, name, ndigits=6):
        xs, ys, zs = round(1000 * self.start, ndigits).vector
        xi, yi, zi = round(1000 * self.interior, ndigits).vector
        xe, ye, ze = round(1000 * self.end, ndigits).vector
        return '{} = Part.Arc(fc.Vector({},{},{}),fc.Vector({},{},{}),fc.Vector({},{},{}))\n'.format(
            name, xs, ys, zs, xi, yi, zi, xe, ye, ze)

    def triangulation(self):
        return None<|MERGE_RESOLUTION|>--- conflicted
+++ resolved
@@ -3887,15 +3887,7 @@
 
     def get_bounding_box(self):
         # TODO: implement exact calculation
-<<<<<<< HEAD
-        points = self.discretization_points()
-        xmin = min([p.x for p in points])
-        xmax = max([p.x for p in points])
-        ymin = min([p.y for p in points])
-        ymax = max([p.y for p in points])
-        zmin = min([p.z for p in points])
-        zmax = max([p.z for p in points])
-=======
+
         points = self.polygon_points()
         xmin = min(point.x for point in points)
         xmax = max(point.x for point in points)
@@ -3904,7 +3896,6 @@
         zmin = min(point.z for point in points)
         zmax = max(point.z for point in points)
 
->>>>>>> 17ca8b48
         return volmdlr.core.BoundingBox(xmin, xmax, ymin, ymax, zmin, zmax)
 
     @classmethod
