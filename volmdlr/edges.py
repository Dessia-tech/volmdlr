--- conflicted
+++ resolved
@@ -1376,13 +1376,8 @@
                                        [self.end.x, self.end.y],
                                        edge_style=edge_style)
 
-<<<<<<< HEAD
-    def create_tanget_circle(self, point, other_line):
-        circle1, circle2 = Line2D.create_tanget_circle(other_line, point, self)
-=======
     def create_tangent_circle(self, point, other_line):
         circle1, circle2 = Line2D.create_tangent_circle(other_line, point, self)
->>>>>>> 70392d8f
         if circle1 is not None:
             _, curv_abs1 = Line2D.point_projection(self, circle1.center)
             if curv_abs1 < 0. or curv_abs1 > self.length():
@@ -4229,13 +4224,8 @@
         self.end.rotation_inplace(center, axis, angle)
         new_bounding_box = self.get_bounding_box()
         self.bounding_box = new_bounding_box
-<<<<<<< HEAD
         for prim in self.primitives:
             prim.rotation_inplace(center, axis, angle)
-=======
-        for p in self.primitives:
-            p.rotation_inplace(center, axis, angle)
->>>>>>> 70392d8f
 
     def translation(self, offset: volmdlr.Vector3D):
         """
@@ -4259,13 +4249,9 @@
         self.end.translation_inplace(offset)
         new_bounding_box = self.get_bounding_box()
         self.bounding_box = new_bounding_box
-<<<<<<< HEAD
         for prim in self.primitives:
             prim.translation_inplace(offset)
-=======
-        for p in self.primitives:
-            p.translation_inplace(offset)
->>>>>>> 70392d8f
+
 
     def plot(self, ax=None, color='k', alpha=1,
              edge_ends=False, edge_direction=False):
