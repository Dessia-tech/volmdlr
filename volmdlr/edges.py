#!/usr/bin/env python3
# -*- coding: utf-8 -*-
"""

"""

import math
import warnings
from typing import List, Dict, Any, Union

import matplotlib.patches
import matplotlib.pyplot as plt
import numpy as npy
import scipy as scp
import scipy.optimize
import scipy.integrate as scipy_integrate

from geomdl import utilities, BSpline, fitting, operations
from geomdl.operations import length_curve, split_curve
from matplotlib import __version__ as _mpl_version
from mpl_toolkits.mplot3d import Axes3D
from packaging import version

import plot_data.core as plot_data
import dessia_common.core as dc
import volmdlr.utils.intersections as vm_utils_intersections
import volmdlr.core_compiled
import volmdlr.core
import volmdlr.geometry


def standardize_knot_vector(knot_vector):
    u0 = knot_vector[0]
    u1 = knot_vector[-1]
    standard_u_knots = []
    if u0 != 0 or u1 != 1:
        x = 1 / (u1 - u0)
        y = u0 / (u0 - u1)
        for u in knot_vector:
            standard_u_knots.append(u * x + y)
        return standard_u_knots
    return knot_vector


def insert_knots_and_mutiplicity(knots, knot_mutiplicities, knot_to_add, num):
    """
    Compute knot elements and multiplicities based on the global knot vector.

    """
    new_knots = []
    new_knot_mutiplicities = []
    i = 0
    for i, knot in enumerate(knots):
        if knot > knot_to_add:
            new_knots.extend([knot_to_add])
            new_knot_mutiplicities.append(num)
            new_knots.extend(knots[i:])
            new_knot_mutiplicities.extend(knot_mutiplicities[i:])
            break
        new_knots.append(knot)
        new_knot_mutiplicities.append(knot_mutiplicities[i])
    return new_knots, new_knot_mutiplicities, i


class Edge(dc.DessiaObject):
    """
    Defines a simple edge Object.

    """

    def __init__(self, start, end, name=''):
        self.start = start
        self.end = end
        self._length = None
        self._direction_vector = None
        dc.DessiaObject.__init__(self, name=name)

    def __getitem__(self, key):
        if key == 0:
            return self.start
        if key == 1:
            return self.end
        raise IndexError

    def length(self):
        """
        Calculates the edge's length.
        """
        raise NotImplementedError(f'length method not implememented by {self.__class__.__name__}')

    def point_at_abscissa(self, abscissa):
        """
        Calcultes the point at given abscissa.
        """
        raise NotImplementedError(f'point_at_absciss method not implememented by {self.__class__.__name__}')

    def discretization_points(self, *, number_points: int = None, angle_resolution: int = None):
        """
        Discretizes an Edge to have "n" points.

        :param number_points: the number of points (including start and end
            points) if unset, only start and end will be returned
        :param angle_resolution: if set, the sampling will be adapted to have
            a controlled angular distance. Usefull to mesh an arc
        :return: a list of sampled points
        """
        if number_points is None:
            number_points = 2
        step = self.length() / (number_points - 1)
        return [self.point_at_abscissa(i * step) for i in range(number_points)]

    def polygon_points(self, discretization_resolution: int):
        warnings.warn('polygon_points is deprecated,\
        please use discretization_points instead',
                      DeprecationWarning)
        return self.discretization_points(discretization_resolution)

    @classmethod
    def from_step(cls, arguments, object_dict):
        obj = object_dict[arguments[3]]
        p1 = object_dict[arguments[1]]
        p2 = object_dict[arguments[2]]
        orientation = arguments[4]
        if orientation == '.F.':
            p1, p2 = p2, p1
        if obj.__class__.__name__ == 'LineSegment3D':
            return object_dict[arguments[3]]
        if obj.__class__.__name__ == 'Line3D':
            return LineSegment3D(p1, p2, arguments[0][1:-1])
        if hasattr(obj, 'trim'):
            if obj.__class__.__name__ == 'Circle3D':
                p1, p2 = p2, p1
            return obj.trim(p1, p2)

        raise NotImplementedError(f'Unsupported: {object_dict[arguments[3]]}')

    def normal_vector(self, abscissa):
        """
        Calculates the normal vector the edge at given abscissa.

        :return: the normal vector
        """
        raise NotImplementedError('the normal_vector method must be'
                                  'overloaded by subclassing class')

    def unit_normal_vector(self, abscissa):
        """
        Calculates the unit normal vector the edge at given abscissa.

        :param abscissa: edge abscissa
        :return: unit normal vector
        """
        raise NotImplementedError('the unit_normal_vector method must be'
                                  'overloaded by subclassing class')

    def direction_vector(self, abscissa):
        """
        Calculates the direction vector the edge at given abscissa.

        :param abscissa: edge abscissa
        :return: direction vector
        """
        raise NotImplementedError('the direction_vector method must be'
                                  'overloaded by subclassing class')

    def unit_direction_vector(self, abscissa):
        """
        Calculates the unit direction vector the edge at given abscissa.

        :param abscissa: edge abscissa
        :return: unit direction vector
        """
        raise NotImplementedError('the unit_direction_vector method must be'
                                  'overloaded by subclassing class')

    def straight_line_point_belongs(self, point):
        """
        Verifies if a point belongs to the surface created by closing the edge
        with a line between its start and end points.

        :param point: Point to be verified
        :return: Return True if the point belongs to this surface,
            or False otherwise
        """
        raise NotImplementedError(f'the unit_direction_vector method must be'
                                  f' overloaded by {self.__class__.__name__}')


class Line(dc.DessiaObject):
    """
    Abstract class.

    """

    def __init__(self, point1, point2, name=''):
        self.point1 = point1
        self.point2 = point2
        self._direction_vector = None
        dc.DessiaObject.__init__(self, name=name)

    def __getitem__(self, key):
        if key == 0:
            return self.point1
        if key == 1:
            return self.point2
        raise IndexError

    def unit_direction_vector(self, *args, **kwargs):
        vector = self.direction_vector()
        vector.normalize()
        return vector

    def direction_vector(self, *args, **kwargs):
        if not self._direction_vector:
            self._direction_vector = self.point2 - self.point1
        return self._direction_vector

    def normal_vector(self, *args, **kwargs):
        return self.direction_vector().normal_vector()

    def unit_normal_vector(self, abscissa=0.):
        return self.unit_direction_vector().normal_vector()

    def point_projection(self, point):

        vector = self.point2 - self.point1
        norm_u = vector.norm()
        t = (point - self.point1).dot(vector) / norm_u ** 2
        projection = self.point1 + t * vector
        projection = projection.to_point()
        return projection, t * norm_u

    def abscissa(self, point):
        vector = self.point2 - self.point1
        norm_u = vector.norm()
        t = (point - self.point1).dot(vector) / norm_u
        return t

    def sort_points_along_line(self, points):
        """
        Sort point along a line.

        :param points: list of points to be sorted.
        :return: sorted points.
        """
        return sorted(points, key=self.abscissa)

    def split(self, split_point):
        return [self.__class__(self.point1, split_point),
                self.__class__(split_point, self.point2)]

    def is_between_points(self, point1: volmdlr.Point2D,
                          point2: volmdlr.Point2D):
        """
        Verifies if a line is between two points.

        :param point1: first point.
        :type point1: volmdlr.Point2D.
        :param point2: second point.
        :type point2: volmdlr.Point2D.
        returns True is line is between the two given points or False if not.
        """

        if point1 == point2:
            return False

        line_segment = LineSegment2D(point1, point2)
        if line_segment.line_intersections(self):
            return True
        return False


class LineSegment(Edge):
    """
    Abstract class.

    """

    def length(self):
        if not self._length:
            self._length = self.end.point_distance(self.start)
        return self._length

    def abscissa(self, point, tol=1e-6):
        if point.point_distance(self.start) < tol:
            return 0
        if point.point_distance(self.end) < tol:
            return self.length()

        vector = self.end - self.start
        length = vector.norm()
        t = (point - self.start).dot(vector) / length
        if t < -1e-9 or t > length + 1e-9:
            raise ValueError(f'Point is not on linesegment: abscissa={t}')
        return t

    def unit_direction_vector(self, abscissa=0.):
        """
        Computes a unit direction vector for the line segment.

        :param abscissa: defines where in the line segement the unit
            direction vector is to be calculated.
        :return: The unit direction vector of the LineSegement.
        """
        direction_vector = self.direction_vector()
        direction_vector.normalize()
        return direction_vector

    def direction_vector(self, abscissa=0.):
        """
        :param abscissa: defines where in the line segement
            direction vector is to be calculated.
        :return: The direction vector of the LineSegement.
        """
        if not self._direction_vector:
            self._direction_vector = self.end - self.start
        return self._direction_vector

    def normal_vector(self, abscissa=0.):
        """
        :param abscissa: defines where in the line_segement
        normal vector is to be calculated.
        :return: The normal vector of the LineSegement.
        """
        return self.direction_vector(abscissa).normal_vector()

    def unit_normal_vector(self, abscissa=0.):
        """

        :param abscissa: defines where in the line_segement unit normal vector is to be calculated.
        :return: The unit normal vector of the LineSegement.
        """
        return self.unit_direction_vector(abscissa).normal_vector()

    def point_projection(self, point):
        p1, p2 = self.start, self.end
        vector = p2 - p1
        norm_u = vector.norm()
        t = (point - p1).dot(vector) / norm_u ** 2
        projection = p1 + t * vector

        return projection, t * norm_u

    def split(self, split_point):
        if split_point == self.start:
            return [None, self.copy()]
        elif split_point == self.end:
            return [self.copy(), None]
        return [self.__class__(self.start, split_point),
                self.__class__(split_point, self.end)]

    def middle_point(self):
        return 0.5 * (self.start + self.end)

    def point_at_abscissa(self, abscissa):
        return self.start + self.unit_direction_vector() * abscissa

    def get_geo_lines(self, tag: int, start_point_tag: int, end_point_tag: int):
        """
        gets the lines that define a LineSegment in a .geo file

        :param tag: The linesegment index
        :type tag: int
        :param start_point_tag: The linesegment' start point index
        :type start_point_tag: int
        :param end_point_tag: The linesegment' end point index
        :type end_point_tag: int

        :return: A line
        :rtype: str
        """

        return 'Line(' + str(tag) + ') = {' + str(start_point_tag) + ', ' + str(end_point_tag) + '};'

    def get_geo_points(self):
        return [self.start, self.end]


class BSplineCurve(Edge):
    """
    An abstract class for B-spline curves. The following rule must be
    respected : `number of knots = number of control points + degree + 1`.

    :param degree: The degree of the B-spline curve.
    :type degree: int
    :param control_points: A list of 2 or 3 dimensional points
    :type control_points: Union[List[:class:`volmdlr.Point2D`],
        List[:class:`volmdlr.Point3D`]]
    :param knot_multiplicities: The vector of multiplicities for each knot
    :type knot_multiplicities: List[int]
    :param knots: The knot vector composed of values between 0 and 1
    :type knots: List[float]
    :param weights: The weight vector applied to the knot vector. Default
        value is None
    :type weights: List[float], optional
    :param periodic: If `True` the B-spline curve is periodic. Default value
        is False
    :type periodic: bool, optional
    :param name: The name of the B-spline curve. Default value is ''
    :type name: str, optional
    """
    _non_serializable_attributes = ['curve']

    def __init__(self,
                 degree: int,
                 control_points: Union[List[volmdlr.Point2D],
                                       List[volmdlr.Point3D]],
                 knot_multiplicities: List[int],
                 knots: List[float],
                 weights: List[float] = None,
                 periodic: bool = False,
                 name: str = ''):
        self.control_points = control_points
        self.degree = degree
        knots = standardize_knot_vector(knots)
        self.knots = knots
        self.knot_multiplicities = knot_multiplicities
        self.weights = weights
        self.periodic = periodic
        self.name = name

        curve = BSpline.Curve()
        curve.degree = degree
        if weights is None:
            points = [[*point] for point in control_points]
            curve.ctrlpts = points
        else:
            points_w = [[*point * weights[i], weights[i]] for i, point
                        in enumerate(control_points)]
            curve.ctrlptsw = points_w

        knot_vector = []
        for i, knot in enumerate(knots):
            knot_vector.extend([knot] * knot_multiplicities[i])
        curve.knotvector = knot_vector
        curve.delta = 0.01
        curve_points = curve.evalpts
        self.curve = curve

        self._length = None
        self.points = [getattr(volmdlr,
                               f'Point{self.__class__.__name__[-2::]}')(*p)
                       for p in curve_points]

        start = self.points[0]  # self.point_at_abscissa(0.)
        end = self.points[-1]  # self.point_at_abscissa(self.length())

        Edge.__init__(self, start, end, name=name)

    def reverse(self):
        """
        Reverses the B-spline's direction by reversing its control points.

        :return: A reversed B-spline curve.
        :rtype: :class:`volmdlr.edges.BSplineCurve`.
        """
        return self.__class__(
            degree=self.degree,
            control_points=self.control_points[::-1],
            knot_multiplicities=self.knot_multiplicities[::-1],
            knots=self.knots[::-1],
            weights=self.weights,
            periodic=self.periodic)

    @classmethod
    def from_geomdl_curve(cls, curve):
        """
        # TODO: to be completed

        :param curve:
        :type curve:
        :return: A reversed B-spline curve
        :rtype: :class:`volmdlr.edges.BSplineCurve`
        """
        point_dimension = f'Point{cls.__name__[-2::]}'

        knots = list(sorted(set(curve.knotvector)))
        knot_multiplicities = [curve.knotvector.count(k) for k in knots]

        return cls(degree=curve.degree,
                   control_points=[getattr(volmdlr, point_dimension)(*p)
                                   for p in curve.ctrlpts],
                   knots=knots,
                   knot_multiplicities=knot_multiplicities)

    def length(self):
        """
        Returns the length of the B-spline curve.

        :return: The length of the B-spline curve.
        :rtype: float
        """
        if not self._length:
            self._length = length_curve(self.curve)
        return self._length

    def unit_direction_vector(self, abscissa: float):
        """
        Computes the 2D or 3D unit direction vector of B-spline curve at a given abscissa.

        :param abscissa: The abscissa on the B-spline curve where the unit
            direction vector will be computed
        :type abscissa: float
        :return: The unit direction vector of the B-spline curve
        :rtype: Union[:class:`volmdlr.Vector2D`, :class:`volmdlr.Vector3D`]
        """
        direction_vector = self.direction_vector(abscissa)
        direction_vector.normalize()
        return direction_vector

    def middle_point(self):
        """
        Computes the 2D or 3D middle point of the B-spline curve.

        :return: The middle point
        :rtype: Union[:class:`volmdlr.Point2D`, :class:`volmdlr.Point3D`]
        """
        return self.point_at_abscissa(self.length() * 0.5)

    def abscissa(self, point: Union[volmdlr.Point2D, volmdlr.Point3D],
                 tol: float = 1e-4):
        """
        Computes the abscissa of a 2D or 3D point using the least square method.

        :param point: The point located on the B-spline curve.
        :type point: Union[:class:`volmdlr.Point2D`, :class:`volmdlr.Point3D`].
        :param tol: The precision in terms of distance. Default value is 1e-4.
        :type tol: float, optional.
        :return: The abscissa of the point.
        :rtype: float
        """
        length = self.length()
        for x0 in [0, length * 0.25, length * 0.5, length * 0.75, length]:
            res = scp.optimize.least_squares(
                lambda u: (point - self.point_at_abscissa(u)).norm(),
                x0=x0,
                bounds=([0], [length]),
                # ftol=tol / 10,
                # xtol=tol / 10,
                # loss='soft_l1'
            )
            if res.fun < tol:
                return res.x[0]

        print('distance =', res.cost)
        print('res.fun:', res.fun)
        # ax = self.plot()
        # point.plot(ax=ax)
        # best_point = self.point_at_abscissa(res.x)
        # best_point.plot(ax=ax, color='r')
        raise ValueError('abscissa not found')

    def split(self, point: Union[volmdlr.Point2D, volmdlr.Point3D],
              tol: float = 1e-5):
        """
        Splits of B-spline curve in two pieces using a 2D or 3D point.

        :param point: The point where the B-spline curve is split
        :type point: Union[:class:`volmdlr.Point2D`, :class:`volmdlr.Point3D`]
        :param tol: The precision in terms of distance. Default value is 1e-4
        :type tol: float, optional
        :return: A list containing the first and second split of the B-spline
            curve
        :rtype: List[:class:`volmdlr.edges.BSplineCurve`]
        """
        if point.point_distance(self.start) < tol:
            return [None, self.copy()]
        elif point.point_distance(self.end) < tol:
            return [self.copy(), None]
        adim_abscissa = self.abscissa(point) / self.length()
        curve1, curve2 = split_curve(self.curve, adim_abscissa)

        return [self.__class__.from_geomdl_curve(curve1),
                self.__class__.from_geomdl_curve(curve2)]

    def translation(self, offset: Union[volmdlr.Vector2D, volmdlr.Vector3D]):
        """
        Translates the B-spline curve.

        :param offset: The translation vector
        :type offset: Union[:class:`volmdlr.Vector2D`,
            :class:`volmdlr.Vector3D`]
        :return: A new translated BSplineCurve
        :rtype: :class:`volmdlr.edges.BSplineCurve`
        """
        control_points = [point.translation(offset)
                          for point in self.control_points]
        return self.__class__(self.degree, control_points,
                              self.knot_multiplicities, self.knots,
                              self.weights, self.periodic)

    def translation_inplace(self, offset: Union[volmdlr.Vector2D,
                                                volmdlr.Vector3D]):
        """
        Translates the B-spline curve and its parameters are modified inplace.

        :param offset: The translation vector
        :type offset: Union[:class:`volmdlr.Vector2D`,
            :class:`volmdlr.Vector3D`]
        :return: None
        :rtype: None
        """
        for point in self.control_points:
            point.translation_inplace(offset)

    def point_belongs(self, point: Union[volmdlr.Point2D, volmdlr.Point3D],
                      abs_tol: float = 1e-10):
        """
        Checks if a 2D or 3D point belongs to the B-spline curve or not.
        It uses the least square method.

        :param point: The point to be checked
        :type point: Union[:class:`volmdlr.Point2D`, :class:`volmdlr.Point3D`]
        :param abs_tol: The precision in terms of distance.
            Default value is 1e-4
        :type abs_tol: float, optional
        :return: `True` if the point belongs to the B-spline curve, `False`
            otherwise
        :rtype: bool
        """
        point_dimension = f'Point{self.__class__.__name__[-2::]}'

        def f(x):
            return (point - getattr(volmdlr, point_dimension)(*self.curve.evaluate_single(x))).norm()

        x = npy.linspace(0, 1, 5)
        x_init = []
        for xi in x:
            x_init.append(xi)

        for x0 in x_init:
            z = scp.optimize.least_squares(f, x0=x0, bounds=([0, 1]))
            if z.fun < abs_tol:
                return True
        return False

    def merge_with(self, bspline_curve: 'BSplineCurve'):
        """
        Merges consecutive B-spline curves to define a new merged one.

        :param bspline_curve: Another B-spline curve
        :type bspline_curve: :class:`volmdlr.edges.BSplineCurve`
        :return: A merged B-spline curve
        :rtype: :class:`volmdlr.edges.BSplineCurve`
        """
        point_dimension = f'Wire{self.__class__.__name__[-2::]}'
        wire = getattr(volmdlr.wires, point_dimension)(bspline_curve)
        ordered_wire = wire.order_wire()

        points, n = [], 10
        for primitive in ordered_wire.primitives:
            points.extend(primitive.polygon_points(n))
        points.pop(n + 1)

        return self.__class__.from_points_interpolation(
            points, min(self.degree, bspline_curve.degree))

    @classmethod
    def from_bsplines(cls, bsplines: List['BSplineCurve'],
                      discretization_points: int = 10):
        """
        Creates a B-spline curve from a list of B-spline curves.

        :param bsplines: A list of B-spline curve
        :type bsplines: List[:class:`volmdlr.edges.BSplineCurve`]
        :param discretization_points: The number of points for the
            discretization. Default value is 10
        :type discretization_points: int, optional
        :return: A merged B-spline curve
        :rtype: :class:`volmdlr.edges.BSplineCurve`
        """
        point_dimension = f'Wire{cls.__name__[-2::]}'
        wire = getattr(volmdlr.wires, point_dimension)(bsplines)
        ordered_wire = wire.order_wire()

        points, degree = [], []
        for i, primitive in enumerate(ordered_wire.primitives):
            degree.append(primitive.degree)
            if i == 0:
                points.extend(primitive.polygon_points(discretization_points))
            else:
                points.extend(
                    primitive.polygon_points(discretization_points)[1::])

        return cls.from_points_interpolation(points, min(degree))

    @classmethod
    def from_points_approximation(cls, points: Union[List[volmdlr.Point2D],
                                                     List[volmdlr.Point3D]],
                                  degree: int, **kwargs):
        """
        Creates a B-spline curve approximation using least squares method with
        fixed number of control points. It is recommanded to specify the
        number of control points.
        Please refer to The NURBS Book (2nd Edition), pp.410-413 for details.

        :param points: The data points
        :type points: Union[List[:class:`volmdlr.Point2D`],
            List[:class:`volmdlr.Point3D`]]
        :param degree: The degree of the output parametric curve
        :type degree: int
        :param kwargs: See below
        :return: A B-spline curve from points approximation
        :rtype: :class:`volmdlr.edges.BSplineCurve`
        :keyword centripetal: Activates centripetal parametrization method.
            Default value is False
        :keyword ctrlpts_size: Number of control points. Default value is
            len(points) - 1
        """
        curve = fitting.approximate_curve([[*point] for point in points],
                                          degree, **kwargs)
        return cls.from_geomdl_curve(curve)

    def tangent(self, position: float = 0.0):
        """
        Evaluates the tangent vector of the B-spline curve at the input
        parameter value.

        :param position: Value of the parameter, between 0 and 1
        :type position: float
        :return: The tangent vector
        :rtype: Union[:class:`volmdlr.Point2D`, :class:`volmdlr.Point3D`]
        """
        _, tangent = operations.tangent(self.curve, position,
                                        normalize=True)

        dimension = f'Vector{self.__class__.__name__[-2::]}'
        tangent = getattr(volmdlr, dimension)(*tangent)

        return tangent

    @classmethod
    def from_points_interpolation(cls, points: Union[List[volmdlr.Point2D],
                                                     List[volmdlr.Point3D]],
                                  degree: int, periodic: bool = False):
        """
        Creates a B-spline curve interpolation through the data points.
        Please refer to Algorithm A9.1 on The NURBS Book (2nd Edition),
        pp.369-370 for details.

        :param points: The data points
        :type points: Union[List[:class:`volmdlr.Point2D`],
            List[:class:`volmdlr.Point3D`]]
        :param degree: The degree of the output parametric curve
        :type degree: int
        :param periodic: `True` if the curve should be periodic. Default value
            is `False`
        :type periodic: bool, optional
        :return: A B-spline curve from points interpolation
        :rtype: :class:`volmdlr.edges.BSplineCurve`
        """
        curve = fitting.interpolate_curve([[*point] for point in points], degree)

        bsplinecurve = cls.from_geomdl_curve(curve)
        if not periodic:
            return bsplinecurve
        bsplinecurve.periodic = True
        return bsplinecurve

    def get_geo_lines(self, tag: int, control_points_tags: List[int]):
        """
        gets the lines that define a BsplineCurve in a .geo file

        :param tag: The BsplineCurve index
        :type tag: int
        :param start_point_tag: The linesegment' start point index
        :type start_point_tag: int
        :param end_point_tag: The linesegment' end point index
        :type end_point_tag: int

        :return: A line
        :rtype: str
        """

        return 'BSpline(' + str(tag) + ') = {' + str(control_points_tags)[1:-1] + '};'

    def get_geo_points(self):
        return list(self.discretization_points())


class Line2D(Line):
    """
    Define an infinite line given by two points.

    """

    def __init__(self, point1: volmdlr.Point2D,
                 point2: volmdlr.Point2D, *, name=''):
        self.points = [point1, point2]
        Line.__init__(self, point1, point2, name=name)

    def to_3d(self, plane_origin, x1, x2):
        points_3d = [p.to_3d(plane_origin, x1, x2) for p in self.points]
        return Line3D(*points_3d, self.name)

    def rotation(self, center: volmdlr.Point2D, angle: float):
        """
        Line2D rotation.

        :param center: rotation center.
        :param angle: angle rotation.
        :return: a new rotated Line2D.
        """
        return Line2D(*[point.rotation(center, angle)
                        for point in self.points])

    def rotation_inplace(self, center: volmdlr.Point2D, angle: float):
        """
        Line2D rotation. Object is updated inplace.

        :param center: rotation center.
        :param angle: rotation angle.
        """
        for point in self.points:
            point.rotation_inplace(center, angle)

    def translation(self, offset: volmdlr.Vector2D):
        """
        Line2D translation.

        :param offset: translation vector.
        :return: A new translated Line2D.
        """
        return Line2D(*[point.translation(offset) for point in self.points])

    def translation_inplace(self, offset: volmdlr.Vector2D):
        """
        Line2D translation. Object is updated inplace.

        :param offset: translation vector.
        """
        for point in self.points:
            point.translation_inplace(offset)

    def frame_mapping(self, frame: volmdlr.Frame2D, side: str):
        return Line2D(*[point.frame_mapping(frame, side) for point in self.points])

    def plot(self, ax=None, color='k', dashed=True):
        if ax is None:
            _, ax = plt.subplots()

        if version.parse(_mpl_version) >= version.parse('3.3.2'):
            if dashed:
                ax.axline((self.point1.x, self.point1.y),
                          (self.point2.x, self.point2.y),
                          dashes=[30, 5, 10, 5],
                          color=color)
            else:
                ax.axline((self.point1.x, self.point1.y),
                          (self.point2.x, self.point2.y),
                          color=color)
        else:
            direction_vector = self.direction_vector()
            point3 = self.point1 - 3 * direction_vector
            point4 = self.point2 + 4 * direction_vector
            if dashed:
                ax.plot([point3[0], point4[0]], [point3[1], point4[1]], color=color,
                        dashes=[30, 5, 10, 5])
            else:
                ax.plot([point3[0], point4[0]], [point3[1], point4[1]], color=color)

        return ax

    def plot_data(self, edge_style=None):
        return plot_data.Line2D([self.point1.x, self.point1.y],
                                [self.point2.x, self.point2.y],
                                edge_style=edge_style)

    def line_intersections(self, line):

        point = volmdlr.Point2D.line_intersection(self, line)
        if point is not None:
            point_projection1, _ = self.point_projection(point)
            if point_projection1 is None:
                return []

            if line.__class__.__name__ == 'Line2D':
                point_projection2, _ = line.point_projection(point)
                if point_projection2 is None:
                    return []

            return [point_projection1]
        return []

    def create_tangent_circle(self, point, other_line):
        """
        Computes the two circles that are tangent to 2 lines and intersect
        a point located on one of the two lines.

        """

        # point will be called I(x_I, y_I)
        # self will be (AB)
        # line will be (CD)

        if math.isclose(self.point_distance(point), 0, abs_tol=1e-10):
            I = volmdlr.Vector2D(point[0], point[1])
            A = volmdlr.Vector2D(self.points[0][0], self.points[0][1])
            B = volmdlr.Vector2D(self.points[1][0], self.points[1][1])
            C = volmdlr.Vector2D(other_line.points[0][0],
                                 other_line.points[0][1])
            D = volmdlr.Vector2D(other_line.points[1][0],
                                 other_line.points[1][1])

        elif math.isclose(other_line.point_distance(point), 0, abs_tol=1e-10):
            I = volmdlr.Vector2D(point[0], point[1])
            C = volmdlr.Vector2D(self.points[0][0], self.points[0][1])
            D = volmdlr.Vector2D(self.points[1][0], self.points[1][1])
            A = volmdlr.Vector2D(other_line.points[0][0],
                                 other_line.points[0][1])
            B = volmdlr.Vector2D(other_line.points[1][0],
                                 other_line.points[1][1])
        else:
            raise AttributeError("The point isn't on any of the two lines")

        # CHANGEMENT DE REPAIRE
        new_u = volmdlr.Vector2D((B - A))
        new_u.normalize()
        new_v = new_u.unit_normal_vector()
        new_basis = volmdlr.Frame2D(I, new_u, new_v)

        new_a = new_basis.new_coordinates(A)
        new_b = new_basis.new_coordinates(B)
        new_c = new_basis.new_coordinates(C)
        new_d = new_basis.new_coordinates(D)

        if new_c[1] == 0 and new_d[1] == 0:
            # Segments are on the same line: no solution
            return None, None

        elif math.isclose(self.unit_direction_vector().dot(
                other_line.unit_normal_vector()), 0, abs_tol=1e-06):
            # Parallel segments: one solution

            segments_distance = abs(new_c[1] - new_a[1])
            r = segments_distance / 2
            new_circle_center = volmdlr.Point2D(
                (0, npy.sign(new_c[1] - new_a[1]) * r))
            circle_center = new_basis.old_coordinates(new_circle_center)
            circle = volmdlr.wires.Circle2D(circle_center, r)

            return circle, None

        elif math.isclose(self.unit_direction_vector().dot(
                other_line.unit_direction_vector()), 0, abs_tol=1e-06):
            # Perpendicular segments: 2 solution
            line_AB = Line2D(volmdlr.Point2D(new_a), volmdlr.Point2D(new_b))
            line_CD = Line2D(volmdlr.Point2D(new_c), volmdlr.Point2D(new_d))
            new_pt_k = volmdlr.Point2D.line_intersection(line_AB, line_CD)

            r = abs(new_pt_k[0])
            new_circle_center1 = volmdlr.Point2D((0, r))
            new_circle_center2 = volmdlr.Point2D((0, -r))
            circle_center1 = new_basis.old_coordinates(new_circle_center1)
            circle_center2 = new_basis.old_coordinates(new_circle_center2)
            circle1 = volmdlr.wires.Circle2D(circle_center1, r)
            circle2 = volmdlr.wires.Circle2D(circle_center2, r)

            return circle1, circle2

        # =============================================================================
        # LES SEGMENTS SONT QUELCONQUES
        #   => 2 SOLUTIONS
        # =============================================================================
        else:

            line_AB = Line2D(volmdlr.Point2D(new_a), volmdlr.Point2D(new_b))
            line_CD = Line2D(volmdlr.Point2D(new_c), volmdlr.Point2D(new_d))
            new_pt_k = volmdlr.Point2D.line_intersection(line_AB, line_CD)
            pt_K = volmdlr.Point2D(new_basis.old_coordinates(new_pt_k))

            if pt_K == I:
                return None, None

            # CHANGEMENT DE REPERE:
            new_u2 = volmdlr.Vector2D(pt_K - I)
            new_u2.normalize()
            new_v2 = new_u2.normalVector(unit=True)
            new_basis2 = volmdlr.Frame2D(I, new_u2, new_v2)

            new_a = new_basis2.new_coordinates(A)
            new_b = new_basis2.new_coordinates(B)
            new_c = new_basis2.new_coordinates(C)
            new_d = new_basis2.new_coordinates(D)
            new_pt_k = new_basis2.new_coordinates(pt_K)

            teta1 = math.atan2(new_c[1], new_c[0] - new_pt_k[0])
            teta2 = math.atan2(new_d[1], new_d[0] - new_pt_k[0])

            if teta1 < 0:
                teta1 += math.pi
            if teta2 < 0:
                teta2 += math.pi

            if not math.isclose(teta1, teta2, abs_tol=1e-08):
                if math.isclose(teta1, math.pi, abs_tol=1e-08) or math.isclose(
                        teta1, 0., abs_tol=1e-08):
                    teta = teta2
                elif math.isclose(teta2, math.pi,
                                  abs_tol=1e-08) or math.isclose(teta2, 0.,
                                                                 abs_tol=1e-08):
                    teta = teta1
            else:
                teta = teta1

            r1 = new_pt_k[0] * math.sin(teta) / (1 + math.cos(teta))
            r2 = new_pt_k[0] * math.sin(teta) / (1 - math.cos(teta))

            new_circle_center1 = volmdlr.Point2D(0, -r1)
            new_circle_center2 = volmdlr.Point2D(0, r2)

            circle_center1 = new_basis2.old_coordinates(new_circle_center1)
            circle_center2 = new_basis2.old_coordinates(new_circle_center2)

            if new_basis.new_coordinates(circle_center1)[1] > 0:
                circle1 = volmdlr.wires.Circle2D(circle_center1, r1)
                circle2 = volmdlr.wires.Circle2D(circle_center2, r2)
            else:
                circle1 = volmdlr.wires.Circle2D(circle_center2, r2)
                circle2 = volmdlr.wires.Circle2D(circle_center1, r1)

            return circle1, circle2

    def cut_between_two_points(self, point1, point2):
        return LineSegment2D(point1, point2)

    def point_distance(self, point2d):
        """
        Calculates the distance of a line2d to a point2d.

        :param point2d: point to calculate distance.
        :return: distance to point.
        """
        vector_r = self.point1 - point2d
        vector_v = self.normal_vector()
        return abs(vector_v.dot(vector_r)) / vector_v.norm()


class BSplineCurve2D(BSplineCurve):
    """
    A class for 2 dimensional B-spline curves. The following rule must be
    respected : `number of knots = number of control points + degree + 1`.

    :param degree: The degree of the 2 dimensional B-spline curve
    :type degree: int
    :param control_points: A list of 2 dimensional points
    :type control_points: List[:class:`volmdlr.Point2D`]
    :param knot_multiplicities: The vector of multiplicities for each knot
    :type knot_multiplicities: List[int]
    :param knots: The knot vector composed of values between 0 and 1
    :type knots: List[float]
    :param weights: The weight vector applied to the knot vector. Default
        value is None
    :type weights: List[float], optional
    :param periodic: If `True` the B-spline curve is periodic. Default value
        is False
    :type periodic: bool, optional
    :param name: The name of the B-spline curve. Default value is ''
    :type name: str, optional
    """

    _non_serializable_attributes = ['curve']

    def __init__(self,
                 degree: int,
                 control_points: List[volmdlr.Point2D],
                 knot_multiplicities: List[int],
                 knots: List[float],
                 weights: List[float] = None,
                 periodic: bool = False,
                 name: str = ''):

        BSplineCurve.__init__(self, degree,
                              control_points,
                              knot_multiplicities,
                              knots,
                              weights,
                              periodic,
                              name)

    def bounding_rectangle(self):
        """
        Computes the bounding rectangle of the 2 dimensional B-spline curve.

        :return: The bounding rectangle.
        :rtype: :class:`volmdlr.core.BoundingRectangle`
        """

        points = self.discretization_points(number_points=5)

        points_x = [p.x for p in points]
        points_y = [p.y for p in points]

        return volmdlr.core.BoundingRectangle(min(points_x), max(points_x),
                                              min(points_y), max(points_y))

    def length(self):
        """
        Computes the length of the 2 dimensional B-spline curve.

        :return: The length of the 2 dimensional B-spline curve
        :rtype: float
        """
        return length_curve(self.curve)

    def tangent(self, position: float = 0.0):
        """
        Computes the tangent at a given parameter between 0 and 1.

        :param position: The parameter at which the tangent is computed.
        :type position: float
        :return: A 2 dimensional point representing the tangent
        :rtype: :class:`volmdlr.Point2D`
        """
        _, tangent = operations.tangent(self.curve, position,
                                        normalize=True)
        tangent = volmdlr.Point2D(tangent[0], tangent[1])
        return tangent

    def point_at_abscissa(self, abscissa):
        length = self.length()
        adim_abs = max(min(abscissa / length, 1.), 0.)
        return volmdlr.Point2D(*self.curve.evaluate_single(adim_abs))

    def direction_vector(self, abscissa: float):
        """
        :param abscissa: defines where in the BSplineCurve2D the
        direction vector is to be calculated
        :return: The direection vector vector of the BSplineCurve2D
        """
        return self.tangent(abscissa)

    def normal_vector(self, abscissa: float):
        """
        :param abscissa: defines where in the BSplineCurve2D the
        normal vector is to be calculated
        :return: The normal vector of the BSplineCurve2D
        """
        tangent_vector = self.tangent(abscissa)
        normal_vector = tangent_vector.normal_vector()
        return normal_vector

    def unit_normal_vector(self, abscissa: float):
        """
        :param abscissa: defines where in the BSplineCurve2D the
        unit normal vector is to be calculated
        :return: The unit normal vector of the BSplineCurve2D
        """
        normal_vector = self.normal_vector(abscissa)
        normal_vector.normalize()
        return normal_vector

    def straight_line_area(self):
        points = self.discretization_points(number_points=100)
        x = [point.x for point in points]
        y = [point.y for point in points]
        x1 = [x[-1]] + x[0:-1]
        y1 = [y[-1]] + y[0:-1]
        return 0.5 * abs(sum(i * j for i, j in zip(x, y1))
                         - sum(i * j for i, j in zip(y, x1)))

    def straight_line_center_of_mass(self):
        polygon_points = self.discretization_points(number_points=100)
        cog = volmdlr.O2D
        for point in polygon_points:
            cog += point
        cog = cog / len(polygon_points)
        return cog

    def plot(self, ax=None, color='k', alpha=1, plot_points=False):
        if ax is None:
            _, ax = plt.subplots()

        # self.curve.delta = 0.01
        # points = [volmdlr.Point2D(px, py) for (px, py) in self.curve.evalpts]
        length = self.length()
        points = [self.point_at_abscissa(length * i / 50) for i in range(51)]

        x_points = [p.x for p in points]
        y_points = [p.y for p in points]
        ax.plot(x_points, y_points, color=color, alpha=alpha)

        return ax

    def to_3d(self, plane_origin, x1, x2):
        control_points3D = [p.to_3d(plane_origin, x1, x2) for p in
                            self.control_points]
        return BSplineCurve3D(self.degree, control_points3D,
                              self.knot_multiplicities, self.knots,
                              self.weights, self.periodic)

    def to_step(self, current_id, surface_id=None):
        points_ids = []
        content = ''
        point_id = current_id
        for point in self.control_points:
            point_content, point_id = point.to_step(point_id,
                                                    vertex=False)
            content += point_content
            points_ids.append(point_id)
            point_id += 1

        content += "#{} = B_SPLINE_CURVE_WITH_KNOTS('{}',{},({})," \
                   ".UNSPECIFIED.,.F.,.F.,{},{}," \
                   ".UNSPECIFIED.);\n".format(
                        point_id, self.name, self.degree,
                        volmdlr.core.step_ids_to_str(points_ids),
                        tuple(self.knot_multiplicities),
                        tuple(self.knots))
        return content, point_id + 1

    def discretization_points(self, *, number_points: int = None, angle_resolution: int = None):
        length = self.length()
        if angle_resolution:
            number_points = angle_resolution
        if not number_points:
            number_points = len(self.points)
        return [self.point_at_abscissa(i * length / number_points) for i in range(number_points + 1)]

    def polygon_points(self, n: int = 15):
        warnings.warn('polygon_points is deprecated,\
        please use discretization_points instead',
                      DeprecationWarning)
        return self.discretization_points(number_points=n)

    def rotation(self, center: volmdlr.Point2D, angle: float):
        """
        BSplineCurve2D rotation.

        :param center: rotation center
        :param angle: angle rotation
        :return: a new rotated Line2D
        """
        control_points = [point.rotation(center, angle)
                          for point in self.control_points]
        return BSplineCurve2D(self.degree, control_points,
                              self.knot_multiplicities, self.knots,
                              self.weights, self.periodic)

    def rotation_inplace(self, center: volmdlr.Point2D, angle: float):
        """
        BSplineCurve2D rotation. Object is updated inplace.

        :param center: rotation center
        :param angle: rotation angle
        """
        for point in self.control_points:
            point.rotation_inplace(center, angle)

    def line_intersections(self, line2d: Line2D):
        polygon_points = self.discretization_points(number_points=201)
        list_intersections = []
        length = self.length()
        initial_abscissa = 0
        for points in zip(polygon_points[:-1], polygon_points[1:]):
            linesegment = LineSegment2D(points[0], points[1])
            intersections = linesegment.line_intersections(line2d)
            initial_abscissa += linesegment.length()
            if intersections:
                if initial_abscissa < length * 0.1:
                    list_abcissas = [initial_abscissa * n for n in
                                     npy.linspace(0, 1, 100)]
                else:
                    list_abcissas = [initial_abscissa * n for n in
                                     npy.linspace(0.9, 1, 100)]
                distance = npy.inf
                for abscissa in list_abcissas:
                    point_in_curve = self.point_at_abscissa(abscissa)
                    dist = point_in_curve.point_distance(intersections[0])
                    if dist < distance:
                        distance = dist
                        intersection = point_in_curve
                list_intersections.append(intersection)
        return list_intersections

    def line_crossings(self, line2d: Line2D):
        polygon_points = self.discretization_points(number_points=50)
        crossings = []
        for p1, p2 in zip(polygon_points[:-1], polygon_points[1:]):
            l = LineSegment2D(p1, p2)
            crossings.extend(l.line_crossings(line2d))
        return crossings

    def to_wire(self, n: int):
        """
        Convert a bspline curve to a wire2d defined with 'n' line_segments.

        """

        u = npy.linspace(0, 1, num=n + 1).tolist()
        points = []
        for u0 in u:
            p = self.curve.evaluate_single(u0)
            points.append(volmdlr.Point2D(p[0], p[1]))

        return volmdlr.wires.Wire2D.from_points(points)

    def reverse(self):
        """
        Reverse the bspline's direction by reversing its start and end points.

        """

        return self.__class__(degree=self.degree,
                              control_points=self.control_points[::-1],
                              knot_multiplicities=self.knot_multiplicities[::-1],
                              knots=self.knots[::-1],
                              weights=self.weights,
                              periodic=self.periodic)

    def point_distance(self, point):
        distance = math.inf
        polygon_points = self.discretization_points(number_points=20)
        for p1, p2 in zip(polygon_points[:-1], polygon_points[1:]):
            line = LineSegment2D(p1, p2)
            dist = line.point_distance(point)
            if dist < distance:
                distance = dist
        return distance

    def nearest_point_to(self, point):
        """
        Find out the nearest point on the linesegment to point.

        """

        points = self.polygon_points(500)
        return point.nearest_point(points)

    def linesegment_intersections(self, linesegment):
        """
        Calculates intersections between a BSplineCurve2D and a LineSegment2D.

        :param linesegment: linesegment to verify intersections.
        :return: list with the intersections points.
        """
        results = self.line_intersections(linesegment.to_line())
        intersections_points = []
        for result in results:
            if linesegment.point_belongs(result, 1e-6):
                intersections_points.append(result)
        return intersections_points

    def axial_symmetry(self, line):
        """
        Finds out the symmetric bsplinecurve2d according to a line.

        """

        points_symmetry = [point.axial_symmetry(line) for point in self.control_points]

        return self.__class__(degree=self.degree,
                              control_points=points_symmetry,
                              knot_multiplicities=self.knot_multiplicities[::-1],
                              knots=self.knots[::-1],
                              weights=self.weights,
                              periodic=self.periodic)


class BezierCurve2D(BSplineCurve2D):
    """
    A class for 2 dimensional Bezier curves.

    :param degree: The degree of the Bezier curve
    :type degree: int
    :param control_points: A list of 2 dimensional points
    :type control_points: List[:class:`volmdlr.Point2D`]
    :param name: The name of the B-spline curve. Default value is ''
    :type name: str, optional
    """

    def __init__(self, degree: int, control_points: List[volmdlr.Point2D],
                 name: str = ''):
        knotvector = utilities.generate_knot_vector(degree,
                                                    len(control_points))
        knot_multiplicity = [1] * len(knotvector)

        BSplineCurve2D.__init__(self, degree, control_points,
                                knot_multiplicity, knotvector,
                                None, False, name)


class LineSegment2D(LineSegment):
    """
    Define a line segment limited by two points.

    """

    def __init__(self, start: volmdlr.Point2D, end: volmdlr.Point2D, *, name: str = ''):
        if start == end:
            raise NotImplementedError
        self.points = [start, end]
        LineSegment.__init__(self, start, end, name=name)

    def __hash__(self):
        return self._data_hash()

    def _data_hash(self):
        return self.start._data_hash() + self.end._data_hash()

    def _data_eq(self, other_object):
        if self.__class__.__name__ != other_object.__class__.__name__:
            return False
        return self.start == other_object.start and self.end == other_object.end

    def __eq__(self, other_object):
        if self.__class__.__name__ != other_object.__class__.__name__:
            return False
        return self.start == other_object.start and self.end == other_object.end

    def to_dict(self, *args, **kwargs):
        return {'object_class': 'volmdlr.edges.LineSegment2D',
                'name': self.name,
                'start': self.start.to_dict(),
                'end': self.end.to_dict()
                }

    # def middle_point(self):
    #     return 0.5 * (self.start + self.end)
    #
    # def point_at_abscissa(self, abscissa):
    #     return self.start + self.unit_direction_vector() * abscissa

    def point_belongs(self, point, abs_tol=1e-6):
        point_distance = self.point_distance(point)
        if math.isclose(point_distance, 0, abs_tol=abs_tol):
            return True
        return False

    def bounding_rectangle(self):
        return volmdlr.core.BoundingRectangle(min(self.start.x, self.end.x), max(self.start.x, self.end.x),
                                              min(self.start.y, self.end.y), max(self.start.y, self.end.y))

    def straight_line_area(self):
        return 0.

    def straight_line_second_moment_area(self, point: volmdlr.Point2D):
        return 0, 0, 0

    def straight_line_center_of_mass(self):
        return 0.5 * (self.start + self.end)

    def straight_line_point_belongs(self, point):
        """
        Verifies if a point belongs to the surface created by closing the edge with a
        line between its start and end points.

        :param point: Point to be verified.
        :return: Return True if the point belongs to this surface, or False otherwise.
        """
        return self.point_belongs(point)

    def point_distance(self, point, return_other_point=False):
        """
        Computes the distance of a point to segment of line.

        :param point: point to calculate distance.
        :param return_other_points: Bool variable to return linesegment's corresponding point or not.
        """
        distance, point = volmdlr.LineSegment2DPointDistance(
            [(self.start.x, self.start.y), (self.end.x, self.end.y)],
            (point.x, point.y))
        if return_other_point:
            return distance, volmdlr.Point2D(*point)
        return distance

    def point_projection(self, point):
        """
        If the projection falls outside the LineSegment2D, returns None.
        """
        point, curv_abs = Line2D.point_projection(Line2D(self.start, self.end),
                                                  point)
        # print('curv_abs :', curv_abs, 'length :', self.length())
        if curv_abs < 0 or curv_abs > self.length():
            if abs(curv_abs) < 1e-6 or math.isclose(curv_abs, self.length(),
                                                    abs_tol=1e-6):
                return point, curv_abs
            return None, curv_abs
        return point, curv_abs

    def line_intersections(self, line: Line2D):
        point = volmdlr.Point2D.line_intersection(self, line)
        if point is not None:
            point_projection1, _ = self.point_projection(point)
            if point_projection1 is None:
                return []

            if line.__class__.__name__ == 'LineSegment2D':
                point_projection2, _ = line.point_projection(point)
                if point_projection2 is None:
                    return []

            return [point_projection1]
        else:
            vector1 = self.start - line.point1
            vector2 = self.start - line.point2
            vector3 = self.end - line.point1
            vector4 = self.end - line.point2
            if math.isclose(vector1.cross(vector2), 0, abs_tol=1e-6):
                return [self.start]
            if math.isclose(vector3.cross(vector4), 0, abs_tol=1e-6):
                return [self.end]
        return []

    def linesegment_intersections(self, linesegment: 'LineSegment2D'):
        """
        Touching linesegments does not intersect.
<<<<<<< HEAD
=======

>>>>>>> beccd6ba
        """
        point = volmdlr.Point2D.line_intersection(self, linesegment)
        # TODO: May be these commented conditions should be used for linesegment_crossings
        if point:  # and (point != self.start) and (point != self.end):
            point_projection1, _ = self.point_projection(point)
            if point_projection1 is None:
                return []

            point_projection2, _ = linesegment.point_projection(point)
            if point_projection2 is None:
                return []

            return [point_projection1]
        else:
            return []

    def line_crossings(self, line: 'Line2D'):
        if self.direction_vector().is_colinear_to(line.direction_vector()):
            return []
        else:
            line_intersection = self.line_intersections(line)
            if line_intersection and (line_intersection[0] == self.end or line_intersection[0] == self.start):
                return []
            return line_intersection

    def linesegment_crossings(self, linesegment: 'LineSegment2D'):
        """
        Gives the crossings with a linesegment.
        """
        if self.direction_vector().is_colinear_to(
                linesegment.direction_vector()):
            return []
        else:
            return self.linesegment_intersections(linesegment)

    def plot(self, ax=None, color='k', alpha=1, arrow=False, width=None,
             plot_points=False):
        """
        Plots the Linesegment2D.
        """
        if ax is None:
            _, ax = plt.subplots()

        p1, p2 = self.start, self.end
        if arrow:
            if plot_points:
                ax.plot([p1[0], p2[0]], [p1[1], p2[1]], color=color,
                        alpha=alpha, style='o-')
            else:
                ax.plot([p1[0], p2[0]], [p1[1], p2[1]], color=color,
                        alpha=alpha)

            length = ((p1[0] - p2[0]) ** 2 + (p1[1] - p2[1]) ** 2) ** 0.5
            if width is None:
                width = length / 1000.
                head_length = length / 20.
                head_width = head_length / 2.
            else:
                head_width = 2 * width
                head_length = head_width
            ax.arrow(p1[0], p1[1],
                     (p2[0] - p1[0]) / length * (length - head_length),
                     (p2[1] - p1[1]) / length * (length - head_length),
                     head_width=head_width, fc='b', linewidth=0,
                     head_length=head_length, width=width, alpha=0.3)
        else:
            if width is None:
                width = 1
            if plot_points:
                ax.plot([p1[0], p2[0]], [p1[1], p2[1]], color=color,
                        marker='o', linewidth=width, alpha=alpha)
            else:
                ax.plot([p1[0], p2[0]], [p1[1], p2[1]], color=color,
                        linewidth=width, alpha=alpha)
        return ax

    def to_3d(self, plane_origin, x1, x2):
        start = self.start.to_3d(plane_origin, x1, x2)
        end = self.end.to_3d(plane_origin, x1, x2)
        return LineSegment3D(start, end, name=self.name)

    def reverse(self):
        return LineSegment2D(self.end.copy(), self.start.copy())

    def to_line(self):
        return Line2D(self.start, self.end)

    def rotation(self, center: volmdlr.Point2D, angle: float):
        """
        LineSegment2D rotation.

        :param center: rotation center
        :param angle: angle rotation
        :return: a new rotated LineSegment2D
        """
        return LineSegment2D(self.start.rotation(center, angle),
                             self.end.rotation(center, angle))

    def rotation_inplace(self, center: volmdlr.Point2D, angle: float):
        """
        LineSegment2D rotation. Object is updated inplace.

        :param center: rotation center.
        :param angle: rotation angle.
        """
        for point in [self.start, self.end]:
            point.rotation_inplace(center, angle)

    def translation(self, offset: volmdlr.Vector2D):
        """
        LineSegment2D translation.

        :param offset: translation vector.
        :return: A new translated LineSegment2D.
        """
        return LineSegment2D(self.start.translation(offset),
                             self.end.translation(offset))

    def translation_inplace(self, offset: volmdlr.Vector2D):
        """
        LineSegment2D translation. Object is updated inplace.

        :param offset: translation vector.
        """
        for point in [self.start, self.end]:
            point.translation_inplace(offset)

    def frame_mapping(self, frame: volmdlr.Frame2D, side: str):
        """
        Changes vector frame_mapping and return a new LineSegment2D.

        side = 'old' or 'new'.
        """
        if side == 'old':
            new_start = frame.old_coordinates(self.start)
            new_end = frame.old_coordinates(self.end)
        elif side == 'new':
            new_start = frame.new_coordinates(self.start)
            new_end = frame.new_coordinates(self.end)
        else:
            raise ValueError('Please Enter a valid side: old or new')
        return LineSegment2D(new_start, new_end)

    def frame_mapping_inplace(self, frame: volmdlr.Frame2D, side: str):
        """
        Changes vector frame_mapping and the object is updated inplace.

        :param frame: frame to execute the frame mapping.
        :param side: 'old' or 'new'.
        """
        if side == 'old':
            new_start = frame.old_coordinates(self.start)
            new_end = frame.old_coordinates(self.end)
        elif side == 'new':
            new_start = frame.new_coordinates(self.start)
            new_end = frame.new_coordinates(self.end)
        else:
            raise ValueError('Please Enter a valid side: old or new')
        self.start = new_start
        self.end = new_end

    def plot_data(self, edge_style: plot_data.EdgeStyle = None):
        return plot_data.LineSegment2D([self.start.x, self.start.y],
                                       [self.end.x, self.end.y],
                                       edge_style=edge_style)

    def create_tangent_circle(self, point, other_line):
        circle1, circle2 = Line2D.create_tangent_circle(other_line, point, self)
        if circle1 is not None:
            _, curv_abs1 = Line2D.point_projection(self, circle1.center)
            if curv_abs1 < 0. or curv_abs1 > self.length():
                circle1 = None
        if circle2 is not None:
            _, curv_abs2 = Line2D.point_projection(self, circle2.center)
            if curv_abs2 < 0. or curv_abs2 > self.length():
                circle2 = None
        return circle1, circle2

    def infinite_primitive(self, offset):
        n = -self.unit_normal_vector()
        offset_point_1 = self.start + offset * n
        offset_point_2 = self.end + offset * n

        return Line2D(offset_point_1, offset_point_2)

    def polygon_points(self, discretization_resolution: int):
        warnings.warn('polygon_points is deprecated,\
        please use discretization_points instead',
                      DeprecationWarning)
        return self.discretization_points(number_points=discretization_resolution)

    def to_wire(self, n: int):
        """
        Convert a linesegment2d to a wire2d defined with 'n' line_segments.

        """

        points = self.discretization_points(number_points=n + 1)
        return volmdlr.wires.Wire2D.from_points(points)

    def nearest_point_to(self, point):
        """
        Find out the nearest point on the linesegment to point.

        """

        points = self.discretization_points(number_points=500)
        return point.nearest_point(points)

    def axial_symmetry(self, line):
        """
        Finds out the symmetric linesegment2d according to a line.
        """

        points_symmetry = [point.axial_symmetry(line) for point in [self.start, self.end]]

        return self.__class__(points_symmetry[0], points_symmetry[1])


class Arc(Edge):
    def __init__(self, start,
                 end,
                 interior,
                 name: str = ''):
        Edge.__init__(self, start=start, end=end, name=name)
        self.interior = interior
        self._utd_clockwise_and_trigowise_paths = False
        self._clockwise_and_trigowise_paths = None
        self._radius = None

    @property
    def center(self):
        """
        Gets the arc's center.

        :return: The center of the arc.
        """
        raise NotImplementedError(
            'the property method center must be overloaded by subclassing'
            'class if not a given parameter')

    @property
    def angle(self):
        """
        Gets the angle of the arc.

        :return: The angle of the arc.
        """
        return NotImplementedError(
            'the property method angle must be overloaded by subclassing'
            'class if not a given parameter')

    @property
    def is_trigo(self):
        """
        Verifies if arc is trigowise or clockwise.

        :return: True if trigowise or False otherwise.
        """
        return NotImplementedError(
            'the property method is_trigo must be overloaded by subclassing'
            'class if not a given parameter')

    @property
    def radius(self):
        if not self._radius:
            self._radius = (self.start - self.center).norm()
        return self._radius

    def length(self):
        """
        Calculates the length of the Arc, with its radius and it arc angle.
<<<<<<< HEAD
        :return: the length fo the Arc
=======

        :return: the length fo the Arc.
>>>>>>> beccd6ba
        """
        return self.radius * abs(self.angle)

    def point_at_abscissa(self, abscissa):
        if self.is_trigo:
            return self.start.rotation(self.center,
                                       abscissa / self.radius)
        else:
            return self.start.rotation(self.center,
                                       -abscissa / self.radius)

    @staticmethod
    def get_clockwise_and_trigowise_paths(radius_1, radius_2, radius_i):
        """

        :param radius_1: radius from center to start point.
        :param radius_2: radius form center ro end point.
        :param radius_i: radius from center to interior point.
        :return: the clockwise and trigowise paths.
        """
        angle1 = math.atan2(radius_1.y, radius_1.x)
        anglei = math.atan2(radius_i.y, radius_i.x)
        angle2 = math.atan2(radius_2.y, radius_2.x)

        # Going trigo/clock wise from start to interior
        if anglei < angle1:
            trigowise_path = (anglei + volmdlr.TWO_PI) - angle1
            clockwise_path = angle1 - anglei
        else:
            trigowise_path = anglei - angle1
            clockwise_path = angle1 - anglei + volmdlr.TWO_PI

        # Going trigo wise from interior to interior
        if angle2 < anglei:
            trigowise_path += (angle2 + volmdlr.TWO_PI) - anglei
            clockwise_path += anglei - angle2
        else:
            trigowise_path += angle2 - anglei
            clockwise_path += anglei - angle2 + volmdlr.TWO_PI
        return clockwise_path, trigowise_path

    def middle_point(self):
        return self.point_at_abscissa(0.5 * self.length())

    def point_distance(self, point):
        points = self.discretization_points(angle_resolution=100)
        return point.point_distance(point.nearest_point(points))

    def discretization_points(self, *, number_points: int = None, angle_resolution: int = None):
        """
        Discretize a Edge to have "n" points.

        :param number_points: the number of points (including start and end points)
             if unset, only start and end will be returned
        :param angle_resolution: if set, the sampling will be adapted to have a controlled angular distance. Usefull
            to mesh an arc
        :return: a list of sampled points
        """
        if not number_points:
            if not angle_resolution:
                number_points = 2
            else:
                number_points = math.ceil(self.angle * angle_resolution) + 2

        step = self.length() / (number_points - 1)
        return [self.point_at_abscissa(i * step)
                for i in range(number_points)]

    def polygon_points(self, discretization_resolution: int):
        warnings.warn('polygon_points is deprecated,\
        please use discretization_points instead',
                      DeprecationWarning)
        return self.discretization_points(number_points=discretization_resolution)

    def get_geo_lines(self, tag: int, start_point_tag: int, center_point_tag: int, end_point_tag: int):
        """
        gets the lines that define an Arc in a .geo file

        :param tag: The linesegment index
        :type tag: int
        :param start_point_tag: The linesegment' start point index
        :type start_point_tag: int
        :param center_point_tag: The linesegment' center point index
        :type center_point_tag: int
        :param end_point_tag: The linesegment' end point index
        :type end_point_tag: int

        :return: A line
        :rtype: str
        """

        return 'Circle(' + str(tag) + ') = {' + str(start_point_tag) + ', ' + \
            str(center_point_tag) + ', ' + str(end_point_tag) + '};'

    def get_geo_points(self):
        return [self.start, self.center, self.end]


class Arc2D(Arc):
    """
    angle: the angle measure always >= 0
    """

    def __init__(self,
                 start: volmdlr.Point2D,
                 interior: volmdlr.Point2D,
                 end: volmdlr.Point2D,
                 name: str = ''):
        self._center = None
        self._is_trigo = None
        self._angle = None
        Arc.__init__(self, start=start, end=end, interior=interior, name=name)
        start_to_center = start - self.center
        end_to_center = end - self.center
        angle1 = math.atan2(start_to_center.y, start_to_center.x)
        angle2 = math.atan2(end_to_center.y, end_to_center.x)
        if self.is_trigo:
            self.angle1 = angle1
            self.angle2 = angle2
        else:
            self.angle1 = angle2
            self.angle2 = angle1

    @property
    def center(self):
        if not self._center:
            self._center = self.get_center()
        return self._center

    def get_center(self):
        xi, yi = self.interior.x, self.interior.y
        xe, ye = self.end.x, self.end.y
        xs, ys = self.start.x, self.start.y
        try:
            A = volmdlr.Matrix22(2 * (xs - xi), 2 * (ys - yi),
                                 2 * (xs - xe), 2 * (ys - ye))
            b = - volmdlr.Vector2D(xi ** 2 + yi ** 2 - xs ** 2 - ys ** 2,
                                   xe ** 2 + ye ** 2 - xs ** 2 - ys ** 2)
            inv_A = A.inverse()
            x = inv_A.vector_multiplication(b)
            center = volmdlr.Point2D(x.x, x.y)
        except ValueError:
            A = npy.array([[2 * (xs - xi), 2 * (ys - yi)],
                           [2 * (xs - xe), 2 * (ys - ye)]])
            b = - npy.array([xi ** 2 + yi ** 2 - xs ** 2 - ys ** 2,
                             xe ** 2 + ye ** 2 - xs ** 2 - ys ** 2])
            center = volmdlr.Point2D(*npy.linalg.solve(A, b))
        return center

    @property
    def is_trigo(self):
        """
        Gives if the edge goes in the trigo direction.
        """
        if not self._is_trigo:
            self._is_trigo = self.get_arc_direction()
        return self._is_trigo

    @property
    def clockwise_and_trigowise_paths(self):
        if not self._clockwise_and_trigowise_paths:
            radius_1 = self.start - self.center
            radius_2 = self.end - self.center
            radius_i = self.interior - self.center
            self._clockwise_and_trigowise_paths =\
                self.get_clockwise_and_trigowise_paths(radius_1,
                                                       radius_2,
                                                       radius_i)
            self._utd_clockwise_and_trigowise_paths = True
        return self._clockwise_and_trigowise_paths

    def get_arc_direction(self):
        clockwise_path, trigowise_path =\
            self.clockwise_and_trigowise_paths
        if clockwise_path > trigowise_path:
            return True
        return False

    @property
    def angle(self):
        """
        Returns the angle in radians of the arc.
        """
        if not self._angle:
            self._angle = self.get_angle()
        return self._angle

    def get_angle(self):
        clockwise_path, trigowise_path = \
            self.clockwise_and_trigowise_paths
        if self.is_trigo:
            return trigowise_path
        return clockwise_path

    def _get_points(self):
        return [self.start, self.interior, self.end]

    points = property(_get_points)

    def point_distance(self, point):
        """
        Returns the distance between a point and the edge.
        """
        vector_start = self.start - self.center
        vector_point = point - self.center
        vector_end = self.end - self.center
        if self.is_trigo:
            vector_start, vector_end = vector_end, vector_start
        arc_angle = volmdlr.core.clockwise_angle(vector_start, vector_end)
        point_angle = volmdlr.core.clockwise_angle(vector_start, vector_point)
        if point_angle <= arc_angle:
            return abs(
                LineSegment2D(point, self.center).length() - self.radius)
        else:
            return min(LineSegment2D(point, self.start).length(),
                       LineSegment2D(point, self.end).length())

    def point_belongs(self, point2d, abs_tol=1e-10):
        """
        Check if a Point2D belongs to the Arc2D.

        """
        distance_point_to_center = point2d.point_distance(self.center)
        if not math.isclose(distance_point_to_center, self.radius, abs_tol=abs_tol):
            return False
        try:
            point_abscissa = self.abscissa(point2d)
        except ValueError:
            return False
        if self.length() >= point_abscissa >= 0:
            return True
        return False

    def to_full_arc_2d(self):
        """
        Convert to a full arc2d
        """
        return FullArc2D(center=self.center,
                         start_end=self.point_at_abscissa(0),
                         name=self.name)

    def line_intersections(self, line2d: Line2D):
        # circle = self.to_circle()
        # circle_intersection_points = circle.line_intersections(line2d)
        full_arc_2d = self.to_full_arc_2d()
        fa2d_intersection_points = full_arc_2d.line_intersections(line2d)
        intersection_points = []
        for pt in fa2d_intersection_points:
            if self.point_belongs(pt):
                intersection_points.append(pt)
        return intersection_points

    def linesegment_intersections(self, linesegment2d: LineSegment2D):
        full_arc_2d = self.to_full_arc_2d()
        fa2d_intersection_points = full_arc_2d.linesegment_intersections(
            linesegment2d)
        intersection_points = []
        for pt in fa2d_intersection_points:
            if self.point_belongs(pt):
                intersection_points.append(pt)
        return intersection_points

    def abscissa(self, point2d: volmdlr.Point2D, tol=1e-9):
        """
        Returns the abscissa of a given point2d.
        """
        if point2d.point_distance(self.start) < tol:
            return 0
        if point2d.point_distance(self.end) < tol:
            return self.length()

        p = point2d - self.center
        u = self.start - self.center
        u.normalize()
        if self.is_trigo:
            v = u.normal_vector()
        else:
            v = -u.normal_vector()

        x, y = p.dot(u), p.dot(v)
        theta = math.atan2(y, x)
        if theta < -tol or theta > self.angle + tol:
            raise ValueError('Point not in arc')

        if theta < 0:
            return 0.
        if theta > self.angle:
            return self.angle * self.radius

        return self.radius * theta

    def direction_vector(self, abscissa: float):
        """
        :param abscissa: defines where in the Arc2D the
        direction vector is to be calculated
        :return: The direction vector of the Arc2D
        """
        return -self.normal_vector(abscissa=abscissa).normal_vector()

    def unit_direction_vector(self, abscissa: float):
        """
        :param abscissa: defines where in the Arc2D the unit direction vector is to be calculated.
        :return: The unit direction vector of the Arc2D
        """
        direction_vector = self.direction_vector(abscissa)
        direction_vector.normalize()
        return direction_vector

    def normal_vector(self, abscissa: float):
        """
        :param abscissa: defines where in the Arc2D the
        normal vector is to be calculated
        :return: The normal vector of the Arc2D
        """
        point = self.point_at_abscissa(abscissa)
        # if self.is_trigo:
        normal_vector = self.center - point
        # else:
        #     normal_vector = point - self.center
        return normal_vector

    def unit_normal_vector(self, abscissa: float):
        """
        :param abscissa: defines where in the Arc2D the
        unit normal vector is to be calculated
        :return: The unit normal vector of the Arc2D
        """
        normal_vector = self.normal_vector(abscissa)
        normal_vector.normalize()
        return normal_vector

    def area(self):
        return self.radius ** 2 * self.angle / 2

    def center_of_mass(self):
        #        u=self.middle.vector-self.center.vector
        u = self.middle_point() - self.center
        u.normalize()
        # alpha = abs(self.angle)
        return self.center + 4 / (3 * self.angle) * self.radius * math.sin(
            self.angle * 0.5) * u

    def bounding_rectangle(self):
        # TODO: Enhance this!!!
        return volmdlr.core.BoundingRectangle(self.center.x - self.radius, self.center.x + self.radius,
                                              self.center.y - self.radius, self.center.y + self.radius)

    def straight_line_area(self):
        if self.angle >= math.pi:
            angle = volmdlr.TWO_PI - self.angle
            area = math.pi * self.radius ** 2 - 0.5 * self.radius ** 2 * (
                angle - math.sin(angle))
        else:
            angle = self.angle
            area = 0.5 * self.radius ** 2 * (angle - math.sin(angle))

        if self.is_trigo:
            return area
        return -area

    def straight_line_second_moment_area(self, point: volmdlr.Point2D):

        if self.angle2 < self.angle1:
            angle2 = self.angle2 + volmdlr.TWO_PI

        else:
            angle2 = self.angle2
        angle1 = self.angle1

        # Full arc section
        Ix1 = self.radius ** 4 / 8 * (angle2 - angle1 + 0.5 * (
            math.sin(2 * angle1) - math.sin(2 * angle2)))
        Iy1 = self.radius ** 4 / 8 * (angle2 - angle1 + 0.5 * (
            math.sin(2 * angle2) - math.sin(2 * angle1)))
        Ixy1 = self.radius ** 4 / 8 * (
            math.cos(angle1) ** 2 - math.cos(angle2) ** 2)

        # Triangle
        xi, yi = (self.start - self.center)
        xj, yj = (self.end - self.center)
        Ix2 = (yi ** 2 + yi * yj + yj ** 2) * (xi * yj - xj * yi) / 12.
        Iy2 = (xi ** 2 + xi * xj + xj ** 2) * (xi * yj - xj * yi) / 12.
        Ixy2 = (xi * yj + 2 * xi * yi + 2 * xj * yj + xj * yi) * (
            xi * yj - xj * yi) / 24.
        if Ix2 < 0.:
            Ix2, Iy2, Ixy2 = -Ix2, -Iy2, -Ixy2
        if self.angle < math.pi:
            if self.is_trigo:
                Ix = Ix1 - Ix2
                Iy = Iy1 - Iy2
                Ixy = Ixy1 - Ixy2
            else:
                Ix = Ix2 - Ix1
                Iy = Iy2 - Iy1
                Ixy = Ixy2 - Ixy1
        else:
            # print('Ixy12', Ixy1, Ixy2)
            if self.is_trigo:
                Ix = Ix1 + Ix2
                Iy = Iy1 + Iy2
                Ixy = Ixy1 + Ixy2
            else:
                Ix = -Ix2 - Ix1
                Iy = -Iy2 - Iy1
                Ixy = -Ixy2 - Ixy1

        return volmdlr.geometry.huygens2d(Ix, Iy, Ixy,
                                          self.straight_line_area(),
                                          self.center,
                                          point)

    def straight_line_center_of_mass(self):
        if self.angle == math.pi:
            return self.center_of_mass()

        u = self.middle_point() - self.center
        u.normalize()
        if self.angle >= math.pi:
            u = -u
        bissec = Line2D(self.center, self.center + u)
        string = Line2D(self.start, self.end)
        p = volmdlr.Point2D.line_intersection(bissec, string)
        a = p.point_distance(self.start)
        h = p.point_distance(self.center)
        triangle_area = h * a
        # alpha = abs(self.angle)
        triangle_cog = self.center + 2 / 3. * h * u
        if self.angle < math.pi:
            cog = (
                self.center_of_mass() * self.area() - triangle_area * triangle_cog) / abs(
                self.straight_line_area())
        else:
            cog = (
                self.center_of_mass() * self.area() + triangle_area * triangle_cog) / abs(
                self.straight_line_area())

        # ax = self.plot()
        # bissec.plot(ax=ax, color='grey')
        # self.center.plot(ax=ax)
        # string.plot(ax=ax, color='grey')
        # triangle_cog.plot(ax=ax, color='green')
        # self.center_of_mass().plot(ax=ax, color='red')
        #
        # cog_line = Line2D(volmdlr.O2D, self.center_of_mass()*self.area()-triangle_area*triangle_cog)
        # cog_line.plot(ax=ax)
        #
        # cog.plot(ax=ax, color='b')
        # ax.set_aspect('equal')
        return cog

    def straight_line_point_belongs(self, point):
        """
        Verifies if a point belongs to the surface created by closing the edge with a
        line between its start and end points.

        :param point_2d: Point to be verified.
        :return: Return True if the point belongs to this surface, or False otherwise.
        """
        if self.point_belongs(point_2d):
            return True
        if self.start == self.end:
            if point_2d.point_distance(self.center) <= self.radius:
                return True
        center_distance_point = self.center.point_distance(point)
        straight_line = LineSegment2D(self.start, self.end)
        for edge in [self, straight_line]:
            line_passing_trough_point = Line2D(self.center, point)
            straight_line_intersections = edge.line_intersections(line_passing_trough_point)
            if straight_line_intersections:
                if self.center.point_distance(straight_line_intersections[0]) > center_distance_point:
                    return True
        return False

    def plot(self, ax=None, color='k', alpha=1, plot_points=False):
        if ax is None:
            _, ax = plt.subplots()

        if plot_points:
            for point in [self.center, self.start, self.interior, self.end]:
                point.plot(ax=ax, color=color, alpha=alpha)

        ax.add_patch(matplotlib.patches.Arc((self.center.x, self.center.y), 2 * self.radius,
                                            2 * self.radius, angle=0,
                                            theta1=self.angle1 * 0.5 / math.pi * 360,
                                            theta2=self.angle2 * 0.5 / math.pi * 360,
                                            color=color,
                                            alpha=alpha))
        return ax

    def to_3d(self, plane_origin, x, y):
        ps = self.start.to_3d(plane_origin, x, y)
        pi = self.interior.to_3d(plane_origin, x, y)
        pe = self.end.to_3d(plane_origin, x, y)

        return volmdlr.edges.Arc3D(ps, pi, pe, name=self.name)

    def rotation(self, center: volmdlr.Point2D, angle: float):
        """
        Arc2D rotation.

        :param center: rotation center
        :param angle: angle rotation.
        :return: a new rotated Arc2D.
        """
        return Arc2D(*[point.rotation(center, angle,) for point in
                       [self.start, self.interior, self.end]])

    def rotation_inplace(self, center: volmdlr.Point2D, angle: float):
        """
        Arc2D rotation. Object is updated inplace.

        :param center: rotation center.
        :param angle: rotation angle.
        """
        self.start.rotation_inplace(center, angle)
        self.interior.rotation_inplace(center, angle)
        self.end.rotation_inplace(center, angle)
        self._angle = None
        self._is_trigo = None
        self._center = None
        self._clockwise_and_trigowise_paths = None

    def translation(self, offset: volmdlr.Vector2D):
        """
        Arc2D translation.

        :param offset: translation vector.
        :return: A new translated Arc2D.
        """
        return Arc2D(*[point.translation(offset) for point in
                       [self.start, self.interior, self.end]])

    def translation_inplace(self, offset: volmdlr.Vector2D):
        """
        Arc2D translation. Object is updated inplace.

        :param offset: translation vector.
        """
        self.start.translation_inplace(offset)
        self.interior.translation_inplace(offset)
        self.end.translation_inplace(offset)
        self._angle = None
        self._is_trigo = None
        self._center = None
        self._clockwise_and_trigowise_paths = None

    def frame_mapping(self, frame: volmdlr.Frame2D, side: str):
        """
        Changes vector frame_mapping and return a new Arc2D.

        side = 'old' or 'new'
        """
        return Arc2D(*[point.frame_mapping(frame, side) for point in
                       [self.start, self.interior, self.end]])

    def frame_mapping_inplace(self, frame: volmdlr.Frame2D, side: str):
        """
        Changes vector frame_mapping and the object is updated inplace.
        side = 'old' or 'new'
        """
        self.__init__(*[point.frame_mapping(frame, side) for point in
                        [self.start, self.interior, self.end]])

    def second_moment_area(self, point):
        """
        Second moment area of part of disk.

        """
        if self.angle2 < self.angle1:
            angle2 = self.angle2 + volmdlr.TWO_PI

        else:
            angle2 = self.angle2
        angle1 = self.angle1

        Ix = self.radius ** 4 / 8 * (angle2 - angle1 + 0.5 * (
            math.sin(2 * angle1) - math.sin(2 * angle2)))
        Iy = self.radius ** 4 / 8 * (angle2 - angle1 + 0.5 * (
            math.sin(2 * angle2) - math.sin(2 * angle1)))
        Ixy = self.radius ** 4 / 8 * (
            math.cos(angle1) ** 2 - math.cos(angle2) ** 2)
        # Ic = npy.array([[Ix, Ixy], [Ixy, Iy]])

        # Must be computed at center, so huygens related to center
        return volmdlr.geometry.huygens2d(Ix, Iy, Ixy, self.area(),
                                          self.center, point)

    def plot_data(self, edge_style: plot_data.EdgeStyle = None,
                  anticlockwise: bool = None):

        list_node = self.discretization_points()
        data = []
        for nd in list_node:
            data.append({'x': nd.x, 'y': nd.y})
        return plot_data.Arc2D(cx=self.center.x,
                               cy=self.center.y,
                               r=self.radius,
                               start_angle=self.angle1,
                               end_angle=self.angle2,
                               edge_style=edge_style,
                               data=data,
                               anticlockwise=anticlockwise,
                               name=self.name)

    def copy(self, *args, **kwargs):
        return Arc2D(self.start.copy(),
                     self.interior.copy(),
                     self.end.copy())

    def split(self, split_point: volmdlr.Point2D):
        abscissa = self.abscissa(split_point)

        return [Arc2D(self.start,
                      self.point_at_abscissa(0.5 * abscissa),
                      split_point),
                Arc2D(split_point,
                      self.point_at_abscissa((self.abscissa(self.end)
                                              - abscissa) * 0.5 + abscissa),
                      self.end)
                ]

    def cut_between_two_points(self, point1, point2):
        """
        Cuts Arc between to points, and return the a new arc bwetween these two points.

        """
        if (point1 == self.start and point2 == self.end) or \
                (point2 == self.start and point1 == self.end):
            return self
        raise NotImplementedError

    def infinite_primitive(self, offset):
        vector_start_center = self.start - self.center
        vector_start_center.normalize()
        vector_end_center = self.end - self.center
        vector_end_center.normalize()
        vector_interior_center = self.interior - self.center
        vector_interior_center.normalize()
        if self.is_trigo:
            radius = self.radius + offset
            center = self.center

        else:
            radius = self.radius - offset
            if radius < 0:
                return None
            center = self.center
            # mid_point = self.middle_point()
            # vec1 = self.center - mid_point
            # vec1.normalize()
            # vec1 = 2 * offset * math.sqrt(2) * vec1
            # center = self.center.translation(vec1)
        start = center + radius * vector_start_center
        end = center + radius * vector_end_center
        interior = center + radius * vector_interior_center
        return Arc2D(start, interior, end)

    def complementary(self):

        interior = self.middle_point().rotation(self.center, math.pi)
        return Arc2D(self.start, interior, self.end)

    def to_wire(self, angle_resolution: float = 10.):
        """
        convert an arc to a wire2d defined with line_segments.

        """

        return volmdlr.wires.Wire2D.from_points(self.polygon_points(angle_resolution))

    def axial_symmetry(self, line):
        """
        Finds out the symmetric arc2d according to a line.

        """

        points_symmetry = [point.axial_symmetry(line) for point in [self.start, self.interior, self.end]]

        return self.__class__(start=points_symmetry[0],
                              interior=points_symmetry[1],
                              end=points_symmetry[2])


class FullArc2D(Arc2D):
    """
    An edge that starts at start_end, ends at the same point after having described
    a circle.

    """

    def __init__(self, center: volmdlr.Point2D, start_end: volmdlr.Point2D,
                 name: str = ''):
        self.__center = center
        interior = start_end.rotation(center, math.pi)
        Arc2D.__init__(self, start=start_end, interior=interior,
                       end=start_end, name=name)  # !!! this is dangerous

    @property
    def is_trigo(self):
        return True

    @property
    def center(self):
        return self.__center

    @property
    def angle(self):
        return volmdlr.TWO_PI

    def to_dict(self, use_pointers: bool = False, memo=None, path: str = '#'):
        dict_ = self.base_dict()
        dict_['center'] = self.center.to_dict(use_pointers=use_pointers, memo=memo, path=path + '/center')
        dict_['radius'] = self.radius
        dict_['angle'] = self.angle
        dict_['is_trigo'] = self.is_trigo
        dict_['start_end'] = self.start.to_dict(use_pointers=use_pointers, memo=memo, path=path + '/start_end')
        dict_['name'] = self.name
        return dict_

    def copy(self, *args, **kwargs):
        return FullArc2D(self.center.copy(), self.start.copy())

    @classmethod
    def dict_to_object(cls, dict_, global_dict=None, pointers_memo: Dict[str, Any] = None, path: str = '#'):
        center = volmdlr.Point2D.dict_to_object(dict_['center'])
        start_end = volmdlr.Point2D.dict_to_object(dict_['start_end'])

        return cls(center, start_end, name=dict_['name'])

    def __hash__(self):
        return hash(self.radius)
        # return hash(self.center) + 5*hash(self.start)

    def __eq__(self, other_arc):
        if self.__class__.__name__ != other_arc.__class__.__name__:
            return False
        return (self.center == other_arc.center) \
            and (self.start_end == other_arc.start_end)

    def straight_line_area(self):
        area = self.area()
        return area

    def center_of_mass(self):
        return self.center

    def straight_line_center_of_mass(self):
        return self.center_of_mass()

    def straight_line_point_belongs(self, point):
        """
        Verifies if a point belongs to the surface created by closing the edge with a
        line between its start and end points.

        :param point2d: Point to be verified
        :return: Return True if the point belongs to this surface, or False otherwise
        """
        if point.point_distance(self.center) <= self.radius:
            return True
        return False

    def to_3d(self, plane_origin, x, y):
        center = self.center.to_3d(plane_origin, x, y)
        start = self.start.to_3d(plane_origin, x, y)
        z = x.cross(y)
        z.normalize()

        return FullArc3D(center, start, z)

    def rotation(self, center: volmdlr.Point2D, angle: float):
        new_center = self._center.rotation(center, angle, True)
        new_start_end = self.start.rotation(center, angle, True)
        return FullArc2D(new_center, new_start_end)

    def rotation_inplace(self, center: volmdlr.Point2D, angle: float):
        self._center.rotation(center, angle, False)
        self.start.rotation(center, angle, False)
        self.interior.rotation(center, angle, False)
        self.end.rotation(center, angle, False)

    def translation(self, offset: volmdlr.Vector2D):
        new_center = self._center.translation(offset)
        new_start_end = self.start.translation(offset)
        return FullArc2D(new_center, new_start_end)

    def translation_inplace(self, offset: volmdlr.Vector2D):
        self._center.translation_inplace(offset)
        self.start.translation_inplace(offset)
        self.end.translation_inplace(offset)
        self.interior.translation_inplace(offset)

    def frame_mapping(self, frame: volmdlr.Frame2D, side: str):
        """
        side = 'old' or 'new'
        """
        return FullArc2D(*[point.frame_mapping(frame, side) for point in
                           [self._center, self.start]])

    def frame_mapping_inplace(self, frame: volmdlr.Frame2D, side: str):
        for p in [self._center, self.start, self.end, self.interior]:
            p.frame_mapping_inplace(frame, side)

    def polygonization(self):
        return volmdlr.wires.ClosedPolygon2D(self.discretization_points(angle_resolution=15))

    def plot(self, ax=None, color='k', alpha=1, plot_points=False,
             linestyle='-', linewidth=1):
        if ax is None:
            _, ax = plt.subplots()

        if self.radius > 0:
            ax.add_patch(matplotlib.patches.Arc((self.center.x, self.center.y),
                                                2 * self.radius,
                                                2 * self.radius,
                                                angle=0,
                                                theta1=0,
                                                theta2=360,
                                                color=color,
                                                linestyle=linestyle,
                                                linewidth=linewidth))
        if plot_points:
            ax.plot([self.start.x], [self.start.y], 'o',
                    color=color, alpha=alpha)
        return ax

    def cut_between_two_points(self, point1, point2):

        x1, y1 = point1 - self.center
        x2, y2 = point2 - self.center

        angle1 = math.atan2(y1, x1)
        angle2 = math.atan2(y2, x2)
        if angle2 < angle1:
            angle2 += volmdlr.TWO_PI
        angle_i = 0.5 * (angle1 + angle2)
        interior = point1.rotation(self.center, angle_i)
        arc = Arc2D(point1, interior, point2)
        if self.is_trigo != arc.is_trigo:
            arc = arc.complementary()

        return arc

    def line_intersections(self, line2d: Line2D, tol=1e-9):
        try:
            if line2d.start == self.center:
                pt1 = line2d.end
                vec = line2d.start - line2d.end
            else:
                pt1 = line2d.start
                vec = line2d.end - line2d.start
        except AttributeError:
            if line2d.point1 == self.center:
                pt1 = line2d.point2
                vec = line2d.point1 - line2d.point2
            else:
                pt1 = line2d.point1
                vec = line2d.point2 - line2d.point1
        a = vec.dot(vec)
        b = 2 * vec.dot(pt1 - self.center)
        c = pt1.dot(pt1) + self.center.dot(self.center) \
            - 2 * pt1.dot(self.center) - self.radius ** 2

        disc = b ** 2 - 4 * a * c
        if math.isclose(disc, 0., abs_tol=tol):
            t1 = -b / (2 * a)
            return [pt1 + t1 * vec]

        elif disc > 0:
            sqrt_disc = math.sqrt(disc)
            t1 = (-b + sqrt_disc) / (2 * a)
            t2 = (-b - sqrt_disc) / (2 * a)
            return [pt1 + t1 * vec,
                    pt1 + t2 * vec]

        return []

    def linesegment_intersections(self, linesegment2d: LineSegment2D, tol=1e-9):
        try:
            if linesegment2d.start == self.center:
                pt1 = linesegment2d.end
                vec = linesegment2d.start - linesegment2d.end
            else:
                pt1 = linesegment2d.start
                vec = linesegment2d.end - linesegment2d.start
        except AttributeError:
            if linesegment2d.point1 == self.center:
                pt1 = linesegment2d.point2
                vec = linesegment2d.point1 - linesegment2d.point2
            else:
                pt1 = linesegment2d.point1
                vec = linesegment2d.point2 - linesegment2d.point1
        a = vec.dot(vec)
        b = 2 * vec.dot(pt1 - self.center)
        c = pt1.dot(pt1) + self.center.dot(self.center) \
            - 2 * pt1.dot(self.center) - self.radius ** 2

        disc = b ** 2 - 4 * a * c
        if math.isclose(disc, 0., abs_tol=tol):
            t1 = -b / (2 * a)
            points = [pt1 + t1 * vec]
            if linesegment2d.point_belongs(points[0]):
                return points
            return []

        elif disc > 0:
            sqrt_disc = math.sqrt(disc)
            t1 = (-b + sqrt_disc) / (2 * a)
            t2 = (-b - sqrt_disc) / (2 * a)
            points = [pt1 + t1 * vec, pt1 + t2 * vec]
            valid_points = [pt for pt in points if
                            linesegment2d.point_belongs(pt)]
            return valid_points

        return []


class ArcEllipse2D(Edge):
    """
    An 2 dimensional elliptical arc.

    :param start: The starting point of the elliptical arc
    :type start: :class:`volmdlr.Point2D`
    :param interior: An interior point of the elliptical arc
    :type interior: :class:`volmdlr.Point2D`
    :param end: The end point of the elliptical arc
    :type end: :class:`volmdlr.Point2D`
    :param center: The center of the ellipse
    :type center: :class:`volmdlr.Point2D`
    :param major_dir: The major direction of the ellipse
    :type major_dir: :class:`volmdlr.Vector2D`
    :param name: The name of the elliptical arc. Default value is ''
    :type name: str, optional
    :param extra: An extra interior point if start is equal to end. Default
        value is None
    :type extra: :class:`volmdlr.Point2D`, optional
    """

    def __init__(self, start: volmdlr.Point2D, interior: volmdlr.Point2D,
                 end: volmdlr.Point2D, center: volmdlr.Point2D,
                 major_dir: volmdlr.Vector2D, name: str = '',
                 extra: volmdlr.Point2D = None):
        Edge.__init__(self, start, end, name)
        self.interior = interior
        self.center = center
        self.extra = extra
        self.major_dir = major_dir
        self.minor_dir = self.major_dir.deterministic_unit_normal_vector()
        frame = volmdlr.Frame2D(self.center, self.major_dir, self.minor_dir)
        self.frame = frame
        start_new, end_new = frame.new_coordinates(self.start), frame.new_coordinates(self.end)
        interior_new, center_new = frame.new_coordinates(self.interior), frame.new_coordinates(self.center)

        def theta_A_B(s, i, e, c):
            """
            from : https://math.stackexchange.com/questions/339126/how-to-draw-an-ellipse-if-a-center-and-3-arbitrary-points-on-it-are-given
            theta=angle d'inclinaison ellipse par rapport à horizontal(sens horaire),A=demi grd axe, B=demi petit axe
            """
            xs, ys, xi, yi, xe, ye = s[0] - c[0], s[1] - c[1], i[0] - c[0], i[
                1] - c[1], e[0] - c[0], e[1] - c[1]
            A = npy.array(([xs ** 2, ys ** 2, 2 * xs * ys],
                           [xi ** 2, yi ** 2, 2 * xi * yi],
                           [xe ** 2, ye ** 2, 2 * xe * ye]))
            invA = npy.linalg.inv(A)
            One = npy.array(([1],
                             [1],
                             [1]))
            C = npy.dot(invA, One)  # matrice colonne de taille 3
            theta = 0.5 * math.atan(2 * C[2] / (C[1] - C[0]))
            c1 = C[0] + C[1]
            c2 = (C[1] - C[0]) / math.cos(2 * theta)
            gdaxe = math.sqrt((2 / (c1 - c2)))
            ptax = math.sqrt((2 / (c1 + c2)))
            return theta, gdaxe, ptax

        if start == end:
            extra_new = frame.new_coordinates(self.extra)
            theta, A, B = theta_A_B(start_new, extra_new, interior_new,
                                    center_new)
        else:
            theta, A, B = theta_A_B(start_new, interior_new, end_new,
                                    center_new)

        self.Gradius = A
        self.Sradius = B
        self.theta = theta

        # Angle pour start
        u1, u2 = start_new.x / self.Gradius, start_new.y / self.Sradius
        angle1 = volmdlr.core.sin_cos_angle(u1, u2)
        self.angle_start = angle1
        # Angle pour end
        u3, u4 = end_new.x / self.Gradius, end_new.y / self.Sradius
        angle2 = volmdlr.core.sin_cos_angle(u3, u4)
        self.angle_end = angle2
        # Angle pour interior
        u5, u6 = interior_new.x / self.Gradius, interior_new.y / self.Sradius
        anglei = volmdlr.core.sin_cos_angle(u5, u6)
        self.angle_interior = anglei

        # Going trigo/clock wise from start to interior
        if anglei < angle1:
            trigowise_path = (anglei + volmdlr.TWO_PI) - angle1
            clockwise_path = angle1 - anglei
        else:
            trigowise_path = anglei - angle1
            clockwise_path = angle1 - anglei + volmdlr.TWO_PI

        # Going trigo wise from interior to interior
        if angle2 < anglei:
            trigowise_path += (angle2 + volmdlr.TWO_PI) - anglei
            clockwise_path += anglei - angle2
        else:
            trigowise_path += angle2 - anglei
            clockwise_path += anglei - angle2 + volmdlr.TWO_PI

        if clockwise_path > trigowise_path:
            self.is_trigo = True
            self.angle = trigowise_path
        else:
            # Clock wise
            self.is_trigo = False
            self.angle = clockwise_path

        if self.start == self.end or self.angle == 0:
            self.angle = volmdlr.TWO_PI

        if self.is_trigo:  # sens trigo
            self.offset_angle = angle1
        else:
            self.offset_angle = angle2

    def _get_points(self):
        return self.discretization_points()

    points = property(_get_points)

    def length(self):
        """
        Calculates the length of the arcellipse2d.

        :return: arcellipse2d's length
        """
        length = self.abscissa(self.end)
        return length

    def point_belongs(self, point, abs_tol: float = 1e-6):
        """
        Verifies if a point belongs to the arcellipse2d.

        :param point: point to be verified
        :param abs_tol: tolerance applied during calculations
        :return: True if the point belongs, False otherwise
        """
        if not math.isclose((point.x - self.center.x) ** 2 / self.Gradius ** 2 +
                            (point.y - self.center.y) ** 2 / self.Sradius ** 2, 1, abs_tol=abs_tol) and not \
                math.isclose((point.x - self.center.x) ** 2 / self.Sradius ** 2 +
                             (point.y - self.center.y) ** 2 / self.Gradius ** 2, 1, abs_tol=abs_tol):
            return False
        new_point = self.frame.new_coordinates(point)
        u1, u2 = new_point.x / self.Gradius, new_point.y / self.Sradius
        angle_new_point = volmdlr.core.sin_cos_angle(u1, u2)
        if self.angle_start < self.angle_end and self.angle_end >= angle_new_point >= self.angle_start:
            return True
        if self.angle_start > self.angle_end and self.angle_end <= angle_new_point <= self.angle_start:
            return True
        return False

    def abscissa(self, point: volmdlr.Point2D):
        """
        Calculates the abscissa of a given point.

        :param point: point for calculating abscissa
        :return: a float, between 0 and the arcellise2d's lenght
        """
        if self.point_belongs(point):
            angle_abscissa = volmdlr.core.clockwise_angle(point - self.center, self.major_dir)
            angle_start = self.angle_start
            angle_end = angle_abscissa
            if self.angle_start > angle_abscissa > self.angle_end:
                angle_start = angle_abscissa
                angle_end = self.angle_start

            def arc_length(theta):
                return math.sqrt((self.Gradius ** 2) * math.sin(theta) ** 2 +
                                 (self.Sradius ** 2) * math.cos(theta) ** 2)

            res, _ = scipy_integrate.quad(arc_length, angle_start, angle_end)
            return res
        raise ValueError(f'point {point} does not belong to ellipse')

    def bounding_rectangle(self):
        """
        Calculates the bounding rectangle for the arcellipse2d.

        :return: volmdlr.core.BoudingRectangle object.
        """
        min_a, max_a = self.center - self.Gradius * self.major_dir, self.center + self.Gradius * self.major_dir
        min_b, max_b = self.center - self.Sradius * self.minor_dir, self.center + self.Sradius * self.minor_dir
        x_values = [point.x for point in [min_a, max_a, min_b, max_b]]
        y_values = [point.y for point in [min_a, max_a, min_b, max_b]]
        return volmdlr.core.BoundingRectangle(min(x_values), max(x_values), min(y_values), max(y_values))

    def straight_line_area(self):
        """
        Calculates the area of the elliptic arc, with line drwan from start to end.

        :return: straight_line_area.
        """
        if self.angle >= math.pi:
            angle = volmdlr.TWO_PI - self.angle
            area = math.pi * self.Gradius * self.Sradius - 0.5 * self.Gradius * self.Sradius * (
                    angle - math.sin(angle))
        else:
            angle = self.angle
            area = 0.5 * self.Gradius * self.Sradius * (angle - math.sin(angle))

        if self.is_trigo:
            return area
        return -area

    def discretization_points(self, *, number_points: int = None, angle_resolution: int = None):
        """
        discretize an Edge to have "n" points.

        :param number_points: the number of points (including start and end points)
             if unset, only start and end will be returned.
        :param angle_resolution: if set, the sampling will be adapted to have a controlled angular distance. Usefull
            to mesh an arc.
        :return: a list of sampled points.
        """
        if not number_points:
            if not angle_resolution:
                number_points = 2
            else:
                number_points = math.ceil(angle_resolution * abs(0.5 * self.angle / math.pi))
        is_trigo = True
        if self.angle_start > self.angle_end:
            if self.angle_start >= self.angle_interior >= self.angle_end:
                angle_start = self.angle_end
                angle_end = self.angle_start
                is_trigo = False
            else:
                angle_end = self.angle_end + volmdlr.TWO_PI
                angle_start = self.angle_start
        elif self.angle_start == self.angle_end:
            angle_start = 0
            angle_end = 2 * math.pi
        else:
            angle_end = self.angle_end
            angle_start = self.angle_start

        discretization_points = [self.frame.old_coordinates(
            volmdlr.Point2D(self.Gradius * math.cos(angle), self.Sradius * math.sin(angle)))
            for angle in npy.linspace(angle_start, angle_end, number_points)]
        if not is_trigo:
            discretization_points = discretization_points[::-1]
        return discretization_points

    def polygon_points(self, discretization_resolution: int):
        warnings.warn('polygon_points is deprecated,\
                please use discretization_points instead',
                      DeprecationWarning)
        return self.discretization_points(angle_resolution=discretization_resolution)

    def to_3d(self, plane_origin, x, y):
        point_start3d = self.start.to_3d(plane_origin, x, y)
        point_interior3d = self.interior.to_3d(plane_origin, x, y)
        point_end3d = self.end.to_3d(plane_origin, x, y)
        point_center3d = self.center.to_3d(plane_origin, x, y)

        a_max2d = self.center + self.major_dir * self.Gradius
        a_max3d = a_max2d.to_3d(plane_origin, x, y)
        new_major_dir = a_max3d - point_center3d
        new_major_dir.normalize()
        return ArcEllipse3D(point_start3d, point_interior3d, point_end3d,
                            point_center3d, new_major_dir, name=self.name)

    def plot(self, ax=None, color='k', alpha=1):
        if ax is None:
            _, ax = plt.subplots()

        self.interior.plot(ax=ax, color='m')
        self.start.plot(ax=ax, color='r')
        self.end.plot(ax=ax, color='b')
        self.center.plot(ax=ax, color='y')

        x = []
        y = []
        for px, py in self.discretization_points(number_points=100):
            x.append(px)
            y.append(py)

        plt.plot(x, y, color=color, alpha=alpha)
        return ax

    def normal_vector(self, abscissa):
        raise NotImplementedError

    def unit_normal_vector(self, abscissa):
        raise NotImplementedError

    def direction_vector(self, abscissa):
        raise NotImplementedError

    def unit_direction_vector(self, abscissa):
        raise NotImplementedError

    def reverse(self):
        return self.__class__(self.end.copy(), self.interior.copy(), self.start.copy(),
                              self.center.copy(), self.major_dir.copy(), self.name)


class Line3D(Line):
    """
    Define an infinite line passing through the 2 points.

    """
    _non_eq_attributes = ['name', 'basis_primitives', 'bounding_box']

    def __init__(self, point1: volmdlr.Point3D, point2: volmdlr.Point3D,
                 name: str = ''):
        Line.__init__(self, point1, point2, name=name)
        self.points = [point1, point2]
        self._bbox = None

    @property
    def bouding_box(self):
        if not self._bbox:
            self._bbox = self._bounding_box()
        return self._bbox

    def _bounding_box(self):
        # points = [self.point1, self.point2]
        # xmin = min([pt[0] for pt in points])
        # xmax = max([pt[0] for pt in points])
        # ymin = min([pt[1] for pt in points])
        # ymax = max([pt[1] for pt in points])
        # zmin = min([pt[2] for pt in points])
        # zmax = max([pt[2] for pt in points])

        xmin = min([self.point1[0], self.point2[0]])
        xmax = max([self.point1[0], self.point2[0]])
        ymin = min([self.point1[1], self.point2[1]])
        ymax = max([self.point1[1], self.point2[1]])
        zmin = min([self.point1[2], self.point2[2]])
        zmax = max([self.point1[2], self.point2[2]])

        return volmdlr.core.BoundingBox(xmin, xmax, ymin, ymax, zmin, zmax)

    def point_at_abscissa(self, abscissa):
        return self.point1 + (
            self.point2 - self.point1) * abscissa

    def point_belongs(self, point3d):
        if point3d == self.point1:
            return True
        return self.direction_vector().is_colinear_to(point3d - self.point1)

    def point_distance(self, point):
        vector1 = point - self.point1
        vector1.to_vector()
        vector2 = self.point2 - self.point1
        vector2.to_vector()
        return vector1.cross(vector2).norm() / vector2.norm()

    def line_distance(self, line2):
        """
        Calculates the distance between two Line3D.

        :param line2: other Line3D.
        :return: The distance between the two lines.
        """
        direction_vector1 = self.direction_vector()
        direction_vector2 = line2.direction_vector()
        if direction_vector1.is_colinear_to(direction_vector2):
            return direction_vector1.cross(line2.points[0] - self.points[0]).norm() / direction_vector1.norm()
        vector = line2.points[0] - self.points[0]
        line_distance = abs(vector.dot(direction_vector1.cross(direction_vector2))) / direction_vector1.cross(
            direction_vector2).norm()
        return line_distance

    def skew_to(self, line):
        """
        Verifies if two Line3D are skew to each other, that is, they are not parallel and never intersect.

        :param line: othe line.
        :return: True if they are skew, False otherwise.
        """
        if self.direction_vector().is_colinear_to(line.direction_vector()):
            return False
        if math.isclose(self.line_distance(line), 0, abs_tol=1e-6):
            return False
        return True

    def intersection(self, line2):
        """
        Calculates the intersection between to Line3D, if there is an intersection.

        :param line: other Line3D
        :return: None if there is no intersection between Lines. A volmdlr.Point3D if there existes an intersection
        """
        direction_vector1 = self.direction_vector()
        direction_vector2 = line2.direction_vector()
        distance_to_line = self.line_distance(line2)
        if direction_vector1.is_colinear_to(direction_vector2) or \
                not math.isclose(distance_to_line, 0, abs_tol=1e-6):
            return None
        if math.isclose(distance_to_line, 0, abs_tol=1e-6) and \
                math.isclose(direction_vector1.dot(direction_vector2), 0, abs_tol=1e-6):
            projected_point, _ = self.point_projection(line2.points[0])
            return projected_point
        vector = self.points[0] - line2.points[0]
        t_coefficient = (
                                vector.dot(direction_vector2) * direction_vector2.dot(direction_vector1) -
                                vector.dot(direction_vector1) * direction_vector2.dot(direction_vector2)) / (
                                direction_vector1.dot(direction_vector1) * direction_vector2.dot(direction_vector2) -
                                direction_vector1.dot(direction_vector2) * direction_vector2.dot(direction_vector1))
        u_coefficient = (vector.dot(direction_vector2) + t_coefficient * direction_vector1.dot(
            direction_vector2)) / direction_vector2.dot(direction_vector2)
        intersection = self.point1 + t_coefficient * direction_vector1
        return intersection

    def plot(self, ax=None, color='k', alpha=1, dashed=True):
        if ax is None:
            ax = Axes3D(plt.figure())

        # Line segment
        ax.plot([self.point1.x, self.point2.x], [self.point1.y, self.point2.y],
                [self.point1.z, self.point2.z], color=color, alpha=alpha)

        # Drawing 3 times length of segment on each side
        u = self.point2 - self.point1
        v1 = (self.point1 - 3 * u)
        x1, y1, z1 = v1.x, v1.y, v1.z
        v2 = (self.point2 - 3 * u)
        x2, y2, z2 = v2.x, v2.y, v2.z
        if dashed:
            ax.plot([x1, x2], [y1, y2], [z1, z2], color=color,
                    dashes=[30, 5, 10, 5])
        else:
            ax.plot([x1, x2], [y1, y2], [z1, z2], color=color)
        return ax

    def plane_projection2d(self, center, x, y):
        return Line2D(self.point1.plane_projection2d(center, x, y),
                      self.point2.plane_projection2d(center, x, y))

    def minimum_distance_points(self, other_line):
        """
        Returns the points on this line and the other line that are the closest
        of lines
        """
        u = self.point2 - self.point1
        v = other_line.point2 - other_line.point1
        w = self.point1 - other_line.point1
        a = u.dot(u)
        b = u.dot(v)
        c = v.dot(v)
        d = u.dot(w)
        e = v.dot(w)

        s = (b * e - c * d) / (a * c - b ** 2)
        t = (a * e - b * d) / (a * c - b ** 2)
        p1 = self.point1 + s * u
        p2 = other_line.point1 + t * v
        return p1, p2

    def rotation(self, center: volmdlr.Point3D, axis: volmdlr.Vector3D, angle: float):
        """
        Line3D rotation
        :param center: rotation center
        :param axis: rotation axis
        :param angle: angle rotation
        :return: a new rotated Line3D
        """

        return Line3D(*[p.rotation(center, axis, angle) for p in
                        [self.point1, self.point2]])

    def rotation_inplace(self, center: volmdlr.Point3D, axis: volmdlr.Vector3D, angle: float):
        """
        Line3D rotation. Object is updated inplace
        :param center: rotation center
        :param axis: rotation axis
        :param angle: rotation angle
        """
        for p in [self.point1, self.point2]:
            p.rotation_inplace(center, axis, angle)

    def translation(self, offset: volmdlr.Vector3D):
        """
        Line3D translation
        :param offset: translation vector
        :return: A new translated Line3D
        """
        return Line3D(*[point.translation(offset) for point in
                        [self.point1, self.point2]])

    def translation_inplace(self, offset: volmdlr.Vector3D):
        """
        Line3D translation. Object is updated inplace
        :param offset: translation vector
        """
        for point in [self.point1, self.point2]:
            point.translation_inplace(offset)

    def frame_mapping(self, frame: volmdlr.Frame3D, side: str):
        """
        Changes vector frame_mapping and return a new Line3D
        side = 'old' or 'new'
        """
        if side == 'old':
            new_start = frame.old_coordinates(self.point1)
            new_end = frame.old_coordinates(self.point2)
        elif side == 'new':
            new_start = frame.new_coordinates(self.point1)
            new_end = frame.new_coordinates(self.point2)
        else:
            raise ValueError('Please Enter a valid side: old or new')
        return Line3D(new_start, new_end)

    def frame_mapping_inplace(self, frame: volmdlr.Frame3D, side: str):
        """
        Changes Line3D frame_mapping and the object is updated inplace
        side = 'old' or 'new'
        """
        if side == 'old':
            new_start = frame.old_coordinates(self.point1)
            new_end = frame.old_coordinates(self.point2)
        elif side == 'new':
            new_start = frame.new_coordinates(self.point1)
            new_end = frame.new_coordinates(self.point2)
        else:
            raise ValueError('Please Enter a valid side: old or new')
        self.point1 = new_start
        self.point2 = new_end
        self.bounding_box = self._bounding_box()

    def trim(self, point1: volmdlr.Point3D, point2: volmdlr.Point3D):
        if not self.point_belongs(point1) or not self.point_belongs(point2):
            raise ValueError('Point not on curve')
        return Line3D(point1, point2)

    def copy(self, *args, **kwargs):
        return Line3D(*[p.copy() for p in [self.point1, self.point2]])

    @classmethod
    def from_step(cls, arguments, object_dict):
        point1 = object_dict[arguments[1]]
        direction = object_dict[arguments[2]]
        point2 = point1 + direction
        return cls(point1, point2, arguments[0][1:-1])

    def to_step(self, current_id, surface_id=None):
        p1_content, p1_id = self.point1.to_step(current_id)
        # p2_content, p2_id = self.point2.to_step(current_id+1)
        current_id = p1_id + 1
        u_content, u_id = volmdlr.Vector3D.to_step(
            self.unit_direction_vector(),
            current_id,
            vector=True)
        current_id = u_id + 1
        content = p1_content + u_content
        content += f"#{current_id} = LINE('{self.name}',#{p1_id},#{u_id});\n"
        return content, current_id

    def to_2d(self, plane_origin, x, y):
        """
        Tranforms a Line3D into an Line2D, given an plane origin and a u and v plane vector.

        :param plane_origin: plane origin.
        :param x: plane u vector.
        :param y: plane v vector.
        :return: Line2D.
        """
        p2d = [p.to_2d(plane_origin, x, y) for p in (self.point1, self.point2)]
        if p2d[0] == p2d[1]:
            return None
        return Line2D(*p2d, name=self.name)


class LineSegment3D(LineSegment):
    """
    Define a line segment limited by two points
    """

    def __init__(self, start: volmdlr.Point3D, end: volmdlr.Point3D,
                 name: str = ''):
        if start == end:
            raise NotImplementedError
        self.points = [start, end]
        LineSegment.__init__(self, start=start, end=end, name=name)
        self._bbox = None

    @property
    def bounding_box(self):
        if not self._bbox:
            self._bbox = self._bounding_box()
        return self._bbox

    @bounding_box.setter
    def bounding_box(self, new_bounding_box):
        self._bbox = new_bounding_box

    def __hash__(self):
        return 2 + hash(self.start) + hash(self.end)

    def __eq__(self, other_linesegment3d):
        if other_linesegment3d.__class__ != self.__class__:
            return False
        return (self.start == other_linesegment3d.start
                and self.end == other_linesegment3d.end)

    def _bounding_box(self):

        xmin = min(self.start.x, self.end.x)
        xmax = max(self.start.x, self.end.x)
        ymin = min(self.start.y, self.end.y)
        ymax = max(self.start.y, self.end.y)
        zmin = min(self.start.z, self.end.z)
        zmax = max(self.start.z, self.end.z)

        return volmdlr.core.BoundingBox(xmin, xmax, ymin, ymax, zmin, zmax)

    def to_dict(self, *args, **kwargs):
        return {'object_class': 'volmdlr.edges.LineSegment3D',
                'name': self.name,
                'start': self.start.to_dict(),
                'end': self.end.to_dict()
                }

    # def point_at_abscissa(self, abscissa):
    #     return self.start + abscissa * (
    #         self.end - self.start) / self.length()

    def point_belongs(self, point, abs_tol=1e-7):
        point_distance = self.point_distance(point)
        if math.isclose(point_distance, 0, abs_tol=abs_tol):
            return True
        return False

    def normal_vector(self, abscissa=0.):
        return None

    def unit_normal_vector(self, abscissa=0.):
        return None

    # def middle_point(self):
    #     return self.point_at_abscissa(0.5 * self.length())

    def point_distance(self, point):
        distance, point = volmdlr.LineSegment3DPointDistance(
            [(self.start.x, self.start.y, self.start.z),
             (self.end.x, self.end.y, self.end.z)],
            (point.x, point.y, point.z))
        return distance

    def plane_projection2d(self, center, x, y):
        start, end = self.start.plane_projection2d(center, x, y), self.end.plane_projection2d(center, x, y)
        if start != end:
            return LineSegment2D(start, end)
        return None

    # def intersection(self, segment2):
    #     x1 = self.start.x
    #     y1 = self.start.y
    #     z1 = self.start.z
    #     x2 = self.end.x
    #     y2 = self.end.y
    #     z2 = self.end.z
    #     x3 = segment2.start.x
    #     y3 = segment2.start.y
    #     z3 = segment2.start.z
    #     x4 = segment2.end.x
    #     y4 = segment2.end.y
    #     z4 = segment2.end.z
    #
    #     if x3 == 0 and x4 == 0 and y4 - y3 == 0:
    #         x5, y5, z5 = x3, y3, z3
    #         x6, y6, z6 = x4, y4, z4
    #         x3, y3, z3 = x1, y1, z1
    #         x4, y4, z4 = x2, y2, z2
    #         x1, y1, z1 = x5, y5, z5
    #         x2, y2, z2 = x6, y6, z6
    #
    #     elif y3 == 0 and y4 == 0 and x4 - x3 == 0:
    #         x5, y5, z5 = x3, y3, z3
    #         x6, y6, z6 = x4, y4, z4
    #         x3, y3, z3 = x1, y1, z1
    #         x4, y4, z4 = x2, y2, z2
    #         x1, y1, z1 = x5, y5, z5
    #         x2, y2, z2 = x6, y6, z6
    #
    #     res, list_t1 = [], []
    #
    #     # 2 unknown 3eq with t1 et t2 unknown
    #     if (x2 - x1 + y1 - y2) != 0 and (y4 - y3) != 0:
    #         t1 = (x3 - x1 + (x4 - x3) * (y1 - y3) / (y4 - y3)) / (
    #             x2 - x1 + y1 - y2)
    #         t2 = (y1 - y3 + (y2 - y1) * t1) / (y4 - y3)
    #         res1 = z1 + (z2 - z1) * t1
    #         res2 = z3 + (z4 - z3) * t2
    #         list_t1.append(t1)
    #         res.append([res1, res2])
    #
    #     if (z2 - z1 + y1 - y2) != 0 and (y4 - y3) != 0:
    #         t1 = (z3 - z1 + (z4 - z3) * (y1 - y3) / (y4 - y3)) / (
    #             z2 - z1 + y1 - y2)
    #         t2 = (y1 - y3 + (y2 - y1) * t1) / (y4 - y3)
    #         res1 = x1 + (x2 - x1) * t1
    #         res2 = x3 + (x4 - x3) * t2
    #         list_t1.append(t1)
    #         res.append([res1, res2])
    #
    #     if (z2 - z1 + x1 - x2) != 0 and (x4 - x3) != 0:
    #         t1 = (z3 - z1 + (z4 - z3) * (x1 - x3) / (x4 - x3)) / (
    #             z2 - z1 + x1 - x2)
    #         t2 = (x1 - x3 + (x2 - x1) * t1) / (x4 - x3)
    #         res1 = y1 + (y2 - y1) * t1
    #         res2 = y3 + (y4 - y3) * t2
    #         list_t1.append(t1)
    #         res.append([res1, res2])
    #
    #     if len(res) == 0:
    #         return None
    #
    #     for pair, t1 in zip(res, list_t1):
    #         res1, res2 = pair[0], pair[1]
    #         if math.isclose(res1, res2,
    #                         abs_tol=1e-7):  # if there is an intersection point
    #             if t1 >= 0 or t1 <= 1:
    #                 return volmdlr.Point3D(x1 + (x2 - x1) * t1,
    #                                        y1 + (y2 - y1) * t1,
    #                                        z1 + (z2 - z1) * t1)
    #
    #     return None

    def line_intersections(self, line):
        line_self = self.to_line()
        if line_self.skew_to(line):
            return None
        intersection = line_self.intersection(line)
        if intersection and self.point_belongs(intersection):
            return intersection
        return None

    def linesegment_intersection(self, linesegment):
        line1 = self.to_line()
        line2 = linesegment.to_line()
        intersection = line1.intersection(line2)
        if intersection and self.point_belongs(intersection) and linesegment.point_belongs(intersection):
            return intersection
        return None

    def rotation(self, center: volmdlr.Point3D,
                 axis: volmdlr.Vector3D, angle: float):
        """
        LineSegment3D rotation
        :param center: rotation center
        :param axis: rotation axis
        :param angle: angle rotation
        :return: a new rotated LineSegment3D
        """
        return LineSegment3D(
            *[point.rotation(center, axis, angle) for point in self.points])

    def rotation_inplace(self, center: volmdlr.Point3D,
                         axis: volmdlr.Vector3D, angle: float):
        """
        Line2D rotation. Object is updated inplace
        :param center: rotation center
        :param axis: rotation axis
        :param angle: rotation angle
        """
        for point in self.points:
            point.rotation_inplace(center, axis, angle)
        self.bounding_box = self._bounding_box()

    def __contains__(self, point):

        point1, point2 = self.start, self.end
        axis = point2 - point1
        test = point.rotation(point1, axis, math.pi)
        if test == point:
            return True

        return False

    def translation(self, offset: volmdlr.Vector3D):
        """
        LineSegment3D translation
        :param offset: translation vector
        :return: A new translated LineSegment3D
        """
        return LineSegment3D(
            *[point.translation(offset) for point in self.points])

    def translation_inplace(self, offset: volmdlr.Vector3D):
        """
        LineSegment3D translation. Object is updated inplace
        :param offset: translation vector
        """
        for point in self.points:
            point.translation_inplace(offset)
        self.bounding_box = self._bounding_box()

    def frame_mapping(self, frame: volmdlr.Frame3D, side: str):
        """
        Changes LineSegment3D frame_mapping and return a new LineSegment3D
        side = 'old' or 'new'
        """
        if side == 'old':
            return LineSegment3D(
                *[frame.old_coordinates(point) for point in self.points])
        elif side == 'new':
            return LineSegment3D(
                *[frame.new_coordinates(point) for point in self.points])
        raise ValueError('Please Enter a valid side: old or new')

    def frame_mapping_inplace(self, frame: volmdlr.Frame3D, side: str):
        """
        Changes vector frame_mapping and the object is updated inplace
        side = 'old' or 'new'
        """
        if side == 'old':
            new_start = frame.old_coordinates(self.start)
            new_end = frame.old_coordinates(self.end)
        elif side == 'new':
            new_start = frame.new_coordinates(self.start)
            new_end = frame.new_coordinates(self.end)
        else:
            raise ValueError('Please Enter a valid side: old or new')
        self.start = new_start
        self.end = new_end
        self.bounding_box = self._bounding_box()

    def copy(self, *args, **kwargs):
        return LineSegment3D(self.start.copy(), self.end.copy())

    def plot(self, ax=None, color='k', alpha=1,
             edge_ends=False, edge_direction=False):
        if ax is None:
            fig = plt.figure()
            ax = fig.add_subplot(111, projection='3d')
        else:
            fig = ax.figure

        points = [self.start, self.end]
        x = [p.x for p in points]
        y = [p.y for p in points]
        z = [p.z for p in points]
        if edge_ends:
            ax.plot(x, y, z, color=color, alpha=alpha, marker='o')
        else:
            ax.plot(x, y, z, color=color, alpha=alpha)
        if edge_direction:
            x, y, z = self.point_at_abscissa(0.5 * self.length())
            u, v, w = 0.05 * self.direction_vector()
            ax.quiver(x, y, z, u, v, w, length=self.length() / 100,
                      arrow_length_ratio=5, normalize=True,
                      pivot='tip', color=color)
        return ax

    def plot2d(self, x_3D, y_3D, ax=None, color='k', width=None):
        if ax is None:
            fig = plt.figure()
            ax = fig.add_subplot(111, projection='3d')
        else:
            fig = ax.figure

        edge2D = self.plane_projection2d(volmdlr.O3D, x_3D, y_3D)
        edge2D.plot(ax=ax, color=color, width=width)
        return ax

    def plot_data(self, x_3D, y_3D, marker=None, color='black', stroke_width=1,
                  dash=False, opacity=1, arrow=False):
        edge2D = self.plane_projection2d(volmdlr.O3D, x_3D, y_3D)
        return edge2D.plot_data(marker, color, stroke_width,
                                dash, opacity, arrow)

    def FreeCADExport(self, name, ndigits=6):
        name = 'primitive' + str(name)
        x1, y1, z1 = round(1000 * self.start, ndigits)
        x2, y2, z2 = round(1000 * self.end, ndigits)
        return '{} = Part.LineSegment(fc.Vector({},{},{}),fc.Vector({},{},{}))\n'.format(
            name, x1, y1, z1, x2, y2, z2)

    def to_line(self):
        return Line3D(self.start, self.end)

    def babylon_script(self, color=(1, 1, 1), name='line', type_='line',
                       parent=None):
        if type_ in ['line', 'dashed']:
            s = 'var myPoints = [];\n'
            s += 'var point1 = new BABYLON.Vector3({},{},{});\n'.format(
                *self.start)
            s += 'myPoints.push(point1);\n'
            s += 'var point2 = new BABYLON.Vector3({},{},{});\n'.format(
                *self.end)
            s += 'myPoints.push(point2);\n'
            if type_ == 'line':
                s += 'var {} = BABYLON.MeshBuilder.CreateLines("lines", {{points: myPoints}}, scene);\n'.format(
                    name)
            elif type_ == 'dashed':
                s += f'var {name} = BABYLON.MeshBuilder.CreateDashedLines("lines", {{points: myPoints, dashNb:20}}, \
                    scene);'
            s += '{}.color = new BABYLON.Color3{};\n'.format(name, tuple(color))
        elif type_ == 'tube':
            radius = 0.03 * self.start.point_distance(self.end)
            s = 'var points = [new BABYLON.Vector3({},{},{}), new BABYLON.Vector3({},{},{})];\n'.format(
                *self.start, *self.end)
            s += 'var {} = BABYLON.MeshBuilder.CreateTube("frame_U", {{path: points, radius: {}}}, {});'.format(
                name, radius, parent)
        #            s += 'line.material = red_material;\n'

        else:
            raise NotImplementedError

        if parent is not None:
            s += f'{name}.parent = {parent};\n'

        return s

    def to_2d(self, plane_origin, x, y):
        """
        Tranforms a LineSegment3D into an LineSegment2D, given an plane origin and a u and v plane vector.

        :param plane_origin: plane origin.
        :param x: plane u vector.
        :param y: plane v vector.
        :return: LineSegment2D.
        """
        p2d = [p.to_2d(plane_origin, x, y) for p in (self.start, self.end)]
        if p2d[0] == p2d[1]:
            return None
        return LineSegment2D(*p2d, name=self.name)

    def to_bspline_curve(self, resolution=10):
        """
        Convert a LineSegment3D to a BSplineCurve3D
        """
        degree = 1
        points = [self.point_at_abscissa(abscissa / self.length())
                  for abscissa in range(resolution + 1)]
        bspline_curve = BSplineCurve3D.from_points_interpolation(points,
                                                                 degree)
        return bspline_curve

    def reverse(self):
        return LineSegment3D(self.end.copy(), self.start.copy())

    def minimum_distance_points(self, other_line):
        """
        Returns the points on this line and the other line that are the closest
        of lines
        """
        u = self.end - self.start
        v = other_line.end - other_line.start
        w = self.start - other_line.start
        a = u.dot(u)
        b = u.dot(v)
        c = v.dot(v)
        d = u.dot(w)
        e = v.dot(w)
        if (a * c - b ** 2) != 0:
            s = (b * e - c * d) / (a * c - b ** 2)
            t = (a * e - b * d) / (a * c - b ** 2)
            p1 = self.start + s * u
            p2 = other_line.start + t * v
            return p1, p2
        else:
            return self.start, other_line.start

    def Matrix_distance(self, other_line):
        u = self.direction_vector()
        v = other_line.direction_vector()
        w = other_line.start - self.start

        a = u.dot(u)
        b = -u.dot(v)
        d = v.dot(v)

        e = w.dot(u)
        f = -w.dot(v)

        A = npy.array([[a, b],
                       [b, d]])
        B = npy.array([e, f])

        res = scp.optimize.lsq_linear(A, B, bounds=(0, 1))
        p1 = self.point_at_abscissa(res.x[0] * self.length())
        p2 = other_line.point_at_abscissa(
            res.x[1] * other_line.length())
        return p1, p2

    def parallel_distance(self, other_linesegment):
        pt_a, pt_b, pt_c = self.start, self.end, other_linesegment.points[0]
        vector = volmdlr.Vector3D((pt_a - pt_b).vector)
        vector.normalize()
        plane1 = volmdlr.faces.Plane3D.from_3_points(pt_a, pt_b, pt_c)
        v = vector.cross(plane1.frame.w)  # distance vector
        # pt_a = k*u + c*v + pt_c
        res = (pt_a - pt_c).vector
        x, y, z = res[0], res[1], res[2]
        u1, u2, u3 = vector.x, vector.y, vector.z
        v1, v2, v3 = v.x, v.y, v.z

        if (u1 * v2 - v1 * u2) != 0 and u1 != 0:
            c = (y * u1 - x * u2) / (u1 * v2 - v1 * u2)
            k = (x - c * v1) / u1
            if math.isclose(k * u3 + c * v3, z, abs_tol=1e-7):
                return k
        elif (u1 * v3 - v1 * u3) != 0 and u1 != 0:
            c = (z * u1 - x * u3) / (u1 * v3 - v1 * u3)
            k = (x - c * v1) / u1
            if math.isclose(k * u2 + c * v2, y, abs_tol=1e-7):
                return k
        elif (v1 * u2 - v2 * u1) != 0 and u2 != 0:
            c = (u2 * x - y * u1) / (v1 * u2 - v2 * u1)
            k = (y - c * v2) / u2
            if math.isclose(k * u3 + c * v3, z, abs_tol=1e-7):
                return k
        elif (v3 * u2 - v2 * u3) != 0 and u2 != 0:
            c = (u2 * z - y * u3) / (v3 * u2 - v2 * u3)
            k = (y - c * v2) / u2
            if math.isclose(k * u1 + c * v1, x, abs_tol=1e-7):
                return k
        elif (u1 * v3 - v1 * u3) != 0 and u3 != 0:
            c = (z * u1 - x * u3) / (u1 * v3 - v1 * u3)
            k = (z - c * v3) / u3
            if math.isclose(k * u2 + c * v2, y, abs_tol=1e-7):
                return k
        elif (u2 * v3 - v2 * u3) != 0 and u3 != 0:
            c = (z * u2 - y * u3) / (u2 * v3 - v2 * u3)
            k = (z - c * v3) / u3
            if math.isclose(k * u1 + c * v1, x, abs_tol=1e-7):
                return k
        else:
            return NotImplementedError

    def minimum_distance(self, element, return_points=False):
        if element.__class__ is Arc3D or element.__class__ is volmdlr.wires.Circle3D:
            pt1, pt2 = element.minimum_distance_points_line(self)
            if return_points:
                return pt1.point_distance(pt2), pt1, pt2
            else:
                return pt1.point_distance(pt2)

        elif element.__class__ is LineSegment3D:
            p1, p2 = self.Matrix_distance(element)
            if return_points:
                return p1.point_distance(p2), p1, p2
            else:
                return p1.point_distance(p2)

        elif element.__class__ is BSplineCurve3D:
            points = element.points
            lines = []
            dist_min = math.inf
            for p1, p2 in zip(points[0:-1], points[1:]):
                lines.append(LineSegment3D(p1, p2))
            for line in lines:
                p1, p2 = self.Matrix_distance(line)
                dist = p1.point_distance(p2)
                if dist < dist_min:
                    dist_min = dist
                    min_points = (p1, p2)
            if return_points:
                p1, p2 = min_points
                return dist_min, p1, p2
            else:
                return dist_min

        else:
            return NotImplementedError

    def extrusion(self, extrusion_vector):
        u = self.unit_direction_vector()
        v = extrusion_vector.copy()
        v.normalize()
        w = u.cross(v)
        l1 = self.length()
        l2 = extrusion_vector.norm()
        # outer_contour = Polygon2D([O2D, Point2D((l1, 0.)),
        #                            Point2D((l1, l2)), Point2D((0., l2))])
        plane = volmdlr.faces.Plane3D(volmdlr.Frame3D(self.start, u, v, w))
        return [plane.rectangular_cut(0, l1, 0, l2)]

    def revolution(self, axis_point, axis, angle):
        axis_line3d = Line3D(axis_point, axis_point + axis)
        if axis_line3d.point_belongs(self.start) and axis_line3d.point_belongs(
                self.end):
            return []

        p1_proj, _ = axis_line3d.point_projection(self.start)
        p2_proj, _ = axis_line3d.point_projection(self.end)
        d1 = self.start.point_distance(p1_proj)
        d2 = self.end.point_distance(p2_proj)
        if not math.isclose(d1, 0., abs_tol=1e-9):
            u = (self.start - p1_proj)  # Unit vector from p1_proj to p1
            u.normalize()
        elif not math.isclose(d2, 0., abs_tol=1e-9):
            u = (self.end - p2_proj)  # Unit vector from p1_proj to p1
            u.normalize()
        else:
            return []
        if u.is_colinear_to(self.direction_vector()):
            # Planar face
            v = axis.cross(u)
            surface = volmdlr.faces.Plane3D(
                volmdlr.Frame3D(p1_proj, u, v, axis))
            r, R = sorted([d1, d2])
            if angle == volmdlr.TWO_PI:
                # Only 2 circles as countours
                outer_contour2d = volmdlr.wires.Circle2D(volmdlr.O2D, R)
                if not math.isclose(r, 0, abs_tol=1e-9):
                    inner_contours2d = [volmdlr.wires.Circle2D(volmdlr.O2D, r)]
                else:
                    inner_contours2d = []
            else:
                inner_contours2d = []
                if math.isclose(r, 0, abs_tol=1e-9):
                    # One arc and 2 lines (pizza slice)
                    arc2_e = volmdlr.Point2D(R, 0)
                    arc2_i = arc2_e.rotation(center=volmdlr.O2D,
                                             angle=0.5 * angle)
                    arc2_s = arc2_e.rotation(center=volmdlr.O2D, angle=angle)
                    arc2 = Arc2D(arc2_s, arc2_i, arc2_e)
                    line1 = LineSegment2D(arc2_e, volmdlr.O2D)
                    line2 = LineSegment2D(volmdlr.O2D, arc2_s)
                    outer_contour2d = volmdlr.wires.Contour2D([arc2, line1,
                                                               line2])

                else:
                    # Two arcs and lines
                    arc1_s = volmdlr.Point2D(R, 0)
                    arc1_i = arc1_s.rotation(center=volmdlr.O2D,
                                             angle=0.5 * angle)
                    arc1_e = arc1_s.rotation(center=volmdlr.O2D, angle=angle)
                    arc1 = Arc2D(arc1_s, arc1_i, arc1_e)

                    arc2_e = volmdlr.Point2D(r, 0)
                    arc2_i = arc2_e.rotation(center=volmdlr.O2D,
                                             angle=0.5 * angle)
                    arc2_s = arc2_e.rotation(center=volmdlr.O2D, angle=angle)
                    arc2 = Arc2D(arc2_s, arc2_i, arc2_e)

                    line1 = LineSegment2D(arc1_e, arc2_s)
                    line2 = LineSegment2D(arc2_e, arc1_s)

                    outer_contour2d = volmdlr.wires.Contour2D([arc1, line1,
                                                               arc2, line2])

            return [volmdlr.faces.PlaneFace3D(surface,
                                              volmdlr.faces.Surface2D(
                                                  outer_contour2d,
                                                  inner_contours2d))]

        elif not math.isclose(d1, d2, abs_tol=1e-9):
            # Conical
            v = axis.cross(u)
            dv = self.direction_vector()
            dv.normalize()

            semi_angle = math.atan2(dv.dot(u), dv.dot(axis))
            cone_origin = p1_proj - d1 / math.tan(semi_angle) * axis
            if semi_angle > 0.5 * math.pi:
                semi_angle = math.pi - semi_angle

                cone_frame = volmdlr.Frame3D(cone_origin, u, -v, -axis)
                angle2 = -angle
            else:
                angle2 = angle
                cone_frame = volmdlr.Frame3D(cone_origin, u, v, axis)

            surface = volmdlr.faces.ConicalSurface3D(cone_frame,
                                                     semi_angle)
            z1 = d1 / math.tan(semi_angle)
            z2 = d2 / math.tan(semi_angle)
            return [surface.rectangular_cut(0, angle2, z1, z2)]
        else:
            # Cylindrical face
            v = axis.cross(u)
            surface = volmdlr.faces.CylindricalSurface3D(
                volmdlr.Frame3D(p1_proj, u, v, axis), d1)
            return [surface.rectangular_cut(0, angle,
                                            0,
                                            (self.end - self.start).dot(axis))]

    def to_step(self, current_id, surface_id=None):
        line = self.to_line()
        content, line_id = line.to_step(current_id)

        current_id = line_id + 1
        start_content, start_id = self.start.to_step(current_id, vertex=True)
        current_id = start_id + 1
        end_content, end_id = self.end.to_step(current_id + 1, vertex=True)
        content += start_content + end_content
        current_id = end_id + 1
        content += "#{} = EDGE_CURVE('{}',#{},#{},#{},.T.);\n".format(
            current_id, self.name,
            start_id, end_id, line_id)
        return content, [current_id]


class BSplineCurve3D(BSplineCurve, volmdlr.core.Primitive3D):
    """
    A class for 3 dimensional B-spline curves. The following rule must be
    respected : `number of knots = number of control points + degree + 1`

    :param degree: The degree of the 3 dimensional B-spline curve
    :type degree: int
    :param control_points: A list of 3 dimensional points
    :type control_points: List[:class:`volmdlr.Point3D`]
    :param knot_multiplicities: The vector of multiplicities for each knot
    :type knot_multiplicities: List[int]
    :param knots: The knot vector composed of values between 0 and 1
    :type knots: List[float]
    :param weights: The weight vector applied to the knot vector. Default
        value is None
    :type weights: List[float], optional
    :param periodic: If `True` the B-spline curve is periodic. Default value
        is False
    :type periodic: bool, optional
    :param name: The name of the B-spline curve. Default value is ''
    :type name: str, optional
    """
    _non_serializable_attributes = ['curve']

    def __init__(self,
                 degree: int,
                 control_points: List[volmdlr.Point3D],
                 knot_multiplicities: List[int],
                 knots: List[float],
                 weights: List[float] = None,
                 periodic: bool = False,
                 name: str = ''):

        BSplineCurve.__init__(self, degree,
                              control_points,
                              knot_multiplicities,
                              knots,
                              weights,
                              periodic,
                              name)
        volmdlr.core.Primitive3D.__init__(self, name=name)

        self.bounding_box = self._bounding_box()

    def _bounding_box(self):
        bbox = self.curve.bbox
        return volmdlr.core.BoundingBox(bbox[0][0], bbox[1][0],
                                        bbox[0][1], bbox[1][1],
                                        bbox[0][2], bbox[1][2])

    def look_up_table(self, resolution: int = 20, start_parameter: float = 0,
                      end_parameter: float = 1):
        """
        Creates a table of equivalence between the parameter t (evaluation
        of the BSplineCurve) and the cumulative distance.

        :param resolution: The precision of the table. Autoadjusted by the
            algorithm. Default value set to 20
        :type resolution: int, optional
        :param start_parameter: First parameter evaluated in the table.
            Default value set to 0
        :type start_parameter: float, optional
        :param end_parameter: Last parameter evaluated in the table.
            Default value set to 1
        :type start_parameter: float, optional
        :return: Yields a list of tuples containing the parameter and the
            cumulated distance along the BSplineCruve3D from the evaluation of
            start_parameter
        :rtype: Tuple[float, float]
        """
        resolution = max(10, min(resolution, int(self.length() / 1e-4)))
        delta_param = 1 / resolution * (end_parameter - start_parameter)
        distance = 0
        for i in range(resolution + 1):
            if i == 0:
                yield start_parameter, 0
            else:
                param1 = start_parameter + (i - 1) * delta_param
                param2 = start_parameter + i * delta_param
                point1 = volmdlr.Point3D(*self.curve.evaluate_single(param1))
                point2 = volmdlr.Point3D(*self.curve.evaluate_single(param2))
                distance += point1.point_distance(point2)
                yield param2, distance

    def point_at_abscissa(self, abscissa: float, resolution: int = 1000):
        """
        Returns the 3 dimensional point at a given curvilinear abscissa.
        This is an approximation. Resolution parameter can be increased
        for more accurate result.

        :param abscissa: The distance on the BSplineCurve3D from its start
        :type abscissa: float
        :param resolution: The precision of the approximation. Default value
            set to 1000
        :type resolution: int, optional
        :return: The Point3D at the given curvilinear abscissa.
        :rtype: :class:`volmdlr.Point3D`
        """
        if math.isclose(abscissa, 0, abs_tol=1e-10):
            return self.start
        elif math.isclose(abscissa, self.length(), abs_tol=1e-10):
            return self.end
        lut = self.look_up_table(resolution=resolution)
        if 0 < abscissa < self.length():
            last_param = 0
            for t, dist in lut:
                if abscissa < dist:
                    t1 = last_param
                    t2 = t
                    return volmdlr.Point3D(
                        *self.curve.evaluate_single((t1 + t2) / 2))
                last_param = t
        else:
            raise ValueError('Curvilinear abscissa is bigger than length,'
                             ' or negative')

    def normal(self, position: float = 0.0):
        _, normal = operations.normal(self.curve, position, normalize=True)
        normal = volmdlr.Point3D(normal[0], normal[1], normal[2])
        return normal

    def direction_vector(self, abscissa=0.):
        l = self.length()
        if abscissa >= l:
            abscissa2 = l
            abscissa = abscissa2 - 0.001 * l

        else:
            abscissa2 = min(abscissa + 0.001 * l, l)

        tangent = self.point_at_abscissa(abscissa2) - self.point_at_abscissa(
            abscissa)
        return tangent

    def normal_vector(self, abscissa):
        return None

    def unit_normal_vector(self, abscissa):
        return None

    def point3d_to_parameter(self, point: volmdlr.Point3D):
        """
        Search for the value of the normalized evaluation parameter t
        (between 0 and 1) that would return the given point when the
        BSplineCurve3D is evaluated at the t value.
        """
        def f(param):
            p3d = volmdlr.Point3D(*self.curve.evaluate_single(param))
            return point.point_distance(p3d)
        res = scipy.optimize.minimize(fun=f, x0=(0.5), bounds=[(0, 1)],
                                      tol=1e-9)
        return res.x[0]

    def FreeCADExport(self, ip, ndigits=3):
        name = 'primitive{}'.format(ip)
        points = '['
        for i in range(len(self.control_points)):
            point = 'fc.Vector({},{},{}),'.format(self.control_points[i][0],
                                                  self.control_points[i][1],
                                                  self.control_points[i][2])
            points += point
        points = points[:-1]
        points += ']'
        # !!! : A QUOI SERT LE DERNIER ARG DE BSplineCurve (False)?
        # LA MULTIPLICITE EN 3e ARG ET LES KNOTS EN 2e ARG ?
        return '{} = Part.BSplineCurve({},{},{},{},{},{},{})\n'.format(name,
                                                                       points,
                                                                       self.knot_multiplicities,
                                                                       self.knots,
                                                                       self.periodic,
                                                                       self.degree,
                                                                       self.weights,
                                                                       False)

    @classmethod
    def from_step(cls, arguments, object_dict):
        name = arguments[0][1:-1]
        degree = int(arguments[1])
        points = [object_dict[int(i[1:])] for i in arguments[2]]
        lines = [LineSegment3D(pt1, pt2) for pt1, pt2 in zip(points[:-1], points[1:])]
        dir_vector = lines[0].unit_direction_vector()
        if all(line.unit_direction_vector() == dir_vector for line in lines):
            return LineSegment3D(points[0], points[-1])
        # curve_form = arguments[3]
        if arguments[4] == '.F.':
            closed_curve = False
        elif arguments[4] == '.T.':
            closed_curve = True
        else:
            raise ValueError
        # self_intersect = arguments[5]
        knot_multiplicities = [int(i) for i in arguments[6][1:-1].split(",")]
        knots = [float(i) for i in arguments[7][1:-1].split(",")]
        # knot_spec = arguments[8]
        knot_vector = []
        for i, knot in enumerate(knots):
            knot_vector.extend([knot] * knot_multiplicities[i])

        if 9 in range(len(arguments)):
            weight_data = [float(i) for i in arguments[9][1:-1].split(",")]
        else:
            weight_data = None

        # FORCING CLOSED_CURVE = FALSE:
        # closed_curve = False
        return cls(degree, points, knot_multiplicities, knots, weight_data,
                   closed_curve, name)

    def to_step(self, current_id, surface_id=None, curve2d=None):

        points_ids = []
        content = ''
        point_id = current_id
        for point in self.control_points:
            point_content, point_id = point.to_step(point_id,
                                                    vertex=False)
            content += point_content
            points_ids.append(point_id)
            point_id += 1

        curve_id = point_id
        content += "#{} = B_SPLINE_CURVE_WITH_KNOTS('{}',{},({})," \
                   ".UNSPECIFIED.,.F.,.F.,{},{}," \
                   ".UNSPECIFIED.);\n".format(
                       curve_id, self.name, self.degree,
                       volmdlr.core.step_ids_to_str(points_ids),
                       tuple(self.knot_multiplicities),
                       tuple(self.knots))

        if surface_id:
            content += "#{} = SURFACE_CURVE('',#{},(#{}),.PCURVE_S1.);\n".format(
                curve_id + 1, curve_id, curve_id + 2)
            content += "#{} = PCURVE('',#{},#{});\n".format(
                curve_id + 2, surface_id, curve_id + 3)

            # 2D parametric curve
            curve2d_content, curve2d_id = curve2d.to_step(curve_id + 5)

            content += "#{} = DEFINITIONAL_REPRESENTATION('',(#{}),#{});\n".format(
                curve_id + 3, curve2d_id - 1, curve_id + 4)
            content += f"#{curve_id + 4} = ( GEOMETRIC_REPRESENTATION_CONTEXT(2)" \
                       f"PARAMETRIC_REPRESENTATION_CONTEXT() REPRESENTATION_CONTEXT('2D SPACE','') );\n"

            content += curve2d_content
            current_id = curve2d_id
        else:
            current_id = curve_id + 1

        start_content, start_id = self.start.to_step(current_id, vertex=True)
        current_id = start_id + 1
        end_content, end_id = self.end.to_step(current_id + 1, vertex=True)
        content += start_content + end_content
        current_id = end_id + 1
        if surface_id:
            content += "#{} = EDGE_CURVE('{}',#{},#{},#{},.T.);\n".format(
                current_id, self.name,
                start_id, end_id, curve_id + 1)
        else:
            content += "#{} = EDGE_CURVE('{}',#{},#{},#{},.T.);\n".format(
                current_id, self.name,
                start_id, end_id, curve_id)
        return content, [current_id]

    def point_distance(self, pt1):
        distances = []
        for point in self.points:
            #            vmpt = Point3D((point[1], point[2], point[3]))
            distances.append(pt1.point_distance(point))
        return min(distances)

    # def point_belongs(self, point):
    #     polygon_points = self.polygon_points()
    #     for p1, p2 in zip(polygon_points[:-1], polygon_points[1:]):
    #         line = LineSegment3D(p1, p2)
    #         if line.point_belongs(point):
    #             return True
    #     return False

    def rotation(self, center: volmdlr.Point3D, axis: volmdlr.Vector3D, angle: float):
        """
        BSplineCurve3D rotation
        :param center: rotation center
        :param axis: rotation axis
        :param angle: angle rotation
        :return: a new rotated BSplineCurve3D
        """
        new_control_points = [p.rotation(center, axis, angle) for p in
                              self.control_points]
        new_bsplinecurve3d = BSplineCurve3D(self.degree, new_control_points,
                                            self.knot_multiplicities,
                                            self.knots, self.weights,
                                            self.periodic, self.name)
        return new_bsplinecurve3d

    def rotation_inplace(self, center: volmdlr.Point3D, axis: volmdlr.Vector3D, angle: float):
        """
        BSplineCurve3D rotation. Object is updated inplace
        :param center: rotation center
        :param axis: rotation axis
        :param angle: rotation angle
        """
        new_control_points = [p.rotation(center, axis, angle) for p in
                              self.control_points]
        new_bsplinecurve3d = BSplineCurve3D(self.degree, new_control_points,
                                            self.knot_multiplicities,
                                            self.knots, self.weights,
                                            self.periodic, self.name)

        self.control_points = new_control_points
        self.curve = new_bsplinecurve3d.curve
        self.points = new_bsplinecurve3d.points

    def trim(self, point1: volmdlr.Point3D, point2: volmdlr.Point3D):
        if (point1 == self.start and point2 == self.end) \
                or (point1 == self.end and point2 == self.start):
            return self

        elif point1 == self.start and point2 != self.end:
            parameter2 = self.point3d_to_parameter(point2)
            return self.cut_after(parameter2)

        elif point2 == self.start and point1 != self.end:
            parameter1 = self.point3d_to_parameter(point1)
            return self.cut_after(parameter1)

        elif point1 != self.start and point2 == self.end:
            parameter1 = self.point3d_to_parameter(point1)
            return self.cut_before(parameter1)

        elif point2 != self.start and point1 == self.end:
            parameter2 = self.point3d_to_parameter(point2)
            return self.cut_before(parameter2)

        parameter1 = self.point3d_to_parameter(point1)
        parameter2 = self.point3d_to_parameter(point2)
        if parameter1 is None or parameter2 is None:
            raise ValueError('Point not on BSplineCurve for trim method')

        if parameter1 > parameter2:
            parameter1, parameter2 = parameter2, parameter1
            point1, point2 = point2, point1

        bspline_curve = self.cut_before(parameter1)
        new_param2 = bspline_curve.point3d_to_parameter(point2)
        trimmed_bspline_cruve = bspline_curve.cut_after(new_param2)
        return trimmed_bspline_cruve

    def trim_between_evaluations(self, parameter1: float, parameter2: float):
        print('Use BSplineCurve3D.trim instead of trim_between_evaluation')
        parameter1, parameter2 = min([parameter1, parameter2]), \
            max([parameter1, parameter2])

        if math.isclose(parameter1, 0, abs_tol=1e-7) \
                and math.isclose(parameter2, 1, abs_tol=1e-7):
            return self
        elif math.isclose(parameter1, 0, abs_tol=1e-7):
            return self.cut_after(parameter2)
        elif math.isclose(parameter2, 1, abs_tol=1e-7):
            return self.cut_before(parameter1)

        # Cut before
        bspline_curve = self.insert_knot(parameter1, num=self.degree)
        if bspline_curve.weights is not None:
            raise NotImplementedError

        # Cut after
        bspline_curve = bspline_curve.insert_knot(parameter2, num=self.degree)
        if bspline_curve.weights is not None:
            raise NotImplementedError

        # Que faire quand on rajoute un noeud au milieu ?
        # plus simple de passer par cut_after cut_before
        new_ctrlpts = bspline_curve.control_points[bspline_curve.degree:
                                                   -bspline_curve.degree]
        new_multiplicities = bspline_curve.knot_multiplicities[1:-1]
        # new_multiplicities = bspline_curve.knot_multiplicities[2:-5]
        new_multiplicities[-1] += 1
        new_multiplicities[0] += 1
        new_knots = bspline_curve.knots[1:-1]
        # new_knots = bspline_curve.knots[2:-5]
        new_knots = standardize_knot_vector(new_knots)

        return BSplineCurve3D(degree=bspline_curve.degree,
                              control_points=new_ctrlpts,
                              knot_multiplicities=new_multiplicities,
                              knots=new_knots,
                              weights=None,
                              periodic=bspline_curve.periodic,
                              name=bspline_curve.name)

    def cut_before(self, parameter: float):
        # Is a value of parameter below 4e-3 a real need for precision ?
        if math.isclose(parameter, 0, abs_tol=4e-3):
            return self
        elif math.isclose(parameter, 1, abs_tol=4e-3):
            raise ValueError('Nothing will be left from the BSplineCurve3D')
        curves = operations.split_curve(self.curve, parameter)
        return self.from_geomdl_curve(curves[1])

    def cut_after(self, parameter: float):
        # Is a value of parameter below 4e-3 a real need for precision ?
        if math.isclose(parameter, 0, abs_tol=4e-3):
            raise ValueError('Nothing will be left from the BSplineCurve3D')
        if math.isclose(parameter, 1, abs_tol=4e-3):
            return self
        curves = operations.split_curve(self.curve, parameter)
        return self.from_geomdl_curve(curves[0])

    def insert_knot(self, knot: float, num: int = 1):
        """
        Returns a new BSplineCurve3D
        """
        curve_copy = self.curve.__deepcopy__({})
        modified_curve = operations.insert_knot(curve_copy, [knot], num=[num])
        return self.from_geomdl_curve(modified_curve)

    # Copy paste du LineSegment3D
    def plot(self, ax=None, edge_ends=False, color='k', alpha=1,
             edge_direction=False):
        if ax is None:
            fig = plt.figure()
            ax = fig.add_subplot(111, projection='3d')
        else:
            fig = ax.figure

        x = [p.x for p in self.points]
        y = [p.y for p in self.points]
        z = [p.z for p in self.points]
        ax.plot(x, y, z, color=color, alpha=alpha)
        if edge_ends:
            ax.plot(x, y, z, 'o', color=color, alpha=alpha)
        return ax

    def to_2d(self, plane_origin, x, y):
        """
        Tranforms a BSplineCurve3D into an BSplineCurve2D, given an plane origin and a u and v plane vector.

        :param plane_origin: plane origin.
        :param x: plane u vector.
        :param y: plane v vector.
        :return: BSplineCurve2D.
        """
        control_points2d = [p.to_2d(plane_origin, x, y) for p in
                            self.control_points]
        return BSplineCurve2D(self.degree, control_points2d,
                              self.knot_multiplicities, self.knots,
                              self.weights, self.periodic, self.name)

    def polygon_points(self):
        warnings.warn('polygon_points is deprecated,\
        please use discretization_points instead',
                      DeprecationWarning)
        return self.discretization_points()

    def curvature(self, u: float, point_in_curve: bool = False):
        # u should be in the interval [0,1]
        curve = self.curve
        ders = curve.derivatives(u, 3)  # 3 first derivative
        c1, c2 = volmdlr.Point3D(*ders[1]), volmdlr.Point3D(*ders[2])
        denom = c1.cross(c2)
        if c1 == volmdlr.O3D or c2 == volmdlr.O3D or denom.norm() == 0.0:
            if point_in_curve:
                return 0., volmdlr.Point3D(*ders[0])
            return 0.
        r_c = ((c1.norm()) ** 3) / denom.norm()
        point = volmdlr.Point3D(*ders[0])
        if point_in_curve:
            return 1 / r_c, point
        return 1 / r_c

    def global_maximum_curvature(self, nb_eval: int = 21, point_in_curve: bool = False):
        check = [i / (nb_eval - 1) for i in range(nb_eval)]
        curvatures = []
        for u in check:
            curvatures.append(self.curvature(u, point_in_curve))
        return curvatures

    def maximum_curvature(self, point_in_curve: bool = False):
        """
        Returns the maximum curvature of a curve and the point where it is located
        """
        if point_in_curve:
            maximum_curvarture, point = max(self.global_maximum_curvature(nb_eval=21, point_in_curve=point_in_curve))
            return maximum_curvarture, point
        # print(self.global_maximum_curvature(point_in_curve))
        maximum_curvarture = max(self.global_maximum_curvature(nb_eval=21, point_in_curve=point_in_curve))
        return maximum_curvarture

    def minimum_radius(self, point_in_curve=False):
        """
        Returns the minimum curvature radius of a curve and the point where it is located
        """
        if point_in_curve:
            maximum_curvarture, point = self.maximum_curvature(point_in_curve)
            return 1 / maximum_curvarture, point
        maximum_curvarture = self.maximum_curvature(point_in_curve)
        return 1 / maximum_curvarture

    @classmethod
    def from_geomdl_curve(cls, curve):
        knots = list(sorted(set(curve.knotvector)))
        knot_multiplicities = [curve.knotvector.count(k) for k in knots]
        return cls(degree=curve.degree,
                   control_points=[volmdlr.Point3D(*pts)
                                   for pts in curve.ctrlpts],
                   knots=knots,
                   knot_multiplicities=knot_multiplicities)

    def global_minimum_curvature(self, nb_eval: int = 21):
        check = [i / (nb_eval - 1) for i in range(nb_eval)]
        radius = []
        for u in check:
            radius.append(self.minimum_curvature(u))
        return radius

    def triangulation(self):
        return None

    def linesegment_intersection(self, linesegment: LineSegment3D):
        points = self.discretization_points()
        linesegments = [LineSegment3D(start, end) for start, end in zip(points[:-1], points[1:])]
        for line_segment in linesegments:
            intersection = line_segment.linesegment_intersection(linesegment)
            if intersection:
                return intersection
        return None


class BezierCurve3D(BSplineCurve3D):
    """
    A class for 3 dimensional Bezier curves.

    :param degree: The degree of the Bezier curve
    :type degree: int
    :param control_points: A list of 3 dimensional points
    :type control_points: List[:class:`volmdlr.Point3D`]
    :param name: The name of the B-spline curve. Default value is ''
    :type name: str, optional
    """

    def __init__(self, degree: int, control_points: List[volmdlr.Point3D],
                 name: str = ''):
        knotvector = utilities.generate_knot_vector(degree,
                                                    len(control_points))
        knot_multiplicity = [1] * len(knotvector)

        BSplineCurve3D.__init__(self, degree, control_points,
                                knot_multiplicity, knotvector,
                                None, False, name)


class Arc3D(Arc):
    """
    An arc is defined by a starting point, an end point and an interior point
    """

    def __init__(self, start, interior, end, name=''):
        self._utd_normal = False
        self._utd_center = False
        self._utd_frame = False
        self._utd_is_trigo = False
        self._utd_angle = False
        self._normal = None
        self._frame = None
        self._center = None
        self._is_trigo = None
        self._angle = None
        # self._utd_clockwise_and_trigowise_paths = False
        Arc.__init__(self, start=start, end=end, interior=interior, name=name)
        self._bbox = None
        # self.bounding_box = self._bounding_box()

    @property
    def bounding_box(self):
        if not self._bbox:
            self._bbox = self.get_bounding_box()
        return self._bbox

    @bounding_box.setter
    def bounding_box(self, new_bounding_box):
        self._bbox = new_bounding_box

    def get_bounding_box(self):
        """
        Calculates the bounding box of the Arc3D.

        :return: a volmdlr.core.BoundingBox object.
        """
        # TODO: implement exact calculation

        points = self.polygon_points()
        xmin = min(point.x for point in points)
        xmax = max(point.x for point in points)
        ymin = min(point.y for point in points)
        ymax = max(point.y for point in points)
        zmin = min(point.z for point in points)
        zmax = max(point.z for point in points)
        return volmdlr.core.BoundingBox(xmin, xmax, ymin, ymax, zmin, zmax)

    @classmethod
    def from_angle(cls, start: volmdlr.Point3D, angle: float,
                   axis_point: volmdlr.Point3D, axis: volmdlr.Vector3D):
        start_gen = start
        int_gen = start_gen.rotation(axis_point, axis, angle / 2)
        end_gen = start_gen.rotation(axis_point, axis, angle)
        if angle == volmdlr.TWO_PI:
            line = Line3D(axis_point, axis_point + axis)
            center, _ = line.point_projection(start)
            radius = center.point_distance(start)
            u = start - center
            v = axis.cross(u)
            return volmdlr.wires.Circle3D(volmdlr.Frame3D(center, u, v, axis),
                                          radius)
        return cls(start_gen, int_gen, end_gen, axis)

    @property
    def normal(self):
        if not self._utd_normal:
            self._normal = self.get_normal()
            self._utd_normal = True
        return self._normal

    def get_normal(self):
        u1 = self.interior - self.start
        u2 = self.interior - self.end
        try:
            u1.normalize()
            u2.normalize()
        except ZeroDivisionError:
            raise ValueError(
                'Start, end and interior points of an arc must be distincts') from ZeroDivisionError

        normal = u2.cross(u1)
        normal.normalize()
        return normal

    @property
    def center(self):
        if not self._utd_center:
            self._center = self.get_center()
            self._utd_center = True
        return self._center

    def get_center(self):
        u1 = self.interior - self.start
        u2 = self.interior - self.end
        if u1 == u2:
            u2 = self.normal.cross(u1)
            u2.normalize()

        v1 = self.normal.cross(u1)  # v1 is normal, equal u2
        v2 = self.normal.cross(u2)  # equal -u1

        p11 = 0.5 * (self.start + self.interior)  # Mid point of segment s,m
        p12 = p11 + v1
        p21 = 0.5 * (self.end + self.interior)  # Mid point of segment s,m
        p22 = p21 + v2

        l1 = Line3D(p11, p12)
        l2 = Line3D(p21, p22)

        try:
            center, _ = l1.minimum_distance_points(l2)
        except ZeroDivisionError:
            raise ValueError(
                'Start, end and interior points  of an arc must be distincts') from ZeroDivisionError

        return center

    @property
    def frame(self):
        if not self._utd_frame:
            self._frame = self.get_frame()
            self._utd_frame = True
        return self._frame

    def get_frame(self):
        vec1 = (self.start - self.center)
        vec1.normalize()
        vec2 = self.normal.cross(vec1)
        frame = volmdlr.Frame3D(self.center, vec1, vec2, self.normal)
        return frame

    @property
    def is_trigo(self):
        if not self._utd_is_trigo:
            self._is_trigo = self.get_arc_direction()
            self._utd_is_trigo = True
        return self._is_trigo

    def get_arc_direction(self):
        """
        Verifies if arc is clockwise of trigowise
        :return:
        """
        clockwise_path, trigowise_path = self.clockwise_and_trigowise_paths
        if clockwise_path > trigowise_path:
            return True
        return False

    @property
    def clockwise_and_trigowise_paths(self):
        """
        :return: clockwise path and trigonomectric path property
        """
        if not self._utd_clockwise_and_trigowise_paths:
            vec1 = (self.start - self.center)
            vec1.normalize()
            vec2 = self.normal.cross(vec1)
            radius_1 = self.start.to_2d(self.center, vec1, vec2)
            radius_2 = self.end.to_2d(self.center, vec1, vec2)
            radius_i = self.interior.to_2d(self.center, vec1, vec2)
            self._clockwise_and_trigowise_paths = \
                self.get_clockwise_and_trigowise_paths(radius_1,
                                                       radius_2,
                                                       radius_i)
            self._utd_clockwise_and_trigowise_paths = True
        return self._clockwise_and_trigowise_paths

    @property
    def angle(self):
        """
        Arc angle property
        :return: arc angle
        """
        if not self._utd_angle:
            self._angle = self.get_angle()
            self._utd_angle = True
        return self._angle

    def get_angle(self):
        """
        Gets the arc angle
        :return: arc angle
        """
        clockwise_path, trigowise_path = \
            self.clockwise_and_trigowise_paths
        if self.is_trigo:
            return trigowise_path
        return clockwise_path

    @property
    def points(self):
        return [self.start, self.interior, self.end]

    def reverse(self):
        """
        Defines a new Arc3D, odentical to self, but in the oposite direction.

        """
        return self.__class__(self.end.copy(),
                              self.interior.copy(),
                              self.start.copy())

    def point_at_abscissa(self, abscissa):
        """
        Calculates a point in the Arc2D at a given abscissa.

        :param abscissa: abscissa where in the curve the point should be calculated.
        :return: Corresponding point.
        """
        return self.start.rotation(self.center, self.normal,
                                   abscissa / self.radius)

    def normal_vector(self, abscissa):
        """
        Calculates a normal vector at a given abscissa of the Arc3D.

        :param abscissa: abscissa where in the curve the normal vector should be calculated.
        :return: Corresponding normal vector.
        """
        theta = abscissa / self.radius
        n_0 = self.center - self.start
        normal = n_0.rotation(self.center, self.normal, theta)
        return normal

    def unit_normal_vector(self, abscissa):
        """
        Calculates a unit normal vector at a given abscissa of the Arc3D.

        :param abscissa: abscissa where in the curve the unit normal vector should be calculated.
        :return: Corresponding unit normal vector.
        """
        normal_vector = self.normal_vector(abscissa)
        normal_vector.normalize()
        return normal_vector

    def direction_vector(self, abscissa):
        """
        Calculates a direction vector at a given abscissa of the Arc3D.

        :param abscissa: abscissa where in the curve the direction vector should be calculated.
        :return: Corresponding direction vector.
        """
        normal_vector = self.normal_vector(abscissa)
        tangent = normal_vector.cross(self.normal)
        return tangent

    def unit_direction_vector(self, abscissa):
        """
        Calculates a unit direction vector at a given abscissa of the Arc3D.

        :param abscissa: abscissa where in the curve the unit direction vector should be calculated.
        :return: Corresponding unit direction vector.
        """
        direction_vector = self.direction_vector(abscissa)
        direction_vector.normalize()
        return direction_vector

    def rotation(self, center: volmdlr.Point3D,
                 axis: volmdlr.Vector3D, angle: float):
        """
        Arc3D rotation.

        :param center: rotation center
        :param axis: rotation axis
        :param angle: angle rotation
        :return: a new rotated Arc3D
        """
        new_start = self.start.rotation(center, axis, angle)
        new_interior = self.interior.rotation(center, axis, angle)
        new_end = self.end.rotation(center, axis, angle)
        return Arc3D(new_start, new_interior, new_end, name=self.name)

    def rotation_inplace(self, center: volmdlr.Point3D,
                         axis: volmdlr.Vector3D, angle: float):
        """
        Arc3D rotation. Object is updated inplace.

        :param center: rotation center
        :param axis: rotation axis
        :param angle: rotation angle
        """
        self.center.rotation_inplace(center, axis, angle)
        self.start.rotation_inplace(center, axis, angle)
        self.interior.rotation_inplace(center, axis, angle)
        self.end.rotation_inplace(center, axis, angle)
        new_bounding_box = self.get_bounding_box()
        self.bounding_box = new_bounding_box
        for prim in self.primitives:
            prim.rotation_inplace(center, axis, angle)

    def translation(self, offset: volmdlr.Vector3D):
        """
        Arc3D translation.

        :param offset: translation vector
        :return: A new translated Arc3D
        """
        new_start = self.start.translation(offset)
        new_interior = self.interior.translation(offset)
        new_end = self.end.translation(offset)
        return Arc3D(new_start, new_interior, new_end, name=self.name)

    def translation_inplace(self, offset: volmdlr.Vector3D):
        """
        Arc3D translation. Object is updated inplace.

        :param offset: translation vector.
        """
        self.center.translation_inplace(offset)
        self.start.translation_inplace(offset)
        self.interior.translation_inplace(offset)
        self.end.translation_inplace(offset)
        new_bounding_box = self.get_bounding_box()
        self.bounding_box = new_bounding_box
        for prim in self.primitives:
            prim.translation_inplace(offset)

    def plot(self, ax=None, color='k', alpha=1,
             edge_ends=False, edge_direction=False):
        if ax is None:
            fig = plt.figure()
            ax = Axes3D(fig)
        else:
            fig = None
        # if plot_points:
        #     ax.plot([self.interior[0]], [self.interior[1]], [self.interior[2]],
        #             color='b')
        #     ax.plot([self.start[0]], [self.start[1]], [self.start[2]], c='r')
        #     ax.plot([self.end[0]], [self.end[1]], [self.end[2]], c='r')
        #     ax.plot([self.interior[0]], [self.interior[1]], [self.interior[2]],
        #             c='g')
        x = []
        y = []
        z = []
        for pointx, pointy, pointz in self.discretization_points(number_points=25):
            x.append(pointx)
            y.append(pointy)
            z.append(pointz)

        ax.plot(x, y, z, color=color, alpha=alpha)
        if edge_ends:
            self.start.plot(ax=ax)
            self.end.plot(ax=ax)

        if edge_direction:
            x, y, z = self.point_at_abscissa(0.5 * self.length())
            u, v, w = 0.05 * self.unit_direction_vector(0.5 * self.length())
            ax.quiver(x, y, z, u, v, w, length=self.length() / 100,
                      arrow_length_ratio=5, normalize=True,
                      pivot='tip', color=color)
        return ax

    def plot2d(self, center: volmdlr.Point3D = volmdlr.O3D,
               x3d: volmdlr.Vector3D = volmdlr.X3D, y3d: volmdlr.Vector3D = volmdlr.Y3D,
               ax=None, color='k'):

        if ax is None:
            fig = plt.figure()
            ax = fig.add_subplot(111, projection='3d')
        else:
            fig = ax.figure

        # TODO: Enhance this plot
        l = self.length()
        x = []
        y = []
        for i in range(30):
            p = self.point_at_abscissa(i / (29.) * l)
            xi, yi = p.plane_projection2d(center, x3d, y3d)
            x.append(xi)
            y.append(yi)
        ax.plot(x, y, color=color)

        return ax

    def FreeCADExport(self, name, ndigits=6):
        xs, ys, zs = round(1000 * self.start, ndigits)
        xi, yi, zi = round(1000 * self.interior, ndigits)
        xe, ye, ze = round(1000 * self.end, ndigits)
        return '{} = Part.Arc(fc.Vector({},{},{}),fc.Vector({},{},{}),fc.Vector({},{},{}))\n' \
            .format(name, xs, ys, zs, xi, yi, zi, xe, ye, ze)

    def copy(self, *args, **kwargs):
        return Arc3D(self.start.copy(), self.interior.copy(), self.end.copy())

    def frame_mapping_parameters(self, frame: volmdlr.Frame3D, side: str):
        if side == 'old':
            new_start = frame.old_coordinates(self.start.copy())
            new_interior = frame.old_coordinates(self.interior.copy())
            new_end = frame.old_coordinates(self.end.copy())
        elif side == 'new':
            new_start = frame.new_coordinates(self.start.copy())
            new_interior = frame.new_coordinates(self.interior.copy())
            new_end = frame.new_coordinates(self.end.copy())
        else:
            raise ValueError('side value not valid, please specify'
                             'a correct value: \'old\' or \'new\'')
        return new_start, new_interior, new_end

    def frame_mapping(self, frame: volmdlr.Frame3D, side: str):
        """
        Changes vector frame_mapping and return a new Arc3D.

        side = 'old' or 'new'
        """
        new_start, new_interior, new_end =\
            self.frame_mapping_parameters(frame, side)

        return Arc3D(new_start, new_interior, new_end, name=self.name)

    def frame_mapping_inplace(self, frame: volmdlr.Frame3D, side: str):
        """
        Changes vector frame_mapping and the object is updated inplace.

        side = 'old' or 'new'
        """
        new_start, new_interior, new_end = \
            self.frame_mapping_parameters(frame, side)
        self.start, self.interior, self.end = new_start, new_interior, new_end

    def abscissa(self, point3d: volmdlr.Point3D):
        """
        Calculates the abscissa given a point in the Arc3D.

        :param point3d: point to calculate the abscissa.
        :return: corresponding abscissa.
        """
        x, y, _ = self.frame.new_coordinates(point3d)
        u1 = x / self.radius
        u2 = y / self.radius
        theta = volmdlr.core.sin_cos_angle(u1, u2)

        return self.radius * abs(theta)

    def split(self, split_point: volmdlr.Point3D):
        """
        Splits the Arc2D in two at a given point.

        :param split_point: splitting point
        :return: two Arc2D.
        """
        abscissa = self.abscissa(split_point)

        return [Arc3D(self.start,
                      self.point_at_abscissa(0.5 * abscissa),
                      split_point),
                Arc3D(split_point,
                      self.point_at_abscissa(1.5 * abscissa),
                      self.end)
                ]

    def to_2d(self, plane_origin, x, y):
        """
        Tranforms a Arc3D into an Arc2D, given an plane origin and a u and v plane vector.

        :param plane_origin: plane origin.
        :param x: plane u vector.
        :param y: plane v vector.
        :return: Arc2D.
        """
        ps = self.start.to_2d(plane_origin, x, y)
        pi = self.interior.to_2d(plane_origin, x, y)
        pe = self.end.to_2d(plane_origin, x, y)
        return Arc2D(ps, pi, pe, name=self.name)

    def minimum_distance_points_arc(self, other_arc):

        u1 = self.start - self.center
        u1.normalize()
        u2 = self.normal.cross(u1)

        w = other_arc.center - self.center

        u3 = other_arc.start - other_arc.center
        u3.normalize()
        u4 = other_arc.normal.cross(u3)

        r1, r2 = self.radius, other_arc.radius

        a, b, c, d = u1.dot(u1), u1.dot(u2), u1.dot(u3), u1.dot(u4)
        e, f, g = u2.dot(u2), u2.dot(u3), u2.dot(u4)
        h, i = u3.dot(u3), u3.dot(u4)
        j = u4.dot(u4)
        k, l, m, n, o = w.dot(u1), w.dot(u2), w.dot(u3), w.dot(u4), w.dot(w)

        def distance_squared(x):
            return (a * ((math.cos(x[0])) ** 2) * r1 ** 2 + e * (
                    (math.sin(x[0])) ** 2) * r1 ** 2
                    + o + h * ((math.cos(x[1])) ** 2) * r2 ** 2 + j * (
                (math.sin(x[1])) ** 2) * r2 ** 2
                + b * math.sin(2 * x[0]) * r1 ** 2 - 2 * r1 * math.cos(
                        x[0]) * k
                - 2 * r1 * r2 * math.cos(x[0]) * math.cos(x[1]) * c
                - 2 * r1 * r2 * math.cos(x[0]) * math.sin(
                        x[1]) * d - 2 * r1 * math.sin(x[0]) * l
                - 2 * r1 * r2 * math.sin(x[0]) * math.cos(x[1]) * f
                - 2 * r1 * r2 * math.sin(x[0]) * math.sin(
                        x[1]) * g + 2 * r2 * math.cos(x[1]) * m
                + 2 * r2 * math.sin(x[1]) * n + i * math.sin(
                        2 * x[1]) * r2 ** 2)

        x01 = npy.array([self.angle / 2, other_arc.angle / 2])

        res1 = scp.optimize.least_squares(distance_squared, x01,
                                          bounds=[(0, 0), (
                                              self.angle, other_arc.angle)])

        p1 = self.point_at_abscissa(res1.x[0] * r1)
        p2 = other_arc.point_at_abscissa(res1.x[1] * r2)

        return p1, p2

    def minimum_distance_points_line(self, other_line):

        u = other_line.direction_vector()
        k = self.start - self.center
        k.normalize()
        w = self.center - other_line.start
        v = self.normal.cross(k)

        r = self.radius

        a = u.dot(u)
        b = u.dot(v)
        c = u.dot(k)
        d = v.dot(v)
        e = v.dot(k)
        f = k.dot(k)
        g = w.dot(u)
        h = w.dot(v)
        i = w.dot(k)
        j = w.dot(w)

        # x = (s, theta)
        def distance_squared(x):
            return (a * x[0] ** 2 + j + d * (
                    (math.sin(x[1])) ** 2) * r ** 2 + f * (
                (math.cos(x[1])) ** 2) * r ** 2
                - 2 * x[0] * g - 2 * x[0] * r * math.sin(x[1]) * b - 2 * x[
                        0] * r * math.cos(x[1]) * c
                + 2 * r * math.sin(x[1]) * h + 2 * r * math.cos(x[1]) * i
                + math.sin(2 * x[1]) * e * r ** 2)

        x01 = npy.array([0.5, self.angle / 2])
        x02 = npy.array([0.5, 0])
        x03 = npy.array([0.5, self.angle])

        res1 = scp.optimize.least_squares(distance_squared, x01,
                                          bounds=[(0, 0), (1, self.angle)])
        res2 = scp.optimize.least_squares(distance_squared, x02,
                                          bounds=[(0, 0), (1, self.angle)])
        res3 = scp.optimize.least_squares(distance_squared, x03,
                                          bounds=[(0, 0), (1, self.angle)])

        p1 = other_line.point_at_abscissa(
            res1.x[0] * other_line.length())
        p2 = self.point_at_abscissa(res1.x[1] * r)

        res = [res2, res3]
        for couple in res:
            ptest1 = other_line.point_at_abscissa(
                couple.x[0] * other_line.length())
            ptest2 = self.point_at_abscissa(couple.x[1] * r)
            dtest = ptest1.point_distance(ptest2)
            if dtest < d:
                p1, p2 = ptest1, ptest2

        return p1, p2

    def minimum_distance(self, element, return_points=False):
        if element.__class__ is Arc3D or element.__class__.__name__ == 'Circle3D':
            p1, p2 = self.minimum_distance_points_arc(element)
            if return_points:
                return p1.point_distance(p2), p1, p2
            else:
                return p1.point_distance(p2)

        elif element.__class__ is LineSegment3D:
            pt1, pt2 = self.minimum_distance_points_line(element)
            if return_points:
                return pt1.point_distance(pt2), pt1, pt2
            else:
                return pt1.point_distance(pt2)
        else:
            return NotImplementedError

    def extrusion(self, extrusion_vector):
        if self.normal.is_colinear_to(extrusion_vector):
            u = self.start - self.center
            u.normalize()
            w = extrusion_vector.copy()
            w.normalize()
            v = w.cross(u)
            arc2d = self.to_2d(self.center, u, v)
            angle1, angle2 = arc2d.angle1, arc2d.angle2
            if angle2 < angle1:
                angle2 += volmdlr.TWO_PI
            cylinder = volmdlr.faces.CylindricalSurface3D(
                volmdlr.Frame3D(self.center,
                                u,
                                v,
                                w),
                self.radius
            )
            return [cylinder.rectangular_cut(angle1,
                                             angle2,
                                             0, extrusion_vector.norm())]
        else:
            raise NotImplementedError(
                'Elliptic faces not handled: dot={}'.format(
                    self.normal.dot(extrusion_vector)
                ))

    def revolution(self, axis_point: volmdlr.Point3D, axis: volmdlr.Vector3D,
                   angle: float):
        line3d = Line3D(axis_point, axis_point + axis)
        tore_center, _ = line3d.point_projection(self.center)
        if math.isclose(tore_center.point_distance(self.center), 0.,
                        abs_tol=1e-9):
            # Sphere
            start_p, _ = line3d.point_projection(self.start)
            u = self.start - start_p

            if math.isclose(u.norm(), 0, abs_tol=1e-9):
                end_p, _ = line3d.point_projection(self.end)
                u = self.end - end_p
                if math.isclose(u.norm(), 0, abs_tol=1e-9):
                    interior_p, _ = line3d.point_projection(self.interior)
                    u = self.interior - interior_p

            u.normalize()
            v = axis.cross(u)
            arc2d = self.to_2d(self.center, u, axis)

            surface = volmdlr.faces.SphericalSurface3D(
                volmdlr.Frame3D(self.center, u, v, axis), self.radius)

            return [surface.rectangular_cut(0, angle,
                                            arc2d.angle1, arc2d.angle2)]

        else:
            # Toroidal
            u = self.center - tore_center
            u.normalize()
            v = axis.cross(u)
            if not math.isclose(self.normal.dot(u), 0., abs_tol=1e-9):
                raise NotImplementedError(
                    'Outside of plane revolution not supported')

            R = tore_center.point_distance(self.center)
            surface = volmdlr.faces.ToroidalSurface3D(
                volmdlr.Frame3D(tore_center, u, v, axis), R,
                self.radius)
            arc2d = self.to_2d(tore_center, u, axis)
            return [surface.rectangular_cut(0, angle,
                                            arc2d.angle1, arc2d.angle2)]

    def to_step(self, current_id, surface_id=None):
        if self.angle >= math.pi:
            l = self.length()
            arc1, arc2 = self.split(self.point_at_abscissa(0.33 * l))
            arc2, arc3 = arc2.split(self.point_at_abscissa(0.66 * l))
            content, arcs1_id = arc1.to_step_without_splitting(current_id)
            arc2_content, arcs2_id = arc2.to_step_without_splitting(
                arcs1_id[0] + 1)
            arc3_content, arcs3_id = arc3.to_step_without_splitting(
                arcs2_id[0] + 1)
            content += arc2_content + arc3_content
            return content, [arcs1_id[0], arcs2_id[0], arcs3_id[0]]
        return self.to_step_without_splitting(current_id)

    def to_step_without_splitting(self, current_id, surface_id=None):
        u = self.start - self.center
        u.normalize()
        v = self.normal.cross(u)
        frame = volmdlr.Frame3D(self.center, self.normal, u, v)

        content, frame_id = frame.to_step(current_id)
        curve_id = frame_id + 1
        content += "#{} = CIRCLE('{}', #{}, {:.6f});\n".format(curve_id,
                                                               self.name,
                                                               frame_id,
                                                               self.radius * 1000,
                                                               )

        if surface_id:
            content += "#{} = SURFACE_CURVE('',#{},(#{}),.PCURVE_S1.);\n".format(
                curve_id + 1, curve_id, surface_id)
            curve_id += 1

        current_id = curve_id + 1
        start_content, start_id = self.start.to_step(current_id, vertex=True)
        end_content, end_id = self.end.to_step(start_id + 1, vertex=True)
        content += start_content + end_content
        current_id = end_id + 1
        content += "#{} = EDGE_CURVE('{}',#{},#{},#{},.T.);\n".format(
            current_id, self.name,
            start_id, end_id, curve_id)
        return content, [current_id]

    def point_belongs(self, point3d, abs_tol: float = 1e-6):
        """
        Check if a point3d belongs to the arc_3d or not.

        :param point3d: point to be verified is on arc
        :return: True if point is on Arc, False otherwise.
        """
        if not math.isclose(point3d.point_distance(self.center), self.radius, abs_tol=abs_tol):
            return False
        vector1 = self.start - self.center
        vector2 = self.interior - self.center
        vector3 = point3d - self.center
        if not math.isclose(vector1.dot(vector2.cross(vector3)), 0.0, abs_tol=abs_tol):
            return False
        point_abscissa = self.abscissa(point3d)
        abscissa_start = self.abscissa(self.start)
        abscissa_end = self.abscissa(self.end)
        if abscissa_start <= point_abscissa <= abscissa_end:
            return True
        return False

    def triangulation(self):
        return None

    def middle_point(self):
        return self.point_at_abscissa(self.length() / 2)

    def line_intersections(self, line3d: Line3D):
        """
        Calculates intersections between an Arc3D and a Line3D.

        :param linesegment3d: linesegment to verify intersections.
        :return: list with intersections points between line and Arc3D.
        """
        circle3d_lineseg_inters = vm_utils_intersections.circle_3d_linesegment_intersections(self, line3d)
        linesegment_intersections = []
        for intersection in circle3d_lineseg_inters:
            if self.point_belongs(intersection, 1e-6):
                linesegment_intersections.append(intersection)
        return linesegment_intersections

    def linesegment_intersections(self, linesegment3d: LineSegment3D):
        """
        Calculates intersections between an Arc3D and a LineSegment3D.

        :param linesegment3d: linesegment to verify intersections.
        :return: list with intersections points between linesegment and Arc3D.
        """
        linesegment_intersections = []
        intersections = self.line_intersections(linesegment3d)
        for intersection in intersections:
            if linesegment3d.point_belongs(intersection):
                linesegment_intersections.append(intersection)
        return linesegment_intersections


class FullArc3D(Arc3D):
    """
    An edge that starts at start_end, ends at the same point after having described
    a circle
    """

    def __init__(self, center: volmdlr.Point3D, start_end: volmdlr.Point3D,
                 normal: volmdlr.Vector3D,
                 name: str = ''):
        self.__center = center
        self.__normal = normal
        interior = start_end.rotation(center, normal, math.pi)
        Arc3D.__init__(self, start=start_end, end=start_end,
                       interior=interior, name=name)  # !!! this is dangerous

    def __hash__(self):
        return hash(self.center) + 5 * hash(self.start_end)

    def __eq__(self, other_arc):
        return (self.center == other_arc.center) \
            and (self.start == other_arc.start)

    @property
    def center(self):
        return self.__center

    @property
    def angle(self):
        return volmdlr.TWO_PI

    @property
    def normal(self):
        return self.__normal

    @property
    def is_trigo(self):
        return True

    def copy(self, *args, **kwargs):
        return FullArc3D(self._center.copy(), self.end.copy(), self._normal.copy())

    def to_2d(self, plane_origin, x, y):
        """
        Tranforms a FullArc3D into an FullArc2D, given an plane origin and a u and v plane vector.

        :param plane_origin: plane origin.
        :param x: plane u vector.
        :param y: plane v vector.
        :return: FullArc2D.
        """
        center = self.center.to_2d(plane_origin, x, y)
        start_end = self.start.to_2d(plane_origin, x, y)
        return FullArc2D(center, start_end)

    def to_step(self, current_id, surface_id=None):
        # Not calling Circle3D.to_step because of circular imports
        u = self.start - self.center
        u.normalize()
        v = self.normal.cross(u)
        frame = volmdlr.Frame3D(self.center, self.normal, u, v)
        content, frame_id = frame.to_step(current_id)
        curve_id = frame_id + 1
        # Not calling Circle3D.to_step because of circular imports
        content += "#{} = CIRCLE('{}',#{},{:.6f});\n".format(curve_id,
                                                             self.name,
                                                             frame_id,
                                                             self.radius * 1000,
                                                             )

        if surface_id:
            content += "#{} = SURFACE_CURVE('',#{},(#{}),.PCURVE_S1.);\n".format(
                curve_id + 1, curve_id, surface_id)
            curve_id += 1

        p1 = (self.center + u * self.radius).to_point()
        # p2 = self.center + v*self.radius
        # p3 = self.center - u*self.radius
        # p4 = self.center - v*self.radius

        p1_content, p1_id = p1.to_step(curve_id + 1, vertex=True)
        content += p1_content
        # p2_content, p2_id = p2.to_step(p1_id+1, vertex=True)
        # p3_content, p3_id = p3.to_step(p2_id+1, vertex=True)
        # p4_content, p4_id = p4.to_step(p3_id+1, vertex=True)
        # content += p1_content + p2_content + p3_content + p4_content

        # arc1_id = p4_id + 1
        # content += "#{} = EDGE_CURVE('{}',#{},#{},#{},.T.);\n".format(arc1_id, self.name,
        #                                                             p1_id, p2_id,
        #                                                             circle_id)

        # arc2_id = arc1_id + 1
        # content += "#{} = EDGE_CURVE('{}',#{},#{},#{},.T.);\n".format(arc2_id, self.name,
        #                                                             p2_id, p3_id,
        #                                                             circle_id)

        # arc3_id = arc2_id + 1
        # content += "#{} = EDGE_CURVE('{}',#{},#{},#{},.T.);\n".format(arc3_id, self.name,
        #                                                             p3_id, p4_id,
        #                                                             circle_id)

        # arc4_id = arc3_id + 1
        # content += "#{} = EDGE_CURVE('{}',#{},#{},#{},.T.);\n".format(arc4_id, self.name,
        #                                                             p4_id, p1_id,
        #                                                             circle_id)

        edge_curve = p1_id + 1
        content += f"#{edge_curve} = EDGE_CURVE('{self.name}',#{p1_id},#{p1_id},#{curve_id},.T.);\n"
        curve_id += 1

        # return content, [arc1_id, arc2_id, arc3_id, arc4_id]
        return content, [edge_curve]

    def plot(self, ax=None, color='k', alpha=1., edge_ends=False,
             edge_direction=False):
        if ax is None:
            ax = Axes3D(plt.figure())

        x = []
        y = []
        z = []
        for px, py, pz in self.discretization_points(number_points=20):
            x.append(px)
            y.append(py)
            z.append(pz)
        x.append(x[0])
        y.append(y[0])
        z.append(z[0])
        ax.plot(x, y, z, color=color, alpha=alpha)

        if edge_ends:
            self.start.plot(ax=ax)
            self.end.plot(ax=ax)

        if edge_direction:
            s = 0.5 * self.length()
            x, y, z = self.point_at_abscissa(s)
            tangent = self.unit_direction_vector(s)
            arrow_length = 0.15 * s
            ax.quiver(x, y, z, *arrow_length * tangent,
                      pivot='tip')

        return ax

    def rotation(self, center: volmdlr.Point3D, axis: volmdlr.Vector3D, angle: float):
        new_start_end = self.start.rotation(center, axis, angle, True)
        new_center = self._center.rotation(center, axis, angle, True)
        new_normal = self._normal.rotation(center, axis, angle, True)
        return FullArc3D(new_center, new_start_end,
                         new_normal, name=self.name)

    def rotation_inplace(self, center: volmdlr.Point3D, axis: volmdlr.Vector3D, angle: float):
        self.start.rotation(center, axis, angle, False)
        self.end.rotation(center, axis, angle, False)
        self._center.rotation(center, axis, angle, False)
        self.interior.rotation(center, axis, angle, False)

    def translation(self, offset: volmdlr.Vector3D):
        new_start_end = self.start.translation(offset, True)
        new_center = self._center.translation(offset, True)
        new_normal = self._normal.translation(offset, True)
        return FullArc3D(new_center, new_start_end,
                         new_normal, name=self.name)

    def translation_inplace(self, offset: volmdlr.Vector3D):
        self.start.translation(offset, False)
        self.end.translation(offset, False)
        self._center.translation(offset, False)
        self.interior.translation(offset, False)

    def linesegment_intersections(self, linesegment: LineSegment3D):
        """
        Calculates the intersections between a fullarc3d and a linesegment3d
        :param linesegment: linesegment3d to verifie intersections
        :return: list of points3d, if there are any intersections, an empty list if otherwise
        """
        distance_center_lineseg = linesegment.point_distance(self.frame.origin)
        if distance_center_lineseg > self.radius:
            return []
        direction_vector = linesegment.direction_vector()
        if math.isclose(self.frame.w.dot(direction_vector), 0, abs_tol=1e-6) and \
                not math.isclose(linesegment.start.z - self.frame.origin.z, 0, abs_tol=1e-6):
            return []

        if linesegment.start.z == linesegment.end.z == self.frame.origin.z:
            quadratic_equation_a = (1 + (direction_vector.y ** 2 / direction_vector.x ** 2))
            quadratic_equation_b = (-2 * (direction_vector.y ** 2 / direction_vector.x ** 2) * linesegment.start.x +
                                    2 * (direction_vector.y / direction_vector.x) * linesegment.start.y)
            quadratic_equation_c = ((linesegment.start.y - (direction_vector.y / direction_vector.x) *
                                     linesegment.start.x) ** 2 - self.radius ** 2)
            delta = (quadratic_equation_b ** 2 - 4 * quadratic_equation_a * quadratic_equation_c)
            x1 = (- quadratic_equation_b + math.sqrt(delta)) / (2 * quadratic_equation_a)
            x2 = (- quadratic_equation_b - math.sqrt(delta)) / (2 * quadratic_equation_a)
            y1 = (direction_vector.y / direction_vector.x) * (x1 - linesegment.start.x) + linesegment.start.y
            y2 = (direction_vector.y / direction_vector.x) * (x2 - linesegment.start.x) + linesegment.start.y
            return [volmdlr.Point3D(x1, y1, self.frame.origin.z), volmdlr.Point3D(x2, y2, self.frame.origin.z)]
        if math.isclose(direction_vector.z, 0, abs_tol=1e-6):
            print(True)
        constant = (self.frame.origin.z - linesegment.start.z) / direction_vector.z
        x_coordinate = constant * direction_vector.x + linesegment.start.x
        y_coordinate = constant * direction_vector.y + linesegment.start.y
        if math.isclose((x_coordinate - self.frame.origin.x) ** 2 + (y_coordinate - self.frame.origin.y) ** 2,
                        self.radius ** 2, abs_tol=1e-6):
            return [volmdlr.Point3D(x_coordinate, y_coordinate, self.frame.origin.z)]
        return []


class ArcEllipse3D(Edge):
    """
    An arc is defined by a starting point, an end point and an interior point
    """

    def __init__(self, start, interior, end, center, major_dir,
                 name=''):  # , extra=None):
        # Extra is an additionnal point if start=end because you need 3 points on the arcellipse to define it
        Edge.__init__(self, start=start, end=end, name=name)
        self.interior = interior
        self.center = center
        major_dir.normalize()
        self.major_dir = major_dir  # Vector for Gradius
        # self.extra = extra

        u1 = (self.interior - self.start)
        u2 = (self.interior - self.end)
        u1.normalize()
        u2.normalize()

        if u1 == u2:
            u2 = (self.interior - self.extra)
            u2.normalize()

        # if normal is None:
        n = u2.cross(u1)
        n.normalize()
        self.normal = n
        # else:
        #     n = normal
        #     n.normalize()
        #     self.normal = normal

        self.minor_dir = self.normal.cross(self.major_dir)

        frame = volmdlr.Frame3D(self.center, self.major_dir, self.minor_dir, self.normal)
        self.frame = frame
        start_new, end_new = frame.new_coordinates(
            self.start), frame.new_coordinates(self.end)
        interior_new, center_new = frame.new_coordinates(
            self.interior), frame.new_coordinates(self.center)

        # from :
        # https://math.stackexchange.com/questions/339126/how-to-draw-an-ellipse-if-a-center-and-3-arbitrary-points-on-it-are-given
        def theta_A_B(s, i, e, c):
            # theta=angle d'inclinaison ellipse par rapport à horizontal(sens horaire),A=demi grd axe, B=demi petit axe
            xs, ys, xi, yi, xe, ye = s[0] - c[0], s[1] - c[1], i[0] - c[0], i[
                1] - c[1], e[0] - c[0], e[1] - c[1]
            A = npy.array(([xs ** 2, ys ** 2, 2 * xs * ys],
                           [xi ** 2, yi ** 2, 2 * xi * yi],
                           [xe ** 2, ye ** 2, 2 * xe * ye]))
            invA = npy.linalg.inv(A)
            One = npy.array(([1],
                             [1],
                             [1]))
            C = npy.dot(invA, One)  # matrice colonne de taille 3
            theta = 0.5 * math.atan(2 * C[2] / (C[1] - C[0]))
            c1 = C[0] + C[1]
            c2 = (C[1] - C[0]) / math.cos(2 * theta)
            gdaxe = math.sqrt((2 / (c1 - c2)))
            ptax = math.sqrt((2 / (c1 + c2)))
            return theta, gdaxe, ptax

        if start == end:
            extra_new = frame.new_coordinates(self.extra)
            theta, A, B = theta_A_B(start_new, extra_new, interior_new,
                                    center_new)
        else:
            theta, A, B = theta_A_B(start_new, interior_new, end_new,
                                    center_new)

        self.Gradius = A
        self.Sradius = B
        self.theta = theta

        # Angle pour start
        u1, u2 = start_new.x / self.Gradius, start_new.y / self.Sradius
        angle1 = volmdlr.core.sin_cos_angle(u1, u2)
        self.angle_start = angle1
        # Angle pour end
        u3, u4 = end_new.x / self.Gradius, end_new.y / self.Sradius
        angle2 = volmdlr.core.sin_cos_angle(u3, u4)
        self.angle_end = angle2
        # Angle pour interior
        u5, u6 = interior_new.x / self.Gradius, interior_new.y / self.Sradius
        anglei = volmdlr.core.sin_cos_angle(u5, u6)
        self.angle_interior = anglei

        # Going trigo/clock wise from start to interior
        if anglei < angle1:
            trigowise_path = (anglei + volmdlr.TWO_PI) - angle1
            clockwise_path = angle1 - anglei
        else:
            trigowise_path = anglei - angle1
            clockwise_path = angle1 - anglei + volmdlr.TWO_PI

        # Going trigo wise from interior to interior
        if angle2 < anglei:
            trigowise_path += (angle2 + volmdlr.TWO_PI) - anglei
            clockwise_path += anglei - angle2
        else:
            trigowise_path += angle2 - anglei
            clockwise_path += anglei - angle2 + volmdlr.TWO_PI

        if clockwise_path > trigowise_path:
            self.is_trigo = True
            self.angle = trigowise_path
        else:
            # Clock wise
            self.is_trigo = False
            self.angle = clockwise_path

        if self.start == self.end:
            self.angle = volmdlr.TWO_PI

        if self.is_trigo:
            self.offset_angle = angle1
        else:
            self.offset_angle = angle2

        volmdlr.core.CompositePrimitive3D.__init__(self,
                                                   primitives=self.discretization_points(),
                                                   name=name)

    def discretization_points(self, *, number_points: int = None, angle_resolution: int = 20):
        """
        discretize a Contour to have "n" points
        :param number_points: the number of points (including start and end points)
             if unset, only start and end will be returned
        :param angle_resolution: if set, the sampling will be adapted to have a controlled angular distance. Usefull
            to mesh an arc
        :return: a list of sampled points
        """

        if not number_points:
            if not angle_resolution:
                number_points = 2
            else:
                number_points = math.ceil(angle_resolution * abs(0.5 * self.angle / math.pi)) + 1
        if self.angle_start > self.angle_end:
            if self.angle_start >= self.angle_interior >= self.angle_end:
                angle_start = self.angle_end
                angle_end = self.angle_start
            else:
                angle_end = self.angle_end + volmdlr.TWO_PI
                angle_start = self.angle_start
        elif self.angle_start == self.angle_end:
            angle_start = 0
            angle_end = 2 * math.pi
        else:
            angle_end = self.angle_end
            angle_start = self.angle_start

        discretization_points = [self.frame.old_coordinates(
            volmdlr.Point3D(self.Gradius * math.cos(angle), self.Sradius * math.sin(angle), 0))
            for angle in npy.linspace(angle_start, angle_end, number_points)]
        return discretization_points

    def polygon_points(self, discretization_resolution: int):
        warnings.warn('polygon_points is deprecated,\
        please use discretization_points instead',
                      DeprecationWarning)
        return self.discretization_points(angle_resolution=discretization_resolution)

    def _get_points(self):
        return self.discretization_points()

    points = property(_get_points)

    def to_2d(self, plane_origin, x, y):
        """
        Tranforms a ArcEllipse3D into an ArcEllipse2D, given an plane origin and a u and v plane vector.

        :param plane_origin: plane origin.
        :param x: plane u vector.
        :param y: plane v vector.
        :return: ArcEllipse2D.
        """
        point_start2d = self.start.to_2d(plane_origin, x, y)
        point_interior2d = self.interior.to_2d(plane_origin, x, y)
        point_end2d = self.end.to_2d(plane_origin, x, y)
        center = self.center.to_2d(plane_origin, x, y)
        point_major_dir = self.center + self.Gradius * self.major_dir
        point_major_dir_2d = point_major_dir.to_2d(plane_origin, x, y)
        vector_major_dir_2d = point_major_dir_2d - center
        vector_major_dir_2d.normalize()
        return ArcEllipse2D(point_start2d, point_interior2d, point_end2d, center, vector_major_dir_2d, name=self.name)

    def length(self):
        return self.angle * math.sqrt(
            (self.Gradius ** 2 + self.Sradius ** 2) / 2)

    def normal_vector(self, abscissa):
        raise NotImplementedError

    def unit_normal_vector(self, abscissa):
        raise NotImplementedError

    def direction_vector(self, abscissa):
        raise NotImplementedError

    def unit_direction_vector(self, abscissa):
        raise NotImplementedError

    def reverse(self):
        return self.__class__(self.end.copy(),
                              self.interior.copy(),
                              self.start.copy(),
                              self.center.copy(),
                              self.major_dir.copy(),
                              self.name)

    def plot(self, ax=None, color: str = 'k', alpha=1.0, edge_ends=False, edge_direction=False):
        if ax is None:
            fig = plt.figure()
            ax = Axes3D(fig)
        else:
            fig = None

        ax.plot([self.interior[0]], [self.interior[1]], [self.interior[2]],
                color='b')
        ax.plot([self.start[0]], [self.start[1]], [self.start[2]], c='r')
        ax.plot([self.end[0]], [self.end[1]], [self.end[2]], c='r')
        ax.plot([self.interior[0]], [self.interior[1]], [self.interior[2]],
                c='g')
        x = []
        y = []
        z = []
        for px, py, pz in self.discretization_points(number_points=20):
            x.append(px)
            y.append(py)
            z.append(pz)

        ax.plot(x, y, z, 'k')
        ax.plot(x, y, z, color, alpha=alpha)
        if edge_ends:
            self.start.plot(ax)
            self.end.plot(ax)
        return ax

    def plot2d(self, x3d: volmdlr.Vector3D = volmdlr.X3D, y3d: volmdlr.Vector3D = volmdlr.Y3D,
               ax=None, color='k'):
        if ax is None:
            fig = plt.figure()
            ax = fig.add_subplot(111, projection='3d')
        else:
            fig = ax.figure

        # TODO: Enhance this plot
        l = self.length()
        x = []
        y = []
        for i in range(30):
            p = self.point_at_abscissa(i / (29.) * l)
            xi, yi = p.plane_projection2d(x3d, y3d)
            x.append(xi)
            y.append(yi)
        ax.plot(x, y, color=color)
        return ax

    def FreeCADExport(self, name, ndigits=6):
        xs, ys, zs = round(1000 * self.start, ndigits).vector
        xi, yi, zi = round(1000 * self.interior, ndigits).vector
        xe, ye, ze = round(1000 * self.end, ndigits).vector
        return '{} = Part.Arc(fc.Vector({},{},{}),fc.Vector({},{},{}),fc.Vector({},{},{}))\n'.format(
            name, xs, ys, zs, xi, yi, zi, xe, ye, ze)

    def triangulation(self):
        return None<|MERGE_RESOLUTION|>--- conflicted
+++ resolved
@@ -1505,10 +1505,6 @@
     def linesegment_intersections(self, linesegment: 'LineSegment2D'):
         """
         Touching linesegments does not intersect.
-<<<<<<< HEAD
-=======
-
->>>>>>> beccd6ba
         """
         point = volmdlr.Point2D.line_intersection(self, linesegment)
         # TODO: May be these commented conditions should be used for linesegment_crossings
@@ -1781,12 +1777,8 @@
     def length(self):
         """
         Calculates the length of the Arc, with its radius and it arc angle.
-<<<<<<< HEAD
-        :return: the length fo the Arc
-=======
 
         :return: the length fo the Arc.
->>>>>>> beccd6ba
         """
         return self.radius * abs(self.angle)
 
