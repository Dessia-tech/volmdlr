#!/usr/bin/env python3
# -*- coding: utf-8 -*-
"""

"""

import math
import warnings
from typing import List, Dict, Any, Union

import matplotlib.patches
import matplotlib.pyplot as plt
import numpy as npy
import scipy as scp
import scipy.optimize
import scipy.integrate as scipy_integrate

from geomdl import utilities, BSpline, fitting, operations
from geomdl.operations import length_curve, split_curve
from matplotlib import __version__ as _mpl_version
from mpl_toolkits.mplot3d import Axes3D
from packaging import version

import dessia_common as dc
import plot_data.core as plot_data
import volmdlr.core_compiled
import volmdlr.core
import volmdlr.geometry


def standardize_knot_vector(knot_vector):
    u0 = knot_vector[0]
    u1 = knot_vector[-1]
    standard_u_knots = []
    if u0 != 0 or u1 != 1:
        x = 1 / (u1 - u0)
        y = u0 / (u0 - u1)
        for u in knot_vector:
            standard_u_knots.append(u * x + y)
        return standard_u_knots
    return knot_vector


def insert_knots_and_mutiplicity(knots, knot_mutiplicities, knot_to_add, num):
    new_knots = []
    new_knot_mutiplicities = []
    i = 0
    for i, knot in enumerate(knots):
        if knot > knot_to_add:
            new_knots.extend([knot_to_add])
            new_knot_mutiplicities.append(num)
            new_knots.extend(knots[i:])
            new_knot_mutiplicities.extend(knot_mutiplicities[i:])
            break
        new_knots.append(knot)
        new_knot_mutiplicities.append(knot_mutiplicities[i])
    return new_knots, new_knot_mutiplicities, i


class Edge(dc.DessiaObject):
    def __init__(self, start, end, name=''):
        self.start = start
        self.end = end
        self._length = None
        self._direction_vector = None
        dc.DessiaObject.__init__(self, name=name)

    def __getitem__(self, key):
        if key == 0:
            return self.start
        if key == 1:
            return self.end
        raise IndexError

    def length(self):
        """
        Calculates the edge length
        :return: edges\' length
        """
        raise NotImplementedError(f'length method not implememented by {self.__class__.__name__}')

    def point_at_abscissa(self, abscissa):
        """
        Calcultes the point at given abscissa
        """
        raise NotImplementedError(f'point_at_abscissa method not implememented by {self.__class__.__name__}')

    def middle_point(self):
        discretization_points = self.discretization_points(number_points=3)
        return discretization_points[1]

    def discretization_points(self, *, number_points: int = None, angle_resolution: int = None):
        """
        discretize a Edge to have "n" points
        :param number_points: the number of points (including start and end points)
             if unset, only start and end will be returned
        :param angle_resolution: if set, the sampling will be adapted to have a controlled angular distance. Usefull
            to mesh an arc
        :return: a list of sampled points
        """
        if number_points is None:
            number_points = 2
        step = self.length() / (number_points - 1)
        return [self.point_at_abscissa(i * step) for i in range(number_points)]

    def polygon_points(self, discretization_resolution: int):
        warnings.warn('polygon_points is deprecated,\
        please use discretization_points instead',
                      DeprecationWarning)
        return self.discretization_points(discretization_resolution)

    @classmethod
    def from_step(cls, arguments, object_dict):
        obj = object_dict[arguments[3]]
        p1 = object_dict[arguments[1]]
        p2 = object_dict[arguments[2]]
        orientation = arguments[4]
        if orientation == '.F.':
            p1, p2 = p2, p1
        if obj.__class__.__name__ == 'LineSegment3D':
            return object_dict[arguments[3]]
        if obj.__class__.__name__ == 'Line3D':
            return LineSegment3D(p1, p2, arguments[0][1:-1])
        if hasattr(obj, 'trim'):
            if obj.__class__.__name__ == 'Circle3D':
                p1, p2 = p2, p1
            return obj.trim(p1, p2)

        raise NotImplementedError(f'Unsupported: {object_dict[arguments[3]]}')

    def normal_vector(self, abscissa):
        """
        Calculates the normal vector the edge at given abscissa
        :return: the normal vector
        """
        raise NotImplementedError('the normal_vector method must be'
                                  'overloaded by subclassing class')

    def unit_normal_vector(self, abscissa):
        """
        Calculates the unit normal vector the edge at given abscissa
        :param abscissa: edge abscissa
        :return: unit normal vector
        """
        raise NotImplementedError('the unit_normal_vector method must be'
                                  'overloaded by subclassing class')

    def direction_vector(self, abscissa):
        """
        Calculates the direction vector the edge at given abscissa
        :param abscissa: edge abscissa
        :return: direction vector
        """
        raise NotImplementedError('the direction_vector method must be'
                                  'overloaded by subclassing class')

    def unit_direction_vector(self, abscissa):
        """
        Calculates the unit direction vector the edge at given abscissa
        :param abscissa: edge abscissa
        :return: unit direction vector
        """
        raise NotImplementedError('the unit_direction_vector method must be'
                                  'overloaded by subclassing class')

    def straight_line_point_belongs(self, point):
        """
        Verifies if a point belongs to the surface created by closing the edge with a
        line between its start and end points
        :param point: Point to be verified
        :return: Return True if the point belongs to this surface, or False otherwise
        """
        raise NotImplementedError(f'the straight_line_point_belongs method must be'
                                  f' overloaded by {self.__class__.__name__}')


class Line(dc.DessiaObject):
    """
    Abstract class
    """

    def __init__(self, point1, point2, name=''):
        self.point1 = point1
        self.point2 = point2
        self._direction_vector = None
        dc.DessiaObject.__init__(self, name=name)

    def __getitem__(self, key):
        if key == 0:
            return self.point1
        elif key == 1:
            return self.point2
        raise IndexError

    def unit_direction_vector(self, *args, **kwargs):
        vector = self.direction_vector()
        vector.normalize()
        return vector

    def direction_vector(self, *args, **kwargs):
        if not self._direction_vector:
            self._direction_vector = self.point2 - self.point1
        return self._direction_vector

    def normal_vector(self, *args, **kwargs):
        return self.direction_vector().normal_vector()

    def unit_normal_vector(self, abscissa=0.):
        return self.unit_direction_vector().normal_vector()

    def point_projection(self, point):

        vector = self.point2 - self.point1
        norm_u = vector.norm()
        t = (point - self.point1).dot(vector) / norm_u ** 2
        projection = self.point1 + t * vector
        projection = projection.to_point()
        return projection, t * norm_u

    def abscissa(self, point):
        vector = self.point2 - self.point1
        norm_u = vector.norm()
        t = (point - self.point1).dot(vector) / norm_u
        return t

    def sort_points_along_line(self, points):
<<<<<<< HEAD

        return sorted(points, key=lambda point: self.abscissa(point))
=======
        """
        Sort point along a line
        :param points: list of points to be sorted
        :return: sorted points
        """
        return sorted(points, key=self.abscissa)
>>>>>>> 1d2c6677

    def split(self, split_point):
        return [self.__class__(self.point1, split_point),
                self.__class__(split_point, self.point2)]

    def is_between_points(self, point1: volmdlr.Point2D,
                          point2: volmdlr.Point2D):
        """
        Verifies if a line is between two points
        :param point1: first point
        :type point1: volmdlr.Point2D
        :param point2: second point
        :type point2: volmdlr.Point2D
        returns True is line is between the two given points or False if not
        """

        if point1 == point2:
            return False

        line_segment = LineSegment2D(point1, point2)
        if line_segment.line_intersections(self):
            return True
        return False


class LineSegment(Edge):
    """
    Abstract class
    """

    def length(self):
        if not self._length:
            self._length = self.end.point_distance(self.start)
        return self._length

    def abscissa(self, point, tol=1e-6):
        if point.point_distance(self.start) < tol:
            return 0
        if point.point_distance(self.end) < tol:
            return self.length()

        vector = self.end - self.start
        length = vector.norm()
        t = (point - self.start).dot(vector) / length
        if t < -1e-9 or t > length + 1e-9:
            raise ValueError(f'Point is not on linesegment: abscissa={t}')
        return t

    def unit_direction_vector(self, abscissa=0.):
        """

        :param abscissa: defines where in the line_segement the unit
         direction vector is to be calculated
        :return: The unit direction vector of the LineSegement
        """
        direction_vector = self.direction_vector()
        direction_vector.normalize()
        return direction_vector

    def direction_vector(self, abscissa=0.):
        """
        :param abscissa: defines where in the line_segement
        direction vector is to be calculated
        :return: The direction vector of the LineSegement
        """
        if not self._direction_vector:
            self._direction_vector = self.end - self.start
        return self._direction_vector

    def normal_vector(self, abscissa=0.):
        """
        :param abscissa: defines where in the line_segement
        normal vector is to be calculated
        :return: The normal vector of the LineSegement
        """
        return self.direction_vector(abscissa).normal_vector()

    def unit_normal_vector(self, abscissa=0.):
        """
        :param abscissa: defines where in the line_segement
        unit normal vector is to be calculated
        :return: The unit normal vector of the LineSegement
        """
        return self.unit_direction_vector(abscissa).normal_vector()

    def point_projection(self, point):
        p1, p2 = self.start, self.end
        vector = p2 - p1
        norm_u = vector.norm()
        t = (point - p1).dot(vector) / norm_u ** 2
        projection = p1 + t * vector

        return projection, t * norm_u

    def split(self, split_point):
        if split_point == self.start:
            return [None, self.copy()]
        elif split_point == self.end:
            return [self.copy(), None]
        return [self.__class__(self.start, split_point),
                self.__class__(split_point, self.end)]

    def middle_point(self):
        return 0.5 * (self.start + self.end)

    def point_at_abscissa(self, abscissa):
        return self.start + self.unit_direction_vector() * abscissa


class BSplineCurve(Edge):
    _non_serializable_attributes = ['curve']
    """
    An abstract class for B-spline curves. The following rule must be
    respected : `number of knots = number of control points + degree + 1`

    :param degree: The degree of the B-spline curve
    :type degree: int
    :param control_points: A list of 2 or 3 dimensional points
    :type control_points: Union[List[:class:`volmdlr.Point2D`],
        List[:class:`volmdlr.Point3D`]]
    :param knot_multiplicities: The vector of multiplicities for each knot
    :type knot_multiplicities: List[int]
    :param knots: The knot vector composed of values between 0 and 1
    :type knots: List[float]
    :param weights: The weight vector applied to the knot vector. Default
        value is None
    :type weights: List[float], optional
    :param periodic: If `True` the B-spline curve is periodic. Default value
        is False
    :type periodic: bool, optional
    :param name: The name of the B-spline curve. Default value is ''
    :type name: str, optional
    """

    def __init__(self,
                 degree: int,
                 control_points: Union[List[volmdlr.Point2D],
                                       List[volmdlr.Point3D]],
                 knot_multiplicities: List[int],
                 knots: List[float],
                 weights: List[float] = None,
                 periodic: bool = False,
                 name: str = ''):
        self.control_points = control_points
        self.degree = degree
        knots = standardize_knot_vector(knots)
        self.knots = knots
        self.knot_multiplicities = knot_multiplicities
        self.weights = weights
        self.periodic = periodic
        self.name = name

        curve = BSpline.Curve()
        curve.degree = degree
        if weights is None:
            points = [[*point] for point in control_points]
            curve.ctrlpts = points
        else:
            points_w = [[*point * weights[i], weights[i]] for i, point
                        in enumerate(control_points)]
            curve.ctrlptsw = points_w

        knot_vector = []
        for i, knot in enumerate(knots):
            knot_vector.extend([knot] * knot_multiplicities[i])
        curve.knotvector = knot_vector
        curve.delta = 0.01
        curve_points = curve.evalpts
        self.curve = curve

        self._length = None
        self.points = [getattr(volmdlr,
                               f'Point{self.__class__.__name__[-2::]}')(*p)
                       for p in curve_points]

        start = self.points[0]  # self.point_at_abscissa(0.)
        end = self.points[-1]  # self.point_at_abscissa(self.length())

        Edge.__init__(self, start, end, name=name)

    def reverse(self):
        """
        Reverses the B-spline's direction by reversing its control points.

        :return: A reversed B-spline curve
        :rtype: :class:`volmdlr.edges.BSplineCurve`
        """
        return self.__class__(
            degree=self.degree,
            control_points=self.control_points[::-1],
            knot_multiplicities=self.knot_multiplicities[::-1],
            knots=self.knots[::-1],
            weights=self.weights,
            periodic=self.periodic)

    @classmethod
    def from_geomdl_curve(cls, curve):
        """
        # TODO: to be completed

        :param curve:
        :type curve:
        :return: A reversed B-spline curve
        :rtype: :class:`volmdlr.edges.BSplineCurve`
        """
        point_dimension = f'Point{cls.__name__[-2::]}'

        knots = list(sorted(set(curve.knotvector)))
        knot_multiplicities = [curve.knotvector.count(k) for k in knots]

        return cls(degree=curve.degree,
                   control_points=[getattr(volmdlr, point_dimension)(*p)
                                   for p in curve.ctrlpts],
                   knots=knots,
                   knot_multiplicities=knot_multiplicities)

    def length(self):
        """
        Returns the length of the B-spline curve

        :return: The length of the B-spline curve
        :rtype: float
        """
        if not self._length:
            self._length = length_curve(self.curve)
        return self._length

    def unit_direction_vector(self, abscissa: float):
        """
        Computes the 2D or 3D unit direction vector of B-spline curve at
        a given abscissa.

        :param abscissa: The abscissa on the B-spline curve where the unit
            direction vector will be computed
        :type abscissa: float
        :return: The unit direction vector of the B-spline curve
        :rtype: Union[:class:`volmdlr.Vector2D`, :class:`volmdlr.Vector3D`]
        """
        direction_vector = self.direction_vector(abscissa)
        direction_vector.normalize()
        return direction_vector

    def middle_point(self):
        """
        Computes the 2D or 3D middle point of the B-spline curve.

        :return: The middle point
        :rtype: Union[:class:`volmdlr.Point2D`, :class:`volmdlr.Point3D`]
        """
        return self.point_at_abscissa(self.length() * 0.5)

    def abscissa(self, point: Union[volmdlr.Point2D, volmdlr.Point3D],
                 tol: float = 1e-4):
        """
        Computes the abscissa of a 2D or 3D point using the least square
        method.

        :param point: The point located on the B-spline curve
        :type point: Union[:class:`volmdlr.Point2D`, :class:`volmdlr.Point3D`]
        :param tol: The precision in terms of distance. Default value is 1e-4
        :type tol: float, optional
        :return: The abscissa of the point
        :rtype: float
        """
        length = self.length()
        for x0 in [0, length * 0.25, length * 0.5, length * 0.75, length]:
            res = scp.optimize.least_squares(
                lambda u: (point - self.point_at_abscissa(u)).norm(),
                x0=x0,
                bounds=([0], [length]),
                # ftol=tol / 10,
                # xtol=tol / 10,
                # loss='soft_l1'
            )
            if res.fun < tol:
                return res.x[0]

        print('distance =', res.cost)
        print('res.fun:', res.fun)
        # ax = self.plot()
        # point.plot(ax=ax)
        # best_point = self.point_at_abscissa(res.x)
        # best_point.plot(ax=ax, color='r')
        raise ValueError('abscissa not found')

    def split(self, point: Union[volmdlr.Point2D, volmdlr.Point3D],
              tol: float = 1e-5):
        """
        Splits of B-spline curve in two pieces using a 2D or 3D point.

        :param point: The point where the B-spline curve is split
        :type point: Union[:class:`volmdlr.Point2D`, :class:`volmdlr.Point3D`]
        :param tol: The precision in terms of distance. Default value is 1e-4
        :type tol: float, optional
        :return: A list containing the first and second split of the B-spline
            curve
        :rtype: List[:class:`volmdlr.edges.BSplineCurve`]
        """
        if point.point_distance(self.start) < tol:
            return [None, self.copy()]
        elif point.point_distance(self.end) < tol:
            return [self.copy(), None]
        adim_abscissa = self.abscissa(point) / self.length()
        curve1, curve2 = split_curve(self.curve, adim_abscissa)

        return [self.__class__.from_geomdl_curve(curve1),
                self.__class__.from_geomdl_curve(curve2)]

    def translation(self, offset: Union[volmdlr.Vector2D, volmdlr.Vector3D]):
        """
        Translates the B-spline curve.

        :param offset: The translation vector
        :type offset: Union[:class:`volmdlr.Vector2D`,
            :class:`volmdlr.Vector3D`]
        :return: A new translated BSplineCurve
        :rtype: :class:`volmdlr.edges.BSplineCurve`
        """
        control_points = [point.translation(offset)
                          for point in self.control_points]
        return self.__class__(self.degree, control_points,
                              self.knot_multiplicities, self.knots,
                              self.weights, self.periodic)

    def translation_inplace(self, offset: Union[volmdlr.Vector2D,
                                                volmdlr.Vector3D]):
        """
        Translates the B-spline curve and its parameters are modified inplace.

        :param offset: The translation vector
        :type offset: Union[:class:`volmdlr.Vector2D`,
            :class:`volmdlr.Vector3D`]
        :return: None
        :rtype: None
        """
        for point in self.control_points:
            point.translation_inplace(offset)

    def point_belongs(self, point: Union[volmdlr.Point2D, volmdlr.Point3D],
                      abs_tol: float = 1e-10):
        """
        Checks if a 2D or 3D point belongs to the B-spline curve or not. It
        uses the least square method.

        :param point: The point to be checked
        :type point: Union[:class:`volmdlr.Point2D`, :class:`volmdlr.Point3D`]
        :param abs_tol: The precision in terms of distance.
            Default value is 1e-4
        :type abs_tol: float, optional
        :return: `True` if the point belongs to the B-spline curve, `False`
            otherwise
        :rtype: bool
        """
        point_dimension = f'Point{self.__class__.__name__[-2::]}'

        def f(x):
            return (point - getattr(volmdlr, point_dimension)(*self.curve.evaluate_single(x))).norm()

        x = npy.linspace(0, 1, 5)
        x_init = []
        for xi in x:
            x_init.append(xi)

        for x0 in x_init:
            z = scp.optimize.least_squares(f, x0=x0, bounds=([0, 1]))
            if z.fun < abs_tol:
                return True
        return False

    def merge_with(self, bspline_curve: 'BSplineCurve'):
        """
        Merges consecutive B-spline curves to define a new merged one.

        :param bspline_curve: Another B-spline curve
        :type bspline_curve: :class:`volmdlr.edges.BSplineCurve`
        :return: A merged B-spline curve
        :rtype: :class:`volmdlr.edges.BSplineCurve`
        """
        point_dimension = f'Wire{self.__class__.__name__[-2::]}'
        wire = getattr(volmdlr.wires, point_dimension)(bspline_curve)
        ordered_wire = wire.order_wire()

        points, n = [], 10
        for primitive in ordered_wire.primitives:
            points.extend(primitive.polygon_points(n))
        points.pop(n + 1)

        return self.__class__.from_points_interpolation(
            points, min(self.degree, bspline_curve.degree))

    @classmethod
    def from_bsplines(cls, bsplines: List['BSplineCurve'],
                      discretization_points: int = 10):
        """
        Creates a B-spline curve from a list of B-spline curves.

        :param bsplines: A list of B-spline curve
        :type bsplines: List[:class:`volmdlr.edges.BSplineCurve`]
        :param discretization_points: The number of points for the
            discretization. Default value is 10
        :type discretization_points: int, optional
        :return: A merged B-spline curve
        :rtype: :class:`volmdlr.edges.BSplineCurve`
        """
        point_dimension = f'Wire{cls.__name__[-2::]}'
        wire = getattr(volmdlr.wires, point_dimension)(bsplines)
        ordered_wire = wire.order_wire()

        points, degree = [], []
        for i, primitive in enumerate(ordered_wire.primitives):
            degree.append(primitive.degree)
            if i == 0:
                points.extend(primitive.polygon_points(discretization_points))
            else:
                points.extend(
                    primitive.polygon_points(discretization_points)[1::])

        return cls.from_points_interpolation(points, min(degree))

    @classmethod
    def from_points_approximation(cls, points: Union[List[volmdlr.Point2D],
                                                     List[volmdlr.Point3D]],
                                  degree: int, **kwargs):
        """
        Creates a B-spline curve approximation using least squares method with
        fixed number of control points. It is recommanded to specify the
        number of control points.
        Please refer to The NURBS Book (2nd Edition), pp.410-413 for details.

        :param points: The data points
        :type points: Union[List[:class:`volmdlr.Point2D`],
            List[:class:`volmdlr.Point3D`]]
        :param degree: The degree of the output parametric curve
        :type degree: int
        :param kwargs: See below
        :return: A B-spline curve from points approximation
        :rtype: :class:`volmdlr.edges.BSplineCurve`
        :keyword centripetal: Activates centripetal parametrization method.
            Default value is False
        :keyword ctrlpts_size: Number of control points. Default value is
            len(points) - 1
        """
        curve = fitting.approximate_curve([[*point] for point in points],
                                          degree, **kwargs)
        return cls.from_geomdl_curve(curve)

    def tangent(self, position: float = 0.0):
        """
        Evaluates the tangent vector of the B-spline curve at the input
        parameter value.

        :param position: Value of the parameter, between 0 and 1
        :type position: float
        :return: The tangent vector
        :rtype: Union[:class:`volmdlr.Point2D`, :class:`volmdlr.Point3D`]
        """
        _, tangent = operations.tangent(self.curve, position,
                                        normalize=True)

        dimension = f'Vector{self.__class__.__name__[-2::]}'
        tangent = getattr(volmdlr, dimension)(*tangent)

        return tangent

    @classmethod
    def from_points_interpolation(cls, points: Union[List[volmdlr.Point2D],
                                                     List[volmdlr.Point3D]],
                                  degree: int, periodic: bool = False):
        """
        Creates a B-spline curve interpolation through the data points.
        Please refer to Algorithm A9.1 on The NURBS Book (2nd Edition),
        pp.369-370 for details.

        :param points: The data points
        :type points: Union[List[:class:`volmdlr.Point2D`],
            List[:class:`volmdlr.Point3D`]]
        :param degree: The degree of the output parametric curve
        :type degree: int
        :param periodic: `True` if the curve should be periodic. Default value
            is `False`
        :type periodic: bool, optional
        :return: A B-spline curve from points interpolation
        :rtype: :class:`volmdlr.edges.BSplineCurve`
        """
        curve = fitting.interpolate_curve([[*point] for point in points], degree)

        bsplinecurve = cls.from_geomdl_curve(curve)
        if not periodic:
            return bsplinecurve
        bsplinecurve.periodic = True
        return bsplinecurve


class Line2D(Line):
    """
    Define an infinite line given by two points.
    """

    def __init__(self, point1: volmdlr.Point2D,
                 point2: volmdlr.Point2D, *, name=''):
        self.points = [point1, point2]
        Line.__init__(self, point1, point2, name=name)

    def to_3d(self, plane_origin, x1, x2):
        points_3d = [p.to_3d(plane_origin, x1, x2) for p in self.points]
        return Line3D(*points_3d, self.name)

    def rotation(self, center: volmdlr.Point2D, angle: float):
        """
        Line2D rotation
        :param center: rotation center
        :param angle: angle rotation
        :return: a new rotated Line2D
        """
        return Line2D(*[point.rotation(center, angle)
                        for point in self.points])

    def rotation_inplace(self, center: volmdlr.Point2D, angle: float):
        """
        Line2D rotation. Object is updated inplace
        :param center: rotation center
        :param angle: rotation angle
        """
        for point in self.points:
            point.rotation_inplace(center, angle)

    def translation(self, offset: volmdlr.Vector2D):
        """
        Line2D translation
        :param offset: translation vector
        :return: A new translated Line2D
        """
        return Line2D(*[point.translation(offset) for point in self.points])

    def translation_inplace(self, offset: volmdlr.Vector2D):
        """
        Line2D translation. Object is updated inplace
        :param offset: translation vector
        """
        for point in self.points:
            point.translation_inplace(offset)

    def plot(self, ax=None, color='k', dashed=True):
        if ax is None:
            _, ax = plt.subplots()

        if version.parse(_mpl_version) >= version.parse('3.3.2'):
            if dashed:
                ax.axline((self.point1.x, self.point1.y),
                          (self.point2.x, self.point2.y),
                          dashes=[30, 5, 10, 5],
                          color=color)
            else:
                ax.axline((self.point1.x, self.point1.y),
                          (self.point2.x, self.point2.y),
                          color=color)
        else:
            direction_vector = self.direction_vector()
            point3 = self.point1 - 3 * direction_vector
            point4 = self.point2 + 4 * direction_vector
            if dashed:
                ax.plot([point3[0], point4[0]], [point3[1], point4[1]], color=color,
                        dashes=[30, 5, 10, 5])
            else:
                ax.plot([point3[0], point4[0]], [point3[1], point4[1]], color=color)

        return ax

    def plot_data(self, edge_style=None):
        return plot_data.Line2D([self.point1.x, self.point1.y],
                                [self.point2.x, self.point2.y],
                                edge_style=edge_style)

    def line_intersections(self, line):

        point = volmdlr.Point2D.line_intersection(self, line)
        if point is not None:
            point_projection1, _ = self.point_projection(point)
            if point_projection1 is None:
                return []

            if line.__class__.__name__ == 'Line2D':
                point_projection2, _ = line.point_projection(point)
                if point_projection2 is None:
                    return []

            return [point_projection1]
        return []

    def create_tangent_circle(self, point, other_line):
        """
        Computes the two circles that are tangent to 2 lines and intersect
        a point located on one of the two lines.
        """

        # point will be called I(x_I, y_I)
        # self will be (AB)
        # line will be (CD)

        if math.isclose(self.point_distance(point), 0, abs_tol=1e-10):
            I = volmdlr.Vector2D(point[0], point[1])
            A = volmdlr.Vector2D(self.points[0][0], self.points[0][1])
            B = volmdlr.Vector2D(self.points[1][0], self.points[1][1])
            C = volmdlr.Vector2D(other_line.points[0][0],
                                 other_line.points[0][1])
            D = volmdlr.Vector2D(other_line.points[1][0],
                                 other_line.points[1][1])

        elif math.isclose(other_line.point_distance(point), 0, abs_tol=1e-10):
            I = volmdlr.Vector2D(point[0], point[1])
            C = volmdlr.Vector2D(self.points[0][0], self.points[0][1])
            D = volmdlr.Vector2D(self.points[1][0], self.points[1][1])
            A = volmdlr.Vector2D(other_line.points[0][0],
                                 other_line.points[0][1])
            B = volmdlr.Vector2D(other_line.points[1][0],
                                 other_line.points[1][1])
        else:
            raise AttributeError("The point isn't on any of the two lines")

        # CHANGEMENT DE REPAIRE
        new_u = volmdlr.Vector2D((B - A))
        new_u.normalize()
        new_v = new_u.unit_normal_vector()
        new_basis = volmdlr.Frame2D(I, new_u, new_v)

        new_a = new_basis.new_coordinates(A)
        new_b = new_basis.new_coordinates(B)
        new_c = new_basis.new_coordinates(C)
        new_d = new_basis.new_coordinates(D)

        if new_c[1] == 0 and new_d[1] == 0:
            # Segments are on the same line: no solution
            return None, None

        elif math.isclose(self.unit_direction_vector().dot(
                other_line.unit_normal_vector()), 0, abs_tol=1e-06):
            # Parallel segments: one solution

            segments_distance = abs(new_c[1] - new_a[1])
            r = segments_distance / 2
            new_circle_center = volmdlr.Point2D(
                (0, npy.sign(new_c[1] - new_a[1]) * r))
            circle_center = new_basis.old_coordinates(new_circle_center)
            circle = volmdlr.wires.Circle2D(circle_center, r)

            return circle, None

        elif math.isclose(self.unit_direction_vector().dot(
                other_line.unit_direction_vector()), 0, abs_tol=1e-06):
            # Perpendicular segments: 2 solution
            line_AB = Line2D(volmdlr.Point2D(new_a), volmdlr.Point2D(new_b))
            line_CD = Line2D(volmdlr.Point2D(new_c), volmdlr.Point2D(new_d))
            new_pt_k = volmdlr.Point2D.line_intersection(line_AB, line_CD)

            r = abs(new_pt_k[0])
            new_circle_center1 = volmdlr.Point2D((0, r))
            new_circle_center2 = volmdlr.Point2D((0, -r))
            circle_center1 = new_basis.old_coordinates(new_circle_center1)
            circle_center2 = new_basis.old_coordinates(new_circle_center2)
            circle1 = volmdlr.wires.Circle2D(circle_center1, r)
            circle2 = volmdlr.wires.Circle2D(circle_center2, r)

            return circle1, circle2

        # =============================================================================
        # LES SEGMENTS SONT QUELCONQUES
        #   => 2 SOLUTIONS
        # =============================================================================
        else:

            line_AB = Line2D(volmdlr.Point2D(new_a), volmdlr.Point2D(new_b))
            line_CD = Line2D(volmdlr.Point2D(new_c), volmdlr.Point2D(new_d))
            new_pt_k = volmdlr.Point2D.line_intersection(line_AB, line_CD)
            pt_K = volmdlr.Point2D(new_basis.old_coordinates(new_pt_k))

            if pt_K == I:
                return None, None

            # CHANGEMENT DE REPERE:
            new_u2 = volmdlr.Vector2D(pt_K - I)
            new_u2.normalize()
            new_v2 = new_u2.normalVector(unit=True)
            new_basis2 = volmdlr.Frame2D(I, new_u2, new_v2)

            new_a = new_basis2.new_coordinates(A)
            new_b = new_basis2.new_coordinates(B)
            new_c = new_basis2.new_coordinates(C)
            new_d = new_basis2.new_coordinates(D)
            new_pt_k = new_basis2.new_coordinates(pt_K)

            teta1 = math.atan2(new_c[1], new_c[0] - new_pt_k[0])
            teta2 = math.atan2(new_d[1], new_d[0] - new_pt_k[0])

            if teta1 < 0:
                teta1 += math.pi
            if teta2 < 0:
                teta2 += math.pi

            if not math.isclose(teta1, teta2, abs_tol=1e-08):
                if math.isclose(teta1, math.pi, abs_tol=1e-08) or math.isclose(
                        teta1, 0., abs_tol=1e-08):
                    teta = teta2
                elif math.isclose(teta2, math.pi,
                                  abs_tol=1e-08) or math.isclose(teta2, 0.,
                                                                 abs_tol=1e-08):
                    teta = teta1
            else:
                teta = teta1

            r1 = new_pt_k[0] * math.sin(teta) / (1 + math.cos(teta))
            r2 = new_pt_k[0] * math.sin(teta) / (1 - math.cos(teta))

            new_circle_center1 = volmdlr.Point2D(0, -r1)
            new_circle_center2 = volmdlr.Point2D(0, r2)

            circle_center1 = new_basis2.old_coordinates(new_circle_center1)
            circle_center2 = new_basis2.old_coordinates(new_circle_center2)

            if new_basis.new_coordinates(circle_center1)[1] > 0:
                circle1 = volmdlr.wires.Circle2D(circle_center1, r1)
                circle2 = volmdlr.wires.Circle2D(circle_center2, r2)
            else:
                circle1 = volmdlr.wires.Circle2D(circle_center2, r2)
                circle2 = volmdlr.wires.Circle2D(circle_center1, r1)

            return circle1, circle2

    def cut_between_two_points(self, point1, point2):
        return LineSegment2D(point1, point2)

    def point_distance(self, point2d):
        """
        Calculates the distance of a line2d to a point2d
        :param point2d: point to calculate distance
        :return: distance to point
        """
        vector_r = self.point1 - point2d
        vector_v = self.normal_vector()
        return abs(vector_v.dot(vector_r)) / vector_v.norm()


class BSplineCurve2D(BSplineCurve):
    _non_serializable_attributes = ['curve']

    def __init__(self,
                 degree: int,
                 control_points: List[volmdlr.Point2D],
                 knot_multiplicities: List[int],
                 knots: List[float],
                 weights: List[float] = None,
                 periodic: bool = False,
                 name: str = ''):

        BSplineCurve.__init__(self, degree,
                              control_points,
                              knot_multiplicities,
                              knots,
                              weights,
                              periodic,
                              name)

    def bounding_rectangle(self):
        points = self.discretization_points(number_points=50)
        points_x = [p.x for p in points]
        points_y = [p.y for p in points]

        return volmdlr.core.BoundingRectangle(min(points_x), max(points_x),
                                              min(points_y), max(points_y))

    def length(self):
        return length_curve(self.curve)

    def tangent(self, position: float = 0.0):
        _, tangent = operations.tangent(self.curve, position,
                                        normalize=True)
        tangent = volmdlr.Point2D(tangent[0], tangent[1])
        return tangent

    def point_at_abscissa(self, abscissa):
        length = self.length()
        adim_abs = max(min(abscissa / length, 1.), 0.)
        return volmdlr.Point2D(*self.curve.evaluate_single(adim_abs))

    def direction_vector(self, abscissa: float):
        """
        :param abscissa: defines where in the BSplineCurve2D the
        direction vector is to be calculated
        :return: The direection vector vector of the BSplineCurve2D
        """
        return self.tangent(abscissa)

    def normal_vector(self, abscissa: float):
        """
        :param abscissa: defines where in the BSplineCurve2D the
        normal vector is to be calculated
        :return: The normal vector of the BSplineCurve2D
        """
        tangent_vector = self.tangent(abscissa)
        normal_vector = tangent_vector.normal_vector()
        return normal_vector

    def unit_normal_vector(self, abscissa: float):
        """
        :param abscissa: defines where in the BSplineCurve2D the
        unit normal vector is to be calculated
        :return: The unit normal vector of the BSplineCurve2D
        """
        normal_vector = self.normal_vector(abscissa)
        normal_vector.normalize()
        return normal_vector

    def straight_line_area(self):
        points = self.discretization_points(number_points=100)
        x = [point.x for point in points]
        y = [point.y for point in points]
        x1 = [x[-1]] + x[0:-1]
        y1 = [y[-1]] + y[0:-1]
        return 0.5 * abs(sum(i * j for i, j in zip(x, y1))
                         - sum(i * j for i, j in zip(y, x1)))

    def straight_line_center_of_mass(self):
        polygon_points = self.discretization_points(number_points=100)
        cog = volmdlr.O2D
        for point in polygon_points:
            cog += point
        cog = cog / len(polygon_points)
        return cog

    def plot(self, ax=None, color='k', alpha=1, plot_points=False):
        if ax is None:
            _, ax = plt.subplots()

        # self.curve.delta = 0.01
        # points = [volmdlr.Point2D(px, py) for (px, py) in self.curve.evalpts]
        length = self.length()
        points = [self.point_at_abscissa(length * i / 50) for i in range(51)]

        x_points = [p.x for p in points]
        y_points = [p.y for p in points]
        ax.plot(x_points, y_points, color=color, alpha=alpha)

        return ax

    def to_3d(self, plane_origin, x1, x2):
        control_points3D = [p.to_3d(plane_origin, x1, x2) for p in
                            self.control_points]
        return BSplineCurve3D(self.degree, control_points3D,
                              self.knot_multiplicities, self.knots,
                              self.weights, self.periodic)

    def to_step(self, current_id, surface_id=None):
        points_ids = []
        content = ''
        point_id = current_id
        for point in self.control_points:
            point_content, point_id = point.to_step(point_id,
                                                    vertex=False)
            content += point_content
            points_ids.append(point_id)
            point_id += 1

        content += "#{} = B_SPLINE_CURVE_WITH_KNOTS('{}',{},({})," \
                   ".UNSPECIFIED.,.F.,.F.,{},{}," \
                   ".UNSPECIFIED.);\n".format(
                        point_id, self.name, self.degree,
                        volmdlr.core.step_ids_to_str(points_ids),
                        tuple(self.knot_multiplicities),
                        tuple(self.knots))
        return content, point_id + 1

    def discretization_points(self, *, number_points: int = 50, angle_resolution: int = None):
        length = self.length()
        if angle_resolution:
            number_points = angle_resolution
        if not number_points:
            number_points = len(self.points)
        return [self.point_at_abscissa(i * length / number_points) for i in range(number_points + 1)]

    def polygon_points(self, n: int = 15):
        warnings.warn('polygon_points is deprecated,\
        please use discretization_points instead',
                      DeprecationWarning)
        return self.discretization_points(number_points=n)

    def rotation(self, center: volmdlr.Point2D, angle: float):
        """
        BSplineCurve2D rotation
        :param center: rotation center
        :param angle: angle rotation
        :return: a new rotated Line2D
        """
        control_points = [point.rotation(center, angle)
                          for point in self.control_points]
        return BSplineCurve2D(self.degree, control_points,
                              self.knot_multiplicities, self.knots,
                              self.weights, self.periodic)

    def rotation_inplace(self, center: volmdlr.Point2D, angle: float):
        """
        BSplineCurve2D rotation. Object is updated inplace
        :param center: rotation center
        :param angle: rotation angle
        """
        for point in self.control_points:
            point.rotation_inplace(center, angle)

    def line_intersections(self, line2d: Line2D):
        polygon_points = self.discretization_points(number_points=201)
        list_intersections = []
        length = self.length()
        initial_abscissa = 0
        for points in zip(polygon_points[:-1], polygon_points[1:]):
            linesegment = LineSegment2D(points[0], points[1])
            intersections = linesegment.line_intersections(line2d)
            initial_abscissa += linesegment.length()
            if intersections:
                if initial_abscissa < length * 0.1:
                    list_abcissas = [initial_abscissa * n for n in
                                     npy.linspace(0, 1, 100)]
                else:
                    list_abcissas = [initial_abscissa * n for n in
                                     npy.linspace(0.9, 1, 100)]
                distance = npy.inf
                for abscissa in list_abcissas:
                    point_in_curve = self.point_at_abscissa(abscissa)
                    dist = point_in_curve.point_distance(intersections[0])
                    if dist < distance:
                        distance = dist
                        intersection = point_in_curve
                list_intersections.append(intersection)
        return list_intersections

    def line_crossings(self, line2d: Line2D):
        polygon_points = self.discretization_points(number_points=50)
        crossings = []
        for p1, p2 in zip(polygon_points[:-1], polygon_points[1:]):
            l = LineSegment2D(p1, p2)
            crossings.extend(l.line_crossings(line2d))
        return crossings

    def to_wire(self, n: int):
        '''
        convert a bspline curve to a wire2d defined with 'n' line_segments
        '''

        u = npy.linspace(0, 1, num=n + 1).tolist()
        points = []
        for u0 in u:
            p = self.curve.evaluate_single(u0)
            points.append(volmdlr.Point2D(p[0], p[1]))

        return volmdlr.wires.Wire2D.from_points(points)

    def reverse(self):
        '''
        reverse the bspline's direction by reversing its start and end points
        '''

        return self.__class__(degree=self.degree,
                              control_points=self.control_points[::-1],
                              knot_multiplicities=self.knot_multiplicities[::-1],
                              knots=self.knots[::-1],
                              weights=self.weights,
                              periodic=self.periodic)

    def point_distance(self, point):
        distance = math.inf
        polygon_points = self.discretization_points(number_points=20)
        for p1, p2 in zip(polygon_points[:-1], polygon_points[1:]):
            line = LineSegment2D(p1, p2)
            dist = line.point_distance(point)
            if dist < distance:
                distance = dist
        return distance

    def nearest_point_to(self, point):
        '''
        find out the nearest point on the linesegment to point
        '''

        points = self.polygon_points(500)
        return point.nearest_point(points)

    def linesegment_intersections(self, linesegment):
        results = self.line_intersections(linesegment.to_line())
        intersections_points = []
        for result in results:
            if linesegment.point_belongs(result, 1e-6):
                intersections_points.append(result)
        return intersections_points

    def axial_symmetry(self, line):
        '''
        finds out the symmetric bsplinecurve2d according to a line
        '''

        points_symmetry = [point.axial_symmetry(line) for point in self.control_points]

        return self.__class__(degree=self.degree,
                              control_points=points_symmetry,
                              knot_multiplicities=self.knot_multiplicities[::-1],
                              knots=self.knots[::-1],
                              weights=self.weights,
                              periodic=self.periodic)


class BezierCurve2D(BSplineCurve2D):

    def __init__(self, degree: int, control_points: List[volmdlr.Point2D],
                 name: str = ''):
        knotvector = utilities.generate_knot_vector(degree,
                                                    len(control_points))
        knot_multiplicity = [1] * len(knotvector)

        BSplineCurve2D.__init__(self, degree, control_points,
                                knot_multiplicity, knotvector,
                                None, False, name)


class LineSegment2D(LineSegment):
    """
    Define a line segment limited by two points
    """

    def __init__(self, start: volmdlr.Point2D, end: volmdlr.Point2D, *, name: str = ''):
        if start == end:
            raise NotImplementedError
        LineSegment.__init__(self, start, end, name=name)

    def __hash__(self):
        return self._data_hash()

    def _data_hash(self):
        return self.start._data_hash() + self.end._data_hash()

    def _data_eq(self, other_object):
        if self.__class__.__name__ != other_object.__class__.__name__:
            return False
        return self.start == other_object.start and self.end == other_object.end

    def __eq__(self, other_object):
        if self.__class__.__name__ != other_object.__class__.__name__:
            return False
        return self.start == other_object.start and self.end == other_object.end

    def direction_independent_eq(self, linesegment2):
        """Verifies if two linesegments are the same, not considering its direction"""
        if self == linesegment2:
            return True
        return self.start == linesegment2.end and self.end == linesegment2.start

    def to_dict(self, *args, **kwargs):
        return {'object_class': 'volmdlr.edges.LineSegment2D',
                'name': self.name,
                'start': self.start.to_dict(),
                'end': self.end.to_dict()
                }

    # def middle_point(self):
    #     return 0.5 * (self.start + self.end)
    #
    # def point_at_abscissa(self, abscissa):
    #     return self.start + self.unit_direction_vector() * abscissa

    def point_belongs(self, point, abs_tol=1e-6):
        point_distance = self.point_distance(point)
        if math.isclose(point_distance, 0, abs_tol=abs_tol):
            return True
        return False

    def bounding_rectangle(self):
        return volmdlr.core.BoundingRectangle(min(self.start.x, self.end.x), max(self.start.x, self.end.x),
                                              min(self.start.y, self.end.y), max(self.start.y, self.end.y))

    def straight_line_area(self):
        return 0.

    def straight_line_second_moment_area(self, point: volmdlr.Point2D):
        return 0, 0, 0

    def straight_line_center_of_mass(self):
        return 0.5 * (self.start + self.end)

    def straight_line_point_belongs(self, point):
        """
        Verifies if a point belongs to the surface created by closing the edge with a
        line between its start and end points
        :param point: Point to be verified
        :return: Return True if the point belongs to this surface, or False otherwise
        """
        return self.point_belongs(point)

    def point_distance(self, point, return_other_point=False):
        """
        Computes the distance of a point to segment of line
        """
        distance, point = volmdlr.LineSegment2DPointDistance(
            [(self.start.x, self.start.y), (self.end.x, self.end.y)],
            (point.x, point.y))
        if return_other_point:
            return distance, volmdlr.Point2D(*point)
        return distance

    def point_projection(self, point):
        """
        If the projection falls outside the LineSegment2D, returns None.
        """
        point, curv_abs = Line2D.point_projection(Line2D(self.start, self.end),
                                                  point)
        # print('curv_abs :', curv_abs, 'length :', self.length())
        if curv_abs < 0 or curv_abs > self.length():
            if abs(curv_abs) < 1e-6 or math.isclose(curv_abs, self.length(),
                                                    abs_tol=1e-6):
                return point, curv_abs
            return None, curv_abs
        return point, curv_abs

    def line_intersections(self, line: Line2D):
        point = volmdlr.Point2D.line_intersection(self, line)
        if point is not None:
            point_projection1, _ = self.point_projection(point)
            if point_projection1 is None:
                return []

            if line.__class__.__name__ == 'LineSegment2D':
                point_projection2, _ = line.point_projection(point)
                if point_projection2 is None:
                    return []

            return [point_projection1]
        else:
            vector1 = self.start - line.point1
            vector2 = self.start - line.point2
            vector3 = self.end - line.point1
            vector4 = self.end - line.point2
            if math.isclose(vector1.cross(vector2), 0, abs_tol=1e-6):
                return [self.start]
            if math.isclose(vector3.cross(vector4), 0, abs_tol=1e-6):
                return [self.end]
        return []

    def linesegment_intersections(self, linesegment: 'LineSegment2D'):
        """
        touching linesegments does not intersect
        """
        point = volmdlr.Point2D.line_intersection(self, linesegment)
        # TODO: May be these commented conditions should be used for linesegment_crossings
        if point:  # and (point != self.start) and (point != self.end):
            point_projection1, _ = self.point_projection(point)
            if point_projection1 is None:
                return []

            point_projection2, _ = linesegment.point_projection(point)
            if point_projection2 is None:
                return []

            return [point_projection1]
        else:
            return []

    def line_crossings(self, line: 'Line2D'):
        if self.direction_vector().is_colinear_to(line.direction_vector()):
            return []
        else:
            line_intersection = self.line_intersections(line)
            if line_intersection and (line_intersection[0] == self.end or line_intersection[0] == self.start):
                return []
            return line_intersection

    def linesegment_crossings(self, linesegment: 'LineSegment2D'):
        if self.direction_vector().is_colinear_to(
                linesegment.direction_vector()):
            return []
        else:
            return self.linesegment_intersections(linesegment)

    def plot(self, ax=None, color='k', alpha=1, arrow=False, width=None,
             plot_points=False):
        if ax is None:
            _, ax = plt.subplots()

        p1, p2 = self.start, self.end
        if arrow:
            if plot_points:
                ax.plot([p1[0], p2[0]], [p1[1], p2[1]], color=color,
                        alpha=alpha, style='o-')
            else:
                ax.plot([p1[0], p2[0]], [p1[1], p2[1]], color=color,
                        alpha=alpha)

            length = ((p1[0] - p2[0]) ** 2 + (p1[1] - p2[1]) ** 2) ** 0.5
            if width is None:
                width = length / 1000.
                head_length = length / 20.
                head_width = head_length / 2.
            else:
                head_width = 2 * width
                head_length = head_width
            ax.arrow(p1[0], p1[1],
                     (p2[0] - p1[0]) / length * (length - head_length),
                     (p2[1] - p1[1]) / length * (length - head_length),
                     head_width=head_width, fc='b', linewidth=0,
                     head_length=head_length, width=width, alpha=0.3)
        else:
            if width is None:
                width = 1
            if plot_points:
                ax.plot([p1[0], p2[0]], [p1[1], p2[1]], color=color,
                        marker='o', linewidth=width, alpha=alpha)
            else:
                ax.plot([p1[0], p2[0]], [p1[1], p2[1]], color=color,
                        linewidth=width, alpha=alpha)
        return ax

    def to_3d(self, plane_origin, x1, x2):
        start = self.start.to_3d(plane_origin, x1, x2)
        end = self.end.to_3d(plane_origin, x1, x2)
        return LineSegment3D(start, end, name=self.name)

    def reverse(self):
        return LineSegment2D(self.end.copy(), self.start.copy())

    def to_line(self):
        return Line2D(self.start, self.end)

    def rotation(self, center: volmdlr.Point2D, angle: float):
        """
        LineSegment2D rotation
        :param center: rotation center
        :param angle: angle rotation
        :return: a new rotated LineSegment2D
        """
        return LineSegment2D(self.start.rotation(center, angle),
                             self.end.rotation(center, angle))

    def rotation_inplace(self, center: volmdlr.Point2D, angle: float):
        """
        LineSegment2D rotation. Object is updated inplace
        :param center: rotation center
        :param angle: rotation angle
        """
        for point in [self.start, self.end]:
            point.rotation_inplace(center, angle)

    def translation(self, offset: volmdlr.Vector2D):
        """
        LineSegment2D translation
        :param offset: translation vector
        :return: A new translated LineSegment2D
        """
        return LineSegment2D(self.start.translation(offset),
                             self.end.translation(offset))

    def translation_inplace(self, offset: volmdlr.Vector2D):
        """
        LineSegment2D translation. Object is updated inplace
        :param offset: translation vector
        """
        for point in [self.start, self.end]:
            point.translation_inplace(offset)

    def frame_mapping(self, frame: volmdlr.Frame2D, side: str):
        """
        Changes vector frame_mapping and return a new LineSegment2D
        side = 'old' or 'new'
        """
        if side == 'old':
            new_start = frame.old_coordinates(self.start)
            new_end = frame.old_coordinates(self.end)
        elif side == 'new':
            new_start = frame.new_coordinates(self.start)
            new_end = frame.new_coordinates(self.end)
        else:
            raise ValueError('Please Enter a valid side: old or new')
        return LineSegment2D(new_start, new_end)

    def frame_mapping_inplace(self, frame: volmdlr.Frame2D, side: str):
        """
        Changes vector frame_mapping and the object is updated inplace
        side = 'old' or 'new'
        """
        if side == 'old':
            new_start = frame.old_coordinates(self.start)
            new_end = frame.old_coordinates(self.end)
        elif side == 'new':
            new_start = frame.new_coordinates(self.start)
            new_end = frame.new_coordinates(self.end)
        else:
            raise ValueError('Please Enter a valid side: old or new')
        self.start = new_start
        self.end = new_end

    def plot_data(self, edge_style: plot_data.EdgeStyle = None):
        return plot_data.LineSegment2D([self.start.x, self.start.y],
                                       [self.end.x, self.end.y],
                                       edge_style=edge_style)

    def create_tangent_circle(self, point, other_line):
        circle1, circle2 = Line2D.create_tangent_circle(other_line, point, self)
        if circle1 is not None:
            _, curv_abs1 = Line2D.point_projection(self, circle1.center)
            if curv_abs1 < 0. or curv_abs1 > self.length():
                circle1 = None
        if circle2 is not None:
            _, curv_abs2 = Line2D.point_projection(self, circle2.center)
            if curv_abs2 < 0. or curv_abs2 > self.length():
                circle2 = None
        return circle1, circle2

    def infinite_primitive(self, offset):
        n = self.normal_vector()
        offset_point_1 = self.start + offset * n

        offset_point_2 = self.end + offset * n

        return Line2D(offset_point_1, offset_point_2)

    def polygon_points(self, discretization_resolution: int):
        warnings.warn('polygon_points is deprecated,\
        please use discretization_points instead',
                      DeprecationWarning)
        return self.discretization_points(number_points=discretization_resolution)

    def to_wire(self, n: int):
        '''
        convert a linesegment2d to a wire2d defined with 'n' line_segments
        '''

        points = self.discretization_points(number_points=n + 1)
        return volmdlr.wires.Wire2D.from_points(points)

    def nearest_point_to(self, point):
        '''
        find out the nearest point on the linesegment to point
        '''

        points = self.discretization_points(number_points=500)
        return point.nearest_point(points)

    def axial_symmetry(self, line):
        '''
        finds out the symmetric linesegment2d according to a line
        '''

        points_symmetry = [point.axial_symmetry(line) for point in [self.start, self.end]]

        return self.__class__(points_symmetry[0], points_symmetry[1])


class Arc(Edge):
    def __init__(self, start,
                 end,
                 interior,
                 name: str = ''):
        Edge.__init__(self, start=start, end=end, name=name)
        self.interior = interior
        self._utd_clockwise_and_trigowise_paths = False
        self._clockwise_and_trigowise_paths = None
        self._radius = None

    @property
    def center(self):
        """
        Gets the arc's center
        :return: The center of the arc
        """
        raise NotImplementedError(
            'the property method center must be overloaded by subclassing'
            'class if not a given parameter')

    @property
    def angle(self):
        """
        Gets the angle of the arc
        :return: The angle of the arc
        """
        return NotImplementedError(
            'the property method angle must be overloaded by subclassing'
            'class if not a given parameter')

    @property
    def is_trigo(self):
        """
        Verifies if arc is trigowise or clockwise
        :return: True if trigowise or False otherwise
        """
        return NotImplementedError(
            'the property method is_trigo must be overloaded by subclassing'
            'class if not a given parameter')

    @property
    def radius(self):
        if not self._radius:
            self._radius = (self.start - self.center).norm()
        return self._radius

    def length(self):
        """
        Calculates the length of the Arc, with its radius and it arc angle
        :return: the length fo the Arc
        """
        return self.radius * abs(self.angle)

    def point_at_abscissa(self, abscissa):
        if self.is_trigo:
            return self.start.rotation(self.center,
                                       abscissa / self.radius)
        else:
            return self.start.rotation(self.center,
                                       -abscissa / self.radius)

    @staticmethod
    def get_clockwise_and_trigowise_paths(radius_1, radius_2, radius_i):
        """
        :param radius_1: radius from center to start point
        :param radius_2: radius form center ro end point
        :param radius_i: radius from center to interior point
        :return: the clockwise and trigowise paths
        """
        angle1 = math.atan2(radius_1.y, radius_1.x)
        anglei = math.atan2(radius_i.y, radius_i.x)
        angle2 = math.atan2(radius_2.y, radius_2.x)

        # Going trigo/clock wise from start to interior
        if anglei < angle1:
            trigowise_path = (anglei + volmdlr.TWO_PI) - angle1
            clockwise_path = angle1 - anglei
        else:
            trigowise_path = anglei - angle1
            clockwise_path = angle1 - anglei + volmdlr.TWO_PI

        # Going trigo wise from interior to interior
        if angle2 < anglei:
            trigowise_path += (angle2 + volmdlr.TWO_PI) - anglei
            clockwise_path += anglei - angle2
        else:
            trigowise_path += angle2 - anglei
            clockwise_path += anglei - angle2 + volmdlr.TWO_PI
        return clockwise_path, trigowise_path

    def middle_point(self):
        return self.point_at_abscissa(0.5 * self.length())

    def point_distance(self, point):
        points = self.discretization_points(angle_resolution=100)
        return point.point_distance(point.nearest_point(points))

    def discretization_points(self, *, number_points: int = None, angle_resolution: int = None):
        """
        discretize a Edge to have "n" points
        :param number_points: the number of points (including start and end points)
             if unset, only start and end will be returned
        :param angle_resolution: if set, the sampling will be adapted to have a controlled angular distance. Usefull
            to mesh an arc
        :return: a list of sampled points
        """
        if not number_points:
            if not angle_resolution:
                number_points = 2
            else:
                number_points = math.ceil(self.angle * angle_resolution) + 2

        step = self.length() / (number_points - 1)
        return [self.point_at_abscissa(i * step)
                for i in range(number_points)]

    def polygon_points(self, discretization_resolution: int):
        warnings.warn('polygon_points is deprecated,\
        please use discretization_points instead',
                      DeprecationWarning)
        return self.discretization_points(number_points=discretization_resolution)


class Arc2D(Arc):
    """
    angle: the angle measure always >= 0
    """

    def __init__(self,
                 start: volmdlr.Point2D,
                 interior: volmdlr.Point2D,
                 end: volmdlr.Point2D,
                 name: str = ''):
        self._center = None
        self._is_trigo = None
        self._angle = None
        Arc.__init__(self, start=start, end=end, interior=interior, name=name)
        start_to_center = start - self.center
        end_to_center = end - self.center
        angle1 = math.atan2(start_to_center.y, start_to_center.x)
        angle2 = math.atan2(end_to_center.y, end_to_center.x)
        if self.is_trigo:
            self.angle1 = angle1
            self.angle2 = angle2
        else:
            self.angle1 = angle2
            self.angle2 = angle1

    @property
    def center(self):
        if not self._center:
            self._center = self.get_center()
        return self._center

    def get_center(self):
        xi, yi = self.interior.x, self.interior.y
        xe, ye = self.end.x, self.end.y
        xs, ys = self.start.x, self.start.y
        try:
            A = volmdlr.Matrix22(2 * (xs - xi), 2 * (ys - yi),
                                 2 * (xs - xe), 2 * (ys - ye))
            b = - volmdlr.Vector2D(xi ** 2 + yi ** 2 - xs ** 2 - ys ** 2,
                                   xe ** 2 + ye ** 2 - xs ** 2 - ys ** 2)
            inv_A = A.inverse()
            x = inv_A.vector_multiplication(b)
            center = volmdlr.Point2D(x.x, x.y)
        except ValueError:
            A = npy.array([[2 * (xs - xi), 2 * (ys - yi)],
                           [2 * (xs - xe), 2 * (ys - ye)]])
            b = - npy.array([xi ** 2 + yi ** 2 - xs ** 2 - ys ** 2,
                             xe ** 2 + ye ** 2 - xs ** 2 - ys ** 2])
            center = volmdlr.Point2D(*npy.linalg.solve(A, b))
        return center

    @property
    def is_trigo(self):
        if not self._is_trigo:
            self._is_trigo = self.get_arc_direction()
        return self._is_trigo

    @property
    def clockwise_and_trigowise_paths(self):
        if not self._clockwise_and_trigowise_paths:
            radius_1 = self.start - self.center
            radius_2 = self.end - self.center
            radius_i = self.interior - self.center
            self._clockwise_and_trigowise_paths =\
                self.get_clockwise_and_trigowise_paths(radius_1,
                                                       radius_2,
                                                       radius_i)
            self._utd_clockwise_and_trigowise_paths = True
        return self._clockwise_and_trigowise_paths

    def get_arc_direction(self):
        clockwise_path, trigowise_path =\
            self.clockwise_and_trigowise_paths
        if clockwise_path > trigowise_path:
            return True
        return False

    @property
    def angle(self):
        if not self._angle:
            self._angle = self.get_angle()
        return self._angle

    def get_angle(self):
        clockwise_path, trigowise_path = \
            self.clockwise_and_trigowise_paths
        if self.is_trigo:
            return trigowise_path
        return clockwise_path

    def _get_points(self):
        return [self.start, self.interior, self.end]

    points = property(_get_points)

    def point_distance(self, point):
        vector_start = self.start - self.center
        vector_point = point - self.center
        vector_end = self.end - self.center
        if self.is_trigo:
            vector_start, vector_end = vector_end, vector_start
        arc_angle = volmdlr.core.clockwise_angle(vector_start, vector_end)
        point_angle = volmdlr.core.clockwise_angle(vector_start, vector_point)
        if point_angle <= arc_angle:
            return abs(
                LineSegment2D(point, self.center).length() - self.radius)
        else:
            return min(LineSegment2D(point, self.start).length(),
                       LineSegment2D(point, self.end).length())

    def point_belongs(self, point2d, abs_tol=1e-10):
        """
        check if a Point2D belongs to the Arc2D
        """
        vector_start = self.start - self.center
        vector_end = self.end - self.center
        vector_point = point2d - self.center
        r1 = vector_start.norm()
        cp = vector_point.norm()
        if math.isclose(cp, r1, abs_tol=abs_tol):
            if self.get_arc_direction():
                arc_angle = - volmdlr.core.clockwise_angle(vector_start,
                                                           vector_end)
                point_angle = - volmdlr.core.clockwise_angle(vector_start,
                                                             vector_point)

            else:
                arc_angle = volmdlr.core.clockwise_angle(vector_start,
                                                         vector_end)
                point_angle = volmdlr.core.clockwise_angle(vector_start,
                                                           vector_point)
            if point_angle <= arc_angle:
                return True
        return False

    # def to_circle(self):
    #     return volmdlr.wires.Circle2D(self.center, self.radius)

    def to_full_arc_2d(self):
        return FullArc2D(center=self.center,
                         start_end=self.point_at_abscissa(0),
                         name=self.name)

    def line_intersections(self, line2d: Line2D):
        # circle = self.to_circle()
        # circle_intersection_points = circle.line_intersections(line2d)
        full_arc_2d = self.to_full_arc_2d()
        fa2d_intersection_points = full_arc_2d.line_intersections(line2d)
        intersection_points = []
        for pt in fa2d_intersection_points:
            if self.point_belongs(pt):
                intersection_points.append(pt)
        return intersection_points

    def linesegment_intersections(self, linesegment2d: LineSegment2D):
        full_arc_2d = self.to_full_arc_2d()
        fa2d_intersection_points = full_arc_2d.linesegment_intersections(
            linesegment2d)
        intersection_points = []
        for pt in fa2d_intersection_points:
            if self.point_belongs(pt):
                intersection_points.append(pt)
        return intersection_points

    def abscissa(self, point2d: volmdlr.Point2D, tol=1e-9):
        if point2d.point_distance(self.start) < tol:
            return 0
        if point2d.point_distance(self.end) < tol:
            return self.length()

        p = point2d - self.center
        u = self.start - self.center
        u.normalize()
        if self.is_trigo:
            v = u.normal_vector()
        else:
            v = -u.normal_vector()

        x, y = p.dot(u), p.dot(v)
        theta = math.atan2(y, x)
        if theta < -tol or theta > self.angle + tol:
            raise ValueError('Point not in arc')

        if theta < 0:
            return 0.
        if theta > self.angle:
            return self.angle * self.radius

        return self.radius * theta

    def direction_vector(self, abscissa: float):
        """
        :param abscissa: defines where in the Arc2D the
        direction vector is to be calculated
        :return: The direction vector of the Arc2D
        """
        return -self.normal_vector(abscissa=abscissa).normal_vector()

    def unit_direction_vector(self, abscissa: float):
        """
        :param abscissa: defines where in the Arc2D the
        unit direction vector is to be calculated
        :return: The unit direction vector of the Arc2D
        """
        direction_vector = self.direction_vector(abscissa)
        direction_vector.normalize()
        return direction_vector

    def normal_vector(self, abscissa: float):
        """
        :param abscissa: defines where in the Arc2D the
        normal vector is to be calculated
        :return: The normal vector of the Arc2D
        """
        point = self.point_at_abscissa(abscissa)
        # if self.is_trigo:
        normal_vector = self.center - point
        # else:
        #     normal_vector = point - self.center
        return normal_vector

    def unit_normal_vector(self, abscissa: float):
        """
        :param abscissa: defines where in the Arc2D the
        unit normal vector is to be calculated
        :return: The unit normal vector of the Arc2D
        """
        normal_vector = self.normal_vector(abscissa)
        normal_vector.normalize()
        return normal_vector

    def area(self):
        return self.radius ** 2 * self.angle / 2

    def center_of_mass(self):
        #        u=self.middle.vector-self.center.vector
        u = self.middle_point() - self.center
        u.normalize()
        # alpha = abs(self.angle)
        return self.center + 4 / (3 * self.angle) * self.radius * math.sin(
            self.angle * 0.5) * u

    def bounding_rectangle(self):
        # TODO: Enhance this!!!
        return volmdlr.core.BoundingRectangle(self.center.x - self.radius, self.center.x + self.radius,
                                              self.center.y - self.radius, self.center.y + self.radius)

    def straight_line_area(self):
        if self.angle >= math.pi:
            angle = volmdlr.TWO_PI - self.angle
            area = math.pi * self.radius ** 2 - 0.5 * self.radius ** 2 * (
                angle - math.sin(angle))
        else:
            angle = self.angle
            area = 0.5 * self.radius ** 2 * (angle - math.sin(angle))

        if self.is_trigo:
            return area
        return -area

    def straight_line_second_moment_area(self, point: volmdlr.Point2D):

        if self.angle2 < self.angle1:
            angle2 = self.angle2 + volmdlr.TWO_PI

        else:
            angle2 = self.angle2
        angle1 = self.angle1

        # Full arc section
        Ix1 = self.radius ** 4 / 8 * (angle2 - angle1 + 0.5 * (
            math.sin(2 * angle1) - math.sin(2 * angle2)))
        Iy1 = self.radius ** 4 / 8 * (angle2 - angle1 + 0.5 * (
            math.sin(2 * angle2) - math.sin(2 * angle1)))
        Ixy1 = self.radius ** 4 / 8 * (
            math.cos(angle1) ** 2 - math.cos(angle2) ** 2)

        # Triangle
        xi, yi = (self.start - self.center)
        xj, yj = (self.end - self.center)
        Ix2 = (yi ** 2 + yi * yj + yj ** 2) * (xi * yj - xj * yi) / 12.
        Iy2 = (xi ** 2 + xi * xj + xj ** 2) * (xi * yj - xj * yi) / 12.
        Ixy2 = (xi * yj + 2 * xi * yi + 2 * xj * yj + xj * yi) * (
            xi * yj - xj * yi) / 24.
        if Ix2 < 0.:
            Ix2, Iy2, Ixy2 = -Ix2, -Iy2, -Ixy2
        if self.angle < math.pi:
            if self.is_trigo:
                Ix = Ix1 - Ix2
                Iy = Iy1 - Iy2
                Ixy = Ixy1 - Ixy2
            else:
                Ix = Ix2 - Ix1
                Iy = Iy2 - Iy1
                Ixy = Ixy2 - Ixy1
        else:
            # print('Ixy12', Ixy1, Ixy2)
            if self.is_trigo:
                Ix = Ix1 + Ix2
                Iy = Iy1 + Iy2
                Ixy = Ixy1 + Ixy2
            else:
                Ix = -Ix2 - Ix1
                Iy = -Iy2 - Iy1
                Ixy = -Ixy2 - Ixy1

        return volmdlr.geometry.huygens2d(Ix, Iy, Ixy,
                                          self.straight_line_area(),
                                          self.center,
                                          point)

    def straight_line_center_of_mass(self):
        if self.angle == math.pi:
            return self.center_of_mass()

        u = self.middle_point() - self.center
        u.normalize()
        if self.angle >= math.pi:
            u = -u
        bissec = Line2D(self.center, self.center + u)
        string = Line2D(self.start, self.end)
        p = volmdlr.Point2D.line_intersection(bissec, string)
        a = p.point_distance(self.start)
        h = p.point_distance(self.center)
        triangle_area = h * a
        # alpha = abs(self.angle)
        triangle_cog = self.center + 2 / 3. * h * u
        if self.angle < math.pi:
            cog = (
                self.center_of_mass() * self.area() - triangle_area * triangle_cog) / abs(
                self.straight_line_area())
        else:
            cog = (
                self.center_of_mass() * self.area() + triangle_area * triangle_cog) / abs(
                self.straight_line_area())

        # ax = self.plot()
        # bissec.plot(ax=ax, color='grey')
        # self.center.plot(ax=ax)
        # string.plot(ax=ax, color='grey')
        # triangle_cog.plot(ax=ax, color='green')
        # self.center_of_mass().plot(ax=ax, color='red')
        #
        # cog_line = Line2D(volmdlr.O2D, self.center_of_mass()*self.area()-triangle_area*triangle_cog)
        # cog_line.plot(ax=ax)
        #
        # cog.plot(ax=ax, color='b')
        # ax.set_aspect('equal')
        return cog

    def straight_line_point_belongs(self, point):
        """
        Verifies if a point belongs to the surface created by closing the edge with a
        line between its start and end points
        :param point_2d: Point to be verified
        :return: Return True if the point belongs to this surface, or False otherwise
        """
        if self.point_belongs(point_2d):
            return True
        if self.start == self.end:
            if point_2d.point_distance(self.center) <= self.radius:
                return True
        center_distance_point = self.center.point_distance(point)
        straight_line = LineSegment2D(self.start, self.end)
        for edge in [self, straight_line]:
            line_passing_trough_point = Line2D(self.center, point)
            straight_line_intersections = edge.line_intersections(line_passing_trough_point)
            if straight_line_intersections:
                if self.center.point_distance(straight_line_intersections[0]) > center_distance_point:
                    return True
        return False

    def plot(self, ax=None, color='k', alpha=1, plot_points=False):
        if ax is None:
            _, ax = plt.subplots()

        if plot_points:
            for point in [self.center, self.start, self.interior, self.end]:
                point.plot(ax=ax, color=color, alpha=alpha)

        ax.add_patch(matplotlib.patches.Arc((self.center.x, self.center.y), 2 * self.radius,
                                            2 * self.radius, angle=0,
                                            theta1=self.angle1 * 0.5 / math.pi * 360,
                                            theta2=self.angle2 * 0.5 / math.pi * 360,
                                            color=color,
                                            alpha=alpha))
        return ax

    def to_3d(self, plane_origin, x, y):
        ps = self.start.to_3d(plane_origin, x, y)
        pi = self.interior.to_3d(plane_origin, x, y)
        pe = self.end.to_3d(plane_origin, x, y)

        return volmdlr.edges.Arc3D(ps, pi, pe, name=self.name)

    def rotation(self, center: volmdlr.Point2D, angle: float):
        """
        Arc2D rotation
        :param center: rotation center
        :param angle: angle rotation
        :return: a new rotated Arc2D
        """
        return Arc2D(*[point.rotation(center, angle,) for point in
                       [self.start, self.interior, self.end]])

    def rotation_inplace(self, center: volmdlr.Point2D, angle: float):
        """
        Arc2D rotation. Object is updated inplace
        :param center: rotation center
        :param angle: rotation angle
        """
        self.start.rotation_inplace(center, angle)
        self.interior.rotation_inplace(center, angle)
        self.end.rotation_inplace(center, angle)
        self._angle = None
        self._is_trigo = None
        self._center = None
        self._clockwise_and_trigowise_paths = None

    def translation(self, offset: volmdlr.Vector2D):
        """
        Arc2D translation
        :param offset: translation vector
        :return: A new translated Arc2D
        """
        return Arc2D(*[point.translation(offset) for point in
                       [self.start, self.interior, self.end]])

    def translation_inplace(self, offset: volmdlr.Vector2D):
        """
        Arc2D translation. Object is updated inplace
        :param offset: translation vector
        """
        self.start.translation_inplace(offset)
        self.interior.translation_inplace(offset)
        self.end.translation_inplace(offset)
        self._angle = None
        self._is_trigo = None
        self._center = None
        self._clockwise_and_trigowise_paths = None

    def frame_mapping(self, frame: volmdlr.Frame2D, side: str):
        """
        Changes vector frame_mapping and return a new Arc2D
        side = 'old' or 'new'
        """
        return Arc2D(*[point.frame_mapping(frame, side) for point in
                       [self.start, self.interior, self.end]])

    def frame_mapping_inplace(self, frame: volmdlr.Frame2D, side: str):
        """
        Changes vector frame_mapping and the object is updated inplace
        side = 'old' or 'new'
        """
        self.__init__(*[point.frame_mapping(frame, side) for point in
                        [self.start, self.interior, self.end]])

    def second_moment_area(self, point):
        """
        Second moment area of part of disk
        """
        if self.angle2 < self.angle1:
            angle2 = self.angle2 + volmdlr.TWO_PI

        else:
            angle2 = self.angle2
        angle1 = self.angle1

        Ix = self.radius ** 4 / 8 * (angle2 - angle1 + 0.5 * (
            math.sin(2 * angle1) - math.sin(2 * angle2)))
        Iy = self.radius ** 4 / 8 * (angle2 - angle1 + 0.5 * (
            math.sin(2 * angle2) - math.sin(2 * angle1)))
        Ixy = self.radius ** 4 / 8 * (
            math.cos(angle1) ** 2 - math.cos(angle2) ** 2)
        # Ic = npy.array([[Ix, Ixy], [Ixy, Iy]])

        # Must be computed at center, so huygens related to center
        return volmdlr.geometry.huygens2d(Ix, Iy, Ixy, self.area(),
                                          self.center, point)

    def plot_data(self, edge_style: plot_data.EdgeStyle = None,
                  anticlockwise: bool = None):

        list_node = self.discretization_points()
        data = []
        for nd in list_node:
            data.append({'x': nd.x, 'y': nd.y})
        return plot_data.Arc2D(cx=self.center.x,
                               cy=self.center.y,
                               r=self.radius,
                               start_angle=self.angle1,
                               end_angle=self.angle2,
                               edge_style=edge_style,
                               data=data,
                               anticlockwise=anticlockwise,
                               name=self.name)

    def copy(self, *args, **kwargs):
        return Arc2D(self.start.copy(),
                     self.interior.copy(),
                     self.end.copy())

    def split(self, split_point: volmdlr.Point2D):
        abscissa = self.abscissa(split_point)

        return [Arc2D(self.start,
                      self.point_at_abscissa(0.5 * abscissa),
                      split_point),
                Arc2D(split_point,
                      self.point_at_abscissa((self.abscissa(self.end)
                                              - abscissa) * 0.5 + abscissa),
                      self.end)
                ]

    def infinite_primitive(self, offset):

        if not self.is_trigo:
            radius = self.radius + offset
        else:
            radius = self.radius - offset

        return FullArc2D(self.center,
                         self.center + radius * volmdlr.Point2D(1, 0.))

    def complementary(self):

        interior = self.middle_point().rotation(self.center, math.pi)
        return Arc2D(self.start, interior, self.end)

    def to_wire(self, angle_resolution: float = 10.):
        '''
        convert an arc to a wire2d defined with line_segments
        '''

        return volmdlr.wires.Wire2D.from_points(self.polygon_points(angle_resolution))

    def axial_symmetry(self, line):
        '''
        finds out the symmetric arc2d according to a line
        '''

        points_symmetry = [point.axial_symmetry(line) for point in [self.start, self.interior, self.end]]

        return self.__class__(start=points_symmetry[0],
                              interior=points_symmetry[1],
                              end=points_symmetry[2])

    def reverse(self):
        return self.__class__(self.end, self.interior, self.start, self.name)

class FullArc2D(Arc2D):
    """
    An edge that starts at start_end, ends at the same point after having described
    a circle
    """

    def __init__(self, center: volmdlr.Point2D, start_end: volmdlr.Point2D,
                 name: str = ''):
        self.__center = center
        interior = start_end.rotation(center, math.pi)
        Arc2D.__init__(self, start=start_end, interior=interior,
                       end=start_end, name=name)  # !!! this is dangerous

    @property
    def is_trigo(self):
        return True

    @property
    def center(self):
        return self.__center

    @property
    def angle(self):
        return volmdlr.TWO_PI

    def to_dict(self, use_pointers: bool = False, memo=None, path: str = '#'):
        dict_ = self.base_dict()
        dict_['center'] = self.center.to_dict(use_pointers=use_pointers, memo=memo, path=path + '/center')
        dict_['radius'] = self.radius
        dict_['angle'] = self.angle
        dict_['is_trigo'] = self.is_trigo
        dict_['start_end'] = self.start.to_dict(use_pointers=use_pointers, memo=memo, path=path + '/start_end')
        dict_['name'] = self.name
        return dict_

    def copy(self, *args, **kwargs):
        return FullArc2D(self.center.copy(), self.start.copy())

    @classmethod
    def dict_to_object(cls, dict_, global_dict=None, pointers_memo: Dict[str, Any] = None, path: str = '#'):
        center = volmdlr.Point2D.dict_to_object(dict_['center'])
        start_end = volmdlr.Point2D.dict_to_object(dict_['start_end'])

        return cls(center, start_end, name=dict_['name'])

    def __hash__(self):
        return hash(self.radius)
        # return hash(self.center) + 5*hash(self.start)

    def __eq__(self, other_arc):
        if self.__class__.__name__ != other_arc.__class__.__name__:
            return False
        return (self.center == other_arc.center) \
            and (self.start_end == other_arc.start_end)

    def straight_line_area(self):
        area = self.area()
        return area

    def center_of_mass(self):
        return self.center

    def straight_line_center_of_mass(self):
        return self.center_of_mass()

    def straight_line_point_belongs(self, point):
        """
        Verifies if a point belongs to the surface created by closing the edge with a
        line between its start and end points
        :param point2d: Point to be verified
        :return: Return True if the point belongs to this surface, or False otherwise
        """
        if point.point_distance(self.center) <= self.radius:
            return True
        return False

    def to_3d(self, plane_origin, x, y):
        center = self.center.to_3d(plane_origin, x, y)
        start = self.start.to_3d(plane_origin, x, y)
        z = x.cross(y)
        z.normalize()

        return FullArc3D(center, start, z)

    def rotation(self, center: volmdlr.Point2D, angle: float):
        new_center = self._center.rotation(center, angle, True)
        new_start_end = self.start.rotation(center, angle, True)
        return FullArc2D(new_center, new_start_end)

    def rotation_inplace(self, center: volmdlr.Point2D, angle: float):
        self._center.rotation(center, angle, False)
        self.start.rotation(center, angle, False)
        self.interior.rotation(center, angle, False)
        self.end.rotation(center, angle, False)

    def translation(self, offset: volmdlr.Vector2D):
        new_center = self._center.translation(offset)
        new_start_end = self.start.translation(offset)
        return FullArc2D(new_center, new_start_end)

    def translation_inplace(self, offset: volmdlr.Vector2D):
        self._center.translation_inplace(offset)
        self.start.translation_inplace(offset)
        self.end.translation_inplace(offset)
        self.interior.translation_inplace(offset)

    def frame_mapping(self, frame: volmdlr.Frame2D, side: str):
        """
        side = 'old' or 'new'
        """
        return FullArc2D(*[point.frame_mapping(frame, side) for point in
                           [self._center, self.start]])

    def frame_mapping_inplace(self, frame: volmdlr.Frame2D, side: str):
        for p in [self._center, self.start, self.end, self.interior]:
            p.frame_mapping_inplace(frame, side)

    def polygonization(self):
        return volmdlr.wires.ClosedPolygon2D(self.discretization_points(angle_resolution=15))

    def plot(self, ax=None, color='k', alpha=1, plot_points=False,
             linestyle='-', linewidth=1):
        if ax is None:
            _, ax = plt.subplots()

        if self.radius > 0:
            ax.add_patch(matplotlib.patches.Arc((self.center.x, self.center.y),
                                                2 * self.radius,
                                                2 * self.radius,
                                                angle=0,
                                                theta1=0,
                                                theta2=360,
                                                color=color,
                                                linestyle=linestyle,
                                                linewidth=linewidth))
        if plot_points:
            ax.plot([self.start.x], [self.start.y], 'o',
                    color=color, alpha=alpha)
        return ax

    def cut_between_two_points(self, point1, point2):

        x1, y1 = point1 - self.center
        x2, y2 = point2 - self.center

        angle1 = math.atan2(y1, x1)
        angle2 = math.atan2(y2, x2)
        if angle2 < angle1:
            angle2 += volmdlr.TWO_PI
        angle_i = 0.5 * (angle1 + angle2)
        interior = point1.rotation(self.center, angle_i)
        arc = Arc2D(point1, interior, point2)
        if self.is_trigo != arc.is_trigo:
            arc = arc.complementary()

        return arc

    def line_intersections(self, line2d: Line2D, tol=1e-9):
        try:
            if line2d.start == self.center:
                pt1 = line2d.end
                vec = line2d.start - line2d.end
            else:
                pt1 = line2d.start
                vec = line2d.end - line2d.start
        except AttributeError:
            if line2d.point1 == self.center:
                pt1 = line2d.point2
                vec = line2d.point1 - line2d.point2
            else:
                pt1 = line2d.point1
                vec = line2d.point2 - line2d.point1
        a = vec.dot(vec)
        b = 2 * vec.dot(pt1 - self.center)
        c = pt1.dot(pt1) + self.center.dot(self.center) \
            - 2 * pt1.dot(self.center) - self.radius ** 2

        disc = b ** 2 - 4 * a * c
        if math.isclose(disc, 0., abs_tol=tol):
            t1 = -b / (2 * a)
            return [pt1 + t1 * vec]

        elif disc > 0:
            sqrt_disc = math.sqrt(disc)
            t1 = (-b + sqrt_disc) / (2 * a)
            t2 = (-b - sqrt_disc) / (2 * a)
            return [pt1 + t1 * vec,
                    pt1 + t2 * vec]

        return []

    def linesegment_intersections(self, linesegment2d: LineSegment2D, tol=1e-9):
        try:
            if linesegment2d.start == self.center:
                pt1 = linesegment2d.end
                vec = linesegment2d.start - linesegment2d.end
            else:
                pt1 = linesegment2d.start
                vec = linesegment2d.end - linesegment2d.start
        except AttributeError:
            if linesegment2d.point1 == self.center:
                pt1 = linesegment2d.point2
                vec = linesegment2d.point1 - linesegment2d.point2
            else:
                pt1 = linesegment2d.point1
                vec = linesegment2d.point2 - linesegment2d.point1
        a = vec.dot(vec)
        b = 2 * vec.dot(pt1 - self.center)
        c = pt1.dot(pt1) + self.center.dot(self.center) \
            - 2 * pt1.dot(self.center) - self.radius ** 2

        disc = b ** 2 - 4 * a * c
        if math.isclose(disc, 0., abs_tol=tol):
            t1 = -b / (2 * a)
            points = [pt1 + t1 * vec]
            if linesegment2d.point_belongs(points[0]):
                return points
            return []

        elif disc > 0:
            sqrt_disc = math.sqrt(disc)
            t1 = (-b + sqrt_disc) / (2 * a)
            t2 = (-b - sqrt_disc) / (2 * a)
            points = [pt1 + t1 * vec, pt1 + t2 * vec]
            valid_points = [pt for pt in points if
                            linesegment2d.point_belongs(pt)]
            return valid_points

        return []


class ArcEllipse2D(Edge):
    """
    An 2 dimensional elliptical arc.

    :param start: The starting point of the elliptical arc
    :type start: :class:`volmdlr.Point2D`
    :param interior: An interior point of the elliptical arc
    :type interior: :class:`volmdlr.Point2D`
    :param end: The end point of the elliptical arc
    :type end: :class:`volmdlr.Point2D`
    :param center: The center of the ellipse
    :type center: :class:`volmdlr.Point2D`
    :param major_dir: The major direction of the ellipse
    :type major_dir: :class:`volmdlr.Vector2D`
    :param name: The name of the elliptical arc. Default value is ''
    :type name: str, optional
    :param extra: An extra interior point if start is equal to end. Default
        value is None
    :type extra: :class:`volmdlr.Point2D`, optional
    """

    def __init__(self, start: volmdlr.Point2D, interior: volmdlr.Point2D,
                 end: volmdlr.Point2D, center: volmdlr.Point2D,
                 major_dir: volmdlr.Vector2D, name: str = '',
                 extra: volmdlr.Point2D = None):
        Edge.__init__(self, start, end, name)
        self.interior = interior
        self.center = center
        self.extra = extra
        self.major_dir = major_dir
        self.minor_dir = self.major_dir.deterministic_unit_normal_vector()
        self.major_dir_angle_x_axis = volmdlr.core.clockwise_angle(self.major_dir, volmdlr.X2D)
        frame = volmdlr.Frame2D(self.center, self.major_dir, self.minor_dir)
        self.frame = frame
        start_new, end_new = frame.new_coordinates(self.start), frame.new_coordinates(self.end)
        interior_new, center_new = frame.new_coordinates(self.interior), frame.new_coordinates(self.center)

        def theta_A_B(s, i, e, c):
            """
            from : https://math.stackexchange.com/questions/339126/how-to-draw-an-ellipse-if-a-center-and-3-arbitrary-points-on-it-are-given
            theta=angle d'inclinaison ellipse par rapport à horizontal(sens horaire),A=demi grd axe, B=demi petit axe
            """
            xs, ys, xi, yi, xe, ye = s[0] - c[0], s[1] - c[1], i[0] - c[0], i[
                1] - c[1], e[0] - c[0], e[1] - c[1]
            A = npy.array(([xs ** 2, ys ** 2, 2 * xs * ys],
                           [xi ** 2, yi ** 2, 2 * xi * yi],
                           [xe ** 2, ye ** 2, 2 * xe * ye]))
            invA = npy.linalg.inv(A)
            One = npy.array(([1],
                             [1],
                             [1]))
            C = npy.dot(invA, One)  # matrice colonne de taille 3
            theta = 0.5 * math.atan(2 * C[2] / (C[1] - C[0]))
            # theta = 0
            # theta = volmdlr.core.clockwise_angle(self.major_dir, volmdlr.X2D)
            c1 = C[0] + C[1]
            c2 = (C[1] - C[0]) / math.cos(2 * theta)
            gdaxe = math.sqrt((2 / (c1 - c2)))
            ptax = math.sqrt((2 / (c1 + c2)))
            return theta, gdaxe, ptax

        if start == end:
            extra_new = frame.new_coordinates(self.extra)
            theta, A, B = theta_A_B(start_new, extra_new, interior_new,
                                    center_new)
        else:
            theta, A, B = theta_A_B(start_new, interior_new, end_new,
                                    center_new)
            # theta, A, B = theta_A_B(self.start, self.interior, self.end,
            #                         self.center)

        self.Gradius = A
        self.Sradius = B
        self.theta = theta

        # Angle pour start
        u1, u2 = start_new.x / self.Gradius, start_new.y / self.Sradius
        angle1 = volmdlr.core.sin_cos_angle(u1, u2)
        # angle1_ = volmdlr.core.clockwise_angle(self.start - self.center, self.major_dir)
        self.angle_start = angle1
        # Angle pour end
        u3, u4 = end_new.x / self.Gradius, end_new.y / self.Sradius
        angle2 = volmdlr.core.sin_cos_angle(u3, u4)
        # angle2_ = volmdlr.core.clockwise_angle(self.end - self.center, self.major_dir)
        self.angle_end = angle2
        # Angle pour interior
        u5, u6 = interior_new.x / self.Gradius, interior_new.y / self.Sradius
        anglei = volmdlr.core.sin_cos_angle(u5, u6)
        self.angle_interior = anglei
        # Going trigo/clock wise from start to interior
        if anglei < angle1:
            trigowise_path = (anglei + volmdlr.TWO_PI) - angle1
            clockwise_path = angle1 - anglei
        else:
            trigowise_path = anglei - angle1
            clockwise_path = angle1 - anglei + volmdlr.TWO_PI

        # Going trigo wise from interior to interior
        if angle2 < anglei:
            trigowise_path += (angle2 + volmdlr.TWO_PI) - anglei
            clockwise_path += anglei - angle2
        else:
            trigowise_path += angle2 - anglei
            clockwise_path += anglei - angle2 + volmdlr.TWO_PI

        if clockwise_path > trigowise_path:
            self.is_trigo = True
            self.angle = trigowise_path
        else:
            # Clock wise
            self.is_trigo = False
            self.angle = clockwise_path

        if self.start == self.end or self.angle == 0:
            self.angle = volmdlr.TWO_PI

        if self.is_trigo:  # sens trigo
            self.offset_angle = angle1
        else:
            self.offset_angle = angle2

    def _get_points(self):
        return self.discretization_points()

    points = property(_get_points)

    def length(self):
        def arc_length(theta):
            return math.sqrt((self.Gradius ** 2) * math.sin(theta) ** 2 +
                             (self.Sradius ** 2) * math.cos(theta) ** 2)

        res, err = scipy_integrate.quad(arc_length, self.theta + self.angle_start,
                                        self.theta + self.angle_end)
        return res
        # return self.angle * math.sqrt(
        #     (self.Gradius ** 2 + self.Sradius ** 2) / 2)

    def point_belongs(self, point, abs_tol:float=1e-6):
        if not math.isclose((point.x - self.center.x)**2 / self.Gradius**2 +
                            (point.y - self.center.y)**2 / self.Sradius**2, 1, abs_tol=1e-6) and not \
                math.isclose((point.x - self.center.x) ** 2 / self.Sradius ** 2 +
                             (point.y - self.center.y) ** 2 / self.Gradius ** 2, 1, abs_tol=1e-6):
            return False
        new_point = self.frame.new_coordinates(point)
        u1, u2 = new_point.x / self.Gradius, new_point.y / self.Sradius
        angle_new_point = volmdlr.core.sin_cos_angle(u1, u2)
        if self.angle_start < self.angle_end and self.angle_end >= angle_new_point >= self.angle_start:
            return True
        if self.angle_start > self.angle_end and self.angle_end <= angle_new_point <= self.angle_start:
            return True
        return False

    def abscissa(self, point: volmdlr.Point2D):
        if self.point_belongs(point):
            angle_abscissa = volmdlr.core.clockwise_angle(point - self.center, self.major_dir)
            def arc_length(theta):
                return math.sqrt((self.Gradius**2) * math.sin(theta) ** 2 +
                                 (self.Sradius**2) * math.cos(theta)**2)
            res, err = scipy_integrate.quad(arc_length, self.theta + self.angle_start,
                                            self.theta + angle_abscissa)
            return res
        raise ValueError(f'point {point} does not belong to ellipse')

    def bounding_rectangle(self):
        min_a, max_a = self.center - self.Gradius * self.major_dir, self.center + self.Gradius * self.major_dir
        min_b, max_b = self.center - self.Sradius * self.minor_dir, self.center + self.Sradius * self.minor_dir
        x_values = [point.x for point in [min_a, max_a, min_b, max_b]]
        y_values = [point.y for point in [min_a, max_a, min_b, max_b]]
        return volmdlr.core.BoundingRectangle(min(x_values), max(x_values), min(y_values), max(y_values))

    def straight_line_area(self):
        if self.angle >= math.pi:
            angle = volmdlr.TWO_PI - self.angle
            area = math.pi * self.Gradius * self.Sradius - 0.5 * self.Gradius * self.Sradius * (
                angle - math.sin(angle))
        else:
            angle = self.angle
            area = 0.5 * self.Gradius * self.Sradius * (angle - math.sin(angle))

        if self.is_trigo:
            return area
        return -area

    def discretization_points(self, *, number_points: int = None, angle_resolution: int = None):
        """
        discretize a Edge to have "n" points
        :param number_points: the number of points (including start and end points)
             if unset, only start and end will be returned
        :param angle_resolution: if set, the sampling will be adapted to have a controlled angular distance. Usefull
            to mesh an arc
        :return: a list of sampled points
        """
        if not number_points:
            if not angle_resolution:
                number_points = 2
            else:
                number_points = math.ceil(angle_resolution * abs(0.5 * self.angle / math.pi))
        is_trigo = True
        if self.angle_start > self.angle_end:
            if self.angle_start >= self.angle_interior >= self.angle_end:
                angle_start = self.angle_end
                angle_end = self.angle_start
                is_trigo = False
            else:
                angle_end = self.angle_end + volmdlr.TWO_PI
                angle_start = self.angle_start
        elif self.angle_start == self.angle_end:
            angle_start = 0
            angle_end = 2 * math.pi
        else:
            angle_end = self.angle_end
            angle_start = self.angle_start

        discretization_points = [self.frame.old_coordinates(
            volmdlr.Point2D(self.Gradius * math.cos(angle), self.Sradius * math.sin(angle)))
            for angle in npy.linspace(angle_start, angle_end, number_points + 1)]
        if not is_trigo:
            discretization_points = discretization_points[::-1]
        # discretization_points = [
        #     self.center + volmdlr.Point2D(self.Gradius * math.cos(theta), self.Sradius * math.sin(theta))
        #     for theta in npy.linspace(angle_start + self.major_dir_angle_x_axis, angle_end + self.major_dir_angle_x_axis, number_points + 1)]
        # discretization_points = [
        #     self.center + volmdlr.Point2D(self.Gradius * math.cos(theta), self.Sradius * math.sin(theta))
        #     for theta in
        #     npy.linspace(angle_start + self.major_dir_angle_x_axis, angle_end + self.major_dir_angle_x_axis,
        #                  number_points + 1)]
        return discretization_points

    def polygon_points(self, discretization_resolution: int):
        warnings.warn('polygon_points is deprecated,\
                please use discretization_points instead',
                      DeprecationWarning)
        return self.discretization_points(discretization_resolution)

    def to_3d(self, plane_origin, x, y):
        ps = self.start.to_3d(plane_origin, x, y)
        pi = self.interior.to_3d(plane_origin, x, y)
        pe = self.end.to_3d(plane_origin, x, y)
        pc = self.center.to_3d(plane_origin, x, y)

        major_dir = self.major_dir.to_3d(plane_origin, x, y)
        major_dir.normalize()
        a_max2d = self.center + self.major_dir * self.Gradius
        a_max3d = a_max2d.to_3d(plane_origin, x, y)
        new_major_dir = a_max3d - pc
        new_major_dir.normalize()

        return ArcEllipse3D(ps, pi, pe, pc, new_major_dir, name=self.name)

    def plot(self, ax=None, color='k', alpha=1):
        if ax is None:
            _, ax = plt.subplots()

        self.interior.plot(ax=ax, color='m')
        self.start.plot(ax=ax, color='r')
        self.end.plot(ax=ax, color='b')
        self.center.plot(ax=ax, color='y')

        x = []
        y = []
        for px, py in self.discretization_points(number_points=100):
            x.append(px)
            y.append(py)

        plt.plot(x, y, color=color, alpha=alpha)
        return ax

    def normal_vector(self, abscissa):
        raise NotImplementedError

    def unit_normal_vector(self, abscissa):
        raise NotImplementedError

    def direction_vector(self, abscissa):
        raise NotImplementedError

    def unit_direction_vector(self, abscissa):
        raise NotImplementedError

    def reverse(self):
        return self.__class__(self.end, self.interior, self.start, self.center, self.major_dir, self.name)

    def straight_line_area(self):
        if self.angle >= math.pi:
            angle = volmdlr.TWO_PI - self.angle
            area = math.pi * self.Gradius * self.Sradius - 0.5 * self.Gradius * self.Sradius * (
                    angle - math.sin(angle))
        else:
            angle = self.angle
            area = 0.5 * self.Gradius * self.Sradius * (angle - math.sin(angle))

        if self.is_trigo:
            return area
        return -area


class Line3D(Line):
    _non_eq_attributes = ['name', 'basis_primitives', 'bounding_box']

    """
    Define an infinite line passing through the 2 points
    """

    def __init__(self, point1: volmdlr.Point3D, point2: volmdlr.Point3D,
                 name: str = ''):
        Line.__init__(self, point1, point2, name=name)
        self.points = [point1, point2]
        self._bbox = None

    @property
    def bouding_box(self):
        if not self._bbox:
            self._bbox = self._bounding_box()
        return self._bbox

    def _bounding_box(self):
        # points = [self.point1, self.point2]
        # xmin = min([pt[0] for pt in points])
        # xmax = max([pt[0] for pt in points])
        # ymin = min([pt[1] for pt in points])
        # ymax = max([pt[1] for pt in points])
        # zmin = min([pt[2] for pt in points])
        # zmax = max([pt[2] for pt in points])

        xmin = min([self.point1[0], self.point2[0]])
        xmax = max([self.point1[0], self.point2[0]])
        ymin = min([self.point1[1], self.point2[1]])
        ymax = max([self.point1[1], self.point2[1]])
        zmin = min([self.point1[2], self.point2[2]])
        zmax = max([self.point1[2], self.point2[2]])

        return volmdlr.core.BoundingBox(xmin, xmax, ymin, ymax, zmin, zmax)

    def point_at_abscissa(self, abscissa):
        return self.point1 + (
            self.point2 - self.point1) * abscissa

    def point_belongs(self, point3d):
        if point3d == self.point1:
            return True
        return self.direction_vector().is_colinear_to(point3d - self.point1)

    def point_distance(self, point):
        vector1 = point - self.point1
        vector1.to_vector()
        vector2 = self.point2 - self.point1
        vector2.to_vector()
        return vector1.cross(vector2).norm() / vector2.norm()

    def line_distance(self, line2):
        """
        Calculates the distance between two Line3D
        :param line2: other Line3D
        :return: The distance between the two lines
        """
        direction_vector1 = self.direction_vector()
        direction_vector2 = line2.direction_vector()
        if direction_vector1.is_colinear_to(direction_vector2):
            return direction_vector1.cross(line2.points[0] - self.points[0]).norm() / direction_vector1.norm()
        vector = line2.points[0] - self.points[0]
        line_distance = abs(vector.dot(direction_vector1.cross(direction_vector2))) / direction_vector1.cross(
            direction_vector2).norm()
        return line_distance

    def skew_to(self, line):
        """
        Verifies if two Line3D are skew to each other, that is, they are not parallel and never intersect
        :param line: othe line
        :return: True if they are skew, False otherwise
        """
        if self.direction_vector().is_colinear_to(line.direction_vector()):
            return False
        if math.isclose(self.line_distance(line), 0, abs_tol=1e-6):
            return False
        return True

    def plot(self, ax=None, color='k', alpha=1, dashed=True):
        if ax is None:
            ax = Axes3D(plt.figure())

        # Line segment
        ax.plot([self.point1.x, self.point2.x], [self.point1.y, self.point2.y],
                [self.point1.z, self.point2.z], color=color, alpha=alpha)

        # Drawing 3 times length of segment on each side
        u = self.point2 - self.point1
        v1 = (self.point1 - 3/6 * u)
        x1, y1, z1 = v1.x, v1.y, v1.z
        v2 = (self.point2 - 3/6 * u)
        x2, y2, z2 = v2.x, v2.y, v2.z
        if dashed:
            ax.plot([x1, x2], [y1, y2], [z1, z2], color=color,
                    dashes=[30, 5, 10, 5])
        else:
            ax.plot([x1, x2], [y1, y2], [z1, z2], color=color)
        return ax

    def plane_projection2d(self, center, x, y):
        return Line2D(self.point1.plane_projection2d(center, x, y),
                      self.point2.plane_projection2d(center, x, y))

    def minimum_distance_points(self, other_line):
        """
        Returns the points on this line and the other line that are the closest
        of lines
        """
        u = self.point2 - self.point1
        v = other_line.point2 - other_line.point1
        w = self.point1 - other_line.point1
        a = u.dot(u)
        b = u.dot(v)
        c = v.dot(v)
        d = u.dot(w)
        e = v.dot(w)

        s = (b * e - c * d) / (a * c - b ** 2)
        t = (a * e - b * d) / (a * c - b ** 2)
        p1 = self.point1 + s * u
        p2 = other_line.point1 + t * v
        return p1, p2

    def rotation(self, center: volmdlr.Point3D, axis: volmdlr.Vector3D, angle: float):
        """
        Line3D rotation
        :param center: rotation center
        :param axis: rotation axis
        :param angle: angle rotation
        :return: a new rotated Line3D
        """

        return Line3D(*[p.rotation(center, axis, angle) for p in
                        [self.point1, self.point2]])

    def rotation_inplace(self, center: volmdlr.Point3D, axis: volmdlr.Vector3D, angle: float):
        """
        Line3D rotation. Object is updated inplace
        :param center: rotation center
        :param axis: rotation axis
        :param angle: rotation angle
        """
        for p in [self.point1, self.point2]:
            p.rotation_inplace(center, axis, angle)

    def translation(self, offset: volmdlr.Vector3D):
        """
        Line3D translation
        :param offset: translation vector
        :return: A new translated Line3D
        """
        return Line3D(*[point.translation(offset) for point in
                        [self.point1, self.point2]])

    def translation_inplace(self, offset: volmdlr.Vector3D):
        """
        Line3D translation. Object is updated inplace
        :param offset: translation vector
        """
        for point in [self.point1, self.point2]:
            point.translation_inplace(offset)

    def frame_mapping(self, frame: volmdlr.Frame3D, side: str):
        """
        Changes vector frame_mapping and return a new Line3D
        side = 'old' or 'new'
        """
        if side == 'old':
            new_start = frame.old_coordinates(self.point1)
            new_end = frame.old_coordinates(self.point2)
        elif side == 'new':
            new_start = frame.new_coordinates(self.point1)
            new_end = frame.new_coordinates(self.point2)
        else:
            raise ValueError('Please Enter a valid side: old or new')
        return Line3D(new_start, new_end)

    def frame_mapping_inplace(self, frame: volmdlr.Frame3D, side: str):
        """
        Changes Line3D frame_mapping and the object is updated inplace
        side = 'old' or 'new'
        """
        if side == 'old':
            new_start = frame.old_coordinates(self.point1)
            new_end = frame.old_coordinates(self.point2)
        elif side == 'new':
            new_start = frame.new_coordinates(self.point1)
            new_end = frame.new_coordinates(self.point2)
        else:
            raise ValueError('Please Enter a valid side: old or new')
        self.point1 = new_start
        self.point2 = new_end
        self.bounding_box = self._bounding_box()

    def trim(self, point1: volmdlr.Point3D, point2: volmdlr.Point3D):
        if not self.point_belongs(point1) or not self.point_belongs(point2):
            raise ValueError('Point not on curve')
        return LineSegment3D(point1, point2)

    def copy(self, *args, **kwargs):
        return Line3D(*[p.copy() for p in [self.point1, self.point2]])

    @classmethod
    def from_step(cls, arguments, object_dict):
        point1 = object_dict[arguments[1]]
        direction = object_dict[arguments[2]]
        point2 = point1 + direction
        return cls(point1, point2, arguments[0][1:-1])

    # def intersection(self, line2):
    #
    #     x1 = self.point1.x
    #     y1 = self.point1.y
    #     z1 = self.point1.z
    #     x2 = self.point2.x
    #     y2 = self.point2.y
    #     z2 = self.point2.z
    #     x3 = line2.point1.x
    #     y3 = line2.point1.y
    #     z3 = line2.point1.z
    #     x4 = line2.point2.x
    #     y4 = line2.point2.y
    #     z4 = line2.point2.z
    #
    #     if x3 == 0 and x4 == 0 and y4 - y3 == 0:
    #         x5, y5, z5 = x3, y3, z3
    #         x6, y6, z6 = x4, y4, z4
    #         x3, y3, z3 = x1, y1, z1
    #         x4, y4, z4 = x2, y2, z2
    #         x1, y1, z1 = x5, y5, z5
    #         x2, y2, z2 = x6, y6, z6
    #
    #     elif y3 == 0 and y4 == 0 and x4 - x3 == 0:
    #         x5, y5, z5 = x3, y3, z3
    #         x6, y6, z6 = x4, y4, z4
    #         x3, y3, z3 = x1, y1, z1
    #         x4, y4, z4 = x2, y2, z2
    #         x1, y1, z1 = x5, y5, z5
    #         x2, y2, z2 = x6, y6, z6
    #
    #     res, list_t1 = [], []
    #
    #     # 2 unknown 3eq with t1 et t2 unknown
    #
    #     if (x2 - x1 + y1 - y2) != 0 and (y4 - y3) != 0:
    #         t1 = (x3 - x1 + (x4 - x3) * (y1 - y3) / (y4 - y3)) / (
    #             x2 - x1 + y1 - y2)
    #         t2 = (y1 - y3 + (y2 - y1) * t1) / (y4 - y3)
    #         res1 = z1 + (z2 - z1) * t1
    #         res2 = z3 + (z4 - z3) * t2
    #         list_t1.append(t1)
    #         res.append([res1, res2])
    #
    #     if (z2 - z1 + y1 - y2) != 0 and (y4 - y3) != 0:
    #         t1 = (z3 - z1 + (z4 - z3) * (y1 - y3) / (y4 - y3)) / (
    #             z2 - z1 + y1 - y2)
    #         t2 = (y1 - y3 + (y2 - y1) * t1) / (y4 - y3)
    #         res1 = x1 + (x2 - x1) * t1
    #         res2 = x3 + (x4 - x3) * t2
    #         list_t1.append(t1)
    #         res.append([res1, res2])
    #
    #     if (z2 - z1 + x1 - x2) != 0 and (x4 - x3) != 0:
    #         t1 = (z3 - z1 + (z4 - z3) * (x1 - x3) / (x4 - x3)) / (
    #             z2 - z1 + x1 - x2)
    #         t2 = (x1 - x3 + (x2 - x1) * t1) / (x4 - x3)
    #         res1 = y1 + (y2 - y1) * t1
    #         res2 = y3 + (y4 - y3) * t2
    #         list_t1.append(t1)
    #         res.append([res1, res2])
    #
    #     if len(res) == 0:
    #         return None
    #
    #     for pair, t1 in zip(res, list_t1):
    #         res1, res2 = pair[0], pair[1]
    #         if math.isclose(res1, res2,
    #                         abs_tol=1e-7):  # if there is an intersection point
    #             return volmdlr.Point3D(x1 + (x2 - x1) * t1,
    #                                    y1 + (y2 - y1) * t1,
    #                                    z1 + (z2 - z1) * t1)
    #
    #     return None

    def intersection(self, line):
        """
        Calculates the intersection between to Line3D, if there is an intersection
        :param line: other Line3D
        :return: None if there is no intersection between Lines. A volmdlr.Point3D if there existes an intersection
        """
        direction_vector1 = self.direction_vector()
        direction_vector2 = line.direction_vector()
        distance_to_line = self.line_distance(line)
        if direction_vector1.is_colinear_to(direction_vector2) or\
                not math.isclose(distance_to_line, 0, abs_tol=1e-6):
            return None
        if math.isclose(distance_to_line, 0, abs_tol=1e-6) and\
                math.isclose(direction_vector1.dot(direction_vector2), 0, abs_tol=1e-6):
            projected_point, _ = self.point_projection(line.points[0])
            return projected_point
        x1, y1, z1 = self.points[0].x, self.points[0].y, self.points[0].z
        x2, y2, z2 = line.points[0].x, line.points[0].y, line.points[0].z
        a, b, c = direction_vector1.x, direction_vector1.y, direction_vector1.z
        m, n, p = direction_vector2.x, direction_vector2.y, direction_vector2.z
        # if a * n != m * b:
        #     coeficient_t_ = (a * (y2 - y1) - b * (x2 - x1)) / (- a * n + m * b)
        #     coeficient_s_ = (-n * (y2 - y1) + m * (x2 - x1)) / (- a * n + m * b)
        # if a == m == 0 and x2 != x1:
        #     return None
        # if b == n == 0 and y2 != y1:
        #     if a == p == 0 and c != 0 != m:
        #         coefficient_t = (x2 - x1) / -m
        #         coefficient_s = (z2 - z1) / c
        #     else:
        #         return None
        # elif c == p == 0 and z2 != z1:
        #     return None
        # if a == b == 0 and (x2 - x1) * n == (y2 - y1) * m:
        if n * a != b * m:
            coefficient_t = (b * (x2 - x1) - a * (y2 - y1)) / (n * a - b * m)
            coefficient_s = (n * (x2 - x1) - m * (y2 - y1)) / (n * a - b * m)
        elif a == m == 0:
            if math.isclose(x2, x1, abs_tol=1e-6) and c * n != b * p:
                if b != 0:
                    coefficient_t = ((z2 - z1) * b - c * (y2 - y1)) / (c * n - b * p)
                    coefficient_s = ((y2 - y1) + n * coefficient_t) / b
                elif n != 0 and c != 0:
                    coefficient_t = (y2 - y1) / -n
                    coefficient_s = (z2 - z1 + p * coefficient_t) / c
            else:
                raise NotImplementedError
        elif b == n == 0:
            if math.isclose(y2, y1, abs_tol=1e-6) and c * m != a * p:
                if a != 0:
                    coefficient_t = ((z2 - z1) * a - c * (x2 - x1)) / (c * m - a * p)
                    coefficient_s = ((x2 - x1) + m * coefficient_t) / a
                elif m != 0 and c != 0:
                    coefficient_t = (x2 - x1) / -m
                    coefficient_s = (z2 - z1 + p * coefficient_t) / c
            else:
                raise NotImplementedError
        elif a == b == 0 and n != 0 != m:
            coefficient_t = (x2 - x1) / m
            coefficient_s = ((z2 - z1) + p * coefficient_t) / c
        elif a == 0 and m != 0 and b != 0:
            coefficient_t = - (x2 - x1) / m
            coefficient_s = ((y2 - y1) + n * coefficient_t) / b
        elif m == 0 and a != 0 and n != 0:
            coefficient_s = - (x2 - x1) / a
            coefficient_t = ((y2 - y1) - b * coefficient_s) / -n
        else:
            print(True)
            raise NotImplementedError
        if math.isclose(c * coefficient_s - p * coefficient_t, z2 - z1, abs_tol=1e-6):
            return volmdlr.Point3D(x1 + coefficient_s * a,
                                   y1 + coefficient_s * b,
                                   z1 + coefficient_s * c)
        return None

    def to_step(self, current_id, surface_id=None):
        p1_content, p1_id = self.point1.to_step(current_id)
        # p2_content, p2_id = self.point2.to_step(current_id+1)
        current_id = p1_id + 1
        u_content, u_id = volmdlr.Vector3D.to_step(
            self.unit_direction_vector(),
            current_id,
            vector=True)
        current_id = u_id + 1
        content = p1_content + u_content
        content += f"#{current_id} = LINE('{self.name}',#{p1_id},#{u_id});\n"
        return content, current_id

    def to_2d(self, plane_origin, x1, x2):
        p2d = [p.to_2d(plane_origin, x1, x2) for p in (self.point1, self.point2)]
        if p2d[0] == p2d[1]:
            return None
        return Line2D(*p2d, name=self.name)


class LineSegment3D(LineSegment):
    """
    Define a line segment limited by two points
    """

    def __init__(self, start: volmdlr.Point3D, end: volmdlr.Point3D,
                 name: str = ''):
        if start == end:
            raise NotImplementedError
        self.points = [start, end]
        LineSegment.__init__(self, start=start, end=end, name=name)
        self._bbox = None

    @property
    def bounding_box(self):
        if not self._bbox:
            self._bbox = self._bounding_box()
        return self._bbox

    @bounding_box.setter
    def bounding_box(self, new_bounding_box):
        self._bbox = new_bounding_box

    def __hash__(self):
        return 2 + hash(self.start) + hash(self.end)

    def __eq__(self, other_linesegment3d):
        if other_linesegment3d.__class__ != self.__class__:
            return False
        return (self.start == other_linesegment3d.start
                and self.end == other_linesegment3d.end)

    def _bounding_box(self):

        xmin = min(self.start.x, self.end.x)
        xmax = max(self.start.x, self.end.x)
        ymin = min(self.start.y, self.end.y)
        ymax = max(self.start.y, self.end.y)
        zmin = min(self.start.z, self.end.z)
        zmax = max(self.start.z, self.end.z)

        return volmdlr.core.BoundingBox(xmin, xmax, ymin, ymax, zmin, zmax)

    def to_dict(self, *args, **kwargs):
        return {'object_class': 'volmdlr.edges.LineSegment3D',
                'name': self.name,
                'start': self.start.to_dict(),
                'end': self.end.to_dict()
                }

    # def point_at_abscissa(self, abscissa):
    #     return self.start + abscissa * (
    #         self.end - self.start) / self.length()

    def point_belongs(self, point, abs_tol=1e-7):
        point_distance = self.point_distance(point)
        if math.isclose(point_distance, 0, abs_tol=abs_tol):
            return True
        return False

    def normal_vector(self, abscissa=0.):
        return None

    def unit_normal_vector(self, abscissa=0.):
        return None

    # def middle_point(self):
    #     return self.point_at_abscissa(0.5 * self.length())

    def point_distance(self, point):
        distance, point = volmdlr.LineSegment3DPointDistance(
            [(self.start.x, self.start.y, self.start.z),
             (self.end.x, self.end.y, self.end.z)],
            (point.x, point.y, point.z))
        return distance

    def plane_projection2d(self, center, x, y):
        return LineSegment2D(self.start.plane_projection2d(center, x, y),
                             self.end.plane_projection2d(center, x, y))

    # def intersection(self, segment2):
    #     x1 = self.start.x
    #     y1 = self.start.y
    #     z1 = self.start.z
    #     x2 = self.end.x
    #     y2 = self.end.y
    #     z2 = self.end.z
    #     x3 = segment2.start.x
    #     y3 = segment2.start.y
    #     z3 = segment2.start.z
    #     x4 = segment2.end.x
    #     y4 = segment2.end.y
    #     z4 = segment2.end.z
    #
    #     if x3 == 0 and x4 == 0 and y4 - y3 == 0:
    #         x5, y5, z5 = x3, y3, z3
    #         x6, y6, z6 = x4, y4, z4
    #         x3, y3, z3 = x1, y1, z1
    #         x4, y4, z4 = x2, y2, z2
    #         x1, y1, z1 = x5, y5, z5
    #         x2, y2, z2 = x6, y6, z6
    #
    #     elif y3 == 0 and y4 == 0 and x4 - x3 == 0:
    #         x5, y5, z5 = x3, y3, z3
    #         x6, y6, z6 = x4, y4, z4
    #         x3, y3, z3 = x1, y1, z1
    #         x4, y4, z4 = x2, y2, z2
    #         x1, y1, z1 = x5, y5, z5
    #         x2, y2, z2 = x6, y6, z6
    #
    #     res, list_t1 = [], []
    #
    #     # 2 unknown 3eq with t1 et t2 unknown
    #     if (x2 - x1 + y1 - y2) != 0 and (y4 - y3) != 0:
    #         t1 = (x3 - x1 + (x4 - x3) * (y1 - y3) / (y4 - y3)) / (
    #             x2 - x1 + y1 - y2)
    #         t2 = (y1 - y3 + (y2 - y1) * t1) / (y4 - y3)
    #         res1 = z1 + (z2 - z1) * t1
    #         res2 = z3 + (z4 - z3) * t2
    #         list_t1.append(t1)
    #         res.append([res1, res2])
    #
    #     if (z2 - z1 + y1 - y2) != 0 and (y4 - y3) != 0:
    #         t1 = (z3 - z1 + (z4 - z3) * (y1 - y3) / (y4 - y3)) / (
    #             z2 - z1 + y1 - y2)
    #         t2 = (y1 - y3 + (y2 - y1) * t1) / (y4 - y3)
    #         res1 = x1 + (x2 - x1) * t1
    #         res2 = x3 + (x4 - x3) * t2
    #         list_t1.append(t1)
    #         res.append([res1, res2])
    #
    #     if (z2 - z1 + x1 - x2) != 0 and (x4 - x3) != 0:
    #         t1 = (z3 - z1 + (z4 - z3) * (x1 - x3) / (x4 - x3)) / (
    #             z2 - z1 + x1 - x2)
    #         t2 = (x1 - x3 + (x2 - x1) * t1) / (x4 - x3)
    #         res1 = y1 + (y2 - y1) * t1
    #         res2 = y3 + (y4 - y3) * t2
    #         list_t1.append(t1)
    #         res.append([res1, res2])
    #
    #     if len(res) == 0:
    #         return None
    #
    #     for pair, t1 in zip(res, list_t1):
    #         res1, res2 = pair[0], pair[1]
    #         if math.isclose(res1, res2,
    #                         abs_tol=1e-7):  # if there is an intersection point
    #             if t1 >= 0 or t1 <= 1:
    #                 return volmdlr.Point3D(x1 + (x2 - x1) * t1,
    #                                        y1 + (y2 - y1) * t1,
    #                                        z1 + (z2 - z1) * t1)
    #
    #     return None

    def line_intersections(self, line):
        line_self = self.to_line()
        if line_self.skew_to(line):
            return None
        intersection = line_self.intersection(line)
        if intersection and self.point_belongs(intersection):
            return intersection
        return None

    def linesegment_intersections(self, linesegment):
        line1 = self.to_line()
        line2 = linesegment.to_line()
        intersection = line1.intersection(line2)
        if intersection and self.point_belongs(intersection) and linesegment.point_belongs(intersection):
            return [intersection]
        return []

    def rotation(self, center: volmdlr.Point3D,
                 axis: volmdlr.Vector3D, angle: float):
        """
        LineSegment3D rotation
        :param center: rotation center
        :param axis: rotation axis
        :param angle: angle rotation
        :return: a new rotated LineSegment3D
        """
        return LineSegment3D(
            *[point.rotation(center, axis, angle) for point in self.points])

    def rotation_inplace(self, center: volmdlr.Point3D,
                         axis: volmdlr.Vector3D, angle: float):
        """
        Line2D rotation. Object is updated inplace
        :param center: rotation center
        :param axis: rotation axis
        :param angle: rotation angle
        """
        for point in self.points:
            point.rotation_inplace(center, axis, angle)
        self.bounding_box = self._bounding_box()

    def __contains__(self, point):

        point1, point2 = self.start, self.end
        axis = point2 - point1
        test = point.rotation(point1, axis, math.pi)
        if test == point:
            return True

        return False

    def translation(self, offset: volmdlr.Vector3D):
        """
        LineSegment3D translation
        :param offset: translation vector
        :return: A new translated LineSegment3D
        """
        return LineSegment3D(
            *[point.translation(offset) for point in self.points])

    def translation_inplace(self, offset: volmdlr.Vector3D):
        """
        LineSegment3D translation. Object is updated inplace
        :param offset: translation vector
        """
        for point in self.points:
            point.translation_inplace(offset)
        self.bounding_box = self._bounding_box()

    def frame_mapping(self, frame: volmdlr.Frame3D, side: str):
        """
        Changes LineSegment3D frame_mapping and return a new LineSegment3D
        side = 'old' or 'new'
        """
        if side == 'old':
            return LineSegment3D(
                *[frame.old_coordinates(point) for point in self.points])
        elif side == 'new':
            return LineSegment3D(
                *[frame.new_coordinates(point) for point in self.points])
        raise ValueError('Please Enter a valid side: old or new')

    def frame_mapping_inplace(self, frame: volmdlr.Frame3D, side: str):
        """
        Changes vector frame_mapping and the object is updated inplace
        side = 'old' or 'new'
        """
        if side == 'old':
            new_start = frame.old_coordinates(self.start)
            new_end = frame.old_coordinates(self.end)
        elif side == 'new':
            new_start = frame.new_coordinates(self.start)
            new_end = frame.new_coordinates(self.end)
        else:
            raise ValueError('Please Enter a valid side: old or new')
        self.start = new_start
        self.end = new_end
        self.bounding_box = self._bounding_box()

    def copy(self, *args, **kwargs):
        return LineSegment3D(self.start.copy(), self.end.copy())

    def plot(self, ax=None, color='k', alpha=1,
             edge_ends=False, edge_direction=False):
        if ax is None:
            fig = plt.figure()
            ax = fig.add_subplot(111, projection='3d')
        else:
            fig = ax.figure

        points = [self.start, self.end]
        x = [p.x for p in points]
        y = [p.y for p in points]
        z = [p.z for p in points]
        if edge_ends:
            ax.plot(x, y, z, color=color, alpha=alpha, marker='o')
        else:
            ax.plot(x, y, z, color=color, alpha=alpha)
        if edge_direction:
            x, y, z = self.point_at_abscissa(0.5 * self.length())
            u, v, w = 0.05 * self.direction_vector()
            ax.quiver(x, y, z, u, v, w, length=self.length() / 100,
                      arrow_length_ratio=5, normalize=True,
                      pivot='tip', color=color)
        return ax

    def plot2d(self, x_3D, y_3D, ax=None, color='k', width=None):
        if ax is None:
            fig = plt.figure()
            ax = fig.add_subplot(111, projection='3d')
        else:
            fig = ax.figure

        edge2D = self.plane_projection2d(volmdlr.O3D, x_3D, y_3D)
        edge2D.plot(ax=ax, color=color, width=width)
        return ax

    def plot_data(self, x_3D, y_3D, marker=None, color='black', stroke_width=1,
                  dash=False, opacity=1, arrow=False):
        edge2D = self.plane_projection2d(volmdlr.O3D, x_3D, y_3D)
        return edge2D.plot_data(marker, color, stroke_width,
                                dash, opacity, arrow)

    def FreeCADExport(self, name, ndigits=6):
        name = 'primitive' + str(name)
        x1, y1, z1 = round(1000 * self.start, ndigits)
        x2, y2, z2 = round(1000 * self.end, ndigits)
        return '{} = Part.LineSegment(fc.Vector({},{},{}),fc.Vector({},{},{}))\n'.format(
            name, x1, y1, z1, x2, y2, z2)

    def to_line(self):
        return Line3D(self.start, self.end)

    def babylon_script(self, color=(1, 1, 1), name='line', type_='line',
                       parent=None):
        if type_ in ['line', 'dashed']:
            s = 'var myPoints = [];\n'
            s += 'var point1 = new BABYLON.Vector3({},{},{});\n'.format(
                *self.start)
            s += 'myPoints.push(point1);\n'
            s += 'var point2 = new BABYLON.Vector3({},{},{});\n'.format(
                *self.end)
            s += 'myPoints.push(point2);\n'
            if type_ == 'line':
                s += 'var {} = BABYLON.MeshBuilder.CreateLines("lines", {{points: myPoints}}, scene);\n'.format(
                    name)
            elif type_ == 'dashed':
                s += f'var {name} = BABYLON.MeshBuilder.CreateDashedLines("lines", {{points: myPoints, dashNb:20}}, scene);'
            s += '{}.color = new BABYLON.Color3{};\n'.format(name, tuple(color))
        elif type_ == 'tube':
            radius = 0.03 * self.start.point_distance(self.end)
            s = 'var points = [new BABYLON.Vector3({},{},{}), new BABYLON.Vector3({},{},{})];\n'.format(
                *self.start, *self.end)
            s += 'var {} = BABYLON.MeshBuilder.CreateTube("frame_U", {{path: points, radius: {}}}, {});'.format(
                name, radius, parent)
        #            s += 'line.material = red_material;\n'

        else:
            raise NotImplementedError

        if parent is not None:
            s += f'{name}.parent = {parent};\n'

        return s

    def to_2d(self, plane_origin, x1, x2):
        p2d = [p.to_2d(plane_origin, x1, x2) for p in (self.start, self.end)]
        if p2d[0] == p2d[1]:
            return None
        return LineSegment2D(*p2d, name=self.name)

    def to_bspline_curve(self, resolution=10):
        """
        Convert a LineSegment3D to a BSplineCurve3D
        """
        degree = 1
        points = [self.point_at_abscissa(abscissa / self.length())
                  for abscissa in range(resolution + 1)]
        bspline_curve = BSplineCurve3D.from_points_interpolation(points,
                                                                 degree)
        return bspline_curve

    def reverse(self):
        return LineSegment3D(self.end.copy(), self.start.copy())

    def minimum_distance_points(self, other_line):
        """
        Returns the points on this line and the other line that are the closest
        of lines
        """
        u = self.end - self.start
        v = other_line.end - other_line.start
        w = self.start - other_line.start
        a = u.dot(u)
        b = u.dot(v)
        c = v.dot(v)
        d = u.dot(w)
        e = v.dot(w)
        if (a * c - b ** 2) != 0:
            s = (b * e - c * d) / (a * c - b ** 2)
            t = (a * e - b * d) / (a * c - b ** 2)
            p1 = self.start + s * u
            p2 = other_line.start + t * v
            return p1, p2
        else:
            return self.start, other_line.start

    def Matrix_distance(self, other_line):
        u = self.direction_vector()
        v = other_line.direction_vector()
        w = other_line.start - self.start

        a = u.dot(u)
        b = -u.dot(v)
        d = v.dot(v)

        e = w.dot(u)
        f = -w.dot(v)

        A = npy.array([[a, b],
                       [b, d]])
        B = npy.array([e, f])

        res = scp.optimize.lsq_linear(A, B, bounds=(0, 1))
        p1 = self.point_at_abscissa(res.x[0] * self.length())
        p2 = other_line.point_at_abscissa(
            res.x[1] * other_line.length())
        return p1, p2

    def parallel_distance(self, other_linesegment):
        pt_a, pt_b, pt_c = self.start, self.end, other_linesegment.points[0]
        vector = volmdlr.Vector3D((pt_a - pt_b).vector)
        vector.normalize()
        plane1 = volmdlr.faces.Plane3D.from_3_points(pt_a, pt_b, pt_c)
        v = vector.cross(plane1.frame.w)  # distance vector
        # pt_a = k*u + c*v + pt_c
        res = (pt_a - pt_c).vector
        x, y, z = res[0], res[1], res[2]
        u1, u2, u3 = vector.x, vector.y, vector.z
        v1, v2, v3 = v.x, v.y, v.z

        if (u1 * v2 - v1 * u2) != 0 and u1 != 0:
            c = (y * u1 - x * u2) / (u1 * v2 - v1 * u2)
            k = (x - c * v1) / u1
            if math.isclose(k * u3 + c * v3, z, abs_tol=1e-7):
                return k
        elif (u1 * v3 - v1 * u3) != 0 and u1 != 0:
            c = (z * u1 - x * u3) / (u1 * v3 - v1 * u3)
            k = (x - c * v1) / u1
            if math.isclose(k * u2 + c * v2, y, abs_tol=1e-7):
                return k
        elif (v1 * u2 - v2 * u1) != 0 and u2 != 0:
            c = (u2 * x - y * u1) / (v1 * u2 - v2 * u1)
            k = (y - c * v2) / u2
            if math.isclose(k * u3 + c * v3, z, abs_tol=1e-7):
                return k
        elif (v3 * u2 - v2 * u3) != 0 and u2 != 0:
            c = (u2 * z - y * u3) / (v3 * u2 - v2 * u3)
            k = (y - c * v2) / u2
            if math.isclose(k * u1 + c * v1, x, abs_tol=1e-7):
                return k
        elif (u1 * v3 - v1 * u3) != 0 and u3 != 0:
            c = (z * u1 - x * u3) / (u1 * v3 - v1 * u3)
            k = (z - c * v3) / u3
            if math.isclose(k * u2 + c * v2, y, abs_tol=1e-7):
                return k
        elif (u2 * v3 - v2 * u3) != 0 and u3 != 0:
            c = (z * u2 - y * u3) / (u2 * v3 - v2 * u3)
            k = (z - c * v3) / u3
            if math.isclose(k * u1 + c * v1, x, abs_tol=1e-7):
                return k
        else:
            return NotImplementedError

    def minimum_distance(self, element, return_points=False):
        if element.__class__ is Arc3D or element.__class__ is volmdlr.wires.Circle3D:
            pt1, pt2 = element.minimum_distance_points_line(self)
            if return_points:
                return pt1.point_distance(pt2), pt1, pt2
            else:
                return pt1.point_distance(pt2)

        elif element.__class__ is LineSegment3D:
            p1, p2 = self.Matrix_distance(element)
            if return_points:
                return p1.point_distance(p2), p1, p2
            else:
                return p1.point_distance(p2)

        elif element.__class__ is BSplineCurve3D:
            points = element.points
            lines = []
            dist_min = math.inf
            for p1, p2 in zip(points[0:-1], points[1:]):
                lines.append(LineSegment3D(p1, p2))
            for line in lines:
                p1, p2 = self.Matrix_distance(line)
                dist = p1.point_distance(p2)
                if dist < dist_min:
                    dist_min = dist
                    min_points = (p1, p2)
            if return_points:
                p1, p2 = min_points
                return dist_min, p1, p2
            else:
                return dist_min

        else:
            return NotImplementedError

    def extrusion(self, extrusion_vector):
        u = self.unit_direction_vector()
        v = extrusion_vector.copy()
        v.normalize()
        w = u.cross(v)
        l1 = self.length()
        l2 = extrusion_vector.norm()
        # outer_contour = Polygon2D([O2D, Point2D((l1, 0.)),
        #                            Point2D((l1, l2)), Point2D((0., l2))])
        plane = volmdlr.faces.Plane3D(volmdlr.Frame3D(self.start, u, v, w))
        return [plane.rectangular_cut(0, l1, 0, l2)]

    def revolution(self, axis_point, axis, angle):
        axis_line3d = Line3D(axis_point, axis_point + axis)
        if axis_line3d.point_belongs(self.start) and axis_line3d.point_belongs(
                self.end):
            return []

        p1_proj, _ = axis_line3d.point_projection(self.start)
        p2_proj, _ = axis_line3d.point_projection(self.end)
        d1 = self.start.point_distance(p1_proj)
        d2 = self.end.point_distance(p2_proj)
        if not math.isclose(d1, 0., abs_tol=1e-9):
            u = (self.start - p1_proj)  # Unit vector from p1_proj to p1
            u.normalize()
        elif not math.isclose(d2, 0., abs_tol=1e-9):
            u = (self.end - p2_proj)  # Unit vector from p1_proj to p1
            u.normalize()
        else:
            return []
        if u.is_colinear_to(self.direction_vector()):
            # Planar face
            v = axis.cross(u)
            surface = volmdlr.faces.Plane3D(
                volmdlr.Frame3D(p1_proj, u, v, axis))
            r, R = sorted([d1, d2])
            if angle == volmdlr.TWO_PI:
                # Only 2 circles as countours
                outer_contour2d = volmdlr.wires.Circle2D(volmdlr.O2D, R)
                if not math.isclose(r, 0, abs_tol=1e-9):
                    inner_contours2d = [volmdlr.wires.Circle2D(volmdlr.O2D, r)]
                else:
                    inner_contours2d = []
            else:
                inner_contours2d = []
                if math.isclose(r, 0, abs_tol=1e-9):
                    # One arc and 2 lines (pizza slice)
                    arc2_e = volmdlr.Point2D(R, 0)
                    arc2_i = arc2_e.rotation(center=volmdlr.O2D,
                                             angle=0.5 * angle)
                    arc2_s = arc2_e.rotation(center=volmdlr.O2D, angle=angle)
                    arc2 = Arc2D(arc2_s, arc2_i, arc2_e)
                    line1 = LineSegment2D(arc2_e, volmdlr.O2D)
                    line2 = LineSegment2D(volmdlr.O2D, arc2_s)
                    outer_contour2d = volmdlr.wires.Contour2D([arc2, line1,
                                                               line2])

                else:
                    # Two arcs and lines
                    arc1_s = volmdlr.Point2D(R, 0)
                    arc1_i = arc1_s.rotation(center=volmdlr.O2D,
                                             angle=0.5 * angle)
                    arc1_e = arc1_s.rotation(center=volmdlr.O2D, angle=angle)
                    arc1 = Arc2D(arc1_s, arc1_i, arc1_e)

                    arc2_e = volmdlr.Point2D(r, 0)
                    arc2_i = arc2_e.rotation(center=volmdlr.O2D,
                                             angle=0.5 * angle)
                    arc2_s = arc2_e.rotation(center=volmdlr.O2D, angle=angle)
                    arc2 = Arc2D(arc2_s, arc2_i, arc2_e)

                    line1 = LineSegment2D(arc1_e, arc2_s)
                    line2 = LineSegment2D(arc2_e, arc1_s)

                    outer_contour2d = volmdlr.wires.Contour2D([arc1, line1,
                                                               arc2, line2])

            return [volmdlr.faces.PlaneFace3D(surface,
                                              volmdlr.faces.Surface2D(
                                                  outer_contour2d,
                                                  inner_contours2d))]

        elif not math.isclose(d1, d2, abs_tol=1e-9):
            # Conical
            v = axis.cross(u)
            dv = self.direction_vector()
            dv.normalize()

            semi_angle = math.atan2(dv.dot(u), dv.dot(axis))
            cone_origin = p1_proj - d1 / math.tan(semi_angle) * axis
            if semi_angle > 0.5 * math.pi:
                semi_angle = math.pi - semi_angle

                cone_frame = volmdlr.Frame3D(cone_origin, u, -v, -axis)
                angle2 = -angle
            else:
                angle2 = angle
                cone_frame = volmdlr.Frame3D(cone_origin, u, v, axis)

            surface = volmdlr.faces.ConicalSurface3D(cone_frame,
                                                     semi_angle)
            z1 = d1 / math.tan(semi_angle)
            z2 = d2 / math.tan(semi_angle)
            return [surface.rectangular_cut(0, angle2, z1, z2)]
        else:
            # Cylindrical face
            v = axis.cross(u)
            surface = volmdlr.faces.CylindricalSurface3D(
                volmdlr.Frame3D(p1_proj, u, v, axis), d1)
            return [surface.rectangular_cut(0, angle,
                                            0,
                                            (self.end - self.start).dot(axis))]

    def to_step(self, current_id, surface_id=None):
        line = self.to_line()
        content, line_id = line.to_step(current_id)

        current_id = line_id + 1
        start_content, start_id = self.start.to_step(current_id, vertex=True)
        current_id = start_id + 1
        end_content, end_id = self.end.to_step(current_id + 1, vertex=True)
        content += start_content + end_content
        current_id = end_id + 1
        content += "#{} = EDGE_CURVE('{}',#{},#{},#{},.T.);\n".format(
            current_id, self.name,
            start_id, end_id, line_id)
        return content, [current_id]


class BSplineCurve3D(BSplineCurve, volmdlr.core.Primitive3D):
    _non_serializable_attributes = ['curve']

    def __init__(self,
                 degree: int,
                 control_points: List[volmdlr.Point3D],
                 knot_multiplicities: List[int],
                 knots: List[float],
                 weights: List[float] = None,
                 periodic: bool = False,
                 name: str = ''):

        BSplineCurve.__init__(self, degree,
                              control_points,
                              knot_multiplicities,
                              knots,
                              weights,
                              periodic,
                              name)
        volmdlr.core.Primitive3D.__init__(self, name=name)

        self.bounding_box = self._bounding_box()

    def _bounding_box(self):
        bbox = self.curve.bbox
        return volmdlr.core.BoundingBox(bbox[0][0], bbox[1][0],
                                        bbox[0][1], bbox[1][1],
                                        bbox[0][2], bbox[1][2])

    def look_up_table(self, resolution: int = 20, start_parameter: float = 0,
                      end_parameter: float = 1):
        """
        Creates a table of equivalence between the parameter t (evaluation
        of the BSplineCurve) and the cumulative distance.

        :param resolution: The precision of the table. Autoadjusted by the
            algorithm. Default value set to 20
        :type resolution: int, optional
        :param start_parameter: First parameter evaluated in the table.
            Default value set to 0
        :type start_parameter: float, optional
        :param end_parameter: Last parameter evaluated in the table.
            Default value set to 1
        :type start_parameter: float, optional
        :return: Yields a list of tuples containing the parameter and the
            cumulated distance along the BSplineCruve3D from the evaluation of
            start_parameter
        :rtype: Tuple[float, float]
        """
        resolution = max(10, min(resolution, int(self.length() / 1e-4)))
        delta_param = 1 / resolution * (end_parameter - start_parameter)
        distance = 0
        for i in range(resolution + 1):
            if i == 0:
                yield start_parameter, 0
            else:
                param1 = start_parameter + (i - 1) * delta_param
                param2 = start_parameter + i * delta_param
                point1 = volmdlr.Point3D(*self.curve.evaluate_single(param1))
                point2 = volmdlr.Point3D(*self.curve.evaluate_single(param2))
                distance += point1.point_distance(point2)
                yield param2, distance

    def point_at_abscissa(self, abscissa: float, resolution: int = 1000):
        """
        Returns the 3 dimensional point at a given curvilinear abscissa.
        This is an approximation. Resolution parameter can be increased
        for more accurate result.

        :param abscissa: The distance on the BSplineCurve3D from its start
        :type abscissa: float
        :param resolution: The precision of the approximation. Default value
            set to 1000
        :type resolution: int, optional
        :return: The Point3D at the given curvilinear abscissa.
        :rtype: :class:`volmdlr.Point3D`
        """
        if math.isclose(abscissa, 0, abs_tol=1e-10):
            return self.start
        elif math.isclose(abscissa, self.length(), abs_tol=1e-10):
            return self.end
        lut = self.look_up_table(resolution=resolution)
        if 0 < abscissa < self.length():
            last_param = 0
            for t, dist in lut:
                if abscissa < dist:
                    t1 = last_param
                    t2 = t
                    return volmdlr.Point3D(
                        *self.curve.evaluate_single((t1 + t2) / 2))
                last_param = t
        else:
            raise ValueError('Curvilinear abscissa is bigger than length,'
                             ' or negative')

    def normal(self, position: float = 0.0):
        _, normal = operations.normal(self.curve, position, normalize=True)
        normal = volmdlr.Point3D(normal[0], normal[1], normal[2])
        return normal

    def direction_vector(self, abscissa=0.):
        l = self.length()
        if abscissa >= l:
            abscissa2 = l
            abscissa = abscissa2 - 0.001 * l

        else:
            abscissa2 = min(abscissa + 0.001 * l, l)

        tangent = self.point_at_abscissa(abscissa2) - self.point_at_abscissa(
            abscissa)
        return tangent

    def normal_vector(self, abscissa):
        return None

    def unit_normal_vector(self, abscissa):
        return None

    def point3d_to_parameter(self, point: volmdlr.Point3D):
        """
        Search for the value of the normalized evaluation parameter t
        (between 0 and 1) that would return the given point when the
        BSplineCurve3D is evaluated at the t value.
        """
        def f(param):
            p3d = volmdlr.Point3D(*self.curve.evaluate_single(param))
            return point.point_distance(p3d)
        res = scipy.optimize.minimize(fun=f, x0=(0.5), bounds=[(0, 1)],
                                      tol=1e-9)
        return res.x[0]

    def FreeCADExport(self, ip, ndigits=3):
        name = 'primitive{}'.format(ip)
        points = '['
        for i in range(len(self.control_points)):
            point = 'fc.Vector({},{},{}),'.format(self.control_points[i][0],
                                                  self.control_points[i][1],
                                                  self.control_points[i][2])
            points += point
        points = points[:-1]
        points += ']'
        # !!! : A QUOI SERT LE DERNIER ARG DE BSplineCurve (False)?
        # LA MULTIPLICITE EN 3e ARG ET LES KNOTS EN 2e ARG ?
        return '{} = Part.BSplineCurve({},{},{},{},{},{},{})\n'.format(name,
                                                                       points,
                                                                       self.knot_multiplicities,
                                                                       self.knots,
                                                                       self.periodic,
                                                                       self.degree,
                                                                       self.weights,
                                                                       False)

    @classmethod
    def from_step(cls, arguments, object_dict):
        name = arguments[0][1:-1]
        degree = int(arguments[1])
        points = [object_dict[int(i[1:])] for i in arguments[2]]
        lines = [LineSegment3D(pt1, pt2) for pt1, pt2 in zip(points[:-1], points[1:])]
        dir_vector = lines[0].unit_direction_vector()
        if all(line.unit_direction_vector() == dir_vector for line in lines):
            return LineSegment3D(points[0], points[-1])
        # curve_form = arguments[3]
        if arguments[4] == '.F.':
            closed_curve = False
        elif arguments[4] == '.T.':
            closed_curve = True
        else:
            raise ValueError
        # self_intersect = arguments[5]
        knot_multiplicities = [int(i) for i in arguments[6][1:-1].split(",")]
        knots = [float(i) for i in arguments[7][1:-1].split(",")]
        # knot_spec = arguments[8]
        knot_vector = []
        for i, knot in enumerate(knots):
            knot_vector.extend([knot] * knot_multiplicities[i])

        if 9 in range(len(arguments)):
            weight_data = [float(i) for i in arguments[9][1:-1].split(",")]
        else:
            weight_data = None

        # FORCING CLOSED_CURVE = FALSE:
        # closed_curve = False
        return cls(degree, points, knot_multiplicities, knots, weight_data,
                   closed_curve, name)

    def to_step(self, current_id, surface_id=None, curve2d=None):

        points_ids = []
        content = ''
        point_id = current_id
        for point in self.control_points:
            point_content, point_id = point.to_step(point_id,
                                                    vertex=False)
            content += point_content
            points_ids.append(point_id)
            point_id += 1

        curve_id = point_id
        content += "#{} = B_SPLINE_CURVE_WITH_KNOTS('{}',{},({})," \
                   ".UNSPECIFIED.,.F.,.F.,{},{}," \
                   ".UNSPECIFIED.);\n".format(
                       curve_id, self.name, self.degree,
                       volmdlr.core.step_ids_to_str(points_ids),
                       tuple(self.knot_multiplicities),
                       tuple(self.knots))

        if surface_id:
            content += "#{} = SURFACE_CURVE('',#{},(#{}),.PCURVE_S1.);\n".format(
                curve_id + 1, curve_id, curve_id + 2)
            content += "#{} = PCURVE('',#{},#{});\n".format(
                curve_id + 2, surface_id, curve_id + 3)

            # 2D parametric curve
            curve2d_content, curve2d_id = curve2d.to_step(curve_id + 5)

            content += "#{} = DEFINITIONAL_REPRESENTATION('',(#{}),#{});\n".format(
                curve_id + 3, curve2d_id - 1, curve_id + 4)
            content += f"#{curve_id + 4} = ( GEOMETRIC_REPRESENTATION_CONTEXT(2)" \
                       f"PARAMETRIC_REPRESENTATION_CONTEXT() REPRESENTATION_CONTEXT('2D SPACE','') );\n"

            content += curve2d_content
            current_id = curve2d_id
        else:
            current_id = curve_id + 1

        start_content, start_id = self.start.to_step(current_id, vertex=True)
        current_id = start_id + 1
        end_content, end_id = self.end.to_step(current_id + 1, vertex=True)
        content += start_content + end_content
        current_id = end_id + 1
        if surface_id:
            content += "#{} = EDGE_CURVE('{}',#{},#{},#{},.T.);\n".format(
                current_id, self.name,
                start_id, end_id, curve_id + 1)
        else:
            content += "#{} = EDGE_CURVE('{}',#{},#{},#{},.T.);\n".format(
                current_id, self.name,
                start_id, end_id, curve_id)
        return content, [current_id]

    def point_distance(self, pt1):
        distances = []
        for point in self.points:
            #            vmpt = Point3D((point[1], point[2], point[3]))
            distances.append(pt1.point_distance(point))
        return min(distances)

    # def point_belongs(self, point):
    #     polygon_points = self.polygon_points()
    #     for p1, p2 in zip(polygon_points[:-1], polygon_points[1:]):
    #         line = LineSegment3D(p1, p2)
    #         if line.point_belongs(point):
    #             return True
    #     return False

    def rotation(self, center: volmdlr.Point3D, axis: volmdlr.Vector3D, angle: float):
        """
        BSplineCurve3D rotation
        :param center: rotation center
        :param axis: rotation axis
        :param angle: angle rotation
        :return: a new rotated BSplineCurve3D
        """
        new_control_points = [p.rotation(center, axis, angle) for p in
                              self.control_points]
        new_bsplinecurve3d = BSplineCurve3D(self.degree, new_control_points,
                                            self.knot_multiplicities,
                                            self.knots, self.weights,
                                            self.periodic, self.name)
        return new_bsplinecurve3d

    def rotation_inplace(self, center: volmdlr.Point3D, axis: volmdlr.Vector3D, angle: float):
        """
        BSplineCurve3D rotation. Object is updated inplace
        :param center: rotation center
        :param axis: rotation axis
        :param angle: rotation angle
        """
        new_control_points = [p.rotation(center, axis, angle) for p in
                              self.control_points]
        new_bsplinecurve3d = BSplineCurve3D(self.degree, new_control_points,
                                            self.knot_multiplicities,
                                            self.knots, self.weights,
                                            self.periodic, self.name)

        self.control_points = new_control_points
        self.curve = new_bsplinecurve3d.curve
        self.points = new_bsplinecurve3d.points

    def trim(self, point1: volmdlr.Point3D, point2: volmdlr.Point3D):
        if (point1 == self.start and point2 == self.end) \
                or (point1 == self.end and point2 == self.start):
            return self

        elif point1 == self.start and point2 != self.end:
            parameter2 = self.point3d_to_parameter(point2)
            return self.cut_after(parameter2)

        elif point2 == self.start and point1 != self.end:
            parameter1 = self.point3d_to_parameter(point1)
            return self.cut_after(parameter1)

        elif point1 != self.start and point2 == self.end:
            parameter1 = self.point3d_to_parameter(point1)
            return self.cut_before(parameter1)

        elif point2 != self.start and point1 == self.end:
            parameter2 = self.point3d_to_parameter(point2)
            return self.cut_before(parameter2)

        parameter1 = self.point3d_to_parameter(point1)
        parameter2 = self.point3d_to_parameter(point2)
        if parameter1 is None or parameter2 is None:
            raise ValueError('Point not on BSplineCurve for trim method')

        if parameter1 > parameter2:
            parameter1, parameter2 = parameter2, parameter1
            point1, point2 = point2, point1

        bspline_curve = self.cut_before(parameter1)
        new_param2 = bspline_curve.point3d_to_parameter(point2)
        trimmed_bspline_cruve = bspline_curve.cut_after(new_param2)
        return trimmed_bspline_cruve

    def trim_between_evaluations(self, parameter1: float, parameter2: float):
        print('Use BSplineCurve3D.trim instead of trim_between_evaluation')
        parameter1, parameter2 = min([parameter1, parameter2]), \
            max([parameter1, parameter2])

        if math.isclose(parameter1, 0, abs_tol=1e-7) \
                and math.isclose(parameter2, 1, abs_tol=1e-7):
            return self
        elif math.isclose(parameter1, 0, abs_tol=1e-7):
            return self.cut_after(parameter2)
        elif math.isclose(parameter2, 1, abs_tol=1e-7):
            return self.cut_before(parameter1)

        # Cut before
        bspline_curve = self.insert_knot(parameter1, num=self.degree)
        if bspline_curve.weights is not None:
            raise NotImplementedError

        # Cut after
        bspline_curve = bspline_curve.insert_knot(parameter2, num=self.degree)
        if bspline_curve.weights is not None:
            raise NotImplementedError

        # Que faire quand on rajoute un noeud au milieu ?
        # plus simple de passer par cut_after cut_before
        new_ctrlpts = bspline_curve.control_points[bspline_curve.degree:
                                                   -bspline_curve.degree]
        new_multiplicities = bspline_curve.knot_multiplicities[1:-1]
        # new_multiplicities = bspline_curve.knot_multiplicities[2:-5]
        new_multiplicities[-1] += 1
        new_multiplicities[0] += 1
        new_knots = bspline_curve.knots[1:-1]
        # new_knots = bspline_curve.knots[2:-5]
        new_knots = standardize_knot_vector(new_knots)

        return BSplineCurve3D(degree=bspline_curve.degree,
                              control_points=new_ctrlpts,
                              knot_multiplicities=new_multiplicities,
                              knots=new_knots,
                              weights=None,
                              periodic=bspline_curve.periodic,
                              name=bspline_curve.name)

    def cut_before(self, parameter: float):
        # Is a value of parameter below 4e-3 a real need for precision ?
        if math.isclose(parameter, 0, abs_tol=4e-3):
            return self
        elif math.isclose(parameter, 1, abs_tol=4e-3):
            raise ValueError('Nothing will be left from the BSplineCurve3D')
        curves = operations.split_curve(self.curve, parameter)
        return self.from_geomdl_curve(curves[1])

    def cut_after(self, parameter: float):
        # Is a value of parameter below 4e-3 a real need for precision ?
        if math.isclose(parameter, 0, abs_tol=4e-3):
            raise ValueError('Nothing will be left from the BSplineCurve3D')
        if math.isclose(parameter, 1, abs_tol=4e-3):
            return self
        curves = operations.split_curve(self.curve, parameter)
        return self.from_geomdl_curve(curves[0])

    def insert_knot(self, knot: float, num: int = 1):
        """
        Returns a new BSplineCurve3D
        """
        curve_copy = self.curve.__deepcopy__({})
        modified_curve = operations.insert_knot(curve_copy, [knot], num=[num])
        return self.from_geomdl_curve(modified_curve)

    # Copy paste du LineSegment3D
    def plot(self, ax=None, edge_ends=False, color='k', alpha=1,
             edge_direction=False):
        if ax is None:
            fig = plt.figure()
            ax = fig.add_subplot(111, projection='3d')
        else:
            fig = ax.figure

        x = [p.x for p in self.points]
        y = [p.y for p in self.points]
        z = [p.z for p in self.points]
        ax.plot(x, y, z, color=color, alpha=alpha)
        if edge_ends:
            ax.plot(x, y, z, 'o', color=color, alpha=alpha)
        return ax

    def to_2d(self, plane_origin, x1, x2):
        control_points2d = [p.to_2d(plane_origin, x1, x2) for p in
                            self.control_points]
        return BSplineCurve2D(self.degree, control_points2d,
                              self.knot_multiplicities, self.knots,
                              self.weights, self.periodic, self.name)

    def polygon_points(self):
        warnings.warn('polygon_points is deprecated,\
        please use discretization_points instead',
                      DeprecationWarning)
        return self.discretization_points()

    def curvature(self, u: float, point_in_curve: bool = False):
        # u should be in the interval [0,1]
        curve = self.curve
        ders = curve.derivatives(u, 3)  # 3 first derivative
        c1, c2 = volmdlr.Point3D(*ders[1]), volmdlr.Point3D(*ders[2])
        denom = c1.cross(c2)
        if c1 == volmdlr.O3D or c2 == volmdlr.O3D or denom.norm() == 0.0:
            if point_in_curve:
                return 0., volmdlr.Point3D(*ders[0])
            return 0.
        r_c = ((c1.norm()) ** 3) / denom.norm()
        point = volmdlr.Point3D(*ders[0])
        if point_in_curve:
            return 1 / r_c, point
        return 1 / r_c

    def global_maximum_curvature(self, nb_eval: int = 21, point_in_curve: bool = False):
        check = [i / (nb_eval - 1) for i in range(nb_eval)]
        curvatures = []
        for u in check:
            curvatures.append(self.curvature(u, point_in_curve))
        return curvatures

    def maximum_curvature(self, point_in_curve: bool = False):
        """
        Returns the maximum curvature of a curve and the point where it is located
        """
        if point_in_curve:
            maximum_curvarture, point = max(self.global_maximum_curvature(nb_eval=21, point_in_curve=point_in_curve))
            return maximum_curvarture, point
        # print(self.global_maximum_curvature(point_in_curve))
        maximum_curvarture = max(self.global_maximum_curvature(nb_eval=21, point_in_curve=point_in_curve))
        return maximum_curvarture

    def minimum_radius(self, point_in_curve=False):
        """
        Returns the minimum curvature radius of a curve and the point where it is located
        """
        if point_in_curve:
            maximum_curvarture, point = self.maximum_curvature(point_in_curve)
            return 1 / maximum_curvarture, point
        maximum_curvarture = self.maximum_curvature(point_in_curve)
        return 1 / maximum_curvarture

    @classmethod
    def from_geomdl_curve(cls, curve):
        knots = list(sorted(set(curve.knotvector)))
        knot_multiplicities = [curve.knotvector.count(k) for k in knots]
        return cls(degree=curve.degree,
                   control_points=[volmdlr.Point3D(*pts)
                                   for pts in curve.ctrlpts],
                   knots=knots,
                   knot_multiplicities=knot_multiplicities)

    def global_minimum_curvature(self, nb_eval: int = 21):
        check = [i / (nb_eval - 1) for i in range(nb_eval)]
        radius = []
        for u in check:
            radius.append(self.minimum_curvature(u))
        return radius

    def triangulation(self):
        return None

    def linesegment_intersections(self, linesegment: LineSegment3D):
        points = self.discretization_points()
        linesegments = [LineSegment3D(start, end) for start, end in zip(points[:-1], points[1:])]
        for line_segment in linesegments:
            intersection = line_segment.linesegment_intersections(linesegment)
            if intersection:
                return intersection
        return []


class BezierCurve3D(BSplineCurve3D):

    def __init__(self, degree: int, control_points: List[volmdlr.Point3D],
                 name: str = ''):
        knotvector = utilities.generate_knot_vector(degree,
                                                    len(control_points))
        knot_multiplicity = [1] * len(knotvector)

        BSplineCurve3D.__init__(self, degree, control_points,
                                knot_multiplicity, knotvector,
                                None, False, name)


class Arc3D(Arc):
    """
    An arc is defined by a starting point, an end point and an interior point

    """

    def __init__(self, start, interior, end, name=''):
        """

        """
        self._utd_normal = False
        self._utd_center = False
        self._utd_frame = False
        self._utd_is_trigo = False
        self._utd_angle = False
        self._normal = None
        self._frame = None
        self._center = None
        self._is_trigo = None
        self._angle = None
        # self._utd_clockwise_and_trigowise_paths = False
        Arc.__init__(self, start=start, end=end, interior=interior, name=name)
        self._bbox = None
        # self.bounding_box = self._bounding_box()

    @property
    def bounding_box(self):
        if not self._bbox:
            self._bbox = self.get_bounding_box()
        return self._bbox

    @bounding_box.setter
    def bounding_box(self, new_bounding_box):
        self._bbox = new_bounding_box

    def get_bounding_box(self):
        # TODO: implement exact calculation

        points = self.polygon_points()
        xmin = min(point.x for point in points)
        xmax = max(point.x for point in points)
        ymin = min(point.y for point in points)
        ymax = max(point.y for point in points)
        zmin = min(point.z for point in points)
        zmax = max(point.z for point in points)
        return volmdlr.core.BoundingBox(xmin, xmax, ymin, ymax, zmin, zmax)

    @classmethod
    def from_angle(cls, start: volmdlr.Point3D, angle: float,
                   axis_point: volmdlr.Point3D, axis: volmdlr.Vector3D):
        start_gen = start
        int_gen = start_gen.rotation(axis_point, axis, angle / 2)
        end_gen = start_gen.rotation(axis_point, axis, angle)
        if angle == volmdlr.TWO_PI:
            line = Line3D(axis_point, axis_point + axis)
            center, _ = line.point_projection(start)
            radius = center.point_distance(start)
            u = start - center
            v = axis.cross(u)
            return volmdlr.wires.Circle3D(volmdlr.Frame3D(center, u, v, axis),
                                          radius)
        return cls(start_gen, int_gen, end_gen, axis)

    @property
    def normal(self):
        if not self._utd_normal:
            self._normal = self.get_normal()
            self._utd_normal = True
        return self._normal

    def get_normal(self):
        u1 = self.interior - self.start
        u2 = self.interior - self.end
        try:
            u1.normalize()
            u2.normalize()
        except ZeroDivisionError:
            raise ValueError(
                'Start, end and interior points of an arc must be distincts') from ZeroDivisionError

        normal = u2.cross(u1)
        normal.normalize()
        return normal

    @property
    def center(self):
        if not self._utd_center:
            self._center = self.get_center()
            self._utd_center = True
        return self._center

    def get_center(self):
        u1 = self.interior - self.start
        u2 = self.interior - self.end
        if u1 == u2:
            u2 = self.normal.cross(u1)
            u2.normalize()

        v1 = self.normal.cross(u1)  # v1 is normal, equal u2
        v2 = self.normal.cross(u2)  # equal -u1

        p11 = 0.5 * (self.start + self.interior)  # Mid point of segment s,m
        p12 = p11 + v1
        p21 = 0.5 * (self.end + self.interior)  # Mid point of segment s,m
        p22 = p21 + v2

        l1 = Line3D(p11, p12)
        l2 = Line3D(p21, p22)

        try:
            center, _ = l1.minimum_distance_points(l2)
        except ZeroDivisionError:
            raise ValueError(
                'Start, end and interior points  of an arc must be distincts') from ZeroDivisionError

        return center

    @property
    def frame(self):
        if not self._utd_frame:
            self._frame = self.get_frame()
            self._utd_frame = True
        return self._frame

    def get_frame(self):
        vec1 = (self.start - self.center)
        vec1.normalize()
        vec2 = self.normal.cross(vec1)
        frame = volmdlr.Frame3D(self.center, vec1, vec2, self.normal)
        return frame

    @property
    def is_trigo(self):
        if not self._utd_is_trigo:
            self._is_trigo = self.get_arc_direction()
            self._utd_is_trigo = True
        return self._is_trigo

    def get_arc_direction(self):
        """
        Verifies if arc is clockwise of trigowise
        :return:
        """
        clockwise_path, trigowise_path = self.clockwise_and_trigowise_paths
        if clockwise_path > trigowise_path:
            return True
        return False

    @property
    def clockwise_and_trigowise_paths(self):
        """
        :return: clockwise path and trigonomectric path property
        """
        if not self._utd_clockwise_and_trigowise_paths:
            vec1 = (self.start - self.center)
            vec1.normalize()
            vec2 = self.normal.cross(vec1)
            radius_1 = self.start.to_2d(self.center, vec1, vec2)
            radius_2 = self.end.to_2d(self.center, vec1, vec2)
            radius_i = self.interior.to_2d(self.center, vec1, vec2)
            self._clockwise_and_trigowise_paths = \
                self.get_clockwise_and_trigowise_paths(radius_1,
                                                       radius_2,
                                                       radius_i)
            self._utd_clockwise_and_trigowise_paths = True
        return self._clockwise_and_trigowise_paths

    @property
    def angle(self):
        """
        Arc angle property
        :return: arc angle
        """
        if not self._utd_angle:
            self._angle = self.get_angle()
            self._utd_angle = True
        return self._angle

    def get_angle(self):
        """
        Gets the arc angle
        :return: arc angle
        """
        clockwise_path, trigowise_path = \
            self.clockwise_and_trigowise_paths
        if self.is_trigo:
            return trigowise_path
        return clockwise_path

    @property
    def points(self):
        return [self.start, self.interior, self.end]

    def reverse(self):
        return self.__class__(self.end.copy(),
                              self.interior.copy(),
                              self.start.copy())

    def point_at_abscissa(self, abscissa):
        return self.start.rotation(self.center, self.normal,
                                   abscissa / self.radius)

    def normal_vector(self, abscissa):
        theta = abscissa / self.radius
        n_0 = self.center - self.start
        normal = n_0.rotation(self.center, self.normal, theta)
        return normal

    def unit_normal_vector(self, abscissa):
        normal_vector = self.normal_vector(abscissa)
        normal_vector.normalize()
        return normal_vector

    def direction_vector(self, abscissa):
        normal_vector = self.normal_vector(abscissa)
        tangent = normal_vector.cross(self.normal)
        return tangent

    def unit_direction_vector(self, abscissa):
        direction_vector = self.direction_vector(abscissa)
        direction_vector.normalize()
        return direction_vector

    def rotation(self, center: volmdlr.Point3D,
                 axis: volmdlr.Vector3D, angle: float):
        """
        Arc3D rotation
        :param center: rotation center
        :param axis: rotation axis
        :param angle: angle rotation
        :return: a new rotated Arc3D
        """
        new_start = self.start.rotation(center, axis, angle)
        new_interior = self.interior.rotation(center, axis, angle)
        new_end = self.end.rotation(center, axis, angle)
        return Arc3D(new_start, new_interior, new_end, name=self.name)

    def rotation_inplace(self, center: volmdlr.Point3D,
                         axis: volmdlr.Vector3D, angle: float):
        """
        Arc3D rotation. Object is updated inplace
        :param center: rotation center
        :param axis: rotation axis
        :param angle: rotation angle
        """
        self.center.rotation_inplace(center, axis, angle)
        self.start.rotation_inplace(center, axis, angle)
        self.interior.rotation_inplace(center, axis, angle)
        self.end.rotation_inplace(center, axis, angle)
        new_bounding_box = self.get_bounding_box()
        self.bounding_box = new_bounding_box
        for prim in self.primitives:
            prim.rotation_inplace(center, axis, angle)

    def translation(self, offset: volmdlr.Vector3D):
        """
        Arc3D translation
        :param offset: translation vector
        :return: A new translated Arc3D
        """
        new_start = self.start.translation(offset)
        new_interior = self.interior.translation(offset)
        new_end = self.end.translation(offset)
        return Arc3D(new_start, new_interior, new_end, name=self.name)

    def translation_inplace(self, offset: volmdlr.Vector3D):
        """
        Arc3D translation. Object is updated inplace
        :param offset: translation vector
        """
        self.center.translation_inplace(offset)
        self.start.translation_inplace(offset)
        self.interior.translation_inplace(offset)
        self.end.translation_inplace(offset)
        new_bounding_box = self.get_bounding_box()
        self.bounding_box = new_bounding_box
        for prim in self.primitives:
            prim.translation_inplace(offset)

    def plot(self, ax=None, color='k', alpha=1,
             edge_ends=False, edge_direction=False):
        if ax is None:
            fig = plt.figure()
            ax = Axes3D(fig)
        else:
            fig = None
        # if plot_points:
        #     ax.plot([self.interior[0]], [self.interior[1]], [self.interior[2]],
        #             color='b')
        #     ax.plot([self.start[0]], [self.start[1]], [self.start[2]], c='r')
        #     ax.plot([self.end[0]], [self.end[1]], [self.end[2]], c='r')
        #     ax.plot([self.interior[0]], [self.interior[1]], [self.interior[2]],
        #             c='g')
        x = []
        y = []
        z = []
        for pointx, pointy, pointz in self.discretization_points(number_points=25):
            x.append(pointx)
            y.append(pointy)
            z.append(pointz)

        ax.plot(x, y, z, color=color, alpha=alpha)
        if edge_ends:
            self.start.plot(ax=ax)
            self.end.plot(ax=ax)

        if edge_direction:
            x, y, z = self.point_at_abscissa(0.5 * self.length())
            u, v, w = 0.05 * self.unit_direction_vector(0.5 * self.length())
            ax.quiver(x, y, z, u, v, w, length=self.length() / 100,
                      arrow_length_ratio=5, normalize=True,
                      pivot='tip', color=color)
        return ax

    def plot2d(self, center: volmdlr.Point3D = volmdlr.O3D,
               x3d: volmdlr.Vector3D = volmdlr.X3D, y3d: volmdlr.Vector3D = volmdlr.Y3D,
               ax=None, color='k'):

        if ax is None:
            fig = plt.figure()
            ax = fig.add_subplot(111, projection='3d')
        else:
            fig = ax.figure

        # TODO: Enhance this plot
        l = self.length()
        x = []
        y = []
        for i in range(30):
            p = self.point_at_abscissa(i / (29.) * l)
            xi, yi = p.plane_projection2d(center, x3d, y3d)
            x.append(xi)
            y.append(yi)
        ax.plot(x, y, color=color)

        return ax

    def FreeCADExport(self, name, ndigits=6):
        xs, ys, zs = round(1000 * self.start, ndigits)
        xi, yi, zi = round(1000 * self.interior, ndigits)
        xe, ye, ze = round(1000 * self.end, ndigits)
        return '{} = Part.Arc(fc.Vector({},{},{}),fc.Vector({},{},{}),fc.Vector({},{},{}))\n' \
            .format(name, xs, ys, zs, xi, yi, zi, xe, ye, ze)

    def copy(self, *args, **kwargs):
        return Arc3D(self.start.copy(), self.interior.copy(), self.end.copy())

    def frame_mapping_parameters(self, frame: volmdlr.Frame3D, side: str):
        if side == 'old':
            new_start = frame.old_coordinates(self.start.copy())
            new_interior = frame.old_coordinates(self.interior.copy())
            new_end = frame.old_coordinates(self.end.copy())
        elif side == 'new':
            new_start = frame.new_coordinates(self.start.copy())
            new_interior = frame.new_coordinates(self.interior.copy())
            new_end = frame.new_coordinates(self.end.copy())
        else:
            raise ValueError('side value not valid, please specify'
                             'a correct value: \'old\' or \'new\'')
        return new_start, new_interior, new_end

    def frame_mapping(self, frame: volmdlr.Frame3D, side: str):
        """
        Changes vector frame_mapping and return a new Arc3D
        side = 'old' or 'new'
        """
        new_start, new_interior, new_end =\
            self.frame_mapping_parameters(frame, side)

        return Arc3D(new_start, new_interior, new_end, name=self.name)

    def frame_mapping_inplace(self, frame: volmdlr.Frame3D, side: str):
        """
        Changes vector frame_mapping and the object is updated inplace
        side = 'old' or 'new'
        """
        new_start, new_interior, new_end = \
            self.frame_mapping_parameters(frame, side)
        self.start, self.interior, self.end = new_start, new_interior, new_end

    def abscissa(self, point3d: volmdlr.Point3D):
        x, y, _ = self.frame.new_coordinates(point3d)
        u1 = x / self.radius
        u2 = y / self.radius
        theta = volmdlr.core.sin_cos_angle(u1, u2)

        return self.radius * abs(theta)

    def split(self, split_point: volmdlr.Point3D):
        abscissa = self.abscissa(split_point)

        return [Arc3D(self.start,
                      self.point_at_abscissa(0.5 * abscissa),
                      split_point),
                Arc3D(split_point,
                      self.point_at_abscissa(1.5 * abscissa),
                      self.end)
                ]

    def to_2d(self, plane_origin, x, y):
        ps = self.start.to_2d(plane_origin, x, y)
        pi = self.interior.to_2d(plane_origin, x, y)
        pe = self.end.to_2d(plane_origin, x, y)
        return Arc2D(ps, pi, pe, name=self.name)

    def minimum_distance_points_arc(self, other_arc):

        u1 = self.start - self.center
        u1.normalize()
        u2 = self.normal.cross(u1)

        w = other_arc.center - self.center

        u3 = other_arc.start - other_arc.center
        u3.normalize()
        u4 = other_arc.normal.cross(u3)

        r1, r2 = self.radius, other_arc.radius

        a, b, c, d = u1.dot(u1), u1.dot(u2), u1.dot(u3), u1.dot(u4)
        e, f, g = u2.dot(u2), u2.dot(u3), u2.dot(u4)
        h, i = u3.dot(u3), u3.dot(u4)
        j = u4.dot(u4)
        k, l, m, n, o = w.dot(u1), w.dot(u2), w.dot(u3), w.dot(u4), w.dot(w)

        def distance_squared(x):
            return (a * ((math.cos(x[0])) ** 2) * r1 ** 2 + e * (
                    (math.sin(x[0])) ** 2) * r1 ** 2
                    + o + h * ((math.cos(x[1])) ** 2) * r2 ** 2 + j * (
                (math.sin(x[1])) ** 2) * r2 ** 2
                + b * math.sin(2 * x[0]) * r1 ** 2 - 2 * r1 * math.cos(
                        x[0]) * k
                - 2 * r1 * r2 * math.cos(x[0]) * math.cos(x[1]) * c
                - 2 * r1 * r2 * math.cos(x[0]) * math.sin(
                        x[1]) * d - 2 * r1 * math.sin(x[0]) * l
                - 2 * r1 * r2 * math.sin(x[0]) * math.cos(x[1]) * f
                - 2 * r1 * r2 * math.sin(x[0]) * math.sin(
                        x[1]) * g + 2 * r2 * math.cos(x[1]) * m
                + 2 * r2 * math.sin(x[1]) * n + i * math.sin(
                        2 * x[1]) * r2 ** 2)

        x01 = npy.array([self.angle / 2, other_arc.angle / 2])

        res1 = scp.optimize.least_squares(distance_squared, x01,
                                          bounds=[(0, 0), (
                                              self.angle, other_arc.angle)])

        p1 = self.point_at_abscissa(res1.x[0] * r1)
        p2 = other_arc.point_at_abscissa(res1.x[1] * r2)

        return p1, p2

    def minimum_distance_points_line(self, other_line):

        u = other_line.direction_vector()
        k = self.start - self.center
        k.normalize()
        w = self.center - other_line.start
        v = self.normal.cross(k)

        r = self.radius

        a = u.dot(u)
        b = u.dot(v)
        c = u.dot(k)
        d = v.dot(v)
        e = v.dot(k)
        f = k.dot(k)
        g = w.dot(u)
        h = w.dot(v)
        i = w.dot(k)
        j = w.dot(w)

        # x = (s, theta)
        def distance_squared(x):
            return (a * x[0] ** 2 + j + d * (
                    (math.sin(x[1])) ** 2) * r ** 2 + f * (
                (math.cos(x[1])) ** 2) * r ** 2
                - 2 * x[0] * g - 2 * x[0] * r * math.sin(x[1]) * b - 2 * x[
                        0] * r * math.cos(x[1]) * c
                + 2 * r * math.sin(x[1]) * h + 2 * r * math.cos(x[1]) * i
                + math.sin(2 * x[1]) * e * r ** 2)

        x01 = npy.array([0.5, self.angle / 2])
        x02 = npy.array([0.5, 0])
        x03 = npy.array([0.5, self.angle])

        res1 = scp.optimize.least_squares(distance_squared, x01,
                                          bounds=[(0, 0), (1, self.angle)])
        res2 = scp.optimize.least_squares(distance_squared, x02,
                                          bounds=[(0, 0), (1, self.angle)])
        res3 = scp.optimize.least_squares(distance_squared, x03,
                                          bounds=[(0, 0), (1, self.angle)])

        p1 = other_line.point_at_abscissa(
            res1.x[0] * other_line.length())
        p2 = self.point_at_abscissa(res1.x[1] * r)

        res = [res2, res3]
        for couple in res:
            ptest1 = other_line.point_at_abscissa(
                couple.x[0] * other_line.length())
            ptest2 = self.point_at_abscissa(couple.x[1] * r)
            dtest = ptest1.point_distance(ptest2)
            if dtest < d:
                p1, p2 = ptest1, ptest2

        return p1, p2

    def minimum_distance(self, element, return_points=False):
        if element.__class__ is Arc3D or element.__class__.__name__ == 'Circle3D':
            p1, p2 = self.minimum_distance_points_arc(element)
            if return_points:
                return p1.point_distance(p2), p1, p2
            else:
                return p1.point_distance(p2)

        elif element.__class__ is LineSegment3D:
            pt1, pt2 = self.minimum_distance_points_line(element)
            if return_points:
                return pt1.point_distance(pt2), pt1, pt2
            else:
                return pt1.point_distance(pt2)
        else:
            return NotImplementedError

    def extrusion(self, extrusion_vector):
        if self.normal.is_colinear_to(extrusion_vector):
            u = self.start - self.center
            u.normalize()
            w = extrusion_vector.copy()
            w.normalize()
            v = w.cross(u)
            arc2d = self.to_2d(self.center, u, v)
            angle1, angle2 = arc2d.angle1, arc2d.angle2
            if angle2 < angle1:
                angle2 += volmdlr.TWO_PI
            cylinder = volmdlr.faces.CylindricalSurface3D(
                volmdlr.Frame3D(self.center,
                                u,
                                v,
                                w),
                self.radius
            )
            return [cylinder.rectangular_cut(angle1,
                                             angle2,
                                             0, extrusion_vector.norm())]
        else:
            raise NotImplementedError(
                'Elliptic faces not handled: dot={}'.format(
                    self.normal.dot(extrusion_vector)
                ))

    def revolution(self, axis_point: volmdlr.Point3D, axis: volmdlr.Vector3D,
                   angle: float):
        line3d = Line3D(axis_point, axis_point + axis)
        tore_center, _ = line3d.point_projection(self.center)
        if math.isclose(tore_center.point_distance(self.center), 0.,
                        abs_tol=1e-9):
            # Sphere
            start_p, _ = line3d.point_projection(self.start)
            u = self.start - start_p

            if math.isclose(u.norm(), 0, abs_tol=1e-9):
                end_p, _ = line3d.point_projection(self.end)
                u = self.end - end_p
                if math.isclose(u.norm(), 0, abs_tol=1e-9):
                    interior_p, _ = line3d.point_projection(self.interior)
                    u = self.interior - interior_p

            u.normalize()
            v = axis.cross(u)
            arc2d = self.to_2d(self.center, u, axis)

            surface = volmdlr.faces.SphericalSurface3D(
                volmdlr.Frame3D(self.center, u, v, axis), self.radius)

            return [surface.rectangular_cut(0, angle,
                                            arc2d.angle1, arc2d.angle2)]

        else:
            # Toroidal
            u = self.center - tore_center
            u.normalize()
            v = axis.cross(u)
            if not math.isclose(self.normal.dot(u), 0., abs_tol=1e-9):
                raise NotImplementedError(
                    'Outside of plane revolution not supported')

            R = tore_center.point_distance(self.center)
            surface = volmdlr.faces.ToroidalSurface3D(
                volmdlr.Frame3D(tore_center, u, v, axis), R,
                self.radius)
            arc2d = self.to_2d(tore_center, u, axis)
            return [surface.rectangular_cut(0, angle,
                                            arc2d.angle1, arc2d.angle2)]

    def to_step(self, current_id, surface_id=None):
        if self.angle >= math.pi:
            l = self.length()
            arc1, arc2 = self.split(self.point_at_abscissa(0.33 * l))
            arc2, arc3 = arc2.split(self.point_at_abscissa(0.66 * l))
            content, arcs1_id = arc1.to_step_without_splitting(current_id)
            arc2_content, arcs2_id = arc2.to_step_without_splitting(
                arcs1_id[0] + 1)
            arc3_content, arcs3_id = arc3.to_step_without_splitting(
                arcs2_id[0] + 1)
            content += arc2_content + arc3_content
            return content, [arcs1_id[0], arcs2_id[0], arcs3_id[0]]
        return self.to_step_without_splitting(current_id)

    def to_step_without_splitting(self, current_id, surface_id=None):
        u = self.start - self.center
        u.normalize()
        v = self.normal.cross(u)
        frame = volmdlr.Frame3D(self.center, self.normal, u, v)

        content, frame_id = frame.to_step(current_id)
        curve_id = frame_id + 1
        content += "#{} = CIRCLE('{}', #{}, {:.6f});\n".format(curve_id,
                                                               self.name,
                                                               frame_id,
                                                               self.radius * 1000,
                                                               )

        if surface_id:
            content += "#{} = SURFACE_CURVE('',#{},(#{}),.PCURVE_S1.);\n".format(
                curve_id + 1, curve_id, surface_id)
            curve_id += 1

        current_id = curve_id + 1
        start_content, start_id = self.start.to_step(current_id, vertex=True)
        end_content, end_id = self.end.to_step(start_id + 1, vertex=True)
        content += start_content + end_content
        current_id = end_id + 1
        content += "#{} = EDGE_CURVE('{}',#{},#{},#{},.T.);\n".format(
            current_id, self.name,
            start_id, end_id, curve_id)
        return content, [current_id]

    def point_belongs(self, point3d, abs_tol=1e-10):
        '''
        check if a point3d belongs to the arc_3d or not
        '''
        def f(x):
            return (point3d - self.point_at_abscissa(x)).norm()
        length_ = self.length()
        x = npy.linspace(0, length_, 5)
        x_init = []
        for xi in x:
            x_init.append(xi)

        for x0 in x_init:
            z = scp.optimize.least_squares(f, x0=x0, bounds=([0, length_]))
            if z.fun < abs_tol:
                return True
        return False

    def triangulation(self):
        return None

    def middle_point(self):
        return self.point_at_abscissa(self.length() / 2)


class FullArc3D(Arc3D):
    """
    An edge that starts at start_end, ends at the same point after having described
    a circle
    """

    def __init__(self, center: volmdlr.Point3D, start_end: volmdlr.Point3D,
                 normal: volmdlr.Vector3D,
                 name: str = ''):
        self.__center = center
        self.__normal = normal
        interior = start_end.rotation(center, normal, math.pi)
        Arc3D.__init__(self, start=start_end, end=start_end,
                       interior=interior, name=name)  # !!! this is dangerous

    def __hash__(self):
        return hash(self.center) + 5 * hash(self.start_end)

    def __eq__(self, other_arc):
        return (self.center == other_arc.center) \
            and (self.start == other_arc.start)

    @property
    def center(self):
        return self.__center

    @property
    def angle(self):
        return volmdlr.TWO_PI

    @property
    def normal(self):
        return self.__normal

    @property
    def is_trigo(self):
        return True

    def copy(self, *args, **kwargs):
        return FullArc3D(self._center.copy(), self.end.copy(), self._normal.copy())

    def to_2d(self, plane_origin, x1, x2):
        center = self.center.to_2d(plane_origin, x1, x2)
        start_end = self.start.to_2d(plane_origin, x1, x2)
        return FullArc2D(center, start_end)

    def to_step(self, current_id, surface_id=None):
        # Not calling Circle3D.to_step because of circular imports
        u = self.start - self.center
        u.normalize()
        v = self.normal.cross(u)
        frame = volmdlr.Frame3D(self.center, self.normal, u, v)
        content, frame_id = frame.to_step(current_id)
        curve_id = frame_id + 1
        # Not calling Circle3D.to_step because of circular imports
        content += "#{} = CIRCLE('{}',#{},{:.6f});\n".format(curve_id,
                                                             self.name,
                                                             frame_id,
                                                             self.radius * 1000,
                                                             )

        if surface_id:
            content += "#{} = SURFACE_CURVE('',#{},(#{}),.PCURVE_S1.);\n".format(
                curve_id + 1, curve_id, surface_id)
            curve_id += 1

        p1 = (self.center + u * self.radius).to_point()
        # p2 = self.center + v*self.radius
        # p3 = self.center - u*self.radius
        # p4 = self.center - v*self.radius

        p1_content, p1_id = p1.to_step(curve_id + 1, vertex=True)
        content += p1_content
        # p2_content, p2_id = p2.to_step(p1_id+1, vertex=True)
        # p3_content, p3_id = p3.to_step(p2_id+1, vertex=True)
        # p4_content, p4_id = p4.to_step(p3_id+1, vertex=True)
        # content += p1_content + p2_content + p3_content + p4_content

        # arc1_id = p4_id + 1
        # content += "#{} = EDGE_CURVE('{}',#{},#{},#{},.T.);\n".format(arc1_id, self.name,
        #                                                             p1_id, p2_id,
        #                                                             circle_id)

        # arc2_id = arc1_id + 1
        # content += "#{} = EDGE_CURVE('{}',#{},#{},#{},.T.);\n".format(arc2_id, self.name,
        #                                                             p2_id, p3_id,
        #                                                             circle_id)

        # arc3_id = arc2_id + 1
        # content += "#{} = EDGE_CURVE('{}',#{},#{},#{},.T.);\n".format(arc3_id, self.name,
        #                                                             p3_id, p4_id,
        #                                                             circle_id)

        # arc4_id = arc3_id + 1
        # content += "#{} = EDGE_CURVE('{}',#{},#{},#{},.T.);\n".format(arc4_id, self.name,
        #                                                             p4_id, p1_id,
        #                                                             circle_id)

        edge_curve = p1_id + 1
        content += f"#{edge_curve} = EDGE_CURVE('{self.name}',#{p1_id},#{p1_id},#{curve_id},.T.);\n"
        curve_id += 1

        # return content, [arc1_id, arc2_id, arc3_id, arc4_id]
        return content, [edge_curve]

    def plot(self, ax=None, color='k', alpha=1., edge_ends=False,
             edge_direction=False):
        if ax is None:
            ax = Axes3D(plt.figure())

        x = []
        y = []
        z = []
        for px, py, pz in self.discretization_points(number_points=20):
            x.append(px)
            y.append(py)
            z.append(pz)
        x.append(x[0])
        y.append(y[0])
        z.append(z[0])
        ax.plot(x, y, z, color=color, alpha=alpha)

        if edge_ends:
            self.start.plot(ax=ax)
            self.end.plot(ax=ax)

        if edge_direction:
            s = 0.5 * self.length()
            x, y, z = self.point_at_abscissa(s)
            tangent = self.unit_direction_vector(s)
            arrow_length = 0.15 * s
            ax.quiver(x, y, z, *arrow_length * tangent,
                      pivot='tip')

        return ax

    def rotation(self, center: volmdlr.Point3D, axis: volmdlr.Vector3D, angle: float):
        new_start_end = self.start.rotation(center, axis, angle, True)
        new_center = self._center.rotation(center, axis, angle, True)
        new_normal = self._normal.rotation(center, axis, angle, True)
        return FullArc3D(new_center, new_start_end,
                         new_normal, name=self.name)

    def rotation_inplace(self, center: volmdlr.Point3D, axis: volmdlr.Vector3D, angle: float):
        self.start.rotation(center, axis, angle, False)
        self.end.rotation(center, axis, angle, False)
        self._center.rotation(center, axis, angle, False)
        self.interior.rotation(center, axis, angle, False)

    def translation(self, offset: volmdlr.Vector3D):
        new_start_end = self.start.translation(offset, True)
        new_center = self._center.translation(offset, True)
        new_normal = self._normal.translation(offset, True)
        return FullArc3D(new_center, new_start_end,
                         new_normal, name=self.name)

    def translation_inplace(self, offset: volmdlr.Vector3D):
        self.start.translation(offset, False)
        self.end.translation(offset, False)
        self._center.translation(offset, False)
        self.interior.translation(offset, False)

    def linesegment_intersections(self, linesegment: LineSegment3D):
        distance_center_lineseg = linesegment.point_distance(self.frame.origin)
        if distance_center_lineseg > self.radius:
            return []
        direction_vector = linesegment.direction_vector()
        if math.isclose(self.frame.w.dot(direction_vector), 0, abs_tol=1e-6) and\
                not math.isclose(linesegment.start.z - self.frame.origin.z, 0, abs_tol=1e-6):
            return []

        if linesegment.start.z == linesegment.end.z == self.frame.origin.z:
            quadratic_equation_a = (1 + (direction_vector.y ** 2 / direction_vector.x**2))
            quadratic_equation_b = (-2 * (direction_vector.y ** 2 / direction_vector.x**2) * linesegment.start.x +
                     2 * (direction_vector.y / direction_vector.x) * linesegment.start.y)
            quadratic_equation_c = ((linesegment.start.y - (direction_vector.y / direction_vector.x) *
                                     linesegment.start.x)**2 - self.radius**2)
            delta = (quadratic_equation_b ** 2 - 4 * quadratic_equation_a * quadratic_equation_c)
            x1 = (- quadratic_equation_b + math.sqrt(delta)) / (2 * quadratic_equation_a)
            x2 = (- quadratic_equation_b - math.sqrt(delta)) / (2 * quadratic_equation_a)
            y1 = (direction_vector.y / direction_vector.x) * (x1 - linesegment.start.x) + linesegment.start.y
            y2 = (direction_vector.y / direction_vector.x) * (x2 - linesegment.start.x) + linesegment.start.y
            return [volmdlr.Point3D(x1, y1, self.frame.origin.z), volmdlr.Point3D(x2, y2, self.frame.origin.z)]
        z_constant = self.frame.origin.z
        if math.isclose(direction_vector.z, 0, abs_tol=1e-6):
            print(True)
        constant = (z_constant - linesegment.start.z) / direction_vector.z
        x_coordinate = constant * direction_vector.x + linesegment.start.x
        y_coordinate = constant * direction_vector.y + linesegment.start.y
        if math.isclose((x_coordinate - self.frame.origin.x) ** 2 + (y_coordinate - self.frame.origin.y) ** 2,
                        self.radius**2, abs_tol=1e-6):
            return [volmdlr.Point3D(x_coordinate, y_coordinate, z_constant)]
        return []


class ArcEllipse3D(Edge):
    """
    An arc is defined by a starting point, an end point and an interior point
    """

    def __init__(self, start, interior, end, center, major_dir,
                 name=''):  # , extra=None):
        # Extra is an additionnal point if start=end because you need 3 points on the arcellipse to define it
        Edge.__init__(self, start=start, end=end, name=name)
        self.interior = interior
        self.center = center
        major_dir.normalize()
        self.major_dir = major_dir  # Vector for Gradius
        # self.extra = extra

        u1 = (self.interior - self.start)
        u2 = (self.interior - self.end)
        u1.normalize()
        u2.normalize()
        # vec1 = self.start - self.center
        # normal = self.major_dir.cross(vec1)
        # if normal == volmdlr.O3D:
        #     if u1 == u2:
        #         vec1 = self.extra - self.center
        #         normal = self.major_dir.cross(vec1)
        #     else:
        #         vec1 = self.end - self.center
        #         normal = self.major_dir.cross(vec1)
        # normal.normalize()
        # self.normal = normal
        if u1 == u2:
            u2 = (self.interior - self.extra)
            u2.normalize()

        # if normal is None:
        n = u2.cross(u1)
        n.normalize()
        self.normal = n
        # else:
        #     n = normal
        #     n.normalize()
        #     self.normal = normal

        self.minor_dir = self.normal.cross(self.major_dir)

        frame = volmdlr.Frame3D(self.center, self.major_dir, self.minor_dir, self.normal)
        self.frame = frame
        start_new, end_new = frame.new_coordinates(
            self.start), frame.new_coordinates(self.end)
        interior_new, center_new = frame.new_coordinates(
            self.interior), frame.new_coordinates(self.center)

        # from :
        # https://math.stackexchange.com/questions/339126/how-to-draw-an-ellipse-if-a-center-and-3-arbitrary-points-on-it-are-given
        def theta_A_B(s, i, e, c):
            # theta=angle d'inclinaison ellipse par rapport à horizontal(sens horaire),A=demi
            # grd axe, B=demi petit axe
            xs, ys, xi, yi, xe, ye = s[0] - c[0], s[1] - c[1], i[0] - c[0], i[
                1] - c[1], e[0] - c[0], e[1] - c[1]
            A = npy.array(([xs ** 2, ys ** 2, 2 * xs * ys],
                           [xi ** 2, yi ** 2, 2 * xi * yi],
                           [xe ** 2, ye ** 2, 2 * xe * ye]))
            invA = npy.linalg.inv(A)
            One = npy.array(([1],
                             [1],
                             [1]))
            C = npy.dot(invA, One)  # matrice colonne de taille 3
            # theta = 0.5 * math.atan(2 * C[2] / (C[1] - C[0])) + math.pi / 2
            theta = 0.5 * math.atan(2 * C[2] / (C[1] - C[0]))
            c1 = C[0] + C[1]
            c2 = (C[1] - C[0]) / math.cos(2 * theta)
            gdaxe = math.sqrt((2 / (c1 - c2)))
            ptax = math.sqrt((2 / (c1 + c2)))
            return theta, gdaxe, ptax

        if start == end:
            extra_new = frame.new_coordinates(self.extra)
            theta, A, B = theta_A_B(start_new, extra_new, interior_new,
                                    center_new)
        else:
            theta, A, B = theta_A_B(start_new, interior_new, end_new,
                                    center_new)

        self.Gradius = A
        self.Sradius = B
        self.theta = theta

        # Angle pour start
        # center2d = volmdlr.Point2D(center_new.x, center_new.y)
        # start_2d = volmdlr.Point2D(start_new.x, start_new.y)
        # major_dir2d = self.major_dir.to_2d(self.center, self.major_dir, self.normal.cross(self.major_dir))
        # angle1 = volmdlr.core.clockwise_angle(start_2d - center2d, major_dir2d)

        u1, u2 = start_new.x / self.Gradius, start_new.y / self.Sradius
        angle1 = volmdlr.core.sin_cos_angle(u1, u2)
        self.angle_start = angle1
        # Angle pour end
        # end_2d = volmdlr.Point2D(end_new.x, end_new.y)
        # angle2 = volmdlr.core.clockwise_angle(end_2d - center2d, major_dir2d)
        u3, u4 = end_new.x / self.Gradius, end_new.y / self.Sradius
        angle2 = volmdlr.core.sin_cos_angle(u3, u4)
        self.angle_end = angle2
        # Angle pour interior
        # interior_2d = volmdlr.Point2D(interior_new.x, interior_new.y)
        # anglei = volmdlr.core.clockwise_angle(interior_2d - center2d, major_dir2d)
        u5, u6 = interior_new.x / self.Gradius, interior_new.y / self.Sradius
        anglei = volmdlr.core.sin_cos_angle(u5, u6)
        self.angle_interior = anglei
        # Going trigo/clock wise from start to interior
        if anglei < angle1:
            trigowise_path = (anglei + volmdlr.TWO_PI) - angle1
            clockwise_path = angle1 - anglei
        else:
            trigowise_path = anglei - angle1
            clockwise_path = angle1 - anglei + volmdlr.TWO_PI

        # Going trigo wise from interior to interior
        if angle2 < anglei:
            trigowise_path += (angle2 + volmdlr.TWO_PI) - anglei
            clockwise_path += anglei - angle2
        else:
            trigowise_path += angle2 - anglei
            clockwise_path += anglei - angle2 + volmdlr.TWO_PI

        if clockwise_path > trigowise_path:
            self.is_trigo = True
            self.angle = trigowise_path
        else:
            # Clock wise
            self.is_trigo = False
            self.angle = clockwise_path

        if self.start == self.end:
            self.angle = volmdlr.TWO_PI

        if self.is_trigo:
            self.offset_angle = angle1
        else:
            self.offset_angle = angle2

        volmdlr.core.CompositePrimitive3D.__init__(self,
                                                   primitives=self.discretization_points(),
                                                   name=name)

    def discretization_points(self, *, number_points: int = None, angle_resolution: int = 20):
        """
        discretize a Contour to have "n" points
        :param number_points: the number of points (including start and end points)
             if unset, only start and end will be returned
        :param angle_resolution: if set, the sampling will be adapted to have a controlled angular distance. Usefull
            to mesh an arc
        :return: a list of sampled points
        """
        # plane = Plane3D.from_normal(self.center, self.normal)
        # start_new, end_new = self.frame.new_coordinates(
        #     self.start), self.frame.new_coordinates(self.end)
        # interior_new, center_new = self.frame.new_coordinates(
        #     self.interior), self.frame.new_coordinates(self.center)
        # vec1 = start_new - center_new
        # vec2 = end_new - center_new
        # angle = volmdlr.core.vectors3d_angle(vec1, vec2)
        # self.angle_start = volmdlr.core.vectors3d_angle(volmdlr.X3D, start_new - center_new)
        # self.angle_end = volmdlr.core.vectors3d_angle(volmdlr.X3D, end_new - center_new)
        # self.angle_interior = volmdlr.core.vectors3d_angle(volmdlr.X3D, interior_new - center_new)

        if number_points:
            angle_resolution = number_points
        if self.angle_start > self.angle_end:
            if self.angle_start >= self.angle_interior >= self.angle_end:
                angle_start = self.angle_end
                angle_end = self.angle_start
            else:
                angle_end = self.angle_end + volmdlr.TWO_PI
                angle_start = self.angle_start
        elif self.angle_start == self.angle_end:
            angle_start = 0
            angle_end = 2 * math.pi
        else:
            angle_end = self.angle_end
            angle_start = self.angle_start


        discretization_points= [self.frame.old_coordinates(
            volmdlr.Point3D(self.Gradius * math.cos(angle), self.Sradius * math.sin(angle), 0))
            for angle in npy.linspace(angle_start, angle_end, angle_resolution + 1)]
        # angle_start = volmdlr.core.vectors3d_angle(volmdlr.X3D, self.start - volmdlr.O3D)
        # angle_end = volmdlr.core.vectors3d_angle(volmdlr.X3D, self.end - volmdlr.O3D)
        # discretization_points_new = [volmdlr.Point3D(self.Gradius * math.cos(teta), self.Sradius * math.sin(teta), 0)
        #                            #    self.Gradius * math.cos(teta) * self.major_dir
        #                            # + self.Sradius * math.sin(teta) * self.minor_dir
        #                               for teta in npy.linspace(angle_start, angle_end, angle_resolution + 1)]
        # discretization_points = [self.frame.old_coordinates(point) for point in discretization_points_new]
        # discretization_points = [self.frame.origin + self.Gradius * math.cos(teta) * self.major_dir
        #                          + self.Sradius * math.sin(teta) * self.minor_dir
        #                          for teta in npy.linspace(angle_start, angle_end, angle_resolution + 1)]
        return discretization_points

    def polygon_points(self, discretization_resolution: int):
        warnings.warn('polygon_points is deprecated,\
        please use discretization_points instead',
                      DeprecationWarning)
        return self.discretization_points(discretization_resolution)

    def _get_points(self):
        return self.discretization_points()
    points = property(_get_points)

    def to_2d(self, plane_origin, x, y):
        ps = self.start.to_2d(plane_origin, x, y)
        pi = self.interior.to_2d(plane_origin, x, y)
        pe = self.end.to_2d(plane_origin, x, y)
        center = self.center.to_2d(plane_origin, x, y)
        point_major_dir = self.center + self.Gradius * self.major_dir
        point_major_dir_2d = point_major_dir.to_2d(plane_origin, x, y)
        vector_major_dir_2d = point_major_dir_2d - center
        vector_major_dir_2d.normalize()
        # maj_dir2d = self.major_dir.to_2d(plane_origin, x, y)
        # maj_dir2d.normalize()
        return ArcEllipse2D(ps, pi, pe, center, vector_major_dir_2d, name=self.name)

    def length(self):
        return self.angle * math.sqrt(
            (self.Gradius ** 2 + self.Sradius ** 2) / 2)

    def normal_vector(self, abscissa):
        raise NotImplementedError

    def unit_normal_vector(self, abscissa):
        raise NotImplementedError

    def direction_vector(self, abscissa):
        raise NotImplementedError

    def unit_direction_vector(self, abscissa):
        raise NotImplementedError

    def reverse(self):
        return self.__class__(self.end.copy(),
                              self.interior.copy(),
                              self.start.copy(),
                              self.center.copy(),
                              self.major_dir.copy(),
                              self.name)

    def plot(self, ax=None, color:str='k', alpha=1.0, edge_ends=False, edge_direction=False):
        if ax is None:
            fig = plt.figure()
            ax = Axes3D(fig)
        else:
            fig = None

        ax.plot([self.interior[0]], [self.interior[1]], [self.interior[2]],
                color='b')
        ax.plot([self.start[0]], [self.start[1]], [self.start[2]], c='r')
        ax.plot([self.end[0]], [self.end[1]], [self.end[2]], c='r')
        ax.plot([self.interior[0]], [self.interior[1]], [self.interior[2]],
                c='g')
        x = []
        y = []
        z = []
        for px, py, pz in self.discretization_points(number_points=20):
            x.append(px)
            y.append(py)
            z.append(pz)

        ax.plot(x, y, z, color, alpha=alpha)
        if edge_ends:
            self.start.plot(ax)
            self.end.plot(ax)
        return ax

    def plot2d(self, x3d: volmdlr.Vector3D = volmdlr.X3D, y3d: volmdlr.Vector3D = volmdlr.Y3D,
               ax=None, color='k'):
        if ax is None:
            fig = plt.figure()
            ax = fig.add_subplot(111, projection='3d')
        else:
            fig = ax.figure

        # TODO: Enhance this plot
        l = self.length()
        x = []
        y = []
        for i in range(30):
            p = self.point_at_abscissa(i / (29.) * l)
            xi, yi = p.plane_projection2d(x3d, y3d)
            x.append(xi)
            y.append(yi)
        ax.plot(x, y, color=color)
        return ax

    def FreeCADExport(self, name, ndigits=6):
        xs, ys, zs = round(1000 * self.start, ndigits).vector
        xi, yi, zi = round(1000 * self.interior, ndigits).vector
        xe, ye, ze = round(1000 * self.end, ndigits).vector
        return '{} = Part.Arc(fc.Vector({},{},{}),fc.Vector({},{},{}),fc.Vector({},{},{}))\n'.format(
            name, xs, ys, zs, xi, yi, zi, xe, ye, ze)

    def triangulation(self):
        return None<|MERGE_RESOLUTION|>--- conflicted
+++ resolved
@@ -224,17 +224,12 @@
         return t
 
     def sort_points_along_line(self, points):
-<<<<<<< HEAD
-
-        return sorted(points, key=lambda point: self.abscissa(point))
-=======
         """
         Sort point along a line
         :param points: list of points to be sorted
         :return: sorted points
         """
         return sorted(points, key=self.abscissa)
->>>>>>> 1d2c6677
 
     def split(self, split_point):
         return [self.__class__(self.point1, split_point),
