#!/usr/bin/env python3
# -*- coding: utf-8 -*-
"""
Edges related classes.
"""
import math
import sys
import warnings
from itertools import product
from typing import List, Union

import dessia_common.core as dc
import matplotlib.patches
import matplotlib.pyplot as plt
import numpy as npy
import plot_data.core as plot_data
import plot_data.colors
import scipy.integrate as scipy_integrate
from scipy.optimize import least_squares
from geomdl import NURBS, BSpline

from volmdlr.nurbs.operations import split_curve
from volmdlr.nurbs.core import evaluate_curve, derivatives_curve
from volmdlr.nurbs import fitting
import volmdlr.nurbs.helpers as nurbs_helpers

import volmdlr.core
import volmdlr.core_compiled
import volmdlr.geometry
from volmdlr import curves as volmdlr_curves
from volmdlr import get_minimum_distance_points_lines
import volmdlr.utils.common_operations as vm_common_operations
import volmdlr.utils.intersections as vm_utils_intersections
from volmdlr.core import EdgeStyle


class Edge(dc.DessiaObject):
    """
    Defines a simple edge Object.
    """

    def __init__(self, start, end, name=''):
        self.start = start
        self.end = end
        self._length = None
        self._direction_vector_memo = None
        self._unit_direction_vector_memo = None
        self._reverse = None
        self._middle_point = None
        # Disabling super init call for performance
        # dc.DessiaObject.__init__(self, name=name)
        self.name = name

    def __getitem__(self, key):
        if key == 0:
            return self.start
        if key == 1:
            return self.end
        raise IndexError

    @property
    def periodic(self):
        """Returns True if edge is periodic."""
        return False

    def is_close(self, other_edge, tol: float = 1e-6):
        """
        Verify if two edges are equal, considering a certain tolerance.

        """
        raise NotImplementedError(f'is_close method not implemented by {self.__class__.__name__}')

    def get_reverse(self):
        """
        Gets the same edge, but in the opposite direction.

        """
        raise NotImplementedError(f'get_reverse method not implemented by {self.__class__.__name__}')

    def split(self, split_point, tol: float = 1e-6):
        """
        Gets the same edge, but in the opposite direction.

        """
        raise NotImplementedError(f'split method not implemented by {self.__class__.__name__}')

    def reverse(self):
        """Gets the edge in the reverse direction."""
        if self._reverse is None:
            self._reverse = self.get_reverse()
        return self._reverse

    def direction_independent_is_close(self, other_edge, tol: float = 1e-6):
        """
        Verifies if two line segments are the same, not considering its direction.

        """
        if not isinstance(self, other_edge.__class__):
            return False
        if self.is_close(other_edge, tol):
            return True
        return self.reverse().is_close(other_edge, tol)

    def length(self):
        """
        Calculates the edge's length.
        """
        raise NotImplementedError(f'length method not implemented by {self.__class__.__name__}')

    def point_at_abscissa(self, abscissa):
        """
        Calculates the point at given abscissa.

        """
        raise NotImplementedError(f'point_at_abscissa method not implemented by {self.__class__.__name__}')

    def middle_point(self):
        """
        Gets the middle point for an edge.

        :return:
        """
        if not self._middle_point:
            half_length = self.length() / 2
            self._middle_point = self.point_at_abscissa(abscissa=half_length)
        return self._middle_point

    def discretization_points(self, *, number_points: int = None, angle_resolution: int = None):
        """
        Discretize an Edge to have "n" points.

        :param number_points: the number of points (including start and end
            points) if unset, only start and end will be returned
        :param angle_resolution: if set, the sampling will be adapted to have
            a controlled angular distance. Useful to mesh an arc
        :return: a list of sampled points
        """
        if angle_resolution:
            number_points = int(angle_resolution * (self.length() / math.pi))
        if number_points is None or number_points <= 1:
            number_points = 2
        step = self.length() / (number_points - 1)
        return [self.point_at_abscissa(i * step) for i in range(number_points)]

    def polygon_points(self, discretization_resolution: int):
        """
        Deprecated method of discretization_points.
        """
        warnings.warn('polygon_points is deprecated,\
        please use discretization_points instead',
                      DeprecationWarning)
        return self.discretization_points(number_points=discretization_resolution)

    @classmethod
    def from_step(cls, arguments, object_dict, **kwargs):
        """
        Converts a step primitive to an Edge type object.

        :param arguments: The arguments of the step primitive.
        :type arguments: list
        :param object_dict: The dictionary containing all the step primitives
            that have already been instantiated
        :type object_dict: dict
        :return: The corresponding Edge object
        :rtype: :class:`volmdlr.edges.Edge`
        """
        obj = object_dict[arguments[3]]
        point1 = object_dict[arguments[1]]
        point2 = object_dict[arguments[2]]
        same_sense = bool(arguments[4] == ".T.")
        if obj.__class__.__name__ == 'LineSegment3D':
            if point1 != point2:
                return LineSegment3D(point1, point2, name=arguments[0][1:-1])
            return None
        if obj.__class__.__name__ == 'Line3D':
            if not same_sense:
                point1, point2 = point2, point1
            if point1 != point2:
                linesegment = LineSegment3D(point1, point2, arguments[0][1:-1])
                linesegment.line = obj
                return linesegment
            return None

        if hasattr(obj, 'trim'):
            trimmed_edge = obj.trim(point1, point2, same_sense)
            if trimmed_edge:
                trimmed_edge.name = arguments[0][1:-1]
            return trimmed_edge

        raise NotImplementedError(f'Unsupported #{arguments[3]}: {object_dict[arguments[3]]}')

    def normal_vector(self, abscissa):
        """
        Calculates the normal vector the edge at given abscissa.

        :return: the normal vector
        """
        raise NotImplementedError('the normal_vector method must be'
                                  'overloaded by subclassing class')

    def unit_normal_vector(self, abscissa: float = 0.0):
        """
        Calculates the unit normal vector the edge at given abscissa.

        :param abscissa: edge abscissa
        :return: unit normal vector
        """
        vector = self.normal_vector(abscissa).copy(deep=True)
        vector = vector.unit_vector()
        return vector

    def direction_vector(self, abscissa):
        """
        Calculates the direction vector the edge at given abscissa.

        :param abscissa: edge abscissa
        :return: direction vector
        """
        raise NotImplementedError('the direction_vector method must be'
                                  'overloaded by subclassing class')

    def unit_direction_vector(self, abscissa: float = 0.0):
        """
        Calculates the unit direction vector the edge at given abscissa.

        :param abscissa: edge abscissa
        :return: unit direction vector
        """
        if not self._unit_direction_vector_memo:
            self._unit_direction_vector_memo = {}
        if abscissa not in self._unit_direction_vector_memo:
            vector = self.direction_vector(abscissa).copy(deep=True)
            vector = vector.unit_vector()
            self._unit_direction_vector_memo[abscissa] = vector
        return self._unit_direction_vector_memo[abscissa]

    def straight_line_point_belongs(self, point):
        """
        Verifies if a point belongs to the surface created by closing the edge.

        :param point: Point to be verified
        :return: Return True if the point belongs to this surface,
            or False otherwise
        """
        raise NotImplementedError(f'the straight_line_point_belongs method must be'
                                  f' overloaded by {self.__class__.__name__}')

    def point_belongs(self, point, abs_tol: float = 1e-6):
        """
        Checks if a point belongs to the edge.

        :param point: The point to be checked
        :type point: Union[:class:`volmdlr.Point2D`, :class:`volmdlr.Point3D`]
        :param abs_tol: The precision in terms of distance.
            Default value is 1e-6
        :type abs_tol: float, optional
        :return: `True` if the point belongs to the edge, `False` otherwise
        :rtype: bool
        """
        raise NotImplementedError(f'the point_belongs method must be'
                                  f' overloaded by {self.__class__.__name__}')

    def touching_points(self, edge2):
        """
        Verifies if two edges are touching each other.

        In case these two edges are touching each other, return these touching points.

        :param edge2: edge2 to verify touching points.
        :return: list of touching points.
        """
        point1, point2 = edge2.start, edge2.end
        point3, point4 = self.start, self.end
        touching_points = []
        for primitive, points in zip([self, edge2], [[point1, point2], [point3, point4]]):
            for point in points:
                if point not in touching_points and primitive.point_belongs(point):
                    touching_points.append(point)
        return touching_points

    def _get_intersection_sections(self, edge2):
        """
        Identify the sections where there may exist intersection between any two edges.

        :param edge2: other edge.
        :return: list containing the sections pairs to further search for intersections.
        """
        def edge3d_section_validator(line_seg1, line_seg2):
            return line_seg1.bounding_box.is_intersecting(line_seg2.bounding_box)

        def edge2d_section_validator(line_seg1, line_seg2):
            return line_seg1.linesegment_intersections(line_seg2)

        # min_dist, pt1, pt2 = self.minimum_distance(edge2, True)
        lineseg_class_ = getattr(sys.modules[__name__], 'LineSegment' + self.__class__.__name__[-2:])
        section_validor_ = edge2d_section_validator
        if lineseg_class_ == LineSegment3D:
            section_validor_ = edge3d_section_validator
        bspline_discretized_points1 = []
        for point in self.discretization_points(number_points=30):
            if not point.in_list(bspline_discretized_points1):
                bspline_discretized_points1.append(point)
        line_segments1 = [lineseg_class_(point1, point2) for point1, point2 in
                          zip(bspline_discretized_points1[:-1], bspline_discretized_points1[1:])]
        edge_discretized_points2 = []
        for point in edge2.discretization_points(number_points=30):
            if not point.in_list(edge_discretized_points2):
                edge_discretized_points2.append(point)
        line_segments2 = [lineseg_class_(point1, point2) for point1, point2 in
                          zip(edge_discretized_points2[:-1], edge_discretized_points2[1:])]
        intersection_section_pairs = []
        for lineseg1, lineseg2 in product(line_segments1, line_segments2):
            valid_section = section_validor_(lineseg1, lineseg2)
            if valid_section:
                intersection_section_pairs.append((self.split_between_two_points(lineseg1.start, lineseg1.end),
                                                   edge2.split_between_two_points(lineseg2.start, lineseg2.end)))
        return intersection_section_pairs

    def _generic_edge_intersections(self, edge2, abs_tol: float = 1e-6):
        """
        General method to calculate the intersection of any two edges.

        :param edge2: other edge
        :param abs_tol: tolerance.
        :return: intersections between the two edges.
        """
        intersections = []
        for edge_extremity in [self.start, self.end]:
            if edge2.point_belongs(edge_extremity):
                intersections.append(edge_extremity)
        for edge_extremity in [edge2.start, edge2.end]:
            if self.point_belongs(edge_extremity):
                intersections.append(edge_extremity)
        intersection_section_pairs = self._get_intersection_sections(edge2)
        for bspline, edge2_ in intersection_section_pairs:
            min_dist, point_min_dist_1, _ = bspline.minimum_distance(edge2_, True)
            if not math.isclose(min_dist, 0.0, abs_tol=1e-6):
                continue
            intersections_points = vm_utils_intersections.get_bsplinecurve_intersections(
                edge2_, bspline, abs_tol=abs_tol)
            if not intersections_points:
                intersections.append(point_min_dist_1)
            for intersection in intersections_points:
                if not intersection.in_list(intersections):
                    intersections.append(intersection)
            # intersections.extend(intersections_points)
        return intersections

    def intersections(self, edge2: 'Edge', abs_tol: float = 1e-6):
        """
        Gets the intersections between two edges.

        :param edge2: other edge.
        :param abs_tol: tolerance.
        :return: list of intersection points.
        """
        method_name = f'{edge2.__class__.__name__.lower()[:-2]}_intersections'
        if hasattr(self, method_name):
            intersections = getattr(self, method_name)(edge2, abs_tol)
            return intersections
        method_name = f'{self.__class__.__name__.lower()[:-2]}_intersections'
        if hasattr(edge2, method_name):
            intersections = getattr(edge2, method_name)(self, abs_tol)
            return intersections
        return self._generic_edge_intersections(edge2, abs_tol)

    def validate_crossings(self, edge, intersection):
        """Validates the intersections as crossings: edge not touching the other at one end, or in a tangent point."""
        if not intersection.in_list([self.start, self.end, edge.start, edge.end]):
            tangent1 = self.unit_direction_vector(self.abscissa(intersection))
            tangent2 = edge.unit_direction_vector(edge.abscissa(intersection))
            if math.isclose(abs(tangent1.dot(tangent2)), 1, abs_tol=1e-6):
                return None
        else:
            return None
        return intersection

    def crossings(self, edge):
        """
        Gets the crossings between two edges.

        """
        valid_crossings = []
        intersections = self.intersections(edge)
        for intersection in intersections:
            crossing = self.validate_crossings(edge, intersection)
            if crossing:
                valid_crossings.append(crossing)
        return valid_crossings

    def abscissa(self, point, tol: float = 1e-6):
        """
        Computes the abscissa of an Edge.

        :param point: The point located on the edge.
        :type point: Union[:class:`volmdlr.Point2D`, :class:`volmdlr.Point3D`].
        :param tol: The precision in terms of distance. Default value is 1e-4.
        :type tol: float, optional.
        :return: The abscissa of the point.
        :rtype: float
        """
        raise NotImplementedError(f'the abscissa method must be overloaded by {self.__class__.__name__}')

    def local_discretization(self, point1, point2, number_points: int = 10):
        """
        Gets n discretization points between two given points of the edge.

        :param point1: point 1 on edge.
        :param point2: point 2 on edge.
        :param number_points: number of points to discretize locally.
        :return: list of locally discretized points.
        """
        abscissa1 = self.abscissa(point1)
        abscissa2 = self.abscissa(point2)
        return vm_common_operations.get_abscissa_discretization(self, abscissa1, abscissa2, number_points, False)

    def split_between_two_points(self, point1, point2):
        """
        Split edge between two points.

        :param point1: point 1.
        :param point2: point 2.
        :return: edge split.
        """
        if point1.is_close(self.start) or point1.is_close(self.end):
            split1 = [self, None]
        else:
            split1 = self.split(point1)
        if split1[0] and split1[0].point_belongs(point2, abs_tol=1e-6):
            split2 = split1[0].split(point2)
        else:
            split2 = split1[1].split(point2)
        new_split_edge = None
        for split_edge in split2:
            if split_edge and split_edge.point_belongs(point1, 1e-4) and split_edge.point_belongs(point2, 1e-4):
                new_split_edge = split_edge
                break
        return new_split_edge

    def point_distance(self, point: Union[volmdlr.Point2D, volmdlr.Point3D]):
        """
        Calculates the distance from a given point.

        :param point: The point to be checked.
        :type point: Union[:class:`volmdlr.Point2D`, :class:`volmdlr.Point3D`]
        :return: distance.
        """

        return vm_common_operations.get_point_distance_to_edge(self, point, self.start, self.end)

    @property
    def simplify(self):
        """Search another simplified edge that can represent the edge."""
        return self

    def is_point_edge_extremity(self, other_point, abs_tol: float = 1e-6):
        """
        Verifies if a point is the start or the end of the edge.

        :param other_point: other point to verify if it is any end of the edge.
        :param abs_tol: tolerance.
        :return: True of False.
        """
        if self.start.is_close(other_point, abs_tol):
            return True
        if self.end.is_close(other_point, abs_tol):
            return True
        return False

    def _generic_minimum_distance(self, element, return_points=False):
        """
        Gets the minimum distance between two elements.

        This is a generalized method in a case an analytical method has not yet been defined.

        :param element: other element.
        :param return_points: Weather to return the corresponding points or not.
        :return: distance to edge.
        """
        n = max(1, int(self.length() / element.length()))
        best_distance = math.inf
        distance_points = None
        distance = best_distance

        point1_edge1_ = self.start
        point2_edge1_ = self.end

        point1_edge2_ = element.start
        point2_edge2_ = element.end
        # min_dist_point1 = None
        # min_dist_point2 = None
        linesegment_class_ = getattr(sys.modules[__name__], 'LineSegment' + self.__class__.__name__[-2:])
        while True:
            edge1_discretized_points_between_1_2 = self.local_discretization(point1_edge1_, point2_edge1_,
                                                                             number_points=10 * n)
            edge2_discretized_points_between_1_2 = element.local_discretization(point1_edge2_, point2_edge2_)
            if not edge1_discretized_points_between_1_2:
                break
            distance = edge2_discretized_points_between_1_2[0].point_distance(edge1_discretized_points_between_1_2[0])
            distance_points = [edge2_discretized_points_between_1_2[0], edge1_discretized_points_between_1_2[0]]
            for point1_edge1, point2_edge1 in zip(edge1_discretized_points_between_1_2[:-1],
                                                  edge1_discretized_points_between_1_2[1:]):
                lineseg1 = linesegment_class_(point1_edge1, point2_edge1)
                for point1_edge2, point2_edge2 in zip(edge2_discretized_points_between_1_2[:-1],
                                                      edge2_discretized_points_between_1_2[1:]):
                    lineseg2 = linesegment_class_(point1_edge2, point2_edge2)
                    dist, min_dist_point1_, min_dist_point2_ = lineseg1.minimum_distance(lineseg2, True)
                    if dist < distance:
                        point1_edge1_, point2_edge1_ = point1_edge1, point2_edge1
                        point1_edge2_, point2_edge2_ = point1_edge2, point2_edge2
                        distance = dist
                        distance_points = [min_dist_point1_, min_dist_point2_]
            if math.isclose(distance, best_distance, abs_tol=1e-6):
                break
            best_distance = distance
            # best_distance_points = distance_points
            n = 1
        if return_points:
            return distance, distance_points[0], distance_points[1]
        return distance

    def minimum_distance(self, element, return_points=False):
        """
        Evaluates the minimal distance between the edge and another specified primitive.

        :param element: Another primitive object to compute the distance to.
        :param return_points: (optional) If True, return the closest points on both primitives.
        :type return_points: bool

        :return: The minimum distance between the edge and the specified primitive.
            tuple, optional: A tuple containing the closest points if return_points is True.
        """
        method_name_ = 'distance_' + element.__class__.__name__.lower()[:-2]
        if hasattr(self, method_name_):
            return getattr(self, method_name_)(element, return_points)
        method_name_ = 'distance_to_' + self.__class__.__name__.lower()[:-2]
        if hasattr(element, method_name_):
            return getattr(element, method_name_)(self, return_points)
        return self._generic_minimum_distance(element, return_points)

    def abscissa_discretization(self, abscissa1, abscissa2, max_number_points: int = 10,
                                return_abscissas: bool = True):
        """
        Gets n discretization points between two given points of the edge.

        :param abscissa1: Initial abscissa.
        :param abscissa2: Final abscissa.
        :param max_number_points: Expected number of points to discretize locally.
        :param return_abscissas: By default, returns also a list of abscissas corresponding to the
            discretization points
        :return: list of locally discretized point and a list containing the abscissas' values.
        """
        return vm_common_operations.get_abscissa_discretization(self, abscissa1, abscissa2,
                                                                max_number_points, return_abscissas)

    def sort_points_along_curve(self, points: List[Union[volmdlr.Point2D, volmdlr.Point3D]]):
        """
        Sort point along a curve.

        :param points: list of points to be sorted.
        :return: sorted points.
        """
        return sorted(points, key=self.abscissa)


class LineSegment(Edge):
    """
    Abstract class.

    """

    def __init__(self, start: Union[volmdlr.Point2D, volmdlr.Point3D], end: Union[volmdlr.Point2D, volmdlr.Point3D],
                 name: str = ''):
        if start == end:
            raise ValueError(f"Start & end of {self.__class__.__name__} can't be equal.")
        self._line = None
        Edge.__init__(self, start, end, name)

    @property
    def line(self):
        """Returns the line from which the line segment was extracted."""
        if self._line is None:
            line_class = getattr(volmdlr_curves, "Line" + self.__class__.__name__[-2:])
            self._line = line_class(self.start, self.end)
        return self._line

    @line.setter
    def line(self, value):
        """Set the line from which the line segment was extracted."""
        self._line = value

    def length(self):
        """Gets the length of a Line Segment."""
        if not self._length:
            self._length = self.end.point_distance(self.start)
        return self._length

    def abscissa(self, point, tol=1e-6):
        """
        Calculates the abscissa parameter of a Line Segment, at a point.

        :param point: point to verify abscissa.
        :param tol: tolerance.
        :return: abscissa parameter.
        """
        if point.point_distance(self.start) < tol:
            return 0
        if point.point_distance(self.end) < tol:
            return self.length()

        vector = self.end - self.start
        length = vector.norm()
        t_param = (point - self.start).dot(vector) / length
        if t_param < -1e-9 or t_param > length + 1e-9:
            raise ValueError(f'Point is not on linesegment: abscissa={t_param}')
        return t_param

    def direction_vector(self, abscissa=0.):
        """
        Returns a direction vector at a given abscissa, it is not normalized.

        :param abscissa: defines where in the line segment
            direction vector is to be calculated.
        :return: The direction vector of the LineSegment.
        """
        if not self._direction_vector_memo:
            self._direction_vector_memo = {}
        if abscissa not in self._direction_vector_memo:
            self._direction_vector_memo[abscissa] = self.end - self.start
        return self._direction_vector_memo[abscissa]

    def normal_vector(self, abscissa=0.):
        """
        Returns a normal vector at a given abscissa, it is not normalized.

        :param abscissa: defines where in the line_segment
        normal vector is to be calculated.
        :return: The normal vector of the LineSegment.
        """
        return self.direction_vector(abscissa).normal_vector()

    def point_projection(self, point):
        """
        Calculates the projection of a point on a Line Segment.

        :param point: point to be verified.
        :return: point projection.
        """
        point1, point2 = self.start, self.end
        vector = point2 - point1
        norm_u = vector.norm()
        t_param = (point - point1).dot(vector) / norm_u ** 2
        projection = point1 + t_param * vector

        return projection, t_param * norm_u

    def split(self, split_point, tol: float = 1e-6):
        """
        Split a Line Segment at a given point into two Line Segments.

        :param split_point: splitting point.
        :param tol: tolerance.
        :return: list with the two split line segments.
        """
        if split_point.is_close(self.start, tol):
            return [None, self.copy()]
        if split_point.is_close(self.end, tol):
            return [self.copy(), None]
        return [self.__class__(self.start, split_point),
                self.__class__(split_point, self.end)]

    def middle_point(self):
        """
        Calculates the middle point of a Line Segment.

        :return:
        """
        if not self._middle_point:
            self._middle_point = 0.5 * (self.start + self.end)
        return self._middle_point

    def point_at_abscissa(self, abscissa):
        """
        Calculates a point in the LineSegment at a given abscissa.

        :param abscissa: abscissa where in the curve the point should be calculated.
        :return: Corresponding point.
        """
        return self.start + self.unit_direction_vector() * abscissa

    def get_geo_lines(self, tag: int, start_point_tag: int, end_point_tag: int):
        """
        Gets the lines that define a LineSegment in a .geo file.

        :param tag: The linesegment index
        :type tag: int
        :param start_point_tag: The linesegment' start point index
        :type start_point_tag: int
        :param end_point_tag: The linesegment' end point index
        :type end_point_tag: int

        :return: A line
        :rtype: str
        """

        return 'Line(' + str(tag) + ') = {' + str(start_point_tag) + ', ' + str(end_point_tag) + '};'

    def get_geo_points(self):
        """Returns geo points."""
        return [self.start, self.end]

    def get_shared_section(self, other_linesegment, abs_tol: float = 1e-6):
        """
        Gets the shared section between two line segments.

        :param other_linesegment: other line segment to verify for shared section.
        :param abs_tol: tolerance.
        :return: shared line segment section.
        """
        if self.__class__ != other_linesegment.__class__:
            if self.__class__ == other_linesegment.simplify.__class__:
                return self.get_shared_section(other_linesegment.simplify)
            return []
        if not self.direction_vector().is_colinear_to(other_linesegment.direction_vector()) or \
                (not any(self.point_belongs(point, abs_tol)
                         for point in [other_linesegment.start, other_linesegment.end]) and
                 not any(other_linesegment.point_belongs(point, abs_tol) for point in [self.start, self.end])):
            return []
        if all(self.point_belongs(point) for point in other_linesegment.discretization_points(number_points=5)):
            return [other_linesegment]
        if all(other_linesegment.point_belongs(point) for point in self.discretization_points(number_points=5)):
            return [self]
        new_linesegment_points = []
        for point in [self.start, self.end]:
            if other_linesegment.point_belongs(point, abs_tol=abs_tol) and\
                    not point.in_list(new_linesegment_points):
                new_linesegment_points.append(point)
        for point in [other_linesegment.start, other_linesegment.end]:
            if self.point_belongs(point, abs_tol=abs_tol) and\
                    not point.in_list(new_linesegment_points):
                new_linesegment_points.append(point)
        if len(new_linesegment_points) == 1:
            return []
        if len(new_linesegment_points) != 2:
            raise ValueError
        class_ = self.__class__
        return [class_(new_linesegment_points[0], new_linesegment_points[1])]

    def delete_shared_section(self, other_linesegment, abs_tol: float = 1e-6):
        """
        Deletes from self, the section shared with the other line segment.

        :param other_linesegment:
        :param abs_tol: tolerance.
        :return:
        """
        shared_section = self.get_shared_section(other_linesegment, abs_tol)
        if not shared_section:
            return [self]
        points = []
        for point in [self.start, self.end, shared_section[0].start, shared_section[0].end]:
            if not point.in_list(points):
                points.append(point)
        points = sorted(points, key=self.start.point_distance)
        new_line_segments = []
        class_ = self.__class__
        for point1, point2 in zip(points[:-1], points[1:]):
            lineseg = class_(point1, point2)
            if not lineseg.direction_independent_is_close(shared_section[0]):
                new_line_segments.append(lineseg)
        return new_line_segments

    def straight_line_point_belongs(self, point):
        """
        Closing straight line point belongs verification.

        Verifies if a point belongs to the surface created by closing the edge with a
        line between its start and end points.

        :param point: Point to be verified.
        :return: Return True if the point belongs to this surface, or False otherwise.
        """
        return self.point_belongs(point)

    def point_belongs(self, point: Union[volmdlr.Point2D, volmdlr.Point3D], abs_tol: float = 1e-6):
        """
        Checks if a point belongs to the line segment. It uses the point_distance.

        :param point: The point to be checked
        :type point: Union[:class:`volmdlr.Point2D`, :class:`volmdlr.Point3D`]
        :param abs_tol: The precision in terms of distance.
            Default value is 1e-6
        :type abs_tol: float, optional
        :return: `True` if the point belongs to the B-spline curve, `False`
            otherwise
        :rtype: bool
        """
        point_distance = self.point_distance(point)
        if math.isclose(point_distance, 0, abs_tol=abs_tol):
            return True
        return False

    def point_distance(self, point):
        """
        Abstract method.
        """
        raise NotImplementedError('the point_distance method must be'
                                  'overloaded by subclassing class')

    def to_step(self, current_id, *args, **kwargs):
        """Exports to STEP format."""
        line = self.line
        content, line_id = line.to_step(current_id)

        current_id = line_id + 1
        start_content, start_id = self.start.to_step(current_id, vertex=True)
        current_id = start_id + 1
        end_content, end_id = self.end.to_step(current_id + 1, vertex=True)
        content += start_content + end_content
        current_id = end_id + 1
        content += f"#{current_id} = EDGE_CURVE('{self.name}',#{start_id},#{end_id},#{line_id},.T.);\n"
        return content, current_id

    def is_close(self, other_edge, tol: float = 1e-6):
        """
        Checks if two line segments are the same considering the Euclidean distance.

        :param other_edge: other line segment.
        :param tol: The tolerance under which the Euclidean distance is considered equal to 0, defaults to 1e-6.
        :type tol: float, optional.
        """

        if isinstance(other_edge, self.__class__):
            if (self.start.is_close(other_edge.start, tol)
                    and self.end.is_close(other_edge.end, tol)):
                return True
        return False


class BSplineCurve(Edge):
    """
    An abstract class for B-spline curves.

    The following rule must be
    respected : `number of knots = number of control points + degree + 1`.

    :param degree: The degree of the B-spline curve.
    :type degree: int
    :param control_points: A list of 2 or 3-dimensional points
    :type control_points: Union[List[:class:`volmdlr.Point2D`],
        List[:class:`volmdlr.Point3D`]]
    :param knot_multiplicities: The vector of multiplicities for each knot
    :type knot_multiplicities: List[int]
    :param knots: The knot vector composed of values between 0 and 1
    :type knots: List[float]
    :param weights: The weight vector applied to the knot vector. Default
        value is None
    :type weights: List[float], optional
    :param periodic: If `True` the B-spline curve is periodic. Default value
        is False
    :type periodic: bool, optional
    :param name: The name of the B-spline curve. Default value is ''
    :type name: str, optional
    """

    def __init__(self,
                 degree: int,
                 control_points: Union[List[volmdlr.Point2D], List[volmdlr.Point3D]],
                 knot_multiplicities: List[int],
                 knots: List[float],
                 weights: List[float] = None,
                 name: str = ''):
        self.ctrlpts = [[*point] for point in control_points]
        self.degree = degree
        self.knots = nurbs_helpers.standardize_knot_vector(knots)
        self.knot_multiplicities = knot_multiplicities
        self.weights = weights

        Edge.__init__(self, control_points[0], control_points[-1], name=name)
        self._simplified = None
        self._delta = 0.01
        self._length = None
        self._eval_points = None
        self._knotvector = None
        self.ctrlptsw = None
        self.rational = False
        if self.weights:
            self.rational = True
            ctrlptsw = []
            for point, w in zip(self.control_points, weights):
                temp = [float(c * w) for c in point]
                temp.append(float(w))
                ctrlptsw.append(temp)
            self.ctrlptsw = ctrlptsw

    def __hash__(self):
        """
        Return a hash value for the B-spline curve.
        """
        return hash((tuple(self.control_points), self.degree, tuple(self.knots)))

    def __eq__(self, other):
        """
        Return True if the other B-spline curve has the same control points, degree, and knot vector, False otherwise.
        """
        if isinstance(other, self.__class__) and self.rational == other.rational:
            common_check = (self.control_points == other.control_points
                            and self.degree == other.degree
                            and self.knots == other.knots)
            if self.weights is None:
                return common_check
            return common_check and self.weights == other.weights
        return False

    def _data_eq(self, other):
        """
        Defines dessia common object equality.
        """
        return self == other

    @property
    def control_points(self):
        """Return the control points of the bspline curve."""
        point_name = "Point" + self.__class__.__name__[-2:]
        return [getattr(volmdlr, point_name)(*point) for point in self.ctrlpts]

    @property
    def knotvector(self):
        """Return the knot vector."""
        if self._knotvector is None:
            knot_vector = []
            for knot, knot_mut in zip(self.knots, self.knot_multiplicities):
                knot_vector.extend([knot] * knot_mut)
            self._knotvector = knot_vector
        return self._knotvector

    @property
    def periodic(self):
        """Return True if the BSpline is periodic."""
        control_points = self.control_points
        return control_points[0].is_close(control_points[-1])

    @property
    def points(self):
        """
        Evaluate the BSpline points based on the set delta value of the curve.
        """
        if self._eval_points is None:
            self.evaluate()
        point_name = f'Point{self.__class__.__name__[-2:]}'
        return [getattr(volmdlr, point_name)(*point) for point in self._eval_points]

    @property
    def data(self):
        """
        Returns a dictionary of the BSpline data.
        """
        datadict = {
            "degree": self.degree,
            "knotvector": self.knotvector,
            "size": len(self.ctrlpts),
            "sample_size": self.sample_size,
            "rational": bool(self.weights),
            "dimension": 3 if self.__class__.__name__[-2:] == "3D" else 2,
            "precision": 18
        }
        if self.weights:
            datadict["control_points"] = tuple(self.ctrlptsw)
        else:
            datadict["control_points"] = tuple(self.ctrlpts)
        return datadict

    @property
    def sample_size(self):
        """
        Sample size.

        Sample size defines the number of evaluated points to generate. It also sets the ``delta`` property.

        :getter: Gets sample size
        :setter: Sets sample size
        :type: int
        """
        s_size = math.floor((1.0 / self.delta) + 0.5)
        return int(s_size)

    @sample_size.setter
    def sample_size(self, value):
        if not isinstance(value, int):
            raise ValueError("Sample size must be an integer value")

        # To make it operate like linspace, we have to know the starting and ending points.
        start = self.knotvector[self.degree]
        stop = self.knotvector[-(self.degree + 1)]

        # Set delta value
        self.delta = (stop - start) / float(value)

    @property
    def delta(self):
        """
        Evaluation delta.

        Evaluation delta corresponds to the *step size* while ``evaluate`` function iterates on the knot vector to
        generate curve points. Decreasing step size results in generation of more curve points.
        Therefore, smaller the delta value, smoother the curve.

        :getter: Gets the delta value
        :setter: Sets the delta value
        :type: float
        """
        return self._delta

    @delta.setter
    def delta(self, value):
        # Delta value for surface evaluation should be between 0 and 1
        if float(value) <= 0 or float(value) >= 1:
            raise ValueError("Curve evaluation delta should be between 0.0 and 1.0")

        # Clean up the curve points list
        self._points = None
        self._eval_points = None

        # Set new delta value
        self._delta = float(value)

    @property
    def domain(self):
        """
        Domain.

        Domain is determined using the knot vector(s).

        :getter: Gets the domain
        """
        return self.knotvector[self.degree], self.knotvector[-(self.degree + 1)]

    def to_geomdl(self):
        """Converts the BSpline curve into a geomdl curve."""
        if self.weights is None:
            curve = BSpline.Curve()
            curve.degree = self.degree
            curve.ctrlpts = self.ctrlpts
        else:
            curve = NURBS.Curve()
            curve.degree = self.degree
            curve.ctrlpts = self.ctrlpts
            curve.weights = self.weights
        curve.knotvector = self.knotvector
        curve.delta = self.delta
        return curve

    def to_dict(self, *args, **kwargs):
        """Avoids storing points in memo that makes serialization slow."""
        dict_ = self.base_dict()
        dict_['degree'] = self.degree
        dict_['control_points'] = [point.to_dict() for point in self.control_points]
        dict_['knot_multiplicities'] = self.knot_multiplicities
        dict_['knots'] = self.knots
        dict_['weights'] = self.weights
        return dict_

    def evaluate(self, **kwargs):
        """
        Evaluates the curve.

        The evaluated points are stored in :py:attr:`evalpts` property.

        Keyword Arguments:

            * ``start``: start parameter
            * ``stop``: stop parameter

        The ``start`` and ``stop`` parameters allow evaluation of a curve segment in the range *[start, stop]*, i.e.
        the curve will also be evaluated at the ``stop`` parameter value.

        The following examples illustrate the usage of the keyword arguments.

        """

        # Find evaluation start and stop parameter values
        start = kwargs.get('start', self.knotvector[self.degree])
        stop = kwargs.get('stop', self.knotvector[-(self.degree + 1)])

        # # Check parameters
        # if self._kv_normalize:
        #     if not utilities.check_params([start, stop]):
        #         raise GeomdlException("Parameters should be between 0 and 1")

        # Clean up the curve points
        self._points = None

        # Evaluate and cache
        self._eval_points = npy.asarray(evaluate_curve(self.data, start=start, stop=stop), dtype=npy.float64)

    def evaluate_single(self, u):
        """
        Calculates a point in the BSplineCurve at a given parameter u.

        :param u: Curve parameter. Must be a value between 0 and 1.
        :type u: float
        :return: Corresponding point.
        :rtype: Union[volmdlr.Point2D, Union[volmdlr.Point3D]
        """
        point_name = 'Point' + self.__class__.__name__[-2:]
        return getattr(volmdlr, point_name)(*evaluate_curve(self.data, u, u)[0])

    def derivatives(self, u, order):
        """
        Evaluates n-th order curve derivatives at the given parameter value.

        The output of this method is list of n-th order derivatives. If ``order`` is ``0``, then it will only output
        the evaluated point. Similarly, if ``order`` is ``2``, then it will output the evaluated point, 1st derivative
        and the 2nd derivative.

        :Example:

        Assuming a curve self is defined on a parametric domain [0.0, 1.0].
        Let's take the curve derivative at the parametric position u = 0.35.

        >>> derivatives = self.derivatives(u=0.35, order=2)
        >>> derivatives[0]  # evaluated point, equal to crv.evaluate_single(0.35)
        >>> derivatives[1]  # 1st derivative at u = 0.35
        >>> derivatives[2]  # 2nd derivative at u = 0.35

        :param u: parameter value
        :type u: float
        :param order: derivative order
        :type order: int
        :return: a list containing up to {order}-th derivative of the curve
        :rtype: Union[List[`volmdlr.Vector2D`], List[`volmdlr.Vector3D`]]
        """
        vector_name = 'Vector' + self.__class__.__name__[-2:]
        datadict = {
            "degree": self.degree,
            "knotvector": self.knotvector,
            "size": len(self.ctrlpts),
            "sample_size": self.sample_size,
            "rational": bool(self.weights),
            "dimension": 3 if vector_name == "Vector3D" else 2,
        }
        if self.weights:
            datadict["control_points"] = tuple(self.ctrlptsw)
        else:
            datadict["control_points"] = tuple(self.ctrlpts)
        return [getattr(volmdlr, vector_name)(*point)
                for point in derivatives_curve(datadict, u, order)]

    def split(self, point: Union[volmdlr.Point2D, volmdlr.Point3D],
              tol: float = 1e-6):
        """
        Splits of B-spline curve in two pieces using a 2D or 3D point.

        :param point: The point where the B-spline curve is split
        :type point: Union[:class:`volmdlr.Point2D`, :class:`volmdlr.Point3D`]
        :param tol: The precision in terms of distance. Default value is 1e-6
        :type tol: float, optional
        :return: A list containing the first and second split of the B-spline
            curve
        :rtype: List[:class:`volmdlr.edges.BSplineCurve`]
        """
        if point.is_close(self.start, tol):
            return [None, self.copy()]
        if point.is_close(self.end, tol):
            return [self.copy(), None]
        parameter = round(self.point_to_parameter(point), 12)
        return split_curve(self, parameter)

    def get_reverse(self):
        """
        Reverses the BSpline's direction by reversing its control points.

        :return: A reversed B-Spline curve.
        :rtype: :class:`volmdlr.edges.BSplineCurve`.
        """
        return self.__class__(
            degree=self.degree,
            control_points=self.control_points[::-1],
            knot_multiplicities=self.knot_multiplicities[::-1],
            knots=self.knots[::-1],
            weights=self.weights,
        )

    @property
    def simplify(self):
        """Search another simplified edge that can represent the bspline."""
        if self.length() < 1e-6:
            return self
        class_sufix = self.__class__.__name__[-2:]
        if self._simplified is None:
            points = self.points
            if self.periodic:
                fullarc_class_ = getattr(sys.modules[__name__], 'FullArc' + class_sufix)
                n = len(points)
                try_fullarc = fullarc_class_.from_3_points(points[0], points[int(0.5 * n)],
                                                           points[int(0.75 * n)])

                if all(try_fullarc.point_belongs(point, 1e-6) for point in points):
                    self._simplified = try_fullarc
                    return try_fullarc
            else:
                lineseg_class = getattr(sys.modules[__name__], 'LineSegment' + class_sufix)
                lineseg = lineseg_class(points[0], points[-1])
                if all(lineseg.point_belongs(pt) for pt in points):
                    self._simplified = lineseg
                    return lineseg
                interior = self.point_at_abscissa(0.5 * self.length())
                vector1 = interior - self.start
                vector2 = interior - self.end
                if vector1.is_colinear_to(vector2) or vector1.norm() == 0 or vector2.norm() == 0:
                    return self
                arc_class_ = getattr(sys.modules[__name__], 'Arc' + class_sufix)
                try_arc = arc_class_.from_3_points(self.start, interior, self.end)
                if all(try_arc.point_belongs(point, 1e-6) for point in points):
                    self._simplified = try_arc
                    return try_arc
            self._simplified = self
        return self._simplified

    @classmethod
    def from_geomdl_curve(cls, curve, name: str = ""):
        """
        # TODO: to be completed.

        :param curve:
        :type curve:
        :param name: curve name.
        :return: A reversed B-spline curve
        :rtype: :class:`volmdlr.edges.BSplineCurve`
        """
        point_dimension = f'Point{cls.__name__[-2::]}'

        knots = list(sorted(set(curve.knotvector)))
        knot_multiplicities = [curve.knotvector.count(k) for k in knots]
        return cls(degree=curve.degree,
                   control_points=[getattr(volmdlr, point_dimension)(*point)
                                   for point in curve.ctrlpts],
                   knots=knots,
                   knot_multiplicities=knot_multiplicities,
                   weights=curve.weights, name=name)

    def length(self):
        """
        Returns the length of the B-spline curve.

        :return: The length of the B-spline curve.
        :rtype: float
        """
        if not self._length:
            if self._eval_points is None and self.delta == 0.01:
                self.evaluate()
                points = self._eval_points
            elif self.delta == 0.01:
                points = self._eval_points
            else:
                datadict = self.data
                datadict["sample_size"] = 100
                start, stop = self.domain
                points = npy.asarray(evaluate_curve(datadict, start=start, stop=stop), dtype=npy.float64)

            differences = npy.diff(points, axis=0)

            squared_distances = npy.sum(differences ** 2, axis=1)

            self._length = float(npy.sum(npy.sqrt(squared_distances)))
            # self._length = length_curve(self.curve)
        return self._length

    def normal_vector(self, abscissa):
        """
        Calculates the normal vector to the BSpline curve at given abscissa.

        :return: the normal vector
        """
        return self.direction_vector(abscissa).deterministic_unit_normal_vector()

    def direction_vector(self, abscissa):
        """
        Calculates the direction vector on the BSpline curve at given abscissa.

        :param abscissa: edge abscissa
        :return: direction vector
        """
        u = self.abscissa_to_parameter(abscissa)
        derivatives = self.derivatives(u, 1)
        return derivatives[1]

    def point_to_parameter(self, point: Union[volmdlr.Point2D, volmdlr.Point3D]):
        """
        Search for the value of the normalized evaluation parameter u.

        :return: the given point when the BSplineCurve3D is evaluated at the u value.
        """
        abscissa = self.abscissa(point)
        u = max(min(abscissa / self.length(), 1.), 0.0)
        u_min, u_max = self.domain
        if u_min != 0 or u_max != 1.0:
            u = u * (u_max - u_min) + u_min
        return u

    def abscissa_to_parameter(self, abscissa: float):
        """
        Search for the value of the normalized evaluation parameter u.

        :return: the given point when the BSplineCurve3D is evaluated at the u value.
        """
        u = max(min(abscissa / self.length(), 1.), 0.0)
        u_min, u_max = self.domain
        if u_min != 0 or u_max != 1.0:
            u = u * (u_max - u_min) + u_min
        return u

    def abscissa(self, point: Union[volmdlr.Point2D, volmdlr.Point3D],
                 tol: float = 1e-7):
        """
        Computes the abscissa of a 2D or 3D point using the least square method.

        :param point: The point located on the B-spline curve.
        :type point: Union[:class:`volmdlr.Point2D`, :class:`volmdlr.Point3D`].
        :param tol: The precision in terms of distance. Default value is 1e-6.
        :type tol: float, optional.
        :return: The abscissa of the point.
        :rtype: float
        """
        if point.is_close(self.start):
            return 0
        if point.is_close(self.end):
            return self.length()
        length = self.length()
        point_array = npy.array(list(point), dtype=npy.float64)
        distances = npy.linalg.norm(self._eval_points - point_array, axis=1)
        index = npy.argmin(distances)
        u_min, u_max = self.domain
        u0 = u_min + index * (u_max - u_min) / (self.sample_size - 1)
        u, convergence_sucess = self.point_invertion(u0, point)
        if u_min != 0 or u_max != 1.0:
            u = (u - u_min) / (u_max - u_min)
        abscissa = u * length
        if convergence_sucess:  # sometimes we don't achieve convergence with a given initial guess
            return float(abscissa)

        def evaluate_point_distance(u_param):
            return (point - self.evaluate_single(u_param)).norm()
        results = [(abscissa, evaluate_point_distance(u))]
        initial_condition_list = npy.linspace(u_min, u_max, 10).tolist()
        initial_condition_list.sort(key=evaluate_point_distance)
        for u0 in initial_condition_list[:2]:
            u, convergence_sucess = self.point_invertion(u0, point)
            if u_min != 0 or u_max != 1.0:
                u = (u - u_min) / (u_max - u_min)
            abscissa = u * length
            if convergence_sucess:  # sometimes we don't achieve convergence with a given initial guess
                return float(abscissa)
            dist = evaluate_point_distance(u)
            if dist < tol:
                return float(abscissa)
            results.append((abscissa, dist))
        result = min(results, key=lambda r: r[1])[0]
        return float(result)

    def _point_inversion_funcs(self, u, point):
        """
        Helper function to evaluate Newton-Rapshon terms.
        """
        curve_derivatives = self.derivatives(u, 2)
        distance_vector = curve_derivatives[0] - point
        func = curve_derivatives[1].dot(distance_vector)
        func_first_derivative = curve_derivatives[2].dot(distance_vector) + curve_derivatives[1].norm() ** 2
        return func, func_first_derivative, curve_derivatives, distance_vector

    def point_invertion(self, u0: float, point, maxiter: int = 50, tol1: float = 1e-7, tol2: float = 1e-8):
        """
        Finds the equivalent B-Spline curve parameter u to a given a point 3D or 2D using an initial guess u0.

        :param u0: An initial guess between 0 and 1.
        :type u0: float
        :param point: Point to evaluation.
        :type point: Union[volmdlr.Point2D, volmdlr.Point3D]
        :param maxiter: Maximum number of iterations.
        :type maxiter: int
        :param tol1: Distance tolerance to stop.
        :type tol1: float
        :param tol2: Zero cos tolerance to stop.
        :type tol2: float
        :return: u parameter and convergence check
        :rtype: int, bool
        """
        if maxiter == 0:
            return u0, False
        func, func_first_derivative, curve_derivatives, distance_vector = self._point_inversion_funcs(u0, point)
        if self._check_convergence(curve_derivatives, distance_vector, tol1=tol1, tol2=tol2):
            return u0, True
        new_u = u0 - func / (func_first_derivative + 1e-18)
        new_u = self._check_bounds(new_u)
        residual = (new_u - u0) * curve_derivatives[1]
        if residual.norm() <= tol1:
            return u0, False
        u0 = new_u
        return self.point_invertion(u0, point, maxiter=maxiter - 1)

    @staticmethod
    def _check_convergence(curve_derivatives, distance_vector, tol1: float = 1e-7, tol2: float = 1e-8):
        """
        Helper function to check convergence of point_invertion method.
        """
        distance = distance_vector.norm()
        if distance <= tol1:
            return True
        if curve_derivatives[1].norm() == 0.0:
            return False
        zero_cos = abs(curve_derivatives[1].dot(distance_vector)) / curve_derivatives[1].norm() * distance
        if distance <= tol1 and zero_cos <= tol2:
            return True
        return False

    def _check_bounds(self, u):
        """
        Helper function to check if evaluated parameters in point_invertion method are contained in the bspline domain.
        """
        a, b = self.domain
        if self.periodic:
            if u < a:
                u = b - (a - u)
            elif u > b:
                u = a + (u - b)
        if u < a:
            u = a

        elif u > b:
            u = b
        return u

    def translation(self, offset: Union[volmdlr.Vector2D, volmdlr.Vector3D]):
        """
        Translates the B-spline curve.

        :param offset: The translation vector
        :type offset: Union[:class:`volmdlr.Vector2D`,
            :class:`volmdlr.Vector3D`]
        :return: A new translated BSplineCurve
        :rtype: :class:`volmdlr.edges.BSplineCurve`
        """
        control_points = [point.translation(offset)
                          for point in self.control_points]
        return self.__class__(self.degree, control_points,
                              self.knot_multiplicities, self.knots,
                              self.weights)

    def point_belongs(self, point: Union[volmdlr.Point2D, volmdlr.Point3D], abs_tol: float = 1e-6):
        """
        Checks if a 2D or 3D point belongs to the B-spline curve or not. It uses the point_distance.

        :param point: The point to be checked.
        :type point: Union[:class:`volmdlr.Point2D`, :class:`volmdlr.Point3D`]
        :param abs_tol: The precision in terms of distance.
            Default value is 1e-6
        :type abs_tol: float, optional.
        :return: `True` if the point belongs to the B-spline curve, `False`
            otherwise
        :rtype: bool
        """
        if self.point_distance(point) < abs_tol:
            return True
        return False

    def merge_with(self, bspline_curve: 'BSplineCurve'):
        """
        Merges consecutive B-spline curves to define a new merged one.

        :param bspline_curve: Another B-spline curve
        :type bspline_curve: :class:`volmdlr.edges.BSplineCurve`
        :return: A merged B-spline curve
        :rtype: :class:`volmdlr.edges.BSplineCurve`
        """
        point_dimension = f'Wire{self.__class__.__name__[-2::]}'
        wire = getattr(volmdlr.wires, point_dimension)(bspline_curve)
        ordered_wire = wire.order_wire()

        points, n = [], 10
        for primitive in ordered_wire.primitives:
            points.extend(primitive.discretization_points(n))
        points.pop(n + 1)

        return self.__class__.from_points_interpolation(points, min(self.degree, bspline_curve.degree))

    @classmethod
    def from_bsplines(cls, bsplines: List['BSplineCurve'],
                      discretization_points: int = 10, name: str = ''):
        """
        Creates a B-spline curve from a list of B-spline curves.

        :param bsplines: A list of B-spline curve
        :type bsplines: List[:class:`volmdlr.edges.BSplineCurve`]
        :param discretization_points: The number of points for the
            discretization. Default value is 10
        :type discretization_points: int, optional.
        :param name: object's name.
        :return: A merged B-spline curve
        :rtype: :class:`volmdlr.edges.BSplineCurve`
        """
        point_dimension = f'Wire{cls.__name__[-2::]}'
        wire = getattr(volmdlr.wires, point_dimension)(bsplines)
        ordered_wire = wire.order_wire()

        points, degree = [], []
        for i, primitive in enumerate(ordered_wire.primitives):
            degree.append(primitive.degree)
            if i == 0:
                points.extend(primitive.discretization_points(number_points=discretization_points))
            else:
                points.extend(
                    primitive.discretization_points(number_points=discretization_points)[1::])

        return cls.from_points_interpolation(points, min(degree), name=name)

    @classmethod
    def from_points_approximation(cls, points: Union[List[volmdlr.Point2D], List[volmdlr.Point3D]],
                                  degree: int, name: str = "", **kwargs):
        """
        Creates a B-spline curve approximation using least squares method with fixed number of control points.

        It is recommended to specify the
        number of control points.
        Please refer to The NURBS Book (2nd Edition), pp.410-413 for details.

        :param points: The data points
        :type points: Union[List[:class:`volmdlr.Point2D`],
            List[:class:`volmdlr.Point3D`]]
        :param degree: The degree of the output parametric curve
        :type degree: int
        :param name: (optional) Curve name.
        :param kwargs: See below
        :return: A B-spline curve from points approximation
        :rtype: :class:`volmdlr.edges.BSplineCurve`
        :keyword centripetal: Activates centripetal parametrization method.
            Default value is False
        :keyword ctrlpts_size: Number of control points. Default value is
            len(points) - 1
        """
        point_name = 'Point' + points[0].__class__.__name__[-2:]
        control_points, knots, knot_multiplicities = fitting.approximate_curve(
            npy.asarray([npy.asarray([*point], dtype=npy.float64) for point in points], dtype=npy.float64),
            degree, **kwargs)
        control_points = [getattr(volmdlr, point_name)(*point) for point in control_points]
        return cls(degree, control_points, knot_multiplicities, knots, name=name)

    def tangent(self, position: float = 0.0, normalize: bool = True):
        """
        Evaluates the tangent vector of the B-spline curve at the input parameter value.

        :param position: Value of the parameter, between 0 and 1
        :type position: float
        :param normalize: By default return a normalized tangent vector.
        :return: The tangent vector
        :rtype: Union[:class:`volmdlr.Point2D`, :class:`volmdlr.Point3D`]
        """
        # 1st derivative of the curve gives the tangent
        ders = self.derivatives(position, 1)
        tangent = ders[1].unit_vector() if normalize else ders[1]
        return tangent

    @classmethod
    def from_points_interpolation(cls, points: Union[List[volmdlr.Point2D], List[volmdlr.Point3D]],
                                  degree: int, centripetal: bool = True, name: str = " "):
        """
        Creates a B-spline curve interpolation through the data points.

        Please refer to Algorithm A9.1 on The NURBS Book (2nd Edition),
        pp.369-370 for details.

        :param points: The data points
        :type points: Union[List[:class:`volmdlr.Point2D`],
            List[:class:`volmdlr.Point3D`]]
        :param degree: The degree of the output parametric curve
        :type degree: int
        :param centripetal: Please refer to Algorithm A9.1 on The NURBS Book (2nd Edition),
        pp.369-370 for details.
        :type centripetal: bool
        :param name: curve name.
        :return: A B-spline curve from points interpolation
        :rtype: :class:`volmdlr.edges.BSplineCurve`
        """
        if degree >= len(points):
            raise ValueError("Number of points for interpolation must be at least degree + 1")
        set_points = set(points)
        if len(set_points) < len(points) - 1:
            warnings.warn("Not able to perform point interpolation."
                          "There are repeated points not in the edges of the point list.")
            return None
        point_name = 'Point' + points[0].__class__.__name__[-2:]
        ctrlpts, knots, knot_multiplicities = fitting.interpolate_curve(
            npy.asarray([npy.asarray([*point], dtype=npy.float64) for point in points], dtype=npy.float64),
            degree, centripetal=centripetal)
        ctrlpts = [getattr(volmdlr, point_name)(*point) for point in ctrlpts]
        return cls(degree, ctrlpts, knot_multiplicities, knots, name=name)

    def discretization_points(self, *, number_points: int = None, angle_resolution: int = None):
        """
        Linear spaced discretization of the curve.

        :param number_points: The number of points to include in the discretization.
        :type number_points: int
        :param angle_resolution: The resolution of the angle to use when calculating the number of points.
        :type angle_resolution: int
        :return: A list of discretized points on the B-spline curve.
        :rtype: List[`volmdlr.Point2D] or List[`volmdlr.Point3D]
        """

        if angle_resolution:
            number_points = int(math.pi * angle_resolution)

        if self.sample_size == number_points or (not number_points and not angle_resolution):
            return self.points

        datadict = self.data
        datadict["sample_size"] = number_points
        start, stop = self.domain
        points_list = evaluate_curve(datadict, start, stop)
        point_name = 'Point' + self.__class__.__name__[-2:]
        return [getattr(volmdlr, point_name)(*point) for point in points_list]

    def get_geo_lines(self, tag: int, control_points_tags: List[int]):
        """
        Gets the lines that define a BsplineCurve in a .geo file.

        :param tag: The BsplineCurve index
        :type tag: int

        :return: A line
        :rtype: str
        """

        return 'BSpline(' + str(tag) + ') = {' + str(control_points_tags)[1:-1] + '};'

    def get_geo_points(self):
        """Gets the points that define a BsplineCurve in a .geo file."""
        return list(self.discretization_points())

    def local_intersections_search(self, line, point1, point2, abs_tol: float = 1e-6):
        """
        Gets local intersections, between a BSpline and an infinite line.

        :param line: other line.
        :param point1: local point 1.
        :param point2: local point 2.
        :param abs_tol: tolerance.
        :return: distance to edge.
        """
        best_distance = math.inf
        distance_points = None

        abscissa1 = self.abscissa(point1)
        abscissa2 = self.abscissa(point2)

        intersections = []
        linesegment_class_ = getattr(sys.modules[__name__], 'LineSegment' + self.__class__.__name__[-2:])
        number_points = 10
        while True:
            edge1_discretized_points_between_1_2, abscissas_between_1_2 = self.get_abscissa_discretization(
                abscissa1, abscissa2, number_points=number_points, return_abscissas=True)
            if not edge1_discretized_points_between_1_2:
                break
            distance = line.point_distance(edge1_discretized_points_between_1_2[0])
            if distance == 0.0:
                intersections.append(edge1_discretized_points_between_1_2[0])
                break
            for point1_edge1, point2_edge1, abscissa1_, abscissa2_ in zip(edge1_discretized_points_between_1_2[:-1],
                                                                          edge1_discretized_points_between_1_2[1:],
                                                                          abscissas_between_1_2[:-1],
                                                                          abscissas_between_1_2[1:]):
                lineseg1 = linesegment_class_(point1_edge1, point2_edge1)
                dist, min_dist_point1_, min_dist_point2_ = lineseg1.line_distance(line, True)
                if dist < distance or math.isclose(dist, distance, abs_tol=abs_tol):
                    abscissa1, abscissa2 = abscissa1_, abscissa2_
                    distance = dist
                    distance_points = [min_dist_point1_, min_dist_point2_]
            if math.isclose(distance, best_distance, abs_tol=1e-6):
                if distance_points and distance_points[0].is_close(distance_points[1], abs_tol):
                    intersections.append(distance_points[0])
                break
            best_distance = distance
            number_points += 5
        return intersections

    def line_intersections(self, line, tol: float = 1e-6):
        """
        Calculates the intersections of a BSplineCurve (2D or 3D) with a Line (2D or 3D).

        :param line: line to verify intersections
        :param tol: tolerance.
        :return: list of intersections
        """
        linesegment_name = 'LineSegment' + self.__class__.__name__[-2:]
        polygon_points = []
        for point in self.points:
            if not point.in_list(polygon_points):
                polygon_points.append(point)
        list_intersections = []
        initial_abscissa = 0
        for points in zip(polygon_points[:-1], polygon_points[1:]):
            linesegment = getattr(sys.modules[__name__], linesegment_name)(points[0], points[1])
            if linesegment.line_distance(line) < tol * 100:
                intersections = self.local_intersections_search(line, points[0], points[1], tol)
                if not intersections and linesegment.direction_vector().is_colinear_to(line.direction_vector()):
                    if line.point_distance(linesegment.middle_point()) < (tol * 0.01):
                        list_intersections.append(linesegment.middle_point())
                        continue
                list_intersections.extend(intersections)
            initial_abscissa += linesegment.length()
        return list_intersections

    def get_linesegment_intersections(self, linesegment):
        """
        Calculates intersections between a BSplineCurve and a LineSegment.

        :param linesegment: linesegment to verify intersections.
        :return: list with the intersections points.
        """
        results = self.line_intersections(linesegment.line)
        intersections_points = []
        for result in results:
            if linesegment.point_belongs(result, 1e-5):
                intersections_points.append(result)
        return intersections_points

    def point_at_abscissa(self, abscissa):
        """
        Calculates a point in the BSplineCurve at a given abscissa.

        :param abscissa: abscissa where in the curve the point should be calculated.
        :return: Corresponding point.
        """
        u = self.abscissa_to_parameter(abscissa)
        point_name = 'Point' + self.__class__.__name__[-2:]
        return getattr(volmdlr, point_name)(*self.evaluate_single(u))

    def get_shared_section(self, other_bspline2, abs_tol: float = 1e-6):
        """
        Gets the shared section between two BSpline curves.

        :param other_bspline2: other arc to verify for shared section.
        :param abs_tol: tolerance.
        :return: shared arc section.
        """
        if self.__class__ != other_bspline2.__class__:
            if self.simplify.__class__ == other_bspline2.__class__:
                return self.simplify.get_shared_section(other_bspline2, abs_tol)
            return []
        if not self.is_shared_section_possible(other_bspline2, 1e-7):
            return []
        if not any(self.point_belongs(point, abs_tol=abs_tol)
                   for point in other_bspline2.discretization_points(number_points=10)):
            return []
        if all(self.point_belongs(point, abs_tol=abs_tol) for point in other_bspline2.points):
            return [other_bspline2]
        if all(other_bspline2.point_belongs(point, abs_tol=abs_tol) for point in self.points):
            return [self]
        if self.point_belongs(other_bspline2.start, abs_tol=abs_tol):
            bspline1_, bspline2_ = self.split(other_bspline2.start, tol=abs_tol)
        elif self.point_belongs(other_bspline2.end, abs_tol=abs_tol):
            bspline1_, bspline2_ = self.split(other_bspline2.end, tol=abs_tol)
        else:
            return []
            # raise NotImplementedError
        return self._get_shared_section_from_split(bspline1_, bspline2_, other_bspline2, abs_tol)

    def is_shared_section_possible(self, other_bspline2, tol):
        """
        Verifies if it there is any possibility of the two bsplines share a section.

        :param other_bspline2: other bspline.
        :param tol: tolerance used.
        :return: True or False.
        """
        raise NotImplementedError(f"is_shared_section_possible is not yet implemented by {self.__class__.__name__}")

    @staticmethod
    def _get_shared_section_from_split(bspline1_, bspline2_, other_bspline2, abs_tol):
        """
        Helper function to get_shared_section.
        """
        shared_bspline_section = []
        for bspline in [bspline1_, bspline2_]:
            if bspline and all(other_bspline2.point_belongs(point, abs_tol=abs_tol)
                               for point in bspline.discretization_points(number_points=10)):
                shared_bspline_section.append(bspline)
                break
        return shared_bspline_section

    def delete_shared_section(self, other_bspline2, abs_tol: float = 1e-6):
        """
        Deletes from self, the section shared with the other arc.

        :param other_bspline2:
        :param abs_tol: tolerance.
        :return:
        """
        shared_section = self.get_shared_section(other_bspline2, abs_tol)
        if not shared_section:
            return [self]
        if shared_section == self:
            return []
        split_bspline1 = self.split(shared_section[0].start)
        split_bspline2 = self.split(shared_section[0].end)
        new_arcs = []
        shared_section_middle_point = shared_section[0].point_at_abscissa(0.5 * shared_section[0].length())
        for arc in split_bspline1 + split_bspline2:
            if arc and not arc.point_belongs(shared_section_middle_point, abs_tol=abs_tol):
                new_arcs.append(arc)
        return new_arcs

    def straight_line_point_belongs(self, point):
        """
        Verifies if a point belongs to the surface created by closing the edge.

        :param point: Point to be verified
        :return: Return True if the point belongs to this surface,
            or False otherwise
        """
        raise NotImplementedError(f'the straight_line_point_belongs method must be'
                                  f' overloaded by {self.__class__.__name__}')

    def point_projection(self, point):
        """
        Calculates the projection of a point on the B-Spline.

        :param point: point to be verified.
        :return: point projection.
        """
        return [self.point_at_abscissa(self.abscissa(point))]

    def local_discretization(self, point1, point2, number_points: int = 10):
        """
        Gets n discretization points between two given points of the edge.

        :param point1: point 1 on edge.
        :param point2: point 2 on edge.
        :param number_points: number of points to discretize locally.
        :return: list of locally discretized points.
        """
        abscissa1 = self.abscissa(point1)
        abscissa2 = self.abscissa(point2)
<<<<<<< HEAD
        if number_points <= 2:
            return [point1, point2]
=======
>>>>>>> e63c04e3
        return self.get_abscissa_discretization(abscissa1, abscissa2, number_points)

    def get_abscissa_discretization(self, abscissa1, abscissa2, number_points: int = 10,
                                    return_abscissas: bool = False):
        """
        Gets n discretization points between two given points of the edge.

        :param abscissa1: Starting abscissa.
        :param abscissa2: Ending abscissa edge.
        :param number_points: number of points to discretize locally.
        :param return_abscissas: If True, returns the list of abscissas of the discretization points.
        :return: list of locally discretized points.
        """
        data = self.data
        point_name = 'Point' + self.__class__.__name__[-2:]
        # special case periodical bsplinecurve
        if self.periodic and abscissa1 == abscissa2 and (not math.isclose(abscissa1, 0.0, abs_tol=1e-6) or
                        not math.isclose(abscissa1, self.length(), abs_tol=1e-6)):
            umin, umax = self.domain
            number_points1 = int((abscissa1 / self.length()) * number_points)
            max_number_points = math.ceil((self.length() - abscissa1) / 5e-6)
            if number_points1 > max_number_points:
                number_points1 = max(max_number_points, 2)
            number_points2 = number_points - number_points1
            max_number_points = math.ceil(abscissa1 / 5e-6)
            if number_points2 > max_number_points:
                number_points2 = max(max_number_points, 2)
            u_start_end = self.abscissa_to_parameter(abscissa1)
            data["sample_size"] = number_points1
            points1 = evaluate_curve(data, start=u_start_end, stop=umax)
            data["sample_size"] = number_points2
            points2 = evaluate_curve(data, start=umin, stop=u_start_end)
            points = points1 + points2[1:]
        else:
            if math.isclose(abscissa2, 0.0, abs_tol=1e-6):
                abscissa2 += self.length()
            if abscissa1 > abscissa2:
                abscissa2, abscissa1 = abscissa1, abscissa2
            u1 = self.abscissa_to_parameter(abscissa1)
            u2 = self.abscissa_to_parameter(abscissa2)
            # todo: improve intersections so we don't need to worry about limiting the precision?
            max_number_points = math.ceil(abs(abscissa1 - abscissa2) / 5e-6)
            if number_points > max_number_points:
                number_points = max(max_number_points, 2)
            data["sample_size"] = number_points
            points = evaluate_curve(data, start=u1, stop=u2)

        if return_abscissas:
            return ([getattr(volmdlr, point_name)(*point) for point in points],
                    npy.linspace(abscissa1, abscissa2, number_points, dtype=npy.float64).tolist())
        return [getattr(volmdlr, point_name)(*point) for point in points]

    def is_close(self, other_edge, tol: float = 1e-6):
        """
        Checks if two bsplines are the same considering the Euclidean distance.

        :param other_edge: other bspline.
        :param tol: The tolerance under which the Euclidean distance is considered equal to 0, defaults to 1e-6.
        :type tol: float, optional
        """
        if isinstance(other_edge, self.__class__):
            if self.start.is_close(other_edge.start) and self.end.is_close(other_edge.end):
                is_true = True
                for point in other_edge.discretization_points(number_points=10):
                    if not self.point_belongs(point):
                        is_true = False
                        break
                if is_true:
                    return True
        return False

    def frame_mapping(self, frame: Union[volmdlr.Frame3D, volmdlr.Frame2D], side: str):
        """
        Returns a new Revolution Surface positioned in the specified frame.

        :param frame: Frame of reference
        :type frame: `volmdlr.Frame3D`
        :param side: 'old' or 'new'
        """
        new_control_points = [control_point.frame_mapping(frame, side) for control_point in self.control_points]
        return self.__class__(self.degree, new_control_points, self.knot_multiplicities, self.knots, self.weights,
                              self.name)


class BSplineCurve2D(BSplineCurve):
    """
    A class for 2-dimensional B-spline curves.

    The following rule must be
    respected : `number of knots = number of control points + degree + 1`.

    :param degree: The degree of the 2-dimensional B-spline curve
    :type degree: int
    :param control_points: A list of 2-dimensional points
    :type control_points: List[:class:`volmdlr.Point2D`]
    :param knot_multiplicities: The vector of multiplicities for each knot
    :type knot_multiplicities: List[int]
    :param knots: The knot vector composed of values between 0 and 1
    :type knots: List[float]
    :param weights: The weight vector applied to the knot vector. Default
        value is None
    :type weights: List[float], optional
    :param periodic: If `True` the B-spline curve is periodic. Default value
        is False
    :type periodic: bool, optional
    :param name: The name of the B-spline curve. Default value is ''
    :type name: str, optional
    """

    def __init__(self,
                 degree: int,
                 control_points: List[volmdlr.Point2D],
                 knot_multiplicities: List[int],
                 knots: List[float],
                 weights: List[float] = None,
                 name: str = ''):
        self._bounding_rectangle = None

        BSplineCurve.__init__(self, degree,
                              control_points,
                              knot_multiplicities,
                              knots,
                              weights,
                              name)
        self._bounding_rectangle = None
        self._length = None

    @property
    def bounding_rectangle(self):
        """
        Computes the bounding rectangle of the 2-dimensional B-spline curve.

        :return: The bounding rectangle.
        :rtype: :class:`volmdlr.core.BoundingRectangle`
        """
        if not self._bounding_rectangle:
            self._bounding_rectangle = volmdlr.core.BoundingRectangle.from_points(self.points)
        return self._bounding_rectangle

    def straight_line_area(self):
        """
        Uses shoelace algorithm for evaluating the area.
        """
        points = self.discretization_points(number_points=100)
        x = [point.x for point in points]
        y = [point.y for point in points]
        x1 = [x[-1]] + x[0:-1]
        y1 = [y[-1]] + y[0:-1]
        return 0.5 * abs(sum(i * j for i, j in zip(x, y1))
                         - sum(i * j for i, j in zip(y, x1)))

    def straight_line_center_of_mass(self):
        """Straight line center of mass."""
        polygon_points = self.discretization_points(number_points=100)
        cog = volmdlr.O2D
        for point in polygon_points:
            cog += point
        cog = cog / len(polygon_points)
        return cog

    def plot(self, ax=None, edge_style: EdgeStyle = EdgeStyle()):
        """Plot a B-Spline curve 2D."""
        if ax is None:
            _, ax = plt.subplots()

        points = self.points

        x_points = [point.x for point in points]
        y_points = [point.y for point in points]
        ax.plot(x_points, y_points, color=edge_style.color, alpha=edge_style.alpha)
        if edge_style.plot_points:
            for point in points:
                point.plot(ax, color=edge_style.color)
        return ax

    def to_3d(self, plane_origin, x1, x2):
        """Transforms a B-Spline Curve 2D in 3D."""
        control_points3d = [point.to_3d(plane_origin, x1, x2) for point in
                            self.control_points]
        return BSplineCurve3D(self.degree, control_points3d,
                              self.knot_multiplicities, self.knots,
                              self.weights)

    def to_step(self, current_id, *args, **kwargs):
        """Exports to STEP format."""
        points_ids = []
        content = ''
        point_id = current_id
        for point in self.control_points:
            point_content, point_id = point.to_step(point_id,
                                                    vertex=False)
            content += point_content
            points_ids.append(point_id)
            point_id += 1

        content += f"#{point_id} = B_SPLINE_CURVE_WITH_KNOTS('{self.name}',{self.degree}," \
                   f"({volmdlr.core.step_ids_to_str(points_ids)})," \
                   f".UNSPECIFIED.,.F.,.F.,{tuple(self.knot_multiplicities)},{tuple(self.knots)},.UNSPECIFIED.);\n"
        return content, point_id + 1

    def rotation(self, center: volmdlr.Point2D, angle: float):
        """
        BSplineCurve2D rotation.

        :param center: rotation center
        :param angle: angle rotation
        :return: a new rotated Line2D
        """
        control_points = [point.rotation(center, angle)
                          for point in self.control_points]
        return BSplineCurve2D(self.degree, control_points,
                              self.knot_multiplicities, self.knots,
                              self.weights)

    def line_crossings(self, line2d: volmdlr_curves.Line2D):
        """Bspline Curve crossings with a line 2d."""
        polygon_points = self.discretization_points(number_points=50)
        crossings = []
        for p1, p2 in zip(polygon_points[:-1], polygon_points[1:]):
            linesegment = LineSegment2D(p1, p2)
            crossings.extend(linesegment.line_crossings(line2d))
        return crossings

    def get_reverse(self):
        """
        Reverse the BSpline's direction by reversing its start and end points.

        """

        return self.__class__(degree=self.degree,
                              control_points=self.control_points[::-1],
                              knot_multiplicities=self.knot_multiplicities[::-1],
                              knots=self.knots[::-1],
                              weights=self.weights)

    def nearest_point_to(self, point):
        """
        Find out the nearest point on the linesegment to point.

        """

        points = self.discretization_points(number_points=500)
        return point.nearest_point(points)

    def linesegment_intersections(self, linesegment2d, abs_tol: float = 1e-6):
        """
        Calculates intersections between a BSpline Curve 2D and a Line Segment 2D.

        :param linesegment2d: line segment to verify intersections.
        :param abs_tol: tolerance.
        :return: list with the intersections points.
        """
        if self.bounding_rectangle.distance_to_b_rectangle(linesegment2d.bounding_rectangle) > abs_tol:
            return []
        intersections_points = vm_utils_intersections.get_bsplinecurve_intersections(
            linesegment2d, self, abs_tol=abs_tol)
        return intersections_points

    def arc_intersections(self, arc, abs_tol=1e-6):
        """
        Calculates intersections between a BSpline Curve 2D and an arc 2D.

        :param arc: arc to verify intersections.
        :param abs_tol: tolerance.
        :return: list with the intersections points.
        """
        if self.bounding_rectangle.distance_to_b_rectangle(arc.bounding_rectangle) > abs_tol:
            return []
        return self._generic_edge_intersections(arc, abs_tol)

    def bsplinecurve_intersections(self, bspline, abs_tol=1e-6):
        """
        Calculates intersections between two BSpline Curve 2D.

        :param bspline: bspline to verify intersections.
        :param abs_tol: tolerance.
        :return: list with the intersections points.
        """
        if self.bounding_rectangle.distance_to_b_rectangle(bspline.bounding_rectangle) > abs_tol:
            return []
        return self._generic_edge_intersections(bspline, abs_tol)

    def axial_symmetry(self, line):
        """
        Finds out the symmetric bsplinecurve2d according to a line.

        """

        points_symmetry = [point.axial_symmetry(line) for point in self.control_points]

        return self.__class__(degree=self.degree,
                              control_points=points_symmetry,
                              knot_multiplicities=self.knot_multiplicities[::-1],
                              knots=self.knots[::-1],
                              weights=self.weights)

    def offset(self, offset_length: float):
        """
        Offsets a BSplineCurve2D in one of its normal direction.

        :param offset_length: the length taken to offset the BSpline. if positive, the offset is in the normal
            direction of the curve. if negative, in the opposite direction of the normal.
        :return: returns an offset bsplinecurve2D, created with from_points_interpolation.
        """
        points = self.points
        unit_normal_vectors = [self.unit_normal_vector(
            self.abscissa(point)) for point in points]
        offseted_points = [point.translation(normal_vector * offset_length) for point, normal_vector
                           in zip(points, unit_normal_vectors)]
        offseted_bspline = BSplineCurve2D.from_points_interpolation(offseted_points, self.degree)
        return offseted_bspline

    def is_shared_section_possible(self, other_bspline2, tol):
        """
        Verifies if it there is any possibility of the two bsplines share a section.

        :param other_bspline2: other bspline.
        :param tol: tolerance used.
        :return: True or False.
        """
        if self.bounding_rectangle.distance_to_b_rectangle(other_bspline2.bounding_rectangle) > tol:
            return False
        return True

    def normal(self, position: float = 0.0):
        """Normal vector to BPlineCurve2D."""
        der = self.derivatives(position, 1)
        tangent = der[1].unit_vector()
        return tangent.rotation(der[0], 0.5 * math.pi)


class BezierCurve2D(BSplineCurve2D):
    """
    A class for 2-dimensional Bézier curves.

    :param degree: The degree of the Bézier curve.
    :type degree: int
    :param control_points: A list of 2-dimensional points
    :type control_points: List[:class:`volmdlr.Point2D`]
    :param name: The name of the B-spline curve. Default value is ''
    :type name: str, optional
    """

    def __init__(self, degree: int, control_points: List[volmdlr.Point2D],
                 name: str = ''):
        knotvector = nurbs_helpers.generate_knot_vector(degree,
                                                        len(control_points))
        knot_multiplicity = [1] * len(knotvector)

        BSplineCurve2D.__init__(self, degree, control_points,
                                knot_multiplicity, knotvector,
                                None, name)


class LineSegment2D(LineSegment):
    """
    Define a line segment limited by two points.

    """

    def __init__(self, start: volmdlr.Point2D, end: volmdlr.Point2D, name: str = ''):
        self._bounding_rectangle = None
        LineSegment.__init__(self, start, end, name=name)

    def copy(self, deep=True, memo=None):
        """
        A specified copy of a LineSegment2D.
        """
        return self.__class__(start=self.start.copy(deep, memo), end=self.end.copy(deep, memo), name=self.name)

    def __hash__(self):
        return hash(('linesegment2d', self.start, self.end, self.line))

    def _data_hash(self):
        return self.start._data_hash() + self.end._data_hash()

    def _data_eq(self, other_object):
        if self.__class__.__name__ != other_object.__class__.__name__:
            return False
        return self.start == other_object.start and self.end == other_object.end

    def __eq__(self, other_object):
        if self.__class__.__name__ != other_object.__class__.__name__:
            return False
        return self.start == other_object.start and self.end == other_object.end

    def to_dict(self, *args, **kwargs):
        """Stores all Line Segment 2D attributes in a dict object."""
        return {'object_class': 'volmdlr.edges.LineSegment2D',
                'name': self.name,
                'start': self.start.to_dict(),
                'end': self.end.to_dict()
                }

    @property
    def bounding_rectangle(self):
        """
        Evaluates the bounding rectangle of the Line segment.
        """
        if not self._bounding_rectangle:
            self._bounding_rectangle = volmdlr.core.BoundingRectangle(
                min(self.start.x, self.end.x), max(self.start.x, self.end.x),
                min(self.start.y, self.end.y), max(self.start.y, self.end.y))
        return self._bounding_rectangle

    def straight_line_area(self):
        """
        Calculates the area of the LineSegment2D, with line drawn from start to end.

        :return: straight_line_area.
        """
        return 0.

    def straight_line_second_moment_area(self, *args, **kwargs):
        """Straight line second moment area for a line segment."""
        return 0, 0, 0

    def straight_line_center_of_mass(self):
        """Straight line center of mass."""
        return 0.5 * (self.start + self.end)

    def point_distance(self, point, return_other_point=False):
        """
        Computes the distance of a point to segment of line.

        :param point: point to calculate distance.
        :param return_other_point: Boolean variable to return line segment's corresponding point or not.
        """
        distance, point = volmdlr.linesegment2d_point_distance((self.start.x, self.start.y),
                                                               (self.end.x, self.end.y), (point.x, point.y))
        if return_other_point:
            return distance, volmdlr.Point2D(*point)
        return distance

    def point_projection(self, point):
        """
        If the projection falls outside the LineSegment2D, returns None.
        """
        point, curv_abs = volmdlr_curves.Line2D.point_projection(self.line, point)
        if curv_abs < 0 or curv_abs > self.length():
            if abs(curv_abs) < 1e-6 or math.isclose(curv_abs, self.length(),
                                                    abs_tol=1e-6):
                return point, curv_abs
            return None, curv_abs
        return point, curv_abs

    def line_intersections(self, line: volmdlr_curves.Line2D):
        """Line Segment intersections with volmdlr_curves.Line2D."""
        if self.direction_vector().is_colinear_to(line.direction_vector()):
            return []
        point = volmdlr.Point2D.line_intersection(self, line)
        if point is not None:
            point_projection1, _ = self.point_projection(point)
            intersections = [point_projection1]
            if point_projection1 is None:
                intersections = []

            elif line.__class__.__name__ == 'LineSegment2D':
                point_projection2, _ = line.point_projection(point)
                if point_projection2 is None:
                    intersections = []

            return intersections
        if line.point_belongs(self.start):
            return [self.start]
        if line.point_belongs(self.end):
            return [self.end]
        return []

    def linesegment_intersections(self, linesegment2d: 'LineSegment2D', abs_tol=1e-6):
        """
        Touching line segments does not intersect.
        """
        if self.bounding_rectangle.distance_to_b_rectangle(linesegment2d.bounding_rectangle) > abs_tol:
            return []
        if self.direction_vector(0.0).is_colinear_to(linesegment2d.direction_vector(0.0), abs_tol=abs_tol):
            return []
        point = volmdlr.Point2D.line_intersection(self, linesegment2d)
        # TODO: May be these commented conditions should be used for linesegment_crossings
        if point:  # and (point != self.start) and (point != self.end):
            point_projection1, _ = self.point_projection(point)
            if point_projection1 is None:
                return []

            point_projection2, _ = linesegment2d.point_projection(point)
            if point_projection2 is None:
                return []

            return [point_projection1]
        return []

    def line_crossings(self, line: 'volmdlr.curves.Line2D'):
        """Line Segment crossings with line 2d."""
        if self.direction_vector().is_colinear_to(line.direction_vector()):
            return []
        line_intersection = self.line_intersections(line)
        if line_intersection and (line_intersection[0].is_close(self.end) or
                                  line_intersection[0].is_close(self.start)):
            return []
        return line_intersection

    def plot(self, ax=None, edge_style: EdgeStyle = EdgeStyle()):
        """
        Plots the Linesegment2D.
        """
        width = edge_style.width

        if ax is None:
            _, ax = plt.subplots()

        p1, p2 = self.start, self.end
        if edge_style.arrow:
            if edge_style.plot_points:
                ax.plot([p1[0], p2[0]], [p1[1], p2[1]], color=edge_style.color,
                        alpha=edge_style.alpha, style='o-')
            else:
                ax.plot([p1[0], p2[0]], [p1[1], p2[1]], color=edge_style.color,
                        alpha=edge_style.alpha)

            length = ((p1[0] - p2[0]) ** 2 + (p1[1] - p2[1]) ** 2) ** 0.5
            if width is None:
                width = length / 1000.
                head_length = length / 20.
                head_width = head_length / 2.
            else:
                head_width = 2 * width
                head_length = head_width
            ax.arrow(p1[0], p1[1],
                     (p2[0] - p1[0]) / length * (length - head_length),
                     (p2[1] - p1[1]) / length * (length - head_length),
                     head_width=head_width, fc='b', linewidth=0,
                     head_length=head_length, width=width, alpha=0.3)
        else:
            if width is None:
                width = 1
            if edge_style.plot_points:
                ax.plot([p1[0], p2[0]], [p1[1], p2[1]], color=edge_style.color,
                        marker='o', linewidth=width, alpha=edge_style.alpha)
            else:
                ax.plot([p1[0], p2[0]], [p1[1], p2[1]], color=edge_style.color,
                        linewidth=width, alpha=edge_style.alpha)
        return ax

    def to_3d(self, plane_origin, x1, x2):
        """
        Transforms the Line segment 2D into a 3D line segment.

        :param plane_origin: The origin of plane to draw the Line segment 3D.
        :type plane_origin: volmdlr.Point3D
        :param x1: First direction of the plane
        :type x1: volmdlr.Vector3D
        :param x2: Second direction of the plane.
        :type x2: volmdlr.Vector3D
        :return: A 3D line segment.
        :rtype: LineSegment3D
        """
        start = self.start.to_3d(plane_origin, x1, x2)
        end = self.end.to_3d(plane_origin, x1, x2)
        return LineSegment3D(start, end, name=self.name)

    def get_reverse(self):
        """
        Invert the sense of the line segment.
        """
        return LineSegment2D(self.end.copy(), self.start.copy())

    def rotation(self, center: volmdlr.Point2D, angle: float):
        """
        LineSegment2D rotation.

        :param center: rotation center
        :param angle: angle rotation
        :return: a new rotated LineSegment2D
        """
        return LineSegment2D(self.start.rotation(center, angle), self.end.rotation(center, angle))

    def translation(self, offset: volmdlr.Vector2D):
        """
        LineSegment2D translation.

        :param offset: translation vector.
        :return: A new translated LineSegment2D.
        """
        return LineSegment2D(self.start.translation(offset), self.end.translation(offset))

    def frame_mapping(self, frame: volmdlr.Frame2D, side: str):
        """
        Changes vector frame_mapping and return a new LineSegment2D.

        side = 'old' or 'new'.
        """
        if side == 'old':
            new_start = frame.local_to_global_coordinates(self.start)
            new_end = frame.local_to_global_coordinates(self.end)
        elif side == 'new':
            new_start = frame.global_to_local_coordinates(self.start)
            new_end = frame.global_to_local_coordinates(self.end)
        else:
            raise ValueError('Please Enter a valid side: old or new')
        return LineSegment2D(new_start, new_end)

    def plot_data(self, edge_style: plot_data.EdgeStyle = None):
        """
        Plot data method for a LineSegment2D.

        :param edge_style: edge style.
        :return: plot_data.LineSegment2D object.
        """
        return plot_data.LineSegment2D([self.start.x, self.start.y],
                                       [self.end.x, self.end.y],
                                       edge_style=edge_style)

    def create_tangent_circle(self, point, other_line):
        """Create a circle tangent to a LineSegment."""
        circle1, circle2 = other_line.create_tangent_circle(point, self.line)
        if circle1 is not None:
            _, curv_abs1 = self.line.point_projection(circle1.center)
            if curv_abs1 < 0. or curv_abs1 > self.length():
                circle1 = None
        if circle2 is not None:
            _, curv_abs2 = self.line.point_projection(circle2.center)
            if curv_abs2 < 0. or curv_abs2 > self.length():
                circle2 = None
        return circle1, circle2

    def infinite_primitive(self, offset):
        """Get an infinite primitive."""
        n = -self.unit_normal_vector()
        offset_point_1 = self.start + offset * n
        offset_point_2 = self.end + offset * n

        return volmdlr_curves.Line2D(offset_point_1, offset_point_2)

    def nearest_point_to(self, point):
        """
        Find out the nearest point on the linesegment to point.

        """

        points = self.discretization_points(number_points=500)
        return point.nearest_point(points)

    def axial_symmetry(self, line):
        """
        Finds out the symmetric linesegment2d according to a line.
        """

        points_symmetry = [point.axial_symmetry(line) for point in [self.start, self.end]]

        return self.__class__(points_symmetry[0], points_symmetry[1])

    def closest_point_on_segment(self, point):
        """Gets the closest point on the line segment and another given point."""
        segment_vector = self.direction_vector()
        p_vector = point - self.start
        p_vector = p_vector.to_vector()
        t_param = p_vector.dot(segment_vector) / segment_vector.dot(segment_vector)
        t_param = max(0, min(t_param, 1))
        closest_point = volmdlr.Point2D(self.start.x + t_param * segment_vector[0],
                                        self.start.y + t_param * segment_vector[1])
        return closest_point

    def distance_linesegment(self, linesegment, return_points=False):
        """
        Calculates the minimum distance between two line segments.

        :param linesegment: other line segment.
        :param return_points: boolean weather to return the minimum distance corresponding points or not.
        :return: minimum distance / minimal distance with corresponding points.
        """
        intersections = self.linesegment_intersections(linesegment)
        if intersections:
            if return_points:
                return 0.0, intersections[0], intersections[0]
            return 0.0
        closest_point_on_self_to_start = self.closest_point_on_segment(linesegment.start)
        closest_point_on_self_to_end = self.closest_point_on_segment(linesegment.end)
        closest_point_on_lineseg_to_start = linesegment.closest_point_on_segment(self.start)
        closest_point_on_lineseg_to_end = linesegment.closest_point_on_segment(self.end)
        min_dist, min_dist_point1, min_dist_point2 = math.inf, None, None
        for point1, point2 in zip([closest_point_on_self_to_start, closest_point_on_self_to_end,
                                   closest_point_on_lineseg_to_start, closest_point_on_lineseg_to_end],
                                  [linesegment.start, linesegment.end, self.start, self.end]):
            dist = point1.point_distance(point2)
            if dist < min_dist:
                min_dist = dist
                min_dist_point1, min_dist_point2 = point1, point2
        if return_points:
            return min_dist, min_dist_point1, min_dist_point2
        return min_dist

    def line_distance(self, line, return_points: bool = False):
        """
        Calculates the distance between a Line Segment and an infinite Line.

        :param line: other line.
        :param return_points: weather to return corresponding points or not.
        :return: distance between line and line segment.
        """
        distance = 0.0
        line_intersections = line.line_intersections(self.line)
        if not line_intersections:
            line_closest_point1 = line.closest_point_on_line(self.start)
            point1, point2 = self.start, line_closest_point1
            distance = line_closest_point1.point_distance(self.start)
        elif not self.point_belongs(line_intersections[0]):
            line_closest_point1 = line.closest_point_on_line(self.start)
            line_closest_point2 = line.closest_point_on_line(self.end)
            distance1 = line_closest_point1.point_distance(self.start)
            distance2 = line_closest_point2.point_distance(self.end)
            if distance1 < distance2:
                distance = distance1
                point1, point2 = self.start, line_closest_point1
            else:
                distance = distance2
                point1, point2 = self.end, line_closest_point2
        else:
            point1, point2 = line_intersections[0], line_intersections[0]
        if return_points:
            return distance, point1, point2
        return distance


class ArcMixin:
    """
    Abstract class representing an arc.

    :param circle: arc related circle curve.
    :type circle: Union['volmdlr.curves.Circle2D', 'volmdlr.curves.Circle2D'].
    # :param start: The starting point
    # :type start: Union[:class:`volmdlr.Point2D`, :class:`volmdlr.Point3D`]
    # :param end: The finish point
    # :type end: Union[:class:`volmdlr.Point2D`, :class:`volmdlr.Point3D`]
    # :param name: The name of the arc. Default value is an empty string
    # :type name: str, optional
    """

    def __init__(self, circle, start, end, name: str = ''):
        self.start = start
        self.end = end
        self.circle = circle
        self.name = name
        self._length = None
        self._angle = None
        self.angle_start, self.angle_end = self.get_start_end_angles()

    @property
    def center(self):
        """Gets arc center."""
        return self.circle.center

    @property
    def radius(self):
        """Gets arc radius."""
        return self.circle.radius

    @property
    def angle(self):
        """
        Arc angle property.

        :return: arc angle.
        """
        if not self._angle:
            self._angle = self.angle_end - self.angle_start
        return self._angle

    @property
    def frame(self):
        """Gets the arc frame."""
        return self.circle.frame

    def _arc_point_angle(self, point):
        """Helper function to calculate the angle of point on a trigonometric arc."""
        local_start_point = self.circle.frame.global_to_local_coordinates(point)
        u1, u2 = local_start_point.x / self.radius, local_start_point.y / self.radius
        point_angle = volmdlr.geometry.sin_cos_angle(u1, u2)
        return point_angle

    def get_arc_point_angle(self, point):
        """Returns the angle of point on a trigonometric arc."""
        point_theta = self._arc_point_angle(point)
        if self.angle_start > point_theta:
            point_theta += volmdlr.TWO_PI
        return point_theta

    def get_start_end_angles(self):
        """Returns the start and end angle of the arc."""
        start_angle = self._arc_point_angle(self.start)
        end_angle = self._arc_point_angle(self.end)
        if start_angle >= end_angle:
            end_angle += volmdlr.TWO_PI
        return start_angle, end_angle

    def length(self):
        """
        Calculates the length of the Arc, with its radius, and its arc angle.

        :return: the length of the Arc.
        """
        if not self._length:
            self._length = self.circle.radius * abs(self.angle)
        return self._length

    def point_at_abscissa(self, abscissa):
        """
        Calculates a point in the Arc at a given abscissa.

        :param abscissa: abscissa where in the curve the point should be calculated.
        :return: Corresponding point.
        """
        if self.is_trigo:
            return self.start.rotation(self.circle.center, abscissa / self.circle.radius)
        return self.start.rotation(self.circle.center, -abscissa / self.circle.radius)

    def normal_vector(self, abscissa: float):
        """
        Get the normal vector of the Arc2D.

        :param abscissa: defines where in the Arc2D the
        normal vector is to be calculated
        :return: The normal vector of the Arc2D
        """
        point = self.point_at_abscissa(abscissa)
        normal_vector = self.circle.center - point
        normal_vector = normal_vector.to_vector()
        return normal_vector

    def direction_vector(self, abscissa: float):
        """
        Get direction vector of the Arc2D.

        :param abscissa: defines where in the Arc2D the
        direction vector is to be calculated
        :return: The direction vector of the Arc2D
        """
        return -self.normal_vector(abscissa=abscissa).normal_vector()

    def point_distance(self, point):
        """Returns the minimal distance to a point."""
        if self.point_belongs(point):
            return 0
        if self.circle.center.is_close(point):
            return self.circle.radius
        class_sufix = self.__class__.__name__[-2:]
        linesegment_class = getattr(sys.modules[__name__], 'LineSegment' + class_sufix)
        linesegment = linesegment_class(self.circle.center, point)
        if linesegment.length() > self.circle.radius:
            if self.linesegment_intersections(linesegment):
                return linesegment.length() - self.circle.radius
            return min(self.start.point_distance(point), self.end.point_distance(point))
        vector_to_point = point - self.circle.center
        vector_to_point = vector_to_point.unit_vector()
        projected_point = self.circle.center + self.circle.radius * vector_to_point
        if self.point_belongs(projected_point):
            return self.circle.radius - linesegment.length()
        return min(self.start.point_distance(point), self.end.point_distance(point))

    def discretization_points(self, *, number_points: int = None, angle_resolution: int = 20):
        """
        Discretize an Edge to have "n" points.

        :param number_points: the number of points (including start and end points)
             if unset, only start and end will be returned
        :param angle_resolution: if set, the sampling will be adapted to have a controlled angular distance. Useful
            to mesh an arc
        :return: a list of sampled points
        """
        if not number_points:
            if not angle_resolution:
                number_points = 2
            else:
                number_points = max(math.ceil(self.angle * angle_resolution) + 1, 2)

        step = self.length() / (number_points - 1)
        return [self.point_at_abscissa(i * step)
                for i in range(number_points)]

    def get_geo_lines(self, tag: int, start_point_tag: int, center_point_tag: int, end_point_tag: int):
        """
        Gets the lines that define an Arc in a .geo file.

        :param tag: The linesegment index
        :type tag: int
        :param start_point_tag: The linesegment' start point index
        :type start_point_tag: int
        :param center_point_tag: The linesegment' center point index
        :type center_point_tag: int
        :param end_point_tag: The line segment's end point index
        :type end_point_tag: int

        :return: A line
        :rtype: str
        """

        return 'Circle(' + str(tag) + ') = {' + str(start_point_tag) + ', ' + \
            str(center_point_tag) + ', ' + str(end_point_tag) + '};'

    def get_geo_points(self):
        """
        Gets the points that define an Arc to use them in a .geo file.

        :return: A list of characteristic arc points
        :rtype: List

        """
        return [self.start, self.circle.center, self.end]

    def get_reverse(self):
        """
        Gets the reverse version of an arc.

        :return: An arc
        """
        circle = self.circle.reverse()
        return self.__class__(circle, start=self.end, end=self.start)

    def split(self, split_point, tol: float = 1e-6):
        """
        Splits arc at a given point.

        :param split_point: splitting point.
        :param tol: tolerance.
        :return: list of two Arc.
        """
        if split_point.is_close(self.start, tol):
            return [None, self.copy()]
        if split_point.is_close(self.end, tol):
            return [self.copy(), None]
        if self.__class__.__name__[-2:] == "2D":
            return [self.__class__(self.circle, self.start, split_point, self.is_trigo),
                    self.__class__(self.circle, split_point, self.end, self.is_trigo)]
        return [self.__class__(self.circle, self.start, split_point),
                self.__class__(self.circle, split_point, self.end)]

    def get_shared_section(self, other_arc2, abs_tol: float = 1e-6):
        """
        Gets the shared section between two arcs.

        :param other_arc2: other arc to verify for shared section.
        :param abs_tol: tolerance.
        :return: shared arc section.
        """
        if self.__class__ != other_arc2.__class__:
            if self.__class__ == other_arc2.simplify.__class__:
                return self.get_shared_section(other_arc2.simplify, abs_tol)
            return []
        if not self.circle.center.is_close(other_arc2.circle.center) or self.circle.radius != self.circle.radius or \
                not any(self.point_belongs(point) for point in [other_arc2.start,
                                                                other_arc2.middle_point(), other_arc2.end]):
            return []
        if all(self.point_belongs(point, abs_tol) for point in
               [other_arc2.start, other_arc2.middle_point(), other_arc2.end]):
            return [other_arc2]
        if all(other_arc2.point_belongs(point, abs_tol) for point in
               [self.start, self.point_at_abscissa(self.length() * .5), self.end]):
            return [self]
        if self.point_belongs(other_arc2.start, abs_tol):
            arc1_, arc2_ = self.split(other_arc2.start, abs_tol)
        elif self.point_belongs(other_arc2.end, abs_tol):
            arc1_, arc2_ = self.split(other_arc2.end, abs_tol)
        else:
            raise NotImplementedError
        shared_arc_section = []
        for arc in [arc1_, arc2_]:
            if arc and all(other_arc2.point_belongs(point, abs_tol)
                           for point in [arc.start, arc.middle_point(), arc.end]):
                shared_arc_section.append(arc)
                break
        return shared_arc_section

    def delete_shared_section(self, other_arc2, abs_tol: float = 1e-6):
        """
        Deletes from self, the section shared with the other arc.

        :param other_arc2:
        :param abs_tol: tolerance.
        :return:
        """
        shared_section = self.get_shared_section(other_arc2, abs_tol)
        if not shared_section:
            return [self]
        if shared_section == self:
            return []
        split_arcs1 = self.split(shared_section[0].start)
        split_arcs2 = self.split(shared_section[0].end)
        new_arcs = []
        for arc in split_arcs1 + split_arcs2:
            if arc and not arc.point_belongs(shared_section[0].middle_point(), abs_tol):
                new_arcs.append(arc)
        return new_arcs

    def is_close(self, other_edge, tol: float = 1e-6):
        """
        Checks if two arc are the same considering the Euclidean distance.

        :param other_edge: other arc.
        :param tol: The tolerance under which the Euclidean distance is considered equal to 0, defaults to 1e-6
        :type tol: float, optional
        """

        if isinstance(other_edge, self.__class__):
            if (self.start.is_close(other_edge.start, tol) and self.end.is_close(other_edge.end, tol)
                    and self.circle.center.is_close(other_edge.circle.center, tol)
                    and self.point_belongs(other_edge.middle_point(), tol)):
                return True
        return False


class FullArcMixin(ArcMixin):
    """
    Abstract class for representing a circle with a start and end points that are the same.
    """

    def __init__(self, circle: Union[volmdlr.curves.Circle2D, volmdlr.curves.Circle3D],
                 start_end: Union[volmdlr.Point2D, volmdlr.Point3D], name: str = ''):
        self.circle = circle
        self.start_end = start_end
        ArcMixin.__init__(self, circle=circle, start=start_end, end=start_end, name=name)  # !!! this is dangerous

    @property
    def angle(self):
        """Angle of Full Arc. """
        return volmdlr.TWO_PI

    @property
    def periodic(self):
        """Return True if an edge is periodic."""
        return True

    def split(self, split_point, tol: float = 1e-6):
        """
        Splits arc at a given point.

        :param split_point: splitting point.
        :param tol: tolerance.
        :return: list of two Arc.
        """
        if split_point.is_close(self.start, tol):
            return [None, self.copy()]
        if split_point.is_close(self.end, tol):
            return [self.copy(), None]
        class_ = getattr(sys.modules[__name__], 'Arc' + self.__class__.__name__[-2:])
        return [class_(self.circle, self.start, split_point, self.is_trigo),
                class_(self.circle, split_point, self.end, self.is_trigo)]

    @classmethod
    def from_curve(cls, circle, name: str = ''):
        """Creates A full arc, 2d or 3d, from circle."""
        return cls(circle, circle.center + circle.frame.u * circle.radius, name=name)


class Arc2D(ArcMixin, Edge):
    """
    Class to draw Arc2D.

    angle: the angle measure always >= 0
    """

    def __init__(self, circle: 'volmdlr.curves.Circle2D', start: volmdlr.Point2D,
                 end: volmdlr.Point2D, name: str = ''):
        self._bounding_rectangle = None
        ArcMixin.__init__(self, circle, start, end, name=name)
        Edge.__init__(self, start=start, end=end, name=name)

    def __hash__(self):
        return hash(('arc2d', self.circle, self.start, self.end, self.is_trigo))

    def __eq__(self, other_arc):
        if self.__class__.__name__ != other_arc.__class__.__name__:
            return False
        return (self.circle == other_arc.circle and self.start == other_arc.start
                and self.end == other_arc.end and self.is_trigo == other_arc.is_trigo)

    def to_dict(self, use_pointers: bool = False, memo=None, path: str = '#', id_method=True, id_memo=None):
        """Stores all Arc 2D attributes in a dict object."""
        dict_ = self.base_dict()
        dict_['circle'] = self.circle.to_dict(use_pointers=use_pointers, memo=memo,
                                              id_method=id_method, id_memo=id_memo, path=path + '/circle')
        dict_['start'] = self.start.to_dict(use_pointers=use_pointers, memo=memo,
                                                id_method=id_method, id_memo=id_memo, path=path + '/start')
        dict_['end'] = self.end.to_dict(use_pointers=use_pointers, memo=memo,
                                                id_method=id_method, id_memo=id_memo, path=path + '/end')
        return dict_

    @classmethod
    def from_3_points(cls, point1, point2, point3, name: str = ''):
        """
        Creates a circle 2d from 3 points.

        :return: circle 2d.
        """
        circle = volmdlr_curves.Circle2D.from_3_points(point1, point2, point3)
        arc = cls(circle, point1, point3)
        if not arc.point_belongs(point2):
            return cls(circle.reverse(), point1, point3, name=name)
        return arc

    @property
    def is_trigo(self):
        """Return True if circle is counterclockwise."""
        return self.circle.is_trigo

    def _get_points(self):
        return [self.start, self.end]

    points = property(_get_points)

    def point_belongs(self, point, abs_tol=1e-6):
        """
        Check if a Point2D belongs to the Arc2D.

        """
        distance_point_to_center = point.point_distance(self.circle.center)
        if not math.isclose(distance_point_to_center, self.circle.radius, rel_tol=0.005):
            return False
        if point.is_close(self.start, abs_tol) or point.is_close(self.end, abs_tol):
            return True
        clockwise_arc = self.reverse() if self.is_trigo else self
        vector_start = clockwise_arc.start - clockwise_arc.circle.center
        vector_end = clockwise_arc.end - clockwise_arc.circle.center
        vector_point = point - clockwise_arc.circle.center
        arc_angle = volmdlr.geometry.clockwise_angle(vector_start, vector_end)
        point_start_angle = volmdlr.geometry.clockwise_angle(vector_start, vector_point)
        point_end_angle = volmdlr.geometry.clockwise_angle(vector_point, vector_end)
        if math.isclose(arc_angle, point_start_angle + point_end_angle, rel_tol=0.01):
            return True
        return False

    def to_full_arc_2d(self):
        """
        Convert to a full arc2d.
        """
        return FullArc2D(circle=self.circle, start_end=self.point_at_abscissa(0), name=self.name)

    def line_intersections(self, line2d: volmdlr_curves.Line2D):
        """
        Calculates the intersection between a line and an Arc2D.

        :param line2d: Line2D to verify intersections.
        :return: a list with intersections points.
        """
        full_arc_2d = self.to_full_arc_2d()
        fa2d_intersection_points = full_arc_2d.line_intersections(line2d)
        intersection_points = []
        for point in fa2d_intersection_points:
            if self.point_belongs(point):
                intersection_points.append(point)
        return intersection_points

    def linesegment_intersections(self, linesegment2d: LineSegment2D, abs_tol=1e-6):
        """
        Calculates the intersection between a LineSegment2D and an Arc2D.

        :param linesegment2d: LineSegment2D to verify intersections.
        :param abs_tol: tolerance.
        :return: a list with intersections points.
        """
        if self.bounding_rectangle.distance_to_b_rectangle(linesegment2d.bounding_rectangle) > abs_tol:
            return []
        full_arc_2d = self.to_full_arc_2d()
        fa2d_intersection_points = full_arc_2d.linesegment_intersections(linesegment2d, abs_tol)
        intersection_points = []
        for point in fa2d_intersection_points:
            if self.point_belongs(point, abs_tol):
                intersection_points.append(point)
        return intersection_points

    def bsplinecurve_intersections(self, bspline, abs_tol: float = 1e-6):
        """
        Intersections between an arc 2d and bspline curve 2d.

        :param bspline: bspline curve 2d.
        :param abs_tol: tolerance.
        :return: list of intersection points.
        """
        intersections = bspline.arc_intersections(self, abs_tol)
        return intersections

    def arc_intersections(self, arc, abs_tol: float = 1e-6):
        """Intersections between two arc 2d."""
        circle_intersections = vm_utils_intersections.get_circle_intersections(self.circle, arc.circle)
        arc_intersections = [inter for inter in circle_intersections if self.point_belongs(inter, abs_tol)]
        return arc_intersections

    def arcellipse_intersections(self, arcellipse, abs_tol: float = 1e-6):
        """
        Intersections between an arc 2d and arc-ellipse 2d.

        :param arcellipse: arc-ellipse 2d.
        :param abs_tol: tolerance
        :return: list of intersection points.
        """
        if self.bounding_rectangle.distance_to_b_rectangle(arcellipse.bounding_rectangle) > abs_tol:
            return []
        intersections = vm_utils_intersections.get_bsplinecurve_intersections(arcellipse, self, abs_tol)
        return intersections

    def abscissa(self, point: volmdlr.Point2D, tol=1e-6):
        """
        Returns the abscissa of a given point 2d.

        """
        if not math.isclose(point.point_distance(self.circle.center), self.circle.radius, abs_tol=tol):
            raise ValueError('Point not in arc')
        if point.point_distance(self.start) < tol:
            return 0
        if point.point_distance(self.end) < tol:
            return self.length()
        clockwise_arc = self.reverse() if self.is_trigo else self
        vector_start = clockwise_arc.start - clockwise_arc.circle.center
        vector_end = clockwise_arc.end - clockwise_arc.circle.center
        vector_point = point - clockwise_arc.circle.center
        arc_angle = volmdlr.geometry.clockwise_angle(vector_start, vector_end)
        point_start_angle = volmdlr.geometry.clockwise_angle(vector_start, vector_point)
        point_end_angle = volmdlr.geometry.clockwise_angle(vector_point, vector_end)
        if math.isclose(arc_angle, point_start_angle + point_end_angle, abs_tol=tol):
            if self.is_trigo:
                return self.length() - self.circle.radius * point_start_angle
            return self.circle.radius * point_start_angle
        raise ValueError('Point not in arc')

    def area(self):
        """
        Calculates the area of the Arc2D.

        :return: the area of the Arc2D.
        """
        return (self.circle.radius ** 2) * self.angle / 2

    def center_of_mass(self):
        """
        Calculates the center of mass of the Arc2D.

        :return: center of mass point.
        """
        u = self.middle_point() - self.circle.center
        u = u.unit_vector()
        return self.circle.center + 4 / (3 * self.angle) * self.circle.radius * math.sin(
            self.angle * 0.5) * u

    @property
    def bounding_rectangle(self):
        """Gets the bounding rectangle for an Arc 2D."""
        if not self._bounding_rectangle:
            discretization_points = self.discretization_points(number_points=20)
            x_values, y_values = [], []
            for point in discretization_points:
                x_values.append(point.x)
                y_values.append(point.y)
            self._bounding_rectangle = volmdlr.core.BoundingRectangle(min(x_values), max(x_values),
                                                                      min(y_values), max(y_values))
        return self._bounding_rectangle

    def straight_line_area(self):
        """
        Calculates the area of the arc 2D, with line drawn from start to end.

        :return: straight_line_area.
        """
        if self.angle >= math.pi:
            angle = volmdlr.TWO_PI - self.angle
            area = math.pi * self.circle.radius ** 2 - 0.5 * self.circle.radius ** 2 * (
                    angle - math.sin(angle))
        else:
            angle = self.angle
            area = 0.5 * self.circle.radius ** 2 * (angle - math.sin(angle))

        if self.is_trigo:
            return area
        return -area

    def straight_line_second_moment_area(self, point: volmdlr.Point2D):
        """Straight line second moment area for an Arc 2D."""
        if self.angle_end < self.angle_start:
            angle2 = self.angle_end + volmdlr.TWO_PI

        else:
            angle2 = self.angle_end
        angle1 = self.angle_start

        # Full arc section
        moment_area_x1 = self.circle.radius ** 4 / 8 * (angle2 - angle1 + 0.5 * (
                math.sin(2 * angle1) - math.sin(2 * angle2)))
        moment_area_y1 = self.circle.radius ** 4 / 8 * (angle2 - angle1 + 0.5 * (
                math.sin(2 * angle2) - math.sin(2 * angle1)))
        moment_area_xy1 = self.circle.radius ** 4 / 8 * (
                math.cos(angle1) ** 2 - math.cos(angle2) ** 2)

        # Triangle
        moment_area_x2, moment_area_y2, moment_area_xy2 = self._triangle_moment_inertia()
        if moment_area_x2 < 0.:
            moment_area_x2, moment_area_y2, moment_area_xy2 = -moment_area_x2, -moment_area_y2, -moment_area_xy2
        if self.angle < math.pi:
            if self.is_trigo:
                moment_area_x = moment_area_x1 - moment_area_x2
                moment_area_y = moment_area_y1 - moment_area_y2
                moment_area_xy = moment_area_xy1 - moment_area_xy2
            else:
                moment_area_x = moment_area_x2 - moment_area_x1
                moment_area_y = moment_area_y2 - moment_area_y1
                moment_area_xy = moment_area_xy2 - moment_area_xy1
        else:
            if self.is_trigo:
                moment_area_x = moment_area_x1 + moment_area_x2
                moment_area_y = moment_area_y1 + moment_area_y2
                moment_area_xy = moment_area_xy1 + moment_area_xy2
            else:
                moment_area_x = -moment_area_x2 - moment_area_x1
                moment_area_y = -moment_area_y2 - moment_area_y1
                moment_area_xy = -moment_area_xy2 - moment_area_xy1

        return volmdlr.geometry.huygens2d(moment_area_x, moment_area_y, moment_area_xy,
                                          self.straight_line_area(),
                                          self.circle.center,
                                          point)

    def _full_arc_moment_inertia(self, angle1, angle2):
        moment_inertia_x1 = self.circle.radius ** 4 / 8 * (angle2 - angle1 + 0.5 * (
                math.sin(2 * angle1) - math.sin(2 * angle2)))
        moment_inertia_y1 = self.circle.radius ** 4 / 8 * (angle2 - angle1 + 0.5 * (
                math.sin(2 * angle2) - math.sin(2 * angle1)))
        moment_inertia_xy1 = self.circle.radius ** 4 / 8 * (
                math.cos(angle1) ** 2 - math.cos(angle2) ** 2)
        return moment_inertia_x1, moment_inertia_y1, moment_inertia_xy1

    def _triangle_moment_inertia(self):
        xi, yi = self.start - self.circle.center
        xj, yj = self.end - self.circle.center
        moment_inertia_x2 = (yi ** 2 + yi * yj + yj ** 2) * (xi * yj - xj * yi) / 12.
        moment_inertia_y2 = (xi ** 2 + xi * xj + xj ** 2) * (xi * yj - xj * yi) / 12.
        moment_inertia_xy2 = (xi * yj + 2 * xi * yi + 2 * xj * yj + xj * yi) * (
                xi * yj - xj * yi) / 24.
        return moment_inertia_x2, moment_inertia_y2, moment_inertia_xy2

    def straight_line_center_of_mass(self):
        """Straight line center of mass."""
        if self.angle == math.pi:
            return self.center_of_mass()

        u = self.middle_point() - self.circle.center
        u = u.unit_vector()
        if self.angle >= math.pi:
            u = -u
        bissec = volmdlr_curves.Line2D(self.circle.center, self.circle.center + u)
        string = volmdlr_curves.Line2D(self.start, self.end)
        point = volmdlr.Point2D.line_intersection(bissec, string)
        a = point.point_distance(self.start)
        height = point.point_distance(self.circle.center)
        triangle_area = height * a
        triangle_cog = self.circle.center + 2 / 3. * height * u
        if self.angle < math.pi:
            cog = (
                          self.center_of_mass() * self.area() - triangle_area * triangle_cog) / abs(
                self.straight_line_area())
        else:
            cog = (
                          self.center_of_mass() * self.area() + triangle_area * triangle_cog) / abs(
                self.straight_line_area())

        return cog

    def straight_line_point_belongs(self, point):
        """
        Verifies if a point belongs to the surface created by closing the edge.

        :param point: Point to be verified.
        :return: Return True if the point belongs to this surface, or False otherwise.
        """
        if self.point_belongs(point):
            return True
        if self.start == self.end:
            if point.point_distance(self.circle.center) <= self.circle.radius:
                return True
        center_distance_point = self.circle.center.point_distance(point)
        straight_line = LineSegment2D(self.start, self.end)
        for edge in [self, straight_line]:
            line_passing_trough_point = volmdlr_curves.Line2D(self.circle.center, point)
            straight_line_intersections = edge.line_intersections(line_passing_trough_point)
            if straight_line_intersections:
                if self.circle.center.point_distance(straight_line_intersections[0]) > center_distance_point:
                    return True
        return False

    def plot(self, ax=None, edge_style: EdgeStyle = EdgeStyle()):
        """Plot arc 2d with Matplotlib."""
        if ax is None:
            _, ax = plt.subplots()

        if edge_style.plot_points:
            for point in [self.circle.center, self.circle.start, self.circle.end]:
                point.plot(ax=ax, color=edge_style.color, alpha=edge_style.alpha)

        if self.is_trigo:
            theta1 = self.angle_start * 180 / math.pi
            theta2 = self.angle_end * 180 / math.pi
        else:
            theta2 = 360 - self.angle_start * 180 / math.pi
            theta1 = 360 - self.angle_end * 180 / math.pi

        ax.add_patch(matplotlib.patches.Arc((self.circle.center.x, self.circle.center.y), 2 * self.circle.radius,
                                            2 * self.circle.radius, angle=0,
                                            theta1=theta1,
                                            theta2=theta2,
                                            color=edge_style.color,
                                            alpha=edge_style.alpha))
        x_min, x_max = self.circle.center[0] - self.circle.radius*1.2, self.circle.center[0] + self.circle.radius*1.2
        y_min, y_max = self.circle.center[1] - self.circle.radius*1.2, self.circle.center[1] + self.circle.radius*1.2
        ax.set_xlim(x_min, x_max)
        ax.set_ylim(y_min, y_max)

        return ax

    def to_3d(self, plane_origin, x, y):
        """
        Transforms the arc 2D into a 3D arc.

        :param plane_origin: The origin of plane to draw the arc 3D.
        :type plane_origin: volmdlr.Point3D
        :param x: First direction of the plane
        :type x: volmdlr.Vector3D
        :param y: Second direction of the plane.
        :type y: volmdlr.Vector3D
        :return: A 3D arc.
        :type: Arc3D.
        """
        circle3d = self.circle.to_3d(plane_origin, x, y)
        point_start = self.start.to_3d(plane_origin, x, y)
        point_interior = self.middle_point().to_3d(plane_origin, x, y)
        point_end = self.end.to_3d(plane_origin, x, y)
        arc = Arc3D(circle3d, point_start, point_end, name=self.name)
        if not arc.point_belongs(point_interior):
            circle3d = volmdlr_curves.Circle3D(volmdlr.Frame3D(
                circle3d.center, circle3d.frame.u, -circle3d.frame.v, circle3d.frame.u.cross(-circle3d.frame.v)),
                circle3d.radius)
            arc = Arc3D(circle3d, point_start, point_end, name=self.name)
        return arc

    def rotation(self, center: volmdlr.Point2D, angle: float):
        """
        Arc2D rotation.

        :param center: rotation center
        :param angle: angle rotation.
        :return: a new rotated Arc2D.
        """
        return Arc2D(
            circle=self.circle.rotation(center, angle),
            start=self.start.rotation(center, angle),
            end=self.end.rotation(center, angle),
            name=self.name,
        )

    def translation(self, offset: volmdlr.Vector2D):
        """
        Arc2D translation.

        :param offset: translation vector.
        :return: A new translated Arc2D.
        """
        return Arc2D(
            circle=self.circle.translation(offset),
            start=self.start.translation(offset),
            end=self.end.translation(offset),
            name=self.name,
        )

    def frame_mapping(self, frame: volmdlr.Frame2D, side: str):
        """
        Changes vector frame_mapping and return a new Arc2D.

        side = 'old' or 'new'
        """
        return Arc2D(
            circle=self.circle.frame_mapping(frame, side),
            start=self.start.frame_mapping(frame, side),
            end=self.end.frame_mapping(frame, side),
            name=self.name,
        )

    def second_moment_area(self, point):
        """
        Second moment area of part of disk.

        """
        if self.angle_end < self.angle_start:
            angle2 = self.angle_end + volmdlr.TWO_PI

        else:
            angle2 = self.angle_end
        angle1 = self.angle_start
        moment_area_x = self.circle.radius ** 4 / 8 * (angle2 - angle1 + 0.5 * (
                math.sin(2 * angle1) - math.sin(2 * angle2)))
        moment_area_y = self.circle.radius ** 4 / 8 * (angle2 - angle1 + 0.5 * (
                math.sin(2 * angle2) - math.sin(2 * angle1)))
        moment_area_xy = self.circle.radius ** 4 / 8 * (
                math.cos(angle1) ** 2 - math.cos(angle2) ** 2)

        # Must be computed at center, so huygens related to center
        return volmdlr.geometry.huygens2d(moment_area_x, moment_area_y, moment_area_xy, self.area(),
                                          self.circle.center, point)

    def plot_data(self, edge_style: plot_data.EdgeStyle = None, anticlockwise: bool = None):
        """
        Plot data method for a Arc2D.

        :param edge_style: edge style.
        :return: plot_data.Arc2D object.
        """
        list_node = self.discretization_points(number_points=20)
        data = []
        for node in list_node:
            data.append({'x': node.x, 'y': node.y})
        return plot_data.Arc2D(cx=self.circle.center.x,
                               cy=self.circle.center.y,
                               r=self.circle.radius,
                               start_angle=self.angle_start,
                               end_angle=self.angle_end,
                               edge_style=edge_style,
                               data=data,
                               anticlockwise=anticlockwise,
                               name=self.name)

    def copy(self, *args, **kwargs):
        """
        Creates and returns a deep copy of the Arc2D object.

        :param *args: Variable-length argument list.
        :param **kwargs: Arbitrary keyword arguments.
        :return: A new Arc2D object that is a deep copy of the original.

        """
        return Arc2D(self.circle.copy(), self.start.copy(), self.end.copy())

    def cut_between_two_points(self, point1, point2):
        """
        Cuts Arc between two points, and return a new arc between these two points.
        """
        if (point1.is_close(self.start) and point2.is_close(self.end)) or \
                (point2.is_close(self.start) and point1.is_close(self.end)):
            return self
        raise NotImplementedError

    def infinite_primitive(self, offset):
        """Create an offset curve from a distance of the original curve."""
        vector_start_center = self.start - self.circle.center
        vector_start_center = vector_start_center.unit_vector()
        vector_end_center = self.end - self.circle.center
        vector_end_center = vector_end_center.unit_vector()
        if self.is_trigo:
            radius = self.circle.radius + offset
            center = self.circle.center
        else:
            radius = self.circle.radius - offset
            if radius < 0:
                return None
            center = self.circle.center
        new_circle = volmdlr_curves.Circle2D(self.circle.frame, radius)
        start = center + radius * vector_start_center
        end = center + radius * vector_end_center
        return Arc2D(new_circle, start, end)

    def complementary(self):
        """Gets the complementary Arc 2D. """
        return Arc2D(self.circle, self.end, self.start)

    def axial_symmetry(self, line):
        """ Finds out the symmetric arc 2D according to a line. """
        points_symmetry = [point.axial_symmetry(line) for point in [self.start, self.end]]

        return self.__class__(self.circle, start=points_symmetry[0],
                              end=points_symmetry[1])


class FullArc2D(FullArcMixin, Arc2D):
    """ An edge that starts at start_end, ends at the same point after having described a circle. """

    def __init__(self, circle: 'volmdlr.curves.Circle2D', start_end: volmdlr.Point2D,
                 name: str = ''):
        # self.interior = start_end.rotation(center, math.pi)
        self._bounding_rectangle = None
        FullArcMixin.__init__(self, circle=circle, start_end=start_end, name=name)
        Arc2D.__init__(self, circle=circle, start=start_end, end=start_end, name=name)
        self.angle1 = 0.0
        self.angle2 = volmdlr.TWO_PI

    def to_dict(self, use_pointers: bool = False, memo=None, path: str = '#', id_method=True, id_memo=None):
        """Stores all Full Arc 2D attributes in a dict object."""
        dict_ = self.base_dict()
        dict_['circle'] = self.circle.to_dict(use_pointers=use_pointers, memo=memo,
                                              id_method=id_method, id_memo=id_memo, path=path + '/circle')
        dict_['angle'] = self.angle
        dict_['is_trigo'] = self.is_trigo
        dict_['start_end'] = self.start.to_dict(use_pointers=use_pointers, memo=memo,
                                                id_method=id_method, id_memo=id_memo, path=path + '/start_end')
        return dict_

    def copy(self, *args, **kwargs):
        """Creates a copy of a fullarc 2d."""
        return FullArc2D(self.circle.copy(), self.start.copy())

    @classmethod
    def dict_to_object(cls, dict_, *args, **kwargs):
        """
        Create a FullArc2D object from a dictionary representation.

        This class method takes a dictionary containing the necessary data for
        creating a FullArc2D object and returns an instance of the FullArc2D class.
        It expects the dictionary to have the following keys:

        :param cls: The FullArc2D class itself (automatically passed).
        :param dict_: A dictionary containing the required data for object creation.
        :param args: Additional positional arguments (if any).
        :param kwargs: Additional keyword arguments (if any).

        :return: FullArc2D: An instance of the FullArc2D class created from the provided dictionary.
        """
        circle = volmdlr_curves.Circle2D.dict_to_object(dict_['circle'])
        start_end = volmdlr.Point2D.dict_to_object(dict_['start_end'])

        return cls(circle, start_end, name=dict_['name'])

    def __hash__(self):
        return hash((self.__class__.__name__, self.circle, self.start_end))

    def __eq__(self, other_arc):
        if self.__class__.__name__ != other_arc.__class__.__name__:
            return False
        return (self.circle == other_arc.circle) \
            and (self.start_end == other_arc.start_end)

    @property
    def bounding_rectangle(self):
        """Gets the bounding rectangle for a full arc 2d."""
        if not self._bounding_rectangle:
            self._bounding_rectangle = volmdlr.core.BoundingRectangle(
                self.circle.center.x - self.circle.radius, self.circle.center.x + self.circle.radius,
                self.circle.center.y - self.circle.radius, self.circle.center.y + self.circle.radius)
        return self._bounding_rectangle

    def straight_line_area(self):
        """
        Calculates the area of the full arc, with line drawn from start to end.

        :return: straight_line_area.
        """
        area = self.area()
        return area

    def center_of_mass(self):
        """Gets the center of the full arc 2d."""
        return self.circle.center

    def straight_line_center_of_mass(self):
        """Straight line center of mass."""
        return self.center_of_mass()

    def straight_line_point_belongs(self, point):
        """
        Verifies if a point belongs to the surface created by closing the edge.

        :param point: Point to be verified.
        :return: Return True if the point belongs to this surface, or False otherwise.
        """
        if point.point_distance(self.circle.center) <= self.circle.radius:
            return True
        return False

    def to_3d(self, plane_origin, x, y):
        """
        Transforms the full arc 2D into a 3D full arc.

        :param plane_origin: The origin of plane to draw the full arc 3D.
        :type plane_origin: volmdlr.Point3D
        :param x: First direction of the plane
        :type x: volmdlr.Vector3D
        :param y: Second direction of the plane.
        :type y: volmdlr.Vector3D
        :return: A 3D full arc.
        :type: Full Arc 3D.
        """
        circle = self.circle.to_3d(plane_origin, x, y)
        start = self.start.to_3d(plane_origin, x, y)
        return FullArc3D(circle, start)

    def rotation(self, center: volmdlr.Point2D, angle: float):
        """Rotation of a full arc 2D."""
        new_circle = self.circle.rotation(center, angle)
        new_start_end = self.start.rotation(center, angle)
        return FullArc2D(new_circle, new_start_end)

    def translation(self, offset: volmdlr.Vector2D):
        """Translation of a full arc 2D."""
        new_circle = self.circle.translation(offset)
        new_start_end = self.start.translation(offset)
        return FullArc2D(new_circle, new_start_end)

    def frame_mapping(self, frame: volmdlr.Frame2D, side: str):
        """
        Map the 2D full arc to a new frame or its original frame.

        :param frame: The target frame for the mapping.
        :type frame: :class:`volmdlr.Frame2D`
        :param side: Specify whether to map the arc to the new frame ('new')
            or its original frame ('old').
        :type side: str
        :return: The full arc in the specified frame.
        :rtype: :class:`volmdlr.edges.FullArc2D`
        """
        return FullArc2D(*[point.frame_mapping(frame, side) for point in
                           [self.circle, self.start]])

    def polygonization(self):
        """Creates a Polygon from a full arc 2d."""
        return volmdlr.wires.ClosedPolygon2D(self.discretization_points(angle_resolution=15))

    def plot(self, ax=None, edge_style: EdgeStyle = EdgeStyle()):
        """Plots a fullarc using Matplotlib."""
        return vm_common_operations.plot_circle(self.circle, ax, edge_style)

    def cut_between_two_points(self, point1, point2, same_sense: bool = True):
        """
        Cuts a full arc between two points on the fullarc.

        This method calculates the angles between the circle's center and the two points
        in order to determine the starting and ending angles of the arc. It then creates
        an Arc2D object representing the cut arc. If the original arc and the cut arc have
        opposite rotation directions, the cut arc is flipped to match the original arc's
        direction.

        :param point1: The first point defining the cut arc.
        :param point2: The second point defining the cut arc.
        :param same_sense: Boolean value that indicates whether the arc must follow the same direction of rotation
            as the complete arc.

        :return: The cut arc between the two points.
        :rtype: Arc2D.
        """
        x1, y1 = point1 - self.circle.center
        x2, y2 = point2 - self.circle.center
        angle1 = math.atan2(y1, x1)
        angle2 = math.atan2(y2, x2)
        if angle2 < angle1:
            angle2 += volmdlr.TWO_PI
        arc = Arc2D(self.circle, point1, point2)
        if not same_sense:
            arc = arc.complementary()
        return arc

    def line_intersections(self, line2d: volmdlr_curves.Line2D, tol=1e-9):
        """Full Arc 2D intersections with a Line 2D."""
        return self.circle.line_intersections(line2d, tol)

    def linesegment_intersections(self, linesegment2d: LineSegment2D, abs_tol=1e-9):
        """Full arc 2D intersections with a line segment."""
        return self.circle.linesegment_intersections(linesegment2d, abs_tol)

    def get_reverse(self):
        """Reverse of full arc 2D."""
        return self

    def point_belongs(self, point: volmdlr.Point2D, abs_tol: float = 1e-6):
        """
        Returns if given point belongs to the FullArc2D.
        """
        distance = point.point_distance(self.circle.center)
        return math.isclose(distance, self.circle.radius, abs_tol=abs_tol)


class ArcEllipse2D(Edge):
    """
    An 2-dimensional elliptical arc.

    :param ellipse: An ellipse curve, as base for the arc ellipse.
    :type ellipse: volmdlr.curves.Ellipse2D.
    :param start: The starting point of the elliptical arc
    :type start: :class:`volmdlr.Point2D`
    :param end: The end point of the elliptical arc
    :type end: :class:`volmdlr.Point2D`
    :param name: The name of the elliptical arc. Default value is ''
    :type name: str, optional
    """

    def __init__(self, ellipse: volmdlr_curves.Ellipse2D, start: volmdlr.Point2D,
                 end: volmdlr.Point2D, name: str = ''):
        Edge.__init__(self, start, end, name)
        self.ellipse = ellipse
        self.angle_start, self.angle_end = self.get_start_end_angles()
        self.angle = self.angle_end - self.angle_start
        self._bounding_rectangle = None
        self._reverse = None

    @property
    def center(self):
        """Gets ellipse's center point."""
        return self.ellipse.frame.origin

    def get_start_end_angles(self):
        """Gets start and end angles for start and end points, respectively."""
        local_start_point = self.ellipse.frame.global_to_local_coordinates(self.start)
        u1, u2 = local_start_point.x / self.ellipse.major_axis, local_start_point.y / self.ellipse.minor_axis
        start_angle = volmdlr.geometry.sin_cos_angle(u1, u2)
        local_end_point = self.ellipse.frame.global_to_local_coordinates(self.end)
        u1, u2 = local_end_point.x / self.ellipse.major_axis, local_end_point.y / self.ellipse.minor_axis
        end_angle = volmdlr.geometry.sin_cos_angle(u1, u2)
        if self.ellipse.is_trigo and end_angle == 0.0:
            end_angle = volmdlr.TWO_PI
        return start_angle, end_angle

    @classmethod
    def from_3_points_and_center(cls, start, interior, end, center, name: str = ''):
        """
        Creates an arc ellipse using 3 points and a center.

        :param start: start point.
        :param interior: interior point.
        :param end: end point.
        :param center: ellipse's point.
        :param name: object's name.
        :return: An arc-ellipse2D object.
        """
        vector_center_start = start - center
        vector_center_end = end - center
        if vector_center_start.norm() >= vector_center_end.norm():
            x1 = start.x - center.x
            y1 = start.y - center.y
            x2 = end.x - center.x
            y2 = end.y - center.y
        else:
            x2 = start.x - center.x
            y2 = start.y - center.y
            x1 = end.x - center.x
            y1 = end.y - center.y
        if vector_center_start.is_colinear_to(vector_center_end) or abs(x1) == abs(x2):
            x2 = interior.x - center.x
            y2 = interior.y - center.y
            if abs(x1) == abs(x2):
                raise ValueError(f"Interior point{interior} is not valid. Try specifying another interior point.")
        minor_axis = math.sqrt((x1 ** 2 * y2 ** 2 - x2 ** 2 * y1 ** 2) / (x1 ** 2 - x2 ** 2))
        if abs(y1) != minor_axis:
            major_axis = math.sqrt(x1 ** 2 / (1 - (y1 ** 2 / minor_axis ** 2)))
        elif abs(y2) != minor_axis:
            major_axis = math.sqrt(x2 ** 2 / (1 - (y2 ** 2 / minor_axis ** 2)))
        else:
            raise NotImplementedError
        arcellipse = cls(volmdlr_curves.Ellipse2D(
            major_axis, minor_axis, volmdlr.Frame2D(center, volmdlr.X2D, volmdlr.Y2D)), start, end, name=name)
        if not arcellipse.point_belongs(interior):
            arcellipse = cls(volmdlr_curves.Ellipse2D(
                major_axis, minor_axis, volmdlr.Frame2D(center, volmdlr.X2D, -volmdlr.Y2D)), start, end, name=name)

        return arcellipse



    def _get_points(self):
        return self.discretization_points(number_points=20)

    points = property(_get_points)

    def length(self):
        """
        Calculates the length of the arc-ellipse 2d.

        :return: arc ellipse 2d's length
        """
        if not self._length:
            self._length = self.abscissa(self.end)
        return self._length

    def point_belongs(self, point, abs_tol: float = 1e-6):
        """
        Verifies if a point belongs to the arc ellipse 2d.

        :param point: point to be verified
        :param abs_tol: tolerance applied during calculations
        :return: True if the point belongs, False otherwise
        """
        if self.start.is_close(point, abs_tol) or self.end.is_close(point, abs_tol):
            return True
        point_in_local_coords = self.ellipse.frame.global_to_local_coordinates(point)
        local_ellipse = self.frame_mapping(self.ellipse.frame, 'new')
        if not math.isclose((point_in_local_coords.x -
                             local_ellipse.ellipse.center.x) ** 2 / local_ellipse.ellipse.major_axis ** 2 +
                            (point_in_local_coords.y -
                             local_ellipse.ellipse.center.y) ** 2 / local_ellipse.ellipse.minor_axis ** 2,
                            1, abs_tol=abs_tol) and\
                not math.isclose((point_in_local_coords.x -
                                  local_ellipse.ellipse.center.x) ** 2 / local_ellipse.ellipse.minor_axis ** 2 +
                                 (point_in_local_coords.y -
                                  local_ellipse.ellipse.center.y) ** 2 / local_ellipse.ellipse.major_axis ** 2,
                                 1, abs_tol=abs_tol):
            return False
        clockwise_arcellipse = self.reverse() if self.ellipse.is_trigo else self
        vector_start = clockwise_arcellipse.start - clockwise_arcellipse.ellipse.center
        vector_end = clockwise_arcellipse.end - clockwise_arcellipse.ellipse.center
        vector_point = point - clockwise_arcellipse.ellipse.center
        arc_angle = volmdlr.geometry.clockwise_angle(vector_start, vector_end)
        point_start_angle = volmdlr.geometry.clockwise_angle(vector_start, vector_point)
        point_end_angle = volmdlr.geometry.clockwise_angle(vector_point, vector_end)
        if math.isclose(arc_angle, point_start_angle + point_end_angle, abs_tol=1e-5):
            return True
        return False

    def valid_abscissa_start_end_angle(self, angle_abscissa):
        """Get valid abscissa angle for start and end."""
        angle_start = self.angle_start
        angle_end = angle_abscissa
        if self.angle_start > angle_abscissa >= self.angle_end:
            if angle_abscissa >= 0.0:
                angle_abscissa += 2 * math.pi
                angle_end = angle_abscissa
            else:
                angle_start = angle_abscissa
                angle_end = self.angle_start
        elif self.angle_start > self.angle_end >= angle_abscissa:
            angle_start = self.angle_start - 2 * math.pi
        return angle_start, angle_end

    def point_at_abscissa(self, abscissa):
        """Get a point at given abscissa."""
        if math.isclose(abscissa, 0.0, abs_tol=1e-6):
            return self.start
        if math.isclose(abscissa, self.length(), abs_tol=1e-6):
            return self.end
        if not self.ellipse.is_trigo:
            arc_ellipse_trigo = self.reverse()
            new_abscissa = self.length() - abscissa
            return arc_ellipse_trigo.point_at_abscissa(new_abscissa)
        discretized_points = self.discretization_points(number_points=100)
        aproximation_abscissa = 0
        aproximation_point = None
        for point1, point2 in zip(discretized_points[:-1], discretized_points[1:]):
            dist1 = point1.point_distance(point2)
            if aproximation_abscissa + dist1 > abscissa:
                aproximation_point = point1
                break
            aproximation_abscissa += dist1
        initial_point = self.ellipse.frame.global_to_local_coordinates(aproximation_point)
        u1, u2 = initial_point.x / self.ellipse.major_axis, initial_point.y / self.ellipse.minor_axis
        initial_angle = volmdlr.geometry.sin_cos_angle(u1, u2)
        angle_start, initial_angle = self.valid_abscissa_start_end_angle(initial_angle)
        abscissa_angle = vm_common_operations.ellipse_abscissa_angle_integration(
            self.ellipse, abscissa, angle_start, initial_angle)
        x = self.ellipse.major_axis * math.cos(abscissa_angle)
        y = self.ellipse.minor_axis * math.sin(abscissa_angle)
        return self.ellipse.frame.local_to_global_coordinates(volmdlr.Point2D(x, y))

    def abscissa(self, point: volmdlr.Point2D, tol: float = 1e-6):
        """
        Calculates the abscissa of a given point.

        :param point: point for calculating abscissa
        :param tol: tolerance.
        :return: a float, between 0 and the arc ellipse 2d's length
        """
        if self.start.is_close(point, tol):
            return 0.0
        if self.end.is_close(point, tol):
            if self._length:
                return self._length
            if not self.ellipse.is_trigo:
                arc_ellipse_trigo = self.reverse()
                abscissa_end = arc_ellipse_trigo.abscissa(self.start)
                return abscissa_end
        if self.point_belongs(point, 1e-4):
            if not self.ellipse.is_trigo:
                arc_ellipse_trigo = self.reverse()
                abscissa_point = arc_ellipse_trigo.abscissa(point)
                return self.length() - abscissa_point
            new_point = self.ellipse.frame.global_to_local_coordinates(point)
            u1, u2 = new_point.x / self.ellipse.major_axis, new_point.y / self.ellipse.minor_axis
            angle_abscissa = volmdlr.geometry.sin_cos_angle(u1, u2)
            if angle_abscissa == 0.0 and point.is_close(self.end):
                angle_abscissa = 2 * math.pi
            angle_start, angle_end = self.valid_abscissa_start_end_angle(angle_abscissa)

            def ellipse_arc_length(theta):
                return math.sqrt((self.ellipse.major_axis ** 2) * math.sin(theta) ** 2 +
                                 (self.ellipse.minor_axis ** 2) * math.cos(theta) ** 2)

            res, _ = scipy_integrate.quad(ellipse_arc_length, angle_start, angle_end)
            return res
        raise ValueError(f'point {point} does not belong to ellipse')

    @property
    def bounding_rectangle(self):
        """
        Calculates the bounding rectangle for the arc ellipse 2d.

        :return: Bounding Rectangle object.
        """
        if not self._bounding_rectangle:
            discretization_points = self.discretization_points(number_points=20)
            x_values, y_values = [], []
            for point in discretization_points:
                x_values.append(point.x)
                y_values.append(point.y)
            self._bounding_rectangle = volmdlr.core.BoundingRectangle(min(x_values), max(x_values),
                                                                      min(y_values), max(y_values))
        return self._bounding_rectangle

    def straight_line_area(self):
        """
        Calculates the area of the elliptic arc, with line drawn from start to end.

        :return: straight_line_area.
        """
        if self.angle >= math.pi:
            angle = volmdlr.TWO_PI - self.angle
            area = math.pi * self.ellipse.major_axis * self.ellipse.minor_axis -\
                0.5 * self.ellipse.major_axis * self.ellipse.minor_axis * (angle - math.sin(angle))
        else:
            angle = self.angle
            area = 0.5 * self.ellipse.major_axis * self.ellipse.minor_axis * (angle - math.sin(angle))

        if self.ellipse.is_trigo:
            return area
        return -area

    def discretization_points(self, *, number_points: int = None, angle_resolution: int = None):
        """
        Discretization of an Edge to have "n" points.

        :param number_points: the number of points (including start and end points)
             if unset, only start and end will be returned.
        :param angle_resolution: if set, the sampling will be adapted to have a controlled angular distance. Useful
            to mesh an arc.
        :return: a list of sampled points.
        """

        if not number_points:
            if not angle_resolution:
                number_points = 2
            else:
                number_points = math.ceil(angle_resolution * abs(self.angle / math.pi)) + 2
        if self.angle_start > self.angle_end:
            angle_end = self.angle_end + volmdlr.TWO_PI
            angle_start = self.angle_start
        elif self.angle_start == self.angle_end:
            angle_start = self.angle_start
            angle_end = angle_start + 2 * math.pi
        else:
            angle_end = self.angle_end
            angle_start = self.angle_start
        discretization_points = [self.ellipse.frame.local_to_global_coordinates(
            volmdlr.Point2D(self.ellipse.major_axis * math.cos(angle), self.ellipse.minor_axis * math.sin(angle)))
            for angle in npy.linspace(angle_start, angle_end, number_points)]
        return discretization_points

    def to_3d(self, plane_origin, x, y):
        """
        Transforms the arc of ellipse 2D into a 3D arc of ellipse.

        :param plane_origin: The origin of plane to draw the arc of ellipse 3D.
        :type plane_origin: volmdlr.Point3D
        :param x: First direction of the plane
        :type x: volmdlr.Vector3D
        :param y: Second direction of the plane.
        :type y: volmdlr.Vector3D
        :return: A 3D arc of ellipse.
        :type: ArcEllipse3D.
        """
        interior2d = self.point_at_abscissa(self.length() * 0.5)
        ellipse3d = self.ellipse.to_3d(plane_origin, x, y)
        start3d = self.start.to_3d(plane_origin, x, y)
        end3d = self.end.to_3d(plane_origin, x, y)
        interior3d = interior2d.to_3d(plane_origin, x, y)
        arcellipse = ArcEllipse3D(ellipse3d, start3d, end3d)
        if not arcellipse.point_belongs(interior3d):
            raise NotImplementedError
        return ArcEllipse3D(ellipse3d, start3d, end3d)

    def plot(self, ax=None, edge_style: EdgeStyle = EdgeStyle()):
        """
        Plot arc-ellipse 2d using Matplotlib.

        :param ax: Matplotlib plot if there exists any.
        :param edge_style: edge styles.
        :return: Matplotlib plot
        """
        if ax is None:
            _, ax = plt.subplots()

        self.start.plot(ax=ax, color='r')
        self.end.plot(ax=ax, color='b')
        self.ellipse.center.plot(ax=ax, color='y')

        return vm_common_operations.plot_from_discretization_points(ax, edge_style, self, number_points=100)

    def normal_vector(self, abscissa):
        """
        Calculates the normal vector to an ellipse at a given abscissa.

        :param abscissa: The abscissa value at which the normal vector is to be calculated.
        :type abscissa: float.
        :return: The normal vector to the ellipse at the given abscissa.
        :rtype: volmdlr.Vector2D.

        :raises: ValueError If the abscissa is out of range.
        """
        tangent_vector = self.direction_vector(abscissa)
        return tangent_vector.normal_vector()

    def direction_vector(self, abscissa):
        """
        Calculates the tangent vector to an ellipse at a given abscissa.

        :param abscissa: The abscissa value at which the tangent vector is to be calculated.
        :type abscissa: float.
        :return: The tangent vector to the ellipse at the given abscissa.
        :rtype: volmdlr.Vector2D.

        :raises: ValueError If the abscissa is out of range.
        """
        point_at_abscissa = self.point_at_abscissa(abscissa)

        # Convert the point to local coordinates within the ellipse's frame
        point_at_abscissa_at_local_coord = self.ellipse.frame.global_to_local_coordinates(point_at_abscissa)

        # Calculate the slope of the tangent line at the given abscissa
        dy_dx = -(self.ellipse.minor_axis ** 2 * point_at_abscissa_at_local_coord.x) / (
                self.ellipse.major_axis ** 2 * point_at_abscissa_at_local_coord.y)

        # Construct the second point on the tangent line still on ellipse's frame.
        tangent_second_point = point_at_abscissa_at_local_coord + 1 * volmdlr.Point2D(1, dy_dx)

        # Convert the second point back to global coordinates
        global_coord_second_point = self.ellipse.frame.local_to_global_coordinates(tangent_second_point)

        tangent_vector = global_coord_second_point - point_at_abscissa
        tangent_vector = tangent_vector.to_vector()

        return tangent_vector

    def get_reverse(self):
        """Gets the arc ellipse in the reverse direction."""
        ellipse = self.ellipse.__class__(self.ellipse.major_axis, self.ellipse.minor_axis,
                                         volmdlr.Frame2D(self.ellipse.center, self.ellipse.frame.u,
                                                         -self.ellipse.frame.v))
        return self.__class__(ellipse, self.end.copy(), self.start.copy(), self.name + '_reverse')

    def line_intersections(self, line2d: volmdlr_curves.Line2D, tol: float = 1e-6):
        """
        Intersections between an Arc Ellipse 2D and a Line 2D.

        :param line2d: Line 2D to verify intersections
        :param tol: maximum tolerance.
        :return: List with all intersections
        """
        ellipse2d_linesegment_intersections = vm_utils_intersections.ellipse2d_line_intersections(
            self.ellipse, line2d)
        linesegment_intersections = []
        for inter in ellipse2d_linesegment_intersections:
            if self.point_belongs(inter, tol):
                linesegment_intersections.append(inter)
        return linesegment_intersections

    def linesegment_intersections(self, linesegment2d: LineSegment2D, abs_tol=1e-6):
        """
        Intersections between an Arc Ellipse 2D and a Line Segment 2D.

        :param linesegment2d: LineSegment 2D to verify intersections.
        :param abs_tol: tolerance.
        :return: List with all intersections.
        """
        if self.bounding_rectangle.distance_to_b_rectangle(linesegment2d.bounding_rectangle) > abs_tol:
            return []
        intersections = self.line_intersections(linesegment2d.line)
        linesegment_intersections = []
        for inter in intersections:
            if linesegment2d.point_belongs(inter, abs_tol):
                linesegment_intersections.append(inter)
        return linesegment_intersections

    def bsplinecurve_intersections(self, bspline, abs_tol: float = 1e-6):
        """
        Intersections between an Arc Ellipse 2D and a bSpline 2D.

        :param bspline: bspline 2D to verify intersections.
        :param abs_tol: tolerance.
        :return: List with all intersections.
        """
        if self.bounding_rectangle.distance_to_b_rectangle(bspline.bounding_rectangle) > abs_tol:
            return []
        intersections = vm_utils_intersections.get_bsplinecurve_intersections(self, bspline, abs_tol)
        return intersections

    def rotation(self, center, angle: float):
        """
        Rotation of ellipse around a center and an angle.

        :param center: center of the rotation.
        :param angle: angle to rotated of.
        :return: a rotated new ellipse.
        """
        return ArcEllipse2D(self.ellipse.rotation(center, angle), self.start.rotation(center, angle),
                            self.end.rotation(center, angle))

    def frame_mapping(self, frame: volmdlr.Frame2D, side: str):
        """
        Changes frame_mapping and return a new Arc Ellipse 2D.

        side = 'old' or 'new'
        """
        return ArcEllipse2D(self.ellipse.frame_mapping(frame, side),
                            self.start.frame_mapping(frame, side),
                            self.end.frame_mapping(frame, side))

    def translation(self, offset: volmdlr.Vector2D):
        """
        Translates the Arc ellipse given an offset vector.

        :param offset: offset vector
        :return: new translated arc ellipse 2d.
        """
        return ArcEllipse2D(self.ellipse.translation(offset),
                            self.start.translation(offset),
                            self.end.translation(offset))

    def straight_line_point_belongs(self, point):
        """
        Verifies if a point belongs to the surface created by closing the edge.

        :param point: Point to be verified
        :return: Return True if the point belongs to this surface,
            or False otherwise
        """
        raise NotImplementedError(f'the straight_line_point_belongs method must be'
                                  f' overloaded by {self.__class__.__name__}')

    def split(self, split_point, tol: float = 1e-6):
        """
        Splits arc-ellipse at a given point.

        :param split_point: splitting point.
        :param tol: tolerance.
        :return: list of two Arc-Ellipse.
        """
        if split_point.is_close(self.start, tol):
            return [None, self.copy()]
        if split_point.is_close(self.end, tol):
            return [self.copy(), None]
        return [self.__class__(self.ellipse, self.start, split_point),
                self.__class__(self.ellipse, split_point, self.end)]

    def is_close(self, other_edge, tol: float = 1e-6):
        """
        Checks if two arc-ellipse are the same considering the Euclidean distance.

        :param other_edge: other arc-ellipse.
        :param tol: The tolerance under which the Euclidean distance is considered equal to 0, defaults to 1e-6.
        :type tol: float, optional
        """

        if isinstance(other_edge, self.__class__):
            if (self.start.is_close(other_edge.start, tol) and self.end.is_close(other_edge.end, tol)
                    and self.ellipse.center.is_close(other_edge.ellipse.center, tol) and
                    self.point_belongs(other_edge.point_at_abscissa(other_edge.length() * 0.5), tol)):
                return True
        return False

    def complementary(self):
        """Gets the complementary arc of ellipse."""
        return self.__class__(self.ellipse, self.end, self.start, name=self.name + '_complementary')


class FullArcEllipse(Edge):
    """
    Abstract class to define an ellipse.
    """

    def __init__(self, ellipse: Union[volmdlr_curves.Ellipse2D, volmdlr_curves.Ellipse3D],
                 start_end: Union[volmdlr.Point2D, volmdlr.Point3D], name: str = ''):
        self.start_end = start_end
        self.ellipse = ellipse
        self.is_trigo = True
        self.angle_start = 0.0
        self.angle_end = volmdlr.TWO_PI
        Edge.__init__(self, start=start_end, end=start_end, name=name)

    @property
    def periodic(self):
        """Returns True if edge is periodic."""
        return True

    @property
    def center(self):
        """Gets ellipse's center point."""
        return self.ellipse.frame.origin

    def length(self):
        """
        Calculates the length of the ellipse.

        Ramanujan's approximation for the perimeter of the ellipse.
        P = math.pi * (a + b) [ 1 + (3h) / (10 + √(4 - 3h) ) ], where h = (a - b)**2/(a + b)**2.

        :return: Perimeter of the ellipse
        :rtype: float
        """
        return self.ellipse.length()

    def point_belongs(self, point: Union[volmdlr.Point2D, volmdlr.Point3D], abs_tol: float = 1e-2):
        """
        Verifies if a given point lies on the ellipse.

        :param point: point to be verified.
        :param abs_tol: Absolute tolerance to consider the point on the ellipse (0.99 should be considered True).
        :return: True is point lies on the ellipse, False otherwise
        """
        new_point = self.ellipse.frame.global_to_local_coordinates(point)
        return math.isclose(round(new_point.x ** 2 / self.ellipse.major_axis ** 2 +
                            new_point.y ** 2 / self.ellipse.minor_axis ** 2, 2), 1.0, abs_tol=abs_tol)

    def get_reverse(self):
        """
        Defines a new FullArcEllipse, identical to self, but in the opposite direction.

        """
        ellipse = self.ellipse.reverse()
        return self.__class__(ellipse, self.start_end)

    def straight_line_point_belongs(self, point):
        """
        Verifies if a point belongs to the surface created by closing the edge.

        :param point: Point to be verified
        :return: Return True if the point belongs to this surface,
            or False otherwise
        """
        raise NotImplementedError(f'the straight_line_point_belongs method must be'
                                  f' overloaded by {self.__class__.__name__}')

    def abscissa(self, point, tol: float = 1e-6):
        """
        Computes the abscissa of an Edge.

        :param point: The point located on the edge.
        :type point: Union[:class:`volmdlr.Point2D`, :class:`volmdlr.Point3D`].
        :param tol: The precision in terms of distance. Default value is 1e-4.
        :type tol: float, optional.
        :return: The abscissa of the point.
        :rtype: float
        """
        raise NotImplementedError(f'the abscissa method must be overloaded by {self.__class__.__name__}')

    @classmethod
    def from_curve(cls, ellipse, name: str = ''):
        """Creates a fullarc ellipse from a ellipse curve."""
        return cls(ellipse, ellipse.center + ellipse.frame.u * ellipse.major_axis, name=name)


class FullArcEllipse2D(FullArcEllipse, ArcEllipse2D):
    """
    Defines a FullArcEllipse2D.
    """

    def __init__(self, ellipse: volmdlr_curves.Ellipse2D, start_end: volmdlr.Point2D, name: str = ''):
        FullArcEllipse.__init__(self, ellipse, start_end, name)
        ArcEllipse2D.__init__(self, ellipse, start_end, start_end, name)
        self.theta = volmdlr.geometry.clockwise_angle(self.ellipse.major_dir, volmdlr.X2D)
        if self.theta == math.pi * 2:
            self.theta = 0.0
        self._bounding_rectangle = None

    def to_3d(self, plane_origin, x, y):
        """
        Transforms the full arc of ellipse 2D into a 3D full arc of ellipse.

        :param plane_origin: The origin of plane to draw the full arc of ellipse 3D.
        :type plane_origin: volmdlr.Point3D
        :param x: First direction of the plane
        :type x: volmdlr.Vector3D
        :param y: Second direction of the plane.
        :type y: volmdlr.Vector3D
        :return: A 3D full arc of ellipse.
        :rtype: FullArcEllipse3D
        """
        point_start_end3d = self.start_end.to_3d(plane_origin, x, y)
        ellipse = self.ellipse.to_3d(plane_origin, x, y)
        return FullArcEllipse3D(ellipse, point_start_end3d, name=self.name + "_3D")

    def frame_mapping(self, frame: volmdlr.Frame2D, side: str):
        """
        Changes frame_mapping and return a new FullArcEllipse2D.

        :param frame: Local coordinate system.
        :type frame: volmdlr.Frame2D
        :param side: 'old' will perform a transformation from local to global coordinates. 'new' will
            perform a transformation from global to local coordinates.
        :type side: str
        :return: A new transformed FulLArcEllipse2D.
        :rtype: FullArcEllipse2D
        """
        return FullArcEllipse2D(self.ellipse.frame_mapping(frame, side),
                                self.start_end.frame_mapping(frame, side))

    def translation(self, offset: volmdlr.Vector2D):
        """
        Full ArcEllipse 2D translation.

        :param offset: translation vector.
        :type offset: volmdlr.Vector2D
        :return: A new translated FullArcEllipse2D.
        :rtype: FullArcEllipse2D
        """
        return FullArcEllipse2D(self.ellipse.translation(offset), self.start_end.translation(offset), self.name)

    def abscissa(self, point: Union[volmdlr.Point2D, volmdlr.Point3D], tol: float = 1e-6):
        """
        Calculates the abscissa of a given point.

        :param point: point for calculating abscissa.
        :param tol: tolerance.
        :return: a float, between 0 and the ellipse's length.
        """
        return self.ellipse.abscissa(point, tol)

    def plot(self, ax=None, edge_style: EdgeStyle = EdgeStyle()):
        """
        Matplotlib plot for an ellipse.

        """
        if ax is None:
            _, ax = plt.subplots()
        ax = vm_common_operations.plot_from_discretization_points(
            ax, edge_style=edge_style, element=self, number_points=50)
        if edge_style.equal_aspect:
            ax.set_aspect('equal')
        return ax


class LineSegment3D(LineSegment):
    """
    Define a line segment limited by two points.

    """

    def __init__(self, start: volmdlr.Point3D, end: volmdlr.Point3D,
                 name: str = ''):
        LineSegment.__init__(self, start=start, end=end, name=name)
        self._bbox = None

    @property
    def bounding_box(self):
        """Gets bounding box for Line Segment 3D. """
        if not self._bbox:
            self._bbox = self._bounding_box()
        return self._bbox

    @bounding_box.setter
    def bounding_box(self, new_bounding_box):
        """Sets new value to Line Segment's Bounding box."""
        self._bbox = new_bounding_box

    def __hash__(self):
        return hash((self.__class__.__name__, self.start, self.end))

    def __eq__(self, other_linesegment3d):
        if other_linesegment3d.__class__ != self.__class__:
            return False
        return (self.start == other_linesegment3d.start
                and self.end == other_linesegment3d.end)

    def _bounding_box(self):
        """
        Calculates the bounding box for a line segment 3D.

        :return: Bounding box for line segment 3d.
        """

        xmin = min(self.start.x, self.end.x)
        xmax = max(self.start.x, self.end.x)
        ymin = min(self.start.y, self.end.y)
        ymax = max(self.start.y, self.end.y)
        zmin = min(self.start.z, self.end.z)
        zmax = max(self.start.z, self.end.z)

        return volmdlr.core.BoundingBox(xmin, xmax, ymin, ymax, zmin, zmax)

    def to_dict(self, *args, **kwargs):
        """Stores all Line Segment 3D in a dict object."""
        return {'object_class': 'volmdlr.edges.LineSegment3D',
                'name': self.name,
                'start': self.start.to_dict(),
                'end': self.end.to_dict()
                }

    def normal_vector(self, abscissa=0.):
        """
        Returns the normal vector to the curve at the specified abscissa.
        """
        direction_vector = self.direction_vector()
        return direction_vector.deterministic_normal_vector()

    def unit_normal_vector(self, abscissa=0.):
        """Calculates the Line segment's unit normal vector."""
        return self.normal_vector().unit_vector()

    def point_distance(self, point):
        """Returns the minimal distance to a point."""
        distance, point = volmdlr.linesegment3d_point_distance((self.start.x, self.start.y, self.start.z),
                                                               (self.end.x, self.end.y, self.end.z),
                                                               (point.x, point.y, point.z))
        return distance

    def plane_projection2d(self, center, x, y):
        """
        Calculates the projection of a line segment 3d on to a plane.

        :param center: plane center.
        :param x: plane u direction.
        :param y: plane v direction.
        :return: line segment 3d.
        """
        start, end = self.start.plane_projection2d(center, x, y), self.end.plane_projection2d(center, x, y)
        if not start.is_close(end):
            return LineSegment2D(start, end)
        return None

    def line_intersections(self, line, tol: float = 1e-6):
        """
        Gets the intersection between a line segment 3d and line3D.

        :param line: other line.
        :param tol: maximum tolerance.
        :return: a list with the intersection points.
        """
        line_self = self.line
        if line_self.skew_to(line):
            return []
        intersection = line_self.intersection(line, tol=tol)
        if intersection and self.point_belongs(intersection):
            return [intersection]
        if line.point_belongs(self.start):
            return [self.start]
        if line.point_belongs(self.end):
            return [self.end]
        return []

    def linesegment_intersections(self, linesegment, abs_tol: float = 1e-6):
        """
        Gets the intersection between a line segment 3d and another line segment 3D.

        :param linesegment: other line segment.
        :param abs_tol: tolerance.
        :return: a list with the intersection points.
        """
        intersection = self.line.intersection(linesegment.line)
        if intersection and self.point_belongs(intersection, abs_tol=abs_tol) and\
                linesegment.point_belongs(intersection, abs_tol=abs_tol):
            return [intersection]
        return []

    def rotation(self, center: volmdlr.Point3D,
                 axis: volmdlr.Vector3D, angle: float):
        """
        LineSegment3D rotation.

        :param center: rotation center
        :param axis: rotation axis
        :param angle: angle rotation
        :return: a new rotated LineSegment3D
        """
        start = self.start.rotation(center, axis, angle)
        end = self.end.rotation(center, axis, angle)
        return LineSegment3D(start, end)

    def __contains__(self, point):

        point1, point2 = self.start, self.end
        axis = point2 - point1
        test = point.rotation(point1, axis, math.pi)
        if test.is_close(point):
            return True

        return False

    def translation(self, offset: volmdlr.Vector3D):
        """
        LineSegment3D translation.

        :param offset: translation vector
        :return: A new translated LineSegment3D
        """
        return LineSegment3D(
            self.start.translation(offset), self.end.translation(offset))

    def frame_mapping(self, frame: volmdlr.Frame3D, side: str):
        """
        Changes LineSegment3D frame_mapping and return a new LineSegment3D.

        side = 'old' or 'new'
        """
        if side == 'old':
            return LineSegment3D(
                *[frame.local_to_global_coordinates(point) for point in [self.start, self.end]])
        if side == 'new':
            return LineSegment3D(
                *[frame.global_to_local_coordinates(point) for point in [self.start, self.end]])
        raise ValueError('Please Enter a valid side: old or new')

    def copy(self, *args, **kwargs):
        """Returns a copy of the line segment."""
        return LineSegment3D(self.start.copy(), self.end.copy())

    def plot(self, ax=None, edge_style: EdgeStyle = EdgeStyle()):
        """Plots the Line segment 3d using matplotlib."""
        if ax is None:
            fig = plt.figure()
            ax = fig.add_subplot(111, projection='3d')

        points = [self.start, self.end]
        x = [point.x for point in points]
        y = [point.y for point in points]
        z = [point.z for point in points]
        if edge_style.edge_ends:
            ax.plot(x, y, z, color=edge_style.color, alpha=edge_style.alpha, marker='o')
        else:
            ax.plot(x, y, z, color=edge_style.color, alpha=edge_style.alpha)
        if edge_style.edge_direction:
            x, y, z = self.point_at_abscissa(0.5 * self.length())
            u, v, w = 0.05 * self.direction_vector()
            ax.quiver(x, y, z, u, v, w, length=self.length() / 100,
                      arrow_length_ratio=5, normalize=True,
                      pivot='tip', color=edge_style.color)
        return ax

    def plot2d(self, x_3d, y_3d, ax=None, color='k', width=None):
        """Creates a 2d plot of the Line segment 3d using matplotlib."""
        if ax is None:
            fig = plt.figure()
            ax = fig.add_subplot(111, projection='3d')

        edge2d = self.plane_projection2d(volmdlr.O3D, x_3d, y_3d)
        edge2d.plot(ax=ax, edge_style=EdgeStyle(color=color, width=width))
        return ax

    def plot_data(self, x_3d, y_3d, edge_style=plot_data.EdgeStyle(color_stroke=plot_data.colors.BLACK,
                                                                   line_width=1, dashline=None)):
        """Plot a Line Segment 3D object using dessia's plot_data library."""
        edge2d = self.plane_projection2d(volmdlr.O3D, x_3d, y_3d)
        return edge2d.plot_data(edge_style)

    def to_2d(self, plane_origin, x, y):
        """
        Transforms a LineSegment3D into an LineSegment2D, given a plane origin and an u and v plane vector.

        :param plane_origin: plane origin.
        :param x: plane u vector.
        :param y: plane v vector.
        :return: LineSegment2D.
        """
        p2d = [point.to_2d(plane_origin, x, y) for point in (self.start, self.end)]
        if p2d[0].is_close(p2d[1]):
            return None
        return LineSegment2D(*p2d, name=self.name)

    def to_bspline_curve(self, resolution=10):
        """
        Convert a LineSegment3D to a BSplineCurve3D.
        """
        degree = 1
        points = [self.point_at_abscissa(abscissa / self.length())
                  for abscissa in range(resolution + 1)]
        bspline_curve = BSplineCurve3D.from_points_interpolation(points, degree)
        return bspline_curve

    def get_reverse(self):
        """
        Gets the reverse of the Line Segment.
        """
        return LineSegment3D(self.end.copy(), self.start.copy())

    def minimum_distance_points(self, other_line):
        """
        Returns the points on this line and on the other line that are the closest of lines.
        """
        return get_minimum_distance_points_lines(self.start, self.end,
                                                                       other_line.start, other_line.end)

    def matrix_distance(self, other_line):
        """
        Gets the points corresponding to the distance between to lines using matrix distance.

        :param other_line: Other line.
        :return: Two points corresponding to the distance between to lines.
        """
        return volmdlr.LineSegment3DDistance([self.start, self.end], [other_line.start, other_line.end])

    def parallel_distance(self, other_linesegment):
        """Calculates the parallel distance between two Line Segments 3D."""
        pt_a, pt_b, pt_c = self.start, self.end, other_linesegment.start
        vector = volmdlr.Vector3D((pt_a - pt_b).vector)
        vector = vector.unit_vector()
        plane1 = volmdlr.surfaces.Plane3D.from_3_points(pt_a, pt_b, pt_c)
        v = vector.cross(plane1.frame.w)  # distance vector
        # pt_a = k*u + c*v + pt_c
        res = (pt_a - pt_c).vector
        x, y, z = res[0], res[1], res[2]
        u1, u2, u3 = vector.x, vector.y, vector.z
        v1, v2, v3 = v.x, v.y, v.z

        if (u1 * v2 - v1 * u2) != 0 and u1 != 0:
            c = (y * u1 - x * u2) / (u1 * v2 - v1 * u2)
            k = (x - c * v1) / u1
            if math.isclose(k * u3 + c * v3, z, abs_tol=1e-7):
                return k
        elif (u1 * v3 - v1 * u3) != 0 and u1 != 0:
            c = (z * u1 - x * u3) / (u1 * v3 - v1 * u3)
            k = (x - c * v1) / u1
            if math.isclose(k * u2 + c * v2, y, abs_tol=1e-7):
                return k
        elif (v1 * u2 - v2 * u1) != 0 and u2 != 0:
            c = (u2 * x - y * u1) / (v1 * u2 - v2 * u1)
            k = (y - c * v2) / u2
            if math.isclose(k * u3 + c * v3, z, abs_tol=1e-7):
                return k
        elif (v3 * u2 - v2 * u3) != 0 and u2 != 0:
            c = (u2 * z - y * u3) / (v3 * u2 - v2 * u3)
            k = (y - c * v2) / u2
            if math.isclose(k * u1 + c * v1, x, abs_tol=1e-7):
                return k
        elif (u1 * v3 - v1 * u3) != 0 and u3 != 0:
            c = (z * u1 - x * u3) / (u1 * v3 - v1 * u3)
            k = (z - c * v3) / u3
            if math.isclose(k * u2 + c * v2, y, abs_tol=1e-7):
                return k
        elif (u2 * v3 - v2 * u3) != 0 and u3 != 0:
            c = (z * u2 - y * u3) / (u2 * v3 - v2 * u3)
            k = (z - c * v3) / u3
            if math.isclose(k * u1 + c * v1, x, abs_tol=1e-7):
                return k
        raise NotImplementedError

    def distance_linesegment(self, linesegment, return_points=False):
        """
        Calculates the minimum distance between two line segments in 3d.

        :param linesegment: other line segment.
        :param return_points: boolean weather to return the minimum distance corresponding points or not.
        :return: minimum distance / minimal distance with corresponding points.
        """
        p1, p2 = self.minimum_distance_points(linesegment)
        if not self.point_belongs(p1):
            p1 = self.start if self.start.point_distance(p1) < self.end.point_distance(p1) else self.end
        if not linesegment.point_belongs(p2):
            p2 = linesegment.start if linesegment.start.point_distance(p2) <\
                                      linesegment.end.point_distance(p2) else linesegment.end
        if return_points:
            return p1.point_distance(p2), p1, p2
        return p1.point_distance(p2)

    def distance_arc(self, arc3d, return_points=False):
        """
        Calculates the minimum distance between a line segment and an arc in 3d.

        :param arc3d: other line segment.
        :param return_points: boolean weather to return the minimum distance corresponding points or not.
        :return: minimum distance / minimal distance with corresponding points.
        """
        return arc3d.distance_linesegment(self, return_points)

    def extrusion(self, extrusion_vector):
        """
        Extrusion of a Line Segment 3D, in a specific extrusion direction.

        :param extrusion_vector: the extrusion vector used.
        :return: An extruded Plane Face 3D.
        """
        u = self.unit_direction_vector()
        v = extrusion_vector.copy()
        v = v.unit_vector()
        w = u.cross(v)
        length_1 = self.length()
        length_2 = extrusion_vector.norm()
        plane = volmdlr.surfaces.Plane3D(volmdlr.Frame3D(self.start, u, v, w))
        return [volmdlr.faces.PlaneFace3D.from_surface_rectangular_cut(plane, 0, length_1, 0, length_2)]

    def _conical_revolution(self, params):
        """Creates a conical revolution of a Line Segment 3D."""
        axis, u, dist1, dist2, angle, cone_origin = params
        v = axis.cross(u)
        direction_vector = self.direction_vector()
        direction_vector = direction_vector.unit_vector()

        semi_angle = math.atan2(direction_vector.dot(u), direction_vector.dot(axis))
        if semi_angle > 0.5 * math.pi:
            semi_angle = math.pi - semi_angle
            cone_frame = volmdlr.Frame3D(cone_origin, u, -v, -axis)
            angle2 = - angle
        else:
            angle2 = angle
            cone_frame = volmdlr.Frame3D(cone_origin, u, v, axis)

        surface = volmdlr.surfaces.ConicalSurface3D(cone_frame, semi_angle)
        return [volmdlr.faces.ConicalFace3D.from_surface_rectangular_cut(
            surface, 0, angle2, z1=dist1 / math.tan(semi_angle), z2=dist2 / math.tan(semi_angle))]

    def _cylindrical_revolution(self, params):
        """Creates a cylindrical revolution of a Line Segment 3D."""
        axis, u, p1_proj, dist1, _, angle = params
        v = axis.cross(u)
        surface = volmdlr.surfaces.CylindricalSurface3D(volmdlr.Frame3D(p1_proj, u, v, axis), dist1)
        return [volmdlr.faces.CylindricalFace3D.from_surface_rectangular_cut(
            surface, 0, angle, 0, (self.end - self.start).dot(axis))]

    def _plane_revolution(self, params):
        """
        Creates Plane Revolution of a Line Segment 3D.

        :param params: needed parameters.
        :return: List of plane revolution faces.
        """
        axis, angle, p1_proj, u, distance_1, distance_2, line_intersection = params
        v = axis.cross(u)
        surface = volmdlr.surfaces.Plane3D(
            volmdlr.Frame3D(p1_proj, u, v, axis))
        if self.point_belongs(line_intersection):  # Linesegment intersects revolution axis
            faces = []
            for i, radius in enumerate([distance_1, distance_2]):
                if math.isclose(radius, 0, abs_tol=1e-9):
                    continue
                if i == 0:
                    arc_point1 = volmdlr.O2D + volmdlr.X2D * radius
                else:
                    arc_point1 = volmdlr.O2D - volmdlr.X2D * radius
                arc_point2 = arc_point1.rotation(volmdlr.O2D, angle / 2)
                arc_point3 = arc_point1.rotation(volmdlr.O2D, angle)
                arc = Arc2D.from_3_points(arc_point1, arc_point2, arc_point3)
                outer_contour = volmdlr.wires.Contour2D([LineSegment2D(volmdlr.O2D, arc_point1), arc,
                                                         LineSegment2D(arc_point3, volmdlr.O2D)])
                face = volmdlr.faces.PlaneFace3D(surface, volmdlr.surfaces.Surface2D(outer_contour, []))
                faces.append(face)
            return faces
        smaller_r, bigger_r = sorted([distance_1, distance_2])
        inner_contours2d = []
        if angle == volmdlr.TWO_PI:
            # Only 2 circles as contours
            bigger_circle = volmdlr_curves.Circle2D(volmdlr.OXY, bigger_r)
            outer_contour2d = volmdlr.wires.Contour2D(
                bigger_circle.split_at_abscissa(bigger_circle.length() * 0.5))
            if not math.isclose(smaller_r, 0, abs_tol=1e-9):
                smaller_circle = volmdlr_curves.Circle2D(volmdlr.OXY, smaller_r)
                inner_contours2d = [volmdlr.wires.Contour2D(
                    smaller_circle.split_at_abscissa(smaller_circle.length() * 0.5))]
            return [volmdlr.faces.PlaneFace3D(surface,
                                              volmdlr.surfaces.Surface2D(outer_contour2d, inner_contours2d))]
        # Two arcs and lines
        arc1_s = volmdlr.Point2D(bigger_r, 0)
        arc1_i = arc1_s.rotation(center=volmdlr.O2D,
                                 angle=0.5 * angle)
        arc1_e = arc1_s.rotation(center=volmdlr.O2D, angle=angle)
        arc1 = Arc2D.from_3_points(arc1_s, arc1_i, arc1_e)

        arc2_e = volmdlr.Point2D(smaller_r, 0)
        arc2_i = arc2_e.rotation(center=volmdlr.O2D,
                                 angle=0.5 * angle)
        arc2_s = arc2_e.rotation(center=volmdlr.O2D, angle=angle)
        arc2 = Arc2D.from_3_points(arc2_s, arc2_i, arc2_e)

        line1 = LineSegment2D(arc1_e, arc2_s)
        line2 = LineSegment2D(arc2_e, arc1_s)

        outer_contour2d = volmdlr.wires.Contour2D([arc1, line1,
                                                   arc2, line2])

        return [volmdlr.faces.PlaneFace3D(surface, volmdlr.surfaces.Surface2D(outer_contour2d, inner_contours2d))]

    def revolution(self, axis_point, axis, angle):
        """
        Returns the face generated by the revolution of the line segments.
        """
        axis_line3d = volmdlr_curves.Line3D(axis_point, axis_point + axis)
        if axis_line3d.point_belongs(self.start) and axis_line3d.point_belongs(
                self.end):
            return []
        line_intersection = self.line.intersection(axis_line3d)
        p1_proj, _ = axis_line3d.point_projection(self.start)
        p2_proj, _ = axis_line3d.point_projection(self.end)
        distance_1 = self.start.point_distance(p1_proj)
        distance_2 = self.end.point_distance(p2_proj)
        if not math.isclose(distance_1, 0., abs_tol=1e-9):
            u = self.start - p1_proj  # Unit vector from p1_proj to p1
            u = u.unit_vector()
        elif not math.isclose(distance_2, 0., abs_tol=1e-9):
            u = self.end - p2_proj  # Unit vector from p1_proj to p1
            u = u.unit_vector()
        else:
            return []
        if u.is_colinear_to(self.direction_vector()):
            # Planar face
            return self._plane_revolution([axis, angle, p1_proj, u, distance_1, distance_2, line_intersection])
        if line_intersection and self.point_belongs(line_intersection):
            if not math.isclose(distance_1, 0., abs_tol=1e-9) and not math.isclose(distance_2, 0., abs_tol=1e-9):
                u1 = self.start - p1_proj  # Unit vector from p1_proj to p1
                u1 = u1.unit_vector()
                u2 = self.end - p2_proj  # Unit vector from p1_proj to p1
                u2 = u2.unit_vector()
                faces = self._conical_revolution([axis, u1, 0, distance_1, angle, line_intersection]) + \
                        self._conical_revolution([axis, u2, 0, distance_2, angle, line_intersection])
                return faces
        if not math.isclose(distance_1, distance_2, abs_tol=1e-9):
            # Conical
            return self._conical_revolution([axis, u, distance_1, distance_2, angle, line_intersection])
        # Cylindrical face
        return self._cylindrical_revolution([axis, u, p1_proj, distance_1, distance_2, angle])

    def trim(self, point1: volmdlr.Point3D, point2: volmdlr.Point3D):
        """Trims a Line Segment at two given points."""
        if not self.point_belongs(point1) or not self.point_belongs(point2):
            raise ValueError('Point not on curve')

        return LineSegment3D(point1, point2)

    def sweep(self, *args):
        """
        Line Segment 3D is used as path for sweeping given section through it.

        :return:
        """
        section_contour2d, frame = args
        section_contour3d = section_contour2d.to_3d(self.start, frame.u, frame.v)
        new_faces = []
        for contour_primitive in section_contour3d.primitives:
            new_faces.extend(contour_primitive.extrusion(self.length()
                                                         * self.unit_direction_vector()))
        return new_faces

    def line_distance(self, line, return_points: bool = False):
        """
        Calculates the distance between a Line Segment and an infinite Line.

        :param line: other line.
        :param return_points: weather to return corresponding points or not.
        :return: distance between line and line segment.
        """
        line_min_distance_points = line.minimum_distance_points(self.line)
        if self.point_belongs(line_min_distance_points[1]):
            if return_points:
                return line_min_distance_points[0].point_distance(line_min_distance_points[1]),\
                    line_min_distance_points[0], line_min_distance_points[1]
            return line_min_distance_points[0].point_distance(line_min_distance_points[1])
        distance1 = line_min_distance_points[0].point_distance(self.start)
        distance2 = line_min_distance_points[0].point_distance(self.end)
        if distance1 < distance2:
            distance = distance1
            points = [line_min_distance_points[0], self.start]
        else:
            distance = distance1
            points = [line_min_distance_points[0], self.end]
        if return_points:
            return distance, points[0], points[1]
        return distance

    def babylon_curves(self):
        """Returns the babylon representation of the edge."""
        points = [[*self.start], [*self.end]]
        babylon_lines = {'points': points,
                         'alpha': 1.0,
                         'name': self.name,
                         'color': [0.2, 0.8, 0.2]
                         }
        return babylon_lines

    def move_frame_along(self, frame):
        """Move frame along edge."""
        new_frame = frame.translation(self.end - self.start)
        return new_frame


class BSplineCurve3D(BSplineCurve):
    """
    A class for 3-dimensional B-spline curves.

    The following rule must be respected : `number of knots = number of control points + degree + 1`

    :param degree: The degree of the 3-dimensional B-spline curve
    :type degree: int
    :param control_points: A list of 3-dimensional points
    :type control_points: List[:class:`volmdlr.Point3D`]
    :param knot_multiplicities: The vector of multiplicities for each knot
    :type knot_multiplicities: List[int]
    :param knots: The knot vector composed of values between 0 and 1
    :type knots: List[float]
    :param weights: The weight vector applied to the knot vector. Default
        value is None
    :type weights: List[float], optional
    :param periodic: If `True` the B-spline curve is periodic. Default value
        is False
    :type periodic: bool, optional
    :param name: The name of the B-spline curve. Default value is ''
    :type name: str, optional
    """

    def __init__(self,
                 degree: int,
                 control_points: List[volmdlr.Point3D],
                 knot_multiplicities: List[int],
                 knots: List[float],
                 weights: List[float] = None,
                 name: str = ''):

        BSplineCurve.__init__(self, degree,
                              control_points,
                              knot_multiplicities,
                              knots,
                              weights,
                              name)

        self._bbox = None

    @property
    def bounding_box(self):
        """Returns bounding box."""
        if not self._bbox:
            self._bbox = self._bounding_box()
        return self._bbox

    @bounding_box.setter
    def bounding_box(self, new_bounding_box):
        """Sets bounding box."""
        self._bbox = new_bounding_box

    def _bounding_box(self):
        """Creates a bounding box from the bspline points."""
        return volmdlr.core.BoundingBox.from_points(self.discretization_points())

    def look_up_table(self, resolution: int = 20, start_parameter: float = 0,
                      end_parameter: float = 1):
        """
        Creates a table of equivalence between parameter t (evaluation of BSplineCurve) and the cumulative distance.

        :param resolution: The precision of the table. Auto-adjusted by the
            algorithm. Default value set to 20
        :type resolution: int, optional
        :param start_parameter: First parameter evaluated in the table.
            Default value set to 0
        :type start_parameter: float, optional
        :param end_parameter: Last parameter evaluated in the table.
            Default value set to 1
        :type start_parameter: float, optional
        :return: Yields a list of tuples containing the parameter and the
            cumulated distance along the BSplineCruve3D from the evaluation of
            start_parameter
        :rtype: Tuple[float, float]
        """
        resolution = max(10, min(resolution, int(self.length() / 1e-4)))
        delta_param = 1 / resolution * (end_parameter - start_parameter)
        distance = 0
        for i in range(resolution + 1):
            if i == 0:
                yield start_parameter, 0
            else:
                param1 = start_parameter + (i - 1) * delta_param
                param2 = start_parameter + i * delta_param
                point1 = self.evaluate_single(param1)
                point2 = self.evaluate_single(param2)
                distance += point1.point_distance(point2)
                yield param2, distance

    def normal(self, position: float = 0.0):
        """Returns the normal vector at a given parameter of the curve."""
        der = self.derivatives(position, 1)
        point1 = self.evaluate_single(0.0)
        points = [point1]
        count = 1
        u = 0.1
        while count < 3 and u <= 0.9:
            point = self.evaluate_single(u)
            if not point.in_list(points):
                points.append(point)
                count += 1
            u += 0.1
        if count < 3:
            raise NotImplementedError("BSplineCurve3D is a line segment")
        vec1 = points[1] - point1
        vec2 = points[2] - point1
        plane_normal = vec1.cross(vec2)
        normal = plane_normal.cross(der[1])
        return normal.unit_vector()

    def get_direction_vector(self, abscissa=0.0):
        """
        Calculates direction vector at given abscissa value (value between o and bspline length).

        """
        length = self.length()
        if abscissa >= length:
            abscissa2 = length
            abscissa = abscissa2 - 0.001 * length

        else:
            abscissa2 = min(abscissa + 0.001 * length, length)

        tangent = self.point_at_abscissa(abscissa2) - self.point_at_abscissa(
            abscissa)
        return tangent

    def direction_vector(self, abscissa=0.):
        """
        Gets direction vector at given abscissa value (value between o and bspline length).

        """
        if not self._direction_vector_memo:
            self._direction_vector_memo = {}
        if abscissa not in self._direction_vector_memo:
            self._direction_vector_memo[abscissa] = self.get_direction_vector(abscissa)
        return self._direction_vector_memo[abscissa]

    @classmethod
    def from_step(cls, arguments, object_dict, **kwargs):
        """
        Converts a step primitive to a BSplineCurve3D.

        :param arguments: The arguments of the step primitive.
        :type arguments: list
        :param object_dict: The dictionary containing all the step primitives
            that have already been instantiated
        :type object_dict: dict
        :return: The corresponding BSplineCurve3D.
        :rtype: :class:`volmdlr.edges.BSplineCurve3D`
        """
        name = arguments[0][1:-1]
        degree = int(arguments[1])
        points = [object_dict[int(i[1:])] for i in arguments[2]]
        lines = [LineSegment3D(pt1, pt2) for pt1, pt2 in zip(points[:-1], points[1:]) if not pt1.is_close(pt2)]
        if lines and not points[0].is_close(points[-1]):
            # quick fix. Real problem: Tolerance too low (1e-6 m = 0.001mm)
            dir_vector = lines[0].unit_direction_vector()
            if all(line.unit_direction_vector() == dir_vector for line in lines):
                return LineSegment3D(points[0], points[-1])

        knot_multiplicities = [int(i) for i in arguments[6][1:-1].split(",")]
        knots = [float(i) for i in arguments[7][1:-1].split(",")]
        knot_vector = []
        for i, knot in enumerate(knots):
            knot_vector.extend([knot] * knot_multiplicities[i])

        if 9 in range(len(arguments)):
            weight_data = [float(i) for i in arguments[9][1:-1].split(",")]
        else:
            weight_data = None

        return cls(degree, points, knot_multiplicities, knots, weight_data, name)

    def to_step(self, current_id, surface_id=None, curve2d=None):
        """Exports to STEP format."""
        points_ids = []
        content = ''
        point_id = current_id
        for point in self.control_points:
            point_content, point_id = point.to_step(point_id,
                                                    vertex=False)
            content += point_content
            points_ids.append(point_id)
            point_id += 1

        curve_id = point_id
        content += f"#{curve_id} = B_SPLINE_CURVE_WITH_KNOTS('{self.name}',{self.degree}," \
                   f"({volmdlr.core.step_ids_to_str(points_ids)})," \
                   f".UNSPECIFIED.,.F.,.F.,{tuple(self.knot_multiplicities)},{tuple(self.knots)}," \
                   f".UNSPECIFIED.);\n"

        if surface_id and curve2d:
            content += f"#{curve_id + 1} = SURFACE_CURVE('',#{curve_id},(#{curve_id + 2}),.PCURVE_S1.);\n"
            content += f"#{curve_id + 2} = PCURVE('',#{surface_id},#{curve_id + 3});\n"

            # 2D parametric curve
            curve2d_content, curve2d_id = curve2d.to_step(curve_id + 3)  # 5

            # content += f"#{curve_id + 3} = DEFINITIONAL_REPRESENTATION('',(#{curve2d_id - 1}),#{curve_id + 4});\n"
            # content += f"#{curve_id + 4} = ( GEOMETRIC_REPRESENTATION_CONTEXT(2)" \
            #            f"PARAMETRIC_REPRESENTATION_CONTEXT() REPRESENTATION_CONTEXT('2D SPACE','') );\n"

            content += curve2d_content
            current_id = curve2d_id
        else:
            current_id = curve_id + 1

        start_content, start_id = self.start.to_step(current_id, vertex=True)
        current_id = start_id + 1
        end_content, end_id = self.end.to_step(current_id + 1, vertex=True)
        content += start_content + end_content
        current_id = end_id + 1
        if surface_id:
            content += f"#{current_id} = EDGE_CURVE('{self.name}',#{start_id},#{end_id},#{curve_id},.T.);\n"
        else:
            content += f"#{current_id} = EDGE_CURVE('{self.name}',#{start_id},#{end_id},#{curve_id},.T.);\n"
        return content, current_id

    def rotation(self, center: volmdlr.Point3D, axis: volmdlr.Vector3D, angle: float):
        """
        BSplineCurve3D rotation.

        :param center: rotation center
        :param axis: rotation axis
        :param angle: angle rotation
        :return: a new rotated BSplineCurve3D
        """
        new_control_points = [point.rotation(center, axis, angle) for point in
                              self.control_points]
        new_bsplinecurve3d = BSplineCurve3D(self.degree, new_control_points,
                                            self.knot_multiplicities,
                                            self.knots, self.weights, self.name)
        return new_bsplinecurve3d

    def trim(self, point1: volmdlr.Point3D, point2: volmdlr.Point3D, same_sense: bool = True):
        """
        Trims a bspline curve between two points.

        :param point1: point 1 used to trim.
        :param point2: point2 used to trim.
        :param same_sense: Used for periodical curves only. Indicates whether the curve direction agrees with (True)
            or is in the opposite direction (False) to the edge direction. By default, it's assumed True
        :return: New BSpline curve between these two points.
        """
        if self.periodic:
            return self.trim_with_interpolation(point1, point2, same_sense)
        bsplinecurve = self
        if not same_sense:
            bsplinecurve = self.reverse()
        parameter1 = bsplinecurve.point_to_parameter(point1)
        parameter2 = bsplinecurve.point_to_parameter(point2)

        if (point1.is_close(bsplinecurve.start) and point2.is_close(bsplinecurve.end)) \
                or (point1.is_close(bsplinecurve.end) and point2.is_close(bsplinecurve.start)):
            return bsplinecurve

        if point1.is_close(bsplinecurve.start) and not point2.is_close(bsplinecurve.end):
            return bsplinecurve.cut_after(parameter2)

        if point2.is_close(bsplinecurve.start) and not point1.is_close(bsplinecurve.end):
            bsplinecurve = bsplinecurve.cut_after(parameter1)
            return bsplinecurve

        if not point1.is_close(bsplinecurve.start) and point2.is_close(bsplinecurve.end):
            return bsplinecurve.cut_before(parameter1)

        if not point2.is_close(bsplinecurve.start) and point1.is_close(bsplinecurve.end):
            bsplinecurve = bsplinecurve.cut_before(parameter2)
            return bsplinecurve

        if parameter1 is None or parameter2 is None:
            raise ValueError('Point not on BSplineCurve for trim method')

        if parameter1 > parameter2:
            parameter1, parameter2 = parameter2, parameter1
            point1, point2 = point2, point1

        bsplinecurve = bsplinecurve.cut_before(parameter1)
        new_param2 = bsplinecurve.point_to_parameter(point2)
        trimmed_bspline_cruve = bsplinecurve.cut_after(new_param2)
        return trimmed_bspline_cruve

    def trim_with_interpolation(self, point1: volmdlr.Point3D, point2: volmdlr.Point3D, same_sense: bool = True):
        """
        Creates a new BSplineCurve3D between point1 and point2 using interpolation method.
        """
        bspline_curve = self
        if not same_sense:
            bspline_curve = self.reverse()
        n = len(bspline_curve.control_points)
        local_discretization = bspline_curve.local_discretization(point1, point2, n)
        if len(local_discretization) <= bspline_curve.degree:
            return bspline_curve
        return bspline_curve.__class__.from_points_interpolation(local_discretization, bspline_curve.degree)

    def trim_between_evaluations(self, parameter1: float, parameter2: float):
        """
        Trims the Bspline between two abscissa evaluation parameters.

        :param parameter1: evaluation parameter 1, bigger than 0 and smaller than its length.
        :param parameter2: evaluation parameter 2, bigger than 0 and smaller than its length.
        """
        warnings.warn('Use BSplineCurve3D.trim instead of trim_between_evaluation')
        parameter1, parameter2 = min([parameter1, parameter2]), \
            max([parameter1, parameter2])

        if math.isclose(parameter1, 0, abs_tol=1e-7) \
                and math.isclose(parameter2, 1, abs_tol=1e-7):
            return self
        if math.isclose(parameter1, 0, abs_tol=1e-7):
            return self.cut_after(parameter2)
        if math.isclose(parameter2, 1, abs_tol=1e-7):
            return self.cut_before(parameter1)

        # Cut before
        bspline_curve = self.insert_knot(parameter1, num=self.degree)
        if bspline_curve.weights is not None:
            raise NotImplementedError

        # Cut after
        bspline_curve = bspline_curve.insert_knot(parameter2, num=self.degree)
        if bspline_curve.weights is not None:
            raise NotImplementedError

        new_ctrlpts = bspline_curve.control_points[bspline_curve.degree:
                                                   -bspline_curve.degree]
        new_multiplicities = bspline_curve.knot_multiplicities[1:-1]
        # new_multiplicities = bspline_curve.knot_multiplicities[2:-5]
        new_multiplicities[-1] += 1
        new_multiplicities[0] += 1
        new_knots = bspline_curve.knots[1:-1]
        # new_knots = bspline_curve.knots[2:-5]
        new_knots = nurbs_helpers.standardize_knot_vector(new_knots)

        return BSplineCurve3D(degree=bspline_curve.degree,
                              control_points=new_ctrlpts,
                              knot_multiplicities=new_multiplicities,
                              knots=new_knots,
                              weights=None,
                              name=bspline_curve.name)

    def cut_before(self, parameter: float):
        """
        Returns the right side of the split curve at a given parameter.

        :param parameter: parameter value that specifies where to split the curve.
        :type parameter: float
        """
        point3d = self.evaluate_single(parameter)
        if self.start.is_close(point3d):
            return self.copy()
        if self.end.is_close(point3d):
            return self.reverse()

        curves = volmdlr.nurbs.operations.split_curve(self, round(parameter, 7))
        return curves[1]

    def cut_after(self, parameter: float):
        """
        Returns the left side of the split curve at a given parameter.

        :param parameter: parameter value that specifies where to split the curve.
        :type parameter: float
        """
        # Is a value of parameter below 5e-6 a real need for precision ?
        point3d = self.evaluate_single(parameter)
        if self.start.is_close(point3d):
            return self.reverse()
        if self.end.is_close(point3d):
            return self.copy()
        curves = volmdlr.nurbs.operations.split_curve(self, round(parameter, 7))
        return curves[0]

    def insert_knot(self, knot: float, num: int = 1):
        """
        Returns a new BSplineCurve3D.

        """
        return volmdlr.nurbs.operations.insert_knot_curve(self, [knot], num=[num])

    # Copy paste du LineSegment3D
    def plot(self, ax=None, edge_style: EdgeStyle = EdgeStyle()):
        if ax is None:
            fig = plt.figure()
            ax = fig.add_subplot(111, projection='3d')
        points = self.points
        x = [point.x for point in points]
        y = [point.y for point in points]
        z = [point.z for point in points]
        ax.plot(x, y, z, color=edge_style.color, alpha=edge_style.alpha)
        if edge_style.edge_ends:
            ax.plot(x, y, z, 'o', color=edge_style.color, alpha=edge_style.alpha)
        return ax

    def to_2d(self, plane_origin, x, y):
        """
        Transforms a BSplineCurve3D into an BSplineCurve2D, given a plane origin and an u and v plane vector.

        :param plane_origin: plane origin.
        :param x: plane u vector.
        :param y: plane v vector.
        :return: BSplineCurve2D.
        """
        control_points2d = [point.to_2d(plane_origin, x, y) for point in
                            self.control_points]
        return BSplineCurve2D(self.degree, control_points2d,
                              self.knot_multiplicities, self.knots,
                              self.weights, self.name)

    def curvature(self, u: float, point_in_curve: bool = False):
        """
        Returns the curvature of a curve and the point where it is located.
        """
        ders = self.derivatives(u, 3)  # 3 first derivative
        c1, c2 = ders[1], ders[2]
        denom = c1.cross(c2)
        if c1.is_close(volmdlr.O3D) or c2.is_close(volmdlr.O3D) or denom.norm() == 0.0:
            if point_in_curve:
                return 0., volmdlr.Point3D(*ders[0])
            return 0.
        r_c = ((c1.norm()) ** 3) / denom.norm()
        point = volmdlr.Point3D(*ders[0])
        if point_in_curve:
            return 1 / r_c, point
        return 1 / r_c

    def global_maximum_curvature(self, nb_eval: int = 21, point_in_curve: bool = False):
        """
        Returns the global maximum curvature of a curve and the point where it is located.
        """
        check = [i / (nb_eval - 1) for i in range(nb_eval)]
        curvatures = []
        for u in check:
            curvatures.append(self.curvature(u, point_in_curve))
        return curvatures

    def maximum_curvature(self, point_in_curve: bool = False):
        """
        Returns the maximum curvature of a curve and the point where it is located.
        """
        if point_in_curve:
            maximum_curvarture, point = max(self.global_maximum_curvature(nb_eval=21, point_in_curve=point_in_curve))
            return maximum_curvarture, point
        maximum_curvarture = max(self.global_maximum_curvature(nb_eval=21, point_in_curve=point_in_curve))
        return maximum_curvarture

    def minimum_radius(self, point_in_curve=False):
        """
        Returns the minimum curvature radius of a curve and the point where it is located.
        """
        if point_in_curve:
            maximum_curvarture, point = self.maximum_curvature(point_in_curve)
            return 1 / maximum_curvarture, point
        maximum_curvarture = self.maximum_curvature(point_in_curve)
        return 1 / maximum_curvarture

    # def global_minimum_curvature(self, nb_eval: int = 21):
    #     check = [i / (nb_eval - 1) for i in range(nb_eval)]
    #     radius = []
    #     for u in check:
    #         radius.append(self.minimum_curvature(u))
    #     return radius

    def triangulation(self):
        """Triangulation method for a BSplineCurve3D."""
        return None

    def linesegment_intersections(self, linesegment3d: LineSegment3D, abs_tol: float = 1e-6):
        """
        Calculates intersections between a BSplineCurve3D and a LineSegment3D.

        :param linesegment3d: linesegment to verify intersections.
        :param abs_tol: tolerance.
        :return: list with the intersections points.
        """
        if not self.bounding_box.is_intersecting(linesegment3d.bounding_box, abs_tol):
            return []
        intersection_section_pairs = self._get_intersection_sections(linesegment3d)
        intersections = []
        for bspline, edge2_ in intersection_section_pairs:
            intersections_points = bspline.get_linesegment_intersections(edge2_)
            for inter in intersections_points:
                if not inter.in_list(intersections, abs_tol):
                    intersections.append(inter)
        return intersections

    def arc_intersections(self, arc, abs_tol=1e-6):
        """
        Calculates intersections between a BSpline Curve 3D and an arc 3D.

        :param arc: arc to verify intersections.
        :param abs_tol: tolerance.
        :return: list with the intersections points.
        """
        if self.bounding_box.distance_to_bbox(arc.bounding_box) > abs_tol:
            return []
        return self._generic_edge_intersections(arc, abs_tol)

    def curve_intersections(self, curve, abs_tol: float = 1e-6):
        """Get the intersections with the specified curve."""
        if self.bounding_box.distance_to_bbox(curve.bounding_box) > abs_tol:
            return []
        intersections_points = vm_utils_intersections.get_bsplinecurve_intersections(curve, self, abs_tol=abs_tol)
        return intersections_points

    def circle_intersections(self, circle, abs_tol: float = 1e-6):
        """Get the intersections with the specified circle."""
        if self.bounding_box.distance_to_bbox(circle.bounding_box) > abs_tol:
            return []
        intersections_points = vm_utils_intersections.get_bsplinecurve_intersections(circle, self, abs_tol=abs_tol)
        return intersections_points

    def is_shared_section_possible(self, other_bspline2, tol):
        """
        Verifies if it there is any possibility of the two bsplines share a section.

        :param other_bspline2: other bspline.
        :param tol: tolerance used.
        :return: True or False.
        """
        if self.bounding_box.distance_to_bbox(other_bspline2.bounding_box) > tol:
            return False
        return True

    def sweep(self, *args, **kwargs):
        """
        Bspline 3D is used as path for sweeping given section through it.

        :return:
        """
        frenet = kwargs.get("frenet", False)
        if frenet:
            raise NotImplementedError
        new_faces = []
        tangents = []
        section_contour2d, frame = args
        section_contour3d = section_contour2d.to_3d(frame.origin, frame.u, frame.v)

        points = self.points
        for k, _ in enumerate(points):
            position = k / (len(points) - 1)
            tangents.append(self.unit_direction_vector(position * self.length()))
        normal = tangents[0].deterministic_unit_normal_vector()
        v_vector = tangents[0].cross(normal)
        section_contour2d = section_contour3d.to_2d(points[0], normal, v_vector)
        contours = [section_contour2d.to_3d(points[0], normal, v_vector)]
        for point, tan in zip(points[1:], tangents[1:]):
            normal = tan.deterministic_unit_normal_vector()
            v_vector = tan.cross(normal)
            section_contour3d = section_contour2d.to_3d(point, normal, v_vector)
            contours.append(section_contour3d)

        polys = [volmdlr.wires.ClosedPolygon3D(c.discretization_points(number_points=36)) for c in contours]

        size_v, size_u = len(polys[0].points), len(polys)
        degree_u, degree_v = 3, 3

        points_3d = []
        for poly in polys:
            points_3d.extend(poly.points)

        bspline_surface3d = volmdlr.surfaces.BSplineSurface3D.from_points_interpolation(points_3d, size_u,
                                                                                       size_v,degree_u, degree_v)

        outer_contour = volmdlr.wires.Contour2D([volmdlr.edges.LineSegment2D(volmdlr.O2D, volmdlr.X2D.to_point()),
                                                 volmdlr.edges.LineSegment2D(
                                                     volmdlr.X2D.to_point(), (volmdlr.X2D + volmdlr.Y2D).to_point()),
                                                 volmdlr.edges.LineSegment2D(
                                                     (volmdlr.X2D + volmdlr.Y2D).to_point(), volmdlr.Y2D.to_point()),
                                                 volmdlr.edges.LineSegment2D(volmdlr.Y2D.to_point(), volmdlr.O2D)])
        surf2d = volmdlr.surfaces.Surface2D(outer_contour, [])

        bsface3d = volmdlr.faces.BSplineFace3D(bspline_surface3d, surf2d)
        new_faces.append(bsface3d)
        return new_faces

    def revolution(self, axis_point, axis, angle):
        """
        Returns the face generated by the revolution of the BSpline Curve 3D.
        """
        surface = volmdlr.surfaces.RevolutionSurface3D(self, axis_point, axis)
        face = volmdlr.faces.RevolutionFace3D.from_surface_rectangular_cut(surface, 0, angle, 0, self.length())
        return face

    def split_between_two_points(self, point1, point2):
        """
        Split edge between two points.

        :param point1: point 1.
        :param point2: point 2.
        :return: edge split.
        """
        return self.trim(point1, point2)

    def move_frame_along(self, frame, *args, **kwargs):
        """Moves frame along the edge."""
        origin = self.start
        w = self.unit_direction_vector(0.0)
        u = self.unit_normal_vector(0.0)
        if not u:
            u = w.deterministic_unit_normal_vector()
        v = w.cross(u)
        local_frame_a = volmdlr.Frame3D(origin, u, v, w)

        origin = self.end
        w = self.unit_direction_vector(self.length())
        u = self.unit_normal_vector(self.length())
        if not u:
            u = w.deterministic_unit_normal_vector()
        v = w.cross(u)

        local_frame_b = volmdlr.Frame3D(origin, u, v, w)
        return volmdlr.core.map_primitive_with_initial_and_final_frames(frame, local_frame_a, local_frame_b)


class BezierCurve3D(BSplineCurve3D):
    """
    A class for 3-dimensional Bézier curves.

    :param degree: The degree of the Bézier curve
    :type degree: int
    :param control_points: A list of 3-dimensional points
    :type control_points: List[:class:`volmdlr.Point3D`]
    :param name: The name of the B-spline curve. Default value is ''
    :type name: str, optional
    """

    def __init__(self, degree: int, control_points: List[volmdlr.Point3D],
                 name: str = ''):
        knotvector = nurbs_helpers.generate_knot_vector(degree,
                                                        len(control_points))
        knot_multiplicity = [1] * len(knotvector)

        BSplineCurve3D.__init__(self, degree, control_points,
                                knot_multiplicity, knotvector,
                                None, name)


class Arc3D(ArcMixin, Edge):
    """
    An arc is defined by a starting point, an end point and an interior point.

    """

    def __init__(self, circle, start, end, name=''):
        ArcMixin.__init__(self, circle, start=start, end=end, name=name)
        Edge.__init__(self, start=start, end=end, name=name)
        self._angle = None
        self._bbox = None

    def __hash__(self):
        return hash(('arc3d', self.circle, self.start, self.end, self.is_trigo))

    def __eq__(self, other_arc):
        if self.__class__.__name__ != other_arc.__class__.__name__:
            return False
        return (self.circle == other_arc.circle and self.start == other_arc.start
                and self.end == other_arc.end and self.is_trigo == other_arc.is_trigo)

    @property
    def is_trigo(self):
        """Return True if circle is counterclockwise."""
        return True

    def to_dict(self, use_pointers: bool = False, memo=None, path: str = '#', id_method=True, id_memo=None):
        """Saves the object parameters into a dictionary."""
        dict_ = self.base_dict()
        dict_['circle'] = self.circle.to_dict(use_pointers=use_pointers, memo=memo,
                                              id_method=id_method, id_memo=id_memo, path=path + '/circle')
        dict_['start'] = self.start.to_dict(use_pointers=use_pointers, memo=memo,
                                            id_method=id_method, id_memo=id_memo, path=path + '/start')
        dict_['end'] = self.end.to_dict(use_pointers=use_pointers, memo=memo,
                                        id_method=id_method, id_memo=id_memo, path=path + '/end')
        return dict_

    @property
    def bounding_box(self):
        """Bounding box for Arc 3D."""
        if not self._bbox:
            self._bbox = self.get_bounding_box()
        return self._bbox

    @bounding_box.setter
    def bounding_box(self, new_bounding_box):
        self._bbox = new_bounding_box

    def get_bounding_box(self):
        """
        Calculates the bounding box of the Arc3D.

        :return: Bounding Box object.
        """
        # TODO: implement exact calculation

        points = self.discretization_points(angle_resolution=5)
        xmin = min(point.x for point in points)
        xmax = max(point.x for point in points)
        ymin = min(point.y for point in points)
        ymax = max(point.y for point in points)
        zmin = min(point.z for point in points)
        zmax = max(point.z for point in points)
        return volmdlr.core.BoundingBox(xmin, xmax, ymin, ymax, zmin, zmax)

    @classmethod
    def from_angle(cls, start: volmdlr.Point3D, angle: float,
                   axis_point: volmdlr.Point3D, axis: volmdlr.Vector3D, name: str = ''):
        """Gives the arc3D from a start, an angle and an axis."""
        start_gen = start
        end_gen = start_gen.rotation(axis_point, axis, angle)
        line = volmdlr_curves.Line3D(axis_point, axis_point + axis)
        center, _ = line.point_projection(start)
        radius = center.point_distance(start)
        u = start - center
        v = axis.cross(u)
        circle = volmdlr.curves.Circle3D(volmdlr.Frame3D(center, u, v, axis), radius)
        if angle == volmdlr.TWO_PI:
            return circle
        return cls(circle, start_gen, end_gen, name=name)

    @classmethod
    def from_3_points(cls, point1, point2, point3, name: str = ''):
        """
        Creates an Arc 3d using three points.

        :param point1: start point.
        :param point2: interior point.
        :param point3: end point.
        :param name: object's name.
        :return: Arc 3D.
        """
        circle = volmdlr_curves.Circle3D.from_3_points(point1, point2, point3)
        arc = cls(circle, point1, point3, name=name)
        return arc

    @property
    def points(self):
        return [self.start, self.end]

    def get_reverse(self):
        """
        Defines a new Arc3D, identical to self, but in the opposite direction.

        """
        circle3d = self.circle.reverse()
        return self.__class__(circle3d, self.end, self.start, self.name + '_reverse')

    def abscissa(self, point: volmdlr.Point3D, tol: float = 1e-6):
        """
        Calculates the abscissa given a point in the Arc3D.

        :param point: point to calculate the abscissa.
        :param tol: (Optional) Confusion distance to consider points equal. Default 1e-6.
        :return: corresponding abscissa.
        """
        if point.point_distance(self.start) <= tol:
            return 0
        if point.point_distance(self.end) <= tol:
            return self.length()
        point_theta = self.get_arc_point_angle(point)
        if not self.angle_start <= point_theta <= self.angle_end:
            raise ValueError(f"{point} not in Arc3D.")
        return self.radius * abs(point_theta - self.angle_start)

    def point_at_abscissa(self, abscissa):
        """
        Calculates a point in the Arc3D at a given abscissa.

        :param abscissa: abscissa where in the curve the point should be calculated.
        :return: Corresponding point.
        """
        if abscissa > self.length() + 1e-6:
            raise ValueError(f"{abscissa} abscissa is not on the curve. max length of arc is {self.length()}.")
        return self.start.rotation(self.circle.center, self.circle.normal, abscissa / self.radius)

    def direction_vector(self, abscissa):
        """
        Calculates a direction vector at a given abscissa of the Arc3D.

        :param abscissa: abscissa where in the curve the direction vector should be calculated.
        :return: Corresponding direction vector.
        """
        normal_vector = self.normal_vector(abscissa)
        tangent = normal_vector.cross(self.circle.normal)
        return tangent

    def rotation(self, center: volmdlr.Point3D,
                 axis: volmdlr.Vector3D, angle: float):
        """
        Arc3D rotation.

        :param center: rotation center
        :param axis: rotation axis
        :param angle: angle rotation
        :return: a new rotated Arc3D
        """
        circle = self.circle.rotation(center, axis, angle)
        new_start = self.start.rotation(center, axis, angle)
        new_end = self.end.rotation(center, axis, angle)
        return Arc3D(circle, new_start, new_end, name=self.name)

    def translation(self, offset: volmdlr.Vector3D):
        """
        Arc3D translation.

        :param offset: translation vector.
        :return: A new translated Arc3D.
        """
        new_circle = self.circle.translation(offset)
        new_start = self.start.translation(offset)
        new_end = self.end.translation(offset)
        return Arc3D(new_circle, new_start, new_end, name=self.name)

    def frame_mapping(self, frame: volmdlr.Frame3D, side: str):
        """
        Changes vector frame_mapping and return a new Arc3D.

        side = 'old' or 'new'
        """
        new_circle = self.circle.frame_mapping(frame, side)
        new_start = self.start.frame_mapping(frame, side)
        new_end = self.end.frame_mapping(frame, side)
        return Arc3D(new_circle, new_start, new_end, name=self.name)

    def plot(self, ax=None, edge_style: EdgeStyle = EdgeStyle()):
        """Plot method for Arc 3D using Matplotlib."""
        if ax is None:
            fig = plt.figure()
            ax = fig.add_subplot(111, projection='3d')
        ax = vm_common_operations.plot_from_discretization_points(
            ax, edge_style=edge_style, element=self, number_points=25)
        if edge_style.edge_ends:
            self.start.plot(ax=ax, color='r')
            self.end.plot(ax=ax, color='b')

        if edge_style.edge_direction:
            x, y, z = self.point_at_abscissa(0.5 * self.length())
            u, v, w = 0.05 * self.unit_direction_vector(0.5 * self.length())
            ax.quiver(x, y, z, u, v, w, length=self.length() / 100,
                      arrow_length_ratio=5, normalize=True,
                      pivot='tip', color=edge_style.color)
        return ax

    def plot2d(self, center: volmdlr.Point3D = volmdlr.O3D,
               x3d: volmdlr.Vector3D = volmdlr.X3D, y3d: volmdlr.Vector3D = volmdlr.Y3D,
               ax=None, color='k'):
        """Plot data."""

        if ax is None:
            fig = plt.figure()
            ax = fig.add_subplot(111, projection='3d')

        # TODO: Enhance this plot
        length = self.length()
        x = []
        y = []
        for i in range(30):
            point = self.point_at_abscissa(i / 29. * length)
            xi, yi = point.plane_projection2d(center, x3d, y3d)
            x.append(xi)
            y.append(yi)
        ax.plot(x, y, color=color)

        return ax

    def copy(self, *args, **kwargs):
        return Arc3D(self.circle.copy(), self.start.copy(), self.end.copy())

    def to_2d(self, plane_origin, x, y):
        """
        Transforms a Arc3D into an Arc2D, given a plane origin and an u and v plane vector.

        :param plane_origin: plane origin.
        :param x: plane u vector.
        :param y: plane v vector.
        :return: Arc2D.
        """
        circle2d = self.circle.to_2d(plane_origin, x, y)
        point_start = self.start.to_2d(plane_origin, x, y)
        point_interior = self.middle_point().to_2d(plane_origin, x, y)
        point_end = self.end.to_2d(plane_origin, x, y)
        arc = Arc2D(circle2d, point_start, point_end, name=self.name)
        if not arc.point_belongs(point_interior):
            arc = Arc2D(circle2d.reverse(), point_start, point_end, name=self.name)
        return arc

    def minimum_distance_points_arc(self, other_arc):
        """Calculates the minimum distance points between two arcs."""
        u1 = self.start - self.circle.center
        u1 = u1.unit_vector()
        u2 = self.circle.normal.cross(u1)

        w = other_arc.circle.center - self.circle.center

        u3 = other_arc.start - other_arc.circle.center
        u3 = u3.unit_vector()
        u4 = other_arc.circle.normal.cross(u3)

        radius1, radius2 = self.radius, other_arc.radius

        u1_u1, u1_u2, u1_u3, u1_u4 = u1.dot(u1), u1.dot(u2), u1.dot(u3), u1.dot(u4)
        u2_u2, u2_u3, u2_u4 = u2.dot(u2), u2.dot(u3), u2.dot(u4)
        u3_u3, u3_u4 = u3.dot(u3), u3.dot(u4)
        u4_u4 = u4.dot(u4)
        w_u1, w_u2, w_u3, w_u4, w_w = w.dot(u1), w.dot(u2), w.dot(u3), w.dot(u4), w.dot(w)

        def distance_squared(x):
            return (u1_u1 * ((math.cos(x[0])) ** 2) * radius1 ** 2 + u2_u2 * (
                    (math.sin(x[0])) ** 2) * radius1 ** 2
                    + w_w + u3_u3 * ((math.cos(x[1])) ** 2) * radius2 ** 2 + u4_u4 * (
                            (math.sin(x[1])) ** 2) * radius2 ** 2
                    + u1_u2 * math.sin(2 * x[0]) * radius1 ** 2 - 2 * radius1 * math.cos(
                        x[0]) * w_u1
                    - 2 * radius1 * radius2 * math.cos(x[0]) * math.cos(x[1]) * u1_u3
                    - 2 * radius1 * radius2 * math.cos(x[0]) * math.sin(
                        x[1]) * u1_u4 - 2 * radius1 * math.sin(x[0]) * w_u2
                    - 2 * radius1 * radius2 * math.sin(x[0]) * math.cos(x[1]) * u2_u3
                    - 2 * radius1 * radius2 * math.sin(x[0]) * math.sin(
                        x[1]) * u2_u4 + 2 * radius2 * math.cos(x[1]) * w_u3
                    + 2 * radius2 * math.sin(x[1]) * w_u4 + u3_u4 * math.sin(
                        2 * x[1]) * radius2 ** 2)

        x01 = npy.array([self.angle / 2, other_arc.angle / 2])

        res1 = least_squares(distance_squared, x01, bounds=[(0, 0), (self.angle, other_arc.angle)])

        point1 = self.point_at_abscissa(res1.x[0] * radius1)
        point2 = other_arc.point_at_abscissa(res1.x[1] * radius2)

        return point1, point2

    def distance_linesegment(self, linesegment3d, return_points=False):
        """
        Gets the minimum distance between an Arc 3D and Line Segment 3D.

        :param linesegment3d: other line segment 3d.
        :param return_points: boolean to decide weather to return the corresponding minimal distance points or not.
        :return: minimum distance / minimal distance with corresponding points.
        """
        point1, point2 = vm_common_operations.minimum_distance_points_circle3d_linesegment3d(self, linesegment3d)
        if return_points:
            return point1.point_distance(point2), point1, point2
        return point1.point_distance(point2)

    def distance_arc(self, arc3d, return_points=False):
        """
        Gets the minimum distance between two Arcs 3D.

        :param arc3d: other arc 3d.
        :param return_points: boolean to decide weather to return the corresponding minimal distance points or not.
        :return: minimum distance / minimal distance with corresponding points.
        """
        p1, p2 = self.minimum_distance_points_arc(arc3d)
        if return_points:
            return p1.point_distance(p2), p1, p2
        return p1.point_distance(p2)

    def extrusion(self, extrusion_vector):
        """Extrudes an arc 3d in the given extrusion vector direction."""
        if self.circle.normal.is_colinear_to(extrusion_vector):
            w = extrusion_vector.copy()
            w = w.unit_vector()
            arc2d = self.to_2d(self.circle.center, self.frame.u, self.frame.v)
            angle1, angle2 = arc2d.angle_start, arc2d.angle_end
            if angle2 < angle1:
                angle2 += volmdlr.TWO_PI
            cylinder = volmdlr.surfaces.CylindricalSurface3D(self.frame, self.radius)
            return [volmdlr.faces.CylindricalFace3D.from_surface_rectangular_cut(
                cylinder, angle1, angle2, 0., w.dot(self.frame.w) * extrusion_vector.norm())]
        raise NotImplementedError(f'Elliptic faces not handled: dot={self.circle.normal.dot(extrusion_vector)}')

    def revolution(self, axis_point: volmdlr.Point3D, axis: volmdlr.Vector3D,
                   angle: float):
        """
        Revolution of Arc 3D around an axis.

        :param axis_point: revolution axis point.
        :param axis: revolution axis.
        :param angle: revolution angle.
        """
        line3d = volmdlr_curves.Line3D(axis_point, axis_point + axis)
        tore_center, _ = line3d.point_projection(self.circle.center)

        # Sphere
        if math.isclose(tore_center.point_distance(self.circle.center), 0.,
                        abs_tol=1e-6):

            start_p, _ = line3d.point_projection(self.start)
            u = self.start - start_p

            if math.isclose(u.norm(), 0, abs_tol=1e-6):
                end_p, _ = line3d.point_projection(self.end)
                u = self.end - end_p
                if math.isclose(u.norm(), 0, abs_tol=1e-6):
                    interior_p, _ = line3d.point_projection(self.middle_point())
                    u = self.middle_point - interior_p

            u = u.unit_vector()
            v = axis.cross(u)

            surface = volmdlr.surfaces.SphericalSurface3D(
                volmdlr.Frame3D(self.circle.center, u, v, axis), self.radius)
            start2d = surface.point3d_to_2d(self.start)
            phi_angles = sorted([start2d.y, start2d.y + self.angle * v.dot(self.frame.w)])
            return [volmdlr.faces.SphericalFace3D.from_surface_rectangular_cut(surface, 0, angle,
                                                                               phi_angles[0], phi_angles[1])]

        # Toroidal
        u = self.circle.center - tore_center
        u = u.unit_vector()
        v = axis.cross(u)
        if not math.isclose(self.circle.normal.dot(u), 0., abs_tol=1e-6):
            raise NotImplementedError(
                'Outside of plane revolution not supported')

        radius = tore_center.point_distance(self.circle.center)
        # from volmdlr import surfaces, faces
        surface = volmdlr.surfaces.ToroidalSurface3D(
            volmdlr.Frame3D(tore_center, u, v, axis), radius,
            self.radius)
        start2d = surface.point3d_to_2d(self.start)
        phi_angles = sorted([start2d.y, start2d.y - self.angle * v.dot(self.frame.w)])
        return [volmdlr.faces.ToroidalFace3D.from_surface_rectangular_cut(
            surface, 0, angle, phi_angles[0], phi_angles[1])]

    def to_step(self, current_id, *args, **kwargs):
        """
        Converts the object to a STEP representation.

        :param current_id: The ID of the last written primitive.
        :type current_id: int
        :return: The STEP representation of the object and the last ID.
        :rtype: tuple[str, list[int]]
        """
        content, frame_id = self.circle.frame.to_step(current_id)
        curve_id = frame_id + 1
        content += f"#{curve_id} = CIRCLE('{self.name}', #{frame_id}, {self.radius * 1000});\n"

        current_id = curve_id
        start_content, start_id = self.start.to_step(current_id, vertex=True)
        end_content, end_id = self.end.to_step(start_id + 1, vertex=True)
        content += start_content + end_content
        current_id = end_id + 1
        content += f"#{current_id} = EDGE_CURVE('{self.name}',#{start_id},#{end_id},#{curve_id},.T.);\n"
        return content, current_id

    def point_belongs(self, point, abs_tol: float = 1e-6):
        """
        Check if a point 3d belongs to the arc_3d or not.

        :param point: point to be verified is on arc.
        :param abs_tol: tolerance allowed.
        :return: True if point is on Arc, False otherwise.
        """
        # point_local_coordinates = self.circle.frame.global_to_local_coordinates(point)
        if not math.isclose(point.point_distance(self.circle.center), self.radius, abs_tol=abs_tol):
            return False
        vector = point - self.circle.center
        if not math.isclose(vector.dot(self.circle.frame.w), 0.0, abs_tol=abs_tol):
            return False
        point_theta = self.get_arc_point_angle(point)
        if not self.angle_start <= point_theta <= self.angle_end:
            return False
        return True

    def triangulation(self):
        """
        Triangulation for an Arc3D.

        """
        return None

    def line_intersections(self, line3d: volmdlr_curves.Line3D, tol: float = 1e-6):
        """
        Calculates intersections between an Arc3D and a Line3D.

        :param line3d: line to verify intersections.
        :param tol: maximum tolerance.
        :return: list with intersections points between line and Arc3D.
        """
        if line3d.point_belongs(self.start):
            return [self.start]
        if line3d.point_belongs(self.end):
            return [self.end]
        circle3d_lineseg_inters = vm_utils_intersections.circle_3d_line_intersections(self.circle, line3d)
        linesegment_intersections = []
        for intersection in circle3d_lineseg_inters:
            if self.point_belongs(intersection, tol):
                linesegment_intersections.append(intersection)
        return linesegment_intersections

    def linesegment_intersections(self, linesegment3d: LineSegment3D, abs_tol: float = 1e-6):
        """
        Calculates intersections between an Arc3D and a LineSegment3D.

        :param linesegment3d: linesegment to verify intersections.
        :param abs_tol: tolerance to be considered while validating an intersection.
        :return: list with intersections points between linesegment and Arc3D.
        """
        linesegment_intersections = []
        intersections = self.line_intersections(linesegment3d.line)
        for intersection in intersections:
            if linesegment3d.point_belongs(intersection, abs_tol=abs_tol):
                linesegment_intersections.append(intersection)
        return linesegment_intersections

    def arc_intersections(self, other_arc, abs_tol: 1e-6):
        """
        Calculates intersections between two Arc3D.

        :param other_arc: Arc 3D to verify intersections.
        :param abs_tol: tolerance.
        :return: list with intersections points between the two Arc3D.
        """
        circle_intersections = self.circle.circle_intersections(other_arc.circle)
        intersections = []
        for intersection in circle_intersections:
            if self.point_belongs(intersection, abs_tol) and other_arc.point_belongs(intersection, abs_tol):
                intersections.append(intersection)
        return intersections

    def arcellipse_intersections(self, arcellipse3d, abs_tol: float = 1e-6):
        """
        Calculates intersections between two Arc3D.

        :param arcellipse3d: ArcEllipse 3D to verify intersections.
        :param abs_tol: Tolerance.
        :return: List with intersections points between ArcEllipse3D and Arc3D.
        """
        ellipse_intersections = self.circle.ellipse_intersections(arcellipse3d.ellipse, abs_tol)
        intersections = []
        for intersection in ellipse_intersections:
            if self.point_belongs(intersection, abs_tol) and arcellipse3d.point_belongs(intersection, abs_tol):
                intersections.append(intersection)
        return intersections

    def complementary(self):
        """Creates the corresponding complementary arc."""
        return Arc3D(self.circle, self.end, self.start)

    def sweep(self, *args, **kwargs):
        """
        Arc 3D is used as path for sweeping given section through it.

        :return:
        """
        frenet = kwargs.get("frenet", False)
        if frenet:
            raise NotImplementedError
        new_faces = []
        section_contour2d, frame = args
        section_contour3d = section_contour2d.to_3d(self.start, frame.u, frame.v)
        for contour_primitive in section_contour3d.primitives:
            new_faces.extend(contour_primitive.revolution(
                self.circle.center, self.circle.normal, self.angle))
        return new_faces

    def move_frame_along(self, frame):
        """Move frame along edge."""
        new_frame = frame.rotation(self.center, self.circle.normal, self.angle)
        return new_frame


class FullArc3D(FullArcMixin, Arc3D):
    """
    An edge that starts at start_end, ends at the same point after having described a circle.

    """

    def __init__(self, circle: volmdlr.curves.Circle3D, start_end: volmdlr.Point3D,
                 name: str = ''):
        self._utd_frame = None
        self._bbox = None
        FullArcMixin.__init__(self, circle=circle, start_end=start_end, name=name)
        Arc3D.__init__(self, circle=circle, start=start_end, end=start_end, name=name)

    def __hash__(self):
        return hash(('Fullarc3D', self.circle, self.start_end))

    def __eq__(self, other_arc):
        return (self.circle == other_arc.circle) \
            and (self.start == other_arc.start)

    def copy(self, *args, **kwargs):
        """Returns a new instance with the same parameters."""
        return FullArc3D(self.circle.copy(), self.end.copy())

    def to_dict(self, use_pointers: bool = False, memo=None, path: str = '#'):
        """Object serialization."""
        dict_ = self.base_dict()
        dict_['circle'] = self.circle.to_dict(use_pointers=use_pointers, memo=memo, path=path + '/circle')
        dict_['angle'] = self.angle
        dict_['is_trigo'] = self.is_trigo
        dict_['start_end'] = self.start.to_dict(use_pointers=use_pointers, memo=memo, path=path + '/start_end')
        dict_['name'] = self.name
        return dict_

    def to_2d(self, plane_origin, x, y):
        """
        Transforms a FullArc3D into an FullArc2D, given a plane origin and an u and v plane vector.

        :param plane_origin: plane origin.
        :param x: plane u vector.
        :param y: plane v vector.
        :return: FullArc2D.
        """
        circle = self.circle.to_2d(plane_origin, x, y)
        start_end = self.start.to_2d(plane_origin, x, y)
        return FullArc2D(circle, start_end)

    def to_step(self, current_id, surface_id=None):
        """Exports to STEP format."""
        content, frame_id = self.circle.frame.to_step(current_id)
        # Not calling Circle3D.to_step because of circular imports
        u = self.start - self.circle.center
        u = u.unit_vector()
        curve_id = frame_id + 1
        # Not calling Circle3D.to_step because of circular imports
        content += f"#{curve_id} = CIRCLE('{self.name}',#{frame_id},{self.radius * 1000});\n"

        point1 = (self.circle.center + u * self.radius).to_point()

        p1_content, p1_id = point1.to_step(curve_id, vertex=True)
        content += p1_content

        edge_curve = p1_id + 1
        content += f"#{edge_curve} = EDGE_CURVE('{self.name}',#{p1_id},#{p1_id},#{curve_id},.T.);\n"

        return content, edge_curve

    def plot(self, ax=None, edge_style: EdgeStyle = EdgeStyle(), show_frame=False):
        """
        Plot fullarc3d using matplotlib.
        """
        if ax is None:
            ax = plt.figure().add_subplot(111, projection='3d')
        if show_frame:
            self.circle.frame.plot(ax, ratio=self.radius)
        ax = vm_common_operations.plot_from_discretization_points(
            ax, edge_style=edge_style, element=self, number_points=100, close_plot=True)
        if edge_style.edge_ends:
            self.start.plot(ax=ax)
            self.end.plot(ax=ax)
        if edge_style.edge_direction:
            half_length = 0.5 * self.length()
            x, y, z = self.point_at_abscissa(half_length)
            tangent = self.unit_direction_vector(half_length)
            arrow_length = 0.15 * half_length
            ax.quiver(x, y, z, *arrow_length * tangent, pivot='tip')

        return ax

    def rotation(self, center: volmdlr.Point3D, axis: volmdlr.Vector3D, angle: float):
        """
        Rotates the FullArc3D object around a specified axis by a given angle.

        :param center: The center point of rotation.
        :type center: (volmdlr.Point3D)
        :param axis: The axis of rotation.
        :type axis: (volmdlr.Vector3D)
        :param angle: The angle of rotation in radians.
        :type angle: (float)

        :return: A new FullArc3D object that is the result of the rotation.
        :rtype: FullArc3D:
        """
        new_start_end = self.start.rotation(center, axis, angle)
        new_circle = self.circle.rotation(center, axis, angle)
        return FullArc3D(new_circle, new_start_end, name=self.name)

    def translation(self, offset: volmdlr.Vector3D):
        """
        Translates the FullArc3D object by a specified offset.

        :param offset: The translation offset vector.
        :type offset: (volmdlr.Vector3D).
        :return: A new FullArc3D object that is the result of the translation.
        :rtype: FullArc3D.
        """
        new_start_end = self.start.translation(offset)
        new_circle = self.circle.translation(offset)
        return FullArc3D(new_circle, new_start_end, name=self.name)

    def frame_mapping(self, frame: volmdlr.Frame3D, side: str):
        """
        Changes vector frame_mapping and return a new FullArc3D.

        side = 'old' or 'new'
        """
        new_circle = self.circle.frame_mapping(frame, side)
        new_start_end = self.start_end.frame_mapping(frame, side)
        return FullArc3D(new_circle, new_start_end, name=self.name)

    def linesegment_intersections(self, linesegment3d: LineSegment3D, abs_tol=1e-6):
        """
        Calculates the intersections between a full arc 3d and a line segment 3d.

        :param linesegment3d: linesegment 3d to verify intersections.
        :param abs_tol: tolerance.
        :return: list of points 3d, if there are any intersections, an empty list if otherwise.
        """
        distance_center_lineseg = linesegment3d.point_distance(self.circle.frame.origin)
        if distance_center_lineseg > self.radius:
            return []
        return self.circle.linesegment_intersections(linesegment3d)

    def get_reverse(self):
        """
        Defines a new FullArc3D, identical to self, but in the opposite direction.

        """
        circle = self.circle.reverse()
        return self.__class__(circle, self.start_end)

    def point_belongs(self, point: volmdlr.Point3D, abs_tol: float = 1e-6):
        """
        Returns if given point belongs to the FullArc3D.
        """
        distance = point.point_distance(self.circle.center)
        vec = volmdlr.Vector3D(*point - self.circle.center)
        dot = self.circle.normal.dot(vec)
        return math.isclose(distance, self.radius, abs_tol=abs_tol) \
            and math.isclose(dot, 0, abs_tol=abs_tol)

    @classmethod
    def from_3_points(cls, point1, point2, point3, name: str = ''):
        """Creates a full arc 3D from 3 given points."""
        fullarc = cls(volmdlr_curves.Circle3D.from_3_points(point1, point2, point3), point1, name=name)
        return fullarc

    def split(self, split_point, tol: float = 1e-6):
        """
        Splits the circle into two arcs at a given point.

        :param split_point: splitting point.
        :param tol: tolerance.
        :return: list of two arcs.
        """
        if split_point.is_close(self.start, tol) or split_point.is_close(self.end, tol):
            raise ValueError("Point should be different of start and end.")
        if not self.point_belongs(split_point, 1e-5):
            raise ValueError("Point not on the circle.")
        return [Arc3D(self.circle, self.start, split_point),
                Arc3D(self.circle, split_point, self.end)]

    @classmethod
    def from_center_normal(cls, center: volmdlr.Point3D, normal: volmdlr.Vector3D,
                           start_end: volmdlr.Point3D, name: str = ''):
        u_vector = normal.deterministic_unit_normal_vector()
        v_vector = normal.cross(u_vector)
        circle = volmdlr_curves.Circle3D(volmdlr.Frame3D(center, u_vector, v_vector, normal),
                                         center.point_distance(start_end))
        return cls(circle, start_end, name=name)

    @classmethod
    def from_curve(cls, circle, start_end=None, name: str = ''):
        """
        Initialize a full arc from a circle.
        """
        if start_end is None:
            start_end = circle.center + circle.frame.u * circle.radius
        return cls(circle, start_end, name=name)


class ArcEllipse3D(Edge):
    """
    An arc is defined by a starting point, an end point and an interior point.

    """

    def __init__(self, ellipse: volmdlr_curves.Ellipse3D, start: volmdlr.Point3D, end: volmdlr.Point3D, name=''):
        Edge.__init__(self, start=start, end=end, name=name)
        self.ellipse = ellipse
        self.angle_start, self.angle_end = self.get_start_end_angles()
        self.angle = self.angle_end - self.angle_start
        self._self_2d = None
        self._length = None
        self._bbox = None

    @property
    def center(self):
        """Gets ellipse's center point."""
        return self.ellipse.frame.origin

    @property
    def normal(self):
        """Gets ellipse's normal direction."""
        return self.ellipse.frame.w

    def get_start_end_angles(self):
        """
        Calculate the start and end angles of the ArcEllipse3D in radians.

        This method computes the start and end angles of the ArcEllipse3D, which represent
        the angles, in radians, between the major axis of the ellipse and the start and end points
        on the ellipse's boundary.

        :return: tuple of floats
            A tuple containing the start and end angles in radians.
        """
        local_start_point = self.ellipse.frame.global_to_local_coordinates(self.start)
        u1, u2 = local_start_point.x / self.ellipse.major_axis, local_start_point.y / self.ellipse.minor_axis
        start_angle = volmdlr.geometry.sin_cos_angle(u1, u2)
        local_end_point = self.ellipse.frame.global_to_local_coordinates(self.end)
        u1, u2 = local_end_point.x / self.ellipse.major_axis, local_end_point.y / self.ellipse.minor_axis
        end_angle = volmdlr.geometry.sin_cos_angle(u1, u2)
        if math.isclose(end_angle, 0.0, abs_tol=1e-6):
            end_angle = volmdlr.TWO_PI
        return start_angle, end_angle

    @property
    def self_2d(self):
        if not self._self_2d:
            self._self_2d = self.to_2d(self.ellipse.center, self.ellipse.frame.u, self.ellipse.frame.v)
        return self._self_2d

    def discretization_points(self, *, number_points: int = None, angle_resolution: int = 20):
        """
        Discretization of a Contour to have "n" points.

        :param number_points: the number of points (including start and end points)
             if unset, only start and end will be returned
        :param angle_resolution: if set, the sampling will be adapted to have a controlled angular distance. Useful
            to mesh an arc
        :return: a list of sampled points
        """
        if not number_points:
            if not angle_resolution:
                number_points = 2
            else:
                number_points = math.ceil(angle_resolution * abs(0.5 * self.angle / math.pi)) + 1
        angle_end = self.angle_end
        angle_start = self.angle_start
        if self.angle_start == self.angle_end:
            angle_end = angle_start + 2 * math.pi
        else:
            if angle_end < angle_start:
                angle_end = self.angle_end + volmdlr.TWO_PI

        discretization_points = [self.ellipse.frame.local_to_global_coordinates(
            volmdlr.Point3D(self.ellipse.major_axis * math.cos(angle),
                            self.ellipse.minor_axis * math.sin(angle), 0))
            for angle in npy.linspace(angle_start, angle_end, number_points)]
        return discretization_points

    def to_2d(self, plane_origin, x, y):
        """
        Transforms an Arc Ellipse 3D into an Arc Ellipse 2D, given a plane origin and an u and v plane vector.

        :param plane_origin: plane origin.
        :param x: plane u vector.
        :param y: plane v vector.
        :return: ArcEllipse2D.
        """
        point_start2d = self.start.to_2d(plane_origin, x, y)
        point_end2d = self.end.to_2d(plane_origin, x, y)
        ellipse2d = self.ellipse.to_2d(plane_origin, x, y)
        return ArcEllipse2D(ellipse2d, point_start2d, point_end2d)

    def length(self):
        """Computes the length."""
        if not self._length:
            self._length = self.self_2d.length()
        return self._length

    def normal_vector(self, abscissa):
        """Returns the normal vector at a given abscissa."""
        return self.direction_vector(abscissa).deterministic_normal_vector()

    def direction_vector(self, abscissa):
        """
        Returns the tangent vector at a given abscissa along the ArcEllipse3D.

        This method calculates and returns the tangent vector at a specific abscissa
        along the ArcEllipse3D, which represents the direction of the curve at that point.

        :param abscissa: The parameter value (abscissa) along the curve.
        :type abscissa: float

        :return: Vector3D
            A Vector3D object representing the tangent vector at the given abscissa.

        :raises:
            - ValueError: If the abscissa is out of the valid range of the curve.
        """
        if abscissa > self.length():
            raise ValueError('The abscissa is out of the valid range of the curve.')
        direction_vector_2d = self.self_2d.direction_vector(abscissa)
        direction_vector_3d = direction_vector_2d.to_3d(
            self.ellipse.center, self.ellipse.frame.u, self.ellipse.frame.v)
        return direction_vector_3d

    def abscissa(self, point: volmdlr.Point3D, tol: float = 1e-6):
        """
        Calculates the abscissa a given point.

        :param point: point to calculate abscissa.
        :param tol: tolerance allowed.
        :return: abscissa
        """
        if point.point_distance(self.start) < tol:
            return 0
        point2d = point.to_2d(self.ellipse.center, self.ellipse.major_dir, self.ellipse.minor_dir)
        return self.self_2d.abscissa(point2d)

    def plot(self, ax=None, edge_style: EdgeStyle = EdgeStyle()):
        """Plot the arc ellipse."""
        if ax is None:
            ax = plt.figure().add_subplot(111, projection='3d')

        ax.plot([self.start[0]], [self.start[1]], [self.start[2]], c='r')
        ax.plot([self.end[0]], [self.end[1]], [self.end[2]], c='b')
        ax = vm_common_operations.plot_from_discretization_points(
            ax, edge_style=edge_style, element=self, number_points=25)
        if edge_style.edge_ends:
            self.start.plot(ax, 'r')
            self.end.plot(ax, 'b')
        return ax

    def plot2d(self, x3d: volmdlr.Vector3D = volmdlr.X3D, y3d: volmdlr.Vector3D = volmdlr.Y3D,
               ax=None, color='k'):
        """
        Plot 2d for an arc ellipse 3d.

        """
        if ax is None:
            fig = plt.figure()
            ax = fig.add_subplot(111, projection='3d')

        # TODO: Enhance this plot
        length = self.length()
        x = []
        y = []
        number_points = 30
        for i in range(number_points):
            point = self.point_at_abscissa(i / (number_points - 1) * length)
            xi, yi = point.plane_projection2d(x3d, y3d)
            x.append(xi)
            y.append(yi)
        ax.plot(x, y, color=color)
        return ax

    def triangulation(self):
        """
        Triangulation for an Arc Ellipse 3D.

        """
        return None

    @property
    def bounding_box(self):
        """
        Getter Bounding Box for an arc ellipse 3d.

        :return: bounding box.
        """
        if not self._bbox:
            self._bbox = self.get_bounding_box()
        return self._bbox

    @bounding_box.setter
    def bounding_box(self, new_bounding_box):
        """
        Bounding Box setter.

        :param new_bounding_box: new bounding box.
        """
        self._bbox = new_bounding_box

    def get_bounding_box(self):
        """
        Calculates the bounding box of the Arc3D.

        :return: Bounding Box object.
        """
        # TODO: implement exact calculation

        points = self.discretization_points(angle_resolution=10)
        xmin = min(point.x for point in points)
        xmax = max(point.x for point in points)
        ymin = min(point.y for point in points)
        ymax = max(point.y for point in points)
        zmin = min(point.z for point in points)
        zmax = max(point.z for point in points)
        return volmdlr.core.BoundingBox(xmin, xmax, ymin, ymax, zmin, zmax)

    def rotation(self, center: volmdlr.Point3D, axis: volmdlr.Vector3D, angle: float):
        """
        Arc-Ellipse3D rotation.

        :param center: rotation center.
        :param axis: rotation axis.
        :param angle: angle rotation.
        :return: a new rotated Arc-Ellipse3D.
        """
        new_start = self.start.rotation(center, axis, angle)
        new_end = self.end.rotation(center, axis, angle)
        new_ellipse3d = self.ellipse.rotation(center, axis, angle)
        return ArcEllipse3D(new_ellipse3d, new_start, new_end)

    def translation(self, offset: volmdlr.Vector3D):
        """
        ArcEllipse3D translation.

        :param offset: translation vector.
        :return: A new translated ArcEllipse3D.
        """
        new_start = self.start.translation(offset)
        new_end = self.end.translation(offset)
        new_ellipse3d = self.ellipse.translation(offset)
        return ArcEllipse3D(new_ellipse3d, new_start, new_end)

    def frame_mapping(self, frame: volmdlr.Frame3D, side: str):
        """
        Changes frame_mapping and return a new ArcEllipse3D.

        :param frame: Local coordinate system.
        :type frame: volmdlr.Frame3D
        :param side: 'old' will perform a transformation from local to global coordinates. 'new' will
            perform a transformation from global to local coordinates.
        :type side: str
        :return: A new transformed ArcEllipse3D.
        :rtype: ArcEllipse3D
        """
        return ArcEllipse3D(self.ellipse.frame_mapping(frame, side), self.start.frame_mapping(frame, side),
                            self.end.frame_mapping(frame, side))

    def point_belongs(self, point, abs_tol: float = 1e-6):
        """
        Verifies if a given point lies on the arc of ellipse 3D.

        :param point: point to be verified.
        :param abs_tol: Absolute tolerance to consider the point on the curve.
        :return: True is point lies on the arc of ellipse, False otherwise
        """
        point2d = point.to_2d(self.ellipse.center, self.ellipse.major_dir, self.ellipse.minor_dir)
        return self.self_2d.point_belongs(point2d, abs_tol=abs_tol)

    def is_close(self, other_edge, tol: float = 1e-6):
        """
        Checks if two arc-ellipse are the same considering the Euclidean distance.

        :param other_edge: other arc-ellipse.
        :param tol: The tolerance under which the Euclidean distance is considered equal to 0, defaults to 1e-6.
        :type tol: float, optional
        """

        if isinstance(other_edge, self.__class__):
            if (self.start.is_close(other_edge.start, tol) and self.end.is_close(other_edge.end, tol)
                    and self.ellipse.center.is_close(other_edge.ellipse.center, tol)
                    and self.point_belongs(other_edge.point_at_abscissa(other_edge.length() * 0.5), tol)):
                return True
        return False

    def complementary(self):
        """Gets the complementary arc of ellipse."""
        return self.__class__(self.ellipse, self.end, self.start)

    def point_at_abscissa(self, abscissa):
        """
        Calculates the point at a given abscissa.

        :param abscissa: abscissa to calculate point.
        :return: volmdlr.Point3D
        """
        point2d = self.self_2d.point_at_abscissa(abscissa)
        return point2d.to_3d(self.ellipse.center, self.ellipse.major_dir, self.ellipse.minor_dir)

    def split(self, split_point, tol: float = 1e-6):
        """
        Splits arc-ellipse at a given point.

        :param split_point: splitting point.
        :param tol: tolerance.
        :return: list of two Arc-Ellipse.
        """
        if split_point.is_close(self.start, tol):
            return [None, self.copy()]
        if split_point.is_close(self.end, tol):
            return [self.copy(), None]
        return [self.__class__(self.ellipse, self.start, split_point),
                self.__class__(self.ellipse, split_point, self.end)]

    def get_reverse(self):
        """Gets the same ellipse but in the reverse direction."""
        new_frame = volmdlr.Frame3D(self.ellipse.frame.origin, self.ellipse.frame.u, -self.ellipse.frame.v,
                                    self.ellipse.frame.u.cross(-self.ellipse.frame.v))
        ellipse3d = volmdlr_curves.Ellipse3D(self.ellipse.major_axis, self.ellipse.minor_axis, new_frame)
        return self.__class__(ellipse3d, self.end, self.start, self.name + '_reverse')

    def line_intersections(self, line, abs_tol: float = 1e-6):
        """
        Gets the intersections between an Ellipse 3D and a Line 3D.

        :param line: The intersecting lines.
        :param abs_tol: The absolute tolerance.
        :return: A list with the intersections points between the two edges.
        """
        ellipse_linesegment_intersections = self.ellipse.line_intersections(line, abs_tol)
        return self.validate_intersections(ellipse_linesegment_intersections, abs_tol)

    def linesegment_intersections(self, linesegment, abs_tol: float = 1e-6):
        """
        Gets the intersections between an Ellipse 3D and a Line Segment 3D.

        :param linesegment: The other linesegment.
        :param abs_tol: The absolute tolerance.
        :return: A list with the intersections points between the two edges.
        """
        ellipse_linesegment_intersections = self.ellipse.linesegment_intersections(linesegment, abs_tol)
        return self.validate_intersections(ellipse_linesegment_intersections, abs_tol)

    def validate_intersections(self, intersections: List[volmdlr.Point3D], abs_tol: float = 1e-6):
        """Helper function to validate edge intersections."""
        valid_intersections = []
        for intersection in intersections:
            if self.point_belongs(intersection, abs_tol):
                valid_intersections.append(intersection)
        return valid_intersections

    def arcellipse_intersections(self, arcellipse3d, abs_tol: float = 1e-6):
        """
        Gets the intersections between an Ellipse 3D and a Line Segment 3D.

        :param arcellipse3d: The other linesegment.
        :param abs_tol: The absolute tolerance.
        :return: A list with the intersections points between the two edges.
        """
        ellipse_intersections = self.ellipse.ellipse_intersections(arcellipse3d.ellipse, abs_tol)
        intersections = []
        for intersection in ellipse_intersections:
            if self.point_belongs(intersection, abs_tol) and arcellipse3d.point_belongs(intersection, abs_tol):
                intersections.append(intersection)
        return intersections


class FullArcEllipse3D(FullArcEllipse, ArcEllipse3D):
    """
    Defines a FullArcEllipse3D.
    """

    def __init__(self, ellipse: volmdlr_curves.Ellipse3D, start_end: volmdlr.Point3D, name: str = ''):
        self.ellipse = ellipse
        center2d = self.ellipse.center.to_2d(self.ellipse.center,
                                             self.ellipse.major_dir, self.ellipse.minor_dir)
        point_major_dir = self.ellipse.center + self.ellipse.major_axis * self.ellipse.major_dir
        point_major_dir_2d = point_major_dir.to_2d(
            self.ellipse.center, self.ellipse.major_dir, self.ellipse.minor_dir)
        vector_major_dir_2d = (point_major_dir_2d - center2d).to_vector()
        self.theta = volmdlr.geometry.clockwise_angle(vector_major_dir_2d, volmdlr.X2D)
        if self.theta == math.pi * 2:
            self.theta = 0.0
        self._bbox = None

        FullArcEllipse.__init__(self, self.ellipse, start_end, name)
        ArcEllipse3D.__init__(self, self.ellipse, start_end, start_end)

    def to_dict(self, use_pointers: bool = False, memo=None, path: str = '#'):
        dict_ = self.base_dict()
        dict_["ellipse"] = self.ellipse.to_dict(use_pointers=use_pointers, memo=memo, path=path + '/ellipse')
        dict_['start_end'] = self.start_end.to_dict(use_pointers=use_pointers, memo=memo, path=path + '/start_end')
        return dict_

    @classmethod
    def dict_to_object(cls, dict_, *args, **kwargs):
        """
        Create a FullArcEllipse3D object from a dictionary representation.

        This class method takes a dictionary containing the necessary data for
        creating a FullArcEllipse3D object and returns an instance of the FullArcEllipse3D class.
        It expects the dictionary to have the following keys:

        :param cls: The FullArcEllipse3D class itself (automatically passed).
        :param dict_: A dictionary containing the required data for object creation.
        :param args: Additional positional arguments (if any).
        :param kwargs: Additional keyword arguments (if any).

        :return: FullArcEllipse3D: An instance of the FullArcEllipse3D class created from the provided dictionary.
        """
        ellipse = volmdlr_curves.Ellipse3D.dict_to_object(dict_['ellipse'])
        start_end = volmdlr.Point3D.dict_to_object(dict_['start_end'])

        return cls(ellipse, start_end, name=dict_['name'])

    def to_2d(self, plane_origin, x, y):
        """
        Transforms a FullArcEllipse3D into an FullArcEllipse2D, given an plane origin and a u and v plane vector.

        :param plane_origin: plane origin.
        :param x: plane u vector.
        :param y: plane v vector.
        :return: FullArcEllipse2D.
        """
        point_start_end2d = self.start_end.to_2d(plane_origin, x, y)
        ellipse2d = self.ellipse.to_2d(plane_origin, x, y)
        return FullArcEllipse2D(ellipse2d, point_start_end2d, name=self.name)

    def frame_mapping(self, frame: volmdlr.Frame3D, side: str):
        """
        Changes frame_mapping and return a new FullArcEllipse3D.

        :param frame: Local coordinate system.
        :type frame: volmdlr.Frame3D
        :param side: 'old' will perform a transformation from local to global coordinates. 'new' will
            perform a transformation from global to local coordinates.
        :type side: str
        :return: A new transformed FulLArcEllipse3D.
        :rtype: FullArcEllipse3D
        """
        return FullArcEllipse3D(self.ellipse.frame_mapping(frame, side),
                                self.start_end.frame_mapping(frame, side), name=self.name)

    def translation(self, offset: volmdlr.Vector3D):
        """
        Ellipse3D translation.

        :param offset: translation vector.
        :type offset: volmdlr.Vector3D
        :return: A new translated FullArcEllipse3D.
        :rtype: FullArcEllipse3D
        """
        return FullArcEllipse3D(self.ellipse.translation(offset), self.start_end.translation(offset), self.name)

    def abscissa(self, point: volmdlr.Point3D, tol: float = 1e-6):
        """
        Calculates the abscissa a given point.

        :param point: point to calculate abscissa.
        :param tol: tolerance allowed.
        :return: abscissa
        """
        point2d = point.to_2d(self.ellipse.center, self.ellipse.major_dir, self.ellipse.minor_dir)
        return self.self_2d.abscissa(point2d, tol=tol)

    def split(self, split_point, tol: float = 1e-6):
        """
        Splits the ellipse into two arc of ellipse at a given point.

        :param split_point: splitting point.
        :param tol: tolerance.
        :return: list of two Arc of ellipse.
        """
        if split_point.is_close(self.start, tol) or split_point.is_close(self.end, tol):
            return [self, None]
        if not self.point_belongs(split_point, 1e-5):
            raise ValueError("Point not on the ellipse.")
        return [ArcEllipse3D(self.ellipse, self.start_end, split_point),
                ArcEllipse3D(self.ellipse, split_point, self.start_end)]

    def plot(self, ax=None, edge_style: EdgeStyle = EdgeStyle()):
        """Ellipse plot."""
        return self.ellipse.plot(ax, edge_style)

    def line_intersections(self, line, abs_tol: float = 1e-6):
        """
        Gets intersections between an Ellipse 3D and a Line3D.

        :param line: Other Line 3D.
        :param abs_tol: tolerance.
        :return: A list of points, containing all intersections between the Line 3D and the Ellipse3D.
        """
        return self.ellipse.line_intersections(line, abs_tol)<|MERGE_RESOLUTION|>--- conflicted
+++ resolved
@@ -1840,11 +1840,6 @@
         """
         abscissa1 = self.abscissa(point1)
         abscissa2 = self.abscissa(point2)
-<<<<<<< HEAD
-        if number_points <= 2:
-            return [point1, point2]
-=======
->>>>>>> e63c04e3
         return self.get_abscissa_discretization(abscissa1, abscissa2, number_points)
 
     def get_abscissa_discretization(self, abscissa1, abscissa2, number_points: int = 10,
