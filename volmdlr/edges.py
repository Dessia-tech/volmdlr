#!/usr/bin/env python3
# -*- coding: utf-8 -*-
"""

"""

import math
import warnings
from typing import List, Dict, Any, Union

import matplotlib.patches
import matplotlib.pyplot as plt
import numpy as npy
import scipy as scp
import scipy.optimize
import scipy.integrate as scipy_integrate

from geomdl import utilities, BSpline, fitting, operations
from geomdl.operations import length_curve, split_curve
from matplotlib import __version__ as _mpl_version
from mpl_toolkits.mplot3d import Axes3D
from packaging import version

import plot_data.core as plot_data
import dessia_common.core as dc
import volmdlr.utils.intersections as vm_utils_intersections
import volmdlr.core_compiled
import volmdlr.core
import volmdlr.geometry


def standardize_knot_vector(knot_vector):
    u0 = knot_vector[0]
    u1 = knot_vector[-1]
    standard_u_knots = []
    if u0 != 0 or u1 != 1:
        x = 1 / (u1 - u0)
        y = u0 / (u0 - u1)
        for u in knot_vector:
            standard_u_knots.append(u * x + y)
        return standard_u_knots
    return knot_vector


def insert_knots_and_mutiplicity(knots, knot_mutiplicities, knot_to_add, num):
    """
    Compute knot elements and multiplicities based on the global knot vector.

    """
    new_knots = []
    new_knot_mutiplicities = []
    i = 0
    for i, knot in enumerate(knots):
        if knot > knot_to_add:
            new_knots.extend([knot_to_add])
            new_knot_mutiplicities.append(num)
            new_knots.extend(knots[i:])
            new_knot_mutiplicities.extend(knot_mutiplicities[i:])
            break
        new_knots.append(knot)
        new_knot_mutiplicities.append(knot_mutiplicities[i])
    return new_knots, new_knot_mutiplicities, i


class Edge(dc.DessiaObject):
    """
    Defines a simple edge Object.

    """

    def __init__(self, start, end, name=''):
        self.start = start
        self.end = end
        self._length = None
        self._direction_vector = None
        dc.DessiaObject.__init__(self, name=name)

    def __getitem__(self, key):
        if key == 0:
            return self.start
        if key == 1:
            return self.end
        raise IndexError

    def length(self):
        """
        Calculates the edge's length.
        """
        raise NotImplementedError(f'length method not implememented by {self.__class__.__name__}')

    def point_at_abscissa(self, abscissa):
        """
        Calcultes the point at given abscissa.
        """
        raise NotImplementedError(f'point_at_absciss method not implememented by {self.__class__.__name__}')

    def discretization_points(self, *, number_points: int = None, angle_resolution: int = None):
        """
        Discretizes an Edge to have "n" points.

        :param number_points: the number of points (including start and end
            points) if unset, only start and end will be returned
        :param angle_resolution: if set, the sampling will be adapted to have
            a controlled angular distance. Usefull to mesh an arc
        :return: a list of sampled points
        """
        if number_points is None:
            number_points = 2
        step = self.length() / (number_points - 1)
        return [self.point_at_abscissa(i * step) for i in range(number_points)]

    def polygon_points(self, discretization_resolution: int):
        warnings.warn('polygon_points is deprecated,\
        please use discretization_points instead',
                      DeprecationWarning)
        return self.discretization_points(discretization_resolution)

    @classmethod
    def from_step(cls, arguments, object_dict):
        obj = object_dict[arguments[3]]
        p1 = object_dict[arguments[1]]
        p2 = object_dict[arguments[2]]
        orientation = arguments[4]
        if orientation == '.F.':
            p1, p2 = p2, p1
        if obj.__class__.__name__ == 'LineSegment3D':
            return object_dict[arguments[3]]
        if obj.__class__.__name__ == 'Line3D':
            return LineSegment3D(p1, p2, arguments[0][1:-1])
        if hasattr(obj, 'trim'):
            if obj.__class__.__name__ == 'Circle3D':
                p1, p2 = p2, p1
            return obj.trim(p1, p2)

        raise NotImplementedError(f'Unsupported: {object_dict[arguments[3]]}')

    def normal_vector(self, abscissa):
        """
        Calculates the normal vector the edge at given abscissa.

        :return: the normal vector
        """
        raise NotImplementedError('the normal_vector method must be'
                                  'overloaded by subclassing class')

    def unit_normal_vector(self, abscissa):
        """
        Calculates the unit normal vector the edge at given abscissa.

        :param abscissa: edge abscissa
        :return: unit normal vector
        """
        raise NotImplementedError('the unit_normal_vector method must be'
                                  'overloaded by subclassing class')

    def direction_vector(self, abscissa):
        """
        Calculates the direction vector the edge at given abscissa.

        :param abscissa: edge abscissa
        :return: direction vector
        """
        raise NotImplementedError('the direction_vector method must be'
                                  'overloaded by subclassing class')

    def unit_direction_vector(self, abscissa):
        """
        Calculates the unit direction vector the edge at given abscissa.

        :param abscissa: edge abscissa
        :return: unit direction vector
        """
        raise NotImplementedError('the unit_direction_vector method must be'
                                  'overloaded by subclassing class')

    def straight_line_point_belongs(self, point):
        """
        Verifies if a point belongs to the surface created by closing the edge
        with a line between its start and end points.

        :param point: Point to be verified
        :return: Return True if the point belongs to this surface,
            or False otherwise
        """
        raise NotImplementedError(f'the unit_direction_vector method must be'
                                  f' overloaded by {self.__class__.__name__}')


class Line(dc.DessiaObject):
    """
    Abstract class representing a line.

    :param point1: The first point defining the line
    :type point1: Union[:class:`volmdlr.Point2D`, :class:`volmdlr.Point3D`]
    :param point2: The second point defining the line
    :type point2: Union[:class:`volmdlr.Point2D`, :class:`volmdlr.Point3D`]
    :param name: Name of the line. Default value is an empty string
    :type name: str, optional
    """

    def __init__(self, point1, point2, name=''):
        self.point1 = point1
        self.point2 = point2
        self._direction_vector = None
        dc.DessiaObject.__init__(self, name=name)

    def __getitem__(self, key):
        """
        Get a point of the line by its index.
        """
        if key == 0:
            return self.point1
        if key == 1:
            return self.point2
        raise IndexError

    def unit_direction_vector(self, *args, **kwargs):
        """
        Get the unit direction vector of the line.

        :return: The unit direction vector of the line
        :rtype:  Union[:class:`volmdlr.Vector2D`, :class:`volmdlr.Vector3D`]
        """
        vector = self.direction_vector()
        vector.normalize()
        return vector

    def direction_vector(self, *args, **kwargs):
        """
        Get the direction vector of the line.

        :return: The direction vector of the line
        :rtype: Union[:class:`volmdlr.Vector2D`, :class:`volmdlr.Vector3D`]
        """
        if not self._direction_vector:
            self._direction_vector = self.point2 - self.point1
        return self._direction_vector

    def normal_vector(self, *args, **kwargs):
        """
        Get the normal vector of the line.

        :return: The normal vector of the line
        :rtype: Union[:class:`volmdlr.Vector2D`, :class:`volmdlr.Vector3D`]
        """
        return self.direction_vector().normal_vector()

    def unit_normal_vector(self, abscissa=0.):
        """
        Get the unit normal vector of the line.

        :param abscissa: The abscissa of the point from which to calculate
            the normal vector
        :type abscissa: float, optional
        :return: The unit normal vector of the line
        :rtype: Union[:class:`volmdlr.Vector2D`, :class:`volmdlr.Vector3D`]
        """
        return self.unit_direction_vector().normal_vector()

    def point_projection(self, point):
        """
        Calculate the projection of a point onto the line.

        :param point: The point to project
        :type point: Union[:class:`volmdlr.Point2D`, :class:`volmdlr.Point3D`]
        :return: The projection of the point onto the line and the distance
            between the point and the projection
        :rtype: Tuple(Union[:class:`volmdlr.Point2D`,
            :class:`volmdlr.Point3D`], float)
        """
        vector = self.point2 - self.point1
        norm_u = vector.norm()
        t = (point - self.point1).dot(vector) / norm_u ** 2
        projection = self.point1 + t * vector
        projection = projection.to_point()
        return projection, t * norm_u

    def abscissa(self, point):
        """
        Calculate the abscissa of a point on the line.

        :param point: The point for which to calculate the abscissa
        :type point: Union[:class:`volmdlr.Point2D`, :class:`volmdlr.Point3D`]
        :return: The abscissa of the point
        :rtype: float
        """
        vector = self.point2 - self.point1
        norm_u = vector.norm()
        t = (point - self.point1).dot(vector) / norm_u
        return t

    def sort_points_along_line(self, points):
        """
        Sort point along a line.

        :param points: list of points to be sorted.
        :return: sorted points.
        """
        return sorted(points, key=self.abscissa)

    def split(self, split_point):
        """
        Split a line into two lines.

        :param split_point: The point where to split the line
        :type split_point: Union[:class:`volmdlr.Point2D`,
            :class:`volmdlr.Point3D`]
        :return: A list containg two lines
        """
        return [self.__class__(self.point1, split_point),
                self.__class__(split_point, self.point2)]

    def is_between_points(self, point1: Union[volmdlr.Point2D, volmdlr.Point3D],
                          point2: Union[volmdlr.Point2D, volmdlr.Point3D]):
        """
        Verifies if a line is between two points.

        :param point1: The first point
        :type point1: Union[:class:`volmdlr.Point2D`, :class:`volmdlr.Point3D`]
        :param point2: The second point
        :type point2: Union[:class:`volmdlr.Point2D`, :class:`volmdlr.Point3D`]
        :return: True if the line is between the two points, False otherwise
        :rtype: bool
        """

        if point1 == point2:
            return False

        line_segment = LineSegment2D(point1, point2)
        if line_segment.line_intersections(self):
            return True
        return False


class LineSegment(Edge):
    """
    Abstract class.

    """

    def length(self):
        if not self._length:
            self._length = self.end.point_distance(self.start)
        return self._length

    def abscissa(self, point, tol=1e-6):
        if point.point_distance(self.start) < tol:
            return 0
        if point.point_distance(self.end) < tol:
            return self.length()

        vector = self.end - self.start
        length = vector.norm()
        t = (point - self.start).dot(vector) / length
        if t < -1e-9 or t > length + 1e-9:
            raise ValueError(f'Point is not on linesegment: abscissa={t}')
        return t

    def unit_direction_vector(self, abscissa=0.):
        """
        Computes a unit direction vector for the line segment.

        :param abscissa: defines where in the line segement the unit
            direction vector is to be calculated.
        :return: The unit direction vector of the LineSegement.
        """
        direction_vector = self.direction_vector()
        direction_vector.normalize()
        return direction_vector

    def direction_vector(self, abscissa=0.):
        """
        Returns a direction vector at a given abscissa, it is not normalized.

        :param abscissa: defines where in the line segement
            direction vector is to be calculated.
        :return: The direction vector of the LineSegement.
        """
        if not self._direction_vector:
            self._direction_vector = self.end - self.start
        return self._direction_vector

    def normal_vector(self, abscissa=0.):
        """
        Returns a normal vector at a given abscissa, it is not normalized.

        :param abscissa: defines where in the line_segement
        normal vector is to be calculated.
        :return: The normal vector of the LineSegement.
        """
        return self.direction_vector(abscissa).normal_vector()

    def unit_normal_vector(self, abscissa=0.):
        """
        Returns the unit normal vector at a given abscissa.

        :param abscissa: defines where in the line_segement unit normal vector is to be calculated.
        :return: The unit normal vector of the LineSegement.
        """
        return self.unit_direction_vector(abscissa).normal_vector()

    def point_projection(self, point):
        p1, p2 = self.start, self.end
        vector = p2 - p1
        norm_u = vector.norm()
        t = (point - p1).dot(vector) / norm_u ** 2
        projection = p1 + t * vector

        return projection, t * norm_u

    def split(self, split_point):
        if split_point == self.start:
            return [None, self.copy()]
        elif split_point == self.end:
            return [self.copy(), None]
        return [self.__class__(self.start, split_point),
                self.__class__(split_point, self.end)]

    def middle_point(self):
        return 0.5 * (self.start + self.end)

    def point_at_abscissa(self, abscissa):
        return self.start + self.unit_direction_vector() * abscissa


class BSplineCurve(Edge):
    """
    An abstract class for B-spline curves. The following rule must be
    respected : `number of knots = number of control points + degree + 1`.

    :param degree: The degree of the B-spline curve.
    :type degree: int
    :param control_points: A list of 2 or 3 dimensional points
    :type control_points: Union[List[:class:`volmdlr.Point2D`],
        List[:class:`volmdlr.Point3D`]]
    :param knot_multiplicities: The vector of multiplicities for each knot
    :type knot_multiplicities: List[int]
    :param knots: The knot vector composed of values between 0 and 1
    :type knots: List[float]
    :param weights: The weight vector applied to the knot vector. Default
        value is None
    :type weights: List[float], optional
    :param periodic: If `True` the B-spline curve is periodic. Default value
        is False
    :type periodic: bool, optional
    :param name: The name of the B-spline curve. Default value is ''
    :type name: str, optional
    """
    _non_serializable_attributes = ['curve']

    def __init__(self,
                 degree: int,
                 control_points: Union[List[volmdlr.Point2D],
                                       List[volmdlr.Point3D]],
                 knot_multiplicities: List[int],
                 knots: List[float],
                 weights: List[float] = None,
                 periodic: bool = False,
                 name: str = ''):
        self.control_points = control_points
        self.degree = degree
        knots = standardize_knot_vector(knots)
        self.knots = knots
        self.knot_multiplicities = knot_multiplicities
        self.weights = weights
        self.periodic = periodic
        self.name = name

        curve = BSpline.Curve()
        curve.degree = degree
        if weights is None:
            points = [[*point] for point in control_points]
            curve.ctrlpts = points
        else:
            points_w = [[*point * weights[i], weights[i]] for i, point
                        in enumerate(control_points)]
            curve.ctrlptsw = points_w

        knot_vector = []
        for i, knot in enumerate(knots):
            knot_vector.extend([knot] * knot_multiplicities[i])
        curve.knotvector = knot_vector
        curve.delta = 0.01
        curve_points = curve.evalpts
        self.curve = curve

        self._length = None
        self.points = [getattr(volmdlr,
                               f'Point{self.__class__.__name__[-2::]}')(*p)
                       for p in curve_points]

        start = self.points[0]  # self.point_at_abscissa(0.)
        end = self.points[-1]  # self.point_at_abscissa(self.length())

        Edge.__init__(self, start, end, name=name)

    def reverse(self):
        """
        Reverses the B-spline's direction by reversing its control points.

        :return: A reversed B-spline curve.
        :rtype: :class:`volmdlr.edges.BSplineCurve`.
        """
        return self.__class__(
            degree=self.degree,
            control_points=self.control_points[::-1],
            knot_multiplicities=self.knot_multiplicities[::-1],
            knots=self.knots[::-1],
            weights=self.weights,
            periodic=self.periodic)

    @classmethod
    def from_geomdl_curve(cls, curve):
        """
        # TODO: to be completed

        :param curve:
        :type curve:
        :return: A reversed B-spline curve
        :rtype: :class:`volmdlr.edges.BSplineCurve`
        """
        point_dimension = f'Point{cls.__name__[-2::]}'

        knots = list(sorted(set(curve.knotvector)))
        knot_multiplicities = [curve.knotvector.count(k) for k in knots]

        return cls(degree=curve.degree,
                   control_points=[getattr(volmdlr, point_dimension)(*p)
                                   for p in curve.ctrlpts],
                   knots=knots,
                   knot_multiplicities=knot_multiplicities)

    def length(self):
        """
        Returns the length of the B-spline curve.

        :return: The length of the B-spline curve.
        :rtype: float
        """
        if not self._length:
            self._length = length_curve(self.curve)
        return self._length

    def unit_direction_vector(self, abscissa: float):
        """
        Computes the 2D or 3D unit direction vector of B-spline curve at
        a given abscissa.

        :param abscissa: The abscissa on the B-spline curve where the unit
            direction vector will be computed
        :type abscissa: float
        :return: The unit direction vector of the B-spline curve
        :rtype: Union[:class:`volmdlr.Vector2D`, :class:`volmdlr.Vector3D`]
        """
        direction_vector = self.direction_vector(abscissa)
        direction_vector.normalize()
        return direction_vector

    def middle_point(self):
        """
        Computes the 2D or 3D middle point of the B-spline curve.

        :return: The middle point
        :rtype: Union[:class:`volmdlr.Point2D`, :class:`volmdlr.Point3D`]
        """
        return self.point_at_abscissa(self.length() * 0.5)

    def abscissa(self, point: Union[volmdlr.Point2D, volmdlr.Point3D],
                 tol: float = 1e-4):
        """
        Computes the abscissa of a 2D or 3D point using the least square
        method.

        :param point: The point located on the B-spline curve.
        :type point: Union[:class:`volmdlr.Point2D`, :class:`volmdlr.Point3D`].
        :param tol: The precision in terms of distance. Default value is 1e-4.
        :type tol: float, optional.
        :return: The abscissa of the point.
        :rtype: float
        """
        length = self.length()
        for x0 in [0, length * 0.25, length * 0.5, length * 0.75, length]:
            res = scp.optimize.least_squares(
                lambda u: (point - self.point_at_abscissa(u)).norm(),
                x0=x0,
                bounds=([0], [length]),
                # ftol=tol / 10,
                # xtol=tol / 10,
                # loss='soft_l1'
            )
            if res.fun < tol:
                return res.x[0]

        print('distance =', res.cost)
        print('res.fun:', res.fun)
        # ax = self.plot()
        # point.plot(ax=ax)
        # best_point = self.point_at_abscissa(res.x)
        # best_point.plot(ax=ax, color='r')
        raise ValueError('abscissa not found')

    def split(self, point: Union[volmdlr.Point2D, volmdlr.Point3D],
              tol: float = 1e-5):
        """
        Splits of B-spline curve in two pieces using a 2D or 3D point.

        :param point: The point where the B-spline curve is split
        :type point: Union[:class:`volmdlr.Point2D`, :class:`volmdlr.Point3D`]
        :param tol: The precision in terms of distance. Default value is 1e-4
        :type tol: float, optional
        :return: A list containing the first and second split of the B-spline
            curve
        :rtype: List[:class:`volmdlr.edges.BSplineCurve`]
        """
        if point.point_distance(self.start) < tol:
            return [None, self.copy()]
        elif point.point_distance(self.end) < tol:
            return [self.copy(), None]
        adim_abscissa = self.abscissa(point) / self.length()
        curve1, curve2 = split_curve(self.curve, adim_abscissa)

        return [self.__class__.from_geomdl_curve(curve1),
                self.__class__.from_geomdl_curve(curve2)]

    def translation(self, offset: Union[volmdlr.Vector2D, volmdlr.Vector3D]):
        """
        Translates the B-spline curve.

        :param offset: The translation vector
        :type offset: Union[:class:`volmdlr.Vector2D`,
            :class:`volmdlr.Vector3D`]
        :return: A new translated BSplineCurve
        :rtype: :class:`volmdlr.edges.BSplineCurve`
        """
        control_points = [point.translation(offset)
                          for point in self.control_points]
        return self.__class__(self.degree, control_points,
                              self.knot_multiplicities, self.knots,
                              self.weights, self.periodic)

    def translation_inplace(self, offset: Union[volmdlr.Vector2D,
                                                volmdlr.Vector3D]):
        """
        Translates the B-spline curve and its parameters are modified inplace.

        :param offset: The translation vector
        :type offset: Union[:class:`volmdlr.Vector2D`,
            :class:`volmdlr.Vector3D`]
        :return: None
        :rtype: None
        """
        for point in self.control_points:
            point.translation_inplace(offset)

    def point_belongs(self, point: Union[volmdlr.Point2D, volmdlr.Point3D],
                      abs_tol: float = 1e-10):
        """
        Checks if a 2D or 3D point belongs to the B-spline curve or not. It
        uses the least square method.

        :param point: The point to be checked
        :type point: Union[:class:`volmdlr.Point2D`, :class:`volmdlr.Point3D`]
        :param abs_tol: The precision in terms of distance.
            Default value is 1e-4
        :type abs_tol: float, optional
        :return: `True` if the point belongs to the B-spline curve, `False`
            otherwise
        :rtype: bool
        """
        point_dimension = f'Point{self.__class__.__name__[-2::]}'

        def f(x):
            return (point - getattr(volmdlr, point_dimension)(*self.curve.evaluate_single(x))).norm()

        x = npy.linspace(0, 1, 5)
        x_init = []
        for xi in x:
            x_init.append(xi)

        for x0 in x_init:
            z = scp.optimize.least_squares(f, x0=x0, bounds=([0, 1]))
            if z.fun < abs_tol:
                return True
        return False

    def merge_with(self, bspline_curve: 'BSplineCurve'):
        """
        Merges consecutive B-spline curves to define a new merged one.

        :param bspline_curve: Another B-spline curve
        :type bspline_curve: :class:`volmdlr.edges.BSplineCurve`
        :return: A merged B-spline curve
        :rtype: :class:`volmdlr.edges.BSplineCurve`
        """
        point_dimension = f'Wire{self.__class__.__name__[-2::]}'
        wire = getattr(volmdlr.wires, point_dimension)(bspline_curve)
        ordered_wire = wire.order_wire()

        points, n = [], 10
        for primitive in ordered_wire.primitives:
            points.extend(primitive.polygon_points(n))
        points.pop(n + 1)

        return self.__class__.from_points_interpolation(
            points, min(self.degree, bspline_curve.degree))

    @classmethod
    def from_bsplines(cls, bsplines: List['BSplineCurve'],
                      discretization_points: int = 10):
        """
        Creates a B-spline curve from a list of B-spline curves.

        :param bsplines: A list of B-spline curve
        :type bsplines: List[:class:`volmdlr.edges.BSplineCurve`]
        :param discretization_points: The number of points for the
            discretization. Default value is 10
        :type discretization_points: int, optional
        :return: A merged B-spline curve
        :rtype: :class:`volmdlr.edges.BSplineCurve`
        """
        point_dimension = f'Wire{cls.__name__[-2::]}'
        wire = getattr(volmdlr.wires, point_dimension)(bsplines)
        ordered_wire = wire.order_wire()

        points, degree = [], []
        for i, primitive in enumerate(ordered_wire.primitives):
            degree.append(primitive.degree)
            if i == 0:
                points.extend(primitive.polygon_points(discretization_points))
            else:
                points.extend(
                    primitive.polygon_points(discretization_points)[1::])

        return cls.from_points_interpolation(points, min(degree))

    @classmethod
    def from_points_approximation(cls, points: Union[List[volmdlr.Point2D],
                                                     List[volmdlr.Point3D]],
                                  degree: int, **kwargs):
        """
        Creates a B-spline curve approximation using least squares method with
        fixed number of control points. It is recommanded to specify the
        number of control points.
        Please refer to The NURBS Book (2nd Edition), pp.410-413 for details.

        :param points: The data points
        :type points: Union[List[:class:`volmdlr.Point2D`],
            List[:class:`volmdlr.Point3D`]]
        :param degree: The degree of the output parametric curve
        :type degree: int
        :param kwargs: See below
        :return: A B-spline curve from points approximation
        :rtype: :class:`volmdlr.edges.BSplineCurve`
        :keyword centripetal: Activates centripetal parametrization method.
            Default value is False
        :keyword ctrlpts_size: Number of control points. Default value is
            len(points) - 1
        """
        curve = fitting.approximate_curve([[*point] for point in points],
                                          degree, **kwargs)
        return cls.from_geomdl_curve(curve)

    def tangent(self, position: float = 0.0):
        """
        Evaluates the tangent vector of the B-spline curve at the input
        parameter value.

        :param position: Value of the parameter, between 0 and 1
        :type position: float
        :return: The tangent vector
        :rtype: Union[:class:`volmdlr.Point2D`, :class:`volmdlr.Point3D`]
        """
        _, tangent = operations.tangent(self.curve, position,
                                        normalize=True)

        dimension = f'Vector{self.__class__.__name__[-2::]}'
        tangent = getattr(volmdlr, dimension)(*tangent)

        return tangent

    @classmethod
    def from_points_interpolation(cls, points: Union[List[volmdlr.Point2D],
                                                     List[volmdlr.Point3D]],
                                  degree: int, periodic: bool = False):
        """
        Creates a B-spline curve interpolation through the data points.
        Please refer to Algorithm A9.1 on The NURBS Book (2nd Edition),
        pp.369-370 for details.

        :param points: The data points
        :type points: Union[List[:class:`volmdlr.Point2D`],
            List[:class:`volmdlr.Point3D`]]
        :param degree: The degree of the output parametric curve
        :type degree: int
        :param periodic: `True` if the curve should be periodic. Default value
            is `False`
        :type periodic: bool, optional
        :return: A B-spline curve from points interpolation
        :rtype: :class:`volmdlr.edges.BSplineCurve`
        """
        curve = fitting.interpolate_curve([[*point] for point in points], degree)

        bsplinecurve = cls.from_geomdl_curve(curve)
        if not periodic:
            return bsplinecurve
        bsplinecurve.periodic = True
        return bsplinecurve


class Line2D(Line):
    """
    Define an infinite line given by two points.

    """

    def __init__(self, point1: volmdlr.Point2D,
                 point2: volmdlr.Point2D, *, name=''):
        self.points = [point1, point2]
        Line.__init__(self, point1, point2, name=name)

    def to_3d(self, plane_origin, x1, x2):
        """
        Convert the line to a 3D line.

        :param plane_origin: Origin of the plane in which the line is.
        :type plane_origin: :class:`volmdlr.Point3D`
        :param x1: First direction of the plane in which the line is.
        :type x1: :class:`volmdlr.Vector3D`
        :param x2: Second direction of the plane in which the line is.
        :type x2: :class:`volmdlr.Vector3D`
        :return: The 3D line.
        :rtype: :class:`volmdlr.edges.Line3D`
        """
        points_3d = [p.to_3d(plane_origin, x1, x2) for p in self.points]
        return Line3D(*points_3d, self.name)

    def rotation(self, center: volmdlr.Point2D, angle: float):
        """
        Line2D rotation.

        :param center: rotation center.
        :param angle: angle rotation.
        :return: a new rotated Line2D.
        """
        return Line2D(*[point.rotation(center, angle)
                        for point in self.points])

    def rotation_inplace(self, center: volmdlr.Point2D, angle: float):
        """
        Line2D rotation. Object is updated inplace.

        :param center: rotation center.
        :param angle: rotation angle.
        """
        for point in self.points:
            point.rotation_inplace(center, angle)

    def translation(self, offset: volmdlr.Vector2D):
        """
        Line2D translation.

        :param offset: translation vector.
        :return: A new translated Line2D.
        """
        return Line2D(*[point.translation(offset) for point in self.points])

    def translation_inplace(self, offset: volmdlr.Vector2D):
        """
        Line2D translation. Object is updated inplace.

        :param offset: translation vector.
        """
        for point in self.points:
            point.translation_inplace(offset)

    def frame_mapping(self, frame: volmdlr.Frame2D, side: str):
        """
        Map the line to a new coordinate frame.

        :param frame: The new coordinate frame.
        :type frame: :class:`volmdlr.Frame2D`
        :param side: The side to which the mapping is made. 'old' for the
            original coordinate frame, 'new' for the new one.
        :type side: str
        :return: The mapped line.
        :rtype: :class:`volmdlr.edges.Line2D`
        """
        return Line2D(*[point.frame_mapping(frame, side) for point in self.points])

    def plot(self, ax=None, color='k', dashed=True):
        """
        Plot the line.

        :param ax: Matplotlib axis on which to plot the line. If none,
            a new figure is created.
        :type ax: matplotlib.axes._subplots.AxesSubplot, optional
        :param color: Color of the line.
        :type color: str, optional
        :param dashed: Whether the line is dashed or not.
        :type dashed: bool, optional
        :return: The matplotlib axis.
        :rtype: matplotlib.axes._subplots.AxesSubplot
        """
        if ax is None:
            _, ax = plt.subplots()

        if version.parse(_mpl_version) >= version.parse('3.3.2'):
            if dashed:
                ax.axline((self.point1.x, self.point1.y),
                          (self.point2.x, self.point2.y),
                          dashes=[30, 5, 10, 5],
                          color=color)
            else:
                ax.axline((self.point1.x, self.point1.y),
                          (self.point2.x, self.point2.y),
                          color=color)
        else:
            direction_vector = self.direction_vector()
            point3 = self.point1 - 3 * direction_vector
            point4 = self.point2 + 4 * direction_vector
            if dashed:
                ax.plot([point3[0], point4[0]], [point3[1], point4[1]], color=color,
                        dashes=[30, 5, 10, 5])
            else:
                ax.plot([point3[0], point4[0]], [point3[1], point4[1]], color=color)

        return ax

    def plot_data(self, edge_style=None):
        """
        Get plot data for the line.

        :param edge_style: Plotting style for the line.
        :type edge_style: :class:`plot_data.EdgeStyle`, optional
        :return: Plot data for the line.
        :rtype: :class:`plot_data.Line2D`
        """
        return plot_data.Line2D([self.point1.x, self.point1.y],
                                [self.point2.x, self.point2.y],
                                edge_style=edge_style)

    def line_intersections(self, line):
        """
        Calculate the intersection between the two lines.

        :param line: The line to calculate intersections with.
        :type line: :class:`volmdlr.Line2D`
        :return: A list of at most one intersection point between
            the two lines.
        :rtype: List[:class:`volmdlr.Point2D`]
        """

        point = volmdlr.Point2D.line_intersection(self, line)
        if point is not None:
            point_projection1, _ = self.point_projection(point)
            if point_projection1 is None:
                return []

            if line.__class__.__name__ == 'Line2D':
                point_projection2, _ = line.point_projection(point)
                if point_projection2 is None:
                    return []

            return [point_projection1]
        return []

    def create_tangent_circle(self, point, other_line):
        """
        Computes the two circles that are tangent to 2 lines and intersect
        a point located on one of the two lines.

        """

        # point will be called I(x_I, y_I)
        # self will be (AB)
        # line will be (CD)

        if math.isclose(self.point_distance(point), 0, abs_tol=1e-10):
            I = volmdlr.Vector2D(point[0], point[1])
            A = volmdlr.Vector2D(self.points[0][0], self.points[0][1])
            B = volmdlr.Vector2D(self.points[1][0], self.points[1][1])
            C = volmdlr.Vector2D(other_line.points[0][0],
                                 other_line.points[0][1])
            D = volmdlr.Vector2D(other_line.points[1][0],
                                 other_line.points[1][1])

        elif math.isclose(other_line.point_distance(point), 0, abs_tol=1e-10):
            I = volmdlr.Vector2D(point[0], point[1])
            C = volmdlr.Vector2D(self.points[0][0], self.points[0][1])
            D = volmdlr.Vector2D(self.points[1][0], self.points[1][1])
            A = volmdlr.Vector2D(other_line.points[0][0],
                                 other_line.points[0][1])
            B = volmdlr.Vector2D(other_line.points[1][0],
                                 other_line.points[1][1])
        else:
            raise AttributeError("The point isn't on any of the two lines")

        # CHANGEMENT DE REPAIRE
        new_u = volmdlr.Vector2D((B - A))
        new_u.normalize()
        new_v = new_u.unit_normal_vector()
        new_basis = volmdlr.Frame2D(I, new_u, new_v)

        new_a = new_basis.new_coordinates(A)
        new_b = new_basis.new_coordinates(B)
        new_c = new_basis.new_coordinates(C)
        new_d = new_basis.new_coordinates(D)

        if new_c[1] == 0 and new_d[1] == 0:
            # Segments are on the same line: no solution
            return None, None

        elif math.isclose(self.unit_direction_vector().dot(
                other_line.unit_normal_vector()), 0, abs_tol=1e-06):
            # Parallel segments: one solution

            segments_distance = abs(new_c[1] - new_a[1])
            r = segments_distance / 2
            new_circle_center = volmdlr.Point2D(
                (0, npy.sign(new_c[1] - new_a[1]) * r))
            circle_center = new_basis.old_coordinates(new_circle_center)
            circle = volmdlr.wires.Circle2D(circle_center, r)

            return circle, None

        elif math.isclose(self.unit_direction_vector().dot(
                other_line.unit_direction_vector()), 0, abs_tol=1e-06):
            # Perpendicular segments: 2 solution
            line_AB = Line2D(volmdlr.Point2D(new_a), volmdlr.Point2D(new_b))
            line_CD = Line2D(volmdlr.Point2D(new_c), volmdlr.Point2D(new_d))
            new_pt_k = volmdlr.Point2D.line_intersection(line_AB, line_CD)

            r = abs(new_pt_k[0])
            new_circle_center1 = volmdlr.Point2D((0, r))
            new_circle_center2 = volmdlr.Point2D((0, -r))
            circle_center1 = new_basis.old_coordinates(new_circle_center1)
            circle_center2 = new_basis.old_coordinates(new_circle_center2)
            circle1 = volmdlr.wires.Circle2D(circle_center1, r)
            circle2 = volmdlr.wires.Circle2D(circle_center2, r)

            return circle1, circle2

        # =============================================================================
        # LES SEGMENTS SONT QUELCONQUES
        #   => 2 SOLUTIONS
        # =============================================================================
        else:

            line_AB = Line2D(volmdlr.Point2D(new_a), volmdlr.Point2D(new_b))
            line_CD = Line2D(volmdlr.Point2D(new_c), volmdlr.Point2D(new_d))
            new_pt_k = volmdlr.Point2D.line_intersection(line_AB, line_CD)
            pt_K = volmdlr.Point2D(new_basis.old_coordinates(new_pt_k))

            if pt_K == I:
                return None, None

            # CHANGEMENT DE REPERE:
            new_u2 = volmdlr.Vector2D(pt_K - I)
            new_u2.normalize()
            new_v2 = new_u2.normalVector(unit=True)
            new_basis2 = volmdlr.Frame2D(I, new_u2, new_v2)

            new_a = new_basis2.new_coordinates(A)
            new_b = new_basis2.new_coordinates(B)
            new_c = new_basis2.new_coordinates(C)
            new_d = new_basis2.new_coordinates(D)
            new_pt_k = new_basis2.new_coordinates(pt_K)

            teta1 = math.atan2(new_c[1], new_c[0] - new_pt_k[0])
            teta2 = math.atan2(new_d[1], new_d[0] - new_pt_k[0])

            if teta1 < 0:
                teta1 += math.pi
            if teta2 < 0:
                teta2 += math.pi

            if not math.isclose(teta1, teta2, abs_tol=1e-08):
                if math.isclose(teta1, math.pi, abs_tol=1e-08) or math.isclose(
                        teta1, 0., abs_tol=1e-08):
                    teta = teta2
                elif math.isclose(teta2, math.pi,
                                  abs_tol=1e-08) or math.isclose(teta2, 0.,
                                                                 abs_tol=1e-08):
                    teta = teta1
            else:
                teta = teta1

            r1 = new_pt_k[0] * math.sin(teta) / (1 + math.cos(teta))
            r2 = new_pt_k[0] * math.sin(teta) / (1 - math.cos(teta))

            new_circle_center1 = volmdlr.Point2D(0, -r1)
            new_circle_center2 = volmdlr.Point2D(0, r2)

            circle_center1 = new_basis2.old_coordinates(new_circle_center1)
            circle_center2 = new_basis2.old_coordinates(new_circle_center2)

            if new_basis.new_coordinates(circle_center1)[1] > 0:
                circle1 = volmdlr.wires.Circle2D(circle_center1, r1)
                circle2 = volmdlr.wires.Circle2D(circle_center2, r2)
            else:
                circle1 = volmdlr.wires.Circle2D(circle_center2, r2)
                circle2 = volmdlr.wires.Circle2D(circle_center1, r1)

            return circle1, circle2

    def cut_between_two_points(self, point1: volmdlr.Point2D,
                               point2: volmdlr.Point2D):
        """
        Cut the line between two points to create a linesegment.

        :param point1: The first point defining the linesegment
        :type point1: :class:`volmdlr.Point2D`
        :param point2: The second point defining the linesegment
        :type point2: :class:`volmdlr.Point2D`
        :return: The created linesegment
        :rtype: :class:`volmdlr.edges.LineSegment2D`
        """
        return LineSegment2D(point1, point2)

    def point_distance(self, point2d):
        """
        Calculate the shortest distance between a line and a point.

        :param point2d: Point to calculate distance
        :type point2d: :class:`volmdlr.Point2D`
        :return: Distance to point
        :rtype: float
        """
        vector_r = self.point1 - point2d
        vector_v = self.normal_vector()
        return abs(vector_v.dot(vector_r)) / vector_v.norm()


class BSplineCurve2D(BSplineCurve):
    """
    A class for 2 dimensional B-spline curves. The following rule must be
    respected : `number of knots = number of control points + degree + 1`.

    :param degree: The degree of the 2 dimensional B-spline curve
    :type degree: int
    :param control_points: A list of 2 dimensional points
    :type control_points: List[:class:`volmdlr.Point2D`]
    :param knot_multiplicities: The vector of multiplicities for each knot
    :type knot_multiplicities: List[int]
    :param knots: The knot vector composed of values between 0 and 1
    :type knots: List[float]
    :param weights: The weight vector applied to the knot vector. Default
        value is None
    :type weights: List[float], optional
    :param periodic: If `True` the B-spline curve is periodic. Default value
        is False
    :type periodic: bool, optional
    :param name: The name of the B-spline curve. Default value is ''
    :type name: str, optional
    """

    _non_serializable_attributes = ['curve']

    def __init__(self,
                 degree: int,
                 control_points: List[volmdlr.Point2D],
                 knot_multiplicities: List[int],
                 knots: List[float],
                 weights: List[float] = None,
                 periodic: bool = False,
                 name: str = ''):

        BSplineCurve.__init__(self, degree,
                              control_points,
                              knot_multiplicities,
                              knots,
                              weights,
                              periodic,
                              name)

    def bounding_rectangle(self):
        """
        Computes the bounding rectangle of the 2 dimensional B-spline curve.

        :return: The bounding rectangle.
        :rtype: :class:`volmdlr.core.BoundingRectangle`
        """

        points = self.discretization_points(number_points=5)

        points_x = [p.x for p in points]
        points_y = [p.y for p in points]

        return volmdlr.core.BoundingRectangle(min(points_x), max(points_x),
                                              min(points_y), max(points_y))

    def length(self):
        """
        Computes the length of the 2 dimensional B-spline curve.

        :return: The length of the 2 dimensional B-spline curve
        :rtype: float
        """
        return length_curve(self.curve)

    def tangent(self, position: float = 0.0):
        """
        Computes the tangent at a given parameter between 0 and 1.

        :param position: The parameter at which the tangent is computed.
        :type position: float
        :return: A 2 dimensional point representing the tangent
        :rtype: :class:`volmdlr.Point2D`
        """
        _, tangent = operations.tangent(self.curve, position,
                                        normalize=True)
        tangent = volmdlr.Point2D(tangent[0], tangent[1])
        return tangent

    def point_at_abscissa(self, abscissa):
        length = self.length()
        adim_abs = max(min(abscissa / length, 1.), 0.)
        return volmdlr.Point2D(*self.curve.evaluate_single(adim_abs))

    def direction_vector(self, abscissa: float):
        """
        :param abscissa: defines where in the BSplineCurve2D the
        direction vector is to be calculated
        :return: The direection vector vector of the BSplineCurve2D
        """
        return self.tangent(abscissa)

    def normal_vector(self, abscissa: float):
        """
        :param abscissa: defines where in the BSplineCurve2D the
        normal vector is to be calculated
        :return: The normal vector of the BSplineCurve2D
        """
        tangent_vector = self.tangent(abscissa)
        normal_vector = tangent_vector.normal_vector()
        return normal_vector

    def unit_normal_vector(self, abscissa: float):
        """
        :param abscissa: defines where in the BSplineCurve2D the
        unit normal vector is to be calculated
        :return: The unit normal vector of the BSplineCurve2D
        """
        normal_vector = self.normal_vector(abscissa)
        normal_vector.normalize()
        return normal_vector

    def straight_line_area(self):
        points = self.discretization_points(number_points=100)
        x = [point.x for point in points]
        y = [point.y for point in points]
        x1 = [x[-1]] + x[0:-1]
        y1 = [y[-1]] + y[0:-1]
        return 0.5 * abs(sum(i * j for i, j in zip(x, y1))
                         - sum(i * j for i, j in zip(y, x1)))

    def straight_line_center_of_mass(self):
        polygon_points = self.discretization_points(number_points=100)
        cog = volmdlr.O2D
        for point in polygon_points:
            cog += point
        cog = cog / len(polygon_points)
        return cog

    def plot(self, ax=None, color='k', alpha=1, plot_points=False):
        if ax is None:
            _, ax = plt.subplots()

        # self.curve.delta = 0.01
        # points = [volmdlr.Point2D(px, py) for (px, py) in self.curve.evalpts]
        length = self.length()
        points = [self.point_at_abscissa(length * i / 50) for i in range(51)]

        x_points = [p.x for p in points]
        y_points = [p.y for p in points]
        ax.plot(x_points, y_points, color=color, alpha=alpha)

        return ax

    def to_3d(self, plane_origin, x1, x2):
        control_points3D = [p.to_3d(plane_origin, x1, x2) for p in
                            self.control_points]
        return BSplineCurve3D(self.degree, control_points3D,
                              self.knot_multiplicities, self.knots,
                              self.weights, self.periodic)

    def to_step(self, current_id, surface_id=None):
        points_ids = []
        content = ''
        point_id = current_id
        for point in self.control_points:
            point_content, point_id = point.to_step(point_id,
                                                    vertex=False)
            content += point_content
            points_ids.append(point_id)
            point_id += 1

        content += "#{} = B_SPLINE_CURVE_WITH_KNOTS('{}',{},({})," \
                   ".UNSPECIFIED.,.F.,.F.,{},{}," \
                   ".UNSPECIFIED.);\n".format(
                        point_id, self.name, self.degree,
                        volmdlr.core.step_ids_to_str(points_ids),
                        tuple(self.knot_multiplicities),
                        tuple(self.knots))
        return content, point_id + 1

    def discretization_points(self, *, number_points: int = None, angle_resolution: int = None):
        length = self.length()
        if angle_resolution:
            number_points = angle_resolution
        if not number_points:
            number_points = len(self.points)
        return [self.point_at_abscissa(i * length / number_points) for i in range(number_points + 1)]

    def polygon_points(self, n: int = 15):
        warnings.warn('polygon_points is deprecated,\
        please use discretization_points instead',
                      DeprecationWarning)
        return self.discretization_points(number_points=n)

    def rotation(self, center: volmdlr.Point2D, angle: float):
        """
        BSplineCurve2D rotation.

        :param center: rotation center
        :param angle: angle rotation
        :return: a new rotated Line2D
        """
        control_points = [point.rotation(center, angle)
                          for point in self.control_points]
        return BSplineCurve2D(self.degree, control_points,
                              self.knot_multiplicities, self.knots,
                              self.weights, self.periodic)

    def rotation_inplace(self, center: volmdlr.Point2D, angle: float):
        """
        BSplineCurve2D rotation. Object is updated inplace.

        :param center: rotation center
        :param angle: rotation angle
        """
        for point in self.control_points:
            point.rotation_inplace(center, angle)

    def line_intersections(self, line2d: Line2D):
        polygon_points = self.discretization_points(number_points=201)
        list_intersections = []
        length = self.length()
        initial_abscissa = 0
        for points in zip(polygon_points[:-1], polygon_points[1:]):
            linesegment = LineSegment2D(points[0], points[1])
            intersections = linesegment.line_intersections(line2d)
            initial_abscissa += linesegment.length()
            if intersections:
                if initial_abscissa < length * 0.1:
                    list_abcissas = [initial_abscissa * n for n in
                                     npy.linspace(0, 1, 100)]
                else:
                    list_abcissas = [initial_abscissa * n for n in
                                     npy.linspace(0.9, 1, 100)]
                distance = npy.inf
                for abscissa in list_abcissas:
                    point_in_curve = self.point_at_abscissa(abscissa)
                    dist = point_in_curve.point_distance(intersections[0])
                    if dist < distance:
                        distance = dist
                        intersection = point_in_curve
                list_intersections.append(intersection)
        return list_intersections

    def line_crossings(self, line2d: Line2D):
        polygon_points = self.discretization_points(number_points=50)
        crossings = []
        for p1, p2 in zip(polygon_points[:-1], polygon_points[1:]):
            l = LineSegment2D(p1, p2)
            crossings.extend(l.line_crossings(line2d))
        return crossings

    def to_wire(self, n: int):
        """
        Convert a bspline curve to a wire2d defined with 'n' line_segments.

        """

        u = npy.linspace(0, 1, num=n + 1).tolist()
        points = []
        for u0 in u:
            p = self.curve.evaluate_single(u0)
            points.append(volmdlr.Point2D(p[0], p[1]))

        return volmdlr.wires.Wire2D.from_points(points)

    def reverse(self):
        """
        Reverse the bspline's direction by reversing its start and end points.

        """

        return self.__class__(degree=self.degree,
                              control_points=self.control_points[::-1],
                              knot_multiplicities=self.knot_multiplicities[::-1],
                              knots=self.knots[::-1],
                              weights=self.weights,
                              periodic=self.periodic)

    def point_distance(self, point):
        distance = math.inf
        polygon_points = self.discretization_points(number_points=20)
        for p1, p2 in zip(polygon_points[:-1], polygon_points[1:]):
            line = LineSegment2D(p1, p2)
            dist = line.point_distance(point)
            if dist < distance:
                distance = dist
        return distance

    def nearest_point_to(self, point):
        """
        Find out the nearest point on the linesegment to point.

        """

        points = self.polygon_points(500)
        return point.nearest_point(points)

    def linesegment_intersections(self, linesegment):
        """
        Calculates intersections between a BSplineCurve2D and a LineSegment2D.

        :param linesegment: linesegment to verify intersections.
        :return: list with the intersections points.
        """
        results = self.line_intersections(linesegment.to_line())
        intersections_points = []
        for result in results:
            if linesegment.point_belongs(result, 1e-6):
                intersections_points.append(result)
        return intersections_points

    def axial_symmetry(self, line):
        """
        Finds out the symmetric bsplinecurve2d according to a line.

        """

        points_symmetry = [point.axial_symmetry(line) for point in self.control_points]

        return self.__class__(degree=self.degree,
                              control_points=points_symmetry,
                              knot_multiplicities=self.knot_multiplicities[::-1],
                              knots=self.knots[::-1],
                              weights=self.weights,
                              periodic=self.periodic)


class BezierCurve2D(BSplineCurve2D):
    """
    A class for 2 dimensional Bezier curves.

    :param degree: The degree of the Bezier curve
    :type degree: int
    :param control_points: A list of 2 dimensional points
    :type control_points: List[:class:`volmdlr.Point2D`]
    :param name: The name of the B-spline curve. Default value is ''
    :type name: str, optional
    """

    def __init__(self, degree: int, control_points: List[volmdlr.Point2D],
                 name: str = ''):
        knotvector = utilities.generate_knot_vector(degree,
                                                    len(control_points))
        knot_multiplicity = [1] * len(knotvector)

        BSplineCurve2D.__init__(self, degree, control_points,
                                knot_multiplicity, knotvector,
                                None, False, name)


class LineSegment2D(LineSegment):
    """
    Define a line segment limited by two points.

    """

    def __init__(self, start: volmdlr.Point2D, end: volmdlr.Point2D, *, name: str = ''):
        if start == end:
            raise NotImplementedError
        self.points = [start, end]
        LineSegment.__init__(self, start, end, name=name)

    def __hash__(self):
        return self._data_hash()

    def _data_hash(self):
        return self.start._data_hash() + self.end._data_hash()

    def _data_eq(self, other_object):
        if self.__class__.__name__ != other_object.__class__.__name__:
            return False
        return self.start == other_object.start and self.end == other_object.end

    def __eq__(self, other_object):
        if self.__class__.__name__ != other_object.__class__.__name__:
            return False
        return self.start == other_object.start and self.end == other_object.end

    def to_dict(self, *args, **kwargs):
        return {'object_class': 'volmdlr.edges.LineSegment2D',
                'name': self.name,
                'start': self.start.to_dict(),
                'end': self.end.to_dict()
                }

    # def middle_point(self):
    #     return 0.5 * (self.start + self.end)
    #
    # def point_at_abscissa(self, abscissa):
    #     return self.start + self.unit_direction_vector() * abscissa

    def point_belongs(self, point, abs_tol=1e-6):
        point_distance = self.point_distance(point)
        if math.isclose(point_distance, 0, abs_tol=abs_tol):
            return True
        return False

    def bounding_rectangle(self):
        return volmdlr.core.BoundingRectangle(min(self.start.x, self.end.x), max(self.start.x, self.end.x),
                                              min(self.start.y, self.end.y), max(self.start.y, self.end.y))

    def straight_line_area(self):
        return 0.

    def straight_line_second_moment_area(self, point: volmdlr.Point2D):
        return 0, 0, 0

    def straight_line_center_of_mass(self):
        return 0.5 * (self.start + self.end)

    def straight_line_point_belongs(self, point):
        """
        Verifies if a point belongs to the surface created by closing the edge with a
        line between its start and end points.

        :param point: Point to be verified.
        :return: Return True if the point belongs to this surface, or False otherwise.
        """
        return self.point_belongs(point)

    def point_distance(self, point, return_other_point=False):
        """
        Computes the distance of a point to segment of line.

        :param point: point to calculate distance.
        :param return_other_points: Bool variable to return linesegment's corresponding point or not.
        """
        distance, point = volmdlr.LineSegment2DPointDistance(
            [(self.start.x, self.start.y), (self.end.x, self.end.y)],
            (point.x, point.y))
        if return_other_point:
            return distance, volmdlr.Point2D(*point)
        return distance

    def point_projection(self, point):
        """
        If the projection falls outside the LineSegment2D, returns None.
        """
        point, curv_abs = Line2D.point_projection(Line2D(self.start, self.end),
                                                  point)
        # print('curv_abs :', curv_abs, 'length :', self.length())
        if curv_abs < 0 or curv_abs > self.length():
            if abs(curv_abs) < 1e-6 or math.isclose(curv_abs, self.length(),
                                                    abs_tol=1e-6):
                return point, curv_abs
            return None, curv_abs
        return point, curv_abs

    def line_intersections(self, line: Line2D):
        point = volmdlr.Point2D.line_intersection(self, line)
        if point is not None:
            point_projection1, _ = self.point_projection(point)
            if point_projection1 is None:
                return []

            if line.__class__.__name__ == 'LineSegment2D':
                point_projection2, _ = line.point_projection(point)
                if point_projection2 is None:
                    return []

            return [point_projection1]
        else:
            vector1 = self.start - line.point1
            vector2 = self.start - line.point2
            vector3 = self.end - line.point1
            vector4 = self.end - line.point2
            if math.isclose(vector1.cross(vector2), 0, abs_tol=1e-6):
                return [self.start]
            if math.isclose(vector3.cross(vector4), 0, abs_tol=1e-6):
                return [self.end]
        return []

    def linesegment_intersections(self, linesegment: 'LineSegment2D'):
        """
        Touching linesegments does not intersect.

        """
        point = volmdlr.Point2D.line_intersection(self, linesegment)
        # TODO: May be these commented conditions should be used for linesegment_crossings
        if point:  # and (point != self.start) and (point != self.end):
            point_projection1, _ = self.point_projection(point)
            if point_projection1 is None:
                return []

            point_projection2, _ = linesegment.point_projection(point)
            if point_projection2 is None:
                return []

            return [point_projection1]
        else:
            return []

    def line_crossings(self, line: 'Line2D'):
        if self.direction_vector().is_colinear_to(line.direction_vector()):
            return []
        else:
            line_intersection = self.line_intersections(line)
            if line_intersection and (line_intersection[0] == self.end or line_intersection[0] == self.start):
                return []
            return line_intersection

    def linesegment_crossings(self, linesegment: 'LineSegment2D'):
        if self.direction_vector().is_colinear_to(
                linesegment.direction_vector()):
            return []
        else:
            return self.linesegment_intersections(linesegment)

    def plot(self, ax=None, color='k', alpha=1, arrow=False, width=None,
             plot_points=False):
        if ax is None:
            _, ax = plt.subplots()

        p1, p2 = self.start, self.end
        if arrow:
            if plot_points:
                ax.plot([p1[0], p2[0]], [p1[1], p2[1]], color=color,
                        alpha=alpha, style='o-')
            else:
                ax.plot([p1[0], p2[0]], [p1[1], p2[1]], color=color,
                        alpha=alpha)

            length = ((p1[0] - p2[0]) ** 2 + (p1[1] - p2[1]) ** 2) ** 0.5
            if width is None:
                width = length / 1000.
                head_length = length / 20.
                head_width = head_length / 2.
            else:
                head_width = 2 * width
                head_length = head_width
            ax.arrow(p1[0], p1[1],
                     (p2[0] - p1[0]) / length * (length - head_length),
                     (p2[1] - p1[1]) / length * (length - head_length),
                     head_width=head_width, fc='b', linewidth=0,
                     head_length=head_length, width=width, alpha=0.3)
        else:
            if width is None:
                width = 1
            if plot_points:
                ax.plot([p1[0], p2[0]], [p1[1], p2[1]], color=color,
                        marker='o', linewidth=width, alpha=alpha)
            else:
                ax.plot([p1[0], p2[0]], [p1[1], p2[1]], color=color,
                        linewidth=width, alpha=alpha)
        return ax

    def to_3d(self, plane_origin, x1, x2):
        start = self.start.to_3d(plane_origin, x1, x2)
        end = self.end.to_3d(plane_origin, x1, x2)
        return LineSegment3D(start, end, name=self.name)

    def reverse(self):
        return LineSegment2D(self.end.copy(), self.start.copy())

    def to_line(self):
        return Line2D(self.start, self.end)

    def rotation(self, center: volmdlr.Point2D, angle: float):
        """
        LineSegment2D rotation.

        :param center: rotation center
        :param angle: angle rotation
        :return: a new rotated LineSegment2D
        """
        return LineSegment2D(self.start.rotation(center, angle),
                             self.end.rotation(center, angle))

    def rotation_inplace(self, center: volmdlr.Point2D, angle: float):
        """
        LineSegment2D rotation. Object is updated inplace.

        :param center: rotation center.
        :param angle: rotation angle.
        """
        for point in [self.start, self.end]:
            point.rotation_inplace(center, angle)

    def translation(self, offset: volmdlr.Vector2D):
        """
        LineSegment2D translation.

        :param offset: translation vector.
        :return: A new translated LineSegment2D.
        """
        return LineSegment2D(self.start.translation(offset),
                             self.end.translation(offset))

    def translation_inplace(self, offset: volmdlr.Vector2D):
        """
        LineSegment2D translation. Object is updated inplace.

        :param offset: translation vector.
        """
        for point in [self.start, self.end]:
            point.translation_inplace(offset)

    def frame_mapping(self, frame: volmdlr.Frame2D, side: str):
        """
        Changes vector frame_mapping and return a new LineSegment2D.

        side = 'old' or 'new'.
        """
        if side == 'old':
            new_start = frame.old_coordinates(self.start)
            new_end = frame.old_coordinates(self.end)
        elif side == 'new':
            new_start = frame.new_coordinates(self.start)
            new_end = frame.new_coordinates(self.end)
        else:
            raise ValueError('Please Enter a valid side: old or new')
        return LineSegment2D(new_start, new_end)

    def frame_mapping_inplace(self, frame: volmdlr.Frame2D, side: str):
        """
        Changes vector frame_mapping and the object is updated inplace.

        :param frame: frame to execute the frame mapping.
        :param side: 'old' or 'new'.
        """
        if side == 'old':
            new_start = frame.old_coordinates(self.start)
            new_end = frame.old_coordinates(self.end)
        elif side == 'new':
            new_start = frame.new_coordinates(self.start)
            new_end = frame.new_coordinates(self.end)
        else:
            raise ValueError('Please Enter a valid side: old or new')
        self.start = new_start
        self.end = new_end

    def plot_data(self, edge_style: plot_data.EdgeStyle = None):
        return plot_data.LineSegment2D([self.start.x, self.start.y],
                                       [self.end.x, self.end.y],
                                       edge_style=edge_style)

    def create_tangent_circle(self, point, other_line):
        circle1, circle2 = Line2D.create_tangent_circle(other_line, point, self)
        if circle1 is not None:
            _, curv_abs1 = Line2D.point_projection(self, circle1.center)
            if curv_abs1 < 0. or curv_abs1 > self.length():
                circle1 = None
        if circle2 is not None:
            _, curv_abs2 = Line2D.point_projection(self, circle2.center)
            if curv_abs2 < 0. or curv_abs2 > self.length():
                circle2 = None
        return circle1, circle2

    def infinite_primitive(self, offset):
        n = -self.unit_normal_vector()
        offset_point_1 = self.start + offset * n
        offset_point_2 = self.end + offset * n

        return Line2D(offset_point_1, offset_point_2)

    def polygon_points(self, discretization_resolution: int):
        warnings.warn('polygon_points is deprecated,\
        please use discretization_points instead',
                      DeprecationWarning)
        return self.discretization_points(number_points=discretization_resolution)

    def to_wire(self, n: int):
        """
        Convert a linesegment2d to a wire2d defined with 'n' line_segments.

        """

        points = self.discretization_points(number_points=n + 1)
        return volmdlr.wires.Wire2D.from_points(points)

    def nearest_point_to(self, point):
        """
        Find out the nearest point on the linesegment to point.

        """

        points = self.discretization_points(number_points=500)
        return point.nearest_point(points)

    def axial_symmetry(self, line):
        """
        Finds out the symmetric linesegment2d according to a line.
        """

        points_symmetry = [point.axial_symmetry(line) for point in [self.start, self.end]]

        return self.__class__(points_symmetry[0], points_symmetry[1])


class Arc(Edge):
    """
    Abstract class representing an arc.

    :param start: The starting point
    :type start: Union[:class:`volmdlr.Point2D`, :class:`volmdlr.Point3D`]
    :param end: The finish point
    :type end: Union[:class:`volmdlr.Point2D`, :class:`volmdlr.Point3D`]
    :param interior: An interior point
    :type interior: Union[:class:`volmdlr.Point2D`, :class:`volmdlr.Point3D`]
    :param name: The name of the arc. Default value is an empty string
    :type name: str, optional
    """

    def __init__(self, start,
                 end,
                 interior,
                 name: str = ''):
        Edge.__init__(self, start=start, end=end, name=name)
        self.interior = interior
        self._utd_clockwise_and_trigowise_paths = False
        self._clockwise_and_trigowise_paths = None
        self._radius = None

    @property
    def center(self):
        """
        Gets the arc's center.

        :return: The center of the arc.
        """
        raise NotImplementedError(
            'the property method center must be overloaded by subclassing'
            'class if not a given parameter')

    @property
    def angle(self):
        """
        Gets the angle of the arc.

        :return: The angle of the arc.
        """
        return NotImplementedError(
            'the property method angle must be overloaded by subclassing'
            'class if not a given parameter')

    @property
    def is_trigo(self):
        """
        Verifies if arc is trigowise or clockwise.

        :return: True if trigowise or False otherwise.
        """
        return NotImplementedError(
            'the property method is_trigo must be overloaded by subclassing'
            'class if not a given parameter')

    @property
    def radius(self):
        if not self._radius:
            self._radius = (self.start - self.center).norm()
        return self._radius

    def length(self):
        """
        Calculates the length of the Arc, with its radius and it arc angle.

        :return: the length fo the Arc.
        """
        return self.radius * abs(self.angle)

    def point_at_abscissa(self, abscissa):
        if self.is_trigo:
            return self.start.rotation(self.center,
                                       abscissa / self.radius)
        else:
            return self.start.rotation(self.center,
                                       -abscissa / self.radius)

    @staticmethod
    def get_clockwise_and_trigowise_paths(radius_1, radius_2, radius_i):
        """

        :param radius_1: radius from center to start point.
        :param radius_2: radius form center ro end point.
        :param radius_i: radius from center to interior point.
        :return: the clockwise and trigowise paths.
        """
        angle1 = math.atan2(radius_1.y, radius_1.x)
        anglei = math.atan2(radius_i.y, radius_i.x)
        angle2 = math.atan2(radius_2.y, radius_2.x)

        # Going trigo/clock wise from start to interior
        if anglei < angle1:
            trigowise_path = (anglei + volmdlr.TWO_PI) - angle1
            clockwise_path = angle1 - anglei
        else:
            trigowise_path = anglei - angle1
            clockwise_path = angle1 - anglei + volmdlr.TWO_PI

        # Going trigo wise from interior to interior
        if angle2 < anglei:
            trigowise_path += (angle2 + volmdlr.TWO_PI) - anglei
            clockwise_path += anglei - angle2
        else:
            trigowise_path += angle2 - anglei
            clockwise_path += anglei - angle2 + volmdlr.TWO_PI
        return clockwise_path, trigowise_path

    def middle_point(self):
        return self.point_at_abscissa(0.5 * self.length())

    def point_distance(self, point):
        points = self.discretization_points(angle_resolution=100)
        return point.point_distance(point.nearest_point(points))

    def discretization_points(self, *, number_points: int = None, angle_resolution: int = None):
        """
        Discretize a Edge to have "n" points.

        :param number_points: the number of points (including start and end points)
             if unset, only start and end will be returned
        :param angle_resolution: if set, the sampling will be adapted to have a controlled angular distance. Usefull
            to mesh an arc
        :return: a list of sampled points
        """
        if not number_points:
            if not angle_resolution:
                number_points = 2
            else:
                number_points = math.ceil(self.angle * angle_resolution) + 2

        step = self.length() / (number_points - 1)
        return [self.point_at_abscissa(i * step)
                for i in range(number_points)]

    def polygon_points(self, discretization_resolution: int):
        warnings.warn('polygon_points is deprecated,\
        please use discretization_points instead',
                      DeprecationWarning)
        return self.discretization_points(number_points=discretization_resolution)


class Arc2D(Arc):
    """
    angle: the angle measure always >= 0
    """

    def __init__(self,
                 start: volmdlr.Point2D,
                 interior: volmdlr.Point2D,
                 end: volmdlr.Point2D,
                 name: str = ''):
        self._center = None
        self._is_trigo = None
        self._angle = None
        Arc.__init__(self, start=start, end=end, interior=interior, name=name)
        start_to_center = start - self.center
        end_to_center = end - self.center
        angle1 = math.atan2(start_to_center.y, start_to_center.x)
        angle2 = math.atan2(end_to_center.y, end_to_center.x)
        if self.is_trigo:
            self.angle1 = angle1
            self.angle2 = angle2
        else:
            self.angle1 = angle2
            self.angle2 = angle1

    @property
    def center(self):
        if not self._center:
            self._center = self.get_center()
        return self._center

    def get_center(self):
        xi, yi = self.interior.x, self.interior.y
        xe, ye = self.end.x, self.end.y
        xs, ys = self.start.x, self.start.y
        try:
            A = volmdlr.Matrix22(2 * (xs - xi), 2 * (ys - yi),
                                 2 * (xs - xe), 2 * (ys - ye))
            b = - volmdlr.Vector2D(xi ** 2 + yi ** 2 - xs ** 2 - ys ** 2,
                                   xe ** 2 + ye ** 2 - xs ** 2 - ys ** 2)
            inv_A = A.inverse()
            x = inv_A.vector_multiplication(b)
            center = volmdlr.Point2D(x.x, x.y)
        except ValueError:
            A = npy.array([[2 * (xs - xi), 2 * (ys - yi)],
                           [2 * (xs - xe), 2 * (ys - ye)]])
            b = - npy.array([xi ** 2 + yi ** 2 - xs ** 2 - ys ** 2,
                             xe ** 2 + ye ** 2 - xs ** 2 - ys ** 2])
            center = volmdlr.Point2D(*npy.linalg.solve(A, b))
        return center

    @property
    def is_trigo(self):
        if not self._is_trigo:
            self._is_trigo = self.get_arc_direction()
        return self._is_trigo

    @property
    def clockwise_and_trigowise_paths(self):
        if not self._clockwise_and_trigowise_paths:
            radius_1 = self.start - self.center
            radius_2 = self.end - self.center
            radius_i = self.interior - self.center
            self._clockwise_and_trigowise_paths =\
                self.get_clockwise_and_trigowise_paths(radius_1,
                                                       radius_2,
                                                       radius_i)
            self._utd_clockwise_and_trigowise_paths = True
        return self._clockwise_and_trigowise_paths

    def get_arc_direction(self):
        clockwise_path, trigowise_path =\
            self.clockwise_and_trigowise_paths
        if clockwise_path > trigowise_path:
            return True
        return False

    @property
    def angle(self):
        if not self._angle:
            self._angle = self.get_angle()
        return self._angle

    def get_angle(self):
        clockwise_path, trigowise_path = \
            self.clockwise_and_trigowise_paths
        if self.is_trigo:
            return trigowise_path
        return clockwise_path

    def _get_points(self):
        return [self.start, self.interior, self.end]

    points = property(_get_points)

    def point_distance(self, point):
        vector_start = self.start - self.center
        vector_point = point - self.center
        vector_end = self.end - self.center
        if self.is_trigo:
            vector_start, vector_end = vector_end, vector_start
        arc_angle = volmdlr.geometry.clockwise_angle(vector_start, vector_end)
        point_angle = volmdlr.geometry.clockwise_angle(vector_start, vector_point)
        if point_angle <= arc_angle:
            return abs(
                LineSegment2D(point, self.center).length() - self.radius)
        else:
            return min(LineSegment2D(point, self.start).length(),
                       LineSegment2D(point, self.end).length())

    def point_belongs(self, point2d, abs_tol=1e-10):
        """
        Check if a Point2D belongs to the Arc2D.

        """
        distance_point_to_center = point2d.point_distance(self.center)
        if not math.isclose(distance_point_to_center, self.radius, abs_tol=abs_tol):
            return False
        try:
            point_abscissa = self.abscissa(point2d)
        except ValueError:
            return False
        if self.length() >= point_abscissa >= 0:
            return True
        return False

    def to_full_arc_2d(self):
        return FullArc2D(center=self.center,
                         start_end=self.point_at_abscissa(0),
                         name=self.name)

    def line_intersections(self, line2d: Line2D):
        # circle = self.to_circle()
        # circle_intersection_points = circle.line_intersections(line2d)
        full_arc_2d = self.to_full_arc_2d()
        fa2d_intersection_points = full_arc_2d.line_intersections(line2d)
        intersection_points = []
        for pt in fa2d_intersection_points:
            if self.point_belongs(pt):
                intersection_points.append(pt)
        return intersection_points

    def linesegment_intersections(self, linesegment2d: LineSegment2D):
        full_arc_2d = self.to_full_arc_2d()
        fa2d_intersection_points = full_arc_2d.linesegment_intersections(
            linesegment2d)
        intersection_points = []
        for pt in fa2d_intersection_points:
            if self.point_belongs(pt):
                intersection_points.append(pt)
        return intersection_points

    def abscissa(self, point2d: volmdlr.Point2D, tol=1e-9):
        if point2d.point_distance(self.start) < tol:
            return 0
        if point2d.point_distance(self.end) < tol:
            return self.length()

        p = point2d - self.center
        u = self.start - self.center
        u.normalize()
        if self.is_trigo:
            v = u.normal_vector()
        else:
            v = -u.normal_vector()

        x, y = p.dot(u), p.dot(v)
        theta = math.atan2(y, x)
        if theta < -tol or theta > self.angle + tol:
            raise ValueError('Point not in arc')

        if theta < 0:
            return 0.
        if theta > self.angle:
            return self.angle * self.radius

        return self.radius * theta

    def direction_vector(self, abscissa: float):
        """
        :param abscissa: defines where in the Arc2D the
        direction vector is to be calculated
        :return: The direction vector of the Arc2D
        """
        return -self.normal_vector(abscissa=abscissa).normal_vector()

    def unit_direction_vector(self, abscissa: float):
        """
        :param abscissa: defines where in the Arc2D the
        unit direction vector is to be calculated
        :return: The unit direction vector of the Arc2D
        """
        direction_vector = self.direction_vector(abscissa)
        direction_vector.normalize()
        return direction_vector

    def normal_vector(self, abscissa: float):
        """
        :param abscissa: defines where in the Arc2D the
        normal vector is to be calculated
        :return: The normal vector of the Arc2D
        """
        point = self.point_at_abscissa(abscissa)
        # if self.is_trigo:
        normal_vector = self.center - point
        # else:
        #     normal_vector = point - self.center
        return normal_vector

    def unit_normal_vector(self, abscissa: float):
        """
        :param abscissa: defines where in the Arc2D the
        unit normal vector is to be calculated
        :return: The unit normal vector of the Arc2D
        """
        normal_vector = self.normal_vector(abscissa)
        normal_vector.normalize()
        return normal_vector

    def area(self):
        return self.radius ** 2 * self.angle / 2

    def center_of_mass(self):
        #        u=self.middle.vector-self.center.vector
        u = self.middle_point() - self.center
        u.normalize()
        # alpha = abs(self.angle)
        return self.center + 4 / (3 * self.angle) * self.radius * math.sin(
            self.angle * 0.5) * u

    def bounding_rectangle(self):
        # TODO: Enhance this!!!
        return volmdlr.core.BoundingRectangle(self.center.x - self.radius, self.center.x + self.radius,
                                              self.center.y - self.radius, self.center.y + self.radius)

    def straight_line_area(self):
        if self.angle >= math.pi:
            angle = volmdlr.TWO_PI - self.angle
            area = math.pi * self.radius ** 2 - 0.5 * self.radius ** 2 * (
                angle - math.sin(angle))
        else:
            angle = self.angle
            area = 0.5 * self.radius ** 2 * (angle - math.sin(angle))

        if self.is_trigo:
            return area
        return -area

    def straight_line_second_moment_area(self, point: volmdlr.Point2D):

        if self.angle2 < self.angle1:
            angle2 = self.angle2 + volmdlr.TWO_PI

        else:
            angle2 = self.angle2
        angle1 = self.angle1

        # Full arc section
        Ix1 = self.radius ** 4 / 8 * (angle2 - angle1 + 0.5 * (
            math.sin(2 * angle1) - math.sin(2 * angle2)))
        Iy1 = self.radius ** 4 / 8 * (angle2 - angle1 + 0.5 * (
            math.sin(2 * angle2) - math.sin(2 * angle1)))
        Ixy1 = self.radius ** 4 / 8 * (
            math.cos(angle1) ** 2 - math.cos(angle2) ** 2)

        # Triangle
        xi, yi = (self.start - self.center)
        xj, yj = (self.end - self.center)
        Ix2 = (yi ** 2 + yi * yj + yj ** 2) * (xi * yj - xj * yi) / 12.
        Iy2 = (xi ** 2 + xi * xj + xj ** 2) * (xi * yj - xj * yi) / 12.
        Ixy2 = (xi * yj + 2 * xi * yi + 2 * xj * yj + xj * yi) * (
            xi * yj - xj * yi) / 24.
        if Ix2 < 0.:
            Ix2, Iy2, Ixy2 = -Ix2, -Iy2, -Ixy2
        if self.angle < math.pi:
            if self.is_trigo:
                Ix = Ix1 - Ix2
                Iy = Iy1 - Iy2
                Ixy = Ixy1 - Ixy2
            else:
                Ix = Ix2 - Ix1
                Iy = Iy2 - Iy1
                Ixy = Ixy2 - Ixy1
        else:
            # print('Ixy12', Ixy1, Ixy2)
            if self.is_trigo:
                Ix = Ix1 + Ix2
                Iy = Iy1 + Iy2
                Ixy = Ixy1 + Ixy2
            else:
                Ix = -Ix2 - Ix1
                Iy = -Iy2 - Iy1
                Ixy = -Ixy2 - Ixy1

        return volmdlr.geometry.huygens2d(Ix, Iy, Ixy,
                                          self.straight_line_area(),
                                          self.center,
                                          point)

    def straight_line_center_of_mass(self):
        if self.angle == math.pi:
            return self.center_of_mass()

        u = self.middle_point() - self.center
        u.normalize()
        if self.angle >= math.pi:
            u = -u
        bissec = Line2D(self.center, self.center + u)
        string = Line2D(self.start, self.end)
        p = volmdlr.Point2D.line_intersection(bissec, string)
        a = p.point_distance(self.start)
        h = p.point_distance(self.center)
        triangle_area = h * a
        # alpha = abs(self.angle)
        triangle_cog = self.center + 2 / 3. * h * u
        if self.angle < math.pi:
            cog = (
                self.center_of_mass() * self.area() - triangle_area * triangle_cog) / abs(
                self.straight_line_area())
        else:
            cog = (
                self.center_of_mass() * self.area() + triangle_area * triangle_cog) / abs(
                self.straight_line_area())

        # ax = self.plot()
        # bissec.plot(ax=ax, color='grey')
        # self.center.plot(ax=ax)
        # string.plot(ax=ax, color='grey')
        # triangle_cog.plot(ax=ax, color='green')
        # self.center_of_mass().plot(ax=ax, color='red')
        #
        # cog_line = Line2D(volmdlr.O2D, self.center_of_mass()*self.area()-triangle_area*triangle_cog)
        # cog_line.plot(ax=ax)
        #
        # cog.plot(ax=ax, color='b')
        # ax.set_aspect('equal')
        return cog

    def straight_line_point_belongs(self, point):
        """
        Verifies if a point belongs to the surface created by closing the edge with a
        line between its start and end points.

        :param point_2d: Point to be verified.
        :return: Return True if the point belongs to this surface, or False otherwise.
        """
        if self.point_belongs(point):
            return True
        if self.start == self.end:
            if point.point_distance(self.center) <= self.radius:
                return True
        center_distance_point = self.center.point_distance(point)
        straight_line = LineSegment2D(self.start, self.end)
        for edge in [self, straight_line]:
            line_passing_trough_point = Line2D(self.center, point)
            straight_line_intersections = edge.line_intersections(line_passing_trough_point)
            if straight_line_intersections:
                if self.center.point_distance(straight_line_intersections[0]) > center_distance_point:
                    return True
        return False

    def plot(self, ax=None, color='k', alpha=1, plot_points=False):
        if ax is None:
            _, ax = plt.subplots()

        if plot_points:
            for point in [self.center, self.start, self.interior, self.end]:
                point.plot(ax=ax, color=color, alpha=alpha)

        ax.add_patch(matplotlib.patches.Arc((self.center.x, self.center.y), 2 * self.radius,
                                            2 * self.radius, angle=0,
                                            theta1=self.angle1 * 0.5 / math.pi * 360,
                                            theta2=self.angle2 * 0.5 / math.pi * 360,
                                            color=color,
                                            alpha=alpha))
        return ax

    def to_3d(self, plane_origin, x, y):
        ps = self.start.to_3d(plane_origin, x, y)
        pi = self.interior.to_3d(plane_origin, x, y)
        pe = self.end.to_3d(plane_origin, x, y)

        return Arc3D(ps, pi, pe, name=self.name)

    def rotation(self, center: volmdlr.Point2D, angle: float):
        """
        Arc2D rotation.

        :param center: rotation center
        :param angle: angle rotation.
        :return: a new rotated Arc2D.
        """
        return Arc2D(*[point.rotation(center, angle,) for point in
                       [self.start, self.interior, self.end]])

    def rotation_inplace(self, center: volmdlr.Point2D, angle: float):
        """
        Arc2D rotation. Object is updated inplace.

        :param center: rotation center.
        :param angle: rotation angle.
        """
        self.start.rotation_inplace(center, angle)
        self.interior.rotation_inplace(center, angle)
        self.end.rotation_inplace(center, angle)
        self._angle = None
        self._is_trigo = None
        self._center = None
        self._clockwise_and_trigowise_paths = None

    def translation(self, offset: volmdlr.Vector2D):
        """
        Arc2D translation.

        :param offset: translation vector.
        :return: A new translated Arc2D.
        """
        return Arc2D(*[point.translation(offset) for point in
                       [self.start, self.interior, self.end]])

    def translation_inplace(self, offset: volmdlr.Vector2D):
        """
        Arc2D translation. Object is updated inplace.

        :param offset: translation vector.
        """
        self.start.translation_inplace(offset)
        self.interior.translation_inplace(offset)
        self.end.translation_inplace(offset)
        self._angle = None
        self._is_trigo = None
        self._center = None
        self._clockwise_and_trigowise_paths = None

    def frame_mapping(self, frame: volmdlr.Frame2D, side: str):
        """
        Changes vector frame_mapping and return a new Arc2D.

        side = 'old' or 'new'
        """
        return Arc2D(*[point.frame_mapping(frame, side) for point in
                       [self.start, self.interior, self.end]])

    def frame_mapping_inplace(self, frame: volmdlr.Frame2D, side: str):
        """
        Changes vector frame_mapping and the object is updated inplace.
        side = 'old' or 'new'
        """
        self.__init__(*[point.frame_mapping(frame, side) for point in
                        [self.start, self.interior, self.end]])

    def second_moment_area(self, point):
        """
        Second moment area of part of disk.

        """
        if self.angle2 < self.angle1:
            angle2 = self.angle2 + volmdlr.TWO_PI

        else:
            angle2 = self.angle2
        angle1 = self.angle1

        Ix = self.radius ** 4 / 8 * (angle2 - angle1 + 0.5 * (
            math.sin(2 * angle1) - math.sin(2 * angle2)))
        Iy = self.radius ** 4 / 8 * (angle2 - angle1 + 0.5 * (
            math.sin(2 * angle2) - math.sin(2 * angle1)))
        Ixy = self.radius ** 4 / 8 * (
            math.cos(angle1) ** 2 - math.cos(angle2) ** 2)
        # Ic = npy.array([[Ix, Ixy], [Ixy, Iy]])

        # Must be computed at center, so huygens related to center
        return volmdlr.geometry.huygens2d(Ix, Iy, Ixy, self.area(),
                                          self.center, point)

    def plot_data(self, edge_style: plot_data.EdgeStyle = None,
                  anticlockwise: bool = None):

        list_node = self.discretization_points()
        data = []
        for nd in list_node:
            data.append({'x': nd.x, 'y': nd.y})
        return plot_data.Arc2D(cx=self.center.x,
                               cy=self.center.y,
                               r=self.radius,
                               start_angle=self.angle1,
                               end_angle=self.angle2,
                               edge_style=edge_style,
                               data=data,
                               anticlockwise=anticlockwise,
                               name=self.name)

    def copy(self, *args, **kwargs):
        return Arc2D(self.start.copy(),
                     self.interior.copy(),
                     self.end.copy())

    def split(self, split_point: volmdlr.Point2D):
        abscissa = self.abscissa(split_point)

        return [Arc2D(self.start,
                      self.point_at_abscissa(0.5 * abscissa),
                      split_point),
                Arc2D(split_point,
                      self.point_at_abscissa((self.abscissa(self.end)
                                              - abscissa) * 0.5 + abscissa),
                      self.end)
                ]

    def cut_between_two_points(self, point1, point2):
        """
        Cuts Arc between to points, and return the a new arc bwetween these two points.

        """
        if (point1 == self.start and point2 == self.end) or \
                (point2 == self.start and point1 == self.end):
            return self
        raise NotImplementedError

    def infinite_primitive(self, offset):
        vector_start_center = self.start - self.center
        vector_start_center.normalize()
        vector_end_center = self.end - self.center
        vector_end_center.normalize()
        vector_interior_center = self.interior - self.center
        vector_interior_center.normalize()
        if self.is_trigo:
            radius = self.radius + offset
            center = self.center

        else:
            radius = self.radius - offset
            if radius < 0:
                return None
            center = self.center
            # mid_point = self.middle_point()
            # vec1 = self.center - mid_point
            # vec1.normalize()
            # vec1 = 2 * offset * math.sqrt(2) * vec1
            # center = self.center.translation(vec1)
        start = center + radius * vector_start_center
        end = center + radius * vector_end_center
        interior = center + radius * vector_interior_center
        return Arc2D(start, interior, end)

    def complementary(self):

        interior = self.middle_point().rotation(self.center, math.pi)
        return Arc2D(self.start, interior, self.end)

    def to_wire(self, angle_resolution: float = 10.):
        """
        Convert an arc to a wire2d defined with line_segments.

        """

        return volmdlr.wires.Wire2D.from_points(self.polygon_points(angle_resolution))

    def axial_symmetry(self, line):
        """
        Finds out the symmetric arc2d according to a line.

        """

        points_symmetry = [point.axial_symmetry(line) for point in [self.start, self.interior, self.end]]

        return self.__class__(start=points_symmetry[0],
                              interior=points_symmetry[1],
                              end=points_symmetry[2])


class FullArc2D(Arc2D):
    """
    An edge that starts at start_end, ends at the same point after having described
    a circle.

    """

    def __init__(self, center: volmdlr.Point2D, start_end: volmdlr.Point2D,
                 name: str = ''):
        self.__center = center
        self.start_end = start_end
        interior = start_end.rotation(center, math.pi)
        Arc2D.__init__(self, start=start_end, interior=interior,
                       end=start_end, name=name)  # !!! this is dangerous

    @property
    def is_trigo(self):
        return True

    @property
    def center(self):
        return self.__center

    @property
    def angle(self):
        return volmdlr.TWO_PI

    def to_dict(self, use_pointers: bool = False, memo=None, path: str = '#'):
        dict_ = self.base_dict()
        dict_['center'] = self.center.to_dict(use_pointers=use_pointers, memo=memo, path=path + '/center')
        dict_['radius'] = self.radius
        dict_['angle'] = self.angle
        dict_['is_trigo'] = self.is_trigo
        dict_['start_end'] = self.start.to_dict(use_pointers=use_pointers, memo=memo, path=path + '/start_end')
        dict_['name'] = self.name
        return dict_

    def copy(self, *args, **kwargs):
        return FullArc2D(self.center.copy(), self.start.copy())

    @classmethod
    def dict_to_object(cls, dict_, global_dict=None, pointers_memo: Dict[str, Any] = None, path: str = '#'):
        center = volmdlr.Point2D.dict_to_object(dict_['center'])
        start_end = volmdlr.Point2D.dict_to_object(dict_['start_end'])

        return cls(center, start_end, name=dict_['name'])

    def __hash__(self):
        return hash(self.radius)
        # return hash(self.center) + 5*hash(self.start)

    def __eq__(self, other_arc):
        if self.__class__.__name__ != other_arc.__class__.__name__:
            return False
        return (self.center == other_arc.center) \
            and (self.start_end == other_arc.start_end)

    def straight_line_area(self):
        area = self.area()
        return area

    def center_of_mass(self):
        return self.center

    def straight_line_center_of_mass(self):
        return self.center_of_mass()

    def straight_line_point_belongs(self, point):
        """
        Verifies if a point belongs to the surface created by closing the edge with a
        line between its start and end points.

        :param point2d: Point to be verified
        :return: Return True if the point belongs to this surface, or False otherwise
        """
        if point.point_distance(self.center) <= self.radius:
            return True
        return False

    def to_3d(self, plane_origin, x, y):
        center = self.center.to_3d(plane_origin, x, y)
        start = self.start.to_3d(plane_origin, x, y)
        z = x.cross(y)
        z.normalize()

        return FullArc3D(center, start, z)

    def rotation(self, center: volmdlr.Point2D, angle: float):
        new_center = self._center.rotation(center, angle, True)
        new_start_end = self.start.rotation(center, angle, True)
        return FullArc2D(new_center, new_start_end)

    def rotation_inplace(self, center: volmdlr.Point2D, angle: float):
        self._center.rotation(center, angle, False)
        self.start.rotation(center, angle, False)
        self.interior.rotation(center, angle, False)
        self.end.rotation(center, angle, False)

    def translation(self, offset: volmdlr.Vector2D):
        new_center = self._center.translation(offset)
        new_start_end = self.start.translation(offset)
        return FullArc2D(new_center, new_start_end)

    def translation_inplace(self, offset: volmdlr.Vector2D):
        self._center.translation_inplace(offset)
        self.start.translation_inplace(offset)
        self.end.translation_inplace(offset)
        self.interior.translation_inplace(offset)

    def frame_mapping(self, frame: volmdlr.Frame2D, side: str):
        """
        Map the 2D full arc to a new frame or its original frame.

        :param frame: The target frame for the mapping.
        :type frame: :class:`volmdlr.Frame2D`
        :param side: Specify whether to map the arc to the new frame ('new')
            or its original frame ('old').
        :type side: str
        :return: The full arc in the specified frame.
        :rtype: :class:`volmdlr.edges.FullArc2D`
        """
        return FullArc2D(*[point.frame_mapping(frame, side) for point in
                           [self._center, self.start]])

    def frame_mapping_inplace(self, frame: volmdlr.Frame2D, side: str):
        for p in [self._center, self.start, self.end, self.interior]:
            p.frame_mapping_inplace(frame, side)

    def polygonization(self):
        return volmdlr.wires.ClosedPolygon2D(self.discretization_points(angle_resolution=15))

    def plot(self, ax=None, color='k', alpha=1, plot_points=False,
             linestyle='-', linewidth=1):
        if ax is None:
            _, ax = plt.subplots()

        if self.radius > 0:
            ax.add_patch(matplotlib.patches.Arc((self.center.x, self.center.y),
                                                2 * self.radius,
                                                2 * self.radius,
                                                angle=0,
                                                theta1=0,
                                                theta2=360,
                                                color=color,
                                                linestyle=linestyle,
                                                linewidth=linewidth))
        if plot_points:
            ax.plot([self.start.x], [self.start.y], 'o',
                    color=color, alpha=alpha)
        return ax

    def cut_between_two_points(self, point1, point2):

        x1, y1 = point1 - self.center
        x2, y2 = point2 - self.center

        angle1 = math.atan2(y1, x1)
        angle2 = math.atan2(y2, x2)
        if angle2 < angle1:
            angle2 += volmdlr.TWO_PI
        angle_i = 0.5 * (angle1 + angle2)
        interior = point1.rotation(self.center, angle_i)
        arc = Arc2D(point1, interior, point2)
        if self.is_trigo != arc.is_trigo:
            arc = arc.complementary()

        return arc

    def line_intersections(self, line2d: Line2D, tol=1e-9):
        try:
            if line2d.start == self.center:
                pt1 = line2d.end
                vec = line2d.start - line2d.end
            else:
                pt1 = line2d.start
                vec = line2d.end - line2d.start
        except AttributeError:
            if line2d.point1 == self.center:
                pt1 = line2d.point2
                vec = line2d.point1 - line2d.point2
            else:
                pt1 = line2d.point1
                vec = line2d.point2 - line2d.point1
        a = vec.dot(vec)
        b = 2 * vec.dot(pt1 - self.center)
        c = pt1.dot(pt1) + self.center.dot(self.center) \
            - 2 * pt1.dot(self.center) - self.radius ** 2

        disc = b ** 2 - 4 * a * c
        if math.isclose(disc, 0., abs_tol=tol):
            t1 = -b / (2 * a)
            return [pt1 + t1 * vec]

        elif disc > 0:
            sqrt_disc = math.sqrt(disc)
            t1 = (-b + sqrt_disc) / (2 * a)
            t2 = (-b - sqrt_disc) / (2 * a)
            return [pt1 + t1 * vec,
                    pt1 + t2 * vec]

        return []

    def linesegment_intersections(self, linesegment2d: LineSegment2D, tol=1e-9):
        try:
            if linesegment2d.start == self.center:
                pt1 = linesegment2d.end
                vec = linesegment2d.start - linesegment2d.end
            else:
                pt1 = linesegment2d.start
                vec = linesegment2d.end - linesegment2d.start
        except AttributeError:
            if linesegment2d.point1 == self.center:
                pt1 = linesegment2d.point2
                vec = linesegment2d.point1 - linesegment2d.point2
            else:
                pt1 = linesegment2d.point1
                vec = linesegment2d.point2 - linesegment2d.point1
        a = vec.dot(vec)
        b = 2 * vec.dot(pt1 - self.center)
        c = pt1.dot(pt1) + self.center.dot(self.center) \
            - 2 * pt1.dot(self.center) - self.radius ** 2

        disc = b ** 2 - 4 * a * c
        if math.isclose(disc, 0., abs_tol=tol):
            t1 = -b / (2 * a)
            points = [pt1 + t1 * vec]
            if linesegment2d.point_belongs(points[0]):
                return points
            return []

        elif disc > 0:
            sqrt_disc = math.sqrt(disc)
            t1 = (-b + sqrt_disc) / (2 * a)
            t2 = (-b - sqrt_disc) / (2 * a)
            points = [pt1 + t1 * vec, pt1 + t2 * vec]
            valid_points = [pt for pt in points if
                            linesegment2d.point_belongs(pt)]
            return valid_points

        return []


class ArcEllipse2D(Edge):
    """
    An 2 dimensional elliptical arc.

    :param start: The starting point of the elliptical arc
    :type start: :class:`volmdlr.Point2D`
    :param interior: An interior point of the elliptical arc
    :type interior: :class:`volmdlr.Point2D`
    :param end: The end point of the elliptical arc
    :type end: :class:`volmdlr.Point2D`
    :param center: The center of the ellipse
    :type center: :class:`volmdlr.Point2D`
    :param major_dir: The major direction of the ellipse
    :type major_dir: :class:`volmdlr.Vector2D`
    :param name: The name of the elliptical arc. Default value is ''
    :type name: str, optional
    :param extra: An extra interior point if start is equal to end. Default
        value is None
    :type extra: :class:`volmdlr.Point2D`, optional
    """

    def __init__(self, start: volmdlr.Point2D, interior: volmdlr.Point2D,
                 end: volmdlr.Point2D, center: volmdlr.Point2D,
                 major_dir: volmdlr.Vector2D, name: str = '',
                 extra: volmdlr.Point2D = None):
        Edge.__init__(self, start, end, name)
        self.interior = interior
        self.center = center
        self.extra = extra
        self.major_dir = major_dir
        self.minor_dir = self.major_dir.deterministic_unit_normal_vector()
        frame = volmdlr.Frame2D(self.center, self.major_dir, self.minor_dir)
        self.frame = frame
        start_new, end_new = frame.new_coordinates(self.start), frame.new_coordinates(self.end)
        interior_new, center_new = frame.new_coordinates(self.interior), frame.new_coordinates(self.center)

        def theta_A_B(s, i, e, c):
            """
            From : https://math.stackexchange.com/questions/339126/how-to-draw-an-ellipse-if-a-center-and-3-arbitrary-points-on-it-are-given
            theta=angle d'inclinaison ellipse par rapport à horizontal(sens horaire),A=demi grd axe, B=demi petit axe
            """
            xs, ys, xi, yi, xe, ye = s[0] - c[0], s[1] - c[1], i[0] - c[0], i[
                1] - c[1], e[0] - c[0], e[1] - c[1]
            A = npy.array(([xs ** 2, ys ** 2, 2 * xs * ys],
                           [xi ** 2, yi ** 2, 2 * xi * yi],
                           [xe ** 2, ye ** 2, 2 * xe * ye]))
            invA = npy.linalg.inv(A)
            One = npy.array(([1],
                             [1],
                             [1]))
            C = npy.dot(invA, One)  # matrice colonne de taille 3
            theta = 0.5 * math.atan(2 * C[2] / (C[1] - C[0]))
            c1 = C[0] + C[1]
            c2 = (C[1] - C[0]) / math.cos(2 * theta)
            gdaxe = math.sqrt((2 / (c1 - c2)))
            ptax = math.sqrt((2 / (c1 + c2)))
            return theta, gdaxe, ptax

        if start == end:
            extra_new = frame.new_coordinates(self.extra)
            theta, A, B = theta_A_B(start_new, extra_new, interior_new,
                                    center_new)
        else:
            theta, A, B = theta_A_B(start_new, interior_new, end_new,
                                    center_new)

        self.Gradius = A
        self.Sradius = B
        self.theta = theta

        # Angle pour start
        u1, u2 = start_new.x / self.Gradius, start_new.y / self.Sradius
        angle1 = volmdlr.geometry.sin_cos_angle(u1, u2)
        self.angle_start = angle1
        # Angle pour end
        u3, u4 = end_new.x / self.Gradius, end_new.y / self.Sradius
        angle2 = volmdlr.geometry.sin_cos_angle(u3, u4)
        self.angle_end = angle2
        # Angle pour interior
        u5, u6 = interior_new.x / self.Gradius, interior_new.y / self.Sradius
        anglei = volmdlr.geometry.sin_cos_angle(u5, u6)
        self.angle_interior = anglei

        # Going trigo/clock wise from start to interior
        if anglei < angle1:
            trigowise_path = (anglei + volmdlr.TWO_PI) - angle1
            clockwise_path = angle1 - anglei
        else:
            trigowise_path = anglei - angle1
            clockwise_path = angle1 - anglei + volmdlr.TWO_PI

        # Going trigo wise from interior to interior
        if angle2 < anglei:
            trigowise_path += (angle2 + volmdlr.TWO_PI) - anglei
            clockwise_path += anglei - angle2
        else:
            trigowise_path += angle2 - anglei
            clockwise_path += anglei - angle2 + volmdlr.TWO_PI

        if clockwise_path > trigowise_path:
            self.is_trigo = True
            self.angle = trigowise_path
        else:
            # Clock wise
            self.is_trigo = False
            self.angle = clockwise_path

        if self.start == self.end or self.angle == 0:
            self.angle = volmdlr.TWO_PI

        if self.is_trigo:  # sens trigo
            self.offset_angle = angle1
        else:
            self.offset_angle = angle2

    def _get_points(self):
        return self.discretization_points()

    points = property(_get_points)

    def length(self):
        """
        Calculates the length of the arcellipse2d.

        :return: arcellipse2d's length
        """
        length = self.abscissa(self.end)
        return length

    def point_belongs(self, point, abs_tol: float = 1e-6):
        """
        Verifies if a point belongs to the arcellipse2d.

        :param point: point to be verified
        :param abs_tol: tolerance applied during calculations
        :return: True if the point belongs, False otherwise
        """
        if not math.isclose((point.x - self.center.x) ** 2 / self.Gradius ** 2 +
                            (point.y - self.center.y) ** 2 / self.Sradius ** 2, 1, abs_tol=abs_tol) and not \
                math.isclose((point.x - self.center.x) ** 2 / self.Sradius ** 2 +
                             (point.y - self.center.y) ** 2 / self.Gradius ** 2, 1, abs_tol=abs_tol):
            return False
        new_point = self.frame.new_coordinates(point)
        u1, u2 = new_point.x / self.Gradius, new_point.y / self.Sradius
        angle_new_point = volmdlr.geometry.sin_cos_angle(u1, u2)
        if self.angle_start < self.angle_end and self.angle_end >= angle_new_point >= self.angle_start:
            return True
        if self.angle_start > self.angle_end and self.angle_end <= angle_new_point <= self.angle_start:
            return True
        return False

    def abscissa(self, point: volmdlr.Point2D):
        """
        Calculates the abscissa of a given point.

        :param point: point for calculating abscissa
        :return: a float, between 0 and the arcellise2d's lenght
        """
        if self.point_belongs(point):
            angle_abscissa = volmdlr.geometry.clockwise_angle(point - self.center, self.major_dir)
            angle_start = self.angle_start
            angle_end = angle_abscissa
            if self.angle_start > angle_abscissa > self.angle_end:
                angle_start = angle_abscissa
                angle_end = self.angle_start

            def arc_length(theta):
                return math.sqrt((self.Gradius ** 2) * math.sin(theta) ** 2 +
                                 (self.Sradius ** 2) * math.cos(theta) ** 2)

            res, _ = scipy_integrate.quad(arc_length, angle_start, angle_end)
            return res
        raise ValueError(f'point {point} does not belong to ellipse')

    def bounding_rectangle(self):
        """
        Calculates the bounding rectangle for the arcellipse2d.

        :return: volmdlr.core.BoudingRectangle object.
        """
        min_a, max_a = self.center - self.Gradius * self.major_dir, self.center + self.Gradius * self.major_dir
        min_b, max_b = self.center - self.Sradius * self.minor_dir, self.center + self.Sradius * self.minor_dir
        x_values = [point.x for point in [min_a, max_a, min_b, max_b]]
        y_values = [point.y for point in [min_a, max_a, min_b, max_b]]
        return volmdlr.core.BoundingRectangle(min(x_values), max(x_values), min(y_values), max(y_values))

    def straight_line_area(self):
        """
        Calculates the area of the elliptic arc, with line drwan from start to end.

        :return: straight_line_area.
        """
        if self.angle >= math.pi:
            angle = volmdlr.TWO_PI - self.angle
            area = math.pi * self.Gradius * self.Sradius - 0.5 * self.Gradius * self.Sradius * (
                    angle - math.sin(angle))
        else:
            angle = self.angle
            area = 0.5 * self.Gradius * self.Sradius * (angle - math.sin(angle))

        if self.is_trigo:
            return area
        return -area

    def discretization_points(self, *, number_points: int = None, angle_resolution: int = None):
        """
        Discretize an Edge to have "n" points.

        :param number_points: the number of points (including start and end points)
             if unset, only start and end will be returned.
        :param angle_resolution: if set, the sampling will be adapted to have a controlled angular distance. Usefull
            to mesh an arc.
        :return: a list of sampled points.
        """
        if not number_points:
            if not angle_resolution:
                number_points = 2
            else:
                number_points = math.ceil(angle_resolution * abs(0.5 * self.angle / math.pi))
        is_trigo = True
        if self.angle_start > self.angle_end:
            if self.angle_start >= self.angle_interior >= self.angle_end:
                angle_start = self.angle_end
                angle_end = self.angle_start
                is_trigo = False
            else:
                angle_end = self.angle_end + volmdlr.TWO_PI
                angle_start = self.angle_start
        elif self.angle_start == self.angle_end:
            angle_start = 0
            angle_end = 2 * math.pi
        else:
            angle_end = self.angle_end
            angle_start = self.angle_start

        discretization_points = [self.frame.old_coordinates(
            volmdlr.Point2D(self.Gradius * math.cos(angle), self.Sradius * math.sin(angle)))
            for angle in npy.linspace(angle_start, angle_end, number_points)]
        if not is_trigo:
            discretization_points = discretization_points[::-1]
        return discretization_points

    def polygon_points(self, discretization_resolution: int):
        warnings.warn('polygon_points is deprecated,\
                please use discretization_points instead',
                      DeprecationWarning)
        return self.discretization_points(angle_resolution=discretization_resolution)

    def to_3d(self, plane_origin, x, y):
        point_start3d = self.start.to_3d(plane_origin, x, y)
        point_interior3d = self.interior.to_3d(plane_origin, x, y)
        point_end3d = self.end.to_3d(plane_origin, x, y)
        point_center3d = self.center.to_3d(plane_origin, x, y)

        a_max2d = self.center + self.major_dir * self.Gradius
        a_max3d = a_max2d.to_3d(plane_origin, x, y)
        new_major_dir = a_max3d - point_center3d
        new_major_dir.normalize()
        return ArcEllipse3D(point_start3d, point_interior3d, point_end3d,
                            point_center3d, new_major_dir, name=self.name)

    def plot(self, ax=None, color='k', alpha=1):
        if ax is None:
            _, ax = plt.subplots()

        self.interior.plot(ax=ax, color='m')
        self.start.plot(ax=ax, color='r')
        self.end.plot(ax=ax, color='b')
        self.center.plot(ax=ax, color='y')

        x = []
        y = []
        for px, py in self.discretization_points(number_points=100):
            x.append(px)
            y.append(py)

        plt.plot(x, y, color=color, alpha=alpha)
        return ax

    def normal_vector(self, abscissa):
        raise NotImplementedError

    def unit_normal_vector(self, abscissa):
        raise NotImplementedError

    def direction_vector(self, abscissa):
        raise NotImplementedError

    def unit_direction_vector(self, abscissa):
        raise NotImplementedError

    def reverse(self):
        return self.__class__(self.end.copy(), self.interior.copy(), self.start.copy(),
                              self.center.copy(), self.major_dir.copy(), self.name)


class Line3D(Line):
    """
    Define an infinite line passing through the 2 points.

    """
    _non_eq_attributes = ['name', 'basis_primitives', 'bounding_box']

    def __init__(self, point1: volmdlr.Point3D, point2: volmdlr.Point3D,
                 name: str = ''):
        Line.__init__(self, point1, point2, name=name)
        self.points = [point1, point2]
        self._bbox = None

    @property
    def bounding_box(self):
        if not self._bbox:
            self._bbox = self._bounding_box()
        return self._bbox

    @bounding_box.setter
    def bounding_box(self, new_bounding_box):
        self._bbox = new_bounding_box

    def _bounding_box(self):
        xmin = min([self.point1[0], self.point2[0]])
        xmax = max([self.point1[0], self.point2[0]])
        ymin = min([self.point1[1], self.point2[1]])
        ymax = max([self.point1[1], self.point2[1]])
        zmin = min([self.point1[2], self.point2[2]])
        zmax = max([self.point1[2], self.point2[2]])

        return volmdlr.core.BoundingBox(xmin, xmax, ymin, ymax, zmin, zmax)

    def point_at_abscissa(self, abscissa):
        return self.point1 + (
            self.point2 - self.point1) * abscissa

    def point_belongs(self, point3d):
        if point3d == self.point1:
            return True
        return self.direction_vector().is_colinear_to(point3d - self.point1)

    def point_distance(self, point):
        vector1 = point - self.point1
        vector1.to_vector()
        vector2 = self.point2 - self.point1
        vector2.to_vector()
        return vector1.cross(vector2).norm() / vector2.norm()

    def line_distance(self, line2):
        """
        Calculates the distance between two Line3D.

        :param line2: other Line3D.
        :return: The distance between the two lines.
        """
        direction_vector1 = self.direction_vector()
        direction_vector2 = line2.direction_vector()
        if direction_vector1.is_colinear_to(direction_vector2):
            return direction_vector1.cross(line2.points[0] - self.points[0]).norm() / direction_vector1.norm()
        vector = line2.points[0] - self.points[0]
        line_distance = abs(vector.dot(direction_vector1.cross(direction_vector2))) / direction_vector1.cross(
            direction_vector2).norm()
        return line_distance

    def skew_to(self, line):
        """
        Verifies if two Line3D are skew to each other, that is, they are not parallel and never intersect.

        :param line: othe line.
        :return: True if they are skew, False otherwise.
        """
        if self.direction_vector().is_colinear_to(line.direction_vector()):
            return False
        if math.isclose(self.line_distance(line), 0, abs_tol=1e-6):
            return False
        return True

    def intersection(self, line2):
        """
        Calculates the intersection between to Line3D, if there is an intersection.

        :param line: other Line3D
        :return: None if there is no intersection between Lines. A volmdlr.Point3D if there existes an intersection
        """
        direction_vector1 = self.direction_vector()
        direction_vector2 = line2.direction_vector()
        distance_to_line = self.line_distance(line2)
        if direction_vector1.is_colinear_to(direction_vector2) or \
                not math.isclose(distance_to_line, 0, abs_tol=1e-6):
            return None
        if math.isclose(distance_to_line, 0, abs_tol=1e-6) and \
                math.isclose(direction_vector1.dot(direction_vector2), 0, abs_tol=1e-6):
            projected_point, _ = self.point_projection(line2.points[0])
            return projected_point
        vector = self.points[0] - line2.points[0]
        t_coefficient = (
                                vector.dot(direction_vector2) * direction_vector2.dot(direction_vector1) -
                                vector.dot(direction_vector1) * direction_vector2.dot(direction_vector2)) / (
                                direction_vector1.dot(direction_vector1) * direction_vector2.dot(direction_vector2) -
                                direction_vector1.dot(direction_vector2) * direction_vector2.dot(direction_vector1))
        u_coefficient = (vector.dot(direction_vector2) + t_coefficient * direction_vector1.dot(
            direction_vector2)) / direction_vector2.dot(direction_vector2)
        intersection = self.point1 + t_coefficient * direction_vector1
        return intersection

    def plot(self, ax=None, color='k', alpha=1, dashed=True):
        if ax is None:
            ax = Axes3D(plt.figure())

        # Line segment
        ax.plot([self.point1.x, self.point2.x], [self.point1.y, self.point2.y],
                [self.point1.z, self.point2.z], color=color, alpha=alpha)

        # Drawing 3 times length of segment on each side
        u = self.point2 - self.point1
        v1 = (self.point1 - 3 * u)
        x1, y1, z1 = v1.x, v1.y, v1.z
        v2 = (self.point2 - 3 * u)
        x2, y2, z2 = v2.x, v2.y, v2.z
        if dashed:
            ax.plot([x1, x2], [y1, y2], [z1, z2], color=color,
                    dashes=[30, 5, 10, 5])
        else:
            ax.plot([x1, x2], [y1, y2], [z1, z2], color=color)
        return ax

    def plane_projection2d(self, center, x, y):
        return Line2D(self.point1.plane_projection2d(center, x, y),
                      self.point2.plane_projection2d(center, x, y))

    def minimum_distance_points(self, other_line):
        """
        Returns the points on this line and the other line that are the closest
        of lines
        """
        u = self.point2 - self.point1
        v = other_line.point2 - other_line.point1
        w = self.point1 - other_line.point1
        a = u.dot(u)
        b = u.dot(v)
        c = v.dot(v)
        d = u.dot(w)
        e = v.dot(w)

        s = (b * e - c * d) / (a * c - b ** 2)
        t = (a * e - b * d) / (a * c - b ** 2)
        p1 = self.point1 + s * u
        p2 = other_line.point1 + t * v
        return p1, p2

    def rotation(self, center: volmdlr.Point3D, axis: volmdlr.Vector3D, angle: float):
        """
        Line3D rotation
        :param center: rotation center
        :param axis: rotation axis
        :param angle: angle rotation
        :return: a new rotated Line3D
        """

        return Line3D(*[p.rotation(center, axis, angle) for p in
                        [self.point1, self.point2]])

    def rotation_inplace(self, center: volmdlr.Point3D, axis: volmdlr.Vector3D, angle: float):
        """
        Line3D rotation. Object is updated inplace
        :param center: rotation center
        :param axis: rotation axis
        :param angle: rotation angle
        """
        for p in [self.point1, self.point2]:
            p.rotation_inplace(center, axis, angle)
        self._bbox = None

    def translation(self, offset: volmdlr.Vector3D):
        """
        Line3D translation
        :param offset: translation vector
        :return: A new translated Line3D
        """
        return Line3D(*[point.translation(offset) for point in
                        [self.point1, self.point2]])

    def translation_inplace(self, offset: volmdlr.Vector3D):
        """
        Line3D translation. Object is updated inplace
        :param offset: translation vector
        """
        for point in [self.point1, self.point2]:
            point.translation_inplace(offset)
        self._bbox = None

    def frame_mapping(self, frame: volmdlr.Frame3D, side: str):
        """
        Changes vector frame_mapping and return a new Line3D
        side = 'old' or 'new'
        """
        if side == 'old':
            new_start = frame.old_coordinates(self.point1)
            new_end = frame.old_coordinates(self.point2)
        elif side == 'new':
            new_start = frame.new_coordinates(self.point1)
            new_end = frame.new_coordinates(self.point2)
        else:
            raise ValueError('Please Enter a valid side: old or new')
        return Line3D(new_start, new_end)

    def frame_mapping_inplace(self, frame: volmdlr.Frame3D, side: str):
        """
        Changes Line3D frame_mapping and the object is updated inplace
        side = 'old' or 'new'
        """
        if side == 'old':
            new_start = frame.old_coordinates(self.point1)
            new_end = frame.old_coordinates(self.point2)
        elif side == 'new':
            new_start = frame.new_coordinates(self.point1)
            new_end = frame.new_coordinates(self.point2)
        else:
            raise ValueError('Please Enter a valid side: old or new')
        self.point1 = new_start
        self.point2 = new_end
        self._bbox = None

    def trim(self, point1: volmdlr.Point3D, point2: volmdlr.Point3D):
        if not self.point_belongs(point1) or not self.point_belongs(point2):
            raise ValueError('Point not on curve')
        return Line3D(point1, point2)

    def copy(self, *args, **kwargs):
        return Line3D(*[p.copy() for p in [self.point1, self.point2]])

    @classmethod
    def from_step(cls, arguments, object_dict):
        point1 = object_dict[arguments[1]]
        direction = object_dict[arguments[2]]
        point2 = point1 + direction
        return cls(point1, point2, arguments[0][1:-1])

    def to_step(self, current_id, surface_id=None):
        p1_content, p1_id = self.point1.to_step(current_id)
        # p2_content, p2_id = self.point2.to_step(current_id+1)
        current_id = p1_id + 1
        u_content, u_id = volmdlr.Vector3D.to_step(
            self.unit_direction_vector(),
            current_id,
            vector=True)
        current_id = u_id + 1
        content = p1_content + u_content
        content += f"#{current_id} = LINE('{self.name}',#{p1_id},#{u_id});\n"
        return content, current_id

    def to_2d(self, plane_origin, x, y):
        """
        Tranforms a Line3D into an Line2D, given an plane origin and a u and v plane vector.

        :param plane_origin: plane origin.
        :param x: plane u vector.
        :param y: plane v vector.
        :return: Line2D.
        """
        p2d = [p.to_2d(plane_origin, x, y) for p in (self.point1, self.point2)]
        if p2d[0] == p2d[1]:
            return None
        return Line2D(*p2d, name=self.name)


class LineSegment3D(LineSegment):
    """
    Define a line segment limited by two points.

    """

    def __init__(self, start: volmdlr.Point3D, end: volmdlr.Point3D,
                 name: str = ''):
        if start == end:
            raise NotImplementedError
        self.points = [start, end]
        LineSegment.__init__(self, start=start, end=end, name=name)
        self._bbox = None

    @property
    def bounding_box(self):
        if not self._bbox:
            self._bbox = self._bounding_box()
        return self._bbox

    @bounding_box.setter
    def bounding_box(self, new_bounding_box):
        self._bbox = new_bounding_box

    def __hash__(self):
        return 2 + hash(self.start) + hash(self.end)

    def __eq__(self, other_linesegment3d):
        if other_linesegment3d.__class__ != self.__class__:
            return False
        return (self.start == other_linesegment3d.start
                and self.end == other_linesegment3d.end)

    def _bounding_box(self):

        xmin = min(self.start.x, self.end.x)
        xmax = max(self.start.x, self.end.x)
        ymin = min(self.start.y, self.end.y)
        ymax = max(self.start.y, self.end.y)
        zmin = min(self.start.z, self.end.z)
        zmax = max(self.start.z, self.end.z)

        return volmdlr.core.BoundingBox(xmin, xmax, ymin, ymax, zmin, zmax)

    def to_dict(self, *args, **kwargs):
        return {'object_class': 'volmdlr.edges.LineSegment3D',
                'name': self.name,
                'start': self.start.to_dict(),
                'end': self.end.to_dict()
                }

    # def point_at_abscissa(self, abscissa):
    #     return self.start + abscissa * (
    #         self.end - self.start) / self.length()

    def point_belongs(self, point, abs_tol=1e-7):
        point_distance = self.point_distance(point)
        if math.isclose(point_distance, 0, abs_tol=abs_tol):
            return True
        return False

    def normal_vector(self, abscissa=0.):
        return None

    def unit_normal_vector(self, abscissa=0.):
        return None

    # def middle_point(self):
    #     return self.point_at_abscissa(0.5 * self.length())

    def point_distance(self, point):
        distance, point = volmdlr.LineSegment3DPointDistance(
            [(self.start.x, self.start.y, self.start.z),
             (self.end.x, self.end.y, self.end.z)],
            (point.x, point.y, point.z))
        return distance

    def plane_projection2d(self, center, x, y):
        start, end = self.start.plane_projection2d(center, x, y), self.end.plane_projection2d(center, x, y)
        if start != end:
            return LineSegment2D(start, end)
        return None

    # def intersection(self, segment2):
    #     x1 = self.start.x
    #     y1 = self.start.y
    #     z1 = self.start.z
    #     x2 = self.end.x
    #     y2 = self.end.y
    #     z2 = self.end.z
    #     x3 = segment2.start.x
    #     y3 = segment2.start.y
    #     z3 = segment2.start.z
    #     x4 = segment2.end.x
    #     y4 = segment2.end.y
    #     z4 = segment2.end.z
    #
    #     if x3 == 0 and x4 == 0 and y4 - y3 == 0:
    #         x5, y5, z5 = x3, y3, z3
    #         x6, y6, z6 = x4, y4, z4
    #         x3, y3, z3 = x1, y1, z1
    #         x4, y4, z4 = x2, y2, z2
    #         x1, y1, z1 = x5, y5, z5
    #         x2, y2, z2 = x6, y6, z6
    #
    #     elif y3 == 0 and y4 == 0 and x4 - x3 == 0:
    #         x5, y5, z5 = x3, y3, z3
    #         x6, y6, z6 = x4, y4, z4
    #         x3, y3, z3 = x1, y1, z1
    #         x4, y4, z4 = x2, y2, z2
    #         x1, y1, z1 = x5, y5, z5
    #         x2, y2, z2 = x6, y6, z6
    #
    #     res, list_t1 = [], []
    #
    #     # 2 unknown 3eq with t1 et t2 unknown
    #     if (x2 - x1 + y1 - y2) != 0 and (y4 - y3) != 0:
    #         t1 = (x3 - x1 + (x4 - x3) * (y1 - y3) / (y4 - y3)) / (
    #             x2 - x1 + y1 - y2)
    #         t2 = (y1 - y3 + (y2 - y1) * t1) / (y4 - y3)
    #         res1 = z1 + (z2 - z1) * t1
    #         res2 = z3 + (z4 - z3) * t2
    #         list_t1.append(t1)
    #         res.append([res1, res2])
    #
    #     if (z2 - z1 + y1 - y2) != 0 and (y4 - y3) != 0:
    #         t1 = (z3 - z1 + (z4 - z3) * (y1 - y3) / (y4 - y3)) / (
    #             z2 - z1 + y1 - y2)
    #         t2 = (y1 - y3 + (y2 - y1) * t1) / (y4 - y3)
    #         res1 = x1 + (x2 - x1) * t1
    #         res2 = x3 + (x4 - x3) * t2
    #         list_t1.append(t1)
    #         res.append([res1, res2])
    #
    #     if (z2 - z1 + x1 - x2) != 0 and (x4 - x3) != 0:
    #         t1 = (z3 - z1 + (z4 - z3) * (x1 - x3) / (x4 - x3)) / (
    #             z2 - z1 + x1 - x2)
    #         t2 = (x1 - x3 + (x2 - x1) * t1) / (x4 - x3)
    #         res1 = y1 + (y2 - y1) * t1
    #         res2 = y3 + (y4 - y3) * t2
    #         list_t1.append(t1)
    #         res.append([res1, res2])
    #
    #     if len(res) == 0:
    #         return None
    #
    #     for pair, t1 in zip(res, list_t1):
    #         res1, res2 = pair[0], pair[1]
    #         if math.isclose(res1, res2,
    #                         abs_tol=1e-7):  # if there is an intersection point
    #             if t1 >= 0 or t1 <= 1:
    #                 return volmdlr.Point3D(x1 + (x2 - x1) * t1,
    #                                        y1 + (y2 - y1) * t1,
    #                                        z1 + (z2 - z1) * t1)
    #
    #     return None

    def line_intersections(self, line):
        line_self = self.to_line()
        if line_self.skew_to(line):
            return None
        intersection = line_self.intersection(line)
        if intersection and self.point_belongs(intersection):
            return intersection
        return None

    def linesegment_intersection(self, linesegment):
        line1 = self.to_line()
        line2 = linesegment.to_line()
        intersection = line1.intersection(line2)
        if intersection and self.point_belongs(intersection) and linesegment.point_belongs(intersection):
            return intersection
        return None

    def rotation(self, center: volmdlr.Point3D,
                 axis: volmdlr.Vector3D, angle: float):
        """
        LineSegment3D rotation
        :param center: rotation center
        :param axis: rotation axis
        :param angle: angle rotation
        :return: a new rotated LineSegment3D
        """
        return LineSegment3D(
            *[point.rotation(center, axis, angle) for point in self.points])

    def rotation_inplace(self, center: volmdlr.Point3D,
                         axis: volmdlr.Vector3D, angle: float):
        """
        Line2D rotation. Object is updated inplace
        :param center: rotation center
        :param axis: rotation axis
        :param angle: rotation angle
        """
        for point in self.points:
            point.rotation_inplace(center, axis, angle)
        self._bbox = None

    def __contains__(self, point):

        point1, point2 = self.start, self.end
        axis = point2 - point1
        test = point.rotation(point1, axis, math.pi)
        if test == point:
            return True

        return False

    def translation(self, offset: volmdlr.Vector3D):
        """
        LineSegment3D translation
        :param offset: translation vector
        :return: A new translated LineSegment3D
        """
        return LineSegment3D(
            *[point.translation(offset) for point in self.points])

    def translation_inplace(self, offset: volmdlr.Vector3D):
        """
        LineSegment3D translation. Object is updated inplace
        :param offset: translation vector
        """
        for point in self.points:
            point.translation_inplace(offset)
        self._bbox = None

    def frame_mapping(self, frame: volmdlr.Frame3D, side: str):
        """
        Changes LineSegment3D frame_mapping and return a new LineSegment3D
        side = 'old' or 'new'
        """
        if side == 'old':
            return LineSegment3D(
                *[frame.old_coordinates(point) for point in self.points])
        elif side == 'new':
            return LineSegment3D(
                *[frame.new_coordinates(point) for point in self.points])
        raise ValueError('Please Enter a valid side: old or new')

    def frame_mapping_inplace(self, frame: volmdlr.Frame3D, side: str):
        """
        Changes vector frame_mapping and the object is updated inplace
        side = 'old' or 'new'
        """
        if side == 'old':
            new_start = frame.old_coordinates(self.start)
            new_end = frame.old_coordinates(self.end)
        elif side == 'new':
            new_start = frame.new_coordinates(self.start)
            new_end = frame.new_coordinates(self.end)
        else:
            raise ValueError('Please Enter a valid side: old or new')
        self.start = new_start
        self.end = new_end
        self._bbox = None

    def copy(self, *args, **kwargs):
        return LineSegment3D(self.start.copy(), self.end.copy())

    def plot(self, ax=None, color='k', alpha=1,
             edge_ends=False, edge_direction=False):
        if ax is None:
            fig = plt.figure()
            ax = fig.add_subplot(111, projection='3d')
        else:
            fig = ax.figure

        points = [self.start, self.end]
        x = [p.x for p in points]
        y = [p.y for p in points]
        z = [p.z for p in points]
        if edge_ends:
            ax.plot(x, y, z, color=color, alpha=alpha, marker='o')
        else:
            ax.plot(x, y, z, color=color, alpha=alpha)
        if edge_direction:
            x, y, z = self.point_at_abscissa(0.5 * self.length())
            u, v, w = 0.05 * self.direction_vector()
            ax.quiver(x, y, z, u, v, w, length=self.length() / 100,
                      arrow_length_ratio=5, normalize=True,
                      pivot='tip', color=color)
        return ax

    def plot2d(self, x_3D, y_3D, ax=None, color='k', width=None):
        if ax is None:
            fig = plt.figure()
            ax = fig.add_subplot(111, projection='3d')
        else:
            fig = ax.figure

        edge2D = self.plane_projection2d(volmdlr.O3D, x_3D, y_3D)
        edge2D.plot(ax=ax, color=color, width=width)
        return ax

    def plot_data(self, x_3D, y_3D, marker=None, color='black', stroke_width=1,
                  dash=False, opacity=1, arrow=False):
        edge2D = self.plane_projection2d(volmdlr.O3D, x_3D, y_3D)
        return edge2D.plot_data(marker, color, stroke_width,
                                dash, opacity, arrow)

    def FreeCADExport(self, name, ndigits=6):
        name = 'primitive' + str(name)
        x1, y1, z1 = round(1000 * self.start, ndigits)
        x2, y2, z2 = round(1000 * self.end, ndigits)
        return '{} = Part.LineSegment(fc.Vector({},{},{}),fc.Vector({},{},{}))\n'.format(
            name, x1, y1, z1, x2, y2, z2)

    def to_line(self):
        return Line3D(self.start, self.end)

    def babylon_script(self, color=(1, 1, 1), name='line', type_='line',
                       parent=None):
        if type_ in ['line', 'dashed']:
            s = 'var myPoints = [];\n'
            s += 'var point1 = new BABYLON.Vector3({},{},{});\n'.format(
                *self.start)
            s += 'myPoints.push(point1);\n'
            s += 'var point2 = new BABYLON.Vector3({},{},{});\n'.format(
                *self.end)
            s += 'myPoints.push(point2);\n'
            if type_ == 'line':
                s += 'var {} = BABYLON.MeshBuilder.CreateLines("lines", {{points: myPoints}}, scene);\n'.format(
                    name)
            elif type_ == 'dashed':
                s += f'var {name} = BABYLON.MeshBuilder.CreateDashedLines("lines", {{points: myPoints, dashNb:20}}, scene);'
            s += '{}.color = new BABYLON.Color3{};\n'.format(name, tuple(color))
        elif type_ == 'tube':
            radius = 0.03 * self.start.point_distance(self.end)
            s = 'var points = [new BABYLON.Vector3({},{},{}), new BABYLON.Vector3({},{},{})];\n'.format(
                *self.start, *self.end)
            s += 'var {} = BABYLON.MeshBuilder.CreateTube("frame_U", {{path: points, radius: {}}}, {});'.format(
                name, radius, parent)
        #            s += 'line.material = red_material;\n'

        else:
            raise NotImplementedError

        if parent is not None:
            s += f'{name}.parent = {parent};\n'

        return s

    def to_2d(self, plane_origin, x, y):
        """
        Tranforms a LineSegment3D into an LineSegment2D, given an plane origin and a u and v plane vector.

        :param plane_origin: plane origin.
        :param x: plane u vector.
        :param y: plane v vector.
        :return: LineSegment2D.
        """
        p2d = [p.to_2d(plane_origin, x, y) for p in (self.start, self.end)]
        if p2d[0] == p2d[1]:
            return None
        return LineSegment2D(*p2d, name=self.name)

    def to_bspline_curve(self, resolution=10):
        """
        Convert a LineSegment3D to a BSplineCurve3D
        """
        degree = 1
        points = [self.point_at_abscissa(abscissa / self.length())
                  for abscissa in range(resolution + 1)]
        bspline_curve = BSplineCurve3D.from_points_interpolation(points,
                                                                 degree)
        return bspline_curve

    def reverse(self):
        return LineSegment3D(self.end.copy(), self.start.copy())

    def minimum_distance_points(self, other_line):
        """
        Returns the points on this line and the other line that are the closest
        of lines
        """
        u = self.end - self.start
        v = other_line.end - other_line.start
        w = self.start - other_line.start
        a = u.dot(u)
        b = u.dot(v)
        c = v.dot(v)
        d = u.dot(w)
        e = v.dot(w)
        if (a * c - b ** 2) != 0:
            s = (b * e - c * d) / (a * c - b ** 2)
            t = (a * e - b * d) / (a * c - b ** 2)
            p1 = self.start + s * u
            p2 = other_line.start + t * v
            return p1, p2
        else:
            return self.start, other_line.start

    def Matrix_distance(self, other_line):
        u = self.direction_vector()
        v = other_line.direction_vector()
        w = other_line.start - self.start

        a = u.dot(u)
        b = -u.dot(v)
        d = v.dot(v)

        e = w.dot(u)
        f = -w.dot(v)

        A = npy.array([[a, b],
                       [b, d]])
        B = npy.array([e, f])

        res = scp.optimize.lsq_linear(A, B, bounds=(0, 1))
        p1 = self.point_at_abscissa(res.x[0] * self.length())
        p2 = other_line.point_at_abscissa(
            res.x[1] * other_line.length())
        return p1, p2

    def parallel_distance(self, other_linesegment):
        pt_a, pt_b, pt_c = self.start, self.end, other_linesegment.points[0]
        vector = volmdlr.Vector3D((pt_a - pt_b).vector)
        vector.normalize()
        plane1 = volmdlr.faces.Plane3D.from_3_points(pt_a, pt_b, pt_c)
        v = vector.cross(plane1.frame.w)  # distance vector
        # pt_a = k*u + c*v + pt_c
        res = (pt_a - pt_c).vector
        x, y, z = res[0], res[1], res[2]
        u1, u2, u3 = vector.x, vector.y, vector.z
        v1, v2, v3 = v.x, v.y, v.z

        if (u1 * v2 - v1 * u2) != 0 and u1 != 0:
            c = (y * u1 - x * u2) / (u1 * v2 - v1 * u2)
            k = (x - c * v1) / u1
            if math.isclose(k * u3 + c * v3, z, abs_tol=1e-7):
                return k
        elif (u1 * v3 - v1 * u3) != 0 and u1 != 0:
            c = (z * u1 - x * u3) / (u1 * v3 - v1 * u3)
            k = (x - c * v1) / u1
            if math.isclose(k * u2 + c * v2, y, abs_tol=1e-7):
                return k
        elif (v1 * u2 - v2 * u1) != 0 and u2 != 0:
            c = (u2 * x - y * u1) / (v1 * u2 - v2 * u1)
            k = (y - c * v2) / u2
            if math.isclose(k * u3 + c * v3, z, abs_tol=1e-7):
                return k
        elif (v3 * u2 - v2 * u3) != 0 and u2 != 0:
            c = (u2 * z - y * u3) / (v3 * u2 - v2 * u3)
            k = (y - c * v2) / u2
            if math.isclose(k * u1 + c * v1, x, abs_tol=1e-7):
                return k
        elif (u1 * v3 - v1 * u3) != 0 and u3 != 0:
            c = (z * u1 - x * u3) / (u1 * v3 - v1 * u3)
            k = (z - c * v3) / u3
            if math.isclose(k * u2 + c * v2, y, abs_tol=1e-7):
                return k
        elif (u2 * v3 - v2 * u3) != 0 and u3 != 0:
            c = (z * u2 - y * u3) / (u2 * v3 - v2 * u3)
            k = (z - c * v3) / u3
            if math.isclose(k * u1 + c * v1, x, abs_tol=1e-7):
                return k
        else:
            return NotImplementedError

    def minimum_distance(self, element, return_points=False):
        if element.__class__ is Arc3D or element.__class__ is volmdlr.wires.Circle3D:
            pt1, pt2 = element.minimum_distance_points_line(self)
            if return_points:
                return pt1.point_distance(pt2), pt1, pt2
            else:
                return pt1.point_distance(pt2)

        elif element.__class__ is LineSegment3D:
            p1, p2 = self.Matrix_distance(element)
            if return_points:
                return p1.point_distance(p2), p1, p2
            else:
                return p1.point_distance(p2)

        elif element.__class__ is BSplineCurve3D:
            points = element.points
            lines = []
            dist_min = math.inf
            for p1, p2 in zip(points[0:-1], points[1:]):
                lines.append(LineSegment3D(p1, p2))
            for line in lines:
                p1, p2 = self.Matrix_distance(line)
                dist = p1.point_distance(p2)
                if dist < dist_min:
                    dist_min = dist
                    min_points = (p1, p2)
            if return_points:
                p1, p2 = min_points
                return dist_min, p1, p2
            else:
                return dist_min

        else:
            return NotImplementedError

    def extrusion(self, extrusion_vector):
        u = self.unit_direction_vector()
        v = extrusion_vector.copy()
        v.normalize()
        w = u.cross(v)
        l1 = self.length()
        l2 = extrusion_vector.norm()
        # outer_contour = Polygon2D([O2D, Point2D((l1, 0.)),
        #                            Point2D((l1, l2)), Point2D((0., l2))])
        plane = volmdlr.faces.Plane3D(volmdlr.Frame3D(self.start, u, v, w))
        return [plane.rectangular_cut(0, l1, 0, l2)]

    def revolution(self, axis_point, axis, angle):
        axis_line3d = Line3D(axis_point, axis_point + axis)
        if axis_line3d.point_belongs(self.start) and axis_line3d.point_belongs(
                self.end):
            return []

        p1_proj, _ = axis_line3d.point_projection(self.start)
        p2_proj, _ = axis_line3d.point_projection(self.end)
        d1 = self.start.point_distance(p1_proj)
        d2 = self.end.point_distance(p2_proj)
        if not math.isclose(d1, 0., abs_tol=1e-9):
            u = (self.start - p1_proj)  # Unit vector from p1_proj to p1
            u.normalize()
        elif not math.isclose(d2, 0., abs_tol=1e-9):
            u = (self.end - p2_proj)  # Unit vector from p1_proj to p1
            u.normalize()
        else:
            return []
        if u.is_colinear_to(self.direction_vector()):
            # Planar face
            v = axis.cross(u)
            surface = volmdlr.faces.Plane3D(
                volmdlr.Frame3D(p1_proj, u, v, axis))
            r, R = sorted([d1, d2])
            if angle == volmdlr.TWO_PI:
                # Only 2 circles as countours
                outer_contour2d = volmdlr.wires.Circle2D(volmdlr.O2D, R)
                if not math.isclose(r, 0, abs_tol=1e-9):
                    inner_contours2d = [volmdlr.wires.Circle2D(volmdlr.O2D, r)]
                else:
                    inner_contours2d = []
            else:
                inner_contours2d = []
                if math.isclose(r, 0, abs_tol=1e-9):
                    # One arc and 2 lines (pizza slice)
                    arc2_e = volmdlr.Point2D(R, 0)
                    arc2_i = arc2_e.rotation(center=volmdlr.O2D,
                                             angle=0.5 * angle)
                    arc2_s = arc2_e.rotation(center=volmdlr.O2D, angle=angle)
                    arc2 = Arc2D(arc2_s, arc2_i, arc2_e)
                    line1 = LineSegment2D(arc2_e, volmdlr.O2D)
                    line2 = LineSegment2D(volmdlr.O2D, arc2_s)
                    outer_contour2d = volmdlr.wires.Contour2D([arc2, line1,
                                                               line2])

                else:
                    # Two arcs and lines
                    arc1_s = volmdlr.Point2D(R, 0)
                    arc1_i = arc1_s.rotation(center=volmdlr.O2D,
                                             angle=0.5 * angle)
                    arc1_e = arc1_s.rotation(center=volmdlr.O2D, angle=angle)
                    arc1 = Arc2D(arc1_s, arc1_i, arc1_e)

                    arc2_e = volmdlr.Point2D(r, 0)
                    arc2_i = arc2_e.rotation(center=volmdlr.O2D,
                                             angle=0.5 * angle)
                    arc2_s = arc2_e.rotation(center=volmdlr.O2D, angle=angle)
                    arc2 = Arc2D(arc2_s, arc2_i, arc2_e)

                    line1 = LineSegment2D(arc1_e, arc2_s)
                    line2 = LineSegment2D(arc2_e, arc1_s)

                    outer_contour2d = volmdlr.wires.Contour2D([arc1, line1,
                                                               arc2, line2])

            return [volmdlr.faces.PlaneFace3D(surface,
                                              volmdlr.faces.Surface2D(
                                                  outer_contour2d,
                                                  inner_contours2d))]

        elif not math.isclose(d1, d2, abs_tol=1e-9):
            # Conical
            v = axis.cross(u)
            dv = self.direction_vector()
            dv.normalize()

            semi_angle = math.atan2(dv.dot(u), dv.dot(axis))
            cone_origin = p1_proj - d1 / math.tan(semi_angle) * axis
            if semi_angle > 0.5 * math.pi:
                semi_angle = math.pi - semi_angle

                cone_frame = volmdlr.Frame3D(cone_origin, u, -v, -axis)
                angle2 = -angle
            else:
                angle2 = angle
                cone_frame = volmdlr.Frame3D(cone_origin, u, v, axis)

            surface = volmdlr.faces.ConicalSurface3D(cone_frame,
                                                     semi_angle)
            z1 = d1 / math.tan(semi_angle)
            z2 = d2 / math.tan(semi_angle)
            return [surface.rectangular_cut(0, angle2, z1, z2)]
        else:
            # Cylindrical face
            v = axis.cross(u)
            surface = volmdlr.faces.CylindricalSurface3D(
                volmdlr.Frame3D(p1_proj, u, v, axis), d1)
            return [surface.rectangular_cut(0, angle,
                                            0,
                                            (self.end - self.start).dot(axis))]

    def to_step(self, current_id, surface_id=None):
        line = self.to_line()
        content, line_id = line.to_step(current_id)

        current_id = line_id + 1
        start_content, start_id = self.start.to_step(current_id, vertex=True)
        current_id = start_id + 1
        end_content, end_id = self.end.to_step(current_id + 1, vertex=True)
        content += start_content + end_content
        current_id = end_id + 1
        content += "#{} = EDGE_CURVE('{}',#{},#{},#{},.T.);\n".format(
            current_id, self.name,
            start_id, end_id, line_id)
        return content, [current_id]


class BSplineCurve3D(BSplineCurve):
    """
    A class for 3 dimensional B-spline curves. The following rule must be
    respected : `number of knots = number of control points + degree + 1`

    :param degree: The degree of the 3 dimensional B-spline curve
    :type degree: int
    :param control_points: A list of 3 dimensional points
    :type control_points: List[:class:`volmdlr.Point3D`]
    :param knot_multiplicities: The vector of multiplicities for each knot
    :type knot_multiplicities: List[int]
    :param knots: The knot vector composed of values between 0 and 1
    :type knots: List[float]
    :param weights: The weight vector applied to the knot vector. Default
        value is None
    :type weights: List[float], optional
    :param periodic: If `True` the B-spline curve is periodic. Default value
        is False
    :type periodic: bool, optional
    :param name: The name of the B-spline curve. Default value is ''
    :type name: str, optional
    """
    _non_serializable_attributes = ['curve']

    def __init__(self,
                 degree: int,
                 control_points: List[volmdlr.Point3D],
                 knot_multiplicities: List[int],
                 knots: List[float],
                 weights: List[float] = None,
                 periodic: bool = False,
                 name: str = ''):

        BSplineCurve.__init__(self, degree,
                              control_points,
                              knot_multiplicities,
                              knots,
                              weights,
                              periodic,
                              name)

        self._bbox = None

    @property
    def bounding_box(self):
        if not self._bbox:
            self._bbox = self._bounding_box()
        return self._bbox

    @bounding_box.setter
    def bounding_box(self, new_bounding_box):
        self._bbox = new_bounding_box

    def _bounding_box(self):
        bbox = self.curve.bbox
        return volmdlr.core.BoundingBox(bbox[0][0], bbox[1][0],
                                        bbox[0][1], bbox[1][1],
                                        bbox[0][2], bbox[1][2])

    def look_up_table(self, resolution: int = 20, start_parameter: float = 0,
                      end_parameter: float = 1):
        """
        Creates a table of equivalence between the parameter t (evaluation
        of the BSplineCurve) and the cumulative distance.

        :param resolution: The precision of the table. Autoadjusted by the
            algorithm. Default value set to 20
        :type resolution: int, optional
        :param start_parameter: First parameter evaluated in the table.
            Default value set to 0
        :type start_parameter: float, optional
        :param end_parameter: Last parameter evaluated in the table.
            Default value set to 1
        :type start_parameter: float, optional
        :return: Yields a list of tuples containing the parameter and the
            cumulated distance along the BSplineCruve3D from the evaluation of
            start_parameter
        :rtype: Tuple[float, float]
        """
        resolution = max(10, min(resolution, int(self.length() / 1e-4)))
        delta_param = 1 / resolution * (end_parameter - start_parameter)
        distance = 0
        for i in range(resolution + 1):
            if i == 0:
                yield start_parameter, 0
            else:
                param1 = start_parameter + (i - 1) * delta_param
                param2 = start_parameter + i * delta_param
                point1 = volmdlr.Point3D(*self.curve.evaluate_single(param1))
                point2 = volmdlr.Point3D(*self.curve.evaluate_single(param2))
                distance += point1.point_distance(point2)
                yield param2, distance

    def point_at_abscissa(self, abscissa: float, resolution: int = 1000):
        """
        Returns the 3 dimensional point at a given curvilinear abscissa.
        This is an approximation. Resolution parameter can be increased
        for more accurate result.

        :param abscissa: The distance on the BSplineCurve3D from its start
        :type abscissa: float
        :param resolution: The precision of the approximation. Default value
            set to 1000
        :type resolution: int, optional
        :return: The Point3D at the given curvilinear abscissa.
        :rtype: :class:`volmdlr.Point3D`
        """
        if math.isclose(abscissa, 0, abs_tol=1e-10):
            return self.start
        elif math.isclose(abscissa, self.length(), abs_tol=1e-10):
            return self.end
        lut = self.look_up_table(resolution=resolution)
        if 0 < abscissa < self.length():
            last_param = 0
            for t, dist in lut:
                if abscissa < dist:
                    t1 = last_param
                    t2 = t
                    return volmdlr.Point3D(
                        *self.curve.evaluate_single((t1 + t2) / 2))
                last_param = t
        else:
            raise ValueError('Curvilinear abscissa is bigger than length,'
                             ' or negative')

    def normal(self, position: float = 0.0):
        _, normal = operations.normal(self.curve, position, normalize=True)
        normal = volmdlr.Point3D(normal[0], normal[1], normal[2])
        return normal

    def direction_vector(self, abscissa=0.):
        l = self.length()
        if abscissa >= l:
            abscissa2 = l
            abscissa = abscissa2 - 0.001 * l

        else:
            abscissa2 = min(abscissa + 0.001 * l, l)

        tangent = self.point_at_abscissa(abscissa2) - self.point_at_abscissa(
            abscissa)
        return tangent

    def normal_vector(self, abscissa):
        return None

    def unit_normal_vector(self, abscissa):
        return None

    def point3d_to_parameter(self, point: volmdlr.Point3D):
        """
        Search for the value of the normalized evaluation parameter t
        (between 0 and 1) that would return the given point when the
        BSplineCurve3D is evaluated at the t value.
        """
        def f(param):
            p3d = volmdlr.Point3D(*self.curve.evaluate_single(param))
            return point.point_distance(p3d)
        res = scipy.optimize.minimize(fun=f, x0=(0.5), bounds=[(0, 1)],
                                      tol=1e-9)
        return res.x[0]

    def FreeCADExport(self, ip, ndigits=3):
        name = 'primitive{}'.format(ip)
        points = '['
        for i in range(len(self.control_points)):
            point = 'fc.Vector({},{},{}),'.format(self.control_points[i][0],
                                                  self.control_points[i][1],
                                                  self.control_points[i][2])
            points += point
        points = points[:-1]
        points += ']'
        # !!! : A QUOI SERT LE DERNIER ARG DE BSplineCurve (False)?
        # LA MULTIPLICITE EN 3e ARG ET LES KNOTS EN 2e ARG ?
        return '{} = Part.BSplineCurve({},{},{},{},{},{},{})\n'.format(name,
                                                                       points,
                                                                       self.knot_multiplicities,
                                                                       self.knots,
                                                                       self.periodic,
                                                                       self.degree,
                                                                       self.weights,
                                                                       False)

    @classmethod
    def from_step(cls, arguments, object_dict):
        name = arguments[0][1:-1]
        degree = int(arguments[1])
        points = [object_dict[int(i[1:])] for i in arguments[2]]
        lines = [LineSegment3D(pt1, pt2) for pt1, pt2 in zip(points[:-1], points[1:])]
        dir_vector = lines[0].unit_direction_vector()
        if all(line.unit_direction_vector() == dir_vector for line in lines):
            return LineSegment3D(points[0], points[-1])
        # curve_form = arguments[3]
        if arguments[4] == '.F.':
            closed_curve = False
        elif arguments[4] == '.T.':
            closed_curve = True
        else:
            raise ValueError
        # self_intersect = arguments[5]
        knot_multiplicities = [int(i) for i in arguments[6][1:-1].split(",")]
        knots = [float(i) for i in arguments[7][1:-1].split(",")]
        # knot_spec = arguments[8]
        knot_vector = []
        for i, knot in enumerate(knots):
            knot_vector.extend([knot] * knot_multiplicities[i])

        if 9 in range(len(arguments)):
            weight_data = [float(i) for i in arguments[9][1:-1].split(",")]
        else:
            weight_data = None

        # FORCING CLOSED_CURVE = FALSE:
        # closed_curve = False
        return cls(degree, points, knot_multiplicities, knots, weight_data,
                   closed_curve, name)

    def to_step(self, current_id, surface_id=None, curve2d=None):

        points_ids = []
        content = ''
        point_id = current_id
        for point in self.control_points:
            point_content, point_id = point.to_step(point_id,
                                                    vertex=False)
            content += point_content
            points_ids.append(point_id)
            point_id += 1

        curve_id = point_id
        content += "#{} = B_SPLINE_CURVE_WITH_KNOTS('{}',{},({})," \
                   ".UNSPECIFIED.,.F.,.F.,{},{}," \
                   ".UNSPECIFIED.);\n".format(
                       curve_id, self.name, self.degree,
                       volmdlr.core.step_ids_to_str(points_ids),
                       tuple(self.knot_multiplicities),
                       tuple(self.knots))

        if surface_id:
            content += "#{} = SURFACE_CURVE('',#{},(#{}),.PCURVE_S1.);\n".format(
                curve_id + 1, curve_id, curve_id + 2)
            content += "#{} = PCURVE('',#{},#{});\n".format(
                curve_id + 2, surface_id, curve_id + 3)

            # 2D parametric curve
            curve2d_content, curve2d_id = curve2d.to_step(curve_id + 5)

            content += "#{} = DEFINITIONAL_REPRESENTATION('',(#{}),#{});\n".format(
                curve_id + 3, curve2d_id - 1, curve_id + 4)
            content += f"#{curve_id + 4} = ( GEOMETRIC_REPRESENTATION_CONTEXT(2)" \
                       f"PARAMETRIC_REPRESENTATION_CONTEXT() REPRESENTATION_CONTEXT('2D SPACE','') );\n"

            content += curve2d_content
            current_id = curve2d_id
        else:
            current_id = curve_id + 1

        start_content, start_id = self.start.to_step(current_id, vertex=True)
        current_id = start_id + 1
        end_content, end_id = self.end.to_step(current_id + 1, vertex=True)
        content += start_content + end_content
        current_id = end_id + 1
        if surface_id:
            content += "#{} = EDGE_CURVE('{}',#{},#{},#{},.T.);\n".format(
                current_id, self.name,
                start_id, end_id, curve_id + 1)
        else:
            content += "#{} = EDGE_CURVE('{}',#{},#{},#{},.T.);\n".format(
                current_id, self.name,
                start_id, end_id, curve_id)
        return content, [current_id]

    def point_distance(self, pt1):
        distances = []
        for point in self.points:
            #            vmpt = Point3D((point[1], point[2], point[3]))
            distances.append(pt1.point_distance(point))
        return min(distances)

    # def point_belongs(self, point):
    #     polygon_points = self.polygon_points()
    #     for p1, p2 in zip(polygon_points[:-1], polygon_points[1:]):
    #         line = LineSegment3D(p1, p2)
    #         if line.point_belongs(point):
    #             return True
    #     return False

    def rotation(self, center: volmdlr.Point3D, axis: volmdlr.Vector3D, angle: float):
        """
        BSplineCurve3D rotation
        :param center: rotation center
        :param axis: rotation axis
        :param angle: angle rotation
        :return: a new rotated BSplineCurve3D
        """
        new_control_points = [p.rotation(center, axis, angle) for p in
                              self.control_points]
        new_bsplinecurve3d = BSplineCurve3D(self.degree, new_control_points,
                                            self.knot_multiplicities,
                                            self.knots, self.weights,
                                            self.periodic, self.name)
        return new_bsplinecurve3d

    def rotation_inplace(self, center: volmdlr.Point3D, axis: volmdlr.Vector3D, angle: float):
        """
        BSplineCurve3D rotation. Object is updated inplace
        :param center: rotation center
        :param axis: rotation axis
        :param angle: rotation angle
        """
        new_control_points = [p.rotation(center, axis, angle) for p in
                              self.control_points]
        new_bsplinecurve3d = BSplineCurve3D(self.degree, new_control_points,
                                            self.knot_multiplicities,
                                            self.knots, self.weights,
                                            self.periodic, self.name)
        self.control_points = new_control_points
        self.curve = new_bsplinecurve3d.curve
        self.points = new_bsplinecurve3d.points
        self._bbox = None

    def trim(self, point1: volmdlr.Point3D, point2: volmdlr.Point3D):
        if (point1 == self.start and point2 == self.end) \
                or (point1 == self.end and point2 == self.start):
            return self

        elif point1 == self.start and point2 != self.end:
            parameter2 = self.point3d_to_parameter(point2)
            return self.cut_after(parameter2)

        elif point2 == self.start and point1 != self.end:
            parameter1 = self.point3d_to_parameter(point1)
            return self.cut_after(parameter1)

        elif point1 != self.start and point2 == self.end:
            parameter1 = self.point3d_to_parameter(point1)
            return self.cut_before(parameter1)

        elif point2 != self.start and point1 == self.end:
            parameter2 = self.point3d_to_parameter(point2)
            return self.cut_before(parameter2)

        parameter1 = self.point3d_to_parameter(point1)
        parameter2 = self.point3d_to_parameter(point2)
        if parameter1 is None or parameter2 is None:
            raise ValueError('Point not on BSplineCurve for trim method')

        if parameter1 > parameter2:
            parameter1, parameter2 = parameter2, parameter1
            point1, point2 = point2, point1

        bspline_curve = self.cut_before(parameter1)
        new_param2 = bspline_curve.point3d_to_parameter(point2)
        trimmed_bspline_cruve = bspline_curve.cut_after(new_param2)
        return trimmed_bspline_cruve

    def trim_between_evaluations(self, parameter1: float, parameter2: float):
        print('Use BSplineCurve3D.trim instead of trim_between_evaluation')
        parameter1, parameter2 = min([parameter1, parameter2]), \
            max([parameter1, parameter2])

        if math.isclose(parameter1, 0, abs_tol=1e-7) \
                and math.isclose(parameter2, 1, abs_tol=1e-7):
            return self
        elif math.isclose(parameter1, 0, abs_tol=1e-7):
            return self.cut_after(parameter2)
        elif math.isclose(parameter2, 1, abs_tol=1e-7):
            return self.cut_before(parameter1)

        # Cut before
        bspline_curve = self.insert_knot(parameter1, num=self.degree)
        if bspline_curve.weights is not None:
            raise NotImplementedError

        # Cut after
        bspline_curve = bspline_curve.insert_knot(parameter2, num=self.degree)
        if bspline_curve.weights is not None:
            raise NotImplementedError

        # Que faire quand on rajoute un noeud au milieu ?
        # plus simple de passer par cut_after cut_before
        new_ctrlpts = bspline_curve.control_points[bspline_curve.degree:
                                                   -bspline_curve.degree]
        new_multiplicities = bspline_curve.knot_multiplicities[1:-1]
        # new_multiplicities = bspline_curve.knot_multiplicities[2:-5]
        new_multiplicities[-1] += 1
        new_multiplicities[0] += 1
        new_knots = bspline_curve.knots[1:-1]
        # new_knots = bspline_curve.knots[2:-5]
        new_knots = standardize_knot_vector(new_knots)

        return BSplineCurve3D(degree=bspline_curve.degree,
                              control_points=new_ctrlpts,
                              knot_multiplicities=new_multiplicities,
                              knots=new_knots,
                              weights=None,
                              periodic=bspline_curve.periodic,
                              name=bspline_curve.name)

    def cut_before(self, parameter: float):
        # Is a value of parameter below 4e-3 a real need for precision ?
        if math.isclose(parameter, 0, abs_tol=4e-3):
            return self
        elif math.isclose(parameter, 1, abs_tol=4e-3):
            raise ValueError('Nothing will be left from the BSplineCurve3D')
        curves = operations.split_curve(self.curve, parameter)
        return self.from_geomdl_curve(curves[1])

    def cut_after(self, parameter: float):
        # Is a value of parameter below 4e-3 a real need for precision ?
        if math.isclose(parameter, 0, abs_tol=4e-3):
            raise ValueError('Nothing will be left from the BSplineCurve3D')
        if math.isclose(parameter, 1, abs_tol=4e-3):
            return self
        curves = operations.split_curve(self.curve, parameter)
        return self.from_geomdl_curve(curves[0])

    def insert_knot(self, knot: float, num: int = 1):
        """
        Returns a new BSplineCurve3D
        """
        curve_copy = self.curve.__deepcopy__({})
        modified_curve = operations.insert_knot(curve_copy, [knot], num=[num])
        return self.from_geomdl_curve(modified_curve)

    # Copy paste du LineSegment3D
    def plot(self, ax=None, edge_ends=False, color='k', alpha=1,
             edge_direction=False):
        if ax is None:
            fig = plt.figure()
            ax = fig.add_subplot(111, projection='3d')
        else:
            fig = ax.figure

        x = [p.x for p in self.points]
        y = [p.y for p in self.points]
        z = [p.z for p in self.points]
        ax.plot(x, y, z, color=color, alpha=alpha)
        if edge_ends:
            ax.plot(x, y, z, 'o', color=color, alpha=alpha)
        return ax

    def to_2d(self, plane_origin, x, y):
        """
        Tranforms a BSplineCurve3D into an BSplineCurve2D, given an plane origin and a u and v plane vector.

        :param plane_origin: plane origin.
        :param x: plane u vector.
        :param y: plane v vector.
        :return: BSplineCurve2D.
        """
        control_points2d = [p.to_2d(plane_origin, x, y) for p in
                            self.control_points]
        return BSplineCurve2D(self.degree, control_points2d,
                              self.knot_multiplicities, self.knots,
                              self.weights, self.periodic, self.name)

    def polygon_points(self):
        warnings.warn('polygon_points is deprecated,\
        please use discretization_points instead',
                      DeprecationWarning)
        return self.discretization_points()

    def curvature(self, u: float, point_in_curve: bool = False):
        # u should be in the interval [0,1]
        curve = self.curve
        ders = curve.derivatives(u, 3)  # 3 first derivative
        c1, c2 = volmdlr.Point3D(*ders[1]), volmdlr.Point3D(*ders[2])
        denom = c1.cross(c2)
        if c1 == volmdlr.O3D or c2 == volmdlr.O3D or denom.norm() == 0.0:
            if point_in_curve:
                return 0., volmdlr.Point3D(*ders[0])
            return 0.
        r_c = ((c1.norm()) ** 3) / denom.norm()
        point = volmdlr.Point3D(*ders[0])
        if point_in_curve:
            return 1 / r_c, point
        return 1 / r_c

    def global_maximum_curvature(self, nb_eval: int = 21, point_in_curve: bool = False):
        check = [i / (nb_eval - 1) for i in range(nb_eval)]
        curvatures = []
        for u in check:
            curvatures.append(self.curvature(u, point_in_curve))
        return curvatures

    def maximum_curvature(self, point_in_curve: bool = False):
        """
        Returns the maximum curvature of a curve and the point where it is located
        """
        if point_in_curve:
            maximum_curvarture, point = max(self.global_maximum_curvature(nb_eval=21, point_in_curve=point_in_curve))
            return maximum_curvarture, point
        # print(self.global_maximum_curvature(point_in_curve))
        maximum_curvarture = max(self.global_maximum_curvature(nb_eval=21, point_in_curve=point_in_curve))
        return maximum_curvarture

    def minimum_radius(self, point_in_curve=False):
        """
        Returns the minimum curvature radius of a curve and the point where it is located
        """
        if point_in_curve:
            maximum_curvarture, point = self.maximum_curvature(point_in_curve)
            return 1 / maximum_curvarture, point
        maximum_curvarture = self.maximum_curvature(point_in_curve)
        return 1 / maximum_curvarture

    @classmethod
    def from_geomdl_curve(cls, curve):
        knots = list(sorted(set(curve.knotvector)))
        knot_multiplicities = [curve.knotvector.count(k) for k in knots]
        return cls(degree=curve.degree,
                   control_points=[volmdlr.Point3D(*pts)
                                   for pts in curve.ctrlpts],
                   knots=knots,
                   knot_multiplicities=knot_multiplicities)

    def global_minimum_curvature(self, nb_eval: int = 21):
        check = [i / (nb_eval - 1) for i in range(nb_eval)]
        radius = []
        for u in check:
            radius.append(self.minimum_curvature(u))
        return radius

    def triangulation(self):
        return None

    def linesegment_intersection(self, linesegment: LineSegment3D):
        points = self.discretization_points()
        linesegments = [LineSegment3D(start, end) for start, end in zip(points[:-1], points[1:])]
        for line_segment in linesegments:
            intersection = line_segment.linesegment_intersection(linesegment)
            if intersection:
                return intersection
        return None


class BezierCurve3D(BSplineCurve3D):
    """
    A class for 3 dimensional Bezier curves.

    :param degree: The degree of the Bezier curve
    :type degree: int
    :param control_points: A list of 3 dimensional points
    :type control_points: List[:class:`volmdlr.Point3D`]
    :param name: The name of the B-spline curve. Default value is ''
    :type name: str, optional
    """

    def __init__(self, degree: int, control_points: List[volmdlr.Point3D],
                 name: str = ''):
        knotvector = utilities.generate_knot_vector(degree,
                                                    len(control_points))
        knot_multiplicity = [1] * len(knotvector)

        BSplineCurve3D.__init__(self, degree, control_points,
                                knot_multiplicity, knotvector,
                                None, False, name)


class Arc3D(Arc):
    """
    An arc is defined by a starting point, an end point and an interior point.

    """

    def __init__(self, start, interior, end, name=''):
        self._utd_normal = False
        self._utd_center = False
        self._utd_frame = False
        self._utd_is_trigo = False
        self._utd_angle = False
        self._normal = None
        self._frame = None
        self._center = None
        self._is_trigo = None
        self._angle = None
        # self._utd_clockwise_and_trigowise_paths = False
        Arc.__init__(self, start=start, end=end, interior=interior, name=name)
        self._bbox = None

    @property
    def bounding_box(self):
        if not self._bbox:
            self._bbox = self.get_bounding_box()
        return self._bbox

    @bounding_box.setter
    def bounding_box(self, new_bounding_box):
        self._bbox = new_bounding_box

    def get_bounding_box(self):
        """
        Calculates the bounding box of the Arc3D.

        :return: a volmdlr.core.BoundingBox object.
        """
        # TODO: implement exact calculation

        points = self.discretization_points(angle_resolution=10)
        xmin = min(point.x for point in points)
        xmax = max(point.x for point in points)
        ymin = min(point.y for point in points)
        ymax = max(point.y for point in points)
        zmin = min(point.z for point in points)
        zmax = max(point.z for point in points)
        return volmdlr.core.BoundingBox(xmin, xmax, ymin, ymax, zmin, zmax)

    @classmethod
    def from_angle(cls, start: volmdlr.Point3D, angle: float,
                   axis_point: volmdlr.Point3D, axis: volmdlr.Vector3D):
        start_gen = start
        int_gen = start_gen.rotation(axis_point, axis, angle / 2)
        end_gen = start_gen.rotation(axis_point, axis, angle)
        if angle == volmdlr.TWO_PI:
            line = Line3D(axis_point, axis_point + axis)
            center, _ = line.point_projection(start)
            radius = center.point_distance(start)
            u = start - center
            v = axis.cross(u)
            return volmdlr.wires.Circle3D(volmdlr.Frame3D(center, u, v, axis),
                                          radius)
        return cls(start_gen, int_gen, end_gen, axis)

    @property
    def normal(self):
        if not self._utd_normal:
            self._normal = self.get_normal()
            self._utd_normal = True
        return self._normal

    def get_normal(self):
        u1 = self.interior - self.start
        u2 = self.interior - self.end
        try:
            u1.normalize()
            u2.normalize()
        except ZeroDivisionError:
            raise ValueError(
                'Start, end and interior points of an arc must be distincts') from ZeroDivisionError

        normal = u2.cross(u1)
        normal.normalize()
        return normal

    @property
    def center(self):
        if not self._utd_center:
            self._center = self.get_center()
            self._utd_center = True
        return self._center

    def get_center(self):
        u1 = self.interior - self.start
        u2 = self.interior - self.end
        if u1 == u2:
            u2 = self.normal.cross(u1)
            u2.normalize()

        v1 = self.normal.cross(u1)  # v1 is normal, equal u2
        v2 = self.normal.cross(u2)  # equal -u1

        p11 = 0.5 * (self.start + self.interior)  # Mid point of segment s,m
        p12 = p11 + v1
        p21 = 0.5 * (self.end + self.interior)  # Mid point of segment s,m
        p22 = p21 + v2

        l1 = Line3D(p11, p12)
        l2 = Line3D(p21, p22)

        try:
            center, _ = l1.minimum_distance_points(l2)
        except ZeroDivisionError:
            raise ValueError(
                'Start, end and interior points  of an arc must be distincts') from ZeroDivisionError

        return center

    @property
    def frame(self):
        if not self._utd_frame:
            self._frame = self.get_frame()
            self._utd_frame = True
        return self._frame

    def get_frame(self):
        vec1 = (self.start - self.center)
        vec1.normalize()
        vec2 = self.normal.cross(vec1)
        frame = volmdlr.Frame3D(self.center, vec1, vec2, self.normal)
        return frame

    @property
    def is_trigo(self):
        if not self._utd_is_trigo:
            self._is_trigo = self.get_arc_direction()
            self._utd_is_trigo = True
        return self._is_trigo

    def get_arc_direction(self):
        """
        Verifies if arc is clockwise of trigowise
        :return:
        """
        clockwise_path, trigowise_path = self.clockwise_and_trigowise_paths
        if clockwise_path > trigowise_path:
            return True
        return False

    @property
    def clockwise_and_trigowise_paths(self):
        """
        :return: clockwise path and trigonomectric path property
        """
        if not self._utd_clockwise_and_trigowise_paths:
            vec1 = (self.start - self.center)
            vec1.normalize()
            vec2 = self.normal.cross(vec1)
            radius_1 = self.start.to_2d(self.center, vec1, vec2)
            radius_2 = self.end.to_2d(self.center, vec1, vec2)
            radius_i = self.interior.to_2d(self.center, vec1, vec2)
            self._clockwise_and_trigowise_paths = \
                self.get_clockwise_and_trigowise_paths(radius_1,
                                                       radius_2,
                                                       radius_i)
            self._utd_clockwise_and_trigowise_paths = True
        return self._clockwise_and_trigowise_paths

    @property
    def angle(self):
        """
        Arc angle property
        :return: arc angle
        """
        if not self._utd_angle:
            self._angle = self.get_angle()
            self._utd_angle = True
        return self._angle

    def get_angle(self):
        """
        Gets the arc angle
        :return: arc angle
        """
        clockwise_path, trigowise_path = \
            self.clockwise_and_trigowise_paths
        if self.is_trigo:
            return trigowise_path
        return clockwise_path

    @property
    def points(self):
        return [self.start, self.interior, self.end]

    def reverse(self):
        """
        Defines a new Arc3D, odentical to self, but in the oposite direction.

        """
        return self.__class__(self.end.copy(),
                              self.interior.copy(),
                              self.start.copy())

    def point_at_abscissa(self, abscissa):
        """
        Calculates a point in the Arc2D at a given abscissa.

        :param abscissa: abscissa where in the curve the point should be calculated.
        :return: Corresponding point.
        """
        return self.start.rotation(self.center, self.normal,
                                   abscissa / self.radius)

    def normal_vector(self, abscissa):
        """
        Calculates a normal vector at a given abscissa of the Arc3D.

        :param abscissa: abscissa where in the curve the normal vector should be calculated.
        :return: Corresponding normal vector.
        """
        theta = abscissa / self.radius
        n_0 = self.center - self.start
        normal = n_0.rotation(self.center, self.normal, theta)
        return normal

    def unit_normal_vector(self, abscissa):
        """
        Calculates a unit normal vector at a given abscissa of the Arc3D.

        :param abscissa: abscissa where in the curve the unit normal vector should be calculated.
        :return: Corresponding unit normal vector.
        """
        normal_vector = self.normal_vector(abscissa)
        normal_vector.normalize()
        return normal_vector

    def direction_vector(self, abscissa):
        """
        Calculates a direction vector at a given abscissa of the Arc3D.

        :param abscissa: abscissa where in the curve the direction vector should be calculated.
        :return: Corresponding direction vector.
        """
        normal_vector = self.normal_vector(abscissa)
        tangent = normal_vector.cross(self.normal)
        return tangent

    def unit_direction_vector(self, abscissa):
        """
        Calculates a unit direction vector at a given abscissa of the Arc3D.

        :param abscissa: abscissa where in the curve the unit direction vector should be calculated.
        :return: Corresponding unit direction vector.
        """
        direction_vector = self.direction_vector(abscissa)
        direction_vector.normalize()
        return direction_vector

    def rotation(self, center: volmdlr.Point3D,
                 axis: volmdlr.Vector3D, angle: float):
        """
        Arc3D rotation.

        :param center: rotation center
        :param axis: rotation axis
        :param angle: angle rotation
        :return: a new rotated Arc3D
        """
        new_start = self.start.rotation(center, axis, angle)
        new_interior = self.interior.rotation(center, axis, angle)
        new_end = self.end.rotation(center, axis, angle)
        return Arc3D(new_start, new_interior, new_end, name=self.name)

    def rotation_inplace(self, center: volmdlr.Point3D,
                         axis: volmdlr.Vector3D, angle: float):
        """
        Arc3D rotation. Object is updated inplace.

        :param center: rotation center
        :param axis: rotation axis
        :param angle: rotation angle
        """
        self.center.rotation_inplace(center, axis, angle)
        self.start.rotation_inplace(center, axis, angle)
        self.interior.rotation_inplace(center, axis, angle)
        self.end.rotation_inplace(center, axis, angle)
<<<<<<< HEAD
        self._bbox = None
        for prim in self.primitives:
            prim.rotation_inplace(center, axis, angle)
=======
        new_bounding_box = self.get_bounding_box()
        self.bounding_box = new_bounding_box
        # for prim in self.primitives:
        #     prim.rotation_inplace(center, axis, angle)
>>>>>>> d124d4c1

    def translation(self, offset: volmdlr.Vector3D):
        """
        Arc3D translation.

        :param offset: translation vector
        :return: A new translated Arc3D
        """
        new_start = self.start.translation(offset)
        new_interior = self.interior.translation(offset)
        new_end = self.end.translation(offset)
        return Arc3D(new_start, new_interior, new_end, name=self.name)

    def translation_inplace(self, offset: volmdlr.Vector3D):
        """
        Arc3D translation. Object is updated inplace.

        :param offset: translation vector.
        """
        self.center.translation_inplace(offset)
        self.start.translation_inplace(offset)
        self.interior.translation_inplace(offset)
        self.end.translation_inplace(offset)
<<<<<<< HEAD
        self._bbox = None
        for prim in self.primitives:
            prim.translation_inplace(offset)
=======
        new_bounding_box = self.get_bounding_box()
        self.bounding_box = new_bounding_box
        # for prim in self.primitives:
        #     prim.translation_inplace(offset)
>>>>>>> d124d4c1

    def plot(self, ax=None, color='k', alpha=1,
             edge_ends=False, edge_direction=False):
        if ax is None:
            fig = plt.figure()
            ax = Axes3D(fig)
        else:
            fig = None
        # if plot_points:
        #     ax.plot([self.interior[0]], [self.interior[1]], [self.interior[2]],
        #             color='b')
        #     ax.plot([self.start[0]], [self.start[1]], [self.start[2]], c='r')
        #     ax.plot([self.end[0]], [self.end[1]], [self.end[2]], c='r')
        #     ax.plot([self.interior[0]], [self.interior[1]], [self.interior[2]],
        #             c='g')
        x = []
        y = []
        z = []
        for pointx, pointy, pointz in self.discretization_points(number_points=25):
            x.append(pointx)
            y.append(pointy)
            z.append(pointz)

        ax.plot(x, y, z, color=color, alpha=alpha)
        if edge_ends:
            self.start.plot(ax=ax)
            self.end.plot(ax=ax)

        if edge_direction:
            x, y, z = self.point_at_abscissa(0.5 * self.length())
            u, v, w = 0.05 * self.unit_direction_vector(0.5 * self.length())
            ax.quiver(x, y, z, u, v, w, length=self.length() / 100,
                      arrow_length_ratio=5, normalize=True,
                      pivot='tip', color=color)
        return ax

    def plot2d(self, center: volmdlr.Point3D = volmdlr.O3D,
               x3d: volmdlr.Vector3D = volmdlr.X3D, y3d: volmdlr.Vector3D = volmdlr.Y3D,
               ax=None, color='k'):

        if ax is None:
            fig = plt.figure()
            ax = fig.add_subplot(111, projection='3d')
        else:
            fig = ax.figure

        # TODO: Enhance this plot
        l = self.length()
        x = []
        y = []
        for i in range(30):
            p = self.point_at_abscissa(i / (29.) * l)
            xi, yi = p.plane_projection2d(center, x3d, y3d)
            x.append(xi)
            y.append(yi)
        ax.plot(x, y, color=color)

        return ax

    def FreeCADExport(self, name, ndigits=6):
        xs, ys, zs = round(1000 * self.start, ndigits)
        xi, yi, zi = round(1000 * self.interior, ndigits)
        xe, ye, ze = round(1000 * self.end, ndigits)
        return '{} = Part.Arc(fc.Vector({},{},{}),fc.Vector({},{},{}),fc.Vector({},{},{}))\n' \
            .format(name, xs, ys, zs, xi, yi, zi, xe, ye, ze)

    def copy(self, *args, **kwargs):
        return Arc3D(self.start.copy(), self.interior.copy(), self.end.copy())

    def frame_mapping_parameters(self, frame: volmdlr.Frame3D, side: str):
        if side == 'old':
            new_start = frame.old_coordinates(self.start.copy())
            new_interior = frame.old_coordinates(self.interior.copy())
            new_end = frame.old_coordinates(self.end.copy())
        elif side == 'new':
            new_start = frame.new_coordinates(self.start.copy())
            new_interior = frame.new_coordinates(self.interior.copy())
            new_end = frame.new_coordinates(self.end.copy())
        else:
            raise ValueError('side value not valid, please specify'
                             'a correct value: \'old\' or \'new\'')
        return new_start, new_interior, new_end

    def frame_mapping(self, frame: volmdlr.Frame3D, side: str):
        """
        Changes vector frame_mapping and return a new Arc3D.

        side = 'old' or 'new'
        """
        new_start, new_interior, new_end =\
            self.frame_mapping_parameters(frame, side)

        return Arc3D(new_start, new_interior, new_end, name=self.name)

    def frame_mapping_inplace(self, frame: volmdlr.Frame3D, side: str):
        """
        Changes vector frame_mapping and the object is updated inplace.

        side = 'old' or 'new'
        """
        new_start, new_interior, new_end = \
            self.frame_mapping_parameters(frame, side)
        self.start, self.interior, self.end = new_start, new_interior, new_end
        self._bbox = None

    def abscissa(self, point3d: volmdlr.Point3D):
        """
        Calculates the abscissa given a point in the Arc3D.

        :param point3d: point to calculate the abscissa.
        :return: corresponding abscissa.
        """
        x, y, _ = self.frame.new_coordinates(point3d)
        u1 = x / self.radius
        u2 = y / self.radius
        theta = volmdlr.geometry.sin_cos_angle(u1, u2)

        return self.radius * abs(theta)

    def split(self, split_point: volmdlr.Point3D):
        """
        Splits the Arc2D in two at a given point.

        :param split_point: splitting point
        :return: two Arc2D.
        """
        abscissa = self.abscissa(split_point)

        return [Arc3D(self.start,
                      self.point_at_abscissa(0.5 * abscissa),
                      split_point),
                Arc3D(split_point,
                      self.point_at_abscissa(1.5 * abscissa),
                      self.end)
                ]

    def to_2d(self, plane_origin, x, y):
        """
        Tranforms a Arc3D into an Arc2D, given an plane origin and a u and v plane vector.

        :param plane_origin: plane origin.
        :param x: plane u vector.
        :param y: plane v vector.
        :return: Arc2D.
        """
        ps = self.start.to_2d(plane_origin, x, y)
        pi = self.interior.to_2d(plane_origin, x, y)
        pe = self.end.to_2d(plane_origin, x, y)
        return Arc2D(ps, pi, pe, name=self.name)

    def minimum_distance_points_arc(self, other_arc):

        u1 = self.start - self.center
        u1.normalize()
        u2 = self.normal.cross(u1)

        w = other_arc.center - self.center

        u3 = other_arc.start - other_arc.center
        u3.normalize()
        u4 = other_arc.normal.cross(u3)

        r1, r2 = self.radius, other_arc.radius

        a, b, c, d = u1.dot(u1), u1.dot(u2), u1.dot(u3), u1.dot(u4)
        e, f, g = u2.dot(u2), u2.dot(u3), u2.dot(u4)
        h, i = u3.dot(u3), u3.dot(u4)
        j = u4.dot(u4)
        k, l, m, n, o = w.dot(u1), w.dot(u2), w.dot(u3), w.dot(u4), w.dot(w)

        def distance_squared(x):
            return (a * ((math.cos(x[0])) ** 2) * r1 ** 2 + e * (
                    (math.sin(x[0])) ** 2) * r1 ** 2
                    + o + h * ((math.cos(x[1])) ** 2) * r2 ** 2 + j * (
                (math.sin(x[1])) ** 2) * r2 ** 2
                + b * math.sin(2 * x[0]) * r1 ** 2 - 2 * r1 * math.cos(
                        x[0]) * k
                - 2 * r1 * r2 * math.cos(x[0]) * math.cos(x[1]) * c
                - 2 * r1 * r2 * math.cos(x[0]) * math.sin(
                        x[1]) * d - 2 * r1 * math.sin(x[0]) * l
                - 2 * r1 * r2 * math.sin(x[0]) * math.cos(x[1]) * f
                - 2 * r1 * r2 * math.sin(x[0]) * math.sin(
                        x[1]) * g + 2 * r2 * math.cos(x[1]) * m
                + 2 * r2 * math.sin(x[1]) * n + i * math.sin(
                        2 * x[1]) * r2 ** 2)

        x01 = npy.array([self.angle / 2, other_arc.angle / 2])

        res1 = scp.optimize.least_squares(distance_squared, x01,
                                          bounds=[(0, 0), (
                                              self.angle, other_arc.angle)])

        p1 = self.point_at_abscissa(res1.x[0] * r1)
        p2 = other_arc.point_at_abscissa(res1.x[1] * r2)

        return p1, p2

    def minimum_distance_points_line(self, other_line):

        u = other_line.direction_vector()
        k = self.start - self.center
        k.normalize()
        w = self.center - other_line.start
        v = self.normal.cross(k)

        r = self.radius

        a = u.dot(u)
        b = u.dot(v)
        c = u.dot(k)
        d = v.dot(v)
        e = v.dot(k)
        f = k.dot(k)
        g = w.dot(u)
        h = w.dot(v)
        i = w.dot(k)
        j = w.dot(w)

        # x = (s, theta)
        def distance_squared(x):
            return (a * x[0] ** 2 + j + d * (
                    (math.sin(x[1])) ** 2) * r ** 2 + f * (
                (math.cos(x[1])) ** 2) * r ** 2
                - 2 * x[0] * g - 2 * x[0] * r * math.sin(x[1]) * b - 2 * x[
                        0] * r * math.cos(x[1]) * c
                + 2 * r * math.sin(x[1]) * h + 2 * r * math.cos(x[1]) * i
                + math.sin(2 * x[1]) * e * r ** 2)

        x01 = npy.array([0.5, self.angle / 2])
        x02 = npy.array([0.5, 0])
        x03 = npy.array([0.5, self.angle])

        res1 = scp.optimize.least_squares(distance_squared, x01,
                                          bounds=[(0, 0), (1, self.angle)])
        res2 = scp.optimize.least_squares(distance_squared, x02,
                                          bounds=[(0, 0), (1, self.angle)])
        res3 = scp.optimize.least_squares(distance_squared, x03,
                                          bounds=[(0, 0), (1, self.angle)])

        p1 = other_line.point_at_abscissa(
            res1.x[0] * other_line.length())
        p2 = self.point_at_abscissa(res1.x[1] * r)

        res = [res2, res3]
        for couple in res:
            ptest1 = other_line.point_at_abscissa(
                couple.x[0] * other_line.length())
            ptest2 = self.point_at_abscissa(couple.x[1] * r)
            dtest = ptest1.point_distance(ptest2)
            if dtest < d:
                p1, p2 = ptest1, ptest2

        return p1, p2

    def minimum_distance(self, element, return_points=False):
        if element.__class__ is Arc3D or element.__class__.__name__ == 'Circle3D':
            p1, p2 = self.minimum_distance_points_arc(element)
            if return_points:
                return p1.point_distance(p2), p1, p2
            else:
                return p1.point_distance(p2)

        elif element.__class__ is LineSegment3D:
            pt1, pt2 = self.minimum_distance_points_line(element)
            if return_points:
                return pt1.point_distance(pt2), pt1, pt2
            else:
                return pt1.point_distance(pt2)
        else:
            return NotImplementedError

    def extrusion(self, extrusion_vector):
        if self.normal.is_colinear_to(extrusion_vector):
            u = self.start - self.center
            u.normalize()
            w = extrusion_vector.copy()
            w.normalize()
            v = w.cross(u)
            arc2d = self.to_2d(self.center, u, v)
            angle1, angle2 = arc2d.angle1, arc2d.angle2
            if angle2 < angle1:
                angle2 += volmdlr.TWO_PI
            cylinder = volmdlr.faces.CylindricalSurface3D(
                volmdlr.Frame3D(self.center,
                                u,
                                v,
                                w),
                self.radius
            )
            return [cylinder.rectangular_cut(angle1,
                                             angle2,
                                             0, extrusion_vector.norm())]
        else:
            raise NotImplementedError(
                'Elliptic faces not handled: dot={}'.format(
                    self.normal.dot(extrusion_vector)
                ))

    def revolution(self, axis_point: volmdlr.Point3D, axis: volmdlr.Vector3D,
                   angle: float):
        line3d = Line3D(axis_point, axis_point + axis)
        tore_center, _ = line3d.point_projection(self.center)
        if math.isclose(tore_center.point_distance(self.center), 0.,
                        abs_tol=1e-9):
            # Sphere
            start_p, _ = line3d.point_projection(self.start)
            u = self.start - start_p

            if math.isclose(u.norm(), 0, abs_tol=1e-9):
                end_p, _ = line3d.point_projection(self.end)
                u = self.end - end_p
                if math.isclose(u.norm(), 0, abs_tol=1e-9):
                    interior_p, _ = line3d.point_projection(self.interior)
                    u = self.interior - interior_p

            u.normalize()
            v = axis.cross(u)
            arc2d = self.to_2d(self.center, u, axis)

            surface = volmdlr.faces.SphericalSurface3D(
                volmdlr.Frame3D(self.center, u, v, axis), self.radius)

            return [surface.rectangular_cut(0, angle,
                                            arc2d.angle1, arc2d.angle2)]

        else:
            # Toroidal
            u = self.center - tore_center
            u.normalize()
            v = axis.cross(u)
            if not math.isclose(self.normal.dot(u), 0., abs_tol=1e-9):
                raise NotImplementedError(
                    'Outside of plane revolution not supported')

            R = tore_center.point_distance(self.center)
            surface = volmdlr.faces.ToroidalSurface3D(
                volmdlr.Frame3D(tore_center, u, v, axis), R,
                self.radius)
            arc2d = self.to_2d(tore_center, u, axis)
            return [surface.rectangular_cut(0, angle,
                                            arc2d.angle1, arc2d.angle2)]

    def to_step(self, current_id, surface_id=None):
        if self.angle >= math.pi:
            l = self.length()
            arc1, arc2 = self.split(self.point_at_abscissa(0.33 * l))
            arc2, arc3 = arc2.split(self.point_at_abscissa(0.66 * l))
            content, arcs1_id = arc1.to_step_without_splitting(current_id)
            arc2_content, arcs2_id = arc2.to_step_without_splitting(
                arcs1_id[0] + 1)
            arc3_content, arcs3_id = arc3.to_step_without_splitting(
                arcs2_id[0] + 1)
            content += arc2_content + arc3_content
            return content, [arcs1_id[0], arcs2_id[0], arcs3_id[0]]
        return self.to_step_without_splitting(current_id)

    def to_step_without_splitting(self, current_id, surface_id=None):
        u = self.start - self.center
        u.normalize()
        v = self.normal.cross(u)
        frame = volmdlr.Frame3D(self.center, self.normal, u, v)

        content, frame_id = frame.to_step(current_id)
        curve_id = frame_id + 1
        content += "#{} = CIRCLE('{}', #{}, {:.6f});\n".format(curve_id,
                                                               self.name,
                                                               frame_id,
                                                               self.radius * 1000,
                                                               )

        if surface_id:
            content += "#{} = SURFACE_CURVE('',#{},(#{}),.PCURVE_S1.);\n".format(
                curve_id + 1, curve_id, surface_id)
            curve_id += 1

        current_id = curve_id + 1
        start_content, start_id = self.start.to_step(current_id, vertex=True)
        end_content, end_id = self.end.to_step(start_id + 1, vertex=True)
        content += start_content + end_content
        current_id = end_id + 1
        content += "#{} = EDGE_CURVE('{}',#{},#{},#{},.T.);\n".format(
            current_id, self.name,
            start_id, end_id, curve_id)
        return content, [current_id]

    def point_belongs(self, point3d, abs_tol: float = 1e-6):
        """
        Check if a point3d belongs to the arc_3d or not.

        :param point3d: point to be verified is on arc
        :return: True if point is on Arc, False otherwise.
        """
        if not math.isclose(point3d.point_distance(self.center), self.radius, abs_tol=abs_tol):
            return False
        vector1 = self.start - self.center
        vector2 = self.interior - self.center
        vector3 = point3d - self.center
        if not math.isclose(vector1.dot(vector2.cross(vector3)), 0.0, abs_tol=abs_tol):
            return False
        point_abscissa = self.abscissa(point3d)
        abscissa_start = self.abscissa(self.start)
        abscissa_end = self.abscissa(self.end)
        if abscissa_start <= point_abscissa <= abscissa_end:
            return True
        return False

    def triangulation(self):
        return None

    def middle_point(self):
        return self.point_at_abscissa(self.length() / 2)

    def line_intersections(self, line3d: Line3D):
        """
        Calculates intersections between an Arc3D and a Line3D.

        :param linesegment3d: linesegment to verify intersections.
        :return: list with intersections points between line and Arc3D.
        """
        circle3d_lineseg_inters = vm_utils_intersections.circle_3d_linesegment_intersections(self, line3d)
        linesegment_intersections = []
        for intersection in circle3d_lineseg_inters:
            if self.point_belongs(intersection, 1e-6):
                linesegment_intersections.append(intersection)
        return linesegment_intersections

    def linesegment_intersections(self, linesegment3d: LineSegment3D):
        """
        Calculates intersections between an Arc3D and a LineSegment3D.

        :param linesegment3d: linesegment to verify intersections.
        :return: list with intersections points between linesegment and Arc3D.
        """
        linesegment_intersections = []
        intersections = self.line_intersections(linesegment3d)
        for intersection in intersections:
            if linesegment3d.point_belongs(intersection):
                linesegment_intersections.append(intersection)
        return linesegment_intersections


class FullArc3D(Arc3D):
    """
    An edge that starts at start_end, ends at the same point after having described
    a circle.

    """

    def __init__(self, center: volmdlr.Point3D, start_end: volmdlr.Point3D,
                 normal: volmdlr.Vector3D,
                 name: str = ''):
        self.__center = center
        self.__normal = normal
        self.start_end = start_end
        interior = start_end.rotation(center, normal, math.pi)
        Arc3D.__init__(self, start=start_end, end=start_end,
                       interior=interior, name=name)  # !!! this is dangerous

    def __hash__(self):
        return hash(self.center) + 5 * hash(self.start_end)

    def __eq__(self, other_arc):
        return (self.center == other_arc.center) \
            and (self.start == other_arc.start)

    @property
    def center(self):
        return self.__center

    @property
    def angle(self):
        return volmdlr.TWO_PI

    @property
    def normal(self):
        return self.__normal

    @property
    def is_trigo(self):
        return True

    def copy(self, *args, **kwargs):
        return FullArc3D(self._center.copy(), self.end.copy(), self._normal.copy())

    def to_2d(self, plane_origin, x, y):
        """
        Tranforms a FullArc3D into an FullArc2D, given an plane origin and a u and v plane vector.

        :param plane_origin: plane origin.
        :param x: plane u vector.
        :param y: plane v vector.
        :return: FullArc2D.
        """
        center = self.center.to_2d(plane_origin, x, y)
        start_end = self.start.to_2d(plane_origin, x, y)
        return FullArc2D(center, start_end)

    def to_step(self, current_id, surface_id=None):
        # Not calling Circle3D.to_step because of circular imports
        u = self.start - self.center
        u.normalize()
        v = self.normal.cross(u)
        frame = volmdlr.Frame3D(self.center, self.normal, u, v)
        content, frame_id = frame.to_step(current_id)
        curve_id = frame_id + 1
        # Not calling Circle3D.to_step because of circular imports
        content += "#{} = CIRCLE('{}',#{},{:.6f});\n".format(curve_id,
                                                             self.name,
                                                             frame_id,
                                                             self.radius * 1000,
                                                             )

        if surface_id:
            content += "#{} = SURFACE_CURVE('',#{},(#{}),.PCURVE_S1.);\n".format(
                curve_id + 1, curve_id, surface_id)
            curve_id += 1

        p1 = (self.center + u * self.radius).to_point()
        # p2 = self.center + v*self.radius
        # p3 = self.center - u*self.radius
        # p4 = self.center - v*self.radius

        p1_content, p1_id = p1.to_step(curve_id + 1, vertex=True)
        content += p1_content
        # p2_content, p2_id = p2.to_step(p1_id+1, vertex=True)
        # p3_content, p3_id = p3.to_step(p2_id+1, vertex=True)
        # p4_content, p4_id = p4.to_step(p3_id+1, vertex=True)
        # content += p1_content + p2_content + p3_content + p4_content

        # arc1_id = p4_id + 1
        # content += "#{} = EDGE_CURVE('{}',#{},#{},#{},.T.);\n".format(arc1_id, self.name,
        #                                                             p1_id, p2_id,
        #                                                             circle_id)

        # arc2_id = arc1_id + 1
        # content += "#{} = EDGE_CURVE('{}',#{},#{},#{},.T.);\n".format(arc2_id, self.name,
        #                                                             p2_id, p3_id,
        #                                                             circle_id)

        # arc3_id = arc2_id + 1
        # content += "#{} = EDGE_CURVE('{}',#{},#{},#{},.T.);\n".format(arc3_id, self.name,
        #                                                             p3_id, p4_id,
        #                                                             circle_id)

        # arc4_id = arc3_id + 1
        # content += "#{} = EDGE_CURVE('{}',#{},#{},#{},.T.);\n".format(arc4_id, self.name,
        #                                                             p4_id, p1_id,
        #                                                             circle_id)

        edge_curve = p1_id + 1
        content += f"#{edge_curve} = EDGE_CURVE('{self.name}',#{p1_id},#{p1_id},#{curve_id},.T.);\n"
        curve_id += 1

        # return content, [arc1_id, arc2_id, arc3_id, arc4_id]
        return content, [edge_curve]

    def plot(self, ax=None, color='k', alpha=1., edge_ends=False,
             edge_direction=False):
        if ax is None:
            ax = Axes3D(plt.figure())

        x = []
        y = []
        z = []
        for px, py, pz in self.discretization_points(number_points=20):
            x.append(px)
            y.append(py)
            z.append(pz)
        x.append(x[0])
        y.append(y[0])
        z.append(z[0])
        ax.plot(x, y, z, color=color, alpha=alpha)

        if edge_ends:
            self.start.plot(ax=ax)
            self.end.plot(ax=ax)

        if edge_direction:
            s = 0.5 * self.length()
            x, y, z = self.point_at_abscissa(s)
            tangent = self.unit_direction_vector(s)
            arrow_length = 0.15 * s
            ax.quiver(x, y, z, *arrow_length * tangent,
                      pivot='tip')

        return ax

    def rotation(self, center: volmdlr.Point3D, axis: volmdlr.Vector3D, angle: float):
        new_start_end = self.start.rotation(center, axis, angle, True)
        new_center = self._center.rotation(center, axis, angle, True)
        new_normal = self._normal.rotation(center, axis, angle, True)
        return FullArc3D(new_center, new_start_end,
                         new_normal, name=self.name)

    def rotation_inplace(self, center: volmdlr.Point3D, axis: volmdlr.Vector3D, angle: float):
        self.start.rotation(center, axis, angle, False)
        self.end.rotation(center, axis, angle, False)
        self._center.rotation(center, axis, angle, False)
        self.interior.rotation(center, axis, angle, False)
        self._bbox = None

    def translation(self, offset: volmdlr.Vector3D):
        new_start_end = self.start.translation(offset, True)
        new_center = self._center.translation(offset, True)
        new_normal = self._normal.translation(offset, True)
        return FullArc3D(new_center, new_start_end,
                         new_normal, name=self.name)

    def translation_inplace(self, offset: volmdlr.Vector3D):
        self.start.translation(offset, False)
        self.end.translation(offset, False)
        self._center.translation(offset, False)
        self.interior.translation(offset, False)
        self._bbox = None

    def linesegment_intersections(self, linesegment: LineSegment3D):
        """
        Calculates the intersections between a fullarc3d and a linesegment3d
        :param linesegment: linesegment3d to verifie intersections
        :return: list of points3d, if there are any intersections, an empty list if otherwise
        """
        distance_center_lineseg = linesegment.point_distance(self.frame.origin)
        if distance_center_lineseg > self.radius:
            return []
        direction_vector = linesegment.direction_vector()
        if math.isclose(self.frame.w.dot(direction_vector), 0, abs_tol=1e-6) and \
                not math.isclose(linesegment.start.z - self.frame.origin.z, 0, abs_tol=1e-6):
            return []

        if linesegment.start.z == linesegment.end.z == self.frame.origin.z:
            quadratic_equation_a = (1 + (direction_vector.y ** 2 / direction_vector.x ** 2))
            quadratic_equation_b = (-2 * (direction_vector.y ** 2 / direction_vector.x ** 2) * linesegment.start.x +
                                    2 * (direction_vector.y / direction_vector.x) * linesegment.start.y)
            quadratic_equation_c = ((linesegment.start.y - (direction_vector.y / direction_vector.x) *
                                     linesegment.start.x) ** 2 - self.radius ** 2)
            delta = (quadratic_equation_b ** 2 - 4 * quadratic_equation_a * quadratic_equation_c)
            x1 = (- quadratic_equation_b + math.sqrt(delta)) / (2 * quadratic_equation_a)
            x2 = (- quadratic_equation_b - math.sqrt(delta)) / (2 * quadratic_equation_a)
            y1 = (direction_vector.y / direction_vector.x) * (x1 - linesegment.start.x) + linesegment.start.y
            y2 = (direction_vector.y / direction_vector.x) * (x2 - linesegment.start.x) + linesegment.start.y
            return [volmdlr.Point3D(x1, y1, self.frame.origin.z), volmdlr.Point3D(x2, y2, self.frame.origin.z)]
        if math.isclose(direction_vector.z, 0, abs_tol=1e-6):
            print(True)
        constant = (self.frame.origin.z - linesegment.start.z) / direction_vector.z
        x_coordinate = constant * direction_vector.x + linesegment.start.x
        y_coordinate = constant * direction_vector.y + linesegment.start.y
        if math.isclose((x_coordinate - self.frame.origin.x) ** 2 + (y_coordinate - self.frame.origin.y) ** 2,
                        self.radius ** 2, abs_tol=1e-6):
            return [volmdlr.Point3D(x_coordinate, y_coordinate, self.frame.origin.z)]
        return []


class ArcEllipse3D(Edge):
    """
    An arc is defined by a starting point, an end point and an interior point.

    """

    def __init__(self, start, interior, end, center, major_dir,
                 name=''):  # , extra=None):
        Edge.__init__(self, start=start, end=end, name=name)
        self.interior = interior
        self.center = center
        major_dir.normalize()
        self.major_dir = major_dir  # Vector for Gradius
        # self.extra = extra

        u1 = (self.interior - self.start)
        u2 = (self.interior - self.end)
        u1.normalize()
        u2.normalize()

        if u1 == u2:
            u2 = (self.interior - self.interior)
            u2.normalize()

        n = u2.cross(u1)
        n.normalize()
        self.normal = n

        self.minor_dir = self.normal.cross(self.major_dir)

        frame = volmdlr.Frame3D(self.center, self.major_dir, self.minor_dir, self.normal)
        self.frame = frame
        start_new, end_new = frame.new_coordinates(
            self.start), frame.new_coordinates(self.end)
        interior_new, center_new = frame.new_coordinates(
            self.interior), frame.new_coordinates(self.center)

        # from :
        # https://math.stackexchange.com/questions/339126/how-to-draw-an-ellipse-if-a-center-and-3-arbitrary-points-on-it-are-given
        def theta_A_B(s, i, e, c):
            # theta=angle d'inclinaison ellipse par rapport à horizontal(sens horaire),A=demi
            # grd axe, B=demi petit axe
            xs, ys, xi, yi, xe, ye = s[0] - c[0], s[1] - c[1], i[0] - c[0], i[
                1] - c[1], e[0] - c[0], e[1] - c[1]
            A = npy.array(([xs ** 2, ys ** 2, 2 * xs * ys],
                           [xi ** 2, yi ** 2, 2 * xi * yi],
                           [xe ** 2, ye ** 2, 2 * xe * ye]))
            invA = npy.linalg.inv(A)
            One = npy.array(([1],
                             [1],
                             [1]))
            C = npy.dot(invA, One)  # matrice colonne de taille 3
            theta = 0.5 * math.atan(2 * C[2] / (C[1] - C[0]))
            c1 = C[0] + C[1]
            c2 = (C[1] - C[0]) / math.cos(2 * theta)
            gdaxe = math.sqrt((2 / (c1 - c2)))
            ptax = math.sqrt((2 / (c1 + c2)))
            return theta, gdaxe, ptax

        if start == end:
            extra_new = frame.new_coordinates(self.interior)
            theta, A, B = theta_A_B(start_new, extra_new, interior_new,
                                    center_new)
        else:
            theta, A, B = theta_A_B(start_new, interior_new, end_new,
                                    center_new)

        self.Gradius = A
        self.Sradius = B
        self.theta = theta

        # Angle pour start
        u1, u2 = start_new.x / self.Gradius, start_new.y / self.Sradius
        angle1 = volmdlr.geometry.sin_cos_angle(u1, u2)
        self.angle_start = angle1
        # Angle pour end
        u3, u4 = end_new.x / self.Gradius, end_new.y / self.Sradius
        angle2 = volmdlr.geometry.sin_cos_angle(u3, u4)
        self.angle_end = angle2
        # Angle pour interior
        u5, u6 = interior_new.x / self.Gradius, interior_new.y / self.Sradius
        anglei = volmdlr.geometry.sin_cos_angle(u5, u6)
        self.angle_interior = anglei

        # Going trigo/clock wise from start to interior
        if anglei < angle1:
            trigowise_path = (anglei + volmdlr.TWO_PI) - angle1
            clockwise_path = angle1 - anglei
        else:
            trigowise_path = anglei - angle1
            clockwise_path = angle1 - anglei + volmdlr.TWO_PI

        # Going trigo wise from interior to interior
        if angle2 < anglei:
            trigowise_path += (angle2 + volmdlr.TWO_PI) - anglei
            clockwise_path += anglei - angle2
        else:
            trigowise_path += angle2 - anglei
            clockwise_path += anglei - angle2 + volmdlr.TWO_PI

        if clockwise_path > trigowise_path:
            self.is_trigo = True
            self.angle = trigowise_path
        else:
            # Clock wise
            self.is_trigo = False
            self.angle = clockwise_path

        if self.start == self.end:
            self.angle = volmdlr.TWO_PI

        if self.is_trigo:
            self.offset_angle = angle1
        else:
            self.offset_angle = angle2

        volmdlr.core.CompositePrimitive3D.__init__(self,
                                                   primitives=self.discretization_points(),
                                                   name=name)

    def discretization_points(self, *, number_points: int = None, angle_resolution: int = 20):
        """
<<<<<<< HEAD
        Discretize a Contour to have "n" points.

=======
        Discretize a Contour to have "n" points
>>>>>>> d124d4c1
        :param number_points: the number of points (including start and end points)
             if unset, only start and end will be returned
        :param angle_resolution: if set, the sampling will be adapted to have a controlled angular distance. Usefull
            to mesh an arc
        :return: a list of sampled points
        """

        if not number_points:
            if not angle_resolution:
                number_points = 2
            else:
                number_points = math.ceil(angle_resolution * abs(0.5 * self.angle / math.pi)) + 1
        if self.angle_start > self.angle_end:
            if self.angle_start >= self.angle_interior >= self.angle_end:
                angle_start = self.angle_end
                angle_end = self.angle_start
            else:
                angle_end = self.angle_end + volmdlr.TWO_PI
                angle_start = self.angle_start
        elif self.angle_start == self.angle_end:
            angle_start = 0
            angle_end = 2 * math.pi
        else:
            angle_end = self.angle_end
            angle_start = self.angle_start

        discretization_points = [self.frame.old_coordinates(
            volmdlr.Point3D(self.Gradius * math.cos(angle), self.Sradius * math.sin(angle), 0))
            for angle in npy.linspace(angle_start, angle_end, number_points)]
        return discretization_points

    def polygon_points(self, discretization_resolution: int):
        warnings.warn('polygon_points is deprecated,\
        please use discretization_points instead',
                      DeprecationWarning)
        return self.discretization_points(angle_resolution=discretization_resolution)

    def _get_points(self):
        return self.discretization_points()

    points = property(_get_points)

    def to_2d(self, plane_origin, x, y):
        """
        Tranforms a ArcEllipse3D into an ArcEllipse2D, given an plane origin and a u and v plane vector.

        :param plane_origin: plane origin.
        :param x: plane u vector.
        :param y: plane v vector.
        :return: ArcEllipse2D.
        """
        point_start2d = self.start.to_2d(plane_origin, x, y)
        point_interior2d = self.interior.to_2d(plane_origin, x, y)
        point_end2d = self.end.to_2d(plane_origin, x, y)
        center = self.center.to_2d(plane_origin, x, y)
        point_major_dir = self.center + self.Gradius * self.major_dir
        point_major_dir_2d = point_major_dir.to_2d(plane_origin, x, y)
        vector_major_dir_2d = point_major_dir_2d - center
        vector_major_dir_2d.normalize()
        return ArcEllipse2D(point_start2d, point_interior2d, point_end2d, center, vector_major_dir_2d, name=self.name)

    def length(self):
        return self.angle * math.sqrt(
            (self.Gradius ** 2 + self.Sradius ** 2) / 2)

    def normal_vector(self, abscissa):
        raise NotImplementedError

    def unit_normal_vector(self, abscissa):
        raise NotImplementedError

    def direction_vector(self, abscissa):
        raise NotImplementedError

    def unit_direction_vector(self, abscissa):
        raise NotImplementedError

    def reverse(self):
        return self.__class__(self.end.copy(),
                              self.interior.copy(),
                              self.start.copy(),
                              self.center.copy(),
                              self.major_dir.copy(),
                              self.name)

    def plot(self, ax=None, color: str = 'k', alpha=1.0, edge_ends=False, edge_direction=False):
        if ax is None:
            fig = plt.figure()
            ax = Axes3D(fig)
        else:
            fig = None

        ax.plot([self.interior[0]], [self.interior[1]], [self.interior[2]],
                color='b')
        ax.plot([self.start[0]], [self.start[1]], [self.start[2]], c='r')
        ax.plot([self.end[0]], [self.end[1]], [self.end[2]], c='r')
        ax.plot([self.interior[0]], [self.interior[1]], [self.interior[2]],
                c='g')
        x = []
        y = []
        z = []
        for px, py, pz in self.discretization_points(number_points=20):
            x.append(px)
            y.append(py)
            z.append(pz)

        ax.plot(x, y, z, 'k')
        ax.plot(x, y, z, color, alpha=alpha)
        if edge_ends:
            self.start.plot(ax)
            self.end.plot(ax)
        return ax

    def plot2d(self, x3d: volmdlr.Vector3D = volmdlr.X3D, y3d: volmdlr.Vector3D = volmdlr.Y3D,
               ax=None, color='k'):
        if ax is None:
            fig = plt.figure()
            ax = fig.add_subplot(111, projection='3d')
        else:
            fig = ax.figure

        # TODO: Enhance this plot
        l = self.length()
        x = []
        y = []
        for i in range(30):
            p = self.point_at_abscissa(i / (29.) * l)
            xi, yi = p.plane_projection2d(x3d, y3d)
            x.append(xi)
            y.append(yi)
        ax.plot(x, y, color=color)
        return ax

    def FreeCADExport(self, name, ndigits=6):
        xs, ys, zs = round(1000 * self.start, ndigits).vector
        xi, yi, zi = round(1000 * self.interior, ndigits).vector
        xe, ye, ze = round(1000 * self.end, ndigits).vector
        return '{} = Part.Arc(fc.Vector({},{},{}),fc.Vector({},{},{}),fc.Vector({},{},{}))\n'.format(
            name, xs, ys, zs, xi, yi, zi, xe, ye, ze)

    def triangulation(self):
        return None<|MERGE_RESOLUTION|>--- conflicted
+++ resolved
@@ -4803,16 +4803,7 @@
         self.start.rotation_inplace(center, axis, angle)
         self.interior.rotation_inplace(center, axis, angle)
         self.end.rotation_inplace(center, axis, angle)
-<<<<<<< HEAD
         self._bbox = None
-        for prim in self.primitives:
-            prim.rotation_inplace(center, axis, angle)
-=======
-        new_bounding_box = self.get_bounding_box()
-        self.bounding_box = new_bounding_box
-        # for prim in self.primitives:
-        #     prim.rotation_inplace(center, axis, angle)
->>>>>>> d124d4c1
 
     def translation(self, offset: volmdlr.Vector3D):
         """
@@ -4836,16 +4827,7 @@
         self.start.translation_inplace(offset)
         self.interior.translation_inplace(offset)
         self.end.translation_inplace(offset)
-<<<<<<< HEAD
         self._bbox = None
-        for prim in self.primitives:
-            prim.translation_inplace(offset)
-=======
-        new_bounding_box = self.get_bounding_box()
-        self.bounding_box = new_bounding_box
-        # for prim in self.primitives:
-        #     prim.translation_inplace(offset)
->>>>>>> d124d4c1
 
     def plot(self, ax=None, color='k', alpha=1,
              edge_ends=False, edge_direction=False):
@@ -5620,12 +5602,8 @@
 
     def discretization_points(self, *, number_points: int = None, angle_resolution: int = 20):
         """
-<<<<<<< HEAD
         Discretize a Contour to have "n" points.
 
-=======
-        Discretize a Contour to have "n" points
->>>>>>> d124d4c1
         :param number_points: the number of points (including start and end points)
              if unset, only start and end will be returned
         :param angle_resolution: if set, the sampling will be adapted to have a controlled angular distance. Usefull
