#!/usr/bin/env python3
# -*- coding: utf-8 -*-
"""
Edges related classes.
"""

import math
import sys
import warnings
from typing import Any, Dict, List, Union

import dessia_common.core as dc
import matplotlib.patches
import matplotlib.pyplot as plt
import numpy as npy
import plot_data.core as plot_data
import scipy as scp
import scipy.integrate as scipy_integrate
import scipy.optimize
from geomdl import NURBS, BSpline, fitting, operations, utilities
from geomdl.operations import length_curve, split_curve
from matplotlib import __version__ as _mpl_version
from mpl_toolkits.mplot3d import Axes3D
from packaging import version

import volmdlr.core
import volmdlr.core_compiled
import volmdlr.geometry
import volmdlr.utils.intersections as vm_utils_intersections
from volmdlr.core import EdgeStyle

def standardize_knot_vector(knot_vector):
    """
    Standardize a knot vector to range from 0 to 1.
    """
    u0 = knot_vector[0]
    u1 = knot_vector[-1]
    standard_u_knots = []
    if u0 != 0 or u1 != 1:
        x = 1 / (u1 - u0)
        y = u0 / (u0 - u1)
        for u in knot_vector:
            standard_u_knots.append(u * x + y)
        return standard_u_knots
    return knot_vector


def insert_knots_and_mutiplicity(knots, knot_mutiplicities, knot_to_add, num):
    """
    Compute knot elements and multiplicities based on the global knot vector.

    """
    new_knots = []
    new_knot_mutiplicities = []
    i = 0
    for i, knot in enumerate(knots):
        if knot > knot_to_add:
            new_knots.extend([knot_to_add])
            new_knot_mutiplicities.append(num)
            new_knots.extend(knots[i:])
            new_knot_mutiplicities.extend(knot_mutiplicities[i:])
            break
        new_knots.append(knot)
        new_knot_mutiplicities.append(knot_mutiplicities[i])
    return new_knots, new_knot_mutiplicities, i


class Edge(dc.DessiaObject):
    """
    Defines a simple edge Object.
    """

    def __init__(self, start, end, name=''):
        self.start = start
        self.end = end
        self._length = None
        self._direction_vector = None

        # Disabling super init call for performance
        # dc.DessiaObject.__init__(self, name=name)
        self.name = name

    def __getitem__(self, key):
        if key == 0:
            return self.start
        if key == 1:
            return self.end
        raise IndexError

    def length(self):
        """
        Calculates the edge's length.
        """
        raise NotImplementedError(f'length method not implemented by {self.__class__.__name__}')

    def point_at_abscissa(self, abscissa):
        """
        Calcultes the point at given abscissa.
        """
        raise NotImplementedError(f'point_at_abscissa method not implemented by {self.__class__.__name__}')

    def middle_point(self):
        half_length = self.length() / 2
        middle_point = self.point_at_abscissa(abscissa=half_length)
        return middle_point

    def discretization_points(self, *, number_points: int = None, angle_resolution: int = None):
        """
        Discretizes an Edge to have "n" points.

        :param number_points: the number of points (including start and end
            points) if unset, only start and end will be returned
        :param angle_resolution: if set, the sampling will be adapted to have
            a controlled angular distance. Useful to mesh an arc
        :return: a list of sampled points
        """
        if number_points is None or number_points == 1:
            number_points = 2
        if angle_resolution:
            number_points = int(math.pi * angle_resolution)
        step = self.length() / (number_points - 1)
        return [self.point_at_abscissa(i * step) for i in range(number_points)]

    def polygon_points(self, discretization_resolution: int):
        """
        Deprecated method of discretization_points.
        """
        warnings.warn('polygon_points is deprecated,\
        please use discretization_points instead',
                      DeprecationWarning)
        return self.discretization_points(discretization_resolution)

    @classmethod
    def from_step(cls, arguments, object_dict, **kwargs):
        """
        Converts a step primitive to an Edge type object.

        :param arguments: The arguments of the step primitive.
        :type arguments: list
        :param object_dict: The dictionary containing all the step primitives
            that have already been instantiated
        :type object_dict: dict
        :return: The corresponding Edge object
        :rtype: :class:`volmdlr.edges.Edge`
        """

        obj = object_dict[arguments[3]]
        p1 = object_dict[arguments[1]]
        p2 = object_dict[arguments[2]]
        orientation = arguments[4]
        if orientation == '.F.':
            p1, p2 = p2, p1
        if obj.__class__.__name__ == 'LineSegment3D':
            return object_dict[arguments[3]]
        if obj.__class__.__name__ == 'Line3D':
            if not p1.is_close(p2):
                return LineSegment3D(p1, p2, arguments[0][1:-1])
            return None
        if hasattr(obj, 'trim'):
            if obj.__class__.__name__ == 'Circle3D':
                p1, p2 = p2, p1
            return obj.trim(p1, p2)

        raise NotImplementedError(f'Unsupported: {object_dict[arguments[3]]}')

    def normal_vector(self, abscissa):
        """
        Calculates the normal vector the edge at given abscissa.

        :return: the normal vector
        """
        raise NotImplementedError('the normal_vector method must be'
                                  'overloaded by subclassing class')

    def unit_normal_vector(self, abscissa):
        """
        Calculates the unit normal vector the edge at given abscissa.

        :param abscissa: edge abscissa
        :return: unit normal vector
        """
        raise NotImplementedError('the unit_normal_vector method must be'
                                  'overloaded by subclassing class')

    def direction_vector(self, abscissa):
        """
        Calculates the direction vector the edge at given abscissa.

        :param abscissa: edge abscissa
        :return: direction vector
        """
        raise NotImplementedError('the direction_vector method must be'
                                  'overloaded by subclassing class')

    def unit_direction_vector(self, abscissa):
        """
        Calculates the unit direction vector the edge at given abscissa.

        :param abscissa: edge abscissa
        :return: unit direction vector
        """
        raise NotImplementedError('the unit_direction_vector method must be'
                                  'overloaded by subclassing class')

    def straight_line_point_belongs(self, point):
        """
        Verifies if a point belongs to the surface created by closing the edge.

        :param point: Point to be verified
        :return: Return True if the point belongs to this surface,
            or False otherwise
        """
        raise NotImplementedError(f'the straight_line_point_belongs method must be'
                                  f' overloaded by {self.__class__.__name__}')

    def touching_points(self, edge2):
        """
        Verifies if two edges are touching each other.

        In case these two edges are touching each other, return these touching points.

        :param edge2: edge2 to verify touching points.
        :return: list of touching points.
        """
        point1, point2 = edge2.start, edge2.end
        point3, point4 = self.start, self.end
        touching_points = []
        for primitive, points in zip([self, edge2], [[point1, point2], [point3, point4]]):
            for point in points:
                if point not in touching_points and primitive.point_belongs(point):
                    touching_points.append(point)
        return touching_points

    def edge_intersections(self, edge2: 'Edge'):
        if not self.bounding_rectangle.b_rectangle_intersection(edge2.bounding_rectangle):
            return []
        intersections = []
        method_name = f'{edge2.__class__.__name__.lower()[:-2]}_intersections'
        if hasattr(self, method_name):
            intersections = getattr(self, method_name)(edge2)
            return intersections
        method_name = f'{self.__class__.__name__.lower()[:-2]}_intersections'
        if hasattr(edge2, method_name):
            intersections = getattr(edge2, method_name)(self)
            return intersections
        raise NotImplementedError

    def edge_crossings(self):
        pass


class Line(dc.DessiaObject):
    """
    Abstract class representing a line.

    :param point1: The first point defining the line
    :type point1: Union[:class:`volmdlr.Point2D`, :class:`volmdlr.Point3D`]
    :param point2: The second point defining the line
    :type point2: Union[:class:`volmdlr.Point2D`, :class:`volmdlr.Point3D`]
    :param name: Name of the line. Default value is an empty string
    :type name: str, optional
    """

    def __init__(self, point1, point2, name=''):
        self.point1 = point1
        self.point2 = point2
        self._direction_vector = None
        dc.DessiaObject.__init__(self, name=name)

    def __getitem__(self, key):
        """
        Get a point of the line by its index.
        """
        if key == 0:
            return self.point1
        if key == 1:
            return self.point2
        raise IndexError

    def unit_direction_vector(self, *args, **kwargs):
        """
        Get the unit direction vector of the line.

        :return: The unit direction vector of the line
        :rtype:  Union[:class:`volmdlr.Vector2D`, :class:`volmdlr.Vector3D`]
        """
        vector = self.direction_vector()
        vector.normalize()
        return vector

    def direction_vector(self, *args, **kwargs):
        """
        Get the direction vector of the line.

        :return: The direction vector of the line
        :rtype: Union[:class:`volmdlr.Vector2D`, :class:`volmdlr.Vector3D`]
        """
        if not self._direction_vector:
            self._direction_vector = self.point2 - self.point1
        return self._direction_vector

    def normal_vector(self, *args, **kwargs):
        """
        Get the normal vector of the line.

        :return: The normal vector of the line
        :rtype: Union[:class:`volmdlr.Vector2D`, :class:`volmdlr.Vector3D`]
        """
        return self.direction_vector().normal_vector()

    def unit_normal_vector(self, abscissa=0.):
        """
        Get the unit normal vector of the line.

        :param abscissa: The abscissa of the point from which to calculate
            the normal vector
        :type abscissa: float, optional
        :return: The unit normal vector of the line
        :rtype: Union[:class:`volmdlr.Vector2D`, :class:`volmdlr.Vector3D`]
        """
        return self.unit_direction_vector().normal_vector()

    def point_projection(self, point):
        """
        Calculate the projection of a point onto the line.

        :param point: The point to project
        :type point: Union[:class:`volmdlr.Point2D`, :class:`volmdlr.Point3D`]
        :return: The projection of the point onto the line and the distance
            between the point and the projection
        :rtype: Tuple(Union[:class:`volmdlr.Point2D`,
            :class:`volmdlr.Point3D`], float)
        """
        vector = self.point2 - self.point1
        norm_u = vector.norm()
        t = (point - self.point1).dot(vector) / norm_u ** 2
        projection = self.point1 + t * vector
        projection = projection.to_point()
        return projection, t * norm_u

    def abscissa(self, point):
        """
        Calculate the abscissa of a point on the line.

        :param point: The point for which to calculate the abscissa
        :type point: Union[:class:`volmdlr.Point2D`, :class:`volmdlr.Point3D`]
        :return: The abscissa of the point
        :rtype: float
        """
        vector = self.point2 - self.point1
        norm_u = vector.norm()
        t = (point - self.point1).dot(vector) / norm_u
        return t

    def sort_points_along_line(self, points):
        """
        Sort point along a line.

        :param points: list of points to be sorted.
        :return: sorted points.
        """
        return sorted(points, key=self.abscissa)

    def split(self, split_point):
        """
        Split a line into two lines.

        :param split_point: The point where to split the line
        :type split_point: Union[:class:`volmdlr.Point2D`,
            :class:`volmdlr.Point3D`]
        :return: A list containing two lines
        """
        return [self.__class__(self.point1, split_point),
                self.__class__(split_point, self.point2)]

    def is_between_points(self, point1: Union[volmdlr.Point2D, volmdlr.Point3D],
                          point2: Union[volmdlr.Point2D, volmdlr.Point3D]):
        """
        Verifies if a line is between two points.

        :param point1: The first point
        :type point1: Union[:class:`volmdlr.Point2D`, :class:`volmdlr.Point3D`]
        :param point2: The second point
        :type point2: Union[:class:`volmdlr.Point2D`, :class:`volmdlr.Point3D`]
        :return: True if the line is between the two points, False otherwise
        :rtype: bool
        """

        if point1.is_close(point2):
            return False

        line_segment = LineSegment2D(point1, point2)
        if line_segment.line_intersections(self):
            return True
        return False


class LineSegment(Edge):
    """
    Abstract class.

    """

    def length(self):
        if not self._length:
            self._length = self.end.point_distance(self.start)
        return self._length

    def abscissa(self, point, tol=1e-6):
        """
        Calculates the abscissa parameter of a Line Segment, at a point.

        :param point: point to verify abscissa.
        :param tol: tolerance.
        :return: abscissa parameter.
        """
        if point.point_distance(self.start) < tol:
            return 0
        if point.point_distance(self.end) < tol:
            return self.length()

        vector = self.end - self.start
        length = vector.norm()
        t = (point - self.start).dot(vector) / length
        if t < -1e-9 or t > length + 1e-9:
            raise ValueError(f'Point is not on linesegment: abscissa={t}')
        return t

    def unit_direction_vector(self, abscissa=0.):
        """
        Computes a unit direction vector for the line segment.

        :param abscissa: defines where in the line segment the unit
            direction vector is to be calculated.
        :return: The unit direction vector of the LineSegment.
        """
        direction_vector = self.direction_vector()
        direction_vector.normalize()
        return direction_vector

    def direction_vector(self, abscissa=0.):
        """
        Returns a direction vector at a given abscissa, it is not normalized.

        :param abscissa: defines where in the line segment
            direction vector is to be calculated.
        :return: The direction vector of the LineSegment.
        """
        if not self._direction_vector:
            self._direction_vector = self.end - self.start
        return self._direction_vector

    def normal_vector(self, abscissa=0.):
        """
        Returns a normal vector at a given abscissa, it is not normalized.

        :param abscissa: defines where in the line_segment
        normal vector is to be calculated.
        :return: The normal vector of the LineSegment.
        """
        return self.direction_vector(abscissa).normal_vector()

    def unit_normal_vector(self, abscissa=0.):
        """
        Returns the unit normal vector at a given abscissa.

        :param abscissa: defines where in the line_segment unit normal vector is to be calculated.
        :return: The unit normal vector of the LineSegment.
        """
        return self.unit_direction_vector(abscissa).normal_vector()

    def point_projection(self, point):
        """
        Calculates the projection of a point on a Line Segment.

        :param point: point to be verified.
        :return: point projection.
        """
        p1, p2 = self.start, self.end
        vector = p2 - p1
        norm_u = vector.norm()
        t = (point - p1).dot(vector) / norm_u ** 2
        projection = p1 + t * vector

        return projection, t * norm_u

    def split(self, split_point):
        """
        Split a Line Segment at a given point into two Line Segments.

        :param split_point: splitting point.
        :return: list with the two split line segments.
        """
        if split_point.is_close(self.start):
            return [None, self.copy()]
        if split_point.is_close(self.end):
            return [self.copy(), None]
        return [self.__class__(self.start, split_point),
                self.__class__(split_point, self.end)]

    def middle_point(self):
        """
        Calculates the middle point of a Line Segment.
        :return:
        """
        return 0.5 * (self.start + self.end)

    def point_at_abscissa(self, abscissa):
        """
        Calculates a point in the LineSegment at a given abscissa.

        :param abscissa: abscissa where in the curve the point should be calculated.
        :return: Corresponding point.
        """
        return self.start + self.unit_direction_vector() * abscissa

    def get_geo_lines(self, tag: int, start_point_tag: int, end_point_tag: int):
        """
        Gets the lines that define a LineSegment in a .geo file.

        :param tag: The linesegment index
        :type tag: int
        :param start_point_tag: The linesegment' start point index
        :type start_point_tag: int
        :param end_point_tag: The linesegment' end point index
        :type end_point_tag: int

        :return: A line
        :rtype: str
        """

        return 'Line(' + str(tag) + ') = {' + str(start_point_tag) + ', ' + str(end_point_tag) + '};'

    def get_geo_points(self):
        return [self.start, self.end]


class BSplineCurve(Edge):
    """
    An abstract class for B-spline curves.

    The following rule must be
    respected : `number of knots = number of control points + degree + 1`.

    :param degree: The degree of the B-spline curve.
    :type degree: int
    :param control_points: A list of 2 or 3 dimensional points
    :type control_points: Union[List[:class:`volmdlr.Point2D`],
        List[:class:`volmdlr.Point3D`]]
    :param knot_multiplicities: The vector of multiplicities for each knot
    :type knot_multiplicities: List[int]
    :param knots: The knot vector composed of values between 0 and 1
    :type knots: List[float]
    :param weights: The weight vector applied to the knot vector. Default
        value is None
    :type weights: List[float], optional
    :param periodic: If `True` the B-spline curve is periodic. Default value
        is False
    :type periodic: bool, optional
    :param name: The name of the B-spline curve. Default value is ''
    :type name: str, optional
    """
    _non_serializable_attributes = ['curve']

    def __init__(self,
                 degree: int,
                 control_points: Union[List[volmdlr.Point2D],
                                       List[volmdlr.Point3D]],
                 knot_multiplicities: List[int],
                 knots: List[float],
                 weights: List[float] = None,
                 periodic: bool = False,
                 name: str = ''):
        self.control_points = control_points
        self.degree = degree
        knots = standardize_knot_vector(knots)
        self.knots = knots
        self.knot_multiplicities = knot_multiplicities
        self.weights = weights
        self.periodic = periodic

        points = [[*point] for point in control_points]
        if weights is None:
            curve = BSpline.Curve()
            curve.degree = degree
            curve.ctrlpts = points
        else:
            curve = NURBS.Curve()
            curve.degree = degree
            curve.ctrlpts = points
            curve.weights = weights

        knot_vector = []
        for i, knot in enumerate(knots):
            knot_vector.extend([knot] * knot_multiplicities[i])
        curve.knotvector = knot_vector
        curve.delta = 0.01
        curve_points = curve.evalpts
        self.curve = curve

        self._length = None
        self.points = [getattr(volmdlr,
                               f'Point{self.__class__.__name__[-2::]}')(*p)
                       for p in curve_points]

        Edge.__init__(self, self.points[0], self.points[-1], name=name)

    def to_dict(self, *args, **kwargs):
        """Avoids storing points in memo that makes serialization slow."""
        dict_ = self.base_dict()
        dict_['degree'] = self.degree
        dict_['control_points'] = [p.to_dict() for p in self.control_points]
        dict_['knot_multiplicities'] = self.knot_multiplicities
        dict_['knots'] = self.knots
        dict_['weights'] = self.weights
        dict_['periodic'] = self.periodic
        return dict_

    def __hash__(self):
        """
        Return a hash value for the B-spline curve.
        """
        return hash((tuple(self.control_points), self.degree, tuple(self.knots)))

    def __eq__(self, other):
        """
        Return True if the other B-spline curve has the same control points, degree, and knot vector, False otherwise.
        """
        if isinstance(other, self.__class__):
            return (self.control_points == other.control_points
                    and self.degree == other.degree
                    and self.knots == other.knots)
        return False

    def reverse(self):
        """
        Reverses the B-spline's direction by reversing its control points.

        :return: A reversed B-spline curve.
        :rtype: :class:`volmdlr.edges.BSplineCurve`.
        """
        return self.__class__(
            degree=self.degree,
            control_points=self.control_points[::-1],
            knot_multiplicities=self.knot_multiplicities[::-1],
            knots=self.knots[::-1],
            weights=self.weights,
            periodic=self.periodic)

    @classmethod
    def from_geomdl_curve(cls, curve):
        """
        # TODO: to be completed.

        :param curve:
        :type curve:
        :return: A reversed B-spline curve
        :rtype: :class:`volmdlr.edges.BSplineCurve`
        """
        point_dimension = f'Point{cls.__name__[-2::]}'

        knots = list(sorted(set(curve.knotvector)))
        knot_multiplicities = [curve.knotvector.count(k) for k in knots]

        return cls(degree=curve.degree,
                   control_points=[getattr(volmdlr, point_dimension)(*p)
                                   for p in curve.ctrlpts],
                   knots=knots,
                   knot_multiplicities=knot_multiplicities)

    def length(self):
        """
        Returns the length of the B-spline curve.

        :return: The length of the B-spline curve.
        :rtype: float
        """
        if not self._length:
            self._length = length_curve(self.curve)
        return self._length

    def unit_direction_vector(self, abscissa: float):
        """
        Computes the 2D or 3D unit direction vector of B-spline curve at a given abscissa.

        :param abscissa: The abscissa on the B-spline curve where the unit
            direction vector will be computed
        :type abscissa: float
        :return: The unit direction vector of the B-spline curve
        :rtype: Union[:class:`volmdlr.Vector2D`, :class:`volmdlr.Vector3D`]
        """
        direction_vector = self.direction_vector(abscissa)
        direction_vector.normalize()
        return direction_vector

    def normal_vector(self, abscissa):
        """
        Calculates the normal vector the edge at given abscissa.

        :return: the normal vector
        """
        raise NotImplementedError('the normal_vector method must be'
                                  'overloaded by child class')

    def unit_normal_vector(self, abscissa):
        """
        Calculates the unit normal vector the edge at given abscissa.

        :param abscissa: edge abscissa
        :return: unit normal vector
        """
        raise NotImplementedError('the unit_normal_vector method must be'
                                  'overloaded by child class')

    def direction_vector(self, abscissa):
        """
        Calculates the direction vector the edge at given abscissa.

        :param abscissa: edge abscissa
        :return: direction vector
        """
        raise NotImplementedError('the direction_vector method must be overloaded by child class')

    def middle_point(self):
        """
        Computes the 2D or 3D middle point of the B-spline curve.

        :return: The middle point
        :rtype: Union[:class:`volmdlr.Point2D`, :class:`volmdlr.Point3D`]
        """
        return self.point_at_abscissa(self.length() * 0.5)

    def abscissa(self, point: Union[volmdlr.Point2D, volmdlr.Point3D],
                 tol: float = 1e-4):
        """
        Computes the abscissa of a 2D or 3D point using the least square method.

        :param point: The point located on the B-spline curve.
        :type point: Union[:class:`volmdlr.Point2D`, :class:`volmdlr.Point3D`].
        :param tol: The precision in terms of distance. Default value is 1e-4.
        :type tol: float, optional.
        :return: The abscissa of the point.
        :rtype: float
        """
        length = self.length()
        for x0 in [0, length * 0.25, length * 0.5, length * 0.75, length]:
            res = scp.optimize.least_squares(
                lambda u: (point - self.point_at_abscissa(u)).norm(),
                x0=x0,
                bounds=([0], [length])
            )
            if res.fun < tol:
                return res.x[0]

        print('distance =', res.cost)
        print('res.fun:', res.fun)
        # ax = self.plot()
        # point.plot(ax=ax)
        # best_point = self.point_at_abscissa(res.x)
        # best_point.plot(ax=ax, color='r')
        raise ValueError('abscissa not found')

    def split(self, point: Union[volmdlr.Point2D, volmdlr.Point3D],
              tol: float = 1e-5):
        """
        Splits of B-spline curve in two pieces using a 2D or 3D point.

        :param point: The point where the B-spline curve is split
        :type point: Union[:class:`volmdlr.Point2D`, :class:`volmdlr.Point3D`]
        :param tol: The precision in terms of distance. Default value is 1e-4
        :type tol: float, optional
        :return: A list containing the first and second split of the B-spline
            curve
        :rtype: List[:class:`volmdlr.edges.BSplineCurve`]
        """
        if point.point_distance(self.start) < tol:
            return [None, self.copy()]
        if point.point_distance(self.end) < tol:
            return [self.copy(), None]
        adim_abscissa = self.abscissa(point) / self.length()
        curve1, curve2 = split_curve(self.curve, adim_abscissa)

        return [self.__class__.from_geomdl_curve(curve1),
                self.__class__.from_geomdl_curve(curve2)]

    def translation(self, offset: Union[volmdlr.Vector2D, volmdlr.Vector3D]):
        """
        Translates the B-spline curve.

        :param offset: The translation vector
        :type offset: Union[:class:`volmdlr.Vector2D`,
            :class:`volmdlr.Vector3D`]
        :return: A new translated BSplineCurve
        :rtype: :class:`volmdlr.edges.BSplineCurve`
        """
        control_points = [point.translation(offset)
                          for point in self.control_points]
        return self.__class__(self.degree, control_points,
                              self.knot_multiplicities, self.knots,
                              self.weights, self.periodic)

    def translation_inplace(self, offset: Union[volmdlr.Vector2D,
                                                volmdlr.Vector3D]):
        """
        Translates the B-spline curve and its parameters are modified inplace.

        :param offset: The translation vector
        :type offset: Union[:class:`volmdlr.Vector2D`,
            :class:`volmdlr.Vector3D`]
        :return: None
        :rtype: None
        """
        warnings.warn("'inplace' methods are deprecated. Use a not inplace method instead.", DeprecationWarning)

        for point in self.control_points:
            point.translation_inplace(offset)

    def point_belongs(self, point: Union[volmdlr.Point2D, volmdlr.Point3D],
                      abs_tol: float = 1e-10):
        """
        Checks if a 2D or 3D point belongs to the B-spline curve or not. It uses the least square method.

        :param point: The point to be checked
        :type point: Union[:class:`volmdlr.Point2D`, :class:`volmdlr.Point3D`]
        :param abs_tol: The precision in terms of distance.
            Default value is 1e-4
        :type abs_tol: float, optional
        :return: `True` if the point belongs to the B-spline curve, `False`
            otherwise
        :rtype: bool
        """
        point_dimension = f'Point{self.__class__.__name__[-2::]}'

        def f(x):
            return (point - getattr(volmdlr, point_dimension)(*self.curve.evaluate_single(x))).norm()

        x = npy.linspace(0, 1, 5)
        x_init = []
        for xi in x:
            x_init.append(xi)

        for x0 in x_init:
            z = scp.optimize.least_squares(f, x0=x0, bounds=([0, 1]))
            if z.fun < abs_tol:
                return True
        return False

    def merge_with(self, bspline_curve: 'BSplineCurve'):
        """
        Merges consecutive B-spline curves to define a new merged one.

        :param bspline_curve: Another B-spline curve
        :type bspline_curve: :class:`volmdlr.edges.BSplineCurve`
        :return: A merged B-spline curve
        :rtype: :class:`volmdlr.edges.BSplineCurve`
        """
        point_dimension = f'Wire{self.__class__.__name__[-2::]}'
        wire = getattr(volmdlr.wires, point_dimension)(bspline_curve)
        ordered_wire = wire.order_wire()

        points, n = [], 10
        for primitive in ordered_wire.primitives:
            points.extend(primitive.discretization_points(n))
        points.pop(n + 1)

        return self.__class__.from_points_interpolation(
            points, min(self.degree, bspline_curve.degree))

    @classmethod
    def from_bsplines(cls, bsplines: List['BSplineCurve'],
                      discretization_points: int = 10):
        """
        Creates a B-spline curve from a list of B-spline curves.

        :param bsplines: A list of B-spline curve
        :type bsplines: List[:class:`volmdlr.edges.BSplineCurve`]
        :param discretization_points: The number of points for the
            discretization. Default value is 10
        :type discretization_points: int, optional
        :return: A merged B-spline curve
        :rtype: :class:`volmdlr.edges.BSplineCurve`
        """
        point_dimension = f'Wire{cls.__name__[-2::]}'
        wire = getattr(volmdlr.wires, point_dimension)(bsplines)
        ordered_wire = wire.order_wire()

        points, degree = [], []
        for i, primitive in enumerate(ordered_wire.primitives):
            degree.append(primitive.degree)
            if i == 0:
                points.extend(primitive.discretization_points(number_points=discretization_points))
            else:
                points.extend(
                    primitive.discretization_points(number_points=discretization_points)[1::])

        return cls.from_points_interpolation(points, min(degree))

    @classmethod
    def from_points_approximation(cls, points: Union[List[volmdlr.Point2D],
                                                     List[volmdlr.Point3D]],
                                  degree: int, **kwargs):
        """
        Creates a B-spline curve approximation using least squares method with fixed number of control points.

        It is recommended to specify the
        number of control points.
        Please refer to The NURBS Book (2nd Edition), pp.410-413 for details.

        :param points: The data points
        :type points: Union[List[:class:`volmdlr.Point2D`],
            List[:class:`volmdlr.Point3D`]]
        :param degree: The degree of the output parametric curve
        :type degree: int
        :param kwargs: See below
        :return: A B-spline curve from points approximation
        :rtype: :class:`volmdlr.edges.BSplineCurve`
        :keyword centripetal: Activates centripetal parametrization method.
            Default value is False
        :keyword ctrlpts_size: Number of control points. Default value is
            len(points) - 1
        """
        curve = fitting.approximate_curve([[*point] for point in points],
                                          degree, **kwargs)
        return cls.from_geomdl_curve(curve)

    def tangent(self, position: float = 0.0):
        """
        Evaluates the tangent vector of the B-spline curve at the input parameter value.

        :param position: Value of the parameter, between 0 and 1
        :type position: float
        :return: The tangent vector
        :rtype: Union[:class:`volmdlr.Point2D`, :class:`volmdlr.Point3D`]
        """
        _, tangent = operations.tangent(self.curve, position, normalize=True)

        dimension = f'Vector{self.__class__.__name__[-2::]}'
        tangent = getattr(volmdlr, dimension)(*tangent)

        return tangent

    @classmethod
    def from_points_interpolation(cls, points: Union[List[volmdlr.Point2D],
                                                     List[volmdlr.Point3D]],
                                  degree: int, periodic: bool = False):
        """
        Creates a B-spline curve interpolation through the data points.

        Please refer to Algorithm A9.1 on The NURBS Book (2nd Edition),
        pp.369-370 for details.

        :param points: The data points
        :type points: Union[List[:class:`volmdlr.Point2D`],
            List[:class:`volmdlr.Point3D`]]
        :param degree: The degree of the output parametric curve
        :type degree: int
        :param periodic: `True` if the curve should be periodic. Default value
            is `False`
        :type periodic: bool, optional
        :return: A B-spline curve from points interpolation
        :rtype: :class:`volmdlr.edges.BSplineCurve`
        """
        curve = fitting.interpolate_curve([[*point] for point in points], degree, centripetal=True)

        bsplinecurve = cls.from_geomdl_curve(curve)
        if not periodic:
            return bsplinecurve
        bsplinecurve.periodic = True
        return bsplinecurve

    def discretization_points(self, *, number_points: int = None, angle_resolution: int = None):
        """
        Linear spaced discretization of the curve.

        :param number_points: The number of points to include in the discretization.
        :type number_points: int
        :param angle_resolution: The resolution of the angle to use when calculating the number of points.
        :type angle_resolution: int
        :return: A list of discretized points on the B-spline curve.
        :rtype: List[`volmdlr.Point2D] or List[`volmdlr.Point3D]
        """

        if angle_resolution:
            number_points = int(math.pi * angle_resolution)

        if len(self.points) == number_points or (not number_points and not angle_resolution):
            return self.points
        curve = self.curve
        curve.delta = 1 / number_points
        curve_points = curve.evalpts

        point_dimension = f'Point{self.__class__.__name__[-2::]}'
        return [getattr(volmdlr, point_dimension)(*p) for p in curve_points]

    def derivatives(self, u, order):
        """
        Evaluates n-th order curve derivatives at the given parameter value.

        The output of this method is list of n-th order derivatives. If ``order`` is ``0``, then it will only output
        the evaluated point. Similarly, if ``order`` is ``2``, then it will output the evaluated point, 1st derivative
        and the 2nd derivative.

        :Example:

        Assuming a curve self is defined on a parametric domain [0.0, 1.0].
        Let's take the curve derivative at the parametric position u = 0.35.

        >>> ders = self.derivatives(u=0.35, order=2)
        >>> ders[0]  # evaluated point, equal to crv.evaluate_single(0.35)
        >>> ders[1]  # 1st derivative at u = 0.35
        >>> ders[2]  # 2nd derivative at u = 0.35

        :param u: parameter value
        :type u: float
        :param order: derivative order
        :type order: int
        :return: a list containing up to {order}-th derivative of the curve
        :rtype: Union[List[`volmdlr.Vector2D`], List[`volmdlr.Vector3D`]]
        """

        return [getattr(volmdlr, f'Vector{self.__class__.__name__[-2::]}')(*p)
                for p in self.curve.derivatives(u, order)]

    def get_geo_lines(self, tag: int, control_points_tags: List[int]):
        """
        Gets the lines that define a BsplineCurve in a .geo file.

        :param tag: The BsplineCurve index
        :type tag: int
        :param start_point_tag: The linesegment' start point index
        :type start_point_tag: int
        :param end_point_tag: The linesegment' end point index
        :type end_point_tag: int

        :return: A line
        :rtype: str
        """

        return 'BSpline(' + str(tag) + ') = {' + str(control_points_tags)[1:-1] + '};'

    def get_geo_points(self):
        return list(self.discretization_points())

    def line_intersections(self, line):
        """
        Calculates the intersections of a BSplineCurve (2D or 3D) with a Line (2D or 3D).

        :param line: line to verify intersections
        :return: list of intersections
        """
        polygon_points = self.points
        list_intersections = []
        length = self.length()
        initial_abscissa = 0
        for points in zip(polygon_points[:-1], polygon_points[1:]):
            linesegment_name = 'LineSegment' + self.__class__.__name__[-2:]
            linesegment = getattr(sys.modules[__name__], linesegment_name)(points[0], points[1])
            intersections = linesegment.line_intersections(line)

            if intersections and intersections[0] not in list_intersections:
                abscissa = initial_abscissa + linesegment.abscissa(intersections[0])
                if initial_abscissa < length * 0.1:
                    number_points = int(linesegment.length() / 1e-6)
                    list_abscissas = list(
                        n for n in npy.linspace(initial_abscissa, initial_abscissa + linesegment.length(),
                                                number_points))
                else:
                    distance_from_point_to_search = 0.0001 / 2
                    list_abscissas = list(new_abscissa for new_abscissa in npy.linspace(
                        abscissa - distance_from_point_to_search, abscissa + distance_from_point_to_search, 1000))
                intersection = self.select_intersection_point(list_abscissas, intersections)
                list_intersections.append(intersection)
            initial_abscissa += linesegment.length()
        return list_intersections

    def select_intersection_point(self, list_abscissas, intersections):
        """
        Select closest point in curve to intersection point obtained with discretised linesegment.

        :param list_abscissas: list of abscissas to verify the closest point.
        :param intersections: intersection with discretised line.
        :return:
        """
        distance = npy.inf
        intersection = None
        for i_abscissa in list_abscissas:
            point_in_curve = BSplineCurve.point_at_abscissa(self, i_abscissa)
            dist = point_in_curve.point_distance(intersections[0])
            if dist < distance:
                distance = dist
                intersection = point_in_curve
            else:
                break
        return intersection

    def get_linesegment_intersections(self, linesegment):
        """
        Calculates intersections between a BSplineCurve and a LineSegment.

        :param linesegment: linesegment to verify intersections.
        :return: list with the intersections points.
        """
        results = self.line_intersections(linesegment.to_line())
        intersections_points = []
        for result in results:
            if linesegment.point_belongs(result, 1e-5):
                intersections_points.append(result)
        return intersections_points

    def point_at_abscissa(self, abscissa):
        """
        Calculates a point in the BSplineCurve at a given abscissa.

        :param abscissa: abscissa where in the curve the point should be calculated.
        :return: Corresponding point.
        """
        length = self.length()
        adim_abs = max(min(abscissa / length, 1.), 0.)
        point_name = 'Point' + self.__class__.__name__[-2:]
        return getattr(volmdlr, point_name)(*self.curve.evaluate_single(adim_abs))


class Line2D(Line):
    """
    Define an infinite line given by two points.

    """

    def __init__(self, point1: volmdlr.Point2D,
                 point2: volmdlr.Point2D, *, name=''):
        # self.points = [point1, point2]
        Line.__init__(self, point1, point2, name=name)

    def to_3d(self, plane_origin, x1, x2):
        """
        Convert the line to a 3D line.

        :param plane_origin: Origin of the plane in which the line is.
        :type plane_origin: :class:`volmdlr.Point3D`
        :param x1: First direction of the plane in which the line is.
        :type x1: :class:`volmdlr.Vector3D`
        :param x2: Second direction of the plane in which the line is.
        :type x2: :class:`volmdlr.Vector3D`
        :return: The 3D line.
        :rtype: :class:`volmdlr.edges.Line3D`
        """
        points_3d = [p.to_3d(plane_origin, x1, x2) for p in [self.point1, self.point2]]
        return Line3D(*points_3d, self.name)

    def rotation(self, center: volmdlr.Point2D, angle: float):
        """
        Line2D rotation.

        :param center: rotation center.
        :param angle: angle rotation.
        :return: a new rotated Line2D.
        """
        return Line2D(*[point.rotation(center, angle)
                        for point in [self.point1, self.point2]])

    def rotation_inplace(self, center: volmdlr.Point2D, angle: float):
        """
        Line2D rotation. Object is updated inplace.

        :param center: rotation center.
        :param angle: rotation angle.
        """
        warnings.warn("'inplace' methods are deprecated. Use a not inplace method instead.", DeprecationWarning)

        for point in [self.point1, self.point2]:
            point.rotation_inplace(center, angle)

    def translation(self, offset: volmdlr.Vector2D):
        """
        Line2D translation.

        :param offset: translation vector.
        :return: A new translated Line2D.
        """
        return Line2D(*[point.translation(offset) for point in [self.point1, self.point2]])

    def translation_inplace(self, offset: volmdlr.Vector2D):
        """
        Line2D translation. Object is updated inplace.

        :param offset: translation vector.
        """
        warnings.warn("'inplace' methods are deprecated. Use a not inplace method instead.", DeprecationWarning)

        for point in [self.point1, self.point2]:
            point.translation_inplace(offset)

    def frame_mapping(self, frame: volmdlr.Frame2D, side: str):
        """
        Map the line to a new coordinate frame.

        :param frame: The new coordinate frame.
        :type frame: :class:`volmdlr.Frame2D`
        :param side: The side to which the mapping is made. 'old' for the
            original coordinate frame, 'new' for the new one.
        :type side: str
        :return: The mapped line.
        :rtype: :class:`volmdlr.edges.Line2D`
        """
        return Line2D(*[point.frame_mapping(frame, side) for point in [self.point1, self.point2]])

    def plot(self, ax=None, edge_style: EdgeStyle = EdgeStyle()):
        """
        Plot the line.

        :param ax: Matplotlib axis on which to plot the line. If none,
            a new figure is created.
        :type ax: matplotlib.axes._subplots.AxesSubplot, optional
        :param edge_style: data class instance, containing all parameters needed to plot Line 2D.
        :return: The matplotlib axis.
        :rtype: matplotlib.axes._subplots.AxesSubplot
        """
        if ax is None:
            _, ax = plt.subplots()

        if version.parse(_mpl_version) >= version.parse('3.3.2'):
            if edge_style.dashed:
                ax.axline((self.point1.x, self.point1.y),
                          (self.point2.x, self.point2.y),
                          dashes=[30, 5, 10, 5],
                          color=edge_style.color)
            else:
                ax.axline((self.point1.x, self.point1.y),
                          (self.point2.x, self.point2.y),
                          color=edge_style.color)
        else:
            direction_vector = self.direction_vector()
            point3 = self.point1 - 3 * direction_vector
            point4 = self.point2 + 4 * direction_vector
            if edge_style.dashed:
                ax.plot([point3[0], point4[0]], [point3[1], point4[1]], color=edge_style.color,
                        dashes=[30, 5, 10, 5])
            else:
                ax.plot([point3[0], point4[0]], [point3[1], point4[1]], color=edge_style.color)

        return ax

    def plot_data(self, edge_style=None):
        """
        Get plot data for the line.

        :param edge_style: Plotting style for the line.
        :type edge_style: :class:`plot_data.EdgeStyle`, optional
        :return: Plot data for the line.
        :rtype: :class:`plot_data.Line2D`
        """
        return plot_data.Line2D([self.point1.x, self.point1.y],
                                [self.point2.x, self.point2.y],
                                edge_style=edge_style)

    def line_intersections(self, line):
        """
        Calculate the intersection between the two lines.

        :param line: The line to calculate intersections with.
        :type line: :class:`volmdlr.Line2D`
        :return: A list of at most one intersection point between
            the two lines.
        :rtype: List[:class:`volmdlr.Point2D`]
        """

        point = volmdlr.Point2D.line_intersection(self, line)
        if point is not None:
            point_projection1, _ = self.point_projection(point)
            if point_projection1 is None:
                return []

            if line.__class__.__name__ == 'Line2D':
                point_projection2, _ = line.point_projection(point)
                if point_projection2 is None:
                    return []

            return [point_projection1]
        return []

    @staticmethod
    def _compute_data_create_tangent_circle(line, point, other_line):
        if math.isclose(line.point_distance(point), 0, abs_tol=1e-10):
            I = volmdlr.Vector2D(point.x, point.y)
            A = volmdlr.Vector2D(line.point1.x, line.point1.y)
            B = volmdlr.Vector2D(line.point2.x, line.point2.y)
            C = volmdlr.Vector2D(other_line.point1.x, other_line.point1.y)
            D = volmdlr.Vector2D(other_line.point2.x, other_line.point2.y)
        elif math.isclose(other_line.point_distance(point), 0, abs_tol=1e-10):
            I = volmdlr.Vector2D(line.x, point.y)
            C = volmdlr.Vector2D(line.point1.x, line.point1.y)
            D = volmdlr.Vector2D(line.point2.x, line.point2.y)
            A = volmdlr.Vector2D(other_line.point1.x, other_line.point1.y)
            B = volmdlr.Vector2D(other_line.point2.x, other_line.point2.y)
        else:
            raise AttributeError("The point isn't on any of the two lines")
        return I, A, B, C, D

    @staticmethod
    def _change_reference_frame(I, A, B, C, D):
        new_u = volmdlr.Vector2D((B - A))
        new_u.normalize()
        new_v = new_u.unit_normal_vector()
        new_basis = volmdlr.Frame2D(I, new_u, new_v)

        new_a = new_basis.global_to_local_coordinates(A)
        new_b = new_basis.global_to_local_coordinates(B)
        new_c = new_basis.global_to_local_coordinates(C)
        new_d = new_basis.global_to_local_coordinates(D)

        return new_basis, new_a, new_b, new_c, new_d

    @staticmethod
    def compute_tangent_circle_for_parallel_segments(new_basis, new_a, new_c):
        segments_distance = abs(new_c[1] - new_a[1])
        r = segments_distance / 2
        new_circle_center = volmdlr.Point2D((0, npy.sign(new_c[1] - new_a[1]) * r))
        circle_center = new_basis.local_to_global_coordinates(new_circle_center)
        circle = volmdlr.wires.Circle2D(circle_center, r)
        return circle, None

    @staticmethod
    def compute_tangent_circles_for_perpendicular_segments(new_basis, new_a, new_b, new_c, new_d):
        line_ab = Line2D(volmdlr.Point2D(new_a), volmdlr.Point2D(new_b))
        line_cd = Line2D(volmdlr.Point2D(new_c), volmdlr.Point2D(new_d))
        new_pt_k = volmdlr.Point2D.line_intersection(line_ab, line_cd)

        r = abs(new_pt_k[0])
        new_circle_center1 = volmdlr.Point2D((0, r))
        new_circle_center2 = volmdlr.Point2D((0, -r))
        circle_center1 = new_basis.local_to_global_coordinates(new_circle_center1)
        circle_center2 = new_basis.local_to_global_coordinates(new_circle_center2)
        circle1 = volmdlr.wires.Circle2D(circle_center1, r)
        circle2 = volmdlr.wires.Circle2D(circle_center2, r)

        return circle1, circle2

    def create_tangent_circle(self, point, other_line):
        """
        Computes the two circles that are tangent to 2 lines and intersect a point located on one of the two lines.
        """
        # point will be called I(x_I, y_I)
        # self will be (AB)
        # line will be (CD)
        I, A, B, C, D = self._compute_data_create_tangent_circle(self, point, other_line)
        # CHANGEMENT DE REPAIRE
        new_basis, new_a, new_b, new_c, new_d = self._change_reference_frame(I, A, B, C, D)

        if new_c[1] == 0 and new_d[1] == 0:
            # Segments are on the same line: no solution
            return None, None

        if math.isclose(self.unit_direction_vector().dot(
                other_line.unit_normal_vector()), 0, abs_tol=1e-06):
            # Parallel segments: one solution
            return self.compute_tangent_circle_for_parallel_segments(new_basis, new_a, new_c)

        if math.isclose(self.unit_direction_vector().dot(
                other_line.unit_direction_vector()), 0, abs_tol=1e-06):
            # Perpendicular segments: 2 solution
            return self.compute_tangent_circles_for_perpendicular_segments(new_basis, new_a, new_b, new_c, new_d)

        # =============================================================================
        # LES SEGMENTS SONT QUELCONQUES
        #   => 2 SOLUTIONS
        # =============================================================================

        line_ab = Line2D(volmdlr.Point2D(new_a), volmdlr.Point2D(new_b))
        line_cd = Line2D(volmdlr.Point2D(new_c), volmdlr.Point2D(new_d))
        new_pt_k = volmdlr.Point2D.line_intersection(line_ab, line_cd)
        pt_K = volmdlr.Point2D(new_basis.local_to_global_coordinates(new_pt_k))

        if pt_K.is_close(I):
            return None, None

        # CHANGEMENT DE REPERE:
        new_u2 = volmdlr.Vector2D(pt_K - I)
        new_u2.normalize()
        new_v2 = new_u2.normal_vector(unit=True)
        new_basis2 = volmdlr.Frame2D(I, new_u2, new_v2)

        new_c = new_basis2.global_to_local_coordinates(C)
        new_d = new_basis2.global_to_local_coordinates(D)
        new_pt_k = new_basis2.global_to_local_coordinates(pt_K)

        teta1 = math.atan2(new_c[1], new_c[0] - new_pt_k[0])
        teta2 = math.atan2(new_d[1], new_d[0] - new_pt_k[0])

        if teta1 < 0:
            teta1 += math.pi
        if teta2 < 0:
            teta2 += math.pi

        if not math.isclose(teta1, teta2, abs_tol=1e-08):
            if math.isclose(teta1, math.pi, abs_tol=1e-08) or math.isclose(
                    teta1, 0., abs_tol=1e-08):
                teta = teta2
            elif math.isclose(teta2, math.pi,
                              abs_tol=1e-08) or math.isclose(teta2, 0.,
                                                             abs_tol=1e-08):
                teta = teta1
        else:
            teta = teta1

        r1 = new_pt_k[0] * math.sin(teta) / (1 + math.cos(teta))
        r2 = new_pt_k[0] * math.sin(teta) / (1 - math.cos(teta))

        new_circle_center1 = volmdlr.Point2D(0, -r1)
        new_circle_center2 = volmdlr.Point2D(0, r2)

        circle_center1 = new_basis2.local_to_global_coordinates(new_circle_center1)
        circle_center2 = new_basis2.local_to_global_coordinates(new_circle_center2)

        if new_basis.global_to_local_coordinates(circle_center1)[1] > 0:
            circle1 = volmdlr.wires.Circle2D(circle_center1, r1)
            circle2 = volmdlr.wires.Circle2D(circle_center2, r2)
        else:
            circle1 = volmdlr.wires.Circle2D(circle_center2, r2)
            circle2 = volmdlr.wires.Circle2D(circle_center1, r1)

        return circle1, circle2

    def cut_between_two_points(self, point1: volmdlr.Point2D,
                               point2: volmdlr.Point2D):
        """
        Cut the line between two points to create a linesegment.

        :param point1: The first point defining the linesegment
        :type point1: :class:`volmdlr.Point2D`
        :param point2: The second point defining the linesegment
        :type point2: :class:`volmdlr.Point2D`
        :return: The created linesegment
        :rtype: :class:`volmdlr.edges.LineSegment2D`
        """
        return LineSegment2D(point1, point2)

    def point_belongs(self, point2d, abs_tol: float = 1e-6):
        """
        Verifies if the point2d belongs to the line.

        :param point2d: point to be verified.
        :param abs_tol: absolute tolerance to consider in calculus.
        :return: True if point belongs to line, False otherwise.
        """
        return math.isclose(self.point_distance(point2d), 0, abs_tol=abs_tol)

    def point_distance(self, point2d):
        """
        Calculate the shortest distance between a line and a point.

        :param point2d: Point to calculate distance.
        :type point2d: :class:`volmdlr.Point2D`.
        :return: Distance to point.
        :rtype: float.
        """
        vector_r = self.point1 - point2d
        vector_v = self.normal_vector()
        return abs(vector_v.dot(vector_r)) / vector_v.norm()


class BSplineCurve2D(BSplineCurve):
    """
    A class for 2 dimensional B-spline curves.

    The following rule must be
    respected : `number of knots = number of control points + degree + 1`.

    :param degree: The degree of the 2 dimensional B-spline curve
    :type degree: int
    :param control_points: A list of 2 dimensional points
    :type control_points: List[:class:`volmdlr.Point2D`]
    :param knot_multiplicities: The vector of multiplicities for each knot
    :type knot_multiplicities: List[int]
    :param knots: The knot vector composed of values between 0 and 1
    :type knots: List[float]
    :param weights: The weight vector applied to the knot vector. Default
        value is None
    :type weights: List[float], optional
    :param periodic: If `True` the B-spline curve is periodic. Default value
        is False
    :type periodic: bool, optional
    :param name: The name of the B-spline curve. Default value is ''
    :type name: str, optional
    """

    _non_serializable_attributes = ['curve']

    def __init__(self,
                 degree: int,
                 control_points: List[volmdlr.Point2D],
                 knot_multiplicities: List[int],
                 knots: List[float],
                 weights: List[float] = None,
                 periodic: bool = False,
                 name: str = ''):
        self._bounding_rectangle = None

        BSplineCurve.__init__(self, degree,
                              control_points,
                              knot_multiplicities,
                              knots,
                              weights,
                              periodic,
                              name)
        self._bounding_rectangle = None
        self._length = None

    @property
    def bounding_rectangle(self):
        """
        Computes the bounding rectangle of the 2 dimensional B-spline curve.

        :return: The bounding rectangle.
        :rtype: :class:`volmdlr.core.BoundingRectangle`
        """
        if not self._bounding_rectangle:
            bbox = self.curve.bbox
            self._bounding_rectangle = volmdlr.core.BoundingRectangle(bbox[0][0], bbox[1][0],
                                                                      bbox[0][1], bbox[1][1])
        return self._bounding_rectangle

    def tangent(self, position: float = 0.0):
        """
        Computes the tangent at a given parameter between 0 and 1.

        :param position: The parameter at which the tangent is computed.
        :type position: float
        :return: A 2 dimensional point representing the tangent
        :rtype: :class:`volmdlr.Point2D`
        """
        _, tangent = operations.tangent(self.curve, position / self.length(),
                                        normalize=True)
        tangent = volmdlr.Point2D(tangent[0], tangent[1])
        return tangent

    def direction_vector(self, abscissa: float):
        """
        Get direction vector at abscissa.

        :param abscissa: defines where in the BSplineCurve2D the
        direction vector is to be calculated.
        :return: The direction vector of the BSplineCurve2D
        """
        return self.tangent(abscissa)

    def normal_vector(self, abscissa: float):
        """
        Get normal vector at abscissa.

        :param abscissa: defines where in the BSplineCurve2D the
        normal vector is to be calculated
        :return: The normal vector of the BSplineCurve2D
        """
        tangent_vector = self.tangent(abscissa)
        normal_vector = tangent_vector.normal_vector()
        return normal_vector

    def unit_normal_vector(self, abscissa: float):
        """
        Get unit normal vector at given abscissa.

        :param abscissa: defines where in the BSplineCurve2D the unit normal vector is to be calculated.
        :return: The unit normal vector of the BSplineCurve2D.
        """
        normal_vector = self.normal_vector(abscissa)
        normal_vector.normalize()
        return normal_vector

    def straight_line_area(self):
        """
        Uses shoelace algorithm for evaluating the area.
        """
        points = self.discretization_points(number_points=100)
        x = [point.x for point in points]
        y = [point.y for point in points]
        x1 = [x[-1]] + x[0:-1]
        y1 = [y[-1]] + y[0:-1]
        return 0.5 * abs(sum(i * j for i, j in zip(x, y1))
                         - sum(i * j for i, j in zip(y, x1)))

    def straight_line_center_of_mass(self):
        polygon_points = self.discretization_points(number_points=100)
        cog = volmdlr.O2D
        for point in polygon_points:
            cog += point
        cog = cog / len(polygon_points)
        return cog

    def plot(self, ax=None, edge_style: EdgeStyle = EdgeStyle()):
        if ax is None:
            _, ax = plt.subplots()

        points = self.points

        x_points = [p.x for p in points]
        y_points = [p.y for p in points]
        ax.plot(x_points, y_points, color=edge_style.color, alpha=edge_style.alpha)
        if edge_style.plot_points:
            for point in points:
                point.plot(ax, color=edge_style.color)
        return ax

    def to_3d(self, plane_origin, x1, x2):
        control_points3D = [p.to_3d(plane_origin, x1, x2) for p in
                            self.control_points]
        return BSplineCurve3D(self.degree, control_points3D,
                              self.knot_multiplicities, self.knots,
                              self.weights, self.periodic)

    def to_step(self, current_id, surface_id=None):
        points_ids = []
        content = ''
        point_id = current_id
        for point in self.control_points:
            point_content, point_id = point.to_step(point_id,
                                                    vertex=False)
            content += point_content
            points_ids.append(point_id)
            point_id += 1

        content += "#{} = B_SPLINE_CURVE_WITH_KNOTS('{}',{},({})," \
                   ".UNSPECIFIED.,.F.,.F.,{},{}," \
                   ".UNSPECIFIED.);\n".format(
                       point_id, self.name, self.degree,
                       volmdlr.core.step_ids_to_str(points_ids),
                       tuple(self.knot_multiplicities),
                       tuple(self.knots))
        return content, point_id + 1

    def rotation(self, center: volmdlr.Point2D, angle: float):
        """
        BSplineCurve2D rotation.

        :param center: rotation center
        :param angle: angle rotation
        :return: a new rotated Line2D
        """
        control_points = [point.rotation(center, angle)
                          for point in self.control_points]
        return BSplineCurve2D(self.degree, control_points,
                              self.knot_multiplicities, self.knots,
                              self.weights, self.periodic)

    def rotation_inplace(self, center: volmdlr.Point2D, angle: float):
        """
        BSplineCurve2D rotation. Object is updated inplace.

        :param center: rotation center
        :param angle: rotation angle
        """
        warnings.warn("'inplace' methods are deprecated. Use a not inplace method instead.", DeprecationWarning)

        for point in self.control_points:
            point.rotation_inplace(center, angle)

    def line_crossings(self, line2d: Line2D):
        polygon_points = self.discretization_points(number_points=50)
        crossings = []
        for p1, p2 in zip(polygon_points[:-1], polygon_points[1:]):
            linesegment = LineSegment2D(p1, p2)
            crossings.extend(linesegment.line_crossings(line2d))
        return crossings

    def to_wire(self, n: int):
        """
        Convert a Bspline curve to a wire2d defined with 'n' line_segments.

        """

        u = npy.linspace(0, 1, num=n + 1).tolist()
        points = []
        for u0 in u:
            p = self.curve.evaluate_single(u0)
            points.append(volmdlr.Point2D(p[0], p[1]))

        return volmdlr.wires.Wire2D.from_points(points)

    def reverse(self):
        """
        Reverse the Bspline's direction by reversing its start and end points.

        """

        return self.__class__(degree=self.degree,
                              control_points=self.control_points[::-1],
                              knot_multiplicities=self.knot_multiplicities[::-1],
                              knots=self.knots[::-1],
                              weights=self.weights,
                              periodic=self.periodic)

    def point_distance(self, point):
        """
        Calculates the distance from a given point to a BSplineCurve2D.

        :param point: point 2d.
        :return: distance.
        """
        best_distance = math.inf
        abscissa1 = 0
        abscissa2 = self.abscissa(self.end)
        distance = best_distance
        point1_ = None
        point2_ = None
        while True:
            discretized_points_between_1_2 = [self.point_at_abscissa(abscissa) for abscissa
                                              in npy.linspace(abscissa1, abscissa2, num=8)]
            distance = point.point_distance(discretized_points_between_1_2[0])
            for point1, point2 in zip(discretized_points_between_1_2[:-1], discretized_points_between_1_2[1:]):
                line = LineSegment2D(point1, point2)
                dist = line.point_distance(point)
                if dist < distance:
                    point1_ = point1
                    point2_ = point2
                    distance = dist
            if not point1_ or math.isclose(distance, best_distance, abs_tol=1e-6):
                break
            abscissa1 = self.abscissa(point1_)
            abscissa2 = self.abscissa(point2_)
            best_distance = distance
            if math.isclose(abscissa1, abscissa2, abs_tol=1e-6):
                break
        return distance

    def nearest_point_to(self, point):
        """
        Find out the nearest point on the linesegment to point.

        """

        points = self.discretization_points(number_points=500)
        return point.nearest_point(points)

    def linesegment_intersections(self, linesegment2d):
        """
        Calculates intersections between a BSplineCurve2D and a LineSegment2D.

        :param linesegment2d: linesegment to verify intersections.
        :return: list with the intersections points.
        """
        if not self.bounding_rectangle.b_rectangle_intersection(linesegment2d.bounding_rectangle):
            return []
        intersections_points = self.get_linesegment_intersections(linesegment2d)
        return intersections_points

    def axial_symmetry(self, line):
        """
        Finds out the symmetric bsplinecurve2d according to a line.

        """

        points_symmetry = [point.axial_symmetry(line) for point in self.control_points]

        return self.__class__(degree=self.degree,
                              control_points=points_symmetry,
                              knot_multiplicities=self.knot_multiplicities[::-1],
                              knots=self.knots[::-1],
                              weights=self.weights,
                              periodic=self.periodic)

<<<<<<< HEAD
    def arc_crossings(self, arc: 'Arc2D'):
        return arc.bsplinecurve_intersections(arc)
=======
    def offset(self, offset_length: volmdlr.Vector2D):
        """
        Offsets a BSplineCurve2D in one of its normal direction.

        :param offset_length: the length taken to offset the BSpline. if positive, the offset is in the normal
            direction of the curve. if negetive, in the opposite direction of the normal.
        :return: returns an offseted bsplinecurve2D, created with from_points_interpolation.
        """
        unit_normal_vectors = [self.unit_normal_vector(
            self.abscissa(point)) for point in self.points]
        offseted_points = [point.translation(normal_vector * offset_length) for point, normal_vector
                           in zip(self.points, unit_normal_vectors)]
        offseted_bspline = BSplineCurve2D.from_points_interpolation(offseted_points, self.degree,
                                                                    self.periodic)
        return offseted_bspline

    def point_belongs(self, point: volmdlr.Point2D, abs_tol: float = 1e-7):
        """
        Checks if a 2D point belongs to the B-spline curve 2D or not. It uses the point_distance.

        :param point: The point to be checked
        :type point: Union[:class:`volmdlr.Point2D`, :class:`volmdlr.Point3D`]
        :param abs_tol: The precision in terms of distance.
            Default value is 1e-7
        :type abs_tol: float, optional
        :return: `True` if the point belongs to the B-spline curve, `False`
            otherwise
        :rtype: bool
        """
        if self.point_distance(point) < abs_tol:
            return True
        return False
>>>>>>> d9628fa2


class BezierCurve2D(BSplineCurve2D):
    """
    A class for 2 dimensional Bezier curves.

    :param degree: The degree of the Bezier curve
    :type degree: int
    :param control_points: A list of 2 dimensional points
    :type control_points: List[:class:`volmdlr.Point2D`]
    :param name: The name of the B-spline curve. Default value is ''
    :type name: str, optional
    """

    def __init__(self, degree: int, control_points: List[volmdlr.Point2D],
                 name: str = ''):
        knotvector = utilities.generate_knot_vector(degree,
                                                    len(control_points))
        knot_multiplicity = [1] * len(knotvector)

        BSplineCurve2D.__init__(self, degree, control_points,
                                knot_multiplicity, knotvector,
                                None, False, name)


class LineSegment2D(LineSegment):
    """
    Define a line segment limited by two points.

    """

    def __init__(self, start: volmdlr.Point2D, end: volmdlr.Point2D, *, name: str = ''):
        if start.is_close(end):
            raise NotImplementedError
        # self.points = [start, end]
        self._bounding_rectangle = None
        LineSegment.__init__(self, start, end, name=name)

    def __hash__(self):
        # return self._data_hash()
        # tolerance = 1e-6
        # factor = 1 / tolerance
        # return hash(math.floor(component * factor) / factor for point in [self.start, self.end]
        #             for component in [point.x, point.y])
        return hash(('linesegment2d', self.start, self.end))

    def _data_hash(self):
        return self.start._data_hash() + self.end._data_hash()

    def _data_eq(self, other_object):
        if self.__class__.__name__ != other_object.__class__.__name__:
            return False
        return self.start == other_object.start and self.end == other_object.end

    def __eq__(self, other_object):
        if self.__class__.__name__ != other_object.__class__.__name__:
            return False
        return self.start == other_object.start and self.end == other_object.end

    def direction_independent_eq(self, linesegment2):
        """
        Verifies if two line segments are the same, not considering its direction.

        """
        if self == linesegment2:
            return True
        return self.start == linesegment2.end and self.end == linesegment2.start

    def to_dict(self, *args, **kwargs):
        return {'object_class': 'volmdlr.edges.LineSegment2D',
                'name': self.name,
                'start': self.start.to_dict(),
                'end': self.end.to_dict()
                }

    # def middle_point(self):
    #     return 0.5 * (self.start + self.end)
    #
    # def point_at_abscissa(self, abscissa):
    #     return self.start + self.unit_direction_vector() * abscissa

    def point_belongs(self, point, abs_tol=1e-6):
        point_distance = self.point_distance(point)
        if math.isclose(point_distance, 0, abs_tol=abs_tol):
            return True
        return False

    @property
    def bounding_rectangle(self):
        if not self._bounding_rectangle:
            self._bounding_rectangle = volmdlr.core.BoundingRectangle(
                min(self.start.x, self.end.x), max(self.start.x, self.end.x),
                min(self.start.y, self.end.y), max(self.start.y, self.end.y))
        return self._bounding_rectangle

    def straight_line_area(self):
        """
        Calculates the area of the LineSegment2D, with line drawn from start to end.

        :return: straight_line_area.
        """
        return 0.

    def straight_line_second_moment_area(self, point: volmdlr.Point2D):
        return 0, 0, 0

    def straight_line_center_of_mass(self):
        return 0.5 * (self.start + self.end)

    def straight_line_point_belongs(self, point):
        """
        Closing straight line point belongs verification.

        Verifies if a point belongs to the surface created by closing the edge with a
        line between its start and end points.

        :param point: Point to be verified.
        :return: Return True if the point belongs to this surface, or False otherwise.
        """
        return self.point_belongs(point)

    def point_distance(self, point, return_other_point=False):
        """
        Computes the distance of a point to segment of line.

        :param point: point to calculate distance.
        :param return_other_points: Boolean variable to return linesegment's corresponding point or not.
        """
        distance, point = volmdlr.LineSegment2DPointDistance(
            [(self.start.x, self.start.y), (self.end.x, self.end.y)],
            (point.x, point.y))
        if return_other_point:
            return distance, volmdlr.Point2D(*point)
        return distance

    def point_projection(self, point):
        """
        If the projection falls outside the LineSegment2D, returns None.
        """
        point, curv_abs = Line2D.point_projection(Line2D(self.start, self.end),
                                                  point)
        # print('curv_abs :', curv_abs, 'length :', self.length())
        if curv_abs < 0 or curv_abs > self.length():
            if abs(curv_abs) < 1e-6 or math.isclose(curv_abs, self.length(),
                                                    abs_tol=1e-6):
                return point, curv_abs
            return None, curv_abs
        return point, curv_abs

    def line_intersections(self, line: Line2D):
        if self.direction_vector().is_colinear_to(line.direction_vector()):
            return []
        point = volmdlr.Point2D.line_intersection(self, line)
        if point is not None:
            point_projection1, _ = self.point_projection(point)
            intersections = [point_projection1]
            if point_projection1 is None:
                intersections = []

            elif line.__class__.__name__ == 'LineSegment2D':
                point_projection2, _ = line.point_projection(point)
                if point_projection2 is None:
                    intersections = []

            return intersections
        if line.point_belongs(self.start):
            return [self.start]
        if line.point_belongs(self.end):
            return [self.end]
        return []

    def linesegment_intersections(self, linesegment2d: 'LineSegment2D'):
        """
        Touching linesegments does not intersect.
        """
        if not self.bounding_rectangle.b_rectangle_intersection(linesegment2d.bounding_rectangle):
            return []
        point = volmdlr.Point2D.line_intersection(self, linesegment2d)
        # TODO: May be these commented conditions should be used for linesegment_crossings
        if point:  # and (point != self.start) and (point != self.end):
            point_projection1, _ = self.point_projection(point)
            if point_projection1 is None:
                return []

            point_projection2, _ = linesegment2d.point_projection(point)
            if point_projection2 is None:
                return []

            return [point_projection1]
        return []

    def line_crossings(self, line: 'Line2D'):
        if self.direction_vector().is_colinear_to(line.direction_vector()):
            return []
        line_intersection = self.line_intersections(line)
        if line_intersection and (line_intersection[0].is_close(self.end) or
                                  line_intersection[0].is_close(self.start)):
            return []
        return line_intersection

    def linesegment_crossings(self, linesegment: 'LineSegment2D'):
        """
        Gives the crossings with a linesegment.
        """
        if self.direction_vector().is_colinear_to(
                linesegment.direction_vector()):
            return []
        return self.linesegment_intersections(linesegment)

    def plot(self, ax=None, edge_style: EdgeStyle = EdgeStyle()):
        """
        Plots the Linesegment2D.
        """
        width = edge_style.width

        if ax is None:
            _, ax = plt.subplots()

        p1, p2 = self.start, self.end
        if edge_style.arrow:
            if edge_style.plot_points:
                ax.plot([p1[0], p2[0]], [p1[1], p2[1]], color=edge_style.color,
                        alpha=edge_style.alpha, style='o-')
            else:
                ax.plot([p1[0], p2[0]], [p1[1], p2[1]], color=edge_style.color,
                        alpha=edge_style.alpha)

            length = ((p1[0] - p2[0]) ** 2 + (p1[1] - p2[1]) ** 2) ** 0.5
            if width is None:
                width = length / 1000.
                head_length = length / 20.
                head_width = head_length / 2.
            else:
                head_width = 2 * width
                head_length = head_width
            ax.arrow(p1[0], p1[1],
                     (p2[0] - p1[0]) / length * (length - head_length),
                     (p2[1] - p1[1]) / length * (length - head_length),
                     head_width=head_width, fc='b', linewidth=0,
                     head_length=head_length, width=width, alpha=0.3)
        else:
            if width is None:
                width = 1
            if edge_style.plot_points:
                ax.plot([p1[0], p2[0]], [p1[1], p2[1]], color=edge_style.color,
                        marker='o', linewidth=width, alpha=edge_style.alpha)
            else:
                ax.plot([p1[0], p2[0]], [p1[1], p2[1]], color=edge_style.color,
                        linewidth=width, alpha=edge_style.alpha)
        return ax

    def to_3d(self, plane_origin, x1, x2):
        start = self.start.to_3d(plane_origin, x1, x2)
        end = self.end.to_3d(plane_origin, x1, x2)
        return LineSegment3D(start, end, name=self.name)

    def reverse(self):
        return LineSegment2D(self.end.copy(), self.start.copy())

    def to_line(self):
        return Line2D(self.start, self.end)

    def rotation(self, center: volmdlr.Point2D, angle: float):
        """
        LineSegment2D rotation.

        :param center: rotation center
        :param angle: angle rotation
        :return: a new rotated LineSegment2D
        """
        return LineSegment2D(self.start.rotation(center, angle),
                             self.end.rotation(center, angle))

    def rotation_inplace(self, center: volmdlr.Point2D, angle: float):
        """
        LineSegment2D rotation. Object is updated inplace.

        :param center: rotation center.
        :param angle: rotation angle.
        """
        warnings.warn("'inplace' methods are deprecated. Use a not inplace method instead.", DeprecationWarning)

        for point in [self.start, self.end]:
            point.rotation_inplace(center, angle)

    def translation(self, offset: volmdlr.Vector2D):
        """
        LineSegment2D translation.

        :param offset: translation vector.
        :return: A new translated LineSegment2D.
        """
        return LineSegment2D(self.start.translation(offset),
                             self.end.translation(offset))

    def translation_inplace(self, offset: volmdlr.Vector2D):
        """
        LineSegment2D translation. Object is updated inplace.

        :param offset: translation vector.
        """
        warnings.warn("'inplace' methods are deprecated. Use a not inplace method instead.", DeprecationWarning)

        for point in [self.start, self.end]:
            point.translation_inplace(offset)

    def frame_mapping(self, frame: volmdlr.Frame2D, side: str):
        """
        Changes vector frame_mapping and return a new LineSegment2D.

        side = 'old' or 'new'.
        """
        if side == 'old':
            new_start = frame.local_to_global_coordinates(self.start)
            new_end = frame.local_to_global_coordinates(self.end)
        elif side == 'new':
            new_start = frame.global_to_local_coordinates(self.start)
            new_end = frame.global_to_local_coordinates(self.end)
        else:
            raise ValueError('Please Enter a valid side: old or new')
        return LineSegment2D(new_start, new_end)

    def frame_mapping_inplace(self, frame: volmdlr.Frame2D, side: str):
        """
        Changes vector frame_mapping and the object is updated inplace.

        :param frame: frame to execute the frame mapping.
        :param side: 'old' or 'new'.
        """
        warnings.warn("'inplace' methods are deprecated. Use a not inplace method instead.", DeprecationWarning)

        if side == 'old':
            new_start = frame.local_to_global_coordinates(self.start)
            new_end = frame.local_to_global_coordinates(self.end)
        elif side == 'new':
            new_start = frame.global_to_local_coordinates(self.start)
            new_end = frame.global_to_local_coordinates(self.end)
        else:
            raise ValueError('Please Enter a valid side: old or new')
        self.start = new_start
        self.end = new_end

    def plot_data(self, edge_style: plot_data.EdgeStyle = None):
        """
        Plot data method for a LineSegment2D.

        :param edge_style: edge style.
        :return: plot_data.LineSegment2D object.
        """
        return plot_data.LineSegment2D([self.start.x, self.start.y],
                                       [self.end.x, self.end.y],
                                       edge_style=edge_style)

    def create_tangent_circle(self, point, other_line):
        circle1, circle2 = Line2D.create_tangent_circle(other_line, point, self)
        if circle1 is not None:
            _, curv_abs1 = Line2D.point_projection(self, circle1.center)
            if curv_abs1 < 0. or curv_abs1 > self.length():
                circle1 = None
        if circle2 is not None:
            _, curv_abs2 = Line2D.point_projection(self, circle2.center)
            if curv_abs2 < 0. or curv_abs2 > self.length():
                circle2 = None
        return circle1, circle2

    def infinite_primitive(self, offset):
        n = -self.unit_normal_vector()
        offset_point_1 = self.start + offset * n
        offset_point_2 = self.end + offset * n

        return Line2D(offset_point_1, offset_point_2)

    def to_wire(self, n: int):
        """
        Convert a linesegment2d to a wire2d defined with 'n' line_segments.

        """

        points = self.discretization_points(number_points=n + 1)
        return volmdlr.wires.Wire2D.from_points(points)

    def nearest_point_to(self, point):
        """
        Find out the nearest point on the linesegment to point.

        """

        points = self.discretization_points(number_points=500)
        return point.nearest_point(points)

    def axial_symmetry(self, line):
        """
        Finds out the symmetric linesegment2d according to a line.
        """

        points_symmetry = [point.axial_symmetry(line) for point in [self.start, self.end]]

        return self.__class__(points_symmetry[0], points_symmetry[1])


class Arc(Edge):
    """
    Abstract class representing an arc.

    :param start: The starting point
    :type start: Union[:class:`volmdlr.Point2D`, :class:`volmdlr.Point3D`]
    :param end: The finish point
    :type end: Union[:class:`volmdlr.Point2D`, :class:`volmdlr.Point3D`]
    :param interior: An interior point
    :type interior: Union[:class:`volmdlr.Point2D`, :class:`volmdlr.Point3D`]
    :param name: The name of the arc. Default value is an empty string
    :type name: str, optional
    """

    def __init__(self, start,
                 end,
                 interior,
                 name: str = ''):
        Edge.__init__(self, start=start, end=end, name=name)
        self.interior = interior
        self._utd_clockwise_and_trigowise_paths = False
        self._clockwise_and_trigowise_paths = None
        self._radius = None

    @property
    def center(self):
        """
        Gets the arc's center.

        :return: The center of the arc.
        """
        raise NotImplementedError(
            'the property method center must be overloaded by subclassing'
            'class if not a given parameter')

    @property
    def angle(self):
        """
        Gets the angle of the arc.

        :return: The angle of the arc.
        """
        return NotImplementedError(
            'the property method angle must be overloaded by subclassing'
            'class if not a given parameter')

    @property
    def is_trigo(self):
        """
        Verifies if arc is trigonometric wise or clockwise.

        :return: True if trigonometric wise or False otherwise.
        """
        return NotImplementedError(
            'the property method is_trigo must be overloaded by subclassing'
            'class if not a given parameter')

    @property
    def radius(self):
        if not self._radius:
            self._radius = (self.start - self.center).norm()
        return self._radius

    def length(self):
        """
        Calculates the length of the Arc, with its radius and it arc angle.

        :return: the length of the Arc.
        """
        return self.radius * abs(self.angle)

    def point_at_abscissa(self, abscissa):
        """
        Calculates a point in the Arc at a given abscissa.

        :param abscissa: abscissa where in the curve the point should be calculated.
        :return: Corresponding point.
        """
        if self.is_trigo:
            return self.start.rotation(self.center, abscissa / self.radius)
        return self.start.rotation(self.center, -abscissa / self.radius)

    @staticmethod
    def get_clockwise_and_trigowise_paths(radius_1, radius_2, radius_i):
        """
        Get arc paths from radius.

        :param radius_1: radius from center to start point.
        :param radius_2: radius form center to end point.
        :param radius_i: radius from center to interior point.
        :return: the clockwise and trigowise paths.
        """
        angle1 = math.atan2(radius_1.y, radius_1.x)
        anglei = math.atan2(radius_i.y, radius_i.x)
        angle2 = math.atan2(radius_2.y, radius_2.x)

        # Going trigo/clock wise from start to interior
        if anglei < angle1:
            trigowise_path = (anglei + volmdlr.TWO_PI) - angle1
            clockwise_path = angle1 - anglei
        else:
            trigowise_path = anglei - angle1
            clockwise_path = angle1 - anglei + volmdlr.TWO_PI

        # Going trigo wise from interior to interior
        if angle2 < anglei:
            trigowise_path += (angle2 + volmdlr.TWO_PI) - anglei
            clockwise_path += anglei - angle2
        else:
            trigowise_path += angle2 - anglei
            clockwise_path += anglei - angle2 + volmdlr.TWO_PI
        return clockwise_path, trigowise_path

    def middle_point(self):
        """
        Get point in the middle of Arc.
        """
        return self.point_at_abscissa(0.5 * self.length())

    def point_distance(self, point):
        points = self.discretization_points(angle_resolution=100)
        return point.point_distance(point.nearest_point(points))

    def discretization_points(self, *, number_points: int = None, angle_resolution: int = None):
        """
        Discretize a Edge to have "n" points.

        :param number_points: the number of points (including start and end points)
             if unset, only start and end will be returned
        :param angle_resolution: if set, the sampling will be adapted to have a controlled angular distance. Useful
            to mesh an arc
        :return: a list of sampled points
        """
        if not number_points:
            if not angle_resolution:
                number_points = 2
            else:
                number_points = math.ceil(self.angle * angle_resolution) + 2

        step = self.length() / (number_points - 1)
        return [self.point_at_abscissa(i * step)
                for i in range(number_points)]

    def polygon_points(self, discretization_resolution: int):
        warnings.warn('polygon_points is deprecated,\
        please use discretization_points instead',
                      DeprecationWarning)
        return self.discretization_points(number_points=discretization_resolution)

    def get_geo_lines(self, tag: int, start_point_tag: int, center_point_tag: int, end_point_tag: int):
        """
        Gets the lines that define an Arc in a .geo file.

        :param tag: The linesegment index
        :type tag: int
        :param start_point_tag: The linesegment' start point index
        :type start_point_tag: int
        :param center_point_tag: The linesegment' center point index
        :type center_point_tag: int
        :param end_point_tag: The linesegment' end point index
        :type end_point_tag: int

        :return: A line
        :rtype: str
        """

        return 'Circle(' + str(tag) + ') = {' + str(start_point_tag) + ', ' + \
            str(center_point_tag) + ', ' + str(end_point_tag) + '};'

    def get_geo_points(self):
        """
        Gets the points that define an Arc to use them in a .geo file.

        :return: A list of characteristic arc points
        :rtype: List

        """
        return [self.start, self.center, self.end]

    def reverse(self):
        """
        Gets the reverse version of an arc.

        :return: An arc
        :rtype: Arc
        """

        return self.__class__(start=self.end, interior=self.interior, end=self.start)


class Arc2D(Arc):
    """
    Class to draw Arc2D.

    angle: the angle measure always >= 0
    """

    def __init__(self,
                 start: volmdlr.Point2D,
                 interior: volmdlr.Point2D,
                 end: volmdlr.Point2D,
                 name: str = ''):
        self._center = None
        self._is_trigo = None
        self._angle = None
        self._bounding_rectangle = None
        Arc.__init__(self, start=start, end=end, interior=interior, name=name)
        start_to_center = start - self.center
        end_to_center = end - self.center
        angle1 = math.atan2(start_to_center.y, start_to_center.x)
        angle2 = math.atan2(end_to_center.y, end_to_center.x)
        if self.is_trigo:
            self.angle1 = angle1
            self.angle2 = angle2
        else:
            self.angle1 = angle2
            self.angle2 = angle1

    def __hash__(self):
        return hash(('arc2d', self.start, self.interior, self.end))

    def __eq__(self, other_arc):
        if self.__class__.__name__ != other_arc.__class__.__name__:
            return False
        return (self.center == other_arc.center
                and self.start == other_arc.start
                and self.end == other_arc.end
                and self.interior == other_arc.interior)

    @property
    def center(self):
        if not self._center:
            self._center = self.get_center()
        return self._center

    def get_center(self):
        """
        Calculates the center of the Arc.

        :return: asc's center.
        """
        xi, yi = self.interior.x, self.interior.y
        xe, ye = self.end.x, self.end.y
        xs, ys = self.start.x, self.start.y
        try:
            matrix_a = volmdlr.Matrix22(2 * (xs - xi), 2 * (ys - yi),
                                        2 * (xs - xe), 2 * (ys - ye))
            b_vector = - volmdlr.Vector2D(xi ** 2 + yi ** 2 - xs ** 2 - ys ** 2,
                                          xe ** 2 + ye ** 2 - xs ** 2 - ys ** 2)
            inv_matrix_a = matrix_a.inverse()
            x = inv_matrix_a.vector_multiplication(b_vector)
            center = volmdlr.Point2D(x.x, x.y)
        except ValueError:
            matrix_a = npy.array([[2 * (xs - xi), 2 * (ys - yi)],
                                  [2 * (xs - xe), 2 * (ys - ye)]])
            b_vector = - npy.array([xi ** 2 + yi ** 2 - xs ** 2 - ys ** 2,
                                    xe ** 2 + ye ** 2 - xs ** 2 - ys ** 2])
            center = volmdlr.Point2D(*npy.linalg.solve(matrix_a, b_vector))
        return center

    @property
    def is_trigo(self):
        """
        Gives if the edge goes in the trigo direction.
        """
        if not self._is_trigo:
            self._is_trigo = self.get_arc_direction()
        return self._is_trigo

    @property
    def clockwise_and_trigowise_paths(self):
        if not self._clockwise_and_trigowise_paths:
            radius_1 = self.start - self.center
            radius_2 = self.end - self.center
            radius_i = self.interior - self.center
            self._clockwise_and_trigowise_paths =\
                self.get_clockwise_and_trigowise_paths(radius_1,
                                                       radius_2,
                                                       radius_i)
            self._utd_clockwise_and_trigowise_paths = True
        return self._clockwise_and_trigowise_paths

    def get_arc_direction(self):
        """
        Gets arc direction: clockwise or trigonometric.

        :return: True if clockwise. trigowise if False.
        """
        clockwise_path, trigowise_path =\
            self.clockwise_and_trigowise_paths
        if clockwise_path > trigowise_path:
            return True
        return False

    @property
    def angle(self):
        """
        Returns the angle in radians of the arc.
        """
        if not self._angle:
            self._angle = self.get_angle()
        return self._angle

    def get_angle(self):
        """
        Gets arc angle.

        """
        clockwise_path, trigowise_path = \
            self.clockwise_and_trigowise_paths
        if self.is_trigo:
            return trigowise_path
        return clockwise_path

    def _get_points(self):
        return [self.start, self.interior, self.end]

    points = property(_get_points)

    def point_distance(self, point):
        """
        Returns the distance between a point and the edge.
        """
        vector_start = self.start - self.center
        vector_point = point - self.center
        vector_end = self.end - self.center
        if self.is_trigo:
            vector_start, vector_end = vector_end, vector_start
        arc_angle = volmdlr.geometry.clockwise_angle(vector_start, vector_end)
        point_angle = volmdlr.geometry.clockwise_angle(vector_start, vector_point)
        if point_angle <= arc_angle:
            return abs(
                LineSegment2D(point, self.center).length() - self.radius)
        return min(LineSegment2D(point, self.start).length(), LineSegment2D(point, self.end).length())

    def point_belongs(self, point2d, abs_tol=1e-10):
        """
        Check if a Point2D belongs to the Arc2D.

        """
        distance_point_to_center = point2d.point_distance(self.center)
        if not math.isclose(distance_point_to_center, self.radius, abs_tol=abs_tol):
            return False
        try:
            point_abscissa = self.abscissa(point2d)
        except ValueError:
            return False
        if self.length() >= point_abscissa >= 0:
            return True
        return False

    def to_full_arc_2d(self):
        """
        Convert to a full arc2d.
        """
        return FullArc2D(center=self.center,
                         start_end=self.point_at_abscissa(0),
                         name=self.name)

    def line_intersections(self, line2d: Line2D):
        """
        Calculates the intersection between a line and an Arc2D.

        :param line2d: Line2D to verify intersections.
        :return: a list with intersections points.
        """
        # circle = self.to_circle()
        # circle_intersection_points = circle.line_intersections(line2d)
        full_arc_2d = self.to_full_arc_2d()
        fa2d_intersection_points = full_arc_2d.line_intersections(line2d)
        intersection_points = []
        for pt in fa2d_intersection_points:
            if self.point_belongs(pt):
                intersection_points.append(pt)
        return intersection_points

    def linesegment_intersections(self, linesegment2d: LineSegment2D):
        """
        Calculates the intersection between a LineSegment2D and an Arc2D.

        :param line2d: LineSegment2D to verify intersections.
        :return: a list with intersections points.
        """
        if not self.bounding_rectangle.b_rectangle_intersection(linesegment2d.bounding_rectangle):
            return []
        full_arc_2d = self.to_full_arc_2d()
        fa2d_intersection_points = full_arc_2d.linesegment_intersections(
            linesegment2d)
        intersection_points = []
        for pt in fa2d_intersection_points:
            if self.point_belongs(pt):
                intersection_points.append(pt)
        return intersection_points

    def bsplinecurve_intersections(self, bspline):
        linesegments = bspline.to_wire(1000).primitives
        intersections = []
        for linesegment in linesegments:
            intersection = self.linesegment_intersections(linesegment)
            if intersection:
                intersections.extend(intersection)
        return intersections

    def bsplinecurve_crossings(self, bspline: BSplineCurve2D):
        intersections = self.bsplinecurve_intersections(bspline)
        valid_crossings = []
        for intersection in intersections:
            if intersection not in [self.start, self.end, bspline.start, bspline.end]:
                tangent1 = self.unit_direction_vector(self.abscissa(intersection))
                tangent2 = bspline.unit_direction_vector(bspline.abscissa(intersection))
                if math.isclose(abs(tangent1.dot(tangent2)), 1, abs_tol=1e-6):
                    continue
                valid_crossings.append(intersection)
        return intersections

    def abscissa(self, point2d: volmdlr.Point2D, tol=1e-9):
        """
        Returns the abscissa of a given point2d.
        """
        if point2d.point_distance(self.start) < tol:
            return 0
        if point2d.point_distance(self.end) < tol:
            return self.length()

        p = point2d - self.center
        u = self.start - self.center
        u.normalize()
        if self.is_trigo:
            v = u.normal_vector()
        else:
            v = -u.normal_vector()

        x, y = p.dot(u), p.dot(v)
        theta = math.atan2(y, x)
        if theta < -tol or theta > self.angle + tol:
            raise ValueError('Point not in arc')

        if theta < 0:
            return 0.
        if theta > self.angle:
            return self.angle * self.radius

        return self.radius * theta

    def direction_vector(self, abscissa: float):
        """
        Get direction vector of the Arc2D.

        :param abscissa: defines where in the Arc2D the
        direction vector is to be calculated
        :return: The direction vector of the Arc2D
        """
        return -self.normal_vector(abscissa=abscissa).normal_vector()

    def unit_direction_vector(self, abscissa: float):
        """
        Get unit direction vector of the Arc2D.

        :param abscissa: defines where in the Arc2D the
        unit direction vector is to be calculated

        :return: The unit direction vector of the Arc2D
        """
        direction_vector = self.direction_vector(abscissa)
        direction_vector.normalize()
        return direction_vector

    def normal_vector(self, abscissa: float):
        """
        Get the normal vector of the Arc2D.

        :param abscissa: defines where in the Arc2D the
        normal vector is to be calculated
        :return: The normal vector of the Arc2D
        """
        point = self.point_at_abscissa(abscissa)
        # if self.is_trigo:
        normal_vector = self.center - point
        # else:
        #     normal_vector = point - self.center
        return normal_vector

    def unit_normal_vector(self, abscissa: float):
        """
        Get the unit normal vector of the Arc2D.

        :param abscissa: defines where in the Arc2D the
        unit normal vector is to be calculated
        :return: The unit normal vector of the Arc2D
        """
        normal_vector = self.normal_vector(abscissa)
        normal_vector.normalize()
        return normal_vector

    def area(self):
        """
        Calculates the area of the Arc2D.

        :return: the area of the Arc2D.
        """
        return self.radius ** 2 * self.angle / 2

    def center_of_mass(self):
        """
        Calculates the center of mass of the Arc2D.

        :return: center of mass point.
        """
        #        u=self.middle.vector-self.center.vector
        u = self.middle_point() - self.center
        u.normalize()
        # alpha = abs(self.angle)
        return self.center + 4 / (3 * self.angle) * self.radius * math.sin(
            self.angle * 0.5) * u

    @property
    def bounding_rectangle(self):
        if not self._bounding_rectangle:
            discretization_points = self.discretization_points(number_points=20)
            x_values, y_values = [], []
            for point in discretization_points:
                x_values.append(point.x)
                y_values.append(point.y)
            self._bounding_rectangle = volmdlr.core.BoundingRectangle(min(x_values), max(x_values),
                                                                      min(y_values), max(y_values))
        return self._bounding_rectangle

    def straight_line_area(self):
        """
        Calculates the area of the arc2d, with line drawn from start to end.

        :return: straight_line_area.
        """
        if self.angle >= math.pi:
            angle = volmdlr.TWO_PI - self.angle
            area = math.pi * self.radius ** 2 - 0.5 * self.radius ** 2 * (
                angle - math.sin(angle))
        else:
            angle = self.angle
            area = 0.5 * self.radius ** 2 * (angle - math.sin(angle))

        if self.is_trigo:
            return area
        return -area

    def straight_line_second_moment_area(self, point: volmdlr.Point2D):

        if self.angle2 < self.angle1:
            angle2 = self.angle2 + volmdlr.TWO_PI

        else:
            angle2 = self.angle2
        angle1 = self.angle1

        # Full arc section
        Ix1 = self.radius ** 4 / 8 * (angle2 - angle1 + 0.5 * (
            math.sin(2 * angle1) - math.sin(2 * angle2)))
        Iy1 = self.radius ** 4 / 8 * (angle2 - angle1 + 0.5 * (
            math.sin(2 * angle2) - math.sin(2 * angle1)))
        Ixy1 = self.radius ** 4 / 8 * (
            math.cos(angle1) ** 2 - math.cos(angle2) ** 2)

        # Triangle
        xi, yi = self.start - self.center
        xj, yj = self.end - self.center
        Ix2 = (yi ** 2 + yi * yj + yj ** 2) * (xi * yj - xj * yi) / 12.
        Iy2 = (xi ** 2 + xi * xj + xj ** 2) * (xi * yj - xj * yi) / 12.
        Ixy2 = (xi * yj + 2 * xi * yi + 2 * xj * yj + xj * yi) * (
            xi * yj - xj * yi) / 24.
        if Ix2 < 0.:
            Ix2, Iy2, Ixy2 = -Ix2, -Iy2, -Ixy2
        if self.angle < math.pi:
            if self.is_trigo:
                Ix = Ix1 - Ix2
                Iy = Iy1 - Iy2
                Ixy = Ixy1 - Ixy2
            else:
                Ix = Ix2 - Ix1
                Iy = Iy2 - Iy1
                Ixy = Ixy2 - Ixy1
        else:
            # print('Ixy12', Ixy1, Ixy2)
            if self.is_trigo:
                Ix = Ix1 + Ix2
                Iy = Iy1 + Iy2
                Ixy = Ixy1 + Ixy2
            else:
                Ix = -Ix2 - Ix1
                Iy = -Iy2 - Iy1
                Ixy = -Ixy2 - Ixy1

        return volmdlr.geometry.huygens2d(Ix, Iy, Ixy,
                                          self.straight_line_area(),
                                          self.center,
                                          point)

    def straight_line_center_of_mass(self):
        if self.angle == math.pi:
            return self.center_of_mass()

        u = self.middle_point() - self.center
        u.normalize()
        if self.angle >= math.pi:
            u = -u
        bissec = Line2D(self.center, self.center + u)
        string = Line2D(self.start, self.end)
        p = volmdlr.Point2D.line_intersection(bissec, string)
        a = p.point_distance(self.start)
        height = p.point_distance(self.center)
        triangle_area = height * a
        # alpha = abs(self.angle)
        triangle_cog = self.center + 2 / 3. * height * u
        if self.angle < math.pi:
            cog = (
                self.center_of_mass() * self.area() - triangle_area * triangle_cog) / abs(
                self.straight_line_area())
        else:
            cog = (
                self.center_of_mass() * self.area() + triangle_area * triangle_cog) / abs(
                self.straight_line_area())

        return cog

    def straight_line_point_belongs(self, point):
        """
        Verifies if a point belongs to the surface created by closing the edge.

        :param point_2d: Point to be verified.
        :return: Return True if the point belongs to this surface, or False otherwise.
        """
        if self.point_belongs(point):
            return True
        if self.start == self.end:
            if point.point_distance(self.center) <= self.radius:
                return True
        center_distance_point = self.center.point_distance(point)
        straight_line = LineSegment2D(self.start, self.end)
        for edge in [self, straight_line]:
            line_passing_trough_point = Line2D(self.center, point)
            straight_line_intersections = edge.line_intersections(line_passing_trough_point)
            if straight_line_intersections:
                if self.center.point_distance(straight_line_intersections[0]) > center_distance_point:
                    return True
        return False

    def plot(self, ax=None, edge_style: EdgeStyle = EdgeStyle()):
        if ax is None:
            _, ax = plt.subplots()

        if edge_style.plot_points:
            for point in [self.center, self.start, self.interior, self.end]:
                point.plot(ax=ax, color=edge_style.color, alpha=edge_style.alpha)

        ax.add_patch(matplotlib.patches.Arc((self.center.x, self.center.y), 2 * self.radius,
                                            2 * self.radius, angle=0,
                                            theta1=self.angle1 * 0.5 / math.pi * 360,
                                            theta2=self.angle2 * 0.5 / math.pi * 360,
                                            color=edge_style.color,
                                            alpha=edge_style.alpha))
        return ax

    def to_3d(self, plane_origin, x, y):
        ps = self.start.to_3d(plane_origin, x, y)
        pi = self.interior.to_3d(plane_origin, x, y)
        pe = self.end.to_3d(plane_origin, x, y)

        return Arc3D(ps, pi, pe, name=self.name)

    def rotation(self, center: volmdlr.Point2D, angle: float):
        """
        Arc2D rotation.

        :param center: rotation center
        :param angle: angle rotation.
        :return: a new rotated Arc2D.
        """
        return Arc2D(*[point.rotation(center, angle,) for point in
                       [self.start, self.interior, self.end]])

    def rotation_inplace(self, center: volmdlr.Point2D, angle: float):
        """
        Arc2D rotation. Object is updated inplace.

        :param center: rotation center.
        :param angle: rotation angle.
        """
        warnings.warn("'inplace' methods are deprecated. Use a not inplace method instead.", DeprecationWarning)

        self.start.rotation_inplace(center, angle)
        self.interior.rotation_inplace(center, angle)
        self.end.rotation_inplace(center, angle)
        self._angle = None
        self._is_trigo = None
        self._center = None
        self._clockwise_and_trigowise_paths = None

    def translation(self, offset: volmdlr.Vector2D):
        """
        Arc2D translation.

        :param offset: translation vector.
        :return: A new translated Arc2D.
        """
        return Arc2D(*[point.translation(offset) for point in
                       [self.start, self.interior, self.end]])

    def translation_inplace(self, offset: volmdlr.Vector2D):
        """
        Arc2D translation. Object is updated inplace.

        :param offset: translation vector.
        """
        warnings.warn("'inplace' methods are deprecated. Use a not inplace method instead.", DeprecationWarning)

        self.start.translation_inplace(offset)
        self.interior.translation_inplace(offset)
        self.end.translation_inplace(offset)
        self._angle = None
        self._is_trigo = None
        self._center = None
        self._clockwise_and_trigowise_paths = None

    def frame_mapping(self, frame: volmdlr.Frame2D, side: str):
        """
        Changes vector frame_mapping and return a new Arc2D.

        side = 'old' or 'new'
        """
        return Arc2D(*[point.frame_mapping(frame, side) for point in
                       [self.start, self.interior, self.end]])

    def frame_mapping_inplace(self, frame: volmdlr.Frame2D, side: str):
        """
        Changes vector frame_mapping and the object is updated inplace.

        side = 'old' or 'new'
        """
        warnings.warn("'inplace' methods are deprecated. Use a not inplace method instead.", DeprecationWarning)

        self.__init__(*[point.frame_mapping(frame, side) for point in
                        [self.start, self.interior, self.end]])

    def second_moment_area(self, point):
        """
        Second moment area of part of disk.

        """
        if self.angle2 < self.angle1:
            angle2 = self.angle2 + volmdlr.TWO_PI

        else:
            angle2 = self.angle2
        angle1 = self.angle1

        Ix = self.radius ** 4 / 8 * (angle2 - angle1 + 0.5 * (
            math.sin(2 * angle1) - math.sin(2 * angle2)))
        Iy = self.radius ** 4 / 8 * (angle2 - angle1 + 0.5 * (
            math.sin(2 * angle2) - math.sin(2 * angle1)))
        Ixy = self.radius ** 4 / 8 * (
            math.cos(angle1) ** 2 - math.cos(angle2) ** 2)
        # Ic = npy.array([[Ix, Ixy], [Ixy, Iy]])

        # Must be computed at center, so huygens related to center
        return volmdlr.geometry.huygens2d(Ix, Iy, Ixy, self.area(),
                                          self.center, point)

    def plot_data(self, edge_style: plot_data.EdgeStyle = None,
                  anticlockwise: bool = None):
        """
        Plot data method for a Arc2D.

        :param edge_style: edge style.
        :return: plot_data.Arc2D object.
        """
        list_node = self.discretization_points(number_points=20)
        data = []
        for node in list_node:
            data.append({'x': node.x, 'y': node.y})
        return plot_data.Arc2D(cx=self.center.x,
                               cy=self.center.y,
                               r=self.radius,
                               start_angle=self.angle1,
                               end_angle=self.angle2,
                               edge_style=edge_style,
                               data=data,
                               anticlockwise=anticlockwise,
                               name=self.name)

    def copy(self, *args, **kwargs):
        return Arc2D(self.start.copy(),
                     self.interior.copy(),
                     self.end.copy())

    def split(self, split_point: volmdlr.Point2D):
        """
        Splits arc at a given point.

        :param split_point: splitting point.
        :return: list of two Arc2D.
        """
        abscissa = self.abscissa(split_point)

        return [Arc2D(self.start,
                      self.point_at_abscissa(0.5 * abscissa),
                      split_point),
                Arc2D(split_point,
                      self.point_at_abscissa((self.abscissa(self.end)
                                              - abscissa) * 0.5 + abscissa),
                      self.end)
                ]

    def cut_between_two_points(self, point1, point2):
        """
        Cuts Arc between two points, and return the a new arc bwetween these two points.

        """
        if (point1.is_close(self.start) and point2.is_close(self.end)) or \
                (point2.is_close(self.start) and point1.is_close(self.end)):
            return self
        raise NotImplementedError

    def infinite_primitive(self, offset):
        vector_start_center = self.start - self.center
        vector_start_center.normalize()
        vector_end_center = self.end - self.center
        vector_end_center.normalize()
        vector_interior_center = self.interior - self.center
        vector_interior_center.normalize()
        if self.is_trigo:
            radius = self.radius + offset
            center = self.center

        else:
            radius = self.radius - offset
            if radius < 0:
                return None
            center = self.center
            # mid_point = self.middle_point()
            # vec1 = self.center - mid_point
            # vec1.normalize()
            # vec1 = 2 * offset * math.sqrt(2) * vec1
            # center = self.center.translation(vec1)
        start = center + radius * vector_start_center
        end = center + radius * vector_end_center
        interior = center + radius * vector_interior_center
        return Arc2D(start, interior, end)

    def complementary(self):

        interior = self.middle_point().rotation(self.center, math.pi)
        return Arc2D(self.start, interior, self.end)

    def to_wire(self, angle_resolution: float = 10.):
        """ Convert an arc to a wire2d defined with line_segments. """
        return volmdlr.wires.Wire2D.from_points(self.discretization_points(angle_resolution=angle_resolution))

    def axial_symmetry(self, line):
        """ Finds out the symmetric arc2d according to a line. """
        points_symmetry = [point.axial_symmetry(line) for point in [self.start, self.interior, self.end]]

        return self.__class__(start=points_symmetry[0],
                              interior=points_symmetry[1],
                              end=points_symmetry[2])


class FullArc2D(Arc2D):
    """ An edge that starts at start_end, ends at the same point after having described a circle. """

    def __init__(self, center: volmdlr.Point2D, start_end: volmdlr.Point2D,
                 name: str = ''):
        self.__center = center
        self.start_end = start_end
        interior = start_end.rotation(center, math.pi)
        Arc2D.__init__(self, start=start_end, interior=interior,
                       end=start_end, name=name)  # !!! this is dangerous

    @property
    def is_trigo(self):
        return True

    @property
    def center(self):
        return self.__center

    @property
    def angle(self):
        return volmdlr.TWO_PI

    def to_dict(self, use_pointers: bool = False, memo=None, path: str = '#'):
        dict_ = self.base_dict()
        dict_['center'] = self.center.to_dict(use_pointers=use_pointers, memo=memo, path=path + '/center')
        dict_['radius'] = self.radius
        dict_['angle'] = self.angle
        dict_['is_trigo'] = self.is_trigo
        dict_['start_end'] = self.start.to_dict(use_pointers=use_pointers, memo=memo, path=path + '/start_end')
        return dict_

    def copy(self, *args, **kwargs):
        return FullArc2D(self.center.copy(), self.start.copy())

    @classmethod
    def dict_to_object(cls, dict_, global_dict=None, pointers_memo: Dict[str, Any] = None, path: str = '#'):
        center = volmdlr.Point2D.dict_to_object(dict_['center'])
        start_end = volmdlr.Point2D.dict_to_object(dict_['start_end'])

        return cls(center, start_end, name=dict_['name'])

    # def __hash__(self):
    #     return hash(("fullarc", self.center, self.radius, self.start, self.end))
    #     # return hash(self.center) + 5*hash(self.start)

    def __hash__(self):
        return hash((self.__class__.__name__, self.center, self.radius, self.start_end))

    def __eq__(self, other_arc):
        if self.__class__.__name__ != other_arc.__class__.__name__:
            return False
        return (self.center == other_arc.center) \
            and (self.start_end == other_arc.start_end)

    @property
    def bounding_rectangle(self):
        if not self._bounding_rectangle:
            self._bounding_rectangle = volmdlr.core.BoundingRectangle(
                self.center.x - self.radius, self.center.x + self.radius,
                self.center.y - self.radius, self.center.y + self.radius)
        return self._bounding_rectangle

    def straight_line_area(self):
        """
        Calculates the area of the fullarc, with line drawn from start to end.

        :return: straight_line_area.
        """
        area = self.area()
        return area

    def center_of_mass(self):
        return self.center

    def straight_line_center_of_mass(self):
        return self.center_of_mass()

    def straight_line_point_belongs(self, point):
        """
        Verifies if a point belongs to the surface created by closing the edge.

        :param point2d: Point to be verified.
        :return: Return True if the point belongs to this surface, or False otherwise.
        """
        if point.point_distance(self.center) <= self.radius:
            return True
        return False

    def to_3d(self, plane_origin, x, y):
        center = self.center.to_3d(plane_origin, x, y)
        start = self.start.to_3d(plane_origin, x, y)
        z = x.cross(y)
        z.normalize()

        return FullArc3D(center, start, z)

    def rotation(self, center: volmdlr.Point2D, angle: float):
        new_center = self._center.rotation(center, angle, True)
        new_start_end = self.start.rotation(center, angle, True)
        return FullArc2D(new_center, new_start_end)

    def rotation_inplace(self, center: volmdlr.Point2D, angle: float):
        warnings.warn("'inplace' methods are deprecated. Use a not inplace method instead.", DeprecationWarning)

        self._center.rotation(center, angle, False)
        self.start.rotation(center, angle, False)
        self.interior.rotation(center, angle, False)
        self.end.rotation(center, angle, False)

    def translation(self, offset: volmdlr.Vector2D):
        new_center = self._center.translation(offset)
        new_start_end = self.start.translation(offset)
        return FullArc2D(new_center, new_start_end)

    def translation_inplace(self, offset: volmdlr.Vector2D):
        warnings.warn("'inplace' methods are deprecated. Use a not inplace method instead.", DeprecationWarning)

        self._center.translation_inplace(offset)
        self.start.translation_inplace(offset)
        self.end.translation_inplace(offset)
        self.interior.translation_inplace(offset)

    def frame_mapping(self, frame: volmdlr.Frame2D, side: str):
        """
        Map the 2D full arc to a new frame or its original frame.

        :param frame: The target frame for the mapping.
        :type frame: :class:`volmdlr.Frame2D`
        :param side: Specify whether to map the arc to the new frame ('new')
            or its original frame ('old').
        :type side: str
        :return: The full arc in the specified frame.
        :rtype: :class:`volmdlr.edges.FullArc2D`
        """
        return FullArc2D(*[point.frame_mapping(frame, side) for point in
                           [self._center, self.start]])

    def frame_mapping_inplace(self, frame: volmdlr.Frame2D, side: str):
        warnings.warn("'inplace' methods are deprecated. Use a not inplace method instead.", DeprecationWarning)

        for p in [self._center, self.start, self.end, self.interior]:
            p.frame_mapping_inplace(frame, side)

    def polygonization(self):
        return volmdlr.wires.ClosedPolygon2D(self.discretization_points(angle_resolution=15))

    def plot(self, ax=None, edge_style: EdgeStyle = EdgeStyle()):
        if ax is None:
            _, ax = plt.subplots()

        if self.radius > 0:
            ax.add_patch(matplotlib.patches.Arc((self.center.x, self.center.y),
                                                2 * self.radius,
                                                2 * self.radius,
                                                angle=0,
                                                theta1=0,
                                                theta2=360,
                                                color=edge_style.color,
                                                linestyle=edge_style.linestyle,
                                                linewidth=edge_style.linewidth))
        if edge_style.plot_points:
            ax.plot([self.start.x], [self.start.y], 'o',
                    color=edge_style.color, alpha=edge_style.alpha)
        return ax

    def cut_between_two_points(self, point1, point2):

        x1, y1 = point1 - self.center
        x2, y2 = point2 - self.center

        angle1 = math.atan2(y1, x1)
        angle2 = math.atan2(y2, x2)
        if angle2 < angle1:
            angle2 += volmdlr.TWO_PI
        angle_i = 0.5 * (angle1 + angle2)
        interior = point1.rotation(self.center, angle_i)
        arc = Arc2D(point1, interior, point2)
        if self.is_trigo != arc.is_trigo:
            arc = arc.complementary()

        return arc

    def line_intersections(self, line2d: Line2D, tol=1e-9):
        try:
            if line2d.start.is_close(self.center):
                pt1 = line2d.end
                vec = line2d.start - line2d.end
            else:
                pt1 = line2d.start
                vec = line2d.end - line2d.start
        except AttributeError:
            if line2d.point1.is_close(self.center):
                pt1 = line2d.point2
                vec = line2d.point1 - line2d.point2
            else:
                pt1 = line2d.point1
                vec = line2d.point2 - line2d.point1
        a = vec.dot(vec)
        b = 2 * vec.dot(pt1 - self.center)
        c = pt1.dot(pt1) + self.center.dot(self.center) \
            - 2 * pt1.dot(self.center) - self.radius ** 2

        disc = b ** 2 - 4 * a * c
        if math.isclose(disc, 0., abs_tol=tol):
            t1 = -b / (2 * a)
            return [pt1 + t1 * vec]

        if disc > 0:
            sqrt_disc = math.sqrt(disc)
            t1 = (-b + sqrt_disc) / (2 * a)
            t2 = (-b - sqrt_disc) / (2 * a)
            return [pt1 + t1 * vec,
                    pt1 + t2 * vec]

        return []

    def linesegment_intersections(self, linesegment2d: LineSegment2D, tol=1e-9):
        if not self.bounding_rectangle.b_rectangle_intersection(linesegment2d.bounding_rectangle):
            return []
        try:
            if linesegment2d.start.is_close(self.center):
                pt1 = linesegment2d.end
                vec = linesegment2d.start - linesegment2d.end
            else:
                pt1 = linesegment2d.start
                vec = linesegment2d.end - linesegment2d.start
        except AttributeError:
            if linesegment2d.point1.is_close(self.center):
                pt1 = linesegment2d.point2
                vec = linesegment2d.point1 - linesegment2d.point2
            else:
                pt1 = linesegment2d.point1
                vec = linesegment2d.point2 - linesegment2d.point1
        a = vec.dot(vec)
        b = 2 * vec.dot(pt1 - self.center)
        c = pt1.dot(pt1) + self.center.dot(self.center) \
            - 2 * pt1.dot(self.center) - self.radius ** 2

        disc = b ** 2 - 4 * a * c
        if math.isclose(disc, 0., abs_tol=tol):
            t1 = -b / (2 * a)
            points = [pt1 + t1 * vec]
            if linesegment2d.point_belongs(points[0]):
                return points
            return []

        if disc > 0:
            sqrt_disc = math.sqrt(disc)
            t1 = (-b + sqrt_disc) / (2 * a)
            t2 = (-b - sqrt_disc) / (2 * a)
            points = [pt1 + t1 * vec, pt1 + t2 * vec]
            valid_points = [pt for pt in points if
                            linesegment2d.point_belongs(pt)]
            return valid_points

        return []

    def reverse(self):
        return self


class ArcEllipse2D(Edge):
    """
    An 2 dimensional elliptical arc.

    :param start: The starting point of the elliptical arc
    :type start: :class:`volmdlr.Point2D`
    :param interior: An interior point of the elliptical arc
    :type interior: :class:`volmdlr.Point2D`
    :param end: The end point of the elliptical arc
    :type end: :class:`volmdlr.Point2D`
    :param center: The center of the ellipse
    :type center: :class:`volmdlr.Point2D`
    :param major_dir: The major direction of the ellipse
    :type major_dir: :class:`volmdlr.Vector2D`
    :param name: The name of the elliptical arc. Default value is ''
    :type name: str, optional
    :param extra: An extra interior point if start is equal to end. Default
        value is None
    :type extra: :class:`volmdlr.Point2D`, optional
    """

    def __init__(self, start: volmdlr.Point2D, interior: volmdlr.Point2D,
                 end: volmdlr.Point2D, center: volmdlr.Point2D,
                 major_dir: volmdlr.Vector2D, name: str = '',
                 extra: volmdlr.Point2D = None):
        Edge.__init__(self, start, end, name)
        self.interior = interior
        self.center = center
        self.extra = extra
        self.major_dir = major_dir
        self.minor_dir = self.major_dir.deterministic_unit_normal_vector()
        frame = volmdlr.Frame2D(self.center, self.major_dir, self.minor_dir)
        self.frame = frame
        start_new = frame.global_to_local_coordinates(self.start)
        end_new = frame.global_to_local_coordinates(self.end)
        interior_new = frame.global_to_local_coordinates(self.interior)
        center_new = frame.global_to_local_coordinates(self.center)
        self._bounding_rectangle = None

        def theta_A_B(s, i, e, c):
            """
            From : https://math.stackexchange.com/questions/339126/how-to-draw-an-ellipse-if-a-center-and-3-arbitrary-points-on-it-are-given.
            theta= ellipse's inclination angle related to the horizontal
            (clockwise),A=semi major axis, B=semi minor axis.

            """
            xs, ys, xi, yi, xe, ye = s[0] - c[0], s[1] - c[1], i[0] - c[0], i[
                1] - c[1], e[0] - c[0], e[1] - c[1]
            A = npy.array(([xs ** 2, ys ** 2, 2 * xs * ys],
                           [xi ** 2, yi ** 2, 2 * xi * yi],
                           [xe ** 2, ye ** 2, 2 * xe * ye]))
            invA = npy.linalg.inv(A)
            One = npy.array(([1],
                             [1],
                             [1]))
            C = npy.dot(invA, One)
            theta = 0.5 * math.atan(2 * C[2] / (C[1] - C[0]))
            c1 = C[0] + C[1]
            c2 = (C[1] - C[0]) / math.cos(2 * theta)
            gdaxe = math.sqrt((2 / (c1 - c2)))
            ptax = math.sqrt((2 / (c1 + c2)))
            return theta, gdaxe, ptax

        if start.is_close(end):
            extra_new = frame.global_to_local_coordinates(self.extra)
            theta, major_axis, minor_axis = theta_A_B(start_new, extra_new, interior_new,
                                                      center_new)
        else:
            theta, major_axis, minor_axis = theta_A_B(start_new, interior_new, end_new,
                                                      center_new)

        self.major_axis = major_axis
        self.minor_axis = minor_axis
        self.theta = theta

        # Angle pour start
        u1, u2 = start_new.x / self.major_axis, start_new.y / self.minor_axis
        angle1 = volmdlr.geometry.sin_cos_angle(u1, u2)
        self.angle_start = angle1
        # Angle pour end
        u3, u4 = end_new.x / self.major_axis, end_new.y / self.minor_axis
        angle2 = volmdlr.geometry.sin_cos_angle(u3, u4)
        self.angle_end = angle2
        # Angle pour interior
        u5, u6 = interior_new.x / self.major_axis, interior_new.y / self.minor_axis
        anglei = volmdlr.geometry.sin_cos_angle(u5, u6)
        self.angle_interior = anglei
        # Going trigo/clock wise from start to interior
        if anglei < angle1:
            trigowise_path = (anglei + volmdlr.TWO_PI) - angle1
            clockwise_path = angle1 - anglei
        else:
            trigowise_path = anglei - angle1
            clockwise_path = angle1 - anglei + volmdlr.TWO_PI

        # Going trigo wise from interior to interior
        if angle2 < anglei:
            trigowise_path += (angle2 + volmdlr.TWO_PI) - anglei
            clockwise_path += anglei - angle2
        else:
            trigowise_path += angle2 - anglei
            clockwise_path += anglei - angle2 + volmdlr.TWO_PI

        if clockwise_path > trigowise_path:
            self.is_trigo = True
            self.angle = trigowise_path
        else:
            # Clock wise
            self.is_trigo = False
            self.angle = clockwise_path

        if self.start.is_close(self.end) or self.angle == 0:
            self.angle = volmdlr.TWO_PI

        if self.is_trigo:  # sens trigo
            self.offset_angle = angle1
        else:
            self.offset_angle = angle2

    def _get_points(self):
        return self.discretization_points(number_points=20)

    points = property(_get_points)

    def length(self):
        """
        Calculates the length of the arcellipse2d.

        :return: arcellipse2d's length
        """
        length = self.abscissa(self.end)
        return length

    def point_belongs(self, point, abs_tol: float = 1e-6):
        """
        Verifies if a point belongs to the arcellipse2d.

        :param point: point to be verified
        :param abs_tol: tolerance applied during calculations
        :return: True if the point belongs, False otherwise
        """
        if not math.isclose((point.x - self.center.x) ** 2 / self.major_axis ** 2 +
                            (point.y - self.center.y) ** 2 / self.minor_axis ** 2, 1, abs_tol=abs_tol) and not \
                math.isclose((point.x - self.center.x) ** 2 / self.minor_axis ** 2 +
                             (point.y - self.center.y) ** 2 / self.major_axis ** 2, 1, abs_tol=abs_tol):
            return False
        new_point = self.frame.global_to_local_coordinates(point)
        u1, u2 = new_point.x / self.major_axis, new_point.y / self.minor_axis
        angle_new_point = volmdlr.geometry.sin_cos_angle(u1, u2)
        if self.angle_start < self.angle_end and self.angle_end >= angle_new_point >= self.angle_start:
            return True
        if self.angle_start > self.angle_end and self.angle_end <= angle_new_point <= self.angle_start:
            return True
        return False

    def abscissa(self, point: volmdlr.Point2D):
        """
        Calculates the abscissa of a given point.

        :param point: point for calculating abscissa
        :return: a float, between 0 and the arcellise2d's length
        """
        if self.point_belongs(point):
            angle_abscissa = volmdlr.geometry.clockwise_angle(point - self.center, self.major_dir)
            angle_start = self.angle_start
            angle_end = angle_abscissa
            if self.angle_start > angle_abscissa > self.angle_end:
                angle_start = angle_abscissa
                angle_end = self.angle_start

            def arc_length(theta):
                return math.sqrt((self.major_axis ** 2) * math.sin(theta) ** 2 +
                                 (self.minor_axis ** 2) * math.cos(theta) ** 2)

            res, _ = scipy_integrate.quad(arc_length, angle_start, angle_end)
            return res
        raise ValueError(f'point {point} does not belong to ellipse')

    @property
    def bounding_rectangle(self):
        """
        Calculates the bounding rectangle for the arcellipse2d.

        :return: volmdlr.core.BoudingRectangle object.
        """
        if not self._bounding_rectangle:
            discretization_points = self.discretization_points(number_points=20)
            x_values, y_values = [], []
            for point in discretization_points:
                x_values.append(point.x)
                y_values.append(point.y)
            self._bounding_rectangle = volmdlr.core.BoundingRectangle(min(x_values), max(x_values),
                                                                      min(y_values), max(y_values))
        return self._bounding_rectangle

    def straight_line_area(self):
        """
        Calculates the area of the elliptic arc, with line drawn from start to end.

        :return: straight_line_area.
        """
        if self.angle >= math.pi:
            angle = volmdlr.TWO_PI - self.angle
            area = math.pi * self.major_axis * self.minor_axis - 0.5 * self.major_axis * self.minor_axis * (
                angle - math.sin(angle))
        else:
            angle = self.angle
            area = 0.5 * self.major_axis * self.minor_axis * (angle - math.sin(angle))

        if self.is_trigo:
            return area
        return -area

    def discretization_points(self, *, number_points: int = None, angle_resolution: int = None):
        """
        Discretize an Edge to have "n" points.

        :param number_points: the number of points (including start and end points)
             if unset, only start and end will be returned.
        :param angle_resolution: if set, the sampling will be adapted to have a controlled angular distance. Useful
            to mesh an arc.
        :return: a list of sampled points.
        """
        if not number_points:
            if not angle_resolution:
                number_points = 2
            else:
                number_points = math.ceil(angle_resolution * abs(0.5 * self.angle / math.pi))
        is_trigo = True
        if self.angle_start > self.angle_end:
            if self.angle_start >= self.angle_interior >= self.angle_end:
                angle_start = self.angle_end
                angle_end = self.angle_start
                is_trigo = False
            else:
                angle_end = self.angle_end + volmdlr.TWO_PI
                angle_start = self.angle_start
        elif self.angle_start == self.angle_end:
            angle_start = 0
            angle_end = 2 * math.pi
        else:
            angle_end = self.angle_end
            angle_start = self.angle_start

        discretization_points = [self.frame.local_to_global_coordinates(
            volmdlr.Point2D(self.major_axis * math.cos(angle), self.minor_axis * math.sin(angle)))
            for angle in npy.linspace(angle_start, angle_end, number_points)]
        if not is_trigo:
            discretization_points = discretization_points[::-1]
        return discretization_points

    def polygon_points(self, discretization_resolution: int):
        warnings.warn('polygon_points is deprecated,\
                please use discretization_points instead',
                      DeprecationWarning)
        return self.discretization_points(angle_resolution=discretization_resolution)

    def to_3d(self, plane_origin, x, y):
        point_start3d = self.start.to_3d(plane_origin, x, y)
        point_interior3d = self.interior.to_3d(plane_origin, x, y)
        point_end3d = self.end.to_3d(plane_origin, x, y)
        point_center3d = self.center.to_3d(plane_origin, x, y)

        a_max2d = self.center + self.major_dir * self.major_axis
        a_max3d = a_max2d.to_3d(plane_origin, x, y)
        new_major_dir = a_max3d - point_center3d
        new_major_dir.normalize()
        return ArcEllipse3D(point_start3d, point_interior3d, point_end3d,
                            point_center3d, new_major_dir, name=self.name)

    def plot(self, ax=None, edge_style: EdgeStyle = EdgeStyle()):
        if ax is None:
            _, ax = plt.subplots()

        self.interior.plot(ax=ax, color='m')
        self.start.plot(ax=ax, color='r')
        self.end.plot(ax=ax, color='b')
        self.center.plot(ax=ax, color='y')

        x = []
        y = []
        for px, py in self.discretization_points(number_points=100):
            x.append(px)
            y.append(py)

        plt.plot(x, y, color=edge_style.color, alpha=edge_style.alpha)
        return ax

    def normal_vector(self, abscissa):
        raise NotImplementedError

    def unit_normal_vector(self, abscissa):
        raise NotImplementedError

    def direction_vector(self, abscissa):
        raise NotImplementedError

    def unit_direction_vector(self, abscissa):
        raise NotImplementedError

    def reverse(self):
        return self.__class__(self.end.copy(), self.interior.copy(), self.start.copy(),
                              self.center.copy(), self.major_dir.copy(), self.name)

    def line_intersections(self, line2d: Line2D):
        """
        Intersections between an ArcEllipse2D and a Line2D.

        :param line2d: Line2D to verify intersections
        :return: List with all intersections
        """
        ellipse2d_linesegment_intersections = vm_utils_intersections.ellipse2d_line_intersections(self, line2d)
        linesegment_intersections = []
        for inter in ellipse2d_linesegment_intersections:
            if self.point_belongs(inter):
                linesegment_intersections.append(inter)
        return linesegment_intersections

    def linesegment_intersections(self, linesegment2d: LineSegment2D):
        """
        Intersections between an ArcEllipse2D and a LineSegment2D.

        :param linesegment2d: LineSegment2D to verify intersections
        :return: List with all intersections
        """
        if not self.bounding_rectangle.b_rectangle_intersection(linesegment2d.bounding_rectangle):
            return []
        intersections = self.line_intersections(linesegment2d)
        linesegment_intersections = []
        for inter in intersections:
            if linesegment2d.point_belongs(inter):
                linesegment_intersections.append(inter)
        return linesegment_intersections

    def frame_mapping(self, frame: volmdlr.Frame2D, side: str):
        """
        Changes frame_mapping and return a new ArcEllipse2D.

        side = 'old' or 'new'
        """
        if side == 'old':
            return ArcEllipse2D(frame.local_to_global_coordinates(self.start),
                                frame.local_to_global_coordinates(self.interior),
                                frame.local_to_global_coordinates(self.end),
                                frame.local_to_global_coordinates(self.center),
                                self.major_dir)
        if side == 'new':
            point_major_dir = self.center + self.major_dir * self.major_axis
            major_dir = frame.global_to_local_coordinates(point_major_dir)
            major_dir.normalize()
            return ArcEllipse2D(frame.global_to_local_coordinates(self.start),
                                frame.global_to_local_coordinates(self.interior),
                                frame.global_to_local_coordinates(self.end),
                                frame.global_to_local_coordinates(self.center),
                                major_dir)
        raise ValueError('Side should be \'new\' \'old\'')


class Line3D(Line):
    """
    Define an infinite line passing through the 2 points.

    """
    _non_eq_attributes = ['name', 'basis_primitives', 'bounding_box']

    def __init__(self, point1: volmdlr.Point3D, point2: volmdlr.Point3D,
                 name: str = ''):
        Line.__init__(self, point1, point2, name=name)
        # self.points = [point1, point2]
        self._bbox = None

    @property
    def bounding_box(self):
        if not self._bbox:
            self._bbox = self._bounding_box()
        return self._bbox

    @bounding_box.setter
    def bounding_box(self, new_bounding_box):
        self._bbox = new_bounding_box

    def _bounding_box(self):
        xmin = min([self.point1[0], self.point2[0]])
        xmax = max([self.point1[0], self.point2[0]])
        ymin = min([self.point1[1], self.point2[1]])
        ymax = max([self.point1[1], self.point2[1]])
        zmin = min([self.point1[2], self.point2[2]])
        zmax = max([self.point1[2], self.point2[2]])

        return volmdlr.core.BoundingBox(xmin, xmax, ymin, ymax, zmin, zmax)

    def point_at_abscissa(self, abscissa):
        return self.point1 + (
            self.point2 - self.point1) * abscissa

    def point_belongs(self, point3d):
        if point3d.is_close(self.point1):
            return True
        return self.direction_vector().is_colinear_to(point3d - self.point1)

    def point_distance(self, point):
        vector1 = point - self.point1
        vector1.to_vector()
        vector2 = self.point2 - self.point1
        vector2.to_vector()
        return vector1.cross(vector2).norm() / vector2.norm()

    def line_distance(self, line2):
        """
        Calculates the distance between two Line3D.

        :param line2: other Line3D.
        :return: The distance between the two lines.
        """
        direction_vector1 = self.direction_vector()
        direction_vector2 = line2.direction_vector()
        if direction_vector1.is_colinear_to(direction_vector2):
            return direction_vector1.cross(line2.point1 - self.point1).norm() / direction_vector1.norm()
        vector = line2.point1 - self.point1
        line_distance = abs(vector.dot(direction_vector1.cross(direction_vector2))) / direction_vector1.cross(
            direction_vector2).norm()
        return line_distance

    def skew_to(self, line):
        """
        Verifies if two Line3D are skew to each other, that is, they are not parallel and never intersect.

        :param line: other line.
        :return: True if they are skew, False otherwise.
        """
        if self.direction_vector().is_colinear_to(line.direction_vector()):
            return False
        if math.isclose(self.line_distance(line), 0, abs_tol=1e-6):
            return False
        return True

    def intersection(self, line2):
        """
        Calculates the intersection between to Line3D, if there is an intersection.

        :param line: other Line3D
        :return: None if there is no intersection between Lines. A volmdlr.Point3D if there existes an intersection
        """
        direction_vector1 = self.direction_vector()
        direction_vector2 = line2.direction_vector()
        distance_to_line = self.line_distance(line2)
        if direction_vector1.is_colinear_to(direction_vector2) or \
                not math.isclose(distance_to_line, 0, abs_tol=1e-6):
            return None
        if math.isclose(distance_to_line, 0, abs_tol=1e-6) and \
                math.isclose(direction_vector1.dot(direction_vector2), 0, abs_tol=1e-6):
            projected_point, _ = self.point_projection(line2.point1)
            return projected_point
        vector = self.point1 - line2.point1
        t_coefficient = (
            vector.dot(direction_vector2) * direction_vector2.dot(direction_vector1) -
            vector.dot(direction_vector1) * direction_vector2.dot(direction_vector2)) / (
            direction_vector1.dot(direction_vector1) * direction_vector2.dot(direction_vector2) -
            direction_vector1.dot(direction_vector2) * direction_vector2.dot(direction_vector1))
        # u_coefficient = (vector.dot(direction_vector2) + t_coefficient * direction_vector1.dot(
        # direction_vector2)) / direction_vector2.dot(direction_vector2)
        intersection = self.point1 + t_coefficient * direction_vector1
        return intersection

    def plot(self, ax=None, color='k', alpha=1, dashed=True):
        if ax is None:
            ax = Axes3D(plt.figure())

        # Line segment
        ax.plot([self.point1.x, self.point2.x], [self.point1.y, self.point2.y],
                [self.point1.z, self.point2.z], color=color, alpha=alpha)

        # Drawing 3 times length of segment on each side
        u = self.point2 - self.point1
        v1 = self.point1 - 3 * u
        x1, y1, z1 = v1.x, v1.y, v1.z
        v2 = self.point2 - 3 * u
        x2, y2, z2 = v2.x, v2.y, v2.z
        if dashed:
            ax.plot([x1, x2], [y1, y2], [z1, z2], color=color,
                    dashes=[30, 5, 10, 5])
        else:
            ax.plot([x1, x2], [y1, y2], [z1, z2], color=color)
        return ax

    def plane_projection2d(self, center, x, y):
        return Line2D(self.point1.plane_projection2d(center, x, y),
                      self.point2.plane_projection2d(center, x, y))

    def minimum_distance_points(self, other_line):
        """
        Returns the points on this line and the other line that are the closest of lines.
        """
        u = self.point2 - self.point1
        v = other_line.point2 - other_line.point1
        w = self.point1 - other_line.point1
        a = u.dot(u)
        b = u.dot(v)
        c = v.dot(v)
        d = u.dot(w)
        e = v.dot(w)

        s = (b * e - c * d) / (a * c - b ** 2)
        t = (a * e - b * d) / (a * c - b ** 2)
        p1 = self.point1 + s * u
        p2 = other_line.point1 + t * v
        return p1, p2

    def rotation(self, center: volmdlr.Point3D, axis: volmdlr.Vector3D, angle: float):
        """
        Line3D rotation.

        :param center: rotation center
        :param axis: rotation axis
        :param angle: angle rotation
        :return: a new rotated Line3D
        """

        return Line3D(*[p.rotation(center, axis, angle) for p in
                        [self.point1, self.point2]])

    def rotation_inplace(self, center: volmdlr.Point3D, axis: volmdlr.Vector3D, angle: float):
        """
        Line3D rotation. Object is updated inplace.

        :param center: rotation center
        :param axis: rotation axis
        :param angle: rotation angle
        """
        warnings.warn("'inplace' methods are deprecated. Use a not inplace method instead.", DeprecationWarning)

        for p in [self.point1, self.point2]:
            p.rotation_inplace(center, axis, angle)
        self._bbox = None

    def translation(self, offset: volmdlr.Vector3D):
        """
        Line3D translation.

        :param offset: translation vector
        :return: A new translated Line3D
        """
        return Line3D(*[point.translation(offset) for point in
                        [self.point1, self.point2]])

    def translation_inplace(self, offset: volmdlr.Vector3D):
        """
        Line3D translation. Object is updated inplace.

        :param offset: translation vector
        """
        warnings.warn("'inplace' methods are deprecated. Use a not inplace method instead.", DeprecationWarning)

        for point in [self.point1, self.point2]:
            point.translation_inplace(offset)
        self._bbox = None

    def frame_mapping(self, frame: volmdlr.Frame3D, side: str):
        """
        Changes vector frame_mapping and return a new Line3D.

        side = 'old' or 'new'
        """
        if side == 'old':
            new_start = frame.local_to_global_coordinates(self.point1)
            new_end = frame.local_to_global_coordinates(self.point2)
        elif side == 'new':
            new_start = frame.global_to_local_coordinates(self.point1)
            new_end = frame.global_to_local_coordinates(self.point2)
        else:
            raise ValueError('Please Enter a valid side: old or new')
        return Line3D(new_start, new_end)

    def frame_mapping_inplace(self, frame: volmdlr.Frame3D, side: str):
        """
        Changes Line3D frame_mapping and the object is updated inplace.

        side = 'old' or 'new'
        """
        warnings.warn("'inplace' methods are deprecated. Use a not inplace method instead.", DeprecationWarning)

        if side == 'old':
            new_start = frame.local_to_global_coordinates(self.point1)
            new_end = frame.local_to_global_coordinates(self.point2)
        elif side == 'new':
            new_start = frame.global_to_local_coordinates(self.point1)
            new_end = frame.global_to_local_coordinates(self.point2)
        else:
            raise ValueError('Please Enter a valid side: old or new')
        self.point1 = new_start
        self.point2 = new_end
        self._bbox = None

    def trim(self, point1: volmdlr.Point3D, point2: volmdlr.Point3D):
        if not self.point_belongs(point1) or not self.point_belongs(point2):
            raise ValueError('Point not on curve')

        return LineSegment3D(point1, point2)

    def copy(self, *args, **kwargs):
        return Line3D(*[p.copy() for p in [self.point1, self.point2]])

    @classmethod
    def from_step(cls, arguments, object_dict, **kwargs):
        """
        Converts a step primitive to an Line3D.

        :param arguments: The arguments of the step primitive.
        :type arguments: list
        :param object_dict: The dictionary containing all the step primitives
            that have already been instantiated
        :type object_dict: dict
        :return: The corresponding Line3D object
        :rtype: :class:`volmdlr.edges.Line3D`
        """

        point1 = object_dict[arguments[1]]
        direction = object_dict[arguments[2]]
        point2 = point1 + direction
        return cls(point1, point2, arguments[0][1:-1])

    def to_step(self, current_id, surface_id=None):
        p1_content, p1_id = self.point1.to_step(current_id)
        # p2_content, p2_id = self.point2.to_step(current_id+1)
        current_id = p1_id + 1
        u_content, u_id = volmdlr.Vector3D.to_step(
            self.unit_direction_vector(),
            current_id,
            vector=True)
        current_id = u_id + 1
        content = p1_content + u_content
        content += f"#{current_id} = LINE('{self.name}',#{p1_id},#{u_id});\n"
        return content, current_id

    def to_2d(self, plane_origin, x, y):
        """
        Transforms a Line3D into an Line2D, given an plane origin and a u and v plane vector.

        :param plane_origin: plane origin.
        :param x: plane u vector.
        :param y: plane v vector.
        :return: Line2D.
        """
        p2d = [p.to_2d(plane_origin, x, y) for p in (self.point1, self.point2)]
        if p2d[0] == p2d[1]:
            return None
        return Line2D(*p2d, name=self.name)


class LineSegment3D(LineSegment):
    """
    Define a line segment limited by two points.

    """

    def __init__(self, start: volmdlr.Point3D, end: volmdlr.Point3D,
                 name: str = ''):
        if start.is_close(end):
            raise NotImplementedError
        # self.points = [start, end]
        LineSegment.__init__(self, start=start, end=end, name=name)
        self._bbox = None

    @property
    def bounding_box(self):
        if not self._bbox:
            self._bbox = self._bounding_box()
        return self._bbox

    @bounding_box.setter
    def bounding_box(self, new_bounding_box):
        self._bbox = new_bounding_box

    def __hash__(self):
        return hash((self.__class__.__name__, self.start, self.end))

    def __eq__(self, other_linesegment3d):
        if other_linesegment3d.__class__ != self.__class__:
            return False
        return (self.start == other_linesegment3d.start
                and self.end == other_linesegment3d.end)

    def _bounding_box(self):

        xmin = min(self.start.x, self.end.x)
        xmax = max(self.start.x, self.end.x)
        ymin = min(self.start.y, self.end.y)
        ymax = max(self.start.y, self.end.y)
        zmin = min(self.start.z, self.end.z)
        zmax = max(self.start.z, self.end.z)

        return volmdlr.core.BoundingBox(xmin, xmax, ymin, ymax, zmin, zmax)

    def to_dict(self, *args, **kwargs):
        return {'object_class': 'volmdlr.edges.LineSegment3D',
                'name': self.name,
                'start': self.start.to_dict(),
                'end': self.end.to_dict()
                }

    # def point_at_abscissa(self, abscissa):
    #     return self.start + abscissa * (
    #         self.end - self.start) / self.length()

    def point_belongs(self, point, abs_tol=1e-7):
        point_distance = self.point_distance(point)
        if math.isclose(point_distance, 0, abs_tol=abs_tol):
            return True
        return False

    def normal_vector(self, abscissa=0.):
        return None

    def unit_normal_vector(self, abscissa=0.):
        return None

    # def middle_point(self):
    #     return self.point_at_abscissa(0.5 * self.length())

    def point_distance(self, point):
        distance, point = volmdlr.LineSegment3DPointDistance(
            [(self.start.x, self.start.y, self.start.z),
             (self.end.x, self.end.y, self.end.z)],
            (point.x, point.y, point.z))
        return distance

    def plane_projection2d(self, center, x, y):
        start, end = self.start.plane_projection2d(center, x, y), self.end.plane_projection2d(center, x, y)
        if not start.is_close(end):
            return LineSegment2D(start, end)
        return None

    def line_intersections(self, line):
        line_self = self.to_line()
        if line_self.skew_to(line):
            return []
        intersection = line_self.intersection(line)
        if intersection and self.point_belongs(intersection):
            return [intersection]
        return []

    def linesegment_intersections(self, linesegment):
        line1 = self.to_line()
        line2 = linesegment.to_line()
        intersection = line1.intersection(line2)
        if intersection and self.point_belongs(intersection) and linesegment.point_belongs(intersection):
            return [intersection]
        return []

    def rotation(self, center: volmdlr.Point3D,
                 axis: volmdlr.Vector3D, angle: float):
        """
        LineSegment3D rotation.

        :param center: rotation center
        :param axis: rotation axis
        :param angle: angle rotation
        :return: a new rotated LineSegment3D
        """
        start = self.start.rotation(center, axis, angle)
        end = self.end.rotation(center, axis, angle)
        return LineSegment3D(start, end)

    def rotation_inplace(self, center: volmdlr.Point3D,
                         axis: volmdlr.Vector3D, angle: float):
        """
        Line2D rotation. Object is updated inplace.

        :param center: rotation center
        :param axis: rotation axis
        :param angle: rotation angle
        """
        warnings.warn("'inplace' methods are deprecated. Use a not inplace method instead.", DeprecationWarning)

        for point in self.points:
            point.rotation_inplace(center, axis, angle)
        self._bbox = None

    def __contains__(self, point):

        point1, point2 = self.start, self.end
        axis = point2 - point1
        test = point.rotation(point1, axis, math.pi)
        if test.is_close(point):
            return True

        return False

    def translation(self, offset: volmdlr.Vector3D):
        """
        LineSegment3D translation.

        :param offset: translation vector
        :return: A new translated LineSegment3D
        """
        return LineSegment3D(
            *[point.translation(offset) for point in self.points])

    def translation_inplace(self, offset: volmdlr.Vector3D):
        """
        LineSegment3D translation. Object is updated inplace.

        :param offset: translation vector
        """
        warnings.warn("'inplace' methods are deprecated. Use a not inplace method instead.", DeprecationWarning)

        for point in self.points:
            point.translation_inplace(offset)
        self._bbox = None

    def frame_mapping(self, frame: volmdlr.Frame3D, side: str):
        """
        Changes LineSegment3D frame_mapping and return a new LineSegment3D.

        side = 'old' or 'new'
        """
        if side == 'old':
            return LineSegment3D(
                *[frame.local_to_global_coordinates(point) for point in [self.start, self.end]])
        if side == 'new':
            return LineSegment3D(
                *[frame.global_to_local_coordinates(point) for point in [self.start, self.end]])
        raise ValueError('Please Enter a valid side: old or new')

    def frame_mapping_inplace(self, frame: volmdlr.Frame3D, side: str):
        """
        Changes vector frame_mapping and the object is updated inplace.

        side = 'old' or 'new'
        """
        warnings.warn("'inplace' methods are deprecated. Use a not inplace method instead.", DeprecationWarning)

        if side == 'old':
            new_start = frame.local_to_global_coordinates(self.start)
            new_end = frame.local_to_global_coordinates(self.end)
        elif side == 'new':
            new_start = frame.global_to_local_coordinates(self.start)
            new_end = frame.global_to_local_coordinates(self.end)
        else:
            raise ValueError('Please Enter a valid side: old or new')
        self.start = new_start
        self.end = new_end
        self._bbox = None

    def copy(self, *args, **kwargs):
        return LineSegment3D(self.start.copy(), self.end.copy())

    def plot(self, ax=None, edge_style: EdgeStyle = EdgeStyle()):
        if ax is None:
            fig = plt.figure()
            ax = fig.add_subplot(111, projection='3d')
        else:
            fig = ax.figure

        points = [self.start, self.end]
        x = [p.x for p in points]
        y = [p.y for p in points]
        z = [p.z for p in points]
        if edge_style.edge_ends:
            ax.plot(x, y, z, color=edge_style.color, alpha=edge_style.alpha, marker='o')
        else:
            ax.plot(x, y, z, color=edge_style.color, alpha=edge_style.alpha)
        if edge_style.edge_direction:
            x, y, z = self.point_at_abscissa(0.5 * self.length())
            u, v, w = 0.05 * self.direction_vector()
            ax.quiver(x, y, z, u, v, w, length=self.length() / 100,
                      arrow_length_ratio=5, normalize=True,
                      pivot='tip', color=edge_style.color)
        return ax

    def plot2d(self, x_3D, y_3D, ax=None, color='k', width=None):
        if ax is None:
            fig = plt.figure()
            ax = fig.add_subplot(111, projection='3d')
        else:
            fig = ax.figure

        edge2d = self.plane_projection2d(volmdlr.O3D, x_3D, y_3D)
        edge2d.plot(ax=ax, edge_style=EdgeStyle(color=color, width=width))
        return ax

    def plot_data(self, x_3D, y_3D, marker=None, color='black', stroke_width=1,
                  dash=False, opacity=1, arrow=False):
        edge2D = self.plane_projection2d(volmdlr.O3D, x_3D, y_3D)
        return edge2D.plot_data(marker, color, stroke_width,
                                dash, opacity, arrow)

    def to_line(self):
        return Line3D(self.start, self.end)

    def to_2d(self, plane_origin, x, y):
        """
        Transforms a LineSegment3D into an LineSegment2D, given an plane origin and a u and v plane vector.

        :param plane_origin: plane origin.
        :param x: plane u vector.
        :param y: plane v vector.
        :return: LineSegment2D.
        """
        p2d = [p.to_2d(plane_origin, x, y) for p in (self.start, self.end)]
        if p2d[0].is_close(p2d[1]):
            return None
        return LineSegment2D(*p2d, name=self.name)

    def to_bspline_curve(self, resolution=10):
        """
        Convert a LineSegment3D to a BSplineCurve3D.
        """
        degree = 1
        points = [self.point_at_abscissa(abscissa / self.length())
                  for abscissa in range(resolution + 1)]
        bspline_curve = BSplineCurve3D.from_points_interpolation(points,
                                                                 degree)
        return bspline_curve

    def reverse(self):
        return LineSegment3D(self.end.copy(), self.start.copy())

    def minimum_distance_points(self, other_line):
        """
        Returns the points on this line and the other line that are the closest of lines.
        """
        u = self.end - self.start
        v = other_line.end - other_line.start
        w = self.start - other_line.start
        a = u.dot(u)
        b = u.dot(v)
        c = v.dot(v)
        d = u.dot(w)
        e = v.dot(w)
        if (a * c - b ** 2) != 0:
            s = (b * e - c * d) / (a * c - b ** 2)
            t = (a * e - b * d) / (a * c - b ** 2)
            p1 = self.start + s * u
            p2 = other_line.start + t * v
            return p1, p2
        return self.start, other_line.start

    def matrix_distance(self, other_line):
        u = self.direction_vector()
        v = other_line.direction_vector()
        w = other_line.start - self.start

        a11 = u.dot(u)
        a12 = -u.dot(v)
        a22 = v.dot(v)

        A = npy.array([[a11, a12],
                       [a12, a22]])
        B = npy.array([w.dot(u), -w.dot(v)])

        res = scp.optimize.lsq_linear(A, B, bounds=(0, 1))
        p1 = self.point_at_abscissa(res.x[0] * self.length())
        p2 = other_line.point_at_abscissa(
            res.x[1] * other_line.length())
        return p1, p2

    def parallel_distance(self, other_linesegment):
        pt_a, pt_b, pt_c = self.start, self.end, other_linesegment.start
        vector = volmdlr.Vector3D((pt_a - pt_b).vector)
        vector.normalize()
        plane1 = volmdlr.faces.Plane3D.from_3_points(pt_a, pt_b, pt_c)
        v = vector.cross(plane1.frame.w)  # distance vector
        # pt_a = k*u + c*v + pt_c
        res = (pt_a - pt_c).vector
        x, y, z = res[0], res[1], res[2]
        u1, u2, u3 = vector.x, vector.y, vector.z
        v1, v2, v3 = v.x, v.y, v.z

        if (u1 * v2 - v1 * u2) != 0 and u1 != 0:
            c = (y * u1 - x * u2) / (u1 * v2 - v1 * u2)
            k = (x - c * v1) / u1
            if math.isclose(k * u3 + c * v3, z, abs_tol=1e-7):
                return k
        elif (u1 * v3 - v1 * u3) != 0 and u1 != 0:
            c = (z * u1 - x * u3) / (u1 * v3 - v1 * u3)
            k = (x - c * v1) / u1
            if math.isclose(k * u2 + c * v2, y, abs_tol=1e-7):
                return k
        elif (v1 * u2 - v2 * u1) != 0 and u2 != 0:
            c = (u2 * x - y * u1) / (v1 * u2 - v2 * u1)
            k = (y - c * v2) / u2
            if math.isclose(k * u3 + c * v3, z, abs_tol=1e-7):
                return k
        elif (v3 * u2 - v2 * u3) != 0 and u2 != 0:
            c = (u2 * z - y * u3) / (v3 * u2 - v2 * u3)
            k = (y - c * v2) / u2
            if math.isclose(k * u1 + c * v1, x, abs_tol=1e-7):
                return k
        elif (u1 * v3 - v1 * u3) != 0 and u3 != 0:
            c = (z * u1 - x * u3) / (u1 * v3 - v1 * u3)
            k = (z - c * v3) / u3
            if math.isclose(k * u2 + c * v2, y, abs_tol=1e-7):
                return k
        elif (u2 * v3 - v2 * u3) != 0 and u3 != 0:
            c = (z * u2 - y * u3) / (u2 * v3 - v2 * u3)
            k = (z - c * v3) / u3
            if math.isclose(k * u1 + c * v1, x, abs_tol=1e-7):
                return k
        raise NotImplementedError

    def minimum_distance(self, element, return_points=False):
        if element.__class__ is Arc3D or element.__class__ is volmdlr.wires.Circle3D:
            pt1, pt2 = element.minimum_distance_points_line(self)
            if return_points:
                return pt1.point_distance(pt2), pt1, pt2
            return pt1.point_distance(pt2)

        if element.__class__ is LineSegment3D:
            p1, p2 = self.matrix_distance(element)
            if return_points:
                return p1.point_distance(p2), p1, p2
            return p1.point_distance(p2)

        if element.__class__ is BSplineCurve3D:
            points = element.points
            lines = []
            dist_min = math.inf
            for p1, p2 in zip(points[0:-1], points[1:]):
                lines.append(LineSegment3D(p1, p2))
            for line in lines:
                p1, p2 = self.matrix_distance(line)
                dist = p1.point_distance(p2)
                if dist < dist_min:
                    dist_min = dist
                    min_points = (p1, p2)
            if return_points:
                p1, p2 = min_points
                return dist_min, p1, p2
            return dist_min

        raise NotImplementedError

    def extrusion(self, extrusion_vector):
        u = self.unit_direction_vector()
        v = extrusion_vector.copy()
        v.normalize()
        w = u.cross(v)
        l1 = self.length()
        l2 = extrusion_vector.norm()
        # outer_contour = Polygon2D([O2D, Point2D((l1, 0.)),
        #                            Point2D((l1, l2)), Point2D((0., l2))])
        plane = volmdlr.faces.Plane3D(volmdlr.Frame3D(self.start, u, v, w))
        return [plane.rectangular_cut(0, l1, 0, l2)]

    def _revolution_conical(self, params):
        axis, u, p1_proj, d1, d2, angle = params
        v = axis.cross(u)
        dv = self.direction_vector()
        dv.normalize()

        semi_angle = math.atan2(dv.dot(u), dv.dot(axis))
        cone_origin = p1_proj - d1 / math.tan(semi_angle) * axis
        if semi_angle > 0.5 * math.pi:
            semi_angle = math.pi - semi_angle

            cone_frame = volmdlr.Frame3D(cone_origin, u, -v, -axis)
            angle2 = - angle
        else:
            angle2 = angle
            cone_frame = volmdlr.Frame3D(cone_origin, u, v, axis)

        surface = volmdlr.faces.ConicalSurface3D(cone_frame,
                                                 semi_angle)
        z1 = d1 / math.tan(semi_angle)
        z2 = d2 / math.tan(semi_angle)
        return [surface.rectangular_cut(0, angle2, z1, z2)]

    def _cylindrical_revolution(self, params):
        axis, u, p1_proj, d1, d2, angle = params
        v = axis.cross(u)
        surface = volmdlr.faces.CylindricalSurface3D(
            volmdlr.Frame3D(p1_proj, u, v, axis), d1)
        return [surface.rectangular_cut(0, angle,
                                        0,
                                        (self.end - self.start).dot(axis))]

    def revolution(self, axis_point, axis, angle):
        """
        Returns the face generated by the revolution of the line segments."
        """
        axis_line3d = Line3D(axis_point, axis_point + axis)
        if axis_line3d.point_belongs(self.start) and axis_line3d.point_belongs(
                self.end):
            return []

        p1_proj, _ = axis_line3d.point_projection(self.start)
        p2_proj, _ = axis_line3d.point_projection(self.end)
        d1 = self.start.point_distance(p1_proj)
        d2 = self.end.point_distance(p2_proj)
        if not math.isclose(d1, 0., abs_tol=1e-9):
            u = self.start - p1_proj  # Unit vector from p1_proj to p1
            u.normalize()
        elif not math.isclose(d2, 0., abs_tol=1e-9):
            u = self.end - p2_proj  # Unit vector from p1_proj to p1
            u.normalize()
        else:
            return []
        if u.is_colinear_to(self.direction_vector()):
            # Planar face
            v = axis.cross(u)
            surface = volmdlr.faces.Plane3D(
                volmdlr.Frame3D(p1_proj, u, v, axis))
            r, R = sorted([d1, d2])
            if angle == volmdlr.TWO_PI:
                # Only 2 circles as contours
                outer_contour2d = volmdlr.wires.Circle2D(volmdlr.O2D, R)
                if not math.isclose(r, 0, abs_tol=1e-9):
                    inner_contours2d = [volmdlr.wires.Circle2D(volmdlr.O2D, r)]
                else:
                    inner_contours2d = []
            else:
                inner_contours2d = []
                if math.isclose(r, 0, abs_tol=1e-9):
                    # One arc and 2 lines (pizza slice)
                    arc2_e = volmdlr.Point2D(R, 0)
                    arc2_i = arc2_e.rotation(center=volmdlr.O2D,
                                             angle=0.5 * angle)
                    arc2_s = arc2_e.rotation(center=volmdlr.O2D, angle=angle)
                    arc2 = Arc2D(arc2_s, arc2_i, arc2_e)
                    line1 = LineSegment2D(arc2_e, volmdlr.O2D)
                    line2 = LineSegment2D(volmdlr.O2D, arc2_s)
                    outer_contour2d = volmdlr.wires.Contour2D([arc2, line1,
                                                               line2])

                else:
                    # Two arcs and lines
                    arc1_s = volmdlr.Point2D(R, 0)
                    arc1_i = arc1_s.rotation(center=volmdlr.O2D,
                                             angle=0.5 * angle)
                    arc1_e = arc1_s.rotation(center=volmdlr.O2D, angle=angle)
                    arc1 = Arc2D(arc1_s, arc1_i, arc1_e)

                    arc2_e = volmdlr.Point2D(r, 0)
                    arc2_i = arc2_e.rotation(center=volmdlr.O2D,
                                             angle=0.5 * angle)
                    arc2_s = arc2_e.rotation(center=volmdlr.O2D, angle=angle)
                    arc2 = Arc2D(arc2_s, arc2_i, arc2_e)

                    line1 = LineSegment2D(arc1_e, arc2_s)
                    line2 = LineSegment2D(arc2_e, arc1_s)

                    outer_contour2d = volmdlr.wires.Contour2D([arc1, line1,
                                                               arc2, line2])

            return [volmdlr.faces.PlaneFace3D(surface,
                                              volmdlr.faces.Surface2D(
                                                  outer_contour2d,
                                                  inner_contours2d))]

        if not math.isclose(d1, d2, abs_tol=1e-9):
            # Conical
            return self._revolution_conical([axis, u, p1_proj, d1, d2, angle])

        # Cylindrical face
        return self._cylindrical_revolution([axis, u, p1_proj, d1, d2, angle])


    def to_step(self, current_id, surface_id=None):
        line = self.to_line()
        content, line_id = line.to_step(current_id)
        current_id = line_id + 1
        start_content, start_id = self.start.to_step(current_id, vertex=True)
        current_id = start_id + 1
        end_content, end_id = self.end.to_step(current_id + 1, vertex=True)
        content += start_content + end_content
        current_id = end_id + 1
        content += "#{} = EDGE_CURVE('{}',#{},#{},#{},.T.);\n".format(
            current_id, self.name,
            start_id, end_id, line_id)
        return content, [current_id]


class BSplineCurve3D(BSplineCurve):
    """
    A class for 3 dimensional B-spline curves.

    The following rule must be respected : `number of knots = number of control points + degree + 1`

    :param degree: The degree of the 3 dimensional B-spline curve
    :type degree: int
    :param control_points: A list of 3 dimensional points
    :type control_points: List[:class:`volmdlr.Point3D`]
    :param knot_multiplicities: The vector of multiplicities for each knot
    :type knot_multiplicities: List[int]
    :param knots: The knot vector composed of values between 0 and 1
    :type knots: List[float]
    :param weights: The weight vector applied to the knot vector. Default
        value is None
    :type weights: List[float], optional
    :param periodic: If `True` the B-spline curve is periodic. Default value
        is False
    :type periodic: bool, optional
    :param name: The name of the B-spline curve. Default value is ''
    :type name: str, optional
    """
    _non_serializable_attributes = ['curve']

    def __init__(self,
                 degree: int,
                 control_points: List[volmdlr.Point3D],
                 knot_multiplicities: List[int],
                 knots: List[float],
                 weights: List[float] = None,
                 periodic: bool = False,
                 name: str = ''):

        BSplineCurve.__init__(self, degree,
                              control_points,
                              knot_multiplicities,
                              knots,
                              weights,
                              periodic,
                              name)

        self._bbox = None

    @property
    def bounding_box(self):
        if not self._bbox:
            self._bbox = self._bounding_box()
        return self._bbox

    @bounding_box.setter
    def bounding_box(self, new_bounding_box):
        self._bbox = new_bounding_box

    def _bounding_box(self):
        bbox = self.curve.bbox
        return volmdlr.core.BoundingBox(bbox[0][0], bbox[1][0],
                                        bbox[0][1], bbox[1][1],
                                        bbox[0][2], bbox[1][2])

    def look_up_table(self, resolution: int = 20, start_parameter: float = 0,
                      end_parameter: float = 1):
        """
        Creates a table of equivalence between the parameter t (eval. of the BSplineCurve) and the cumulative distance.

        :param resolution: The precision of the table. Auto-adjusted by the
            algorithm. Default value set to 20
        :type resolution: int, optional
        :param start_parameter: First parameter evaluated in the table.
            Default value set to 0
        :type start_parameter: float, optional
        :param end_parameter: Last parameter evaluated in the table.
            Default value set to 1
        :type start_parameter: float, optional
        :return: Yields a list of tuples containing the parameter and the
            cumulated distance along the BSplineCruve3D from the evaluation of
            start_parameter
        :rtype: Tuple[float, float]
        """
        resolution = max(10, min(resolution, int(self.length() / 1e-4)))
        delta_param = 1 / resolution * (end_parameter - start_parameter)
        distance = 0
        for i in range(resolution + 1):
            if i == 0:
                yield start_parameter, 0
            else:
                param1 = start_parameter + (i - 1) * delta_param
                param2 = start_parameter + i * delta_param
                point1 = volmdlr.Point3D(*self.curve.evaluate_single(param1))
                point2 = volmdlr.Point3D(*self.curve.evaluate_single(param2))
                distance += point1.point_distance(point2)
                yield param2, distance

    def point_at_abscissa(self, abscissa: float, resolution: int = 1000):
        """
        Returns the 3 dimensional point at a given curvilinear abscissa.

        This is an approximation. Resolution parameter can be increased
        for more accurate result.

        :param abscissa: The distance on the BSplineCurve3D from its start
        :type abscissa: float
        :param resolution: The precision of the approximation. Default value
            set to 1000
        :type resolution: int, optional
        :return: The Point3D at the given curvilinear abscissa.
        :rtype: :class:`volmdlr.Point3D`
        """
        if math.isclose(abscissa, 0, abs_tol=1e-10):
            return self.start
        if math.isclose(abscissa, self.length(), abs_tol=1e-10):
            return self.end
        lut = self.look_up_table(resolution=resolution)
        if 0 < abscissa < self.length():
            last_param = 0
            for t, dist in lut:
                if abscissa < dist:
                    t1 = last_param
                    t2 = t
                    return volmdlr.Point3D(
                        *self.curve.evaluate_single((t1 + t2) / 2))
                last_param = t
        raise ValueError('Curvilinear abscissa is bigger than length,'
                         ' or negative')

    def normal(self, position: float = 0.0):
        _, normal = operations.normal(self.curve, position, normalize=True)
        normal = volmdlr.Point3D(normal[0], normal[1], normal[2])
        return normal

    def direction_vector(self, abscissa=0.):
        l = self.length()
        if abscissa >= l:
            abscissa2 = l
            abscissa = abscissa2 - 0.001 * l

        else:
            abscissa2 = min(abscissa + 0.001 * l, l)

        tangent = self.point_at_abscissa(abscissa2) - self.point_at_abscissa(
            abscissa)
        return tangent

    def normal_vector(self, abscissa):
        return None

    def unit_normal_vector(self, abscissa):
        return None

    def point3d_to_parameter(self, point: volmdlr.Point3D):
        """
        Search for the value of the normalized evaluation parameter t (between 0 and 1).

        :return: the given point when the BSplineCurve3D is evaluated at the t value.
        """
        def f(param):
            p3d = volmdlr.Point3D(*self.curve.evaluate_single(param))
            return point.point_distance(p3d)
        res = scipy.optimize.minimize(fun=f, x0=(0.5), bounds=[(0, 1)],
                                      tol=1e-9)
        return res.x[0]

    @classmethod
    def from_step(cls, arguments, object_dict, **kwargs):
        """
        Converts a step primitive to a BSplineCurve3D.

        :param arguments: The arguments of the step primitive.
        :type arguments: list
        :param object_dict: The dictionary containing all the step primitives
            that have already been instantiated
        :type object_dict: dict
        :return: The corresponding BSplineCurve3D.
        :rtype: :class:`volmdlr.edges.BSplineCurve3D`
        """

        name = arguments[0][1:-1]
        degree = int(arguments[1])
        points = [object_dict[int(i[1:])] for i in arguments[2]]
        lines = [LineSegment3D(pt1, pt2) for pt1, pt2 in zip(points[:-1], points[1:]) if not pt1.is_close(pt2)]
        if lines:  # quick fix. Real problem: Tolerance too low (1e-6 m = 0.001mm)
            dir_vector = lines[0].unit_direction_vector()
            if all(line.unit_direction_vector() == dir_vector for line in lines):
                return LineSegment3D(points[0], points[-1])
        # curve_form = arguments[3]
        if arguments[4] == '.F.':
            closed_curve = False
        elif arguments[4] == '.T.':
            closed_curve = True
        else:
            raise ValueError
        # self_intersect = arguments[5]
        knot_multiplicities = [int(i) for i in arguments[6][1:-1].split(",")]
        knots = [float(i) for i in arguments[7][1:-1].split(",")]
        # knot_spec = arguments[8]
        knot_vector = []
        for i, knot in enumerate(knots):
            knot_vector.extend([knot] * knot_multiplicities[i])

        if 9 in range(len(arguments)):
            weight_data = [float(i) for i in arguments[9][1:-1].split(",")]
        else:
            weight_data = None

        # FORCING CLOSED_CURVE = FALSE:
        # closed_curve = False
        return cls(degree, points, knot_multiplicities, knots, weight_data,
                   closed_curve, name)

    def to_step(self, current_id, surface_id=None, curve2d=None):

        points_ids = []
        content = ''
        point_id = current_id
        for point in self.control_points:
            point_content, point_id = point.to_step(point_id,
                                                    vertex=False)
            content += point_content
            points_ids.append(point_id)
            point_id += 1

        curve_id = point_id
        content += "#{} = B_SPLINE_CURVE_WITH_KNOTS('{}',{},({})," \
                   ".UNSPECIFIED.,.F.,.F.,{},{}," \
                   ".UNSPECIFIED.);\n".format(
                       curve_id, self.name, self.degree,
                       volmdlr.core.step_ids_to_str(points_ids),
                       tuple(self.knot_multiplicities),
                       tuple(self.knots))

        if surface_id:
            content += f"#{curve_id + 1} = SURFACE_CURVE('',#{curve_id},(#{curve_id + 2}),.PCURVE_S1.);\n"
            content += f"#{curve_id + 2} = PCURVE('',#{surface_id},#{curve_id + 3});\n"

            # 2D parametric curve
            curve2d_content, curve2d_id = curve2d.to_step(curve_id + 5)

            content += f"#{curve_id + 3} = DEFINITIONAL_REPRESENTATION('',(#{curve2d_id - 1}),#{curve_id + 4});\n"
            content += f"#{curve_id + 4} = ( GEOMETRIC_REPRESENTATION_CONTEXT(2)" \
                       f"PARAMETRIC_REPRESENTATION_CONTEXT() REPRESENTATION_CONTEXT('2D SPACE','') );\n"

            content += curve2d_content
            current_id = curve2d_id
        else:
            current_id = curve_id + 1

        start_content, start_id = self.start.to_step(current_id, vertex=True)
        current_id = start_id + 1
        end_content, end_id = self.end.to_step(current_id + 1, vertex=True)
        content += start_content + end_content
        current_id = end_id + 1
        if surface_id:
            content += "#{} = EDGE_CURVE('{}',#{},#{},#{},.T.);\n".format(
                current_id, self.name,
                start_id, end_id, curve_id + 1)
        else:
            content += "#{} = EDGE_CURVE('{}',#{},#{},#{},.T.);\n".format(
                current_id, self.name,
                start_id, end_id, curve_id)
        return content, [current_id]

    def point_distance(self, pt1):
        distances = []
        for point in self.points:
            #            vmpt = Point3D((point[1], point[2], point[3]))
            distances.append(pt1.point_distance(point))
        return min(distances)

    def rotation(self, center: volmdlr.Point3D, axis: volmdlr.Vector3D, angle: float):
        """
        BSplineCurve3D rotation.

        :param center: rotation center
        :param axis: rotation axis
        :param angle: angle rotation
        :return: a new rotated BSplineCurve3D
        """
        new_control_points = [p.rotation(center, axis, angle) for p in
                              self.control_points]
        new_bsplinecurve3d = BSplineCurve3D(self.degree, new_control_points,
                                            self.knot_multiplicities,
                                            self.knots, self.weights,
                                            self.periodic, self.name)
        return new_bsplinecurve3d

    def rotation_inplace(self, center: volmdlr.Point3D, axis: volmdlr.Vector3D, angle: float):
        """
        BSplineCurve3D rotation. Object is updated inplace.

        :param center: rotation center
        :param axis: rotation axis
        :param angle: rotation angle
        """
        warnings.warn("'inplace' methods are deprecated. Use a not inplace method instead.", DeprecationWarning)

        new_control_points = [p.rotation(center, axis, angle) for p in
                              self.control_points]
        new_bsplinecurve3d = BSplineCurve3D(self.degree, new_control_points,
                                            self.knot_multiplicities,
                                            self.knots, self.weights,
                                            self.periodic, self.name)
        self.control_points = new_control_points
        self.curve = new_bsplinecurve3d.curve
        self.points = new_bsplinecurve3d.points
        self._bbox = None

    def trim(self, point1: volmdlr.Point3D, point2: volmdlr.Point3D):
        if (point1.is_close(self.start) and point2.is_close(self.end)) \
                or (point1.is_close(self.end) and point2.is_close(self.start)):
            return self

        if point1.is_close(self.start) and not point2.is_close(self.end):
            return self.cut_after(self.point3d_to_parameter(point2))

        if point2.is_close(self.start) and not point1.is_close(self.end):
            return self.cut_after(self.point3d_to_parameter(point1))

        if not point1.is_close(self.start) and point2.is_close(self.end):
            return self.cut_before(self.point3d_to_parameter(point1))

        if not point2.is_close(self.start) and point1.is_close(self.end):
            return self.cut_before(self.point3d_to_parameter(point2))

        parameter1 = self.point3d_to_parameter(point1)
        parameter2 = self.point3d_to_parameter(point2)
        if parameter1 is None or parameter2 is None:
            raise ValueError('Point not on BSplineCurve for trim method')

        if parameter1 > parameter2:
            parameter1, parameter2 = parameter2, parameter1
            point1, point2 = point2, point1

        bspline_curve = self.cut_before(parameter1)
        new_param2 = bspline_curve.point3d_to_parameter(point2)
        trimmed_bspline_cruve = bspline_curve.cut_after(new_param2)
        return trimmed_bspline_cruve

    def trim_between_evaluations(self, parameter1: float, parameter2: float):
        print('Use BSplineCurve3D.trim instead of trim_between_evaluation')
        parameter1, parameter2 = min([parameter1, parameter2]), \
            max([parameter1, parameter2])

        if math.isclose(parameter1, 0, abs_tol=1e-7) \
                and math.isclose(parameter2, 1, abs_tol=1e-7):
            return self
        if math.isclose(parameter1, 0, abs_tol=1e-7):
            return self.cut_after(parameter2)
        if math.isclose(parameter2, 1, abs_tol=1e-7):
            return self.cut_before(parameter1)

        # Cut before
        bspline_curve = self.insert_knot(parameter1, num=self.degree)
        if bspline_curve.weights is not None:
            raise NotImplementedError

        # Cut after
        bspline_curve = bspline_curve.insert_knot(parameter2, num=self.degree)
        if bspline_curve.weights is not None:
            raise NotImplementedError

        new_ctrlpts = bspline_curve.control_points[bspline_curve.degree:
                                                   -bspline_curve.degree]
        new_multiplicities = bspline_curve.knot_multiplicities[1:-1]
        # new_multiplicities = bspline_curve.knot_multiplicities[2:-5]
        new_multiplicities[-1] += 1
        new_multiplicities[0] += 1
        new_knots = bspline_curve.knots[1:-1]
        # new_knots = bspline_curve.knots[2:-5]
        new_knots = standardize_knot_vector(new_knots)

        return BSplineCurve3D(degree=bspline_curve.degree,
                              control_points=new_ctrlpts,
                              knot_multiplicities=new_multiplicities,
                              knots=new_knots,
                              weights=None,
                              periodic=bspline_curve.periodic,
                              name=bspline_curve.name)

    def cut_before(self, parameter: float):
        # Is a value of parameter below 4e-3 a real need for precision ?
        if math.isclose(parameter, 0, abs_tol=4e-3):
            return self
        if math.isclose(parameter, 1, abs_tol=1e-6):
            return self.reverse()
        #     raise ValueError('Nothing will be left from the BSplineCurve3D')

        curves = operations.split_curve(self.curve, parameter)
        return self.from_geomdl_curve(curves[1])

    def cut_after(self, parameter: float):
        # Is a value of parameter below 4e-3 a real need for precision ?
        if math.isclose(parameter, 0, abs_tol=1e-6):
            #     # raise ValueError('Nothing will be left from the BSplineCurve3D')
            #     curves = operations.split_curve(operations.refine_knotvector(self.curve, [4]), parameter)
            #     return self.from_geomdl_curve(curves[0])
            return self.reverse()
        if math.isclose(parameter, 1, abs_tol=4e-3):
            return self
        curves = operations.split_curve(self.curve, parameter)
        return self.from_geomdl_curve(curves[0])

    def insert_knot(self, knot: float, num: int = 1):
        """
        Returns a new BSplineCurve3D.

        """
        curve_copy = self.curve.__deepcopy__({})
        modified_curve = operations.insert_knot(curve_copy, [knot], num=[num])
        return self.from_geomdl_curve(modified_curve)

    # Copy paste du LineSegment3D
    def plot(self, ax=None, edge_style: EdgeStyle = EdgeStyle()):
        if ax is None:
            fig = plt.figure()
            ax = fig.add_subplot(111, projection='3d')
        else:
            fig = ax.figure

        x = [p.x for p in self.points]
        y = [p.y for p in self.points]
        z = [p.z for p in self.points]
        ax.plot(x, y, z, color=edge_style.color, alpha=edge_style.alpha)
        if edge_style.edge_ends:
            ax.plot(x, y, z, 'o', color=edge_style.color, alpha=edge_style.alpha)
        return ax

    def to_2d(self, plane_origin, x, y):
        """
        Transforms a BSplineCurve3D into an BSplineCurve2D, given an plane origin and a u and v plane vector.

        :param plane_origin: plane origin.
        :param x: plane u vector.
        :param y: plane v vector.
        :return: BSplineCurve2D.
        """
        control_points2d = [p.to_2d(plane_origin, x, y) for p in
                            self.control_points]
        return BSplineCurve2D(self.degree, control_points2d,
                              self.knot_multiplicities, self.knots,
                              self.weights, self.periodic, self.name)

    def polygon_points(self, discretization_resolution: int):
        warnings.warn('polygon_points is deprecated,\
                please use discretization_points instead',
                      DeprecationWarning)
        return self.discretization_points(angle_resolution=discretization_resolution)

    def curvature(self, u: float, point_in_curve: bool = False):
        # u should be in the interval [0,1]
        ders = self.derivatives(u, 3)  # 3 first derivative
        c1, c2 = ders[1], ders[2]
        denom = c1.cross(c2)
        if c1.is_close(volmdlr.O3D) or c2.is_close(volmdlr.O3D) or denom.norm() == 0.0:
            if point_in_curve:
                return 0., volmdlr.Point3D(*ders[0])
            return 0.
        r_c = ((c1.norm()) ** 3) / denom.norm()
        point = volmdlr.Point3D(*ders[0])
        if point_in_curve:
            return 1 / r_c, point
        return 1 / r_c

    def global_maximum_curvature(self, nb_eval: int = 21, point_in_curve: bool = False):
        check = [i / (nb_eval - 1) for i in range(nb_eval)]
        curvatures = []
        for u in check:
            curvatures.append(self.curvature(u, point_in_curve))
        return curvatures

    def maximum_curvature(self, point_in_curve: bool = False):
        """
        Returns the maximum curvature of a curve and the point where it is located.
        """
        if point_in_curve:
            maximum_curvarture, point = max(self.global_maximum_curvature(nb_eval=21, point_in_curve=point_in_curve))
            return maximum_curvarture, point
        # print(self.global_maximum_curvature(point_in_curve))
        maximum_curvarture = max(self.global_maximum_curvature(nb_eval=21, point_in_curve=point_in_curve))
        return maximum_curvarture

    def minimum_radius(self, point_in_curve=False):
        """
        Returns the minimum curvature radius of a curve and the point where it is located.
        """
        if point_in_curve:
            maximum_curvarture, point = self.maximum_curvature(point_in_curve)
            return 1 / maximum_curvarture, point
        maximum_curvarture = self.maximum_curvature(point_in_curve)
        return 1 / maximum_curvarture

    def global_minimum_curvature(self, nb_eval: int = 21):
        check = [i / (nb_eval - 1) for i in range(nb_eval)]
        radius = []
        for u in check:
            radius.append(self.minimum_curvature(u))
        return radius

    def triangulation(self):
        return None

    def linesegment_intersections(self, linesegment3d: LineSegment3D):
        """
        Calculates intersections between a BSplineCurve3D and a LineSegment3D.

        :param linesegment3d: linesegment to verify intersections.
        :return: list with the intersections points.
        """
        if not self.bounding_box.bbox_intersection(linesegment3d.bounding_box):
            return []
        intersections_points = self.get_linesegment_intersections(linesegment3d)
        return intersections_points


class BezierCurve3D(BSplineCurve3D):
    """
    A class for 3 dimensional Bezier curves.

    :param degree: The degree of the Bezier curve
    :type degree: int
    :param control_points: A list of 3 dimensional points
    :type control_points: List[:class:`volmdlr.Point3D`]
    :param name: The name of the B-spline curve. Default value is ''
    :type name: str, optional
    """

    def __init__(self, degree: int, control_points: List[volmdlr.Point3D],
                 name: str = ''):
        knotvector = utilities.generate_knot_vector(degree,
                                                    len(control_points))
        knot_multiplicity = [1] * len(knotvector)

        BSplineCurve3D.__init__(self, degree, control_points,
                                knot_multiplicity, knotvector,
                                None, False, name)


class Arc3D(Arc):
    """
    An arc is defined by a starting point, an end point and an interior point.

    """

    def __init__(self, start, interior, end, name=''):
        self._utd_normal = False
        self._utd_center = False
        self._utd_frame = False
        self._utd_is_trigo = False
        self._utd_angle = False
        self._normal = None
        self._frame = None
        self._center = None
        self._is_trigo = None
        self._angle = None
        # self._utd_clockwise_and_trigowise_paths = False
        Arc.__init__(self, start=start, end=end, interior=interior, name=name)
        self._bbox = None

    def __hash__(self):
        return hash(('arc3d', self.interior, self.start, self.end))

    def __eq__(self, other_arc):
        if self.__class__.__name__ != other_arc.__class__.__name__:
            return False
        return (self.center == other_arc.center
                and self.start == other_arc.start
                and self.end == other_arc.end
                and self.interior == other_arc.interior)

    @property
    def bounding_box(self):
        if not self._bbox:
            self._bbox = self.get_bounding_box()
        return self._bbox

    @bounding_box.setter
    def bounding_box(self, new_bounding_box):
        self._bbox = new_bounding_box

    def get_bounding_box(self):
        """
        Calculates the bounding box of the Arc3D.

        :return: a volmdlr.core.BoundingBox object.
        """
        # TODO: implement exact calculation

        points = self.discretization_points(angle_resolution=10)
        xmin = min(point.x for point in points)
        xmax = max(point.x for point in points)
        ymin = min(point.y for point in points)
        ymax = max(point.y for point in points)
        zmin = min(point.z for point in points)
        zmax = max(point.z for point in points)
        return volmdlr.core.BoundingBox(xmin, xmax, ymin, ymax, zmin, zmax)

    @classmethod
    def from_angle(cls, start: volmdlr.Point3D, angle: float,
                   axis_point: volmdlr.Point3D, axis: volmdlr.Vector3D):
        """Gives the arc3D from a start, an angle and an axis."""
        start_gen = start
        int_gen = start_gen.rotation(axis_point, axis, angle / 2)
        end_gen = start_gen.rotation(axis_point, axis, angle)
        if angle == volmdlr.TWO_PI:
            line = Line3D(axis_point, axis_point + axis)
            center, _ = line.point_projection(start)
            radius = center.point_distance(start)
            u = start - center
            v = axis.cross(u)
            return volmdlr.wires.Circle3D(volmdlr.Frame3D(center, u, v, axis),
                                          radius)
        return cls(start_gen, int_gen, end_gen, axis)

    @property
    def normal(self):
        if not self._utd_normal:
            self._normal = self.get_normal()
            self._utd_normal = True
        return self._normal

    def get_normal(self):
        u1 = self.interior - self.start
        u2 = self.interior - self.end
        try:
            u1.normalize()
            u2.normalize()
        except ZeroDivisionError:
            raise ValueError(
                'Start, end and interior points of an arc must be distincts') from ZeroDivisionError

        normal = u2.cross(u1)
        normal.normalize()
        return normal

    @property
    def center(self):
        if not self._utd_center:
            self._center = self.get_center()
            self._utd_center = True
        return self._center

    def get_center(self):
        u1 = self.interior - self.start
        u2 = self.interior - self.end
        if u1.is_close(u2):
            u2 = self.normal.cross(u1)
            u2.normalize()

        v1 = self.normal.cross(u1)  # v1 is normal, equal u2
        v2 = self.normal.cross(u2)  # equal -u1

        p11 = 0.5 * (self.start + self.interior)  # Mid point of segment s,m
        p12 = p11 + v1
        p21 = 0.5 * (self.end + self.interior)  # Mid point of segment s,m
        p22 = p21 + v2

        l1 = Line3D(p11, p12)
        l2 = Line3D(p21, p22)

        try:
            center, _ = l1.minimum_distance_points(l2)
        except ZeroDivisionError:
            raise ValueError(
                'Start, end and interior points  of an arc must be distincts') from ZeroDivisionError

        return center

    @property
    def frame(self):
        if not self._utd_frame:
            self._frame = self.get_frame()
            self._utd_frame = True
        return self._frame

    def get_frame(self):
        vec1 = self.start - self.center
        vec1.normalize()
        vec2 = self.normal.cross(vec1)
        frame = volmdlr.Frame3D(self.center, vec1, vec2, self.normal)
        return frame

    @property
    def is_trigo(self):
        if not self._utd_is_trigo:
            self._is_trigo = self.get_arc_direction()
            self._utd_is_trigo = True
        return self._is_trigo

    def get_arc_direction(self):
        """
        Verifies if arc is clockwise or trigowise.

        :return: True if clockwise, False if trigowise.
        """
        clockwise_path, trigowise_path = self.clockwise_and_trigowise_paths
        if clockwise_path > trigowise_path:
            return True
        return False

    @property
    def clockwise_and_trigowise_paths(self):
        """
        :return: clockwise path and trigonometric path property.
        """
        if not self._utd_clockwise_and_trigowise_paths:
            vec1 = self.start - self.center
            vec1.normalize()
            vec2 = self.normal.cross(vec1)
            radius_1 = self.start.to_2d(self.center, vec1, vec2)
            radius_2 = self.end.to_2d(self.center, vec1, vec2)
            radius_i = self.interior.to_2d(self.center, vec1, vec2)
            self._clockwise_and_trigowise_paths = \
                self.get_clockwise_and_trigowise_paths(radius_1,
                                                       radius_2,
                                                       radius_i)
            self._utd_clockwise_and_trigowise_paths = True
        return self._clockwise_and_trigowise_paths

    @property
    def angle(self):
        """
        Arc angle property.

        :return: arc angle.
        """
        if not self._utd_angle:
            self._angle = self.get_angle()
            self._utd_angle = True
        return self._angle

    def get_angle(self):
        """
        Gets the arc angle.

        :return: arc angle.
        """
        clockwise_path, trigowise_path = \
            self.clockwise_and_trigowise_paths
        if self.is_trigo:
            return trigowise_path
        return clockwise_path

    @property
    def points(self):
        return [self.start, self.interior, self.end]

    def reverse(self):
        """
        Defines a new Arc3D, odentical to self, but in the opposite direction.

        """
        return self.__class__(self.end.copy(),
                              self.interior.copy(),
                              self.start.copy())

    def point_at_abscissa(self, abscissa):
        """
        Calculates a point in the Arc3D at a given abscissa.

        :param abscissa: abscissa where in the curve the point should be calculated.
        :return: Corresponding point.
        """
        return self.start.rotation(self.center, self.normal,
                                   abscissa / self.radius)

    def normal_vector(self, abscissa):
        """
        Calculates a normal vector at a given abscissa of the Arc3D.

        :param abscissa: abscissa where in the curve the normal vector should be calculated.
        :return: Corresponding normal vector.
        """
        theta = abscissa / self.radius
        n_0 = self.center - self.start
        normal = n_0.rotation(self.center, self.normal, theta)
        return normal

    def unit_normal_vector(self, abscissa):
        """
        Calculates a unit normal vector at a given abscissa of the Arc3D.

        :param abscissa: abscissa where in the curve the unit normal vector should be calculated.
        :return: Corresponding unit normal vector.
        """
        normal_vector = self.normal_vector(abscissa)
        normal_vector.normalize()
        return normal_vector

    def direction_vector(self, abscissa):
        """
        Calculates a direction vector at a given abscissa of the Arc3D.

        :param abscissa: abscissa where in the curve the direction vector should be calculated.
        :return: Corresponding direction vector.
        """
        normal_vector = self.normal_vector(abscissa)
        tangent = normal_vector.cross(self.normal)
        return tangent

    def unit_direction_vector(self, abscissa):
        """
        Calculates a unit direction vector at a given abscissa of the Arc3D.

        :param abscissa: abscissa where in the curve the unit direction vector should be calculated.
        :return: Corresponding unit direction vector.
        """
        direction_vector = self.direction_vector(abscissa)
        direction_vector.normalize()
        return direction_vector

    def rotation(self, center: volmdlr.Point3D,
                 axis: volmdlr.Vector3D, angle: float):
        """
        Arc3D rotation.

        :param center: rotation center
        :param axis: rotation axis
        :param angle: angle rotation
        :return: a new rotated Arc3D
        """
        new_start = self.start.rotation(center, axis, angle)
        new_interior = self.interior.rotation(center, axis, angle)
        new_end = self.end.rotation(center, axis, angle)
        return Arc3D(new_start, new_interior, new_end, name=self.name)

    def rotation_inplace(self, center: volmdlr.Point3D,
                         axis: volmdlr.Vector3D, angle: float):
        """
        Arc3D rotation. Object is updated inplace.

        :param center: rotation center
        :param axis: rotation axis
        :param angle: rotation angle
        """
        warnings.warn("'inplace' methods are deprecated. Use a not inplace method instead.", DeprecationWarning)

        self.center.rotation_inplace(center, axis, angle)
        self.start.rotation_inplace(center, axis, angle)
        self.interior.rotation_inplace(center, axis, angle)
        self.end.rotation_inplace(center, axis, angle)
        self._bbox = None

    def translation(self, offset: volmdlr.Vector3D):
        """
        Arc3D translation.

        :param offset: translation vector.
        :return: A new translated Arc3D.
        """
        new_start = self.start.translation(offset)
        new_interior = self.interior.translation(offset)
        new_end = self.end.translation(offset)
        return Arc3D(new_start, new_interior, new_end, name=self.name)

    def translation_inplace(self, offset: volmdlr.Vector3D):
        """
        Arc3D translation. Object is updated inplace.

        :param offset: translation vector.
        """
        warnings.warn("'inplace' methods are deprecated. Use a not inplace method instead.", DeprecationWarning)

        self.center.translation_inplace(offset)
        self.start.translation_inplace(offset)
        self.interior.translation_inplace(offset)
        self.end.translation_inplace(offset)
        self._bbox = None

    def plot(self, ax=None, edge_style: EdgeStyle = EdgeStyle()):
        if ax is None:
            ax = plt.figure().add_subplot(111, projection='3d')
        # if plot_points:
        #     ax.plot([self.interior[0]], [self.interior[1]], [self.interior[2]],
        #             color='b')
        #     ax.plot([self.start[0]], [self.start[1]], [self.start[2]], c='r')
        #     ax.plot([self.end[0]], [self.end[1]], [self.end[2]], c='r')
        #     ax.plot([self.interior[0]], [self.interior[1]], [self.interior[2]],
        #             c='g')
        x = []
        y = []
        z = []
        for pointx, pointy, pointz in self.discretization_points(number_points=25):
            x.append(pointx)
            y.append(pointy)
            z.append(pointz)

        ax.plot(x, y, z, color=edge_style.color, alpha=edge_style.alpha)
        if edge_style.edge_ends:
            self.start.plot(ax=ax)
            self.end.plot(ax=ax)

        if edge_style.edge_direction:
            x, y, z = self.point_at_abscissa(0.5 * self.length())
            u, v, w = 0.05 * self.unit_direction_vector(0.5 * self.length())
            ax.quiver(x, y, z, u, v, w, length=self.length() / 100,
                      arrow_length_ratio=5, normalize=True,
                      pivot='tip', color=edge_style.color)
        return ax

    def plot2d(self, center: volmdlr.Point3D = volmdlr.O3D,
               x3d: volmdlr.Vector3D = volmdlr.X3D, y3d: volmdlr.Vector3D = volmdlr.Y3D,
               ax=None, color='k'):

        if ax is None:
            fig = plt.figure()
            ax = fig.add_subplot(111, projection='3d')
        else:
            fig = ax.figure

        # TODO: Enhance this plot
        l = self.length()
        x = []
        y = []
        for i in range(30):
            p = self.point_at_abscissa(i / (29.) * l)
            xi, yi = p.plane_projection2d(center, x3d, y3d)
            x.append(xi)
            y.append(yi)
        ax.plot(x, y, color=color)

        return ax

    def copy(self, *args, **kwargs):
        return Arc3D(self.start.copy(), self.interior.copy(), self.end.copy())

    def frame_mapping_parameters(self, frame: volmdlr.Frame3D, side: str):
        if side == 'old':
            new_start = frame.local_to_global_coordinates(self.start.copy())
            new_interior = frame.local_to_global_coordinates(self.interior.copy())
            new_end = frame.local_to_global_coordinates(self.end.copy())
        elif side == 'new':
            new_start = frame.global_to_local_coordinates(self.start.copy())
            new_interior = frame.global_to_local_coordinates(self.interior.copy())
            new_end = frame.global_to_local_coordinates(self.end.copy())
        else:
            raise ValueError('side value not valid, please specify'
                             'a correct value: \'old\' or \'new\'')
        return new_start, new_interior, new_end

    def frame_mapping(self, frame: volmdlr.Frame3D, side: str):
        """
        Changes vector frame_mapping and return a new Arc3D.

        side = 'old' or 'new'
        """
        new_start, new_interior, new_end =\
            self.frame_mapping_parameters(frame, side)

        return Arc3D(new_start, new_interior, new_end, name=self.name)

    def frame_mapping_inplace(self, frame: volmdlr.Frame3D, side: str):
        """
        Changes vector frame_mapping and the object is updated inplace.

        side = 'old' or 'new'
        """
        warnings.warn("'inplace' methods are deprecated. Use a not inplace method instead.", DeprecationWarning)

        new_start, new_interior, new_end = \
            self.frame_mapping_parameters(frame, side)
        self.start, self.interior, self.end = new_start, new_interior, new_end
        self._bbox = None

    def abscissa(self, point3d: volmdlr.Point3D):
        """
        Calculates the abscissa given a point in the Arc3D.

        :param point3d: point to calculate the abscissa.
        :return: corresponding abscissa.
        """
        x, y, _ = self.frame.global_to_local_coordinates(point3d)
        u1 = x / self.radius
        u2 = y / self.radius
        theta = volmdlr.geometry.sin_cos_angle(u1, u2)

        return self.radius * abs(theta)

    def split(self, split_point: volmdlr.Point3D):
        """
        Splits the Arc2D in two at a given point.

        :param split_point: splitting point
        :return: two Arc2D.
        """
        abscissa = self.abscissa(split_point)

        return [Arc3D(self.start,
                      self.point_at_abscissa(0.5 * abscissa),
                      split_point),
                Arc3D(split_point,
                      self.point_at_abscissa(1.5 * abscissa),
                      self.end)
                ]

    def to_2d(self, plane_origin, x, y):
        """
        Transforms a Arc3D into an Arc2D, given an plane origin and a u and v plane vector.

        :param plane_origin: plane origin.
        :param x: plane u vector.
        :param y: plane v vector.
        :return: Arc2D.
        """
        ps = self.start.to_2d(plane_origin, x, y)
        pi = self.interior.to_2d(plane_origin, x, y)
        pe = self.end.to_2d(plane_origin, x, y)
        return Arc2D(ps, pi, pe, name=self.name)

    def minimum_distance_points_arc(self, other_arc):

        u1 = self.start - self.center
        u1.normalize()
        u2 = self.normal.cross(u1)

        w = other_arc.center - self.center

        u3 = other_arc.start - other_arc.center
        u3.normalize()
        u4 = other_arc.normal.cross(u3)

        r1, r2 = self.radius, other_arc.radius

        a, b, c, d = u1.dot(u1), u1.dot(u2), u1.dot(u3), u1.dot(u4)
        e, f, g = u2.dot(u2), u2.dot(u3), u2.dot(u4)
        h, i = u3.dot(u3), u3.dot(u4)
        j = u4.dot(u4)
        k, l, m, n, o = w.dot(u1), w.dot(u2), w.dot(u3), w.dot(u4), w.dot(w)

        def distance_squared(x):
            return (a * ((math.cos(x[0])) ** 2) * r1 ** 2 + e * (
                    (math.sin(x[0])) ** 2) * r1 ** 2
                    + o + h * ((math.cos(x[1])) ** 2) * r2 ** 2 + j * (
                (math.sin(x[1])) ** 2) * r2 ** 2
                + b * math.sin(2 * x[0]) * r1 ** 2 - 2 * r1 * math.cos(
                        x[0]) * k
                - 2 * r1 * r2 * math.cos(x[0]) * math.cos(x[1]) * c
                - 2 * r1 * r2 * math.cos(x[0]) * math.sin(
                        x[1]) * d - 2 * r1 * math.sin(x[0]) * l
                - 2 * r1 * r2 * math.sin(x[0]) * math.cos(x[1]) * f
                - 2 * r1 * r2 * math.sin(x[0]) * math.sin(
                        x[1]) * g + 2 * r2 * math.cos(x[1]) * m
                + 2 * r2 * math.sin(x[1]) * n + i * math.sin(
                        2 * x[1]) * r2 ** 2)

        x01 = npy.array([self.angle / 2, other_arc.angle / 2])

        res1 = scp.optimize.least_squares(distance_squared, x01,
                                          bounds=[(0, 0), (
                                              self.angle, other_arc.angle)])

        p1 = self.point_at_abscissa(res1.x[0] * r1)
        p2 = other_arc.point_at_abscissa(res1.x[1] * r2)

        return p1, p2

    def distance_squared(self, x, u, v, k, w):
        a = u.dot(u)
        b = u.dot(v)
        c = u.dot(k)
        d = v.dot(v)
        e = v.dot(k)
        f = k.dot(k)
        g = w.dot(u)
        h = w.dot(v)
        i = w.dot(k)
        j = w.dot(w)

        r = self.radius
        return (a * x[0] ** 2 + j + d * (
                (math.sin(x[1])) ** 2) * r ** 2 + f * (
                        (math.cos(x[1])) ** 2) * r ** 2
                - 2 * x[0] * g - 2 * x[0] * r * math.sin(x[1]) * b - 2 * x[
                    0] * r * math.cos(x[1]) * c
                + 2 * r * math.sin(x[1]) * h + 2 * r * math.cos(x[1]) * i
                + math.sin(2 * x[1]) * e * r ** 2)

    def minimum_distance_points_line(self, other_line):
        u = other_line.direction_vector()
        k = self.start - self.center
        k.normalize()
        w = self.center - other_line.start
        v = self.normal.cross(k)

        r = self.radius

        # x = (s, theta)
        # def distance_squared(x):
        #     return (a * x[0] ** 2 + j + d * (
        #             (math.sin(x[1])) ** 2) * r ** 2 + f * (
        #         (math.cos(x[1])) ** 2) * r ** 2
        #         - 2 * x[0] * g - 2 * x[0] * r * math.sin(x[1]) * b - 2 * x[
        #                 0] * r * math.cos(x[1]) * c
        #         + 2 * r * math.sin(x[1]) * h + 2 * r * math.cos(x[1]) * i
        #         + math.sin(2 * x[1]) * e * r ** 2)

        x01 = npy.array([0.5, self.angle / 2])
        x02 = npy.array([0.5, 0])
        x03 = npy.array([0.5, self.angle])

        res1 = scp.optimize.least_squares(self.distance_squared, x01,
                                          bounds=[(0, 0), (1, self.angle)], args=(u, v, k, w))
        res2 = scp.optimize.least_squares(self.distance_squared, x02,
                                          bounds=[(0, 0), (1, self.angle)], args=(u, v, k, w))
        res3 = scp.optimize.least_squares(self.distance_squared, x03,
                                          bounds=[(0, 0), (1, self.angle)], args=(u, v, k, w))

        p1 = other_line.point_at_abscissa(
            res1.x[0] * other_line.length())
        p2 = self.point_at_abscissa(res1.x[1] * r)

        res = [res2, res3]
        for couple in res:
            ptest1 = other_line.point_at_abscissa(
                couple.x[0] * other_line.length())
            ptest2 = self.point_at_abscissa(couple.x[1] * r)
            dtest = ptest1.point_distance(ptest2)
            if dtest < v.dot(v):
                p1, p2 = ptest1, ptest2

        return p1, p2

    def minimum_distance(self, element, return_points=False):
        if element.__class__ is Arc3D or element.__class__.__name__ == 'Circle3D':
            p1, p2 = self.minimum_distance_points_arc(element)
            if return_points:
                return p1.point_distance(p2), p1, p2
            return p1.point_distance(p2)

        if element.__class__ is LineSegment3D:
            pt1, pt2 = self.minimum_distance_points_line(element)
            if return_points:
                return pt1.point_distance(pt2), pt1, pt2
            return pt1.point_distance(pt2)

        return NotImplementedError

    def extrusion(self, extrusion_vector):
        if self.normal.is_colinear_to(extrusion_vector):
            u = self.start - self.center
            u.normalize()
            w = extrusion_vector.copy()
            w.normalize()
            v = w.cross(u)
            arc2d = self.to_2d(self.center, u, v)
            angle1, angle2 = arc2d.angle1, arc2d.angle2
            if angle2 < angle1:
                angle2 += volmdlr.TWO_PI
            cylinder = volmdlr.faces.CylindricalSurface3D(
                volmdlr.Frame3D(self.center,
                                u,
                                v,
                                w),
                self.radius
            )
            return [cylinder.rectangular_cut(angle1, angle2, 0., extrusion_vector.norm())]
        raise NotImplementedError(f'Elliptic faces not handled: dot={self.normal.dot(extrusion_vector)}')

    def revolution(self, axis_point: volmdlr.Point3D, axis: volmdlr.Vector3D,
                   angle: float):
        line3d = Line3D(axis_point, axis_point + axis)
        tore_center, _ = line3d.point_projection(self.center)

        # Sphere
        if math.isclose(tore_center.point_distance(self.center), 0.,
                        abs_tol=1e-6):

            start_p, _ = line3d.point_projection(self.start)
            u = self.start - start_p

            if math.isclose(u.norm(), 0, abs_tol=1e-6):
                end_p, _ = line3d.point_projection(self.end)
                u = self.end - end_p
                if math.isclose(u.norm(), 0, abs_tol=1e-6):
                    interior_p, _ = line3d.point_projection(self.interior)
                    u = self.interior - interior_p

            u.normalize()
            v = axis.cross(u)
            arc2d = self.to_2d(self.center, u, axis)

            surface = volmdlr.faces.SphericalSurface3D(
                volmdlr.Frame3D(self.center, u, v, axis), self.radius)

            return [surface.rectangular_cut(0, angle,
                                            arc2d.angle1, arc2d.angle2)]

        # Toroidal
        u = self.center - tore_center
        u.normalize()
        v = axis.cross(u)
        if not math.isclose(self.normal.dot(u), 0., abs_tol=1e-6):
            raise NotImplementedError(
                'Outside of plane revolution not supported')

        R = tore_center.point_distance(self.center)
        surface = volmdlr.faces.ToroidalSurface3D(
            volmdlr.Frame3D(tore_center, u, v, axis), R,
            self.radius)
        arc2d = self.to_2d(tore_center, u, axis)
        return [surface.rectangular_cut(0, angle,
                                        arc2d.angle1, arc2d.angle2)]

    def to_step(self, current_id, surface_id=None):
        if self.angle >= math.pi:
            l = self.length()
            arc1, arc2 = self.split(self.point_at_abscissa(0.33 * l))
            arc2, arc3 = arc2.split(self.point_at_abscissa(0.66 * l))
            content, arcs1_id = arc1.to_step_without_splitting(current_id)
            arc2_content, arcs2_id = arc2.to_step_without_splitting(
                arcs1_id[0] + 1)
            arc3_content, arcs3_id = arc3.to_step_without_splitting(
                arcs2_id[0] + 1)
            content += arc2_content + arc3_content
            return content, [arcs1_id[0], arcs2_id[0], arcs3_id[0]]
        return self.to_step_without_splitting(current_id)

    def to_step_without_splitting(self, current_id, surface_id=None):
        u = self.start - self.center
        u.normalize()
        v = self.normal.cross(u)
        frame = volmdlr.Frame3D(self.center, self.normal, u, v)

        content, frame_id = frame.to_step(current_id)
        curve_id = frame_id + 1
        content += "#{} = CIRCLE('{}', #{}, {:.6f});\n".format(curve_id,
                                                               self.name,
                                                               frame_id,
                                                               self.radius * 1000,
                                                               )

        if surface_id:
            content += "#{} = SURFACE_CURVE('',#{},(#{}),.PCURVE_S1.);\n".format(
                curve_id + 1, curve_id, surface_id)
            curve_id += 1

        current_id = curve_id + 1
        start_content, start_id = self.start.to_step(current_id, vertex=True)
        end_content, end_id = self.end.to_step(start_id + 1, vertex=True)
        content += start_content + end_content
        current_id = end_id + 1
        content += "#{} = EDGE_CURVE('{}',#{},#{},#{},.T.);\n".format(
            current_id, self.name,
            start_id, end_id, curve_id)
        return content, [current_id]

    def point_belongs(self, point3d, abs_tol: float = 1e-6):
        """
        Check if a point3d belongs to the arc_3d or not.

        :param point3d: point to be verified is on arc
        :return: True if point is on Arc, False otherwise.
        """
        if not math.isclose(point3d.point_distance(self.center), self.radius, abs_tol=abs_tol):
            return False
        # vector1 = self.start - self.center
        # vector2 = self.interior - self.center
        vector = point3d - self.center
        if not math.isclose(vector.dot(self.frame.w), 0.0, abs_tol=abs_tol):
            return False
        point_abscissa = self.abscissa(point3d)
        abscissa_start = self.abscissa(self.start)
        abscissa_end = self.abscissa(self.end)
        if abscissa_start <= point_abscissa <= abscissa_end:
            return True
        return False

    def triangulation(self):
        return None

    def middle_point(self):
        return self.point_at_abscissa(self.length() / 2)

    def line_intersections(self, line3d: Line3D):
        """
        Calculates intersections between an Arc3D and a Line3D.

        :param linesegment3d: linesegment to verify intersections.
        :return: list with intersections points between line and Arc3D.
        """
        circle3d_lineseg_inters = vm_utils_intersections.circle_3d_line_intersections(self, line3d)
        linesegment_intersections = []
        for intersection in circle3d_lineseg_inters:
            if self.point_belongs(intersection, 1e-6):
                linesegment_intersections.append(intersection)
        return linesegment_intersections

    def linesegment_intersections(self, linesegment3d: LineSegment3D):
        """
        Calculates intersections between an Arc3D and a LineSegment3D.

        :param linesegment3d: linesegment to verify intersections.
        :return: list with intersections points between linesegment and Arc3D.
        """
        linesegment_intersections = []
        intersections = self.line_intersections(linesegment3d)
        for intersection in intersections:
            if linesegment3d.point_belongs(intersection):
                linesegment_intersections.append(intersection)
        return linesegment_intersections


class FullArc3D(Arc3D):
    """
    An edge that starts at start_end, ends at the same point after having described a circle.

    """

    def __init__(self, center: volmdlr.Point3D, start_end: volmdlr.Point3D,
                 normal: volmdlr.Vector3D,
                 name: str = ''):
        self.__center = center
        self.__normal = normal
        self.start_end = start_end
        interior = start_end.rotation(center, normal, math.pi)
        Arc3D.__init__(self, start=start_end, end=start_end,
                       interior=interior, name=name)  # !!! this is dangerous

    def __hash__(self):
        return hash(self.center) + 5 * hash(self.start_end)

    def __eq__(self, other_arc):
        return (self.center == other_arc.center) \
            and (self.start == other_arc.start)

    @property
    def center(self):
        return self.__center

    @property
    def angle(self):
        return volmdlr.TWO_PI

    @property
    def normal(self):
        return self.__normal

    @property
    def is_trigo(self):
        return True

    def copy(self, *args, **kwargs):
        return FullArc3D(self._center.copy(), self.end.copy(), self._normal.copy())

    def to_dict(self, use_pointers: bool = False, memo=None, path: str = '#'):
        dict_ = self.base_dict()
        dict_['center'] = self.center.to_dict(use_pointers=use_pointers, memo=memo, path=path + '/center')
        dict_['radius'] = self.radius
        dict_['angle'] = self.angle
        dict_['is_trigo'] = self.is_trigo
        dict_['start_end'] = self.start.to_dict(use_pointers=use_pointers, memo=memo, path=path + '/start_end')
        dict_['normal'] = self.normal.to_dict(use_pointers=use_pointers, memo=memo, path=path + '/normal')
        dict_['name'] = self.name
        return dict_

    def to_2d(self, plane_origin, x, y):
        """
        Transforms a FullArc3D into an FullArc2D, given an plane origin and a u and v plane vector.

        :param plane_origin: plane origin.
        :param x: plane u vector.
        :param y: plane v vector.
        :return: FullArc2D.
        """
        center = self.center.to_2d(plane_origin, x, y)
        start_end = self.start.to_2d(plane_origin, x, y)
        return FullArc2D(center, start_end)

    def to_step(self, current_id, surface_id=None):
        # Not calling Circle3D.to_step because of circular imports
        u = self.start - self.center
        u.normalize()
        v = self.normal.cross(u)
        frame = volmdlr.Frame3D(self.center, self.normal, u, v)
        content, frame_id = frame.to_step(current_id)
        curve_id = frame_id + 1
        # Not calling Circle3D.to_step because of circular imports
        content += "#{} = CIRCLE('{}',#{},{:.6f});\n".format(curve_id,
                                                             self.name,
                                                             frame_id,
                                                             self.radius * 1000,
                                                             )

        if surface_id:
            content += "#{} = SURFACE_CURVE('',#{},(#{}),.PCURVE_S1.);\n".format(
                curve_id + 1, curve_id, surface_id)
            curve_id += 1

        p1 = (self.center + u * self.radius).to_point()
        # p2 = self.center + v*self.radius
        # p3 = self.center - u*self.radius
        # p4 = self.center - v*self.radius

        p1_content, p1_id = p1.to_step(curve_id + 1, vertex=True)
        content += p1_content
        # p2_content, p2_id = p2.to_step(p1_id+1, vertex=True)
        # p3_content, p3_id = p3.to_step(p2_id+1, vertex=True)
        # p4_content, p4_id = p4.to_step(p3_id+1, vertex=True)
        # content += p1_content + p2_content + p3_content + p4_content

        # arc1_id = p4_id + 1
        # content += "#{} = EDGE_CURVE('{}',#{},#{},#{},.T.);\n".format(arc1_id, self.name,
        #                                                             p1_id, p2_id,
        #                                                             circle_id)

        # arc2_id = arc1_id + 1
        # content += "#{} = EDGE_CURVE('{}',#{},#{},#{},.T.);\n".format(arc2_id, self.name,
        #                                                             p2_id, p3_id,
        #                                                             circle_id)

        # arc3_id = arc2_id + 1
        # content += "#{} = EDGE_CURVE('{}',#{},#{},#{},.T.);\n".format(arc3_id, self.name,
        #                                                             p3_id, p4_id,
        #                                                             circle_id)

        # arc4_id = arc3_id + 1
        # content += "#{} = EDGE_CURVE('{}',#{},#{},#{},.T.);\n".format(arc4_id, self.name,
        #                                                             p4_id, p1_id,
        #                                                             circle_id)

        edge_curve = p1_id + 1
        content += f"#{edge_curve} = EDGE_CURVE('{self.name}',#{p1_id},#{p1_id},#{curve_id},.T.);\n"
        curve_id += 1

        # return content, [arc1_id, arc2_id, arc3_id, arc4_id]
        return content, [edge_curve]

    def plot(self, ax=None, edge_style: EdgeStyle = EdgeStyle()):
        if ax is None:
            ax = Axes3D(plt.figure())

        x = []
        y = []
        z = []
        for px, py, pz in self.discretization_points(number_points=20):
            x.append(px)
            y.append(py)
            z.append(pz)
        x.append(x[0])
        y.append(y[0])
        z.append(z[0])
        ax.plot(x, y, z, color=edge_style.color, alpha=edge_style.alpha)

        if edge_style.edge_ends:
            self.start.plot(ax=ax)
            self.end.plot(ax=ax)

        if edge_style.edge_direction:
            s = 0.5 * self.length()
            x, y, z = self.point_at_abscissa(s)
            tangent = self.unit_direction_vector(s)
            arrow_length = 0.15 * s
            ax.quiver(x, y, z, *arrow_length * tangent,
                      pivot='tip')

        return ax

    def rotation(self, center: volmdlr.Point3D, axis: volmdlr.Vector3D, angle: float):
        new_start_end = self.start.rotation(center, axis, angle)
        new_center = self._center.rotation(center, axis, angle)
        new_normal = self._normal.rotation(center, axis, angle)
        return FullArc3D(new_center, new_start_end,
                         new_normal, name=self.name)

    def rotation_inplace(self, center: volmdlr.Point3D, axis: volmdlr.Vector3D, angle: float):
        warnings.warn("'inplace' methods are deprecated. Use a not inplace method instead.", DeprecationWarning)

        self.start.rotation(center, axis, angle, False)
        self.end.rotation(center, axis, angle, False)
        self._center.rotation(center, axis, angle, False)
        self.interior.rotation(center, axis, angle, False)
        self._bbox = None

    def translation(self, offset: volmdlr.Vector3D):
        new_start_end = self.start.translation(offset, True)
        new_center = self._center.translation(offset, True)
        new_normal = self._normal.translation(offset, True)
        return FullArc3D(new_center, new_start_end,
                         new_normal, name=self.name)

    def translation_inplace(self, offset: volmdlr.Vector3D):
        warnings.warn("'inplace' methods are deprecated. Use a not inplace method instead.", DeprecationWarning)

        self.start.translation(offset, False)
        self.end.translation(offset, False)
        self._center.translation(offset, False)
        self.interior.translation(offset, False)
        self._bbox = None

    def linesegment_intersections(self, linesegment: LineSegment3D):
        """
        Calculates the intersections between a fullarc3d and a linesegment3d.

        :param linesegment: linesegment3d to verify intersections.
        :return: list of points3d, if there are any intersections, an empty list if otherwise.
        """
        distance_center_lineseg = linesegment.point_distance(self.frame.origin)
        if distance_center_lineseg > self.radius:
            return []
        direction_vector = linesegment.direction_vector()
        if math.isclose(self.frame.w.dot(direction_vector), 0, abs_tol=1e-6) and \
                not math.isclose(linesegment.start.z - self.frame.origin.z, 0, abs_tol=1e-6):
            return []

        if linesegment.start.z == linesegment.end.z == self.frame.origin.z:
            quadratic_equation_a = 1 + (direction_vector.y ** 2 / direction_vector.x ** 2)
            quadratic_equation_b = -2 * (direction_vector.y ** 2 / direction_vector.x ** 2) * linesegment.start.x + \
                2 * (direction_vector.y / direction_vector.x) * linesegment.start.y
            quadratic_equation_c = (linesegment.start.y - (direction_vector.y / direction_vector.x) *
                                    linesegment.start.x) ** 2 - self.radius ** 2
            delta = quadratic_equation_b ** 2 - 4 * quadratic_equation_a * quadratic_equation_c
            x1 = (- quadratic_equation_b + math.sqrt(delta)) / (2 * quadratic_equation_a)
            x2 = (- quadratic_equation_b - math.sqrt(delta)) / (2 * quadratic_equation_a)
            y1 = (direction_vector.y / direction_vector.x) * (x1 - linesegment.start.x) + linesegment.start.y
            y2 = (direction_vector.y / direction_vector.x) * (x2 - linesegment.start.x) + linesegment.start.y
            return [volmdlr.Point3D(x1, y1, self.frame.origin.z), volmdlr.Point3D(x2, y2, self.frame.origin.z)]
        if math.isclose(direction_vector.z, 0, abs_tol=1e-6):
            print(True)
        constant = (self.frame.origin.z - linesegment.start.z) / direction_vector.z
        x_coordinate = constant * direction_vector.x + linesegment.start.x
        y_coordinate = constant * direction_vector.y + linesegment.start.y
        if math.isclose((x_coordinate - self.frame.origin.x) ** 2 + (y_coordinate - self.frame.origin.y) ** 2,
                        self.radius ** 2, abs_tol=1e-6):
            return [volmdlr.Point3D(x_coordinate, y_coordinate, self.frame.origin.z)]
        return []

    def reverse(self):
        """
        Defines a new FullArc3D, identical to self, but in the opposite direction.

        """
        return self


class ArcEllipse3D(Edge):
    """
    An arc is defined by a starting point, an end point and an interior point.

    """

    def __init__(self, start, interior, end, center, major_dir,
                 name=''):  # , extra=None):
        Edge.__init__(self, start=start, end=end, name=name)
        self.interior = interior
        self.center = center
        major_dir.normalize()
        self.major_dir = major_dir  # Vector for Gradius
        # self.extra = extra

        u1 = self.interior - self.start
        u2 = self.interior - self.end
        u1.normalize()
        u2.normalize()

        if u1.is_close(u2):
            u2 = self.interior - self.extra
            u2.normalize()

        n = u2.cross(u1)
        n.normalize()
        self.normal = n

        self.minor_dir = self.normal.cross(self.major_dir)

        frame = volmdlr.Frame3D(self.center, self.major_dir, self.minor_dir, self.normal)
        self.frame = frame
        start_new, end_new = frame.global_to_local_coordinates(
            self.start), frame.global_to_local_coordinates(self.end)
        interior_new, center_new = frame.global_to_local_coordinates(
            self.interior), frame.global_to_local_coordinates(self.center)
        self._bbox = None
        # from :
        # https://math.stackexchange.com/questions/339126/how-to-draw-an-ellipse-if-a-center-and-3-arbitrary-points-on-it-are-given

        def theta_A_B(s, i, e, c):
            """
            Theta is the tilt angle of the ellipse with the horizontal line clockwise. A is the major axis, B the minor
            """
            xs, ys, xi, yi, xe, ye = s[0] - c[0], s[1] - c[1], i[0] - c[0], i[
                1] - c[1], e[0] - c[0], e[1] - c[1]
            A = npy.array(([xs ** 2, ys ** 2, 2 * xs * ys],
                           [xi ** 2, yi ** 2, 2 * xi * yi],
                           [xe ** 2, ye ** 2, 2 * xe * ye]))
            invA = npy.linalg.inv(A)
            identity = npy.array(([1], [1], [1]))
            r1, r2, r3 = npy.dot(invA, identity)  # 3 item column matrix
            theta = 0.5 * math.atan(2 * r3 / (r2 - r1))
            c1 = r1 + r2
            c2 = (r2 - r1) / math.cos(2 * theta)
            gdaxe = math.sqrt((2 / (c1 - c2)))
            ptax = math.sqrt((2 / (c1 + c2)))
            return theta, gdaxe, ptax

        if start.is_close(end):
            extra_new = frame.global_to_local_coordinates(self.interior)
            theta, A, B = theta_A_B(start_new, extra_new, interior_new,
                                    center_new)
        else:
            theta, A, B = theta_A_B(start_new, interior_new, end_new,
                                    center_new)

        self.Gradius = A
        self.Sradius = B
        self.theta = theta

        # Angle pour start
        u1, u2 = start_new.x / self.Gradius, start_new.y / self.Sradius
        angle1 = volmdlr.geometry.sin_cos_angle(u1, u2)
        self.angle_start = angle1
        # Angle pour end
        u3, u4 = end_new.x / self.Gradius, end_new.y / self.Sradius
        angle2 = volmdlr.geometry.sin_cos_angle(u3, u4)
        self.angle_end = angle2
        # Angle pour interior
        u5, u6 = interior_new.x / self.Gradius, interior_new.y / self.Sradius
        anglei = volmdlr.geometry.sin_cos_angle(u5, u6)
        self.angle_interior = anglei
        # Going trigo/clock wise from start to interior
        if anglei < angle1:
            trigowise_path = (anglei + volmdlr.TWO_PI) - angle1
            clockwise_path = angle1 - anglei
        else:
            trigowise_path = anglei - angle1
            clockwise_path = angle1 - anglei + volmdlr.TWO_PI

        # Going trigo wise from interior to interior
        if angle2 < anglei:
            trigowise_path += (angle2 + volmdlr.TWO_PI) - anglei
            clockwise_path += anglei - angle2
        else:
            trigowise_path += angle2 - anglei
            clockwise_path += anglei - angle2 + volmdlr.TWO_PI

        if clockwise_path > trigowise_path:
            self.is_trigo = True
            self.angle = trigowise_path
        else:
            # Clock wise
            self.is_trigo = False
            self.angle = clockwise_path

        if self.start.is_close(self.end):
            self.angle = volmdlr.TWO_PI

        if self.is_trigo:
            self.offset_angle = angle1
        else:
            self.offset_angle = angle2

        volmdlr.core.CompositePrimitive3D.__init__(self,
                                                   primitives=self.discretization_points(number_points=20),
                                                   name=name)

    def discretization_points(self, *, number_points: int = None, angle_resolution: int = 20):
        """
        Discretize a Contour to have "n" points.

        :param number_points: the number of points (including start and end points)
             if unset, only start and end will be returned
        :param angle_resolution: if set, the sampling will be adapted to have a controlled angular distance. Useful
            to mesh an arc
        :return: a list of sampled points
        """
        if not number_points:
            if not angle_resolution:
                number_points = 2
            else:
                number_points = math.ceil(angle_resolution * abs(0.5 * self.angle / math.pi)) + 1
        if self.angle_start > self.angle_end:
            if self.angle_start >= self.angle_interior >= self.angle_end:
                angle_start = self.angle_end
                angle_end = self.angle_start
            else:
                angle_end = self.angle_end + volmdlr.TWO_PI
                angle_start = self.angle_start
        elif self.angle_start == self.angle_end:
            angle_start = 0
            angle_end = 2 * math.pi
        else:
            angle_end = self.angle_end
            angle_start = self.angle_start
        discretization_points = [self.frame.local_to_global_coordinates(
            volmdlr.Point3D(self.Gradius * math.cos(angle), self.Sradius * math.sin(angle), 0))
            for angle in npy.linspace(angle_start, angle_end, number_points)]
        return discretization_points

    def polygon_points(self, discretization_resolution: int):
        warnings.warn('polygon_points is deprecated,\
        please use discretization_points instead',
                      DeprecationWarning)
        return self.discretization_points(angle_resolution=discretization_resolution)

    def _get_points(self):
        return self.discretization_points(number_points=20)
    points = property(_get_points)

    def to_2d(self, plane_origin, x, y):
        """
        Transforms a ArcEllipse3D into an ArcEllipse2D, given an plane origin and a u and v plane vector.

        :param plane_origin: plane origin.
        :param x: plane u vector.
        :param y: plane v vector.
        :return: ArcEllipse2D.
        """
        point_start2d = self.start.to_2d(plane_origin, x, y)
        point_interior2d = self.interior.to_2d(plane_origin, x, y)
        point_end2d = self.end.to_2d(plane_origin, x, y)
        center = self.center.to_2d(plane_origin, x, y)
        point_major_dir = self.center + self.Gradius * self.major_dir
        point_major_dir_2d = point_major_dir.to_2d(plane_origin, x, y)
        vector_major_dir_2d = point_major_dir_2d - center
        vector_major_dir_2d.normalize()
        return ArcEllipse2D(point_start2d, point_interior2d, point_end2d, center, vector_major_dir_2d, name=self.name)

    def length(self):
        """Computes the length."""
        return self.angle * math.sqrt(
            (self.Gradius ** 2 + self.Sradius ** 2) / 2)

    def normal_vector(self, abscissa):
        raise NotImplementedError

    def unit_normal_vector(self, abscissa):
        raise NotImplementedError

    def direction_vector(self, abscissa):
        raise NotImplementedError

    def unit_direction_vector(self, abscissa):
        raise NotImplementedError

    def reverse(self):
        return self.__class__(self.end.copy(),
                              self.interior.copy(),
                              self.start.copy(),
                              self.center.copy(),
                              self.major_dir.copy(),
                              self.name)

    def plot(self, ax=None,  edge_style: EdgeStyle = EdgeStyle()):
        """Plot the arc ellipse."""
        if ax is None:
            fig = plt.figure()
            ax = Axes3D(fig)
        else:
            fig = None

        ax.plot([self.interior[0]], [self.interior[1]], [self.interior[2]],
                color='b')
        ax.plot([self.start[0]], [self.start[1]], [self.start[2]], c='r')
        ax.plot([self.end[0]], [self.end[1]], [self.end[2]], c='r')
        ax.plot([self.interior[0]], [self.interior[1]], [self.interior[2]],
                c='g')
        x = []
        y = []
        z = []
        for px, py, pz in self.discretization_points(number_points=20):
            x.append(px)
            y.append(py)
            z.append(pz)

        ax.plot(x, y, z, edge_style.color, alpha=edge_style.alpha)
        if edge_style.edge_ends:
            self.start.plot(ax)
            self.end.plot(ax)
        return ax

    def plot2d(self, x3d: volmdlr.Vector3D = volmdlr.X3D, y3d: volmdlr.Vector3D = volmdlr.Y3D,
               ax=None, color='k'):
        if ax is None:
            fig = plt.figure()
            ax = fig.add_subplot(111, projection='3d')
        else:
            fig = ax.figure

        # TODO: Enhance this plot
        length = self.length()
        x = []
        y = []
        for i in range(30):
            p = self.point_at_abscissa(i / (29.) * length)
            xi, yi = p.plane_projection2d(x3d, y3d)
            x.append(xi)
            y.append(yi)
        ax.plot(x, y, color=color)
        return ax

    def triangulation(self):
        return None

    @property
    def bounding_box(self):
        if not self._bbox:
            self._bbox = self.get_bounding_box()
        return self._bbox

    @bounding_box.setter
    def bounding_box(self, new_bounding_box):
        self._bbox = new_bounding_box

    def get_bounding_box(self):
        """
        Calculates the bounding box of the Arc3D.

        :return: a volmdlr.core.BoundingBox object.
        """
        # TODO: implement exact calculation

        points = self.discretization_points(angle_resolution=10)
        xmin = min(point.x for point in points)
        xmax = max(point.x for point in points)
        ymin = min(point.y for point in points)
        ymax = max(point.y for point in points)
        zmin = min(point.z for point in points)
        zmax = max(point.z for point in points)
        return volmdlr.core.BoundingBox(xmin, xmax, ymin, ymax, zmin, zmax)<|MERGE_RESOLUTION|>--- conflicted
+++ resolved
@@ -1757,10 +1757,9 @@
                               weights=self.weights,
                               periodic=self.periodic)
 
-<<<<<<< HEAD
     def arc_crossings(self, arc: 'Arc2D'):
-        return arc.bsplinecurve_intersections(arc)
-=======
+        return arc.bsplinecurve_crossings(self)
+
     def offset(self, offset_length: volmdlr.Vector2D):
         """
         Offsets a BSplineCurve2D in one of its normal direction.
@@ -1793,7 +1792,6 @@
         if self.point_distance(point) < abs_tol:
             return True
         return False
->>>>>>> d9628fa2
 
 
 class BezierCurve2D(BSplineCurve2D):
