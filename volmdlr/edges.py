#!/usr/bin/env python3
# -*- coding: utf-8 -*-
"""

"""

import math
import warnings
from typing import List, Dict, Any, Union

import matplotlib.patches
import matplotlib.pyplot as plt
import numpy as npy
import scipy as scp
import scipy.optimize
import scipy.integrate as scipy_integrate

from geomdl import utilities, BSpline, fitting, operations
from geomdl.operations import length_curve, split_curve
from matplotlib import __version__ as _mpl_version
from mpl_toolkits.mplot3d import Axes3D
from packaging import version

import plot_data.core as plot_data
import dessia_common.core as dc
import volmdlr.utils.intersections as vm_utils_intersections
import volmdlr.core_compiled
import volmdlr.core
import volmdlr.geometry


def standardize_knot_vector(knot_vector):
    u0 = knot_vector[0]
    u1 = knot_vector[-1]
    standard_u_knots = []
    if u0 != 0 or u1 != 1:
        x = 1 / (u1 - u0)
        y = u0 / (u0 - u1)
        for u in knot_vector:
            standard_u_knots.append(u * x + y)
        return standard_u_knots
    return knot_vector


def insert_knots_and_mutiplicity(knots, knot_mutiplicities, knot_to_add, num):
    """
<<<<<<< HEAD
    Compute knot elements and multiplicities based on the global knot vector.
=======
    Add knot elements and multiplicities based on the global knot vector.
>>>>>>> 87922678

    """
    new_knots = []
    new_knot_mutiplicities = []
    i = 0
    for i, knot in enumerate(knots):
        if knot > knot_to_add:
            new_knots.extend([knot_to_add])
            new_knot_mutiplicities.append(num)
            new_knots.extend(knots[i:])
            new_knot_mutiplicities.extend(knot_mutiplicities[i:])
            break
        new_knots.append(knot)
        new_knot_mutiplicities.append(knot_mutiplicities[i])
    return new_knots, new_knot_mutiplicities, i


class Edge(dc.DessiaObject):
    """
    Defines a simple edge Object.

    """

    def __init__(self, start, end, name=''):
        self.start = start
        self.end = end
        self._length = None
        self._direction_vector = None
        dc.DessiaObject.__init__(self, name=name)

    def __getitem__(self, key):
        if key == 0:
            return self.start
        if key == 1:
            return self.end
        raise IndexError

    def length(self):
        """
        Calculates the edge's length.
        """
        raise NotImplementedError(f'length method not implememented by {self.__class__.__name__}')

    def point_at_abscissa(self, abscissa):
        """
        Calcultes the point at given abscissa.
        """
        raise NotImplementedError(f'point_at_absciss method not implememented by {self.__class__.__name__}')

    def discretization_points(self, *, number_points: int = None, angle_resolution: int = None):
        """
        Discretizes an Edge to have "n" points.

        :param number_points: the number of points (including start and end
            points) if unset, only start and end will be returned
        :param angle_resolution: if set, the sampling will be adapted to have
            a controlled angular distance. Usefull to mesh an arc
        :return: a list of sampled points
        """
        if number_points is None:
            number_points = 2
        step = self.length() / (number_points - 1)
        return [self.point_at_abscissa(i * step) for i in range(number_points)]

    def polygon_points(self, discretization_resolution: int):
        warnings.warn('polygon_points is deprecated,\
        please use discretization_points instead',
                      DeprecationWarning)
        return self.discretization_points(discretization_resolution)

    @classmethod
    def from_step(cls, arguments, object_dict):
        obj = object_dict[arguments[3]]
        p1 = object_dict[arguments[1]]
        p2 = object_dict[arguments[2]]
        orientation = arguments[4]
        if orientation == '.F.':
            p1, p2 = p2, p1
        if obj.__class__.__name__ == 'LineSegment3D':
            return object_dict[arguments[3]]
        if obj.__class__.__name__ == 'Line3D':
            return LineSegment3D(p1, p2, arguments[0][1:-1])
        if hasattr(obj, 'trim'):
            if obj.__class__.__name__ == 'Circle3D':
                p1, p2 = p2, p1
            return obj.trim(p1, p2)

        raise NotImplementedError(f'Unsupported: {object_dict[arguments[3]]}')

    def normal_vector(self, abscissa):
        """
        Calculates the normal vector the edge at given abscissa.

        :return: the normal vector
        """
        raise NotImplementedError('the normal_vector method must be'
                                  'overloaded by subclassing class')

    def unit_normal_vector(self, abscissa):
        """
        Calculates the unit normal vector the edge at given abscissa.

        :param abscissa: edge abscissa
        :return: unit normal vector
        """
        raise NotImplementedError('the unit_normal_vector method must be'
                                  'overloaded by subclassing class')

    def direction_vector(self, abscissa):
        """
        Calculates the direction vector the edge at given abscissa.

        :param abscissa: edge abscissa
        :return: direction vector
        """
        raise NotImplementedError('the direction_vector method must be'
                                  'overloaded by subclassing class')

    def unit_direction_vector(self, abscissa):
        """
        Calculates the unit direction vector the edge at given abscissa.

        :param abscissa: edge abscissa
        :return: unit direction vector
        """
        raise NotImplementedError('the unit_direction_vector method must be'
                                  'overloaded by subclassing class')

    def straight_line_point_belongs(self, point):
        """
        Verifies if a point belongs to the surface created by closing the edge
        with a line between its start and end points.

        :param point: Point to be verified
        :return: Return True if the point belongs to this surface,
            or False otherwise
        """
        raise NotImplementedError(f'the unit_direction_vector method must be'
                                  f' overloaded by {self.__class__.__name__}')


class Line(dc.DessiaObject):
    """
    Abstract class.

    """

    def __init__(self, point1, point2, name=''):
        self.point1 = point1
        self.point2 = point2
        self._direction_vector = None
        dc.DessiaObject.__init__(self, name=name)

    def __getitem__(self, key):
        if key == 0:
            return self.point1
        if key == 1:
            return self.point2
        raise IndexError

    def unit_direction_vector(self, *args, **kwargs):
        vector = self.direction_vector()
        vector.normalize()
        return vector

    def direction_vector(self, *args, **kwargs):
        if not self._direction_vector:
            self._direction_vector = self.point2 - self.point1
        return self._direction_vector

    def normal_vector(self, *args, **kwargs):
        return self.direction_vector().normal_vector()

    def unit_normal_vector(self, abscissa=0.):
        return self.unit_direction_vector().normal_vector()

    def point_projection(self, point):

        vector = self.point2 - self.point1
        norm_u = vector.norm()
        t = (point - self.point1).dot(vector) / norm_u ** 2
        projection = self.point1 + t * vector
        projection = projection.to_point()
        return projection, t * norm_u

    def abscissa(self, point):
        vector = self.point2 - self.point1
        norm_u = vector.norm()
        t = (point - self.point1).dot(vector) / norm_u
        return t

    def sort_points_along_line(self, points):
        """
        Sort point along a line.

        :param points: list of points to be sorted.
        :return: sorted points.
        """
        return sorted(points, key=self.abscissa)

    def split(self, split_point):
        return [self.__class__(self.point1, split_point),
                self.__class__(split_point, self.point2)]

    def is_between_points(self, point1: volmdlr.Point2D,
                          point2: volmdlr.Point2D):
        """
        Verifies if a line is between two points.

        :param point1: first point.
        :type point1: volmdlr.Point2D.
        :param point2: second point.
        :type point2: volmdlr.Point2D.
        returns True is line is between the two given points or False if not.
        """

        if point1 == point2:
            return False

        line_segment = LineSegment2D(point1, point2)
        if line_segment.line_intersections(self):
            return True
        return False


class LineSegment(Edge):
    """
    Abstract class.

    """

    def length(self):
        if not self._length:
            self._length = self.end.point_distance(self.start)
        return self._length

    def abscissa(self, point, tol=1e-6):
        if point.point_distance(self.start) < tol:
            return 0
        if point.point_distance(self.end) < tol:
            return self.length()

        vector = self.end - self.start
        length = vector.norm()
        t = (point - self.start).dot(vector) / length
        if t < -1e-9 or t > length + 1e-9:
            raise ValueError(f'Point is not on linesegment: abscissa={t}')
        return t

    def unit_direction_vector(self, abscissa=0.):
        """
        Computes a unit direction vector for the line segment.

        :param abscissa: defines where in the line segement the unit
            direction vector is to be calculated.
        :return: The unit direction vector of the LineSegement.
        """
        direction_vector = self.direction_vector()
        direction_vector.normalize()
        return direction_vector

    def direction_vector(self, abscissa=0.):
        """
        :param abscissa: defines where in the line segement
            direction vector is to be calculated.
        :return: The direction vector of the LineSegement.
        """
        if not self._direction_vector:
            self._direction_vector = self.end - self.start
        return self._direction_vector

    def normal_vector(self, abscissa=0.):
        """
        :param abscissa: defines where in the line_segement
        normal vector is to be calculated.
        :return: The normal vector of the LineSegement.
        """
        return self.direction_vector(abscissa).normal_vector()

    def unit_normal_vector(self, abscissa=0.):
        """

        :param abscissa: defines where in the line_segement unit normal vector is to be calculated.
        :return: The unit normal vector of the LineSegement.
        """
        return self.unit_direction_vector(abscissa).normal_vector()

    def point_projection(self, point):
        p1, p2 = self.start, self.end
        vector = p2 - p1
        norm_u = vector.norm()
        t = (point - p1).dot(vector) / norm_u ** 2
        projection = p1 + t * vector

        return projection, t * norm_u

    def split(self, split_point):
        if split_point == self.start:
            return [None, self.copy()]
        elif split_point == self.end:
            return [self.copy(), None]
        return [self.__class__(self.start, split_point),
                self.__class__(split_point, self.end)]

    def middle_point(self):
        return 0.5 * (self.start + self.end)

    def point_at_abscissa(self, abscissa):
        return self.start + self.unit_direction_vector() * abscissa


class BSplineCurve(Edge):
    """
    An abstract class for B-spline curves. The following rule must be
    respected : `number of knots = number of control points + degree + 1`.

    :param degree: The degree of the B-spline curve.
    :type degree: int
    :param control_points: A list of 2 or 3 dimensional points
    :type control_points: Union[List[:class:`volmdlr.Point2D`],
        List[:class:`volmdlr.Point3D`]]
    :param knot_multiplicities: The vector of multiplicities for each knot
    :type knot_multiplicities: List[int]
    :param knots: The knot vector composed of values between 0 and 1
    :type knots: List[float]
    :param weights: The weight vector applied to the knot vector. Default
        value is None
    :type weights: List[float], optional
    :param periodic: If `True` the B-spline curve is periodic. Default value
        is False
    :type periodic: bool, optional
    :param name: The name of the B-spline curve. Default value is ''
    :type name: str, optional
    """
    _non_serializable_attributes = ['curve']

    def __init__(self,
                 degree: int,
                 control_points: Union[List[volmdlr.Point2D],
                                       List[volmdlr.Point3D]],
                 knot_multiplicities: List[int],
                 knots: List[float],
                 weights: List[float] = None,
                 periodic: bool = False,
                 name: str = ''):
        self.control_points = control_points
        self.degree = degree
        knots = standardize_knot_vector(knots)
        self.knots = knots
        self.knot_multiplicities = knot_multiplicities
        self.weights = weights
        self.periodic = periodic
        self.name = name

        curve = BSpline.Curve()
        curve.degree = degree
        if weights is None:
            points = [[*point] for point in control_points]
            curve.ctrlpts = points
        else:
            points_w = [[*point * weights[i], weights[i]] for i, point
                        in enumerate(control_points)]
            curve.ctrlptsw = points_w

        knot_vector = []
        for i, knot in enumerate(knots):
            knot_vector.extend([knot] * knot_multiplicities[i])
        curve.knotvector = knot_vector
        curve.delta = 0.01
        curve_points = curve.evalpts
        self.curve = curve

        self._length = None
        self.points = [getattr(volmdlr,
                               f'Point{self.__class__.__name__[-2::]}')(*p)
                       for p in curve_points]

        start = self.points[0]  # self.point_at_abscissa(0.)
        end = self.points[-1]  # self.point_at_abscissa(self.length())

        Edge.__init__(self, start, end, name=name)

    def reverse(self):
        """
        Reverses the B-spline's direction by reversing its control points.

        :return: A reversed B-spline curve.
        :rtype: :class:`volmdlr.edges.BSplineCurve`.
        """
        return self.__class__(
            degree=self.degree,
            control_points=self.control_points[::-1],
            knot_multiplicities=self.knot_multiplicities[::-1],
            knots=self.knots[::-1],
            weights=self.weights,
            periodic=self.periodic)

    @classmethod
    def from_geomdl_curve(cls, curve):
        """
        # TODO: to be completed

        :param curve:
        :type curve:
        :return: A reversed B-spline curve
        :rtype: :class:`volmdlr.edges.BSplineCurve`
        """
        point_dimension = f'Point{cls.__name__[-2::]}'

        knots = list(sorted(set(curve.knotvector)))
        knot_multiplicities = [curve.knotvector.count(k) for k in knots]

        return cls(degree=curve.degree,
                   control_points=[getattr(volmdlr, point_dimension)(*p)
                                   for p in curve.ctrlpts],
                   knots=knots,
                   knot_multiplicities=knot_multiplicities)

    def length(self):
        """
        Returns the length of the B-spline curve.

        :return: The length of the B-spline curve.
        :rtype: float
        """
        if not self._length:
            self._length = length_curve(self.curve)
        return self._length

    def unit_direction_vector(self, abscissa: float):
        """
        Computes the 2D or 3D unit direction vector of B-spline curve at
        a given abscissa.

        :param abscissa: The abscissa on the B-spline curve where the unit
            direction vector will be computed
        :type abscissa: float
        :return: The unit direction vector of the B-spline curve
        :rtype: Union[:class:`volmdlr.Vector2D`, :class:`volmdlr.Vector3D`]
        """
        direction_vector = self.direction_vector(abscissa)
        direction_vector.normalize()
        return direction_vector

    def middle_point(self):
        """
        Computes the 2D or 3D middle point of the B-spline curve.

        :return: The middle point
        :rtype: Union[:class:`volmdlr.Point2D`, :class:`volmdlr.Point3D`]
        """
        return self.point_at_abscissa(self.length() * 0.5)

    def abscissa(self, point: Union[volmdlr.Point2D, volmdlr.Point3D],
                 tol: float = 1e-4):
        """
        Computes the abscissa of a 2D or 3D point using the least square
        method.

        :param point: The point located on the B-spline curve.
        :type point: Union[:class:`volmdlr.Point2D`, :class:`volmdlr.Point3D`].
        :param tol: The precision in terms of distance. Default value is 1e-4.
        :type tol: float, optional.
        :return: The abscissa of the point.
        :rtype: float
        """
        length = self.length()
        for x0 in [0, length * 0.25, length * 0.5, length * 0.75, length]:
            res = scp.optimize.least_squares(
                lambda u: (point - self.point_at_abscissa(u)).norm(),
                x0=x0,
                bounds=([0], [length]),
                # ftol=tol / 10,
                # xtol=tol / 10,
                # loss='soft_l1'
            )
            if res.fun < tol:
                return res.x[0]

        print('distance =', res.cost)
        print('res.fun:', res.fun)
        # ax = self.plot()
        # point.plot(ax=ax)
        # best_point = self.point_at_abscissa(res.x)
        # best_point.plot(ax=ax, color='r')
        raise ValueError('abscissa not found')

    def split(self, point: Union[volmdlr.Point2D, volmdlr.Point3D],
              tol: float = 1e-5):
        """
        Splits of B-spline curve in two pieces using a 2D or 3D point.

        :param point: The point where the B-spline curve is split
        :type point: Union[:class:`volmdlr.Point2D`, :class:`volmdlr.Point3D`]
        :param tol: The precision in terms of distance. Default value is 1e-4
        :type tol: float, optional
        :return: A list containing the first and second split of the B-spline
            curve
        :rtype: List[:class:`volmdlr.edges.BSplineCurve`]
        """
        if point.point_distance(self.start) < tol:
            return [None, self.copy()]
        elif point.point_distance(self.end) < tol:
            return [self.copy(), None]
        adim_abscissa = self.abscissa(point) / self.length()
        curve1, curve2 = split_curve(self.curve, adim_abscissa)

        return [self.__class__.from_geomdl_curve(curve1),
                self.__class__.from_geomdl_curve(curve2)]

    def translation(self, offset: Union[volmdlr.Vector2D, volmdlr.Vector3D]):
        """
        Translates the B-spline curve.

        :param offset: The translation vector
        :type offset: Union[:class:`volmdlr.Vector2D`,
            :class:`volmdlr.Vector3D`]
        :return: A new translated BSplineCurve
        :rtype: :class:`volmdlr.edges.BSplineCurve`
        """
        control_points = [point.translation(offset)
                          for point in self.control_points]
        return self.__class__(self.degree, control_points,
                              self.knot_multiplicities, self.knots,
                              self.weights, self.periodic)

    def translation_inplace(self, offset: Union[volmdlr.Vector2D,
                                                volmdlr.Vector3D]):
        """
        Translates the B-spline curve and its parameters are modified inplace.

        :param offset: The translation vector
        :type offset: Union[:class:`volmdlr.Vector2D`,
            :class:`volmdlr.Vector3D`]
        :return: None
        :rtype: None
        """
        for point in self.control_points:
            point.translation_inplace(offset)

    def point_belongs(self, point: Union[volmdlr.Point2D, volmdlr.Point3D],
                      abs_tol: float = 1e-10):
        """
        Checks if a 2D or 3D point belongs to the B-spline curve or not. It
        uses the least square method.

        :param point: The point to be checked
        :type point: Union[:class:`volmdlr.Point2D`, :class:`volmdlr.Point3D`]
        :param abs_tol: The precision in terms of distance.
            Default value is 1e-4
        :type abs_tol: float, optional
        :return: `True` if the point belongs to the B-spline curve, `False`
            otherwise
        :rtype: bool
        """
        point_dimension = f'Point{self.__class__.__name__[-2::]}'

        def f(x):
            return (point - getattr(volmdlr, point_dimension)(*self.curve.evaluate_single(x))).norm()

        x = npy.linspace(0, 1, 5)
        x_init = []
        for xi in x:
            x_init.append(xi)

        for x0 in x_init:
            z = scp.optimize.least_squares(f, x0=x0, bounds=([0, 1]))
            if z.fun < abs_tol:
                return True
        return False

    def merge_with(self, bspline_curve: 'BSplineCurve'):
        """
        Merges consecutive B-spline curves to define a new merged one.

        :param bspline_curve: Another B-spline curve
        :type bspline_curve: :class:`volmdlr.edges.BSplineCurve`
        :return: A merged B-spline curve
        :rtype: :class:`volmdlr.edges.BSplineCurve`
        """
        point_dimension = f'Wire{self.__class__.__name__[-2::]}'
        wire = getattr(volmdlr.wires, point_dimension)(bspline_curve)
        ordered_wire = wire.order_wire()

        points, n = [], 10
        for primitive in ordered_wire.primitives:
            points.extend(primitive.polygon_points(n))
        points.pop(n + 1)

        return self.__class__.from_points_interpolation(
            points, min(self.degree, bspline_curve.degree))

    @classmethod
    def from_bsplines(cls, bsplines: List['BSplineCurve'],
                      discretization_points: int = 10):
        """
        Creates a B-spline curve from a list of B-spline curves.

        :param bsplines: A list of B-spline curve
        :type bsplines: List[:class:`volmdlr.edges.BSplineCurve`]
        :param discretization_points: The number of points for the
            discretization. Default value is 10
        :type discretization_points: int, optional
        :return: A merged B-spline curve
        :rtype: :class:`volmdlr.edges.BSplineCurve`
        """
        point_dimension = f'Wire{cls.__name__[-2::]}'
        wire = getattr(volmdlr.wires, point_dimension)(bsplines)
        ordered_wire = wire.order_wire()

        points, degree = [], []
        for i, primitive in enumerate(ordered_wire.primitives):
            degree.append(primitive.degree)
            if i == 0:
                points.extend(primitive.polygon_points(discretization_points))
            else:
                points.extend(
                    primitive.polygon_points(discretization_points)[1::])

        return cls.from_points_interpolation(points, min(degree))

    @classmethod
    def from_points_approximation(cls, points: Union[List[volmdlr.Point2D],
                                                     List[volmdlr.Point3D]],
                                  degree: int, **kwargs):
        """
        Creates a B-spline curve approximation using least squares method with
        fixed number of control points. It is recommanded to specify the
        number of control points.
        Please refer to The NURBS Book (2nd Edition), pp.410-413 for details.

        :param points: The data points
        :type points: Union[List[:class:`volmdlr.Point2D`],
            List[:class:`volmdlr.Point3D`]]
        :param degree: The degree of the output parametric curve
        :type degree: int
        :param kwargs: See below
        :return: A B-spline curve from points approximation
        :rtype: :class:`volmdlr.edges.BSplineCurve`
        :keyword centripetal: Activates centripetal parametrization method.
            Default value is False
        :keyword ctrlpts_size: Number of control points. Default value is
            len(points) - 1
        """
        curve = fitting.approximate_curve([[*point] for point in points],
                                          degree, **kwargs)
        return cls.from_geomdl_curve(curve)

    def tangent(self, position: float = 0.0):
        """
        Evaluates the tangent vector of the B-spline curve at the input
        parameter value.

        :param position: Value of the parameter, between 0 and 1
        :type position: float
        :return: The tangent vector
        :rtype: Union[:class:`volmdlr.Point2D`, :class:`volmdlr.Point3D`]
        """
        _, tangent = operations.tangent(self.curve, position,
                                        normalize=True)

        dimension = f'Vector{self.__class__.__name__[-2::]}'
        tangent = getattr(volmdlr, dimension)(*tangent)

        return tangent

    @classmethod
    def from_points_interpolation(cls, points: Union[List[volmdlr.Point2D],
                                                     List[volmdlr.Point3D]],
                                  degree: int, periodic: bool = False):
        """
        Creates a B-spline curve interpolation through the data points.
        Please refer to Algorithm A9.1 on The NURBS Book (2nd Edition),
        pp.369-370 for details.

        :param points: The data points
        :type points: Union[List[:class:`volmdlr.Point2D`],
            List[:class:`volmdlr.Point3D`]]
        :param degree: The degree of the output parametric curve
        :type degree: int
        :param periodic: `True` if the curve should be periodic. Default value
            is `False`
        :type periodic: bool, optional
        :return: A B-spline curve from points interpolation
        :rtype: :class:`volmdlr.edges.BSplineCurve`
        """
        curve = fitting.interpolate_curve([[*point] for point in points], degree)

        bsplinecurve = cls.from_geomdl_curve(curve)
        if not periodic:
            return bsplinecurve
        bsplinecurve.periodic = True
        return bsplinecurve


class Line2D(Line):
    """
    Define an infinite line given by two points.

    """

    def __init__(self, point1: volmdlr.Point2D,
                 point2: volmdlr.Point2D, *, name=''):
        self.points = [point1, point2]
        Line.__init__(self, point1, point2, name=name)

    def to_3d(self, plane_origin, x1, x2):
        points_3d = [p.to_3d(plane_origin, x1, x2) for p in self.points]
        return Line3D(*points_3d, self.name)

    def rotation(self, center: volmdlr.Point2D, angle: float):
        """
        Line2D rotation.

        :param center: rotation center.
        :param angle: angle rotation.
        :return: a new rotated Line2D.
        """
        return Line2D(*[point.rotation(center, angle)
                        for point in self.points])

    def rotation_inplace(self, center: volmdlr.Point2D, angle: float):
        """
        Line2D rotation. Object is updated inplace.

        :param center: rotation center.
        :param angle: rotation angle.
        """
        for point in self.points:
            point.rotation_inplace(center, angle)

    def translation(self, offset: volmdlr.Vector2D):
        """
        Line2D translation.

        :param offset: translation vector.
        :return: A new translated Line2D.
        """
        return Line2D(*[point.translation(offset) for point in self.points])

    def translation_inplace(self, offset: volmdlr.Vector2D):
        """
        Line2D translation. Object is updated inplace.

        :param offset: translation vector.
        """
        for point in self.points:
            point.translation_inplace(offset)

    def frame_mapping(self, frame: volmdlr.Frame2D, side: str):
        return Line2D(*[point.frame_mapping(frame, side) for point in self.points])

    def plot(self, ax=None, color='k', dashed=True):
        if ax is None:
            _, ax = plt.subplots()

        if version.parse(_mpl_version) >= version.parse('3.3.2'):
            if dashed:
                ax.axline((self.point1.x, self.point1.y),
                          (self.point2.x, self.point2.y),
                          dashes=[30, 5, 10, 5],
                          color=color)
            else:
                ax.axline((self.point1.x, self.point1.y),
                          (self.point2.x, self.point2.y),
                          color=color)
        else:
            direction_vector = self.direction_vector()
            point3 = self.point1 - 3 * direction_vector
            point4 = self.point2 + 4 * direction_vector
            if dashed:
                ax.plot([point3[0], point4[0]], [point3[1], point4[1]], color=color,
                        dashes=[30, 5, 10, 5])
            else:
                ax.plot([point3[0], point4[0]], [point3[1], point4[1]], color=color)

        return ax

    def plot_data(self, edge_style=None):
        return plot_data.Line2D([self.point1.x, self.point1.y],
                                [self.point2.x, self.point2.y],
                                edge_style=edge_style)

    def line_intersections(self, line):

        point = volmdlr.Point2D.line_intersection(self, line)
        if point is not None:
            point_projection1, _ = self.point_projection(point)
            if point_projection1 is None:
                return []

            if line.__class__.__name__ == 'Line2D':
                point_projection2, _ = line.point_projection(point)
                if point_projection2 is None:
                    return []

            return [point_projection1]
        return []

    def create_tangent_circle(self, point, other_line):
        """
        Computes the two circles that are tangent to 2 lines and intersect
        a point located on one of the two lines.

        """

        # point will be called I(x_I, y_I)
        # self will be (AB)
        # line will be (CD)

        if math.isclose(self.point_distance(point), 0, abs_tol=1e-10):
            I = volmdlr.Vector2D(point[0], point[1])
            A = volmdlr.Vector2D(self.points[0][0], self.points[0][1])
            B = volmdlr.Vector2D(self.points[1][0], self.points[1][1])
            C = volmdlr.Vector2D(other_line.points[0][0],
                                 other_line.points[0][1])
            D = volmdlr.Vector2D(other_line.points[1][0],
                                 other_line.points[1][1])

        elif math.isclose(other_line.point_distance(point), 0, abs_tol=1e-10):
            I = volmdlr.Vector2D(point[0], point[1])
            C = volmdlr.Vector2D(self.points[0][0], self.points[0][1])
            D = volmdlr.Vector2D(self.points[1][0], self.points[1][1])
            A = volmdlr.Vector2D(other_line.points[0][0],
                                 other_line.points[0][1])
            B = volmdlr.Vector2D(other_line.points[1][0],
                                 other_line.points[1][1])
        else:
            raise AttributeError("The point isn't on any of the two lines")

        # CHANGEMENT DE REPAIRE
        new_u = volmdlr.Vector2D((B - A))
        new_u.normalize()
        new_v = new_u.unit_normal_vector()
        new_basis = volmdlr.Frame2D(I, new_u, new_v)

        new_a = new_basis.new_coordinates(A)
        new_b = new_basis.new_coordinates(B)
        new_c = new_basis.new_coordinates(C)
        new_d = new_basis.new_coordinates(D)

        if new_c[1] == 0 and new_d[1] == 0:
            # Segments are on the same line: no solution
            return None, None

        elif math.isclose(self.unit_direction_vector().dot(
                other_line.unit_normal_vector()), 0, abs_tol=1e-06):
            # Parallel segments: one solution

            segments_distance = abs(new_c[1] - new_a[1])
            r = segments_distance / 2
            new_circle_center = volmdlr.Point2D(
                (0, npy.sign(new_c[1] - new_a[1]) * r))
            circle_center = new_basis.old_coordinates(new_circle_center)
            circle = volmdlr.wires.Circle2D(circle_center, r)

            return circle, None

        elif math.isclose(self.unit_direction_vector().dot(
                other_line.unit_direction_vector()), 0, abs_tol=1e-06):
            # Perpendicular segments: 2 solution
            line_AB = Line2D(volmdlr.Point2D(new_a), volmdlr.Point2D(new_b))
            line_CD = Line2D(volmdlr.Point2D(new_c), volmdlr.Point2D(new_d))
            new_pt_k = volmdlr.Point2D.line_intersection(line_AB, line_CD)

            r = abs(new_pt_k[0])
            new_circle_center1 = volmdlr.Point2D((0, r))
            new_circle_center2 = volmdlr.Point2D((0, -r))
            circle_center1 = new_basis.old_coordinates(new_circle_center1)
            circle_center2 = new_basis.old_coordinates(new_circle_center2)
            circle1 = volmdlr.wires.Circle2D(circle_center1, r)
            circle2 = volmdlr.wires.Circle2D(circle_center2, r)

            return circle1, circle2

        # =============================================================================
        # LES SEGMENTS SONT QUELCONQUES
        #   => 2 SOLUTIONS
        # =============================================================================
        else:

            line_AB = Line2D(volmdlr.Point2D(new_a), volmdlr.Point2D(new_b))
            line_CD = Line2D(volmdlr.Point2D(new_c), volmdlr.Point2D(new_d))
            new_pt_k = volmdlr.Point2D.line_intersection(line_AB, line_CD)
            pt_K = volmdlr.Point2D(new_basis.old_coordinates(new_pt_k))

            if pt_K == I:
                return None, None

            # CHANGEMENT DE REPERE:
            new_u2 = volmdlr.Vector2D(pt_K - I)
            new_u2.normalize()
            new_v2 = new_u2.normalVector(unit=True)
            new_basis2 = volmdlr.Frame2D(I, new_u2, new_v2)

            new_a = new_basis2.new_coordinates(A)
            new_b = new_basis2.new_coordinates(B)
            new_c = new_basis2.new_coordinates(C)
            new_d = new_basis2.new_coordinates(D)
            new_pt_k = new_basis2.new_coordinates(pt_K)

            teta1 = math.atan2(new_c[1], new_c[0] - new_pt_k[0])
            teta2 = math.atan2(new_d[1], new_d[0] - new_pt_k[0])

            if teta1 < 0:
                teta1 += math.pi
            if teta2 < 0:
                teta2 += math.pi

            if not math.isclose(teta1, teta2, abs_tol=1e-08):
                if math.isclose(teta1, math.pi, abs_tol=1e-08) or math.isclose(
                        teta1, 0., abs_tol=1e-08):
                    teta = teta2
                elif math.isclose(teta2, math.pi,
                                  abs_tol=1e-08) or math.isclose(teta2, 0.,
                                                                 abs_tol=1e-08):
                    teta = teta1
            else:
                teta = teta1

            r1 = new_pt_k[0] * math.sin(teta) / (1 + math.cos(teta))
            r2 = new_pt_k[0] * math.sin(teta) / (1 - math.cos(teta))

            new_circle_center1 = volmdlr.Point2D(0, -r1)
            new_circle_center2 = volmdlr.Point2D(0, r2)

            circle_center1 = new_basis2.old_coordinates(new_circle_center1)
            circle_center2 = new_basis2.old_coordinates(new_circle_center2)

            if new_basis.new_coordinates(circle_center1)[1] > 0:
                circle1 = volmdlr.wires.Circle2D(circle_center1, r1)
                circle2 = volmdlr.wires.Circle2D(circle_center2, r2)
            else:
                circle1 = volmdlr.wires.Circle2D(circle_center2, r2)
                circle2 = volmdlr.wires.Circle2D(circle_center1, r1)

            return circle1, circle2

    def cut_between_two_points(self, point1, point2):
        return LineSegment2D(point1, point2)

    def point_distance(self, point2d):
        """
        Calculates the distance of a line2d to a point2d.

        :param point2d: point to calculate distance.
        :return: distance to point.
        """
        vector_r = self.point1 - point2d
        vector_v = self.normal_vector()
        return abs(vector_v.dot(vector_r)) / vector_v.norm()


class BSplineCurve2D(BSplineCurve):
    """
    A class for 2 dimensional B-spline curves. The following rule must be
    respected : `number of knots = number of control points + degree + 1`.

    :param degree: The degree of the 2 dimensional B-spline curve
    :type degree: int
    :param control_points: A list of 2 dimensional points
    :type control_points: List[:class:`volmdlr.Point2D`]
    :param knot_multiplicities: The vector of multiplicities for each knot
    :type knot_multiplicities: List[int]
    :param knots: The knot vector composed of values between 0 and 1
    :type knots: List[float]
    :param weights: The weight vector applied to the knot vector. Default
        value is None
    :type weights: List[float], optional
    :param periodic: If `True` the B-spline curve is periodic. Default value
        is False
    :type periodic: bool, optional
    :param name: The name of the B-spline curve. Default value is ''
    :type name: str, optional
    """

    _non_serializable_attributes = ['curve']

    def __init__(self,
                 degree: int,
                 control_points: List[volmdlr.Point2D],
                 knot_multiplicities: List[int],
                 knots: List[float],
                 weights: List[float] = None,
                 periodic: bool = False,
                 name: str = ''):

        BSplineCurve.__init__(self, degree,
                              control_points,
                              knot_multiplicities,
                              knots,
                              weights,
                              periodic,
                              name)

    def bounding_rectangle(self):
        """
        Computes the bounding rectangle of the 2 dimensional B-spline curve.

        :return: The bounding rectangle.
        :rtype: :class:`volmdlr.core.BoundingRectangle`
        """

        points = self.discretization_points(number_points=5)

        points_x = [p.x for p in points]
        points_y = [p.y for p in points]

        return volmdlr.core.BoundingRectangle(min(points_x), max(points_x),
                                              min(points_y), max(points_y))

    def length(self):
        """
        Computes the length of the 2 dimensional B-spline curve.

        :return: The length of the 2 dimensional B-spline curve
        :rtype: float
        """
        return length_curve(self.curve)

    def tangent(self, position: float = 0.0):
        """
        Computes the tangent at a given parameter between 0 and 1.

        :param position: The parameter at which the tangent is computed.
        :type position: float
        :return: A 2 dimensional point representing the tangent
        :rtype: :class:`volmdlr.Point2D`
        """
        _, tangent = operations.tangent(self.curve, position,
                                        normalize=True)
        tangent = volmdlr.Point2D(tangent[0], tangent[1])
        return tangent

    def point_at_abscissa(self, abscissa):
        length = self.length()
        adim_abs = max(min(abscissa / length, 1.), 0.)
        return volmdlr.Point2D(*self.curve.evaluate_single(adim_abs))

    def direction_vector(self, abscissa: float):
        """
        :param abscissa: defines where in the BSplineCurve2D the
        direction vector is to be calculated
        :return: The direection vector vector of the BSplineCurve2D
        """
        return self.tangent(abscissa)

    def normal_vector(self, abscissa: float):
        """
        :param abscissa: defines where in the BSplineCurve2D the
        normal vector is to be calculated
        :return: The normal vector of the BSplineCurve2D
        """
        tangent_vector = self.tangent(abscissa)
        normal_vector = tangent_vector.normal_vector()
        return normal_vector

    def unit_normal_vector(self, abscissa: float):
        """
        :param abscissa: defines where in the BSplineCurve2D the
        unit normal vector is to be calculated
        :return: The unit normal vector of the BSplineCurve2D
        """
        normal_vector = self.normal_vector(abscissa)
        normal_vector.normalize()
        return normal_vector

    def straight_line_area(self):
        points = self.discretization_points(number_points=100)
        x = [point.x for point in points]
        y = [point.y for point in points]
        x1 = [x[-1]] + x[0:-1]
        y1 = [y[-1]] + y[0:-1]
        return 0.5 * abs(sum(i * j for i, j in zip(x, y1))
                         - sum(i * j for i, j in zip(y, x1)))

    def straight_line_center_of_mass(self):
        polygon_points = self.discretization_points(number_points=100)
        cog = volmdlr.O2D
        for point in polygon_points:
            cog += point
        cog = cog / len(polygon_points)
        return cog

    def plot(self, ax=None, color='k', alpha=1, plot_points=False):
        if ax is None:
            _, ax = plt.subplots()

        # self.curve.delta = 0.01
        # points = [volmdlr.Point2D(px, py) for (px, py) in self.curve.evalpts]
        length = self.length()
        points = [self.point_at_abscissa(length * i / 50) for i in range(51)]

        x_points = [p.x for p in points]
        y_points = [p.y for p in points]
        ax.plot(x_points, y_points, color=color, alpha=alpha)

        return ax

    def to_3d(self, plane_origin, x1, x2):
        control_points3D = [p.to_3d(plane_origin, x1, x2) for p in
                            self.control_points]
        return BSplineCurve3D(self.degree, control_points3D,
                              self.knot_multiplicities, self.knots,
                              self.weights, self.periodic)

    def to_step(self, current_id, surface_id=None):
        points_ids = []
        content = ''
        point_id = current_id
        for point in self.control_points:
            point_content, point_id = point.to_step(point_id,
                                                    vertex=False)
            content += point_content
            points_ids.append(point_id)
            point_id += 1

        content += "#{} = B_SPLINE_CURVE_WITH_KNOTS('{}',{},({})," \
                   ".UNSPECIFIED.,.F.,.F.,{},{}," \
                   ".UNSPECIFIED.);\n".format(
                        point_id, self.name, self.degree,
                        volmdlr.core.step_ids_to_str(points_ids),
                        tuple(self.knot_multiplicities),
                        tuple(self.knots))
        return content, point_id + 1

    def discretization_points(self, *, number_points: int = None, angle_resolution: int = None):
        length = self.length()
        if angle_resolution:
            number_points = angle_resolution
        if not number_points:
            number_points = len(self.points)
        return [self.point_at_abscissa(i * length / number_points) for i in range(number_points + 1)]

    def polygon_points(self, n: int = 15):
        warnings.warn('polygon_points is deprecated,\
        please use discretization_points instead',
                      DeprecationWarning)
        return self.discretization_points(number_points=n)

    def rotation(self, center: volmdlr.Point2D, angle: float):
        """
        BSplineCurve2D rotation.

        :param center: rotation center
        :param angle: angle rotation
        :return: a new rotated Line2D
        """
        control_points = [point.rotation(center, angle)
                          for point in self.control_points]
        return BSplineCurve2D(self.degree, control_points,
                              self.knot_multiplicities, self.knots,
                              self.weights, self.periodic)

    def rotation_inplace(self, center: volmdlr.Point2D, angle: float):
        """
        BSplineCurve2D rotation. Object is updated inplace.

        :param center: rotation center
        :param angle: rotation angle
        """
        for point in self.control_points:
            point.rotation_inplace(center, angle)

    def line_intersections(self, line2d: Line2D):
        polygon_points = self.discretization_points(number_points=201)
        list_intersections = []
        length = self.length()
        initial_abscissa = 0
        for points in zip(polygon_points[:-1], polygon_points[1:]):
            linesegment = LineSegment2D(points[0], points[1])
            intersections = linesegment.line_intersections(line2d)
            initial_abscissa += linesegment.length()
            if intersections:
                if initial_abscissa < length * 0.1:
                    list_abcissas = [initial_abscissa * n for n in
                                     npy.linspace(0, 1, 100)]
                else:
                    list_abcissas = [initial_abscissa * n for n in
                                     npy.linspace(0.9, 1, 100)]
                distance = npy.inf
                for abscissa in list_abcissas:
                    point_in_curve = self.point_at_abscissa(abscissa)
                    dist = point_in_curve.point_distance(intersections[0])
                    if dist < distance:
                        distance = dist
                        intersection = point_in_curve
                list_intersections.append(intersection)
        return list_intersections

    def line_crossings(self, line2d: Line2D):
        polygon_points = self.discretization_points(number_points=50)
        crossings = []
        for p1, p2 in zip(polygon_points[:-1], polygon_points[1:]):
            l = LineSegment2D(p1, p2)
            crossings.extend(l.line_crossings(line2d))
        return crossings

    def to_wire(self, n: int):
        """
        Convert a bspline curve to a wire2d defined with 'n' line_segments.

        """

        u = npy.linspace(0, 1, num=n + 1).tolist()
        points = []
        for u0 in u:
            p = self.curve.evaluate_single(u0)
            points.append(volmdlr.Point2D(p[0], p[1]))

        return volmdlr.wires.Wire2D.from_points(points)

    def reverse(self):
        """
        Reverse the bspline's direction by reversing its start and end points.

        """

        return self.__class__(degree=self.degree,
                              control_points=self.control_points[::-1],
                              knot_multiplicities=self.knot_multiplicities[::-1],
                              knots=self.knots[::-1],
                              weights=self.weights,
                              periodic=self.periodic)

    def point_distance(self, point):
        distance = math.inf
        polygon_points = self.discretization_points(number_points=20)
        for p1, p2 in zip(polygon_points[:-1], polygon_points[1:]):
            line = LineSegment2D(p1, p2)
            dist = line.point_distance(point)
            if dist < distance:
                distance = dist
        return distance

    def nearest_point_to(self, point):
        """
        Find out the nearest point on the linesegment to point.

        """

        points = self.polygon_points(500)
        return point.nearest_point(points)

    def linesegment_intersections(self, linesegment):
        """
        Calculates intersections between a BSplineCurve2D and a LineSegment2D.

        :param linesegment: linesegment to verify intersections.
        :return: list with the intersections points.
        """
        results = self.line_intersections(linesegment.to_line())
        intersections_points = []
        for result in results:
            if linesegment.point_belongs(result, 1e-6):
                intersections_points.append(result)
        return intersections_points

    def axial_symmetry(self, line):
        """
        Finds out the symmetric bsplinecurve2d according to a line.

        """

        points_symmetry = [point.axial_symmetry(line) for point in self.control_points]

        return self.__class__(degree=self.degree,
                              control_points=points_symmetry,
                              knot_multiplicities=self.knot_multiplicities[::-1],
                              knots=self.knots[::-1],
                              weights=self.weights,
                              periodic=self.periodic)


class BezierCurve2D(BSplineCurve2D):
    """
    A class for 2 dimensional Bezier curves.

    :param degree: The degree of the Bezier curve
    :type degree: int
    :param control_points: A list of 2 dimensional points
    :type control_points: List[:class:`volmdlr.Point2D`]
    :param name: The name of the B-spline curve. Default value is ''
    :type name: str, optional
    """

    def __init__(self, degree: int, control_points: List[volmdlr.Point2D],
                 name: str = ''):
        knotvector = utilities.generate_knot_vector(degree,
                                                    len(control_points))
        knot_multiplicity = [1] * len(knotvector)

        BSplineCurve2D.__init__(self, degree, control_points,
                                knot_multiplicity, knotvector,
                                None, False, name)


class LineSegment2D(LineSegment):
    """
    Define a line segment limited by two points.

    """

    def __init__(self, start: volmdlr.Point2D, end: volmdlr.Point2D, *, name: str = ''):
        if start == end:
            raise NotImplementedError
        self.points = [start, end]
        LineSegment.__init__(self, start, end, name=name)

    def __hash__(self):
        return self._data_hash()

    def _data_hash(self):
        return self.start._data_hash() + self.end._data_hash()

    def _data_eq(self, other_object):
        if self.__class__.__name__ != other_object.__class__.__name__:
            return False
        return self.start == other_object.start and self.end == other_object.end

    def __eq__(self, other_object):
        if self.__class__.__name__ != other_object.__class__.__name__:
            return False
        return self.start == other_object.start and self.end == other_object.end

    def to_dict(self, *args, **kwargs):
        return {'object_class': 'volmdlr.edges.LineSegment2D',
                'name': self.name,
                'start': self.start.to_dict(),
                'end': self.end.to_dict()
                }

    # def middle_point(self):
    #     return 0.5 * (self.start + self.end)
    #
    # def point_at_abscissa(self, abscissa):
    #     return self.start + self.unit_direction_vector() * abscissa

    def point_belongs(self, point, abs_tol=1e-6):
        point_distance = self.point_distance(point)
        if math.isclose(point_distance, 0, abs_tol=abs_tol):
            return True
        return False

    def bounding_rectangle(self):
        return volmdlr.core.BoundingRectangle(min(self.start.x, self.end.x), max(self.start.x, self.end.x),
                                              min(self.start.y, self.end.y), max(self.start.y, self.end.y))

    def straight_line_area(self):
        return 0.

    def straight_line_second_moment_area(self, point: volmdlr.Point2D):
        return 0, 0, 0

    def straight_line_center_of_mass(self):
        return 0.5 * (self.start + self.end)

    def straight_line_point_belongs(self, point):
        """
        Verifies if a point belongs to the surface created by closing the edge with a
        line between its start and end points.

        :param point: Point to be verified.
        :return: Return True if the point belongs to this surface, or False otherwise.
        """
        return self.point_belongs(point)

    def point_distance(self, point, return_other_point=False):
        """
        Computes the distance of a point to segment of line.

        :param point: point to calculate distance.
        :param return_other_points: Bool variable to return linesegment's corresponding point or not.
        """
        distance, point = volmdlr.LineSegment2DPointDistance(
            [(self.start.x, self.start.y), (self.end.x, self.end.y)],
            (point.x, point.y))
        if return_other_point:
            return distance, volmdlr.Point2D(*point)
        return distance

    def point_projection(self, point):
        """
        If the projection falls outside the LineSegment2D, returns None.
        """
        point, curv_abs = Line2D.point_projection(Line2D(self.start, self.end),
                                                  point)
        # print('curv_abs :', curv_abs, 'length :', self.length())
        if curv_abs < 0 or curv_abs > self.length():
            if abs(curv_abs) < 1e-6 or math.isclose(curv_abs, self.length(),
                                                    abs_tol=1e-6):
                return point, curv_abs
            return None, curv_abs
        return point, curv_abs

    def line_intersections(self, line: Line2D):
        point = volmdlr.Point2D.line_intersection(self, line)
        if point is not None:
            point_projection1, _ = self.point_projection(point)
            if point_projection1 is None:
                return []

            if line.__class__.__name__ == 'LineSegment2D':
                point_projection2, _ = line.point_projection(point)
                if point_projection2 is None:
                    return []

            return [point_projection1]
        else:
            vector1 = self.start - line.point1
            vector2 = self.start - line.point2
            vector3 = self.end - line.point1
            vector4 = self.end - line.point2
            if math.isclose(vector1.cross(vector2), 0, abs_tol=1e-6):
                return [self.start]
            if math.isclose(vector3.cross(vector4), 0, abs_tol=1e-6):
                return [self.end]
        return []

    def linesegment_intersections(self, linesegment: 'LineSegment2D'):
        """
        Touching linesegments does not intersect.

        """
        point = volmdlr.Point2D.line_intersection(self, linesegment)
        # TODO: May be these commented conditions should be used for linesegment_crossings
        if point:  # and (point != self.start) and (point != self.end):
            point_projection1, _ = self.point_projection(point)
            if point_projection1 is None:
                return []

            point_projection2, _ = linesegment.point_projection(point)
            if point_projection2 is None:
                return []

            return [point_projection1]
        else:
            return []

    def line_crossings(self, line: 'Line2D'):
        if self.direction_vector().is_colinear_to(line.direction_vector()):
            return []
        else:
            line_intersection = self.line_intersections(line)
            if line_intersection and (line_intersection[0] == self.end or line_intersection[0] == self.start):
                return []
            return line_intersection

    def linesegment_crossings(self, linesegment: 'LineSegment2D'):
        if self.direction_vector().is_colinear_to(
                linesegment.direction_vector()):
            return []
        else:
            return self.linesegment_intersections(linesegment)

    def plot(self, ax=None, color='k', alpha=1, arrow=False, width=None,
             plot_points=False):
        if ax is None:
            _, ax = plt.subplots()

        p1, p2 = self.start, self.end
        if arrow:
            if plot_points:
                ax.plot([p1[0], p2[0]], [p1[1], p2[1]], color=color,
                        alpha=alpha, style='o-')
            else:
                ax.plot([p1[0], p2[0]], [p1[1], p2[1]], color=color,
                        alpha=alpha)

            length = ((p1[0] - p2[0]) ** 2 + (p1[1] - p2[1]) ** 2) ** 0.5
            if width is None:
                width = length / 1000.
                head_length = length / 20.
                head_width = head_length / 2.
            else:
                head_width = 2 * width
                head_length = head_width
            ax.arrow(p1[0], p1[1],
                     (p2[0] - p1[0]) / length * (length - head_length),
                     (p2[1] - p1[1]) / length * (length - head_length),
                     head_width=head_width, fc='b', linewidth=0,
                     head_length=head_length, width=width, alpha=0.3)
        else:
            if width is None:
                width = 1
            if plot_points:
                ax.plot([p1[0], p2[0]], [p1[1], p2[1]], color=color,
                        marker='o', linewidth=width, alpha=alpha)
            else:
                ax.plot([p1[0], p2[0]], [p1[1], p2[1]], color=color,
                        linewidth=width, alpha=alpha)
        return ax

    def to_3d(self, plane_origin, x1, x2):
        start = self.start.to_3d(plane_origin, x1, x2)
        end = self.end.to_3d(plane_origin, x1, x2)
        return LineSegment3D(start, end, name=self.name)

    def reverse(self):
        return LineSegment2D(self.end.copy(), self.start.copy())

    def to_line(self):
        return Line2D(self.start, self.end)

    def rotation(self, center: volmdlr.Point2D, angle: float):
        """
        LineSegment2D rotation.

        :param center: rotation center
        :param angle: angle rotation
        :return: a new rotated LineSegment2D
        """
        return LineSegment2D(self.start.rotation(center, angle),
                             self.end.rotation(center, angle))

    def rotation_inplace(self, center: volmdlr.Point2D, angle: float):
        """
        LineSegment2D rotation. Object is updated inplace.

        :param center: rotation center.
        :param angle: rotation angle.
        """
        for point in [self.start, self.end]:
            point.rotation_inplace(center, angle)

    def translation(self, offset: volmdlr.Vector2D):
        """
        LineSegment2D translation.

        :param offset: translation vector.
        :return: A new translated LineSegment2D.
        """
        return LineSegment2D(self.start.translation(offset),
                             self.end.translation(offset))

    def translation_inplace(self, offset: volmdlr.Vector2D):
        """
        LineSegment2D translation. Object is updated inplace.

        :param offset: translation vector.
        """
        for point in [self.start, self.end]:
            point.translation_inplace(offset)

    def frame_mapping(self, frame: volmdlr.Frame2D, side: str):
        """
        Changes vector frame_mapping and return a new LineSegment2D.

        side = 'old' or 'new'.
        """
        if side == 'old':
            new_start = frame.old_coordinates(self.start)
            new_end = frame.old_coordinates(self.end)
        elif side == 'new':
            new_start = frame.new_coordinates(self.start)
            new_end = frame.new_coordinates(self.end)
        else:
            raise ValueError('Please Enter a valid side: old or new')
        return LineSegment2D(new_start, new_end)

    def frame_mapping_inplace(self, frame: volmdlr.Frame2D, side: str):
        """
        Changes vector frame_mapping and the object is updated inplace.

        :param frame: frame to execute the frame mapping.
        :param side: 'old' or 'new'.
        """
        if side == 'old':
            new_start = frame.old_coordinates(self.start)
            new_end = frame.old_coordinates(self.end)
        elif side == 'new':
            new_start = frame.new_coordinates(self.start)
            new_end = frame.new_coordinates(self.end)
        else:
            raise ValueError('Please Enter a valid side: old or new')
        self.start = new_start
        self.end = new_end

    def plot_data(self, edge_style: plot_data.EdgeStyle = None):
        return plot_data.LineSegment2D([self.start.x, self.start.y],
                                       [self.end.x, self.end.y],
                                       edge_style=edge_style)

    def create_tangent_circle(self, point, other_line):
        circle1, circle2 = Line2D.create_tangent_circle(other_line, point, self)
        if circle1 is not None:
            _, curv_abs1 = Line2D.point_projection(self, circle1.center)
            if curv_abs1 < 0. or curv_abs1 > self.length():
                circle1 = None
        if circle2 is not None:
            _, curv_abs2 = Line2D.point_projection(self, circle2.center)
            if curv_abs2 < 0. or curv_abs2 > self.length():
                circle2 = None
        return circle1, circle2

    def infinite_primitive(self, offset):
        n = -self.unit_normal_vector()
        offset_point_1 = self.start + offset * n
        offset_point_2 = self.end + offset * n

        return Line2D(offset_point_1, offset_point_2)

    def polygon_points(self, discretization_resolution: int):
        warnings.warn('polygon_points is deprecated,\
        please use discretization_points instead',
                      DeprecationWarning)
        return self.discretization_points(number_points=discretization_resolution)

    def to_wire(self, n: int):
        """
        Convert a linesegment2d to a wire2d defined with 'n' line_segments.

        """

        points = self.discretization_points(number_points=n + 1)
        return volmdlr.wires.Wire2D.from_points(points)

    def nearest_point_to(self, point):
        """
        Find out the nearest point on the linesegment to point.

        """

        points = self.discretization_points(number_points=500)
        return point.nearest_point(points)

    def axial_symmetry(self, line):
        """
        Finds out the symmetric linesegment2d according to a line.
        """

        points_symmetry = [point.axial_symmetry(line) for point in [self.start, self.end]]

        return self.__class__(points_symmetry[0], points_symmetry[1])


class Arc(Edge):
    def __init__(self, start,
                 end,
                 interior,
                 name: str = ''):
        Edge.__init__(self, start=start, end=end, name=name)
        self.interior = interior
        self._utd_clockwise_and_trigowise_paths = False
        self._clockwise_and_trigowise_paths = None
        self._radius = None

    @property
    def center(self):
        """
        Gets the arc's center.

        :return: The center of the arc.
        """
        raise NotImplementedError(
            'the property method center must be overloaded by subclassing'
            'class if not a given parameter')

    @property
    def angle(self):
        """
        Gets the angle of the arc.

        :return: The angle of the arc.
        """
        return NotImplementedError(
            'the property method angle must be overloaded by subclassing'
            'class if not a given parameter')

    @property
    def is_trigo(self):
        """
        Verifies if arc is trigowise or clockwise.

        :return: True if trigowise or False otherwise.
        """
        return NotImplementedError(
            'the property method is_trigo must be overloaded by subclassing'
            'class if not a given parameter')

    @property
    def radius(self):
        if not self._radius:
            self._radius = (self.start - self.center).norm()
        return self._radius

    def length(self):
        """
        Calculates the length of the Arc, with its radius and it arc angle.

        :return: the length fo the Arc.
        """
        return self.radius * abs(self.angle)

    def point_at_abscissa(self, abscissa):
        if self.is_trigo:
            return self.start.rotation(self.center,
                                       abscissa / self.radius)
        else:
            return self.start.rotation(self.center,
                                       -abscissa / self.radius)

    @staticmethod
    def get_clockwise_and_trigowise_paths(radius_1, radius_2, radius_i):
        """

        :param radius_1: radius from center to start point.
        :param radius_2: radius form center ro end point.
        :param radius_i: radius from center to interior point.
        :return: the clockwise and trigowise paths.
        """
        angle1 = math.atan2(radius_1.y, radius_1.x)
        anglei = math.atan2(radius_i.y, radius_i.x)
        angle2 = math.atan2(radius_2.y, radius_2.x)

        # Going trigo/clock wise from start to interior
        if anglei < angle1:
            trigowise_path = (anglei + volmdlr.TWO_PI) - angle1
            clockwise_path = angle1 - anglei
        else:
            trigowise_path = anglei - angle1
            clockwise_path = angle1 - anglei + volmdlr.TWO_PI

        # Going trigo wise from interior to interior
        if angle2 < anglei:
            trigowise_path += (angle2 + volmdlr.TWO_PI) - anglei
            clockwise_path += anglei - angle2
        else:
            trigowise_path += angle2 - anglei
            clockwise_path += anglei - angle2 + volmdlr.TWO_PI
        return clockwise_path, trigowise_path

    def middle_point(self):
        return self.point_at_abscissa(0.5 * self.length())

    def point_distance(self, point):
        points = self.discretization_points(angle_resolution=100)
        return point.point_distance(point.nearest_point(points))

    def discretization_points(self, *, number_points: int = None, angle_resolution: int = None):
        """
        Discretize a Edge to have "n" points.

        :param number_points: the number of points (including start and end points)
             if unset, only start and end will be returned
        :param angle_resolution: if set, the sampling will be adapted to have a controlled angular distance. Usefull
            to mesh an arc
        :return: a list of sampled points
        """
        if not number_points:
            if not angle_resolution:
                number_points = 2
            else:
                number_points = math.ceil(self.angle * angle_resolution) + 2

        step = self.length() / (number_points - 1)
        return [self.point_at_abscissa(i * step)
                for i in range(number_points)]

    def polygon_points(self, discretization_resolution: int):
        warnings.warn('polygon_points is deprecated,\
        please use discretization_points instead',
                      DeprecationWarning)
        return self.discretization_points(number_points=discretization_resolution)


class Arc2D(Arc):
    """
    angle: the angle measure always >= 0
    """

    def __init__(self,
                 start: volmdlr.Point2D,
                 interior: volmdlr.Point2D,
                 end: volmdlr.Point2D,
                 name: str = ''):
        self._center = None
        self._is_trigo = None
        self._angle = None
        Arc.__init__(self, start=start, end=end, interior=interior, name=name)
        start_to_center = start - self.center
        end_to_center = end - self.center
        angle1 = math.atan2(start_to_center.y, start_to_center.x)
        angle2 = math.atan2(end_to_center.y, end_to_center.x)
        if self.is_trigo:
            self.angle1 = angle1
            self.angle2 = angle2
        else:
            self.angle1 = angle2
            self.angle2 = angle1

    @property
    def center(self):
        if not self._center:
            self._center = self.get_center()
        return self._center

    def get_center(self):
        xi, yi = self.interior.x, self.interior.y
        xe, ye = self.end.x, self.end.y
        xs, ys = self.start.x, self.start.y
        try:
            A = volmdlr.Matrix22(2 * (xs - xi), 2 * (ys - yi),
                                 2 * (xs - xe), 2 * (ys - ye))
            b = - volmdlr.Vector2D(xi ** 2 + yi ** 2 - xs ** 2 - ys ** 2,
                                   xe ** 2 + ye ** 2 - xs ** 2 - ys ** 2)
            inv_A = A.inverse()
            x = inv_A.vector_multiplication(b)
            center = volmdlr.Point2D(x.x, x.y)
        except ValueError:
            A = npy.array([[2 * (xs - xi), 2 * (ys - yi)],
                           [2 * (xs - xe), 2 * (ys - ye)]])
            b = - npy.array([xi ** 2 + yi ** 2 - xs ** 2 - ys ** 2,
                             xe ** 2 + ye ** 2 - xs ** 2 - ys ** 2])
            center = volmdlr.Point2D(*npy.linalg.solve(A, b))
        return center

    @property
    def is_trigo(self):
        if not self._is_trigo:
            self._is_trigo = self.get_arc_direction()
        return self._is_trigo

    @property
    def clockwise_and_trigowise_paths(self):
        if not self._clockwise_and_trigowise_paths:
            radius_1 = self.start - self.center
            radius_2 = self.end - self.center
            radius_i = self.interior - self.center
            self._clockwise_and_trigowise_paths =\
                self.get_clockwise_and_trigowise_paths(radius_1,
                                                       radius_2,
                                                       radius_i)
            self._utd_clockwise_and_trigowise_paths = True
        return self._clockwise_and_trigowise_paths

    def get_arc_direction(self):
        clockwise_path, trigowise_path =\
            self.clockwise_and_trigowise_paths
        if clockwise_path > trigowise_path:
            return True
        return False

    @property
    def angle(self):
        if not self._angle:
            self._angle = self.get_angle()
        return self._angle

    def get_angle(self):
        clockwise_path, trigowise_path = \
            self.clockwise_and_trigowise_paths
        if self.is_trigo:
            return trigowise_path
        return clockwise_path

    def _get_points(self):
        return [self.start, self.interior, self.end]

    points = property(_get_points)

    def point_distance(self, point):
        vector_start = self.start - self.center
        vector_point = point - self.center
        vector_end = self.end - self.center
        if self.is_trigo:
            vector_start, vector_end = vector_end, vector_start
        arc_angle = volmdlr.core.clockwise_angle(vector_start, vector_end)
        point_angle = volmdlr.core.clockwise_angle(vector_start, vector_point)
        if point_angle <= arc_angle:
            return abs(
                LineSegment2D(point, self.center).length() - self.radius)
        else:
            return min(LineSegment2D(point, self.start).length(),
                       LineSegment2D(point, self.end).length())

    def point_belongs(self, point2d, abs_tol=1e-10):
        """
        Check if a Point2D belongs to the Arc2D.

        """
        distance_point_to_center = point2d.point_distance(self.center)
        if not math.isclose(distance_point_to_center, self.radius, abs_tol=abs_tol):
            return False
        try:
            point_abscissa = self.abscissa(point2d)
        except ValueError:
            return False
        if self.length() >= point_abscissa >= 0:
            return True
        return False

    def to_full_arc_2d(self):
        return FullArc2D(center=self.center,
                         start_end=self.point_at_abscissa(0),
                         name=self.name)

    def line_intersections(self, line2d: Line2D):
        # circle = self.to_circle()
        # circle_intersection_points = circle.line_intersections(line2d)
        full_arc_2d = self.to_full_arc_2d()
        fa2d_intersection_points = full_arc_2d.line_intersections(line2d)
        intersection_points = []
        for pt in fa2d_intersection_points:
            if self.point_belongs(pt):
                intersection_points.append(pt)
        return intersection_points

    def linesegment_intersections(self, linesegment2d: LineSegment2D):
        full_arc_2d = self.to_full_arc_2d()
        fa2d_intersection_points = full_arc_2d.linesegment_intersections(
            linesegment2d)
        intersection_points = []
        for pt in fa2d_intersection_points:
            if self.point_belongs(pt):
                intersection_points.append(pt)
        return intersection_points

    def abscissa(self, point2d: volmdlr.Point2D, tol=1e-9):
        if point2d.point_distance(self.start) < tol:
            return 0
        if point2d.point_distance(self.end) < tol:
            return self.length()

        p = point2d - self.center
        u = self.start - self.center
        u.normalize()
        if self.is_trigo:
            v = u.normal_vector()
        else:
            v = -u.normal_vector()

        x, y = p.dot(u), p.dot(v)
        theta = math.atan2(y, x)
        if theta < -tol or theta > self.angle + tol:
            raise ValueError('Point not in arc')

        if theta < 0:
            return 0.
        if theta > self.angle:
            return self.angle * self.radius

        return self.radius * theta

    def direction_vector(self, abscissa: float):
        """
        :param abscissa: defines where in the Arc2D the
        direction vector is to be calculated
        :return: The direction vector of the Arc2D
        """
        return -self.normal_vector(abscissa=abscissa).normal_vector()

    def unit_direction_vector(self, abscissa: float):
        """
        :param abscissa: defines where in the Arc2D the
        unit direction vector is to be calculated
        :return: The unit direction vector of the Arc2D
        """
        direction_vector = self.direction_vector(abscissa)
        direction_vector.normalize()
        return direction_vector

    def normal_vector(self, abscissa: float):
        """
        :param abscissa: defines where in the Arc2D the
        normal vector is to be calculated
        :return: The normal vector of the Arc2D
        """
        point = self.point_at_abscissa(abscissa)
        # if self.is_trigo:
        normal_vector = self.center - point
        # else:
        #     normal_vector = point - self.center
        return normal_vector

    def unit_normal_vector(self, abscissa: float):
        """
        :param abscissa: defines where in the Arc2D the
        unit normal vector is to be calculated
        :return: The unit normal vector of the Arc2D
        """
        normal_vector = self.normal_vector(abscissa)
        normal_vector.normalize()
        return normal_vector

    def area(self):
        return self.radius ** 2 * self.angle / 2

    def center_of_mass(self):
        #        u=self.middle.vector-self.center.vector
        u = self.middle_point() - self.center
        u.normalize()
        # alpha = abs(self.angle)
        return self.center + 4 / (3 * self.angle) * self.radius * math.sin(
            self.angle * 0.5) * u

    def bounding_rectangle(self):
        # TODO: Enhance this!!!
        return volmdlr.core.BoundingRectangle(self.center.x - self.radius, self.center.x + self.radius,
                                              self.center.y - self.radius, self.center.y + self.radius)

    def straight_line_area(self):
        if self.angle >= math.pi:
            angle = volmdlr.TWO_PI - self.angle
            area = math.pi * self.radius ** 2 - 0.5 * self.radius ** 2 * (
                angle - math.sin(angle))
        else:
            angle = self.angle
            area = 0.5 * self.radius ** 2 * (angle - math.sin(angle))

        if self.is_trigo:
            return area
        return -area

    def straight_line_second_moment_area(self, point: volmdlr.Point2D):

        if self.angle2 < self.angle1:
            angle2 = self.angle2 + volmdlr.TWO_PI

        else:
            angle2 = self.angle2
        angle1 = self.angle1

        # Full arc section
        Ix1 = self.radius ** 4 / 8 * (angle2 - angle1 + 0.5 * (
            math.sin(2 * angle1) - math.sin(2 * angle2)))
        Iy1 = self.radius ** 4 / 8 * (angle2 - angle1 + 0.5 * (
            math.sin(2 * angle2) - math.sin(2 * angle1)))
        Ixy1 = self.radius ** 4 / 8 * (
            math.cos(angle1) ** 2 - math.cos(angle2) ** 2)

        # Triangle
        xi, yi = (self.start - self.center)
        xj, yj = (self.end - self.center)
        Ix2 = (yi ** 2 + yi * yj + yj ** 2) * (xi * yj - xj * yi) / 12.
        Iy2 = (xi ** 2 + xi * xj + xj ** 2) * (xi * yj - xj * yi) / 12.
        Ixy2 = (xi * yj + 2 * xi * yi + 2 * xj * yj + xj * yi) * (
            xi * yj - xj * yi) / 24.
        if Ix2 < 0.:
            Ix2, Iy2, Ixy2 = -Ix2, -Iy2, -Ixy2
        if self.angle < math.pi:
            if self.is_trigo:
                Ix = Ix1 - Ix2
                Iy = Iy1 - Iy2
                Ixy = Ixy1 - Ixy2
            else:
                Ix = Ix2 - Ix1
                Iy = Iy2 - Iy1
                Ixy = Ixy2 - Ixy1
        else:
            # print('Ixy12', Ixy1, Ixy2)
            if self.is_trigo:
                Ix = Ix1 + Ix2
                Iy = Iy1 + Iy2
                Ixy = Ixy1 + Ixy2
            else:
                Ix = -Ix2 - Ix1
                Iy = -Iy2 - Iy1
                Ixy = -Ixy2 - Ixy1

        return volmdlr.geometry.huygens2d(Ix, Iy, Ixy,
                                          self.straight_line_area(),
                                          self.center,
                                          point)

    def straight_line_center_of_mass(self):
        if self.angle == math.pi:
            return self.center_of_mass()

        u = self.middle_point() - self.center
        u.normalize()
        if self.angle >= math.pi:
            u = -u
        bissec = Line2D(self.center, self.center + u)
        string = Line2D(self.start, self.end)
        p = volmdlr.Point2D.line_intersection(bissec, string)
        a = p.point_distance(self.start)
        h = p.point_distance(self.center)
        triangle_area = h * a
        # alpha = abs(self.angle)
        triangle_cog = self.center + 2 / 3. * h * u
        if self.angle < math.pi:
            cog = (
                self.center_of_mass() * self.area() - triangle_area * triangle_cog) / abs(
                self.straight_line_area())
        else:
            cog = (
                self.center_of_mass() * self.area() + triangle_area * triangle_cog) / abs(
                self.straight_line_area())

        # ax = self.plot()
        # bissec.plot(ax=ax, color='grey')
        # self.center.plot(ax=ax)
        # string.plot(ax=ax, color='grey')
        # triangle_cog.plot(ax=ax, color='green')
        # self.center_of_mass().plot(ax=ax, color='red')
        #
        # cog_line = Line2D(volmdlr.O2D, self.center_of_mass()*self.area()-triangle_area*triangle_cog)
        # cog_line.plot(ax=ax)
        #
        # cog.plot(ax=ax, color='b')
        # ax.set_aspect('equal')
        return cog

    def straight_line_point_belongs(self, point):
        """
        Verifies if a point belongs to the surface created by closing the edge with a
        line between its start and end points.

        :param point_2d: Point to be verified.
        :return: Return True if the point belongs to this surface, or False otherwise.
        """
        if self.point_belongs(point_2d):
            return True
        if self.start == self.end:
            if point_2d.point_distance(self.center) <= self.radius:
                return True
        center_distance_point = self.center.point_distance(point)
        straight_line = LineSegment2D(self.start, self.end)
        for edge in [self, straight_line]:
            line_passing_trough_point = Line2D(self.center, point)
            straight_line_intersections = edge.line_intersections(line_passing_trough_point)
            if straight_line_intersections:
                if self.center.point_distance(straight_line_intersections[0]) > center_distance_point:
                    return True
        return False

    def plot(self, ax=None, color='k', alpha=1, plot_points=False):
        if ax is None:
            _, ax = plt.subplots()

        if plot_points:
            for point in [self.center, self.start, self.interior, self.end]:
                point.plot(ax=ax, color=color, alpha=alpha)

        ax.add_patch(matplotlib.patches.Arc((self.center.x, self.center.y), 2 * self.radius,
                                            2 * self.radius, angle=0,
                                            theta1=self.angle1 * 0.5 / math.pi * 360,
                                            theta2=self.angle2 * 0.5 / math.pi * 360,
                                            color=color,
                                            alpha=alpha))
        return ax

    def to_3d(self, plane_origin, x, y):
        ps = self.start.to_3d(plane_origin, x, y)
        pi = self.interior.to_3d(plane_origin, x, y)
        pe = self.end.to_3d(plane_origin, x, y)

        return volmdlr.edges.Arc3D(ps, pi, pe, name=self.name)

    def rotation(self, center: volmdlr.Point2D, angle: float):
        """
        Arc2D rotation.

        :param center: rotation center
        :param angle: angle rotation.
        :return: a new rotated Arc2D.
        """
        return Arc2D(*[point.rotation(center, angle,) for point in
                       [self.start, self.interior, self.end]])

    def rotation_inplace(self, center: volmdlr.Point2D, angle: float):
        """
        Arc2D rotation. Object is updated inplace.

        :param center: rotation center.
        :param angle: rotation angle.
        """
        self.start.rotation_inplace(center, angle)
        self.interior.rotation_inplace(center, angle)
        self.end.rotation_inplace(center, angle)
        self._angle = None
        self._is_trigo = None
        self._center = None
        self._clockwise_and_trigowise_paths = None

    def translation(self, offset: volmdlr.Vector2D):
        """
        Arc2D translation.

        :param offset: translation vector.
        :return: A new translated Arc2D.
        """
        return Arc2D(*[point.translation(offset) for point in
                       [self.start, self.interior, self.end]])

    def translation_inplace(self, offset: volmdlr.Vector2D):
        """
        Arc2D translation. Object is updated inplace.

        :param offset: translation vector.
        """
        self.start.translation_inplace(offset)
        self.interior.translation_inplace(offset)
        self.end.translation_inplace(offset)
        self._angle = None
        self._is_trigo = None
        self._center = None
        self._clockwise_and_trigowise_paths = None

    def frame_mapping(self, frame: volmdlr.Frame2D, side: str):
        """
        Changes vector frame_mapping and return a new Arc2D.

        side = 'old' or 'new'
        """
        return Arc2D(*[point.frame_mapping(frame, side) for point in
                       [self.start, self.interior, self.end]])

    def frame_mapping_inplace(self, frame: volmdlr.Frame2D, side: str):
        """
        Changes vector frame_mapping and the object is updated inplace.
        side = 'old' or 'new'
        """
        self.__init__(*[point.frame_mapping(frame, side) for point in
                        [self.start, self.interior, self.end]])

    def second_moment_area(self, point):
        """
        Second moment area of part of disk.

        """
        if self.angle2 < self.angle1:
            angle2 = self.angle2 + volmdlr.TWO_PI

        else:
            angle2 = self.angle2
        angle1 = self.angle1

        Ix = self.radius ** 4 / 8 * (angle2 - angle1 + 0.5 * (
            math.sin(2 * angle1) - math.sin(2 * angle2)))
        Iy = self.radius ** 4 / 8 * (angle2 - angle1 + 0.5 * (
            math.sin(2 * angle2) - math.sin(2 * angle1)))
        Ixy = self.radius ** 4 / 8 * (
            math.cos(angle1) ** 2 - math.cos(angle2) ** 2)
        # Ic = npy.array([[Ix, Ixy], [Ixy, Iy]])

        # Must be computed at center, so huygens related to center
        return volmdlr.geometry.huygens2d(Ix, Iy, Ixy, self.area(),
                                          self.center, point)

    def plot_data(self, edge_style: plot_data.EdgeStyle = None,
                  anticlockwise: bool = None):

        list_node = self.discretization_points()
        data = []
        for nd in list_node:
            data.append({'x': nd.x, 'y': nd.y})
        return plot_data.Arc2D(cx=self.center.x,
                               cy=self.center.y,
                               r=self.radius,
                               start_angle=self.angle1,
                               end_angle=self.angle2,
                               edge_style=edge_style,
                               data=data,
                               anticlockwise=anticlockwise,
                               name=self.name)

    def copy(self, *args, **kwargs):
        return Arc2D(self.start.copy(),
                     self.interior.copy(),
                     self.end.copy())

    def split(self, split_point: volmdlr.Point2D):
        abscissa = self.abscissa(split_point)

        return [Arc2D(self.start,
                      self.point_at_abscissa(0.5 * abscissa),
                      split_point),
                Arc2D(split_point,
                      self.point_at_abscissa((self.abscissa(self.end)
                                              - abscissa) * 0.5 + abscissa),
                      self.end)
                ]

    def cut_between_two_points(self, point1, point2):
        """
        Cuts Arc between to points, and return the a new arc bwetween these two points.

        """
        if (point1 == self.start and point2 == self.end) or \
                (point2 == self.start and point1 == self.end):
            return self
        raise NotImplementedError

    def infinite_primitive(self, offset):
        vector_start_center = self.start - self.center
        vector_start_center.normalize()
        vector_end_center = self.end - self.center
        vector_end_center.normalize()
        vector_interior_center = self.interior - self.center
        vector_interior_center.normalize()
        if self.is_trigo:
            radius = self.radius + offset
            center = self.center

        else:
            radius = self.radius - offset
            if radius < 0:
                return None
            center = self.center
            # mid_point = self.middle_point()
            # vec1 = self.center - mid_point
            # vec1.normalize()
            # vec1 = 2 * offset * math.sqrt(2) * vec1
            # center = self.center.translation(vec1)
        start = center + radius * vector_start_center
        end = center + radius * vector_end_center
        interior = center + radius * vector_interior_center
        return Arc2D(start, interior, end)

    def complementary(self):

        interior = self.middle_point().rotation(self.center, math.pi)
        return Arc2D(self.start, interior, self.end)

    def to_wire(self, angle_resolution: float = 10.):
        """
        convert an arc to a wire2d defined with line_segments.

        """

        return volmdlr.wires.Wire2D.from_points(self.polygon_points(angle_resolution))

    def axial_symmetry(self, line):
        """
        Finds out the symmetric arc2d according to a line.

        """

        points_symmetry = [point.axial_symmetry(line) for point in [self.start, self.interior, self.end]]

        return self.__class__(start=points_symmetry[0],
                              interior=points_symmetry[1],
                              end=points_symmetry[2])


class FullArc2D(Arc2D):
    """
    An edge that starts at start_end, ends at the same point after having described
    a circle.

    """

    def __init__(self, center: volmdlr.Point2D, start_end: volmdlr.Point2D,
                 name: str = ''):
        self.__center = center
        interior = start_end.rotation(center, math.pi)
        Arc2D.__init__(self, start=start_end, interior=interior,
                       end=start_end, name=name)  # !!! this is dangerous

    @property
    def is_trigo(self):
        return True

    @property
    def center(self):
        return self.__center

    @property
    def angle(self):
        return volmdlr.TWO_PI

    def to_dict(self, use_pointers: bool = False, memo=None, path: str = '#'):
        dict_ = self.base_dict()
        dict_['center'] = self.center.to_dict(use_pointers=use_pointers, memo=memo, path=path + '/center')
        dict_['radius'] = self.radius
        dict_['angle'] = self.angle
        dict_['is_trigo'] = self.is_trigo
        dict_['start_end'] = self.start.to_dict(use_pointers=use_pointers, memo=memo, path=path + '/start_end')
        dict_['name'] = self.name
        return dict_

    def copy(self, *args, **kwargs):
        return FullArc2D(self.center.copy(), self.start.copy())

    @classmethod
    def dict_to_object(cls, dict_, global_dict=None, pointers_memo: Dict[str, Any] = None, path: str = '#'):
        center = volmdlr.Point2D.dict_to_object(dict_['center'])
        start_end = volmdlr.Point2D.dict_to_object(dict_['start_end'])

        return cls(center, start_end, name=dict_['name'])

    def __hash__(self):
        return hash(self.radius)
        # return hash(self.center) + 5*hash(self.start)

    def __eq__(self, other_arc):
        if self.__class__.__name__ != other_arc.__class__.__name__:
            return False
        return (self.center == other_arc.center) \
            and (self.start_end == other_arc.start_end)

    def straight_line_area(self):
        area = self.area()
        return area

    def center_of_mass(self):
        return self.center

    def straight_line_center_of_mass(self):
        return self.center_of_mass()

    def straight_line_point_belongs(self, point):
        """
        Verifies if a point belongs to the surface created by closing the edge with a
        line between its start and end points.

        :param point2d: Point to be verified
        :return: Return True if the point belongs to this surface, or False otherwise
        """
        if point.point_distance(self.center) <= self.radius:
            return True
        return False

    def to_3d(self, plane_origin, x, y):
        center = self.center.to_3d(plane_origin, x, y)
        start = self.start.to_3d(plane_origin, x, y)
        z = x.cross(y)
        z.normalize()

        return FullArc3D(center, start, z)

    def rotation(self, center: volmdlr.Point2D, angle: float):
        new_center = self._center.rotation(center, angle, True)
        new_start_end = self.start.rotation(center, angle, True)
        return FullArc2D(new_center, new_start_end)

    def rotation_inplace(self, center: volmdlr.Point2D, angle: float):
        self._center.rotation(center, angle, False)
        self.start.rotation(center, angle, False)
        self.interior.rotation(center, angle, False)
        self.end.rotation(center, angle, False)

    def translation(self, offset: volmdlr.Vector2D):
        new_center = self._center.translation(offset)
        new_start_end = self.start.translation(offset)
        return FullArc2D(new_center, new_start_end)

    def translation_inplace(self, offset: volmdlr.Vector2D):
        self._center.translation_inplace(offset)
        self.start.translation_inplace(offset)
        self.end.translation_inplace(offset)
        self.interior.translation_inplace(offset)

    def frame_mapping(self, frame: volmdlr.Frame2D, side: str):
        """
        side = 'old' or 'new'
        """
        return FullArc2D(*[point.frame_mapping(frame, side) for point in
                           [self._center, self.start]])

    def frame_mapping_inplace(self, frame: volmdlr.Frame2D, side: str):
        for p in [self._center, self.start, self.end, self.interior]:
            p.frame_mapping_inplace(frame, side)

    def polygonization(self):
        return volmdlr.wires.ClosedPolygon2D(self.discretization_points(angle_resolution=15))

    def plot(self, ax=None, color='k', alpha=1, plot_points=False,
             linestyle='-', linewidth=1):
        if ax is None:
            _, ax = plt.subplots()

        if self.radius > 0:
            ax.add_patch(matplotlib.patches.Arc((self.center.x, self.center.y),
                                                2 * self.radius,
                                                2 * self.radius,
                                                angle=0,
                                                theta1=0,
                                                theta2=360,
                                                color=color,
                                                linestyle=linestyle,
                                                linewidth=linewidth))
        if plot_points:
            ax.plot([self.start.x], [self.start.y], 'o',
                    color=color, alpha=alpha)
        return ax

    def cut_between_two_points(self, point1, point2):

        x1, y1 = point1 - self.center
        x2, y2 = point2 - self.center

        angle1 = math.atan2(y1, x1)
        angle2 = math.atan2(y2, x2)
        if angle2 < angle1:
            angle2 += volmdlr.TWO_PI
        angle_i = 0.5 * (angle1 + angle2)
        interior = point1.rotation(self.center, angle_i)
        arc = Arc2D(point1, interior, point2)
        if self.is_trigo != arc.is_trigo:
            arc = arc.complementary()

        return arc

    def line_intersections(self, line2d: Line2D, tol=1e-9):
        try:
            if line2d.start == self.center:
                pt1 = line2d.end
                vec = line2d.start - line2d.end
            else:
                pt1 = line2d.start
                vec = line2d.end - line2d.start
        except AttributeError:
            if line2d.point1 == self.center:
                pt1 = line2d.point2
                vec = line2d.point1 - line2d.point2
            else:
                pt1 = line2d.point1
                vec = line2d.point2 - line2d.point1
        a = vec.dot(vec)
        b = 2 * vec.dot(pt1 - self.center)
        c = pt1.dot(pt1) + self.center.dot(self.center) \
            - 2 * pt1.dot(self.center) - self.radius ** 2

        disc = b ** 2 - 4 * a * c
        if math.isclose(disc, 0., abs_tol=tol):
            t1 = -b / (2 * a)
            return [pt1 + t1 * vec]

        elif disc > 0:
            sqrt_disc = math.sqrt(disc)
            t1 = (-b + sqrt_disc) / (2 * a)
            t2 = (-b - sqrt_disc) / (2 * a)
            return [pt1 + t1 * vec,
                    pt1 + t2 * vec]

        return []

    def linesegment_intersections(self, linesegment2d: LineSegment2D, tol=1e-9):
        try:
            if linesegment2d.start == self.center:
                pt1 = linesegment2d.end
                vec = linesegment2d.start - linesegment2d.end
            else:
                pt1 = linesegment2d.start
                vec = linesegment2d.end - linesegment2d.start
        except AttributeError:
            if linesegment2d.point1 == self.center:
                pt1 = linesegment2d.point2
                vec = linesegment2d.point1 - linesegment2d.point2
            else:
                pt1 = linesegment2d.point1
                vec = linesegment2d.point2 - linesegment2d.point1
        a = vec.dot(vec)
        b = 2 * vec.dot(pt1 - self.center)
        c = pt1.dot(pt1) + self.center.dot(self.center) \
            - 2 * pt1.dot(self.center) - self.radius ** 2

        disc = b ** 2 - 4 * a * c
        if math.isclose(disc, 0., abs_tol=tol):
            t1 = -b / (2 * a)
            points = [pt1 + t1 * vec]
            if linesegment2d.point_belongs(points[0]):
                return points
            return []

        elif disc > 0:
            sqrt_disc = math.sqrt(disc)
            t1 = (-b + sqrt_disc) / (2 * a)
            t2 = (-b - sqrt_disc) / (2 * a)
            points = [pt1 + t1 * vec, pt1 + t2 * vec]
            valid_points = [pt for pt in points if
                            linesegment2d.point_belongs(pt)]
            return valid_points

        return []


class ArcEllipse2D(Edge):
    """
    An 2 dimensional elliptical arc.

    :param start: The starting point of the elliptical arc
    :type start: :class:`volmdlr.Point2D`
    :param interior: An interior point of the elliptical arc
    :type interior: :class:`volmdlr.Point2D`
    :param end: The end point of the elliptical arc
    :type end: :class:`volmdlr.Point2D`
    :param center: The center of the ellipse
    :type center: :class:`volmdlr.Point2D`
    :param major_dir: The major direction of the ellipse
    :type major_dir: :class:`volmdlr.Vector2D`
    :param name: The name of the elliptical arc. Default value is ''
    :type name: str, optional
    :param extra: An extra interior point if start is equal to end. Default
        value is None
    :type extra: :class:`volmdlr.Point2D`, optional
    """

    def __init__(self, start: volmdlr.Point2D, interior: volmdlr.Point2D,
                 end: volmdlr.Point2D, center: volmdlr.Point2D,
                 major_dir: volmdlr.Vector2D, name: str = '',
                 extra: volmdlr.Point2D = None):
        Edge.__init__(self, start, end, name)
        self.interior = interior
        self.center = center
        self.extra = extra
        self.major_dir = major_dir
        self.minor_dir = self.major_dir.deterministic_unit_normal_vector()
        frame = volmdlr.Frame2D(self.center, self.major_dir, self.minor_dir)
        self.frame = frame
        start_new, end_new = frame.new_coordinates(self.start), frame.new_coordinates(self.end)
        interior_new, center_new = frame.new_coordinates(self.interior), frame.new_coordinates(self.center)

        def theta_A_B(s, i, e, c):
            """
            from : https://math.stackexchange.com/questions/339126/how-to-draw-an-ellipse-if-a-center-and-3-arbitrary-points-on-it-are-given
            theta=angle d'inclinaison ellipse par rapport à horizontal(sens horaire),A=demi grd axe, B=demi petit axe
            """
            xs, ys, xi, yi, xe, ye = s[0] - c[0], s[1] - c[1], i[0] - c[0], i[
                1] - c[1], e[0] - c[0], e[1] - c[1]
            A = npy.array(([xs ** 2, ys ** 2, 2 * xs * ys],
                           [xi ** 2, yi ** 2, 2 * xi * yi],
                           [xe ** 2, ye ** 2, 2 * xe * ye]))
            invA = npy.linalg.inv(A)
            One = npy.array(([1],
                             [1],
                             [1]))
            C = npy.dot(invA, One)  # matrice colonne de taille 3
            theta = 0.5 * math.atan(2 * C[2] / (C[1] - C[0]))
            c1 = C[0] + C[1]
            c2 = (C[1] - C[0]) / math.cos(2 * theta)
            gdaxe = math.sqrt((2 / (c1 - c2)))
            ptax = math.sqrt((2 / (c1 + c2)))
            return theta, gdaxe, ptax

        if start == end:
            extra_new = frame.new_coordinates(self.extra)
            theta, A, B = theta_A_B(start_new, extra_new, interior_new,
                                    center_new)
        else:
            theta, A, B = theta_A_B(start_new, interior_new, end_new,
                                    center_new)

        self.Gradius = A
        self.Sradius = B
        self.theta = theta

        # Angle pour start
        u1, u2 = start_new.x / self.Gradius, start_new.y / self.Sradius
        angle1 = volmdlr.core.sin_cos_angle(u1, u2)
        self.angle_start = angle1
        # Angle pour end
        u3, u4 = end_new.x / self.Gradius, end_new.y / self.Sradius
        angle2 = volmdlr.core.sin_cos_angle(u3, u4)
        self.angle_end = angle2
        # Angle pour interior
        u5, u6 = interior_new.x / self.Gradius, interior_new.y / self.Sradius
        anglei = volmdlr.core.sin_cos_angle(u5, u6)
        self.angle_interior = anglei

        # Going trigo/clock wise from start to interior
        if anglei < angle1:
            trigowise_path = (anglei + volmdlr.TWO_PI) - angle1
            clockwise_path = angle1 - anglei
        else:
            trigowise_path = anglei - angle1
            clockwise_path = angle1 - anglei + volmdlr.TWO_PI

        # Going trigo wise from interior to interior
        if angle2 < anglei:
            trigowise_path += (angle2 + volmdlr.TWO_PI) - anglei
            clockwise_path += anglei - angle2
        else:
            trigowise_path += angle2 - anglei
            clockwise_path += anglei - angle2 + volmdlr.TWO_PI

        if clockwise_path > trigowise_path:
            self.is_trigo = True
            self.angle = trigowise_path
        else:
            # Clock wise
            self.is_trigo = False
            self.angle = clockwise_path

        if self.start == self.end or self.angle == 0:
            self.angle = volmdlr.TWO_PI

        if self.is_trigo:  # sens trigo
            self.offset_angle = angle1
        else:
            self.offset_angle = angle2

    def _get_points(self):
        return self.discretization_points()

    points = property(_get_points)

    def length(self):
        """
        Calculates the length of the arcellipse2d.

        :return: arcellipse2d's length
        """
        length = self.abscissa(self.end)
        return length

    def point_belongs(self, point, abs_tol: float = 1e-6):
        """
        Verifies if a point belongs to the arcellipse2d.

        :param point: point to be verified
        :param abs_tol: tolerance applied during calculations
        :return: True if the point belongs, False otherwise
        """
        if not math.isclose((point.x - self.center.x) ** 2 / self.Gradius ** 2 +
                            (point.y - self.center.y) ** 2 / self.Sradius ** 2, 1, abs_tol=abs_tol) and not \
                math.isclose((point.x - self.center.x) ** 2 / self.Sradius ** 2 +
                             (point.y - self.center.y) ** 2 / self.Gradius ** 2, 1, abs_tol=abs_tol):
            return False
        new_point = self.frame.new_coordinates(point)
        u1, u2 = new_point.x / self.Gradius, new_point.y / self.Sradius
        angle_new_point = volmdlr.core.sin_cos_angle(u1, u2)
        if self.angle_start < self.angle_end and self.angle_end >= angle_new_point >= self.angle_start:
            return True
        if self.angle_start > self.angle_end and self.angle_end <= angle_new_point <= self.angle_start:
            return True
        return False

    def abscissa(self, point: volmdlr.Point2D):
        """
        Calculates the abscissa of a given point.

        :param point: point for calculating abscissa
        :return: a float, between 0 and the arcellise2d's lenght
        """
        if self.point_belongs(point):
            angle_abscissa = volmdlr.core.clockwise_angle(point - self.center, self.major_dir)
            angle_start = self.angle_start
            angle_end = angle_abscissa
            if self.angle_start > angle_abscissa > self.angle_end:
                angle_start = angle_abscissa
                angle_end = self.angle_start

            def arc_length(theta):
                return math.sqrt((self.Gradius ** 2) * math.sin(theta) ** 2 +
                                 (self.Sradius ** 2) * math.cos(theta) ** 2)

            res, _ = scipy_integrate.quad(arc_length, angle_start, angle_end)
            return res
        raise ValueError(f'point {point} does not belong to ellipse')

    def bounding_rectangle(self):
        """
        Calculates the bounding rectangle for the arcellipse2d.

        :return: volmdlr.core.BoudingRectangle object.
        """
        min_a, max_a = self.center - self.Gradius * self.major_dir, self.center + self.Gradius * self.major_dir
        min_b, max_b = self.center - self.Sradius * self.minor_dir, self.center + self.Sradius * self.minor_dir
        x_values = [point.x for point in [min_a, max_a, min_b, max_b]]
        y_values = [point.y for point in [min_a, max_a, min_b, max_b]]
        return volmdlr.core.BoundingRectangle(min(x_values), max(x_values), min(y_values), max(y_values))

    def straight_line_area(self):
        """
        Calculates the area of the elliptic arc, with line drwan from start to end.

        :return: straight_line_area.
        """
        if self.angle >= math.pi:
            angle = volmdlr.TWO_PI - self.angle
            area = math.pi * self.Gradius * self.Sradius - 0.5 * self.Gradius * self.Sradius * (
                    angle - math.sin(angle))
        else:
            angle = self.angle
            area = 0.5 * self.Gradius * self.Sradius * (angle - math.sin(angle))

        if self.is_trigo:
            return area
        return -area

    def discretization_points(self, *, number_points: int = None, angle_resolution: int = None):
        """
        discretize an Edge to have "n" points.

        :param number_points: the number of points (including start and end points)
             if unset, only start and end will be returned.
        :param angle_resolution: if set, the sampling will be adapted to have a controlled angular distance. Usefull
            to mesh an arc.
        :return: a list of sampled points.
        """
        if not number_points:
            if not angle_resolution:
                number_points = 2
            else:
                number_points = math.ceil(angle_resolution * abs(0.5 * self.angle / math.pi))
        is_trigo = True
        if self.angle_start > self.angle_end:
            if self.angle_start >= self.angle_interior >= self.angle_end:
                angle_start = self.angle_end
                angle_end = self.angle_start
                is_trigo = False
            else:
                angle_end = self.angle_end + volmdlr.TWO_PI
                angle_start = self.angle_start
        elif self.angle_start == self.angle_end:
            angle_start = 0
            angle_end = 2 * math.pi
        else:
            angle_end = self.angle_end
            angle_start = self.angle_start

        discretization_points = [self.frame.old_coordinates(
            volmdlr.Point2D(self.Gradius * math.cos(angle), self.Sradius * math.sin(angle)))
            for angle in npy.linspace(angle_start, angle_end, number_points)]
        if not is_trigo:
            discretization_points = discretization_points[::-1]
        return discretization_points

    def polygon_points(self, discretization_resolution: int):
        warnings.warn('polygon_points is deprecated,\
                please use discretization_points instead',
                      DeprecationWarning)
        return self.discretization_points(angle_resolution=discretization_resolution)

    def to_3d(self, plane_origin, x, y):
        point_start3d = self.start.to_3d(plane_origin, x, y)
        point_interior3d = self.interior.to_3d(plane_origin, x, y)
        point_end3d = self.end.to_3d(plane_origin, x, y)
        point_center3d = self.center.to_3d(plane_origin, x, y)

        a_max2d = self.center + self.major_dir * self.Gradius
        a_max3d = a_max2d.to_3d(plane_origin, x, y)
        new_major_dir = a_max3d - point_center3d
        new_major_dir.normalize()
        return ArcEllipse3D(point_start3d, point_interior3d, point_end3d,
                            point_center3d, new_major_dir, name=self.name)

    def plot(self, ax=None, color='k', alpha=1):
        if ax is None:
            _, ax = plt.subplots()

        self.interior.plot(ax=ax, color='m')
        self.start.plot(ax=ax, color='r')
        self.end.plot(ax=ax, color='b')
        self.center.plot(ax=ax, color='y')

        x = []
        y = []
        for px, py in self.discretization_points(number_points=100):
            x.append(px)
            y.append(py)

        plt.plot(x, y, color=color, alpha=alpha)
        return ax

    def normal_vector(self, abscissa):
        raise NotImplementedError

    def unit_normal_vector(self, abscissa):
        raise NotImplementedError

    def direction_vector(self, abscissa):
        raise NotImplementedError

    def unit_direction_vector(self, abscissa):
        raise NotImplementedError

    def reverse(self):
        return self.__class__(self.end.copy(), self.interior.copy(), self.start.copy(),
                              self.center.copy(), self.major_dir.copy(), self.name)


class Line3D(Line):
    """
    Define an infinite line passing through the 2 points.

    """
    _non_eq_attributes = ['name', 'basis_primitives', 'bounding_box']

    def __init__(self, point1: volmdlr.Point3D, point2: volmdlr.Point3D,
                 name: str = ''):
        Line.__init__(self, point1, point2, name=name)
        self.points = [point1, point2]
        self._bbox = None

    @property
    def bouding_box(self):
        if not self._bbox:
            self._bbox = self._bounding_box()
        return self._bbox

    def _bounding_box(self):
        # points = [self.point1, self.point2]
        # xmin = min([pt[0] for pt in points])
        # xmax = max([pt[0] for pt in points])
        # ymin = min([pt[1] for pt in points])
        # ymax = max([pt[1] for pt in points])
        # zmin = min([pt[2] for pt in points])
        # zmax = max([pt[2] for pt in points])

        xmin = min([self.point1[0], self.point2[0]])
        xmax = max([self.point1[0], self.point2[0]])
        ymin = min([self.point1[1], self.point2[1]])
        ymax = max([self.point1[1], self.point2[1]])
        zmin = min([self.point1[2], self.point2[2]])
        zmax = max([self.point1[2], self.point2[2]])

        return volmdlr.core.BoundingBox(xmin, xmax, ymin, ymax, zmin, zmax)

    def point_at_abscissa(self, abscissa):
        return self.point1 + (
            self.point2 - self.point1) * abscissa

    def point_belongs(self, point3d):
        if point3d == self.point1:
            return True
        return self.direction_vector().is_colinear_to(point3d - self.point1)

    def point_distance(self, point):
        vector1 = point - self.point1
        vector1.to_vector()
        vector2 = self.point2 - self.point1
        vector2.to_vector()
        return vector1.cross(vector2).norm() / vector2.norm()

    def line_distance(self, line2):
        """
        Calculates the distance between two Line3D.

        :param line2: other Line3D.
        :return: The distance between the two lines.
        """
        direction_vector1 = self.direction_vector()
        direction_vector2 = line2.direction_vector()
        if direction_vector1.is_colinear_to(direction_vector2):
            return direction_vector1.cross(line2.points[0] - self.points[0]).norm() / direction_vector1.norm()
        vector = line2.points[0] - self.points[0]
        line_distance = abs(vector.dot(direction_vector1.cross(direction_vector2))) / direction_vector1.cross(
            direction_vector2).norm()
        return line_distance

    def skew_to(self, line):
        """
        Verifies if two Line3D are skew to each other, that is, they are not parallel and never intersect.

        :param line: othe line.
        :return: True if they are skew, False otherwise.
        """
        if self.direction_vector().is_colinear_to(line.direction_vector()):
            return False
        if math.isclose(self.line_distance(line), 0, abs_tol=1e-6):
            return False
        return True

    def intersection(self, line2):
        """
        Calculates the intersection between to Line3D, if there is an intersection.

        :param line: other Line3D
        :return: None if there is no intersection between Lines. A volmdlr.Point3D if there existes an intersection
        """
        direction_vector1 = self.direction_vector()
        direction_vector2 = line2.direction_vector()
        distance_to_line = self.line_distance(line2)
        if direction_vector1.is_colinear_to(direction_vector2) or \
                not math.isclose(distance_to_line, 0, abs_tol=1e-6):
            return None
        if math.isclose(distance_to_line, 0, abs_tol=1e-6) and \
                math.isclose(direction_vector1.dot(direction_vector2), 0, abs_tol=1e-6):
            projected_point, _ = self.point_projection(line2.points[0])
            return projected_point
        vector = self.points[0] - line2.points[0]
        t_coefficient = (
                                vector.dot(direction_vector2) * direction_vector2.dot(direction_vector1) -
                                vector.dot(direction_vector1) * direction_vector2.dot(direction_vector2)) / (
                                direction_vector1.dot(direction_vector1) * direction_vector2.dot(direction_vector2) -
                                direction_vector1.dot(direction_vector2) * direction_vector2.dot(direction_vector1))
        u_coefficient = (vector.dot(direction_vector2) + t_coefficient * direction_vector1.dot(
            direction_vector2)) / direction_vector2.dot(direction_vector2)
        intersection = self.point1 + t_coefficient * direction_vector1
        return intersection

    def plot(self, ax=None, color='k', alpha=1, dashed=True):
        if ax is None:
            ax = Axes3D(plt.figure())

        # Line segment
        ax.plot([self.point1.x, self.point2.x], [self.point1.y, self.point2.y],
                [self.point1.z, self.point2.z], color=color, alpha=alpha)

        # Drawing 3 times length of segment on each side
        u = self.point2 - self.point1
        v1 = (self.point1 - 3 * u)
        x1, y1, z1 = v1.x, v1.y, v1.z
        v2 = (self.point2 - 3 * u)
        x2, y2, z2 = v2.x, v2.y, v2.z
        if dashed:
            ax.plot([x1, x2], [y1, y2], [z1, z2], color=color,
                    dashes=[30, 5, 10, 5])
        else:
            ax.plot([x1, x2], [y1, y2], [z1, z2], color=color)
        return ax

    def plane_projection2d(self, center, x, y):
        return Line2D(self.point1.plane_projection2d(center, x, y),
                      self.point2.plane_projection2d(center, x, y))

    def minimum_distance_points(self, other_line):
        """
        Returns the points on this line and the other line that are the closest
        of lines
        """
        u = self.point2 - self.point1
        v = other_line.point2 - other_line.point1
        w = self.point1 - other_line.point1
        a = u.dot(u)
        b = u.dot(v)
        c = v.dot(v)
        d = u.dot(w)
        e = v.dot(w)

        s = (b * e - c * d) / (a * c - b ** 2)
        t = (a * e - b * d) / (a * c - b ** 2)
        p1 = self.point1 + s * u
        p2 = other_line.point1 + t * v
        return p1, p2

    def rotation(self, center: volmdlr.Point3D, axis: volmdlr.Vector3D, angle: float):
        """
        Line3D rotation
        :param center: rotation center
        :param axis: rotation axis
        :param angle: angle rotation
        :return: a new rotated Line3D
        """

        return Line3D(*[p.rotation(center, axis, angle) for p in
                        [self.point1, self.point2]])

    def rotation_inplace(self, center: volmdlr.Point3D, axis: volmdlr.Vector3D, angle: float):
        """
        Line3D rotation. Object is updated inplace
        :param center: rotation center
        :param axis: rotation axis
        :param angle: rotation angle
        """
        for p in [self.point1, self.point2]:
            p.rotation_inplace(center, axis, angle)

    def translation(self, offset: volmdlr.Vector3D):
        """
        Line3D translation
        :param offset: translation vector
        :return: A new translated Line3D
        """
        return Line3D(*[point.translation(offset) for point in
                        [self.point1, self.point2]])

    def translation_inplace(self, offset: volmdlr.Vector3D):
        """
        Line3D translation. Object is updated inplace
        :param offset: translation vector
        """
        for point in [self.point1, self.point2]:
            point.translation_inplace(offset)

    def frame_mapping(self, frame: volmdlr.Frame3D, side: str):
        """
        Changes vector frame_mapping and return a new Line3D
        side = 'old' or 'new'
        """
        if side == 'old':
            new_start = frame.old_coordinates(self.point1)
            new_end = frame.old_coordinates(self.point2)
        elif side == 'new':
            new_start = frame.new_coordinates(self.point1)
            new_end = frame.new_coordinates(self.point2)
        else:
            raise ValueError('Please Enter a valid side: old or new')
        return Line3D(new_start, new_end)

    def frame_mapping_inplace(self, frame: volmdlr.Frame3D, side: str):
        """
        Changes Line3D frame_mapping and the object is updated inplace
        side = 'old' or 'new'
        """
        if side == 'old':
            new_start = frame.old_coordinates(self.point1)
            new_end = frame.old_coordinates(self.point2)
        elif side == 'new':
            new_start = frame.new_coordinates(self.point1)
            new_end = frame.new_coordinates(self.point2)
        else:
            raise ValueError('Please Enter a valid side: old or new')
        self.point1 = new_start
        self.point2 = new_end
        self.bounding_box = self._bounding_box()

    def trim(self, point1: volmdlr.Point3D, point2: volmdlr.Point3D):
        if not self.point_belongs(point1) or not self.point_belongs(point2):
            raise ValueError('Point not on curve')
        return Line3D(point1, point2)

    def copy(self, *args, **kwargs):
        return Line3D(*[p.copy() for p in [self.point1, self.point2]])

    @classmethod
    def from_step(cls, arguments, object_dict):
        point1 = object_dict[arguments[1]]
        direction = object_dict[arguments[2]]
        point2 = point1 + direction
        return cls(point1, point2, arguments[0][1:-1])

    def to_step(self, current_id, surface_id=None):
        p1_content, p1_id = self.point1.to_step(current_id)
        # p2_content, p2_id = self.point2.to_step(current_id+1)
        current_id = p1_id + 1
        u_content, u_id = volmdlr.Vector3D.to_step(
            self.unit_direction_vector(),
            current_id,
            vector=True)
        current_id = u_id + 1
        content = p1_content + u_content
        content += f"#{current_id} = LINE('{self.name}',#{p1_id},#{u_id});\n"
        return content, current_id

    def to_2d(self, plane_origin, x, y):
        """
        Tranforms a Line3D into an Line2D, given an plane origin and a u and v plane vector.

        :param plane_origin: plane origin.
        :param x: plane u vector.
        :param y: plane v vector.
        :return: Line2D.
        """
        p2d = [p.to_2d(plane_origin, x, y) for p in (self.point1, self.point2)]
        if p2d[0] == p2d[1]:
            return None
        return Line2D(*p2d, name=self.name)


class LineSegment3D(LineSegment):
    """
    Define a line segment limited by two points
    """

    def __init__(self, start: volmdlr.Point3D, end: volmdlr.Point3D,
                 name: str = ''):
        if start == end:
            raise NotImplementedError
        self.points = [start, end]
        LineSegment.__init__(self, start=start, end=end, name=name)
        self._bbox = None

    @property
    def bounding_box(self):
        if not self._bbox:
            self._bbox = self._bounding_box()
        return self._bbox

    @bounding_box.setter
    def bounding_box(self, new_bounding_box):
        self._bbox = new_bounding_box

    def __hash__(self):
        return 2 + hash(self.start) + hash(self.end)

    def __eq__(self, other_linesegment3d):
        if other_linesegment3d.__class__ != self.__class__:
            return False
        return (self.start == other_linesegment3d.start
                and self.end == other_linesegment3d.end)

    def _bounding_box(self):

        xmin = min(self.start.x, self.end.x)
        xmax = max(self.start.x, self.end.x)
        ymin = min(self.start.y, self.end.y)
        ymax = max(self.start.y, self.end.y)
        zmin = min(self.start.z, self.end.z)
        zmax = max(self.start.z, self.end.z)

        return volmdlr.core.BoundingBox(xmin, xmax, ymin, ymax, zmin, zmax)

    def to_dict(self, *args, **kwargs):
        return {'object_class': 'volmdlr.edges.LineSegment3D',
                'name': self.name,
                'start': self.start.to_dict(),
                'end': self.end.to_dict()
                }

    # def point_at_abscissa(self, abscissa):
    #     return self.start + abscissa * (
    #         self.end - self.start) / self.length()

    def point_belongs(self, point, abs_tol=1e-7):
        point_distance = self.point_distance(point)
        if math.isclose(point_distance, 0, abs_tol=abs_tol):
            return True
        return False

    def normal_vector(self, abscissa=0.):
        return None

    def unit_normal_vector(self, abscissa=0.):
        return None

    # def middle_point(self):
    #     return self.point_at_abscissa(0.5 * self.length())

    def point_distance(self, point):
        distance, point = volmdlr.LineSegment3DPointDistance(
            [(self.start.x, self.start.y, self.start.z),
             (self.end.x, self.end.y, self.end.z)],
            (point.x, point.y, point.z))
        return distance

    def plane_projection2d(self, center, x, y):
        start, end = self.start.plane_projection2d(center, x, y), self.end.plane_projection2d(center, x, y)
        if start != end:
            return LineSegment2D(start, end)
        return None

    # def intersection(self, segment2):
    #     x1 = self.start.x
    #     y1 = self.start.y
    #     z1 = self.start.z
    #     x2 = self.end.x
    #     y2 = self.end.y
    #     z2 = self.end.z
    #     x3 = segment2.start.x
    #     y3 = segment2.start.y
    #     z3 = segment2.start.z
    #     x4 = segment2.end.x
    #     y4 = segment2.end.y
    #     z4 = segment2.end.z
    #
    #     if x3 == 0 and x4 == 0 and y4 - y3 == 0:
    #         x5, y5, z5 = x3, y3, z3
    #         x6, y6, z6 = x4, y4, z4
    #         x3, y3, z3 = x1, y1, z1
    #         x4, y4, z4 = x2, y2, z2
    #         x1, y1, z1 = x5, y5, z5
    #         x2, y2, z2 = x6, y6, z6
    #
    #     elif y3 == 0 and y4 == 0 and x4 - x3 == 0:
    #         x5, y5, z5 = x3, y3, z3
    #         x6, y6, z6 = x4, y4, z4
    #         x3, y3, z3 = x1, y1, z1
    #         x4, y4, z4 = x2, y2, z2
    #         x1, y1, z1 = x5, y5, z5
    #         x2, y2, z2 = x6, y6, z6
    #
    #     res, list_t1 = [], []
    #
    #     # 2 unknown 3eq with t1 et t2 unknown
    #     if (x2 - x1 + y1 - y2) != 0 and (y4 - y3) != 0:
    #         t1 = (x3 - x1 + (x4 - x3) * (y1 - y3) / (y4 - y3)) / (
    #             x2 - x1 + y1 - y2)
    #         t2 = (y1 - y3 + (y2 - y1) * t1) / (y4 - y3)
    #         res1 = z1 + (z2 - z1) * t1
    #         res2 = z3 + (z4 - z3) * t2
    #         list_t1.append(t1)
    #         res.append([res1, res2])
    #
    #     if (z2 - z1 + y1 - y2) != 0 and (y4 - y3) != 0:
    #         t1 = (z3 - z1 + (z4 - z3) * (y1 - y3) / (y4 - y3)) / (
    #             z2 - z1 + y1 - y2)
    #         t2 = (y1 - y3 + (y2 - y1) * t1) / (y4 - y3)
    #         res1 = x1 + (x2 - x1) * t1
    #         res2 = x3 + (x4 - x3) * t2
    #         list_t1.append(t1)
    #         res.append([res1, res2])
    #
    #     if (z2 - z1 + x1 - x2) != 0 and (x4 - x3) != 0:
    #         t1 = (z3 - z1 + (z4 - z3) * (x1 - x3) / (x4 - x3)) / (
    #             z2 - z1 + x1 - x2)
    #         t2 = (x1 - x3 + (x2 - x1) * t1) / (x4 - x3)
    #         res1 = y1 + (y2 - y1) * t1
    #         res2 = y3 + (y4 - y3) * t2
    #         list_t1.append(t1)
    #         res.append([res1, res2])
    #
    #     if len(res) == 0:
    #         return None
    #
    #     for pair, t1 in zip(res, list_t1):
    #         res1, res2 = pair[0], pair[1]
    #         if math.isclose(res1, res2,
    #                         abs_tol=1e-7):  # if there is an intersection point
    #             if t1 >= 0 or t1 <= 1:
    #                 return volmdlr.Point3D(x1 + (x2 - x1) * t1,
    #                                        y1 + (y2 - y1) * t1,
    #                                        z1 + (z2 - z1) * t1)
    #
    #     return None

    def line_intersections(self, line):
        line_self = self.to_line()
        if line_self.skew_to(line):
            return None
        intersection = line_self.intersection(line)
        if intersection and self.point_belongs(intersection):
            return intersection
        return None

    def linesegment_intersection(self, linesegment):
        line1 = self.to_line()
        line2 = linesegment.to_line()
        intersection = line1.intersection(line2)
        if intersection and self.point_belongs(intersection) and linesegment.point_belongs(intersection):
            return intersection
        return None

    def rotation(self, center: volmdlr.Point3D,
                 axis: volmdlr.Vector3D, angle: float):
        """
        LineSegment3D rotation
        :param center: rotation center
        :param axis: rotation axis
        :param angle: angle rotation
        :return: a new rotated LineSegment3D
        """
        return LineSegment3D(
            *[point.rotation(center, axis, angle) for point in self.points])

    def rotation_inplace(self, center: volmdlr.Point3D,
                         axis: volmdlr.Vector3D, angle: float):
        """
        Line2D rotation. Object is updated inplace
        :param center: rotation center
        :param axis: rotation axis
        :param angle: rotation angle
        """
        for point in self.points:
            point.rotation_inplace(center, axis, angle)
        self.bounding_box = self._bounding_box()

    def __contains__(self, point):

        point1, point2 = self.start, self.end
        axis = point2 - point1
        test = point.rotation(point1, axis, math.pi)
        if test == point:
            return True

        return False

    def translation(self, offset: volmdlr.Vector3D):
        """
        LineSegment3D translation
        :param offset: translation vector
        :return: A new translated LineSegment3D
        """
        return LineSegment3D(
            *[point.translation(offset) for point in self.points])

    def translation_inplace(self, offset: volmdlr.Vector3D):
        """
        LineSegment3D translation. Object is updated inplace
        :param offset: translation vector
        """
        for point in self.points:
            point.translation_inplace(offset)
        self.bounding_box = self._bounding_box()

    def frame_mapping(self, frame: volmdlr.Frame3D, side: str):
        """
        Changes LineSegment3D frame_mapping and return a new LineSegment3D
        side = 'old' or 'new'
        """
        if side == 'old':
            return LineSegment3D(
                *[frame.old_coordinates(point) for point in self.points])
        elif side == 'new':
            return LineSegment3D(
                *[frame.new_coordinates(point) for point in self.points])
        raise ValueError('Please Enter a valid side: old or new')

    def frame_mapping_inplace(self, frame: volmdlr.Frame3D, side: str):
        """
        Changes vector frame_mapping and the object is updated inplace
        side = 'old' or 'new'
        """
        if side == 'old':
            new_start = frame.old_coordinates(self.start)
            new_end = frame.old_coordinates(self.end)
        elif side == 'new':
            new_start = frame.new_coordinates(self.start)
            new_end = frame.new_coordinates(self.end)
        else:
            raise ValueError('Please Enter a valid side: old or new')
        self.start = new_start
        self.end = new_end
        self.bounding_box = self._bounding_box()

    def copy(self, *args, **kwargs):
        return LineSegment3D(self.start.copy(), self.end.copy())

    def plot(self, ax=None, color='k', alpha=1,
             edge_ends=False, edge_direction=False):
        if ax is None:
            fig = plt.figure()
            ax = fig.add_subplot(111, projection='3d')
        else:
            fig = ax.figure

        points = [self.start, self.end]
        x = [p.x for p in points]
        y = [p.y for p in points]
        z = [p.z for p in points]
        if edge_ends:
            ax.plot(x, y, z, color=color, alpha=alpha, marker='o')
        else:
            ax.plot(x, y, z, color=color, alpha=alpha)
        if edge_direction:
            x, y, z = self.point_at_abscissa(0.5 * self.length())
            u, v, w = 0.05 * self.direction_vector()
            ax.quiver(x, y, z, u, v, w, length=self.length() / 100,
                      arrow_length_ratio=5, normalize=True,
                      pivot='tip', color=color)
        return ax

    def plot2d(self, x_3D, y_3D, ax=None, color='k', width=None):
        if ax is None:
            fig = plt.figure()
            ax = fig.add_subplot(111, projection='3d')
        else:
            fig = ax.figure

        edge2D = self.plane_projection2d(volmdlr.O3D, x_3D, y_3D)
        edge2D.plot(ax=ax, color=color, width=width)
        return ax

    def plot_data(self, x_3D, y_3D, marker=None, color='black', stroke_width=1,
                  dash=False, opacity=1, arrow=False):
        edge2D = self.plane_projection2d(volmdlr.O3D, x_3D, y_3D)
        return edge2D.plot_data(marker, color, stroke_width,
                                dash, opacity, arrow)

    def FreeCADExport(self, name, ndigits=6):
        name = 'primitive' + str(name)
        x1, y1, z1 = round(1000 * self.start, ndigits)
        x2, y2, z2 = round(1000 * self.end, ndigits)
        return '{} = Part.LineSegment(fc.Vector({},{},{}),fc.Vector({},{},{}))\n'.format(
            name, x1, y1, z1, x2, y2, z2)

    def to_line(self):
        return Line3D(self.start, self.end)

    def babylon_script(self, color=(1, 1, 1), name='line', type_='line',
                       parent=None):
        if type_ in ['line', 'dashed']:
            s = 'var myPoints = [];\n'
            s += 'var point1 = new BABYLON.Vector3({},{},{});\n'.format(
                *self.start)
            s += 'myPoints.push(point1);\n'
            s += 'var point2 = new BABYLON.Vector3({},{},{});\n'.format(
                *self.end)
            s += 'myPoints.push(point2);\n'
            if type_ == 'line':
                s += 'var {} = BABYLON.MeshBuilder.CreateLines("lines", {{points: myPoints}}, scene);\n'.format(
                    name)
            elif type_ == 'dashed':
                s += f'var {name} = BABYLON.MeshBuilder.CreateDashedLines("lines", {{points: myPoints, dashNb:20}}, scene);'
            s += '{}.color = new BABYLON.Color3{};\n'.format(name, tuple(color))
        elif type_ == 'tube':
            radius = 0.03 * self.start.point_distance(self.end)
            s = 'var points = [new BABYLON.Vector3({},{},{}), new BABYLON.Vector3({},{},{})];\n'.format(
                *self.start, *self.end)
            s += 'var {} = BABYLON.MeshBuilder.CreateTube("frame_U", {{path: points, radius: {}}}, {});'.format(
                name, radius, parent)
        #            s += 'line.material = red_material;\n'

        else:
            raise NotImplementedError

        if parent is not None:
            s += f'{name}.parent = {parent};\n'

        return s

    def to_2d(self, plane_origin, x, y):
        """
        Tranforms a LineSegment3D into an LineSegment2D, given an plane origin and a u and v plane vector.

        :param plane_origin: plane origin.
        :param x: plane u vector.
        :param y: plane v vector.
        :return: LineSegment2D.
        """
        p2d = [p.to_2d(plane_origin, x, y) for p in (self.start, self.end)]
        if p2d[0] == p2d[1]:
            return None
        return LineSegment2D(*p2d, name=self.name)

    def to_bspline_curve(self, resolution=10):
        """
        Convert a LineSegment3D to a BSplineCurve3D
        """
        degree = 1
        points = [self.point_at_abscissa(abscissa / self.length())
                  for abscissa in range(resolution + 1)]
        bspline_curve = BSplineCurve3D.from_points_interpolation(points,
                                                                 degree)
        return bspline_curve

    def reverse(self):
        return LineSegment3D(self.end.copy(), self.start.copy())

    def minimum_distance_points(self, other_line):
        """
        Returns the points on this line and the other line that are the closest
        of lines
        """
        u = self.end - self.start
        v = other_line.end - other_line.start
        w = self.start - other_line.start
        a = u.dot(u)
        b = u.dot(v)
        c = v.dot(v)
        d = u.dot(w)
        e = v.dot(w)
        if (a * c - b ** 2) != 0:
            s = (b * e - c * d) / (a * c - b ** 2)
            t = (a * e - b * d) / (a * c - b ** 2)
            p1 = self.start + s * u
            p2 = other_line.start + t * v
            return p1, p2
        else:
            return self.start, other_line.start

    def Matrix_distance(self, other_line):
        u = self.direction_vector()
        v = other_line.direction_vector()
        w = other_line.start - self.start

        a = u.dot(u)
        b = -u.dot(v)
        d = v.dot(v)

        e = w.dot(u)
        f = -w.dot(v)

        A = npy.array([[a, b],
                       [b, d]])
        B = npy.array([e, f])

        res = scp.optimize.lsq_linear(A, B, bounds=(0, 1))
        p1 = self.point_at_abscissa(res.x[0] * self.length())
        p2 = other_line.point_at_abscissa(
            res.x[1] * other_line.length())
        return p1, p2

    def parallel_distance(self, other_linesegment):
        pt_a, pt_b, pt_c = self.start, self.end, other_linesegment.points[0]
        vector = volmdlr.Vector3D((pt_a - pt_b).vector)
        vector.normalize()
        plane1 = volmdlr.faces.Plane3D.from_3_points(pt_a, pt_b, pt_c)
        v = vector.cross(plane1.frame.w)  # distance vector
        # pt_a = k*u + c*v + pt_c
        res = (pt_a - pt_c).vector
        x, y, z = res[0], res[1], res[2]
        u1, u2, u3 = vector.x, vector.y, vector.z
        v1, v2, v3 = v.x, v.y, v.z

        if (u1 * v2 - v1 * u2) != 0 and u1 != 0:
            c = (y * u1 - x * u2) / (u1 * v2 - v1 * u2)
            k = (x - c * v1) / u1
            if math.isclose(k * u3 + c * v3, z, abs_tol=1e-7):
                return k
        elif (u1 * v3 - v1 * u3) != 0 and u1 != 0:
            c = (z * u1 - x * u3) / (u1 * v3 - v1 * u3)
            k = (x - c * v1) / u1
            if math.isclose(k * u2 + c * v2, y, abs_tol=1e-7):
                return k
        elif (v1 * u2 - v2 * u1) != 0 and u2 != 0:
            c = (u2 * x - y * u1) / (v1 * u2 - v2 * u1)
            k = (y - c * v2) / u2
            if math.isclose(k * u3 + c * v3, z, abs_tol=1e-7):
                return k
        elif (v3 * u2 - v2 * u3) != 0 and u2 != 0:
            c = (u2 * z - y * u3) / (v3 * u2 - v2 * u3)
            k = (y - c * v2) / u2
            if math.isclose(k * u1 + c * v1, x, abs_tol=1e-7):
                return k
        elif (u1 * v3 - v1 * u3) != 0 and u3 != 0:
            c = (z * u1 - x * u3) / (u1 * v3 - v1 * u3)
            k = (z - c * v3) / u3
            if math.isclose(k * u2 + c * v2, y, abs_tol=1e-7):
                return k
        elif (u2 * v3 - v2 * u3) != 0 and u3 != 0:
            c = (z * u2 - y * u3) / (u2 * v3 - v2 * u3)
            k = (z - c * v3) / u3
            if math.isclose(k * u1 + c * v1, x, abs_tol=1e-7):
                return k
        else:
            return NotImplementedError

    def minimum_distance(self, element, return_points=False):
        if element.__class__ is Arc3D or element.__class__ is volmdlr.wires.Circle3D:
            pt1, pt2 = element.minimum_distance_points_line(self)
            if return_points:
                return pt1.point_distance(pt2), pt1, pt2
            else:
                return pt1.point_distance(pt2)

        elif element.__class__ is LineSegment3D:
            p1, p2 = self.Matrix_distance(element)
            if return_points:
                return p1.point_distance(p2), p1, p2
            else:
                return p1.point_distance(p2)

        elif element.__class__ is BSplineCurve3D:
            points = element.points
            lines = []
            dist_min = math.inf
            for p1, p2 in zip(points[0:-1], points[1:]):
                lines.append(LineSegment3D(p1, p2))
            for line in lines:
                p1, p2 = self.Matrix_distance(line)
                dist = p1.point_distance(p2)
                if dist < dist_min:
                    dist_min = dist
                    min_points = (p1, p2)
            if return_points:
                p1, p2 = min_points
                return dist_min, p1, p2
            else:
                return dist_min

        else:
            return NotImplementedError

    def extrusion(self, extrusion_vector):
        u = self.unit_direction_vector()
        v = extrusion_vector.copy()
        v.normalize()
        w = u.cross(v)
        l1 = self.length()
        l2 = extrusion_vector.norm()
        # outer_contour = Polygon2D([O2D, Point2D((l1, 0.)),
        #                            Point2D((l1, l2)), Point2D((0., l2))])
        plane = volmdlr.faces.Plane3D(volmdlr.Frame3D(self.start, u, v, w))
        return [plane.rectangular_cut(0, l1, 0, l2)]

    def revolution(self, axis_point, axis, angle):
        axis_line3d = Line3D(axis_point, axis_point + axis)
        if axis_line3d.point_belongs(self.start) and axis_line3d.point_belongs(
                self.end):
            return []

        p1_proj, _ = axis_line3d.point_projection(self.start)
        p2_proj, _ = axis_line3d.point_projection(self.end)
        d1 = self.start.point_distance(p1_proj)
        d2 = self.end.point_distance(p2_proj)
        if not math.isclose(d1, 0., abs_tol=1e-9):
            u = (self.start - p1_proj)  # Unit vector from p1_proj to p1
            u.normalize()
        elif not math.isclose(d2, 0., abs_tol=1e-9):
            u = (self.end - p2_proj)  # Unit vector from p1_proj to p1
            u.normalize()
        else:
            return []
        if u.is_colinear_to(self.direction_vector()):
            # Planar face
            v = axis.cross(u)
            surface = volmdlr.faces.Plane3D(
                volmdlr.Frame3D(p1_proj, u, v, axis))
            r, R = sorted([d1, d2])
            if angle == volmdlr.TWO_PI:
                # Only 2 circles as countours
                outer_contour2d = volmdlr.wires.Circle2D(volmdlr.O2D, R)
                if not math.isclose(r, 0, abs_tol=1e-9):
                    inner_contours2d = [volmdlr.wires.Circle2D(volmdlr.O2D, r)]
                else:
                    inner_contours2d = []
            else:
                inner_contours2d = []
                if math.isclose(r, 0, abs_tol=1e-9):
                    # One arc and 2 lines (pizza slice)
                    arc2_e = volmdlr.Point2D(R, 0)
                    arc2_i = arc2_e.rotation(center=volmdlr.O2D,
                                             angle=0.5 * angle)
                    arc2_s = arc2_e.rotation(center=volmdlr.O2D, angle=angle)
                    arc2 = Arc2D(arc2_s, arc2_i, arc2_e)
                    line1 = LineSegment2D(arc2_e, volmdlr.O2D)
                    line2 = LineSegment2D(volmdlr.O2D, arc2_s)
                    outer_contour2d = volmdlr.wires.Contour2D([arc2, line1,
                                                               line2])

                else:
                    # Two arcs and lines
                    arc1_s = volmdlr.Point2D(R, 0)
                    arc1_i = arc1_s.rotation(center=volmdlr.O2D,
                                             angle=0.5 * angle)
                    arc1_e = arc1_s.rotation(center=volmdlr.O2D, angle=angle)
                    arc1 = Arc2D(arc1_s, arc1_i, arc1_e)

                    arc2_e = volmdlr.Point2D(r, 0)
                    arc2_i = arc2_e.rotation(center=volmdlr.O2D,
                                             angle=0.5 * angle)
                    arc2_s = arc2_e.rotation(center=volmdlr.O2D, angle=angle)
                    arc2 = Arc2D(arc2_s, arc2_i, arc2_e)

                    line1 = LineSegment2D(arc1_e, arc2_s)
                    line2 = LineSegment2D(arc2_e, arc1_s)

                    outer_contour2d = volmdlr.wires.Contour2D([arc1, line1,
                                                               arc2, line2])

            return [volmdlr.faces.PlaneFace3D(surface,
                                              volmdlr.faces.Surface2D(
                                                  outer_contour2d,
                                                  inner_contours2d))]

        elif not math.isclose(d1, d2, abs_tol=1e-9):
            # Conical
            v = axis.cross(u)
            dv = self.direction_vector()
            dv.normalize()

            semi_angle = math.atan2(dv.dot(u), dv.dot(axis))
            cone_origin = p1_proj - d1 / math.tan(semi_angle) * axis
            if semi_angle > 0.5 * math.pi:
                semi_angle = math.pi - semi_angle

                cone_frame = volmdlr.Frame3D(cone_origin, u, -v, -axis)
                angle2 = -angle
            else:
                angle2 = angle
                cone_frame = volmdlr.Frame3D(cone_origin, u, v, axis)

            surface = volmdlr.faces.ConicalSurface3D(cone_frame,
                                                     semi_angle)
            z1 = d1 / math.tan(semi_angle)
            z2 = d2 / math.tan(semi_angle)
            return [surface.rectangular_cut(0, angle2, z1, z2)]
        else:
            # Cylindrical face
            v = axis.cross(u)
            surface = volmdlr.faces.CylindricalSurface3D(
                volmdlr.Frame3D(p1_proj, u, v, axis), d1)
            return [surface.rectangular_cut(0, angle,
                                            0,
                                            (self.end - self.start).dot(axis))]

    def to_step(self, current_id, surface_id=None):
        line = self.to_line()
        content, line_id = line.to_step(current_id)

        current_id = line_id + 1
        start_content, start_id = self.start.to_step(current_id, vertex=True)
        current_id = start_id + 1
        end_content, end_id = self.end.to_step(current_id + 1, vertex=True)
        content += start_content + end_content
        current_id = end_id + 1
        content += "#{} = EDGE_CURVE('{}',#{},#{},#{},.T.);\n".format(
            current_id, self.name,
            start_id, end_id, line_id)
        return content, [current_id]


class BSplineCurve3D(BSplineCurve, volmdlr.core.Primitive3D):
    """
    A class for 3 dimensional B-spline curves. The following rule must be
    respected : `number of knots = number of control points + degree + 1`

    :param degree: The degree of the 3 dimensional B-spline curve
    :type degree: int
    :param control_points: A list of 3 dimensional points
    :type control_points: List[:class:`volmdlr.Point3D`]
    :param knot_multiplicities: The vector of multiplicities for each knot
    :type knot_multiplicities: List[int]
    :param knots: The knot vector composed of values between 0 and 1
    :type knots: List[float]
    :param weights: The weight vector applied to the knot vector. Default
        value is None
    :type weights: List[float], optional
    :param periodic: If `True` the B-spline curve is periodic. Default value
        is False
    :type periodic: bool, optional
    :param name: The name of the B-spline curve. Default value is ''
    :type name: str, optional
    """
    _non_serializable_attributes = ['curve']

    def __init__(self,
                 degree: int,
                 control_points: List[volmdlr.Point3D],
                 knot_multiplicities: List[int],
                 knots: List[float],
                 weights: List[float] = None,
                 periodic: bool = False,
                 name: str = ''):

        BSplineCurve.__init__(self, degree,
                              control_points,
                              knot_multiplicities,
                              knots,
                              weights,
                              periodic,
                              name)
        volmdlr.core.Primitive3D.__init__(self, name=name)

        self.bounding_box = self._bounding_box()

    def _bounding_box(self):
        bbox = self.curve.bbox
        return volmdlr.core.BoundingBox(bbox[0][0], bbox[1][0],
                                        bbox[0][1], bbox[1][1],
                                        bbox[0][2], bbox[1][2])

    def look_up_table(self, resolution: int = 20, start_parameter: float = 0,
                      end_parameter: float = 1):
        """
        Creates a table of equivalence between the parameter t (evaluation
        of the BSplineCurve) and the cumulative distance.

        :param resolution: The precision of the table. Autoadjusted by the
            algorithm. Default value set to 20
        :type resolution: int, optional
        :param start_parameter: First parameter evaluated in the table.
            Default value set to 0
        :type start_parameter: float, optional
        :param end_parameter: Last parameter evaluated in the table.
            Default value set to 1
        :type start_parameter: float, optional
        :return: Yields a list of tuples containing the parameter and the
            cumulated distance along the BSplineCruve3D from the evaluation of
            start_parameter
        :rtype: Tuple[float, float]
        """
        resolution = max(10, min(resolution, int(self.length() / 1e-4)))
        delta_param = 1 / resolution * (end_parameter - start_parameter)
        distance = 0
        for i in range(resolution + 1):
            if i == 0:
                yield start_parameter, 0
            else:
                param1 = start_parameter + (i - 1) * delta_param
                param2 = start_parameter + i * delta_param
                point1 = volmdlr.Point3D(*self.curve.evaluate_single(param1))
                point2 = volmdlr.Point3D(*self.curve.evaluate_single(param2))
                distance += point1.point_distance(point2)
                yield param2, distance

    def point_at_abscissa(self, abscissa: float, resolution: int = 1000):
        """
        Returns the 3 dimensional point at a given curvilinear abscissa.
        This is an approximation. Resolution parameter can be increased
        for more accurate result.

        :param abscissa: The distance on the BSplineCurve3D from its start
        :type abscissa: float
        :param resolution: The precision of the approximation. Default value
            set to 1000
        :type resolution: int, optional
        :return: The Point3D at the given curvilinear abscissa.
        :rtype: :class:`volmdlr.Point3D`
        """
        if math.isclose(abscissa, 0, abs_tol=1e-10):
            return self.start
        elif math.isclose(abscissa, self.length(), abs_tol=1e-10):
            return self.end
        lut = self.look_up_table(resolution=resolution)
        if 0 < abscissa < self.length():
            last_param = 0
            for t, dist in lut:
                if abscissa < dist:
                    t1 = last_param
                    t2 = t
                    return volmdlr.Point3D(
                        *self.curve.evaluate_single((t1 + t2) / 2))
                last_param = t
        else:
            raise ValueError('Curvilinear abscissa is bigger than length,'
                             ' or negative')

    def normal(self, position: float = 0.0):
        _, normal = operations.normal(self.curve, position, normalize=True)
        normal = volmdlr.Point3D(normal[0], normal[1], normal[2])
        return normal

    def direction_vector(self, abscissa=0.):
        l = self.length()
        if abscissa >= l:
            abscissa2 = l
            abscissa = abscissa2 - 0.001 * l

        else:
            abscissa2 = min(abscissa + 0.001 * l, l)

        tangent = self.point_at_abscissa(abscissa2) - self.point_at_abscissa(
            abscissa)
        return tangent

    def normal_vector(self, abscissa):
        return None

    def unit_normal_vector(self, abscissa):
        return None

    def point3d_to_parameter(self, point: volmdlr.Point3D):
        """
        Search for the value of the normalized evaluation parameter t
        (between 0 and 1) that would return the given point when the
        BSplineCurve3D is evaluated at the t value.
        """
        def f(param):
            p3d = volmdlr.Point3D(*self.curve.evaluate_single(param))
            return point.point_distance(p3d)
        res = scipy.optimize.minimize(fun=f, x0=(0.5), bounds=[(0, 1)],
                                      tol=1e-9)
        return res.x[0]

    def FreeCADExport(self, ip, ndigits=3):
        name = 'primitive{}'.format(ip)
        points = '['
        for i in range(len(self.control_points)):
            point = 'fc.Vector({},{},{}),'.format(self.control_points[i][0],
                                                  self.control_points[i][1],
                                                  self.control_points[i][2])
            points += point
        points = points[:-1]
        points += ']'
        # !!! : A QUOI SERT LE DERNIER ARG DE BSplineCurve (False)?
        # LA MULTIPLICITE EN 3e ARG ET LES KNOTS EN 2e ARG ?
        return '{} = Part.BSplineCurve({},{},{},{},{},{},{})\n'.format(name,
                                                                       points,
                                                                       self.knot_multiplicities,
                                                                       self.knots,
                                                                       self.periodic,
                                                                       self.degree,
                                                                       self.weights,
                                                                       False)

    @classmethod
    def from_step(cls, arguments, object_dict):
        name = arguments[0][1:-1]
        degree = int(arguments[1])
        points = [object_dict[int(i[1:])] for i in arguments[2]]
        lines = [LineSegment3D(pt1, pt2) for pt1, pt2 in zip(points[:-1], points[1:])]
        dir_vector = lines[0].unit_direction_vector()
        if all(line.unit_direction_vector() == dir_vector for line in lines):
            return LineSegment3D(points[0], points[-1])
        # curve_form = arguments[3]
        if arguments[4] == '.F.':
            closed_curve = False
        elif arguments[4] == '.T.':
            closed_curve = True
        else:
            raise ValueError
        # self_intersect = arguments[5]
        knot_multiplicities = [int(i) for i in arguments[6][1:-1].split(",")]
        knots = [float(i) for i in arguments[7][1:-1].split(",")]
        # knot_spec = arguments[8]
        knot_vector = []
        for i, knot in enumerate(knots):
            knot_vector.extend([knot] * knot_multiplicities[i])

        if 9 in range(len(arguments)):
            weight_data = [float(i) for i in arguments[9][1:-1].split(",")]
        else:
            weight_data = None

        # FORCING CLOSED_CURVE = FALSE:
        # closed_curve = False
        return cls(degree, points, knot_multiplicities, knots, weight_data,
                   closed_curve, name)

    def to_step(self, current_id, surface_id=None, curve2d=None):

        points_ids = []
        content = ''
        point_id = current_id
        for point in self.control_points:
            point_content, point_id = point.to_step(point_id,
                                                    vertex=False)
            content += point_content
            points_ids.append(point_id)
            point_id += 1

        curve_id = point_id
        content += "#{} = B_SPLINE_CURVE_WITH_KNOTS('{}',{},({})," \
                   ".UNSPECIFIED.,.F.,.F.,{},{}," \
                   ".UNSPECIFIED.);\n".format(
                       curve_id, self.name, self.degree,
                       volmdlr.core.step_ids_to_str(points_ids),
                       tuple(self.knot_multiplicities),
                       tuple(self.knots))

        if surface_id:
            content += "#{} = SURFACE_CURVE('',#{},(#{}),.PCURVE_S1.);\n".format(
                curve_id + 1, curve_id, curve_id + 2)
            content += "#{} = PCURVE('',#{},#{});\n".format(
                curve_id + 2, surface_id, curve_id + 3)

            # 2D parametric curve
            curve2d_content, curve2d_id = curve2d.to_step(curve_id + 5)

            content += "#{} = DEFINITIONAL_REPRESENTATION('',(#{}),#{});\n".format(
                curve_id + 3, curve2d_id - 1, curve_id + 4)
            content += f"#{curve_id + 4} = ( GEOMETRIC_REPRESENTATION_CONTEXT(2)" \
                       f"PARAMETRIC_REPRESENTATION_CONTEXT() REPRESENTATION_CONTEXT('2D SPACE','') );\n"

            content += curve2d_content
            current_id = curve2d_id
        else:
            current_id = curve_id + 1

        start_content, start_id = self.start.to_step(current_id, vertex=True)
        current_id = start_id + 1
        end_content, end_id = self.end.to_step(current_id + 1, vertex=True)
        content += start_content + end_content
        current_id = end_id + 1
        if surface_id:
            content += "#{} = EDGE_CURVE('{}',#{},#{},#{},.T.);\n".format(
                current_id, self.name,
                start_id, end_id, curve_id + 1)
        else:
            content += "#{} = EDGE_CURVE('{}',#{},#{},#{},.T.);\n".format(
                current_id, self.name,
                start_id, end_id, curve_id)
        return content, [current_id]

    def point_distance(self, pt1):
        distances = []
        for point in self.points:
            #            vmpt = Point3D((point[1], point[2], point[3]))
            distances.append(pt1.point_distance(point))
        return min(distances)

    # def point_belongs(self, point):
    #     polygon_points = self.polygon_points()
    #     for p1, p2 in zip(polygon_points[:-1], polygon_points[1:]):
    #         line = LineSegment3D(p1, p2)
    #         if line.point_belongs(point):
    #             return True
    #     return False

    def rotation(self, center: volmdlr.Point3D, axis: volmdlr.Vector3D, angle: float):
        """
        BSplineCurve3D rotation
        :param center: rotation center
        :param axis: rotation axis
        :param angle: angle rotation
        :return: a new rotated BSplineCurve3D
        """
        new_control_points = [p.rotation(center, axis, angle) for p in
                              self.control_points]
        new_bsplinecurve3d = BSplineCurve3D(self.degree, new_control_points,
                                            self.knot_multiplicities,
                                            self.knots, self.weights,
                                            self.periodic, self.name)
        return new_bsplinecurve3d

    def rotation_inplace(self, center: volmdlr.Point3D, axis: volmdlr.Vector3D, angle: float):
        """
        BSplineCurve3D rotation. Object is updated inplace
        :param center: rotation center
        :param axis: rotation axis
        :param angle: rotation angle
        """
        new_control_points = [p.rotation(center, axis, angle) for p in
                              self.control_points]
        new_bsplinecurve3d = BSplineCurve3D(self.degree, new_control_points,
                                            self.knot_multiplicities,
                                            self.knots, self.weights,
                                            self.periodic, self.name)

        self.control_points = new_control_points
        self.curve = new_bsplinecurve3d.curve
        self.points = new_bsplinecurve3d.points

    def trim(self, point1: volmdlr.Point3D, point2: volmdlr.Point3D):
        if (point1 == self.start and point2 == self.end) \
                or (point1 == self.end and point2 == self.start):
            return self

        elif point1 == self.start and point2 != self.end:
            parameter2 = self.point3d_to_parameter(point2)
            return self.cut_after(parameter2)

        elif point2 == self.start and point1 != self.end:
            parameter1 = self.point3d_to_parameter(point1)
            return self.cut_after(parameter1)

        elif point1 != self.start and point2 == self.end:
            parameter1 = self.point3d_to_parameter(point1)
            return self.cut_before(parameter1)

        elif point2 != self.start and point1 == self.end:
            parameter2 = self.point3d_to_parameter(point2)
            return self.cut_before(parameter2)

        parameter1 = self.point3d_to_parameter(point1)
        parameter2 = self.point3d_to_parameter(point2)
        if parameter1 is None or parameter2 is None:
            raise ValueError('Point not on BSplineCurve for trim method')

        if parameter1 > parameter2:
            parameter1, parameter2 = parameter2, parameter1
            point1, point2 = point2, point1

        bspline_curve = self.cut_before(parameter1)
        new_param2 = bspline_curve.point3d_to_parameter(point2)
        trimmed_bspline_cruve = bspline_curve.cut_after(new_param2)
        return trimmed_bspline_cruve

    def trim_between_evaluations(self, parameter1: float, parameter2: float):
        print('Use BSplineCurve3D.trim instead of trim_between_evaluation')
        parameter1, parameter2 = min([parameter1, parameter2]), \
            max([parameter1, parameter2])

        if math.isclose(parameter1, 0, abs_tol=1e-7) \
                and math.isclose(parameter2, 1, abs_tol=1e-7):
            return self
        elif math.isclose(parameter1, 0, abs_tol=1e-7):
            return self.cut_after(parameter2)
        elif math.isclose(parameter2, 1, abs_tol=1e-7):
            return self.cut_before(parameter1)

        # Cut before
        bspline_curve = self.insert_knot(parameter1, num=self.degree)
        if bspline_curve.weights is not None:
            raise NotImplementedError

        # Cut after
        bspline_curve = bspline_curve.insert_knot(parameter2, num=self.degree)
        if bspline_curve.weights is not None:
            raise NotImplementedError

        # Que faire quand on rajoute un noeud au milieu ?
        # plus simple de passer par cut_after cut_before
        new_ctrlpts = bspline_curve.control_points[bspline_curve.degree:
                                                   -bspline_curve.degree]
        new_multiplicities = bspline_curve.knot_multiplicities[1:-1]
        # new_multiplicities = bspline_curve.knot_multiplicities[2:-5]
        new_multiplicities[-1] += 1
        new_multiplicities[0] += 1
        new_knots = bspline_curve.knots[1:-1]
        # new_knots = bspline_curve.knots[2:-5]
        new_knots = standardize_knot_vector(new_knots)

        return BSplineCurve3D(degree=bspline_curve.degree,
                              control_points=new_ctrlpts,
                              knot_multiplicities=new_multiplicities,
                              knots=new_knots,
                              weights=None,
                              periodic=bspline_curve.periodic,
                              name=bspline_curve.name)

    def cut_before(self, parameter: float):
        # Is a value of parameter below 4e-3 a real need for precision ?
        if math.isclose(parameter, 0, abs_tol=4e-3):
            return self
        elif math.isclose(parameter, 1, abs_tol=4e-3):
            raise ValueError('Nothing will be left from the BSplineCurve3D')
        curves = operations.split_curve(self.curve, parameter)
        return self.from_geomdl_curve(curves[1])

    def cut_after(self, parameter: float):
        # Is a value of parameter below 4e-3 a real need for precision ?
        if math.isclose(parameter, 0, abs_tol=4e-3):
            raise ValueError('Nothing will be left from the BSplineCurve3D')
        if math.isclose(parameter, 1, abs_tol=4e-3):
            return self
        curves = operations.split_curve(self.curve, parameter)
        return self.from_geomdl_curve(curves[0])

    def insert_knot(self, knot: float, num: int = 1):
        """
        Returns a new BSplineCurve3D
        """
        curve_copy = self.curve.__deepcopy__({})
        modified_curve = operations.insert_knot(curve_copy, [knot], num=[num])
        return self.from_geomdl_curve(modified_curve)

    # Copy paste du LineSegment3D
    def plot(self, ax=None, edge_ends=False, color='k', alpha=1,
             edge_direction=False):
        if ax is None:
            fig = plt.figure()
            ax = fig.add_subplot(111, projection='3d')
        else:
            fig = ax.figure

        x = [p.x for p in self.points]
        y = [p.y for p in self.points]
        z = [p.z for p in self.points]
        ax.plot(x, y, z, color=color, alpha=alpha)
        if edge_ends:
            ax.plot(x, y, z, 'o', color=color, alpha=alpha)
        return ax

    def to_2d(self, plane_origin, x, y):
        """
        Tranforms a BSplineCurve3D into an BSplineCurve2D, given an plane origin and a u and v plane vector.

        :param plane_origin: plane origin.
        :param x: plane u vector.
        :param y: plane v vector.
        :return: BSplineCurve2D.
        """
        control_points2d = [p.to_2d(plane_origin, x, y) for p in
                            self.control_points]
        return BSplineCurve2D(self.degree, control_points2d,
                              self.knot_multiplicities, self.knots,
                              self.weights, self.periodic, self.name)

    def polygon_points(self):
        warnings.warn('polygon_points is deprecated,\
        please use discretization_points instead',
                      DeprecationWarning)
        return self.discretization_points()

    def curvature(self, u: float, point_in_curve: bool = False):
        # u should be in the interval [0,1]
        curve = self.curve
        ders = curve.derivatives(u, 3)  # 3 first derivative
        c1, c2 = volmdlr.Point3D(*ders[1]), volmdlr.Point3D(*ders[2])
        denom = c1.cross(c2)
        if c1 == volmdlr.O3D or c2 == volmdlr.O3D or denom.norm() == 0.0:
            if point_in_curve:
                return 0., volmdlr.Point3D(*ders[0])
            return 0.
        r_c = ((c1.norm()) ** 3) / denom.norm()
        point = volmdlr.Point3D(*ders[0])
        if point_in_curve:
            return 1 / r_c, point
        return 1 / r_c

    def global_maximum_curvature(self, nb_eval: int = 21, point_in_curve: bool = False):
        check = [i / (nb_eval - 1) for i in range(nb_eval)]
        curvatures = []
        for u in check:
            curvatures.append(self.curvature(u, point_in_curve))
        return curvatures

    def maximum_curvature(self, point_in_curve: bool = False):
        """
        Returns the maximum curvature of a curve and the point where it is located
        """
        if point_in_curve:
            maximum_curvarture, point = max(self.global_maximum_curvature(nb_eval=21, point_in_curve=point_in_curve))
            return maximum_curvarture, point
        # print(self.global_maximum_curvature(point_in_curve))
        maximum_curvarture = max(self.global_maximum_curvature(nb_eval=21, point_in_curve=point_in_curve))
        return maximum_curvarture

    def minimum_radius(self, point_in_curve=False):
        """
        Returns the minimum curvature radius of a curve and the point where it is located
        """
        if point_in_curve:
            maximum_curvarture, point = self.maximum_curvature(point_in_curve)
            return 1 / maximum_curvarture, point
        maximum_curvarture = self.maximum_curvature(point_in_curve)
        return 1 / maximum_curvarture

    @classmethod
    def from_geomdl_curve(cls, curve):
        knots = list(sorted(set(curve.knotvector)))
        knot_multiplicities = [curve.knotvector.count(k) for k in knots]
        return cls(degree=curve.degree,
                   control_points=[volmdlr.Point3D(*pts)
                                   for pts in curve.ctrlpts],
                   knots=knots,
                   knot_multiplicities=knot_multiplicities)

    def global_minimum_curvature(self, nb_eval: int = 21):
        check = [i / (nb_eval - 1) for i in range(nb_eval)]
        radius = []
        for u in check:
            radius.append(self.minimum_curvature(u))
        return radius

    def triangulation(self):
        return None

    def linesegment_intersection(self, linesegment: LineSegment3D):
        points = self.discretization_points()
        linesegments = [LineSegment3D(start, end) for start, end in zip(points[:-1], points[1:])]
        for line_segment in linesegments:
            intersection = line_segment.linesegment_intersection(linesegment)
            if intersection:
                return intersection
        return None


class BezierCurve3D(BSplineCurve3D):
    """
    A class for 3 dimensional Bezier curves.

    :param degree: The degree of the Bezier curve
    :type degree: int
    :param control_points: A list of 3 dimensional points
    :type control_points: List[:class:`volmdlr.Point3D`]
    :param name: The name of the B-spline curve. Default value is ''
    :type name: str, optional
    """

    def __init__(self, degree: int, control_points: List[volmdlr.Point3D],
                 name: str = ''):
        knotvector = utilities.generate_knot_vector(degree,
                                                    len(control_points))
        knot_multiplicity = [1] * len(knotvector)

        BSplineCurve3D.__init__(self, degree, control_points,
                                knot_multiplicity, knotvector,
                                None, False, name)


class Arc3D(Arc):
    """
    An arc is defined by a starting point, an end point and an interior point
    """

    def __init__(self, start, interior, end, name=''):
        self._utd_normal = False
        self._utd_center = False
        self._utd_frame = False
        self._utd_is_trigo = False
        self._utd_angle = False
        self._normal = None
        self._frame = None
        self._center = None
        self._is_trigo = None
        self._angle = None
        # self._utd_clockwise_and_trigowise_paths = False
        Arc.__init__(self, start=start, end=end, interior=interior, name=name)
        self._bbox = None
        # self.bounding_box = self._bounding_box()

    @property
    def bounding_box(self):
        if not self._bbox:
            self._bbox = self.get_bounding_box()
        return self._bbox

    @bounding_box.setter
    def bounding_box(self, new_bounding_box):
        self._bbox = new_bounding_box

    def get_bounding_box(self):
        """
        Calculates the bounding box of the Arc3D.

        :return: a volmdlr.core.BoundingBox object.
        """
        # TODO: implement exact calculation

        points = self.polygon_points()
        xmin = min(point.x for point in points)
        xmax = max(point.x for point in points)
        ymin = min(point.y for point in points)
        ymax = max(point.y for point in points)
        zmin = min(point.z for point in points)
        zmax = max(point.z for point in points)
        return volmdlr.core.BoundingBox(xmin, xmax, ymin, ymax, zmin, zmax)

    @classmethod
    def from_angle(cls, start: volmdlr.Point3D, angle: float,
                   axis_point: volmdlr.Point3D, axis: volmdlr.Vector3D):
        start_gen = start
        int_gen = start_gen.rotation(axis_point, axis, angle / 2)
        end_gen = start_gen.rotation(axis_point, axis, angle)
        if angle == volmdlr.TWO_PI:
            line = Line3D(axis_point, axis_point + axis)
            center, _ = line.point_projection(start)
            radius = center.point_distance(start)
            u = start - center
            v = axis.cross(u)
            return volmdlr.wires.Circle3D(volmdlr.Frame3D(center, u, v, axis),
                                          radius)
        return cls(start_gen, int_gen, end_gen, axis)

    @property
    def normal(self):
        if not self._utd_normal:
            self._normal = self.get_normal()
            self._utd_normal = True
        return self._normal

    def get_normal(self):
        u1 = self.interior - self.start
        u2 = self.interior - self.end
        try:
            u1.normalize()
            u2.normalize()
        except ZeroDivisionError:
            raise ValueError(
                'Start, end and interior points of an arc must be distincts') from ZeroDivisionError

        normal = u2.cross(u1)
        normal.normalize()
        return normal

    @property
    def center(self):
        if not self._utd_center:
            self._center = self.get_center()
            self._utd_center = True
        return self._center

    def get_center(self):
        u1 = self.interior - self.start
        u2 = self.interior - self.end
        if u1 == u2:
            u2 = self.normal.cross(u1)
            u2.normalize()

        v1 = self.normal.cross(u1)  # v1 is normal, equal u2
        v2 = self.normal.cross(u2)  # equal -u1

        p11 = 0.5 * (self.start + self.interior)  # Mid point of segment s,m
        p12 = p11 + v1
        p21 = 0.5 * (self.end + self.interior)  # Mid point of segment s,m
        p22 = p21 + v2

        l1 = Line3D(p11, p12)
        l2 = Line3D(p21, p22)

        try:
            center, _ = l1.minimum_distance_points(l2)
        except ZeroDivisionError:
            raise ValueError(
                'Start, end and interior points  of an arc must be distincts') from ZeroDivisionError

        return center

    @property
    def frame(self):
        if not self._utd_frame:
            self._frame = self.get_frame()
            self._utd_frame = True
        return self._frame

    def get_frame(self):
        vec1 = (self.start - self.center)
        vec1.normalize()
        vec2 = self.normal.cross(vec1)
        frame = volmdlr.Frame3D(self.center, vec1, vec2, self.normal)
        return frame

    @property
    def is_trigo(self):
        if not self._utd_is_trigo:
            self._is_trigo = self.get_arc_direction()
            self._utd_is_trigo = True
        return self._is_trigo

    def get_arc_direction(self):
        """
        Verifies if arc is clockwise of trigowise
        :return:
        """
        clockwise_path, trigowise_path = self.clockwise_and_trigowise_paths
        if clockwise_path > trigowise_path:
            return True
        return False

    @property
    def clockwise_and_trigowise_paths(self):
        """
        :return: clockwise path and trigonomectric path property
        """
        if not self._utd_clockwise_and_trigowise_paths:
            vec1 = (self.start - self.center)
            vec1.normalize()
            vec2 = self.normal.cross(vec1)
            radius_1 = self.start.to_2d(self.center, vec1, vec2)
            radius_2 = self.end.to_2d(self.center, vec1, vec2)
            radius_i = self.interior.to_2d(self.center, vec1, vec2)
            self._clockwise_and_trigowise_paths = \
                self.get_clockwise_and_trigowise_paths(radius_1,
                                                       radius_2,
                                                       radius_i)
            self._utd_clockwise_and_trigowise_paths = True
        return self._clockwise_and_trigowise_paths

    @property
    def angle(self):
        """
        Arc angle property
        :return: arc angle
        """
        if not self._utd_angle:
            self._angle = self.get_angle()
            self._utd_angle = True
        return self._angle

    def get_angle(self):
        """
        Gets the arc angle
        :return: arc angle
        """
        clockwise_path, trigowise_path = \
            self.clockwise_and_trigowise_paths
        if self.is_trigo:
            return trigowise_path
        return clockwise_path

    @property
    def points(self):
        return [self.start, self.interior, self.end]

    def reverse(self):
        """
        Defines a new Arc3D, odentical to self, but in the oposite direction.

        """
        return self.__class__(self.end.copy(),
                              self.interior.copy(),
                              self.start.copy())

    def point_at_abscissa(self, abscissa):
        """
        Calculates a point in the Arc2D at a given abscissa.

        :param abscissa: abscissa where in the curve the point should be calculated.
        :return: Corresponding point.
        """
        return self.start.rotation(self.center, self.normal,
                                   abscissa / self.radius)

    def normal_vector(self, abscissa):
        """
        Calculates a normal vector at a given abscissa of the Arc3D.

        :param abscissa: abscissa where in the curve the normal vector should be calculated.
        :return: Corresponding normal vector.
        """
        theta = abscissa / self.radius
        n_0 = self.center - self.start
        normal = n_0.rotation(self.center, self.normal, theta)
        return normal

    def unit_normal_vector(self, abscissa):
        """
        Calculates a unit normal vector at a given abscissa of the Arc3D.

        :param abscissa: abscissa where in the curve the unit normal vector should be calculated.
        :return: Corresponding unit normal vector.
        """
        normal_vector = self.normal_vector(abscissa)
        normal_vector.normalize()
        return normal_vector

    def direction_vector(self, abscissa):
        """
        Calculates a direction vector at a given abscissa of the Arc3D.

        :param abscissa: abscissa where in the curve the direction vector should be calculated.
        :return: Corresponding direction vector.
        """
        normal_vector = self.normal_vector(abscissa)
        tangent = normal_vector.cross(self.normal)
        return tangent

    def unit_direction_vector(self, abscissa):
        """
        Calculates a unit direction vector at a given abscissa of the Arc3D.

        :param abscissa: abscissa where in the curve the unit direction vector should be calculated.
        :return: Corresponding unit direction vector.
        """
        direction_vector = self.direction_vector(abscissa)
        direction_vector.normalize()
        return direction_vector

    def rotation(self, center: volmdlr.Point3D,
                 axis: volmdlr.Vector3D, angle: float):
        """
        Arc3D rotation.

        :param center: rotation center
        :param axis: rotation axis
        :param angle: angle rotation
        :return: a new rotated Arc3D
        """
        new_start = self.start.rotation(center, axis, angle)
        new_interior = self.interior.rotation(center, axis, angle)
        new_end = self.end.rotation(center, axis, angle)
        return Arc3D(new_start, new_interior, new_end, name=self.name)

    def rotation_inplace(self, center: volmdlr.Point3D,
                         axis: volmdlr.Vector3D, angle: float):
        """
        Arc3D rotation. Object is updated inplace.

        :param center: rotation center
        :param axis: rotation axis
        :param angle: rotation angle
        """
        self.center.rotation_inplace(center, axis, angle)
        self.start.rotation_inplace(center, axis, angle)
        self.interior.rotation_inplace(center, axis, angle)
        self.end.rotation_inplace(center, axis, angle)
        new_bounding_box = self.get_bounding_box()
        self.bounding_box = new_bounding_box
        for prim in self.primitives:
            prim.rotation_inplace(center, axis, angle)

    def translation(self, offset: volmdlr.Vector3D):
        """
        Arc3D translation.

        :param offset: translation vector
        :return: A new translated Arc3D
        """
        new_start = self.start.translation(offset)
        new_interior = self.interior.translation(offset)
        new_end = self.end.translation(offset)
        return Arc3D(new_start, new_interior, new_end, name=self.name)

    def translation_inplace(self, offset: volmdlr.Vector3D):
        """
        Arc3D translation. Object is updated inplace.

        :param offset: translation vector.
        """
        self.center.translation_inplace(offset)
        self.start.translation_inplace(offset)
        self.interior.translation_inplace(offset)
        self.end.translation_inplace(offset)
        new_bounding_box = self.get_bounding_box()
        self.bounding_box = new_bounding_box
        for prim in self.primitives:
            prim.translation_inplace(offset)

    def plot(self, ax=None, color='k', alpha=1,
             edge_ends=False, edge_direction=False):
        if ax is None:
            fig = plt.figure()
            ax = Axes3D(fig)
        else:
            fig = None
        # if plot_points:
        #     ax.plot([self.interior[0]], [self.interior[1]], [self.interior[2]],
        #             color='b')
        #     ax.plot([self.start[0]], [self.start[1]], [self.start[2]], c='r')
        #     ax.plot([self.end[0]], [self.end[1]], [self.end[2]], c='r')
        #     ax.plot([self.interior[0]], [self.interior[1]], [self.interior[2]],
        #             c='g')
        x = []
        y = []
        z = []
        for pointx, pointy, pointz in self.discretization_points(number_points=25):
            x.append(pointx)
            y.append(pointy)
            z.append(pointz)

        ax.plot(x, y, z, color=color, alpha=alpha)
        if edge_ends:
            self.start.plot(ax=ax)
            self.end.plot(ax=ax)

        if edge_direction:
            x, y, z = self.point_at_abscissa(0.5 * self.length())
            u, v, w = 0.05 * self.unit_direction_vector(0.5 * self.length())
            ax.quiver(x, y, z, u, v, w, length=self.length() / 100,
                      arrow_length_ratio=5, normalize=True,
                      pivot='tip', color=color)
        return ax

    def plot2d(self, center: volmdlr.Point3D = volmdlr.O3D,
               x3d: volmdlr.Vector3D = volmdlr.X3D, y3d: volmdlr.Vector3D = volmdlr.Y3D,
               ax=None, color='k'):

        if ax is None:
            fig = plt.figure()
            ax = fig.add_subplot(111, projection='3d')
        else:
            fig = ax.figure

        # TODO: Enhance this plot
        l = self.length()
        x = []
        y = []
        for i in range(30):
            p = self.point_at_abscissa(i / (29.) * l)
            xi, yi = p.plane_projection2d(center, x3d, y3d)
            x.append(xi)
            y.append(yi)
        ax.plot(x, y, color=color)

        return ax

    def FreeCADExport(self, name, ndigits=6):
        xs, ys, zs = round(1000 * self.start, ndigits)
        xi, yi, zi = round(1000 * self.interior, ndigits)
        xe, ye, ze = round(1000 * self.end, ndigits)
        return '{} = Part.Arc(fc.Vector({},{},{}),fc.Vector({},{},{}),fc.Vector({},{},{}))\n' \
            .format(name, xs, ys, zs, xi, yi, zi, xe, ye, ze)

    def copy(self, *args, **kwargs):
        return Arc3D(self.start.copy(), self.interior.copy(), self.end.copy())

    def frame_mapping_parameters(self, frame: volmdlr.Frame3D, side: str):
        if side == 'old':
            new_start = frame.old_coordinates(self.start.copy())
            new_interior = frame.old_coordinates(self.interior.copy())
            new_end = frame.old_coordinates(self.end.copy())
        elif side == 'new':
            new_start = frame.new_coordinates(self.start.copy())
            new_interior = frame.new_coordinates(self.interior.copy())
            new_end = frame.new_coordinates(self.end.copy())
        else:
            raise ValueError('side value not valid, please specify'
                             'a correct value: \'old\' or \'new\'')
        return new_start, new_interior, new_end

    def frame_mapping(self, frame: volmdlr.Frame3D, side: str):
        """
        Changes vector frame_mapping and return a new Arc3D.

        side = 'old' or 'new'
        """
        new_start, new_interior, new_end =\
            self.frame_mapping_parameters(frame, side)

        return Arc3D(new_start, new_interior, new_end, name=self.name)

    def frame_mapping_inplace(self, frame: volmdlr.Frame3D, side: str):
        """
        Changes vector frame_mapping and the object is updated inplace.

        side = 'old' or 'new'
        """
        new_start, new_interior, new_end = \
            self.frame_mapping_parameters(frame, side)
        self.start, self.interior, self.end = new_start, new_interior, new_end

    def abscissa(self, point3d: volmdlr.Point3D):
        """
        Calculates the abscissa given a point in the Arc3D.

        :param point3d: point to calculate the abscissa.
        :return: corresponding abscissa.
        """
        x, y, _ = self.frame.new_coordinates(point3d)
        u1 = x / self.radius
        u2 = y / self.radius
        theta = volmdlr.core.sin_cos_angle(u1, u2)

        return self.radius * abs(theta)

    def split(self, split_point: volmdlr.Point3D):
        """
        Splits the Arc2D in two at a given point.

        :param split_point: splitting point
        :return: two Arc2D.
        """
        abscissa = self.abscissa(split_point)

        return [Arc3D(self.start,
                      self.point_at_abscissa(0.5 * abscissa),
                      split_point),
                Arc3D(split_point,
                      self.point_at_abscissa(1.5 * abscissa),
                      self.end)
                ]

    def to_2d(self, plane_origin, x, y):
        """
        Tranforms a Arc3D into an Arc2D, given an plane origin and a u and v plane vector.

        :param plane_origin: plane origin.
        :param x: plane u vector.
        :param y: plane v vector.
        :return: Arc2D.
        """
        ps = self.start.to_2d(plane_origin, x, y)
        pi = self.interior.to_2d(plane_origin, x, y)
        pe = self.end.to_2d(plane_origin, x, y)
        return Arc2D(ps, pi, pe, name=self.name)

    def minimum_distance_points_arc(self, other_arc):

        u1 = self.start - self.center
        u1.normalize()
        u2 = self.normal.cross(u1)

        w = other_arc.center - self.center

        u3 = other_arc.start - other_arc.center
        u3.normalize()
        u4 = other_arc.normal.cross(u3)

        r1, r2 = self.radius, other_arc.radius

        a, b, c, d = u1.dot(u1), u1.dot(u2), u1.dot(u3), u1.dot(u4)
        e, f, g = u2.dot(u2), u2.dot(u3), u2.dot(u4)
        h, i = u3.dot(u3), u3.dot(u4)
        j = u4.dot(u4)
        k, l, m, n, o = w.dot(u1), w.dot(u2), w.dot(u3), w.dot(u4), w.dot(w)

        def distance_squared(x):
            return (a * ((math.cos(x[0])) ** 2) * r1 ** 2 + e * (
                    (math.sin(x[0])) ** 2) * r1 ** 2
                    + o + h * ((math.cos(x[1])) ** 2) * r2 ** 2 + j * (
                (math.sin(x[1])) ** 2) * r2 ** 2
                + b * math.sin(2 * x[0]) * r1 ** 2 - 2 * r1 * math.cos(
                        x[0]) * k
                - 2 * r1 * r2 * math.cos(x[0]) * math.cos(x[1]) * c
                - 2 * r1 * r2 * math.cos(x[0]) * math.sin(
                        x[1]) * d - 2 * r1 * math.sin(x[0]) * l
                - 2 * r1 * r2 * math.sin(x[0]) * math.cos(x[1]) * f
                - 2 * r1 * r2 * math.sin(x[0]) * math.sin(
                        x[1]) * g + 2 * r2 * math.cos(x[1]) * m
                + 2 * r2 * math.sin(x[1]) * n + i * math.sin(
                        2 * x[1]) * r2 ** 2)

        x01 = npy.array([self.angle / 2, other_arc.angle / 2])

        res1 = scp.optimize.least_squares(distance_squared, x01,
                                          bounds=[(0, 0), (
                                              self.angle, other_arc.angle)])

        p1 = self.point_at_abscissa(res1.x[0] * r1)
        p2 = other_arc.point_at_abscissa(res1.x[1] * r2)

        return p1, p2

    def minimum_distance_points_line(self, other_line):

        u = other_line.direction_vector()
        k = self.start - self.center
        k.normalize()
        w = self.center - other_line.start
        v = self.normal.cross(k)

        r = self.radius

        a = u.dot(u)
        b = u.dot(v)
        c = u.dot(k)
        d = v.dot(v)
        e = v.dot(k)
        f = k.dot(k)
        g = w.dot(u)
        h = w.dot(v)
        i = w.dot(k)
        j = w.dot(w)

        # x = (s, theta)
        def distance_squared(x):
            return (a * x[0] ** 2 + j + d * (
                    (math.sin(x[1])) ** 2) * r ** 2 + f * (
                (math.cos(x[1])) ** 2) * r ** 2
                - 2 * x[0] * g - 2 * x[0] * r * math.sin(x[1]) * b - 2 * x[
                        0] * r * math.cos(x[1]) * c
                + 2 * r * math.sin(x[1]) * h + 2 * r * math.cos(x[1]) * i
                + math.sin(2 * x[1]) * e * r ** 2)

        x01 = npy.array([0.5, self.angle / 2])
        x02 = npy.array([0.5, 0])
        x03 = npy.array([0.5, self.angle])

        res1 = scp.optimize.least_squares(distance_squared, x01,
                                          bounds=[(0, 0), (1, self.angle)])
        res2 = scp.optimize.least_squares(distance_squared, x02,
                                          bounds=[(0, 0), (1, self.angle)])
        res3 = scp.optimize.least_squares(distance_squared, x03,
                                          bounds=[(0, 0), (1, self.angle)])

        p1 = other_line.point_at_abscissa(
            res1.x[0] * other_line.length())
        p2 = self.point_at_abscissa(res1.x[1] * r)

        res = [res2, res3]
        for couple in res:
            ptest1 = other_line.point_at_abscissa(
                couple.x[0] * other_line.length())
            ptest2 = self.point_at_abscissa(couple.x[1] * r)
            dtest = ptest1.point_distance(ptest2)
            if dtest < d:
                p1, p2 = ptest1, ptest2

        return p1, p2

    def minimum_distance(self, element, return_points=False):
        if element.__class__ is Arc3D or element.__class__.__name__ == 'Circle3D':
            p1, p2 = self.minimum_distance_points_arc(element)
            if return_points:
                return p1.point_distance(p2), p1, p2
            else:
                return p1.point_distance(p2)

        elif element.__class__ is LineSegment3D:
            pt1, pt2 = self.minimum_distance_points_line(element)
            if return_points:
                return pt1.point_distance(pt2), pt1, pt2
            else:
                return pt1.point_distance(pt2)
        else:
            return NotImplementedError

    def extrusion(self, extrusion_vector):
        if self.normal.is_colinear_to(extrusion_vector):
            u = self.start - self.center
            u.normalize()
            w = extrusion_vector.copy()
            w.normalize()
            v = w.cross(u)
            arc2d = self.to_2d(self.center, u, v)
            angle1, angle2 = arc2d.angle1, arc2d.angle2
            if angle2 < angle1:
                angle2 += volmdlr.TWO_PI
            cylinder = volmdlr.faces.CylindricalSurface3D(
                volmdlr.Frame3D(self.center,
                                u,
                                v,
                                w),
                self.radius
            )
            return [cylinder.rectangular_cut(angle1,
                                             angle2,
                                             0, extrusion_vector.norm())]
        else:
            raise NotImplementedError(
                'Elliptic faces not handled: dot={}'.format(
                    self.normal.dot(extrusion_vector)
                ))

    def revolution(self, axis_point: volmdlr.Point3D, axis: volmdlr.Vector3D,
                   angle: float):
        line3d = Line3D(axis_point, axis_point + axis)
        tore_center, _ = line3d.point_projection(self.center)
        if math.isclose(tore_center.point_distance(self.center), 0.,
                        abs_tol=1e-9):
            # Sphere
            start_p, _ = line3d.point_projection(self.start)
            u = self.start - start_p

            if math.isclose(u.norm(), 0, abs_tol=1e-9):
                end_p, _ = line3d.point_projection(self.end)
                u = self.end - end_p
                if math.isclose(u.norm(), 0, abs_tol=1e-9):
                    interior_p, _ = line3d.point_projection(self.interior)
                    u = self.interior - interior_p

            u.normalize()
            v = axis.cross(u)
            arc2d = self.to_2d(self.center, u, axis)

            surface = volmdlr.faces.SphericalSurface3D(
                volmdlr.Frame3D(self.center, u, v, axis), self.radius)

            return [surface.rectangular_cut(0, angle,
                                            arc2d.angle1, arc2d.angle2)]

        else:
            # Toroidal
            u = self.center - tore_center
            u.normalize()
            v = axis.cross(u)
            if not math.isclose(self.normal.dot(u), 0., abs_tol=1e-9):
                raise NotImplementedError(
                    'Outside of plane revolution not supported')

            R = tore_center.point_distance(self.center)
            surface = volmdlr.faces.ToroidalSurface3D(
                volmdlr.Frame3D(tore_center, u, v, axis), R,
                self.radius)
            arc2d = self.to_2d(tore_center, u, axis)
            return [surface.rectangular_cut(0, angle,
                                            arc2d.angle1, arc2d.angle2)]

    def to_step(self, current_id, surface_id=None):
        if self.angle >= math.pi:
            l = self.length()
            arc1, arc2 = self.split(self.point_at_abscissa(0.33 * l))
            arc2, arc3 = arc2.split(self.point_at_abscissa(0.66 * l))
            content, arcs1_id = arc1.to_step_without_splitting(current_id)
            arc2_content, arcs2_id = arc2.to_step_without_splitting(
                arcs1_id[0] + 1)
            arc3_content, arcs3_id = arc3.to_step_without_splitting(
                arcs2_id[0] + 1)
            content += arc2_content + arc3_content
            return content, [arcs1_id[0], arcs2_id[0], arcs3_id[0]]
        return self.to_step_without_splitting(current_id)

    def to_step_without_splitting(self, current_id, surface_id=None):
        u = self.start - self.center
        u.normalize()
        v = self.normal.cross(u)
        frame = volmdlr.Frame3D(self.center, self.normal, u, v)

        content, frame_id = frame.to_step(current_id)
        curve_id = frame_id + 1
        content += "#{} = CIRCLE('{}', #{}, {:.6f});\n".format(curve_id,
                                                               self.name,
                                                               frame_id,
                                                               self.radius * 1000,
                                                               )

        if surface_id:
            content += "#{} = SURFACE_CURVE('',#{},(#{}),.PCURVE_S1.);\n".format(
                curve_id + 1, curve_id, surface_id)
            curve_id += 1

        current_id = curve_id + 1
        start_content, start_id = self.start.to_step(current_id, vertex=True)
        end_content, end_id = self.end.to_step(start_id + 1, vertex=True)
        content += start_content + end_content
        current_id = end_id + 1
        content += "#{} = EDGE_CURVE('{}',#{},#{},#{},.T.);\n".format(
            current_id, self.name,
            start_id, end_id, curve_id)
        return content, [current_id]

    def point_belongs(self, point3d, abs_tol: float = 1e-6):
        """
        Check if a point3d belongs to the arc_3d or not.

        :param point3d: point to be verified is on arc
        :return: True if point is on Arc, False otherwise.
        """
        if not math.isclose(point3d.point_distance(self.center), self.radius, abs_tol=abs_tol):
            return False
        vector1 = self.start - self.center
        vector2 = self.interior - self.center
        vector3 = point3d - self.center
        if not math.isclose(vector1.dot(vector2.cross(vector3)), 0.0, abs_tol=abs_tol):
            return False
        point_abscissa = self.abscissa(point3d)
        abscissa_start = self.abscissa(self.start)
        abscissa_end = self.abscissa(self.end)
        if abscissa_start <= point_abscissa <= abscissa_end:
            return True
        return False

    def triangulation(self):
        return None

    def middle_point(self):
        return self.point_at_abscissa(self.length() / 2)

    def line_intersections(self, line3d: Line3D):
        """
        Calculates intersections between an Arc3D and a Line3D.

        :param linesegment3d: linesegment to verify intersections.
        :return: list with intersections points between line and Arc3D.
        """
        circle3d_lineseg_inters = vm_utils_intersections.circle_3d_linesegment_intersections(self, line3d)
        linesegment_intersections = []
        for intersection in circle3d_lineseg_inters:
            if self.point_belongs(intersection, 1e-6):
                linesegment_intersections.append(intersection)
        return linesegment_intersections

    def linesegment_intersections(self, linesegment3d: LineSegment3D):
        """
        Calculates intersections between an Arc3D and a LineSegment3D.

        :param linesegment3d: linesegment to verify intersections.
        :return: list with intersections points between linesegment and Arc3D.
        """
        linesegment_intersections = []
        intersections = self.line_intersections(linesegment3d)
        for intersection in intersections:
            if linesegment3d.point_belongs(intersection):
                linesegment_intersections.append(intersection)
        return linesegment_intersections


class FullArc3D(Arc3D):
    """
    An edge that starts at start_end, ends at the same point after having described
    a circle
    """

    def __init__(self, center: volmdlr.Point3D, start_end: volmdlr.Point3D,
                 normal: volmdlr.Vector3D,
                 name: str = ''):
        self.__center = center
        self.__normal = normal
        interior = start_end.rotation(center, normal, math.pi)
        Arc3D.__init__(self, start=start_end, end=start_end,
                       interior=interior, name=name)  # !!! this is dangerous

    def __hash__(self):
        return hash(self.center) + 5 * hash(self.start_end)

    def __eq__(self, other_arc):
        return (self.center == other_arc.center) \
            and (self.start == other_arc.start)

    @property
    def center(self):
        return self.__center

    @property
    def angle(self):
        return volmdlr.TWO_PI

    @property
    def normal(self):
        return self.__normal

    @property
    def is_trigo(self):
        return True

    def copy(self, *args, **kwargs):
        return FullArc3D(self._center.copy(), self.end.copy(), self._normal.copy())

    def to_2d(self, plane_origin, x, y):
        """
        Tranforms a FullArc3D into an FullArc2D, given an plane origin and a u and v plane vector.

        :param plane_origin: plane origin.
        :param x: plane u vector.
        :param y: plane v vector.
        :return: FullArc2D.
        """
        center = self.center.to_2d(plane_origin, x, y)
        start_end = self.start.to_2d(plane_origin, x, y)
        return FullArc2D(center, start_end)

    def to_step(self, current_id, surface_id=None):
        # Not calling Circle3D.to_step because of circular imports
        u = self.start - self.center
        u.normalize()
        v = self.normal.cross(u)
        frame = volmdlr.Frame3D(self.center, self.normal, u, v)
        content, frame_id = frame.to_step(current_id)
        curve_id = frame_id + 1
        # Not calling Circle3D.to_step because of circular imports
        content += "#{} = CIRCLE('{}',#{},{:.6f});\n".format(curve_id,
                                                             self.name,
                                                             frame_id,
                                                             self.radius * 1000,
                                                             )

        if surface_id:
            content += "#{} = SURFACE_CURVE('',#{},(#{}),.PCURVE_S1.);\n".format(
                curve_id + 1, curve_id, surface_id)
            curve_id += 1

        p1 = (self.center + u * self.radius).to_point()
        # p2 = self.center + v*self.radius
        # p3 = self.center - u*self.radius
        # p4 = self.center - v*self.radius

        p1_content, p1_id = p1.to_step(curve_id + 1, vertex=True)
        content += p1_content
        # p2_content, p2_id = p2.to_step(p1_id+1, vertex=True)
        # p3_content, p3_id = p3.to_step(p2_id+1, vertex=True)
        # p4_content, p4_id = p4.to_step(p3_id+1, vertex=True)
        # content += p1_content + p2_content + p3_content + p4_content

        # arc1_id = p4_id + 1
        # content += "#{} = EDGE_CURVE('{}',#{},#{},#{},.T.);\n".format(arc1_id, self.name,
        #                                                             p1_id, p2_id,
        #                                                             circle_id)

        # arc2_id = arc1_id + 1
        # content += "#{} = EDGE_CURVE('{}',#{},#{},#{},.T.);\n".format(arc2_id, self.name,
        #                                                             p2_id, p3_id,
        #                                                             circle_id)

        # arc3_id = arc2_id + 1
        # content += "#{} = EDGE_CURVE('{}',#{},#{},#{},.T.);\n".format(arc3_id, self.name,
        #                                                             p3_id, p4_id,
        #                                                             circle_id)

        # arc4_id = arc3_id + 1
        # content += "#{} = EDGE_CURVE('{}',#{},#{},#{},.T.);\n".format(arc4_id, self.name,
        #                                                             p4_id, p1_id,
        #                                                             circle_id)

        edge_curve = p1_id + 1
        content += f"#{edge_curve} = EDGE_CURVE('{self.name}',#{p1_id},#{p1_id},#{curve_id},.T.);\n"
        curve_id += 1

        # return content, [arc1_id, arc2_id, arc3_id, arc4_id]
        return content, [edge_curve]

    def plot(self, ax=None, color='k', alpha=1., edge_ends=False,
             edge_direction=False):
        if ax is None:
            ax = Axes3D(plt.figure())

        x = []
        y = []
        z = []
        for px, py, pz in self.discretization_points(number_points=20):
            x.append(px)
            y.append(py)
            z.append(pz)
        x.append(x[0])
        y.append(y[0])
        z.append(z[0])
        ax.plot(x, y, z, color=color, alpha=alpha)

        if edge_ends:
            self.start.plot(ax=ax)
            self.end.plot(ax=ax)

        if edge_direction:
            s = 0.5 * self.length()
            x, y, z = self.point_at_abscissa(s)
            tangent = self.unit_direction_vector(s)
            arrow_length = 0.15 * s
            ax.quiver(x, y, z, *arrow_length * tangent,
                      pivot='tip')

        return ax

    def rotation(self, center: volmdlr.Point3D, axis: volmdlr.Vector3D, angle: float):
        new_start_end = self.start.rotation(center, axis, angle, True)
        new_center = self._center.rotation(center, axis, angle, True)
        new_normal = self._normal.rotation(center, axis, angle, True)
        return FullArc3D(new_center, new_start_end,
                         new_normal, name=self.name)

    def rotation_inplace(self, center: volmdlr.Point3D, axis: volmdlr.Vector3D, angle: float):
        self.start.rotation(center, axis, angle, False)
        self.end.rotation(center, axis, angle, False)
        self._center.rotation(center, axis, angle, False)
        self.interior.rotation(center, axis, angle, False)

    def translation(self, offset: volmdlr.Vector3D):
        new_start_end = self.start.translation(offset, True)
        new_center = self._center.translation(offset, True)
        new_normal = self._normal.translation(offset, True)
        return FullArc3D(new_center, new_start_end,
                         new_normal, name=self.name)

    def translation_inplace(self, offset: volmdlr.Vector3D):
        self.start.translation(offset, False)
        self.end.translation(offset, False)
        self._center.translation(offset, False)
        self.interior.translation(offset, False)

    def linesegment_intersections(self, linesegment: LineSegment3D):
        """
        Calculates the intersections between a fullarc3d and a linesegment3d
        :param linesegment: linesegment3d to verifie intersections
        :return: list of points3d, if there are any intersections, an empty list if otherwise
        """
        distance_center_lineseg = linesegment.point_distance(self.frame.origin)
        if distance_center_lineseg > self.radius:
            return []
        direction_vector = linesegment.direction_vector()
        if math.isclose(self.frame.w.dot(direction_vector), 0, abs_tol=1e-6) and \
                not math.isclose(linesegment.start.z - self.frame.origin.z, 0, abs_tol=1e-6):
            return []

        if linesegment.start.z == linesegment.end.z == self.frame.origin.z:
            quadratic_equation_a = (1 + (direction_vector.y ** 2 / direction_vector.x ** 2))
            quadratic_equation_b = (-2 * (direction_vector.y ** 2 / direction_vector.x ** 2) * linesegment.start.x +
                                    2 * (direction_vector.y / direction_vector.x) * linesegment.start.y)
            quadratic_equation_c = ((linesegment.start.y - (direction_vector.y / direction_vector.x) *
                                     linesegment.start.x) ** 2 - self.radius ** 2)
            delta = (quadratic_equation_b ** 2 - 4 * quadratic_equation_a * quadratic_equation_c)
            x1 = (- quadratic_equation_b + math.sqrt(delta)) / (2 * quadratic_equation_a)
            x2 = (- quadratic_equation_b - math.sqrt(delta)) / (2 * quadratic_equation_a)
            y1 = (direction_vector.y / direction_vector.x) * (x1 - linesegment.start.x) + linesegment.start.y
            y2 = (direction_vector.y / direction_vector.x) * (x2 - linesegment.start.x) + linesegment.start.y
            return [volmdlr.Point3D(x1, y1, self.frame.origin.z), volmdlr.Point3D(x2, y2, self.frame.origin.z)]
        if math.isclose(direction_vector.z, 0, abs_tol=1e-6):
            print(True)
        constant = (self.frame.origin.z - linesegment.start.z) / direction_vector.z
        x_coordinate = constant * direction_vector.x + linesegment.start.x
        y_coordinate = constant * direction_vector.y + linesegment.start.y
        if math.isclose((x_coordinate - self.frame.origin.x) ** 2 + (y_coordinate - self.frame.origin.y) ** 2,
                        self.radius ** 2, abs_tol=1e-6):
            return [volmdlr.Point3D(x_coordinate, y_coordinate, self.frame.origin.z)]
        return []


class ArcEllipse3D(Edge):
    """
    An arc is defined by a starting point, an end point and an interior point
    """

    def __init__(self, start, interior, end, center, major_dir,
                 name=''):  # , extra=None):
        # Extra is an additionnal point if start=end because you need 3 points on the arcellipse to define it
        Edge.__init__(self, start=start, end=end, name=name)
        self.interior = interior
        self.center = center
        major_dir.normalize()
        self.major_dir = major_dir  # Vector for Gradius
        # self.extra = extra

        u1 = (self.interior - self.start)
        u2 = (self.interior - self.end)
        u1.normalize()
        u2.normalize()

        if u1 == u2:
            u2 = (self.interior - self.extra)
            u2.normalize()

        # if normal is None:
        n = u2.cross(u1)
        n.normalize()
        self.normal = n
        # else:
        #     n = normal
        #     n.normalize()
        #     self.normal = normal

        self.minor_dir = self.normal.cross(self.major_dir)

        frame = volmdlr.Frame3D(self.center, self.major_dir, self.minor_dir, self.normal)
        self.frame = frame
        start_new, end_new = frame.new_coordinates(
            self.start), frame.new_coordinates(self.end)
        interior_new, center_new = frame.new_coordinates(
            self.interior), frame.new_coordinates(self.center)

        # from :
        # https://math.stackexchange.com/questions/339126/how-to-draw-an-ellipse-if-a-center-and-3-arbitrary-points-on-it-are-given
        def theta_A_B(s, i, e, c):
            # theta=angle d'inclinaison ellipse par rapport à horizontal(sens horaire),A=demi
            # grd axe, B=demi petit axe
            xs, ys, xi, yi, xe, ye = s[0] - c[0], s[1] - c[1], i[0] - c[0], i[
                1] - c[1], e[0] - c[0], e[1] - c[1]
            A = npy.array(([xs ** 2, ys ** 2, 2 * xs * ys],
                           [xi ** 2, yi ** 2, 2 * xi * yi],
                           [xe ** 2, ye ** 2, 2 * xe * ye]))
            invA = npy.linalg.inv(A)
            One = npy.array(([1],
                             [1],
                             [1]))
            C = npy.dot(invA, One)  # matrice colonne de taille 3
            theta = 0.5 * math.atan(2 * C[2] / (C[1] - C[0]))
            c1 = C[0] + C[1]
            c2 = (C[1] - C[0]) / math.cos(2 * theta)
            gdaxe = math.sqrt((2 / (c1 - c2)))
            ptax = math.sqrt((2 / (c1 + c2)))
            return theta, gdaxe, ptax

        if start == end:
            extra_new = frame.new_coordinates(self.extra)
            theta, A, B = theta_A_B(start_new, extra_new, interior_new,
                                    center_new)
        else:
            theta, A, B = theta_A_B(start_new, interior_new, end_new,
                                    center_new)

        self.Gradius = A
        self.Sradius = B
        self.theta = theta

        # Angle pour start
        u1, u2 = start_new.x / self.Gradius, start_new.y / self.Sradius
        angle1 = volmdlr.core.sin_cos_angle(u1, u2)
        self.angle_start = angle1
        # Angle pour end
        u3, u4 = end_new.x / self.Gradius, end_new.y / self.Sradius
        angle2 = volmdlr.core.sin_cos_angle(u3, u4)
        self.angle_end = angle2
        # Angle pour interior
        u5, u6 = interior_new.x / self.Gradius, interior_new.y / self.Sradius
        anglei = volmdlr.core.sin_cos_angle(u5, u6)
        self.angle_interior = anglei

        # Going trigo/clock wise from start to interior
        if anglei < angle1:
            trigowise_path = (anglei + volmdlr.TWO_PI) - angle1
            clockwise_path = angle1 - anglei
        else:
            trigowise_path = anglei - angle1
            clockwise_path = angle1 - anglei + volmdlr.TWO_PI

        # Going trigo wise from interior to interior
        if angle2 < anglei:
            trigowise_path += (angle2 + volmdlr.TWO_PI) - anglei
            clockwise_path += anglei - angle2
        else:
            trigowise_path += angle2 - anglei
            clockwise_path += anglei - angle2 + volmdlr.TWO_PI

        if clockwise_path > trigowise_path:
            self.is_trigo = True
            self.angle = trigowise_path
        else:
            # Clock wise
            self.is_trigo = False
            self.angle = clockwise_path

        if self.start == self.end:
            self.angle = volmdlr.TWO_PI

        if self.is_trigo:
            self.offset_angle = angle1
        else:
            self.offset_angle = angle2

        volmdlr.core.CompositePrimitive3D.__init__(self,
                                                   primitives=self.discretization_points(),
                                                   name=name)

    def discretization_points(self, *, number_points: int = None, angle_resolution: int = 20):
        """
        discretize a Contour to have "n" points
        :param number_points: the number of points (including start and end points)
             if unset, only start and end will be returned
        :param angle_resolution: if set, the sampling will be adapted to have a controlled angular distance. Usefull
            to mesh an arc
        :return: a list of sampled points
        """

        if not number_points:
            if not angle_resolution:
                number_points = 2
            else:
                number_points = math.ceil(angle_resolution * abs(0.5 * self.angle / math.pi)) + 1
        if self.angle_start > self.angle_end:
            if self.angle_start >= self.angle_interior >= self.angle_end:
                angle_start = self.angle_end
                angle_end = self.angle_start
            else:
                angle_end = self.angle_end + volmdlr.TWO_PI
                angle_start = self.angle_start
        elif self.angle_start == self.angle_end:
            angle_start = 0
            angle_end = 2 * math.pi
        else:
            angle_end = self.angle_end
            angle_start = self.angle_start

        discretization_points = [self.frame.old_coordinates(
            volmdlr.Point3D(self.Gradius * math.cos(angle), self.Sradius * math.sin(angle), 0))
            for angle in npy.linspace(angle_start, angle_end, number_points)]
        return discretization_points

    def polygon_points(self, discretization_resolution: int):
        warnings.warn('polygon_points is deprecated,\
        please use discretization_points instead',
                      DeprecationWarning)
        return self.discretization_points(angle_resolution=discretization_resolution)

    def _get_points(self):
        return self.discretization_points()

    points = property(_get_points)

    def to_2d(self, plane_origin, x, y):
        """
        Tranforms a ArcEllipse3D into an ArcEllipse2D, given an plane origin and a u and v plane vector.

        :param plane_origin: plane origin.
        :param x: plane u vector.
        :param y: plane v vector.
        :return: ArcEllipse2D.
        """
        point_start2d = self.start.to_2d(plane_origin, x, y)
        point_interior2d = self.interior.to_2d(plane_origin, x, y)
        point_end2d = self.end.to_2d(plane_origin, x, y)
        center = self.center.to_2d(plane_origin, x, y)
        point_major_dir = self.center + self.Gradius * self.major_dir
        point_major_dir_2d = point_major_dir.to_2d(plane_origin, x, y)
        vector_major_dir_2d = point_major_dir_2d - center
        vector_major_dir_2d.normalize()
        return ArcEllipse2D(point_start2d, point_interior2d, point_end2d, center, vector_major_dir_2d, name=self.name)

    def length(self):
        return self.angle * math.sqrt(
            (self.Gradius ** 2 + self.Sradius ** 2) / 2)

    def normal_vector(self, abscissa):
        raise NotImplementedError

    def unit_normal_vector(self, abscissa):
        raise NotImplementedError

    def direction_vector(self, abscissa):
        raise NotImplementedError

    def unit_direction_vector(self, abscissa):
        raise NotImplementedError

    def reverse(self):
        return self.__class__(self.end.copy(),
                              self.interior.copy(),
                              self.start.copy(),
                              self.center.copy(),
                              self.major_dir.copy(),
                              self.name)

    def plot(self, ax=None, color: str = 'k', alpha=1.0, edge_ends=False, edge_direction=False):
        if ax is None:
            fig = plt.figure()
            ax = Axes3D(fig)
        else:
            fig = None

        ax.plot([self.interior[0]], [self.interior[1]], [self.interior[2]],
                color='b')
        ax.plot([self.start[0]], [self.start[1]], [self.start[2]], c='r')
        ax.plot([self.end[0]], [self.end[1]], [self.end[2]], c='r')
        ax.plot([self.interior[0]], [self.interior[1]], [self.interior[2]],
                c='g')
        x = []
        y = []
        z = []
        for px, py, pz in self.discretization_points(number_points=20):
            x.append(px)
            y.append(py)
            z.append(pz)

        ax.plot(x, y, z, 'k')
        ax.plot(x, y, z, color, alpha=alpha)
        if edge_ends:
            self.start.plot(ax)
            self.end.plot(ax)
        return ax

    def plot2d(self, x3d: volmdlr.Vector3D = volmdlr.X3D, y3d: volmdlr.Vector3D = volmdlr.Y3D,
               ax=None, color='k'):
        if ax is None:
            fig = plt.figure()
            ax = fig.add_subplot(111, projection='3d')
        else:
            fig = ax.figure

        # TODO: Enhance this plot
        l = self.length()
        x = []
        y = []
        for i in range(30):
            p = self.point_at_abscissa(i / (29.) * l)
            xi, yi = p.plane_projection2d(x3d, y3d)
            x.append(xi)
            y.append(yi)
        ax.plot(x, y, color=color)
        return ax

    def FreeCADExport(self, name, ndigits=6):
        xs, ys, zs = round(1000 * self.start, ndigits).vector
        xi, yi, zi = round(1000 * self.interior, ndigits).vector
        xe, ye, ze = round(1000 * self.end, ndigits).vector
        return '{} = Part.Arc(fc.Vector({},{},{}),fc.Vector({},{},{}),fc.Vector({},{},{}))\n'.format(
            name, xs, ys, zs, xi, yi, zi, xe, ye, ze)

    def triangulation(self):
        return None<|MERGE_RESOLUTION|>--- conflicted
+++ resolved
@@ -44,11 +44,7 @@
 
 def insert_knots_and_mutiplicity(knots, knot_mutiplicities, knot_to_add, num):
     """
-<<<<<<< HEAD
-    Compute knot elements and multiplicities based on the global knot vector.
-=======
     Add knot elements and multiplicities based on the global knot vector.
->>>>>>> 87922678
 
     """
     new_knots = []
