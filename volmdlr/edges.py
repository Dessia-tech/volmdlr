#!/usr/bin/env python3
# -*- coding: utf-8 -*-
"""
Edges related classes.
"""
import copy
import math
import sys
import warnings
from itertools import product
from typing import List, Union, Dict, Any

import dessia_common.core as dc
import matplotlib.patches
import matplotlib.pyplot as plt
import numpy as npy
import plot_data.core as plot_data
import plot_data.colors
import scipy.integrate as scipy_integrate
from scipy.optimize import least_squares
from geomdl import NURBS, BSpline, fitting, operations, utilities
from geomdl.operations import length_curve, split_curve

import volmdlr.core
import volmdlr.core_compiled
import volmdlr.geometry
from volmdlr import curves as volmdlr_curves
import volmdlr.utils.common_operations as vm_common_operations
import volmdlr.utils.intersections as vm_utils_intersections
from volmdlr.core import EdgeStyle


def standardize_knot_vector(knot_vector):
    """
    Standardize a knot vector to range from 0 to 1.
    """
    first_knot = knot_vector[0]
    last_knot = knot_vector[-1]
    standard_u_knots = []
    if first_knot != 0 or last_knot != 1:
        x = 1 / (last_knot - first_knot)
        y = first_knot / (first_knot - last_knot)
        for u in knot_vector:
            standard_u_knots.append(u * x + y)
        return standard_u_knots
    return knot_vector


def insert_knots_and_mutiplicity(knots, knot_mutiplicities, knot_to_add, num):
    """
    Compute knot-elements and multiplicities based on the global knot vector.

    """
    new_knots = []
    new_knot_mutiplicities = []
    i = 0
    for i, knot in enumerate(knots):
        if knot > knot_to_add:
            new_knots.extend([knot_to_add])
            new_knot_mutiplicities.append(num)
            new_knots.extend(knots[i:])
            new_knot_mutiplicities.extend(knot_mutiplicities[i:])
            break
        new_knots.append(knot)
        new_knot_mutiplicities.append(knot_mutiplicities[i])
    return new_knots, new_knot_mutiplicities, i


class Edge(dc.DessiaObject):
    """
    Defines a simple edge Object.
    """

    def __init__(self, start, end, name=''):
        self.start = start
        self.end = end
        self._length = None
        self._direction_vector_memo = None
        self._unit_direction_vector_memo = None
        self._reverse = None
        self._middle_point = None
        # Disabling super init call for performance
        # dc.DessiaObject.__init__(self, name=name)
        self.name = name

    def __getitem__(self, key):
        if key == 0:
            return self.start
        if key == 1:
            return self.end
        raise IndexError

    def is_close(self, other_edge, tol: float = 1e-6):
        """
        Verify if two edges are equal, considering a certain tolerance.

        """
        raise NotImplementedError(f'is_close method not implemented by {self.__class__.__name__}')

    def get_reverse(self):
        """
        Gets the same edge, but in the opposite direction.

        """
        raise NotImplementedError(f'get_reverse method not implemented by {self.__class__.__name__}')

    def split(self, split_point, tol: float = 1e-6):
        """
        Gets the same edge, but in the opposite direction.

        """
        raise NotImplementedError(f'split method not implemented by {self.__class__.__name__}')

    def reverse(self):
        if self._reverse is None:
            self._reverse = self.get_reverse()
        return self._reverse

    def direction_independent_is_close(self, other_edge, tol: float = 1e-6):
        """
        Verifies if two line segments are the same, not considering its direction.

        """
        if not isinstance(self, other_edge.__class__):
            return False
        if self.is_close(other_edge, tol):
            return True
        return self.reverse().is_close(other_edge, tol)

    def length(self):
        """
        Calculates the edge's length.
        """
        raise NotImplementedError(f'length method not implemented by {self.__class__.__name__}')

    def point_at_abscissa(self, abscissa):
        """
        Calculates the point at given abscissa.

        """
        raise NotImplementedError(f'point_at_abscissa method not implemented by {self.__class__.__name__}')

    def middle_point(self):
        """
        Gets the middle point for an edge.

        :return:
        """
        if not self._middle_point:
            half_length = self.length() / 2
            self._middle_point = self.point_at_abscissa(abscissa=half_length)
        return self._middle_point

    def discretization_points(self, *, number_points: int = None, angle_resolution: int = None):
        """
        Discretize an Edge to have "n" points.

        :param number_points: the number of points (including start and end
            points) if unset, only start and end will be returned
        :param angle_resolution: if set, the sampling will be adapted to have
            a controlled angular distance. Useful to mesh an arc
        :return: a list of sampled points
        """
        if angle_resolution:
            number_points = int(angle_resolution * (self.length() / math.pi))
        if number_points is None or number_points <= 1:
            number_points = 2
        step = self.length() / (number_points - 1)
        return [self.point_at_abscissa(i * step) for i in range(number_points)]

    def polygon_points(self, discretization_resolution: int):
        """
        Deprecated method of discretization_points.
        """
        warnings.warn('polygon_points is deprecated,\
        please use discretization_points instead',
                      DeprecationWarning)
        return self.discretization_points(number_points=discretization_resolution)

    @classmethod
    def from_step(cls, arguments, object_dict, **kwargs):
        """
        Converts a step primitive to an Edge type object.

        :param arguments: The arguments of the step primitive.
        :type arguments: list
        :param object_dict: The dictionary containing all the step primitives
            that have already been instantiated
        :type object_dict: dict
        :return: The corresponding Edge object
        :rtype: :class:`volmdlr.edges.Edge`
        """
        obj = object_dict[arguments[3]]
        point1 = object_dict[arguments[1]]
        point2 = object_dict[arguments[2]]
        same_sense = bool(arguments[4] == ".T.")
        if obj.__class__.__name__ == 'LineSegment3D':
            return object_dict[arguments[3]]
        if obj.__class__.__name__ == 'Line3D':
            if not same_sense:
                obj = obj.reverse()
            if not point1.is_close(point2):
                return LineSegment3D(point1, point2, obj, arguments[0][1:-1])
            return None

        if hasattr(obj, 'trim'):
            trimmed_edge = obj.trim(point1, point2, same_sense)
            trimmed_edge.name = arguments[0][1:-1]
            return trimmed_edge

        raise NotImplementedError(f'Unsupported #{arguments[3]}: {object_dict[arguments[3]]}')

    def normal_vector(self, abscissa):
        """
        Calculates the normal vector the edge at given abscissa.

        :return: the normal vector
        """
        raise NotImplementedError('the normal_vector method must be'
                                  'overloaded by subclassing class')

    def unit_normal_vector(self, abscissa: float = 0.0):
        """
        Calculates the unit normal vector the edge at given abscissa.

        :param abscissa: edge abscissa
        :return: unit normal vector
        """
        vector = self.normal_vector(abscissa).copy(deep=True)
        vector.normalize()
        return vector

    def direction_vector(self, abscissa):
        """
        Calculates the direction vector the edge at given abscissa.

        :param abscissa: edge abscissa
        :return: direction vector
        """
        raise NotImplementedError('the direction_vector method must be'
                                  'overloaded by subclassing class')

    def unit_direction_vector(self, abscissa: float = 0.0):
        """
        Calculates the unit direction vector the edge at given abscissa.

        :param abscissa: edge abscissa
        :return: unit direction vector
        """
        if not self._unit_direction_vector_memo:
            self._unit_direction_vector_memo = {}
        if abscissa not in self._unit_direction_vector_memo:
            vector = self.direction_vector(abscissa).copy(deep=True)
            vector.normalize()
            self._unit_direction_vector_memo[abscissa] = vector
        return self._unit_direction_vector_memo[abscissa]

    def straight_line_point_belongs(self, point):
        """
        Verifies if a point belongs to the surface created by closing the edge.

        :param point: Point to be verified
        :return: Return True if the point belongs to this surface,
            or False otherwise
        """
        raise NotImplementedError(f'the straight_line_point_belongs method must be'
                                  f' overloaded by {self.__class__.__name__}')

    def touching_points(self, edge2):
        """
        Verifies if two edges are touching each other.

        In case these two edges are touching each other, return these touching points.

        :param edge2: edge2 to verify touching points.
        :return: list of touching points.
        """
        point1, point2 = edge2.start, edge2.end
        point3, point4 = self.start, self.end
        touching_points = []
        for primitive, points in zip([self, edge2], [[point1, point2], [point3, point4]]):
            for point in points:
                if point not in touching_points and primitive.point_belongs(point):
                    touching_points.append(point)
        return touching_points

    def intersections(self, edge2: 'Edge', abs_tol: float = 1e-6):
        """
        Gets the intersections between two edges.

        :param edge2: other edge.
        :param abs_tol: tolerance.
        :return: list of intersection points.
        """
        method_name = f'{edge2.__class__.__name__.lower()[:-2]}_intersections'
        if hasattr(self, method_name):
            intersections = getattr(self, method_name)(edge2, abs_tol)
            return intersections
        method_name = f'{self.__class__.__name__.lower()[:-2]}_intersections'
        if hasattr(edge2, method_name):
            intersections = getattr(edge2, method_name)(self, abs_tol)
            return intersections
        raise NotImplementedError(f'There is no method to calculate the intersectios between'
                                  f' a {self.__class__.__name__} and a {edge2.__class__.__name__}')

    def validate_crossings(self, edge, intersection):
        """Validates the intersections as crossings: edge not touching the other at one end, or in a tangent point."""
        if not volmdlr.core.point_in_list(intersection, [self.start, self.end, edge.start, edge.end]):
            tangent1 = self.unit_direction_vector(self.abscissa(intersection))
            tangent2 = edge.unit_direction_vector(edge.abscissa(intersection))
            if math.isclose(abs(tangent1.dot(tangent2)), 1, abs_tol=1e-6):
                return None
        else:
            return None
        return intersection

    def crossings(self, edge):
        """
        Gets the crossings between two edges.

        """
        valid_crossings = []
        intersections = self.intersections(edge)
        for intersection in intersections:
            crossing = self.validate_crossings(edge, intersection)
            if crossing:
                valid_crossings.append(crossing)
        return valid_crossings

    def abscissa(self, point, tol: float = 1e-6):
        """
        Computes the abscissa of an Edge.

        :param point: The point located on the edge.
        :type point: Union[:class:`volmdlr.Point2D`, :class:`volmdlr.Point3D`].
        :param tol: The precision in terms of distance. Default value is 1e-4.
        :type tol: float, optional.
        :return: The abscissa of the point.
        :rtype: float
        """
        raise NotImplementedError(f'the abscissa method must be overloaded by {self.__class__.__name__}')

    def local_discretization(self, point1, point2, number_points: int = 10):
        """
        Gets n discretization points between two given points of the edge.

        :param point1: point 1 on edge.
        :param point2: point 2 on edge.
        :param number_points: number of points to discretize locally.
        :return: list of locally discretized points.
        """
        abscissa1 = self.abscissa(point1)
        abscissa2 = self.abscissa(point2)
        discretized_points_between_1_2 = []
        for abscissa in npy.linspace(abscissa1, abscissa2, num=number_points):
            if abscissa > self.length() + 1e-6:
                continue
            abscissa_point = self.point_at_abscissa(abscissa)
            if not volmdlr.core.point_in_list(abscissa_point, discretized_points_between_1_2):
                discretized_points_between_1_2.append(abscissa_point)
        return discretized_points_between_1_2

    def split_between_two_points(self, point1, point2):
        """
        Split edge between two points.

        :param point1: point 1.
        :param point2: point 2.
        :return: edge split.
        """
        split1 = self.split(point1)
        if split1[0] and split1[0].point_belongs(point2, abs_tol=1e-6):
            split2 = split1[0].split(point2)
        else:
            split2 = split1[1].split(point2)
        new_split_edge = None
        for split_edge in split2:
            if split_edge and split_edge.point_belongs(point1, 1e-4) and split_edge.point_belongs(point2, 1e-4):
                new_split_edge = split_edge
                break
        return new_split_edge

    def point_distance_to_edge(self, point):
        """
        Calculates the distance from a given point to an edge.

        :param point: point.
        :return: distance to edge.
        """
        best_distance = math.inf
        abscissa1 = 0
        abscissa2 = self.abscissa(self.end)
        distance = best_distance
        point1_ = self.start
        point2_ = self.end
        linesegment_class_ = getattr(sys.modules[__name__], 'LineSegment' + self.__class__.__name__[-2:])
        while True:
            discretized_points_between_1_2 = self.local_discretization(point1_, point2_)
            if not discretized_points_between_1_2:
                break
            distance = point.point_distance(discretized_points_between_1_2[0])
            for point1, point2 in zip(discretized_points_between_1_2[:-1], discretized_points_between_1_2[1:]):
                line = linesegment_class_(point1, point2)
                dist = line.point_distance(point)
                if dist < distance:
                    point1_ = point1
                    point2_ = point2
                    distance = dist
            if not point1_ or math.isclose(distance, best_distance, abs_tol=1e-6):
                break
            best_distance = distance
            if math.isclose(abscissa1, abscissa2, abs_tol=1e-6):
                break
        return distance

    @property
    def simplify(self):
        """Search another simplified edge that can represent the edge."""
        return self

    def is_point_edge_extremity(self, other_point, abs_tol: float = 1e-6):
        """
        Verifies if a point is the start or the end of the edge.

        :param other_point: other point to verify if it is any end of the edge.
        :param abs_tol: tolerance.
        :return: True of False.
        """
        if self.start.is_close(other_point, abs_tol):
            return True
        if self.end.is_close(other_point, abs_tol):
            return True
        return False

    def _generic_minimum_distance(self, element, return_points=False):
        """
        Gets the minimum distance two methods.

        This is a generalized method in a case an analytical method has not yet been defined.

        :param element: another edge.
        :param return_points: weather also to return the corresponding points.
        :return: minimum distance.
        """
        linesegment_class_ = getattr(sys.modules[__name__], 'LineSegment' + self.__class__.__name__[-2:])

        def clean_points(list_pts):
            points_ = []
            for point in list_pts:
                if not volmdlr.core.point_in_list(point, points_):
                    points_.append(point)
            return points_

        points = clean_points(self.discretization_points(number_points=100))
        discretization_primitves1 = [linesegment_class_(pt1, pt2) for pt1, pt2 in zip(points[:-1], points[1:])]
        discretization_points2 = element.discretization_points(number_points=100)
        points = clean_points(discretization_points2)
        discretization_primitves2 = [linesegment_class_(pt1, pt2) for pt1, pt2 in zip(points[:-1], points[1:])]
        minimum_distance = math.inf
        points = None
        for prim1 in discretization_primitves1:
            for prim2 in discretization_primitves2:
                distance, point1, point2 = prim1.distance_linesegment(prim2, return_points=True)
                if distance < minimum_distance:
                    minimum_distance = distance
                    points = (point1, point2)
        if return_points:
            return minimum_distance, points[0], points[1]
        return minimum_distance

<<<<<<< HEAD
    def minimum_distance(self, element, return_points=False):
        method_name_ = 'distance_to_'+element.__class__.__name__.lower()[:-2]
        if hasattr(self, method_name_):
            return getattr(self, method_name_)(element, return_points)
        method_name_ = 'distance_to_' + self.__class__.__name__.lower()[:-2]
        if hasattr(element, method_name_):
            return getattr(element, method_name_)(self, return_points)
        return self._generic_minimum_distance(element, return_points)
=======
    def abscissa_discretization(self, abscissa1, abscissa2, max_number_points: int = 10,
                                return_abscissas: bool = True):
        """
        Gets n discretization points between two given points of the edge.

        :param abscissa1: Initial abscissa.
        :param abscissa2: Final abscissa.
        :param max_number_points: Expected number of points to discretize locally.
        :param return_abscissas: By default, returns also a list of abscissas correspoding to the
            discretization points
        :return: list of locally discretized point and a list containing the abscissas' values.
        """
        discretized_points_between_1_2 = []
        points_abscissas = []
        for abscissa in npy.linspace(abscissa1, abscissa2, num=max_number_points):
            abscissa_point = self.point_at_abscissa(abscissa)
            if not volmdlr.core.point_in_list(abscissa_point, discretized_points_between_1_2):
                discretized_points_between_1_2.append(abscissa_point)
                points_abscissas.append(abscissa)
        if return_abscissas:
            return discretized_points_between_1_2, points_abscissas
        return discretized_points_between_1_2
>>>>>>> 4372b1f4


class LineSegment(Edge):
    """
    Abstract class.

    """

    def __init__(self, start: Union[volmdlr.Point2D, volmdlr.Point3D], end: Union[volmdlr.Point2D, volmdlr.Point3D],
                 line: [volmdlr_curves.Line2D, volmdlr_curves.Line3D] = None, name: str = ''):
        self.line = line
        Edge.__init__(self, start, end, name)

    def length(self):
        """Gets the length of a Line Segment."""
        if not self._length:
            self._length = self.end.point_distance(self.start)
        return self._length

    def abscissa(self, point, tol=1e-6):
        """
        Calculates the abscissa parameter of a Line Segment, at a point.

        :param point: point to verify abscissa.
        :param tol: tolerance.
        :return: abscissa parameter.
        """
        if point.point_distance(self.start) < tol:
            return 0
        if point.point_distance(self.end) < tol:
            return self.length()

        vector = self.end - self.start
        length = vector.norm()
        t_param = (point - self.start).dot(vector) / length
        if t_param < -1e-9 or t_param > length + 1e-9:
            raise ValueError(f'Point is not on linesegment: abscissa={t_param}')
        return t_param

    def direction_vector(self, abscissa=0.):
        """
        Returns a direction vector at a given abscissa, it is not normalized.

        :param abscissa: defines where in the line segment
            direction vector is to be calculated.
        :return: The direction vector of the LineSegment.
        """
        if not self._direction_vector_memo:
            self._direction_vector_memo = {}
        if abscissa not in self._direction_vector_memo:
            self._direction_vector_memo[abscissa] = self.end - self.start
        return self._direction_vector_memo[abscissa]

    def normal_vector(self, abscissa=0.):
        """
        Returns a normal vector at a given abscissa, it is not normalized.

        :param abscissa: defines where in the line_segment
        normal vector is to be calculated.
        :return: The normal vector of the LineSegment.
        """
        return self.direction_vector(abscissa).normal_vector()

    def point_projection(self, point):
        """
        Calculates the projection of a point on a Line Segment.

        :param point: point to be verified.
        :return: point projection.
        """
        point1, point2 = self.start, self.end
        vector = point2 - point1
        norm_u = vector.norm()
        t_param = (point - point1).dot(vector) / norm_u ** 2
        projection = point1 + t_param * vector

        return projection, t_param * norm_u

    def split(self, split_point, tol: float = 1e-6):
        """
        Split a Line Segment at a given point into two Line Segments.

        :param split_point: splitting point.
        :param tol: tolerance.
        :return: list with the two split line segments.
        """
        if split_point.is_close(self.start, tol):
            return [None, self.copy()]
        if split_point.is_close(self.end, tol):
            return [self.copy(), None]
        return [self.__class__(self.start, split_point),
                self.__class__(split_point, self.end)]

    def middle_point(self):
        """
        Calculates the middle point of a Line Segment.

        :return:
        """
        if not self._middle_point:
            self._middle_point = 0.5 * (self.start + self.end)
        return self._middle_point

    def point_at_abscissa(self, abscissa):
        """
        Calculates a point in the LineSegment at a given abscissa.

        :param abscissa: abscissa where in the curve the point should be calculated.
        :return: Corresponding point.
        """
        return self.start + self.unit_direction_vector() * abscissa

    def get_geo_lines(self, tag: int, start_point_tag: int, end_point_tag: int):
        """
        Gets the lines that define a LineSegment in a .geo file.

        :param tag: The linesegment index
        :type tag: int
        :param start_point_tag: The linesegment' start point index
        :type start_point_tag: int
        :param end_point_tag: The linesegment' end point index
        :type end_point_tag: int

        :return: A line
        :rtype: str
        """

        return 'Line(' + str(tag) + ') = {' + str(start_point_tag) + ', ' + str(end_point_tag) + '};'

    def get_geo_points(self):
        return [self.start, self.end]

    def get_shared_section(self, other_linesegment, abs_tol: float = 1e-6):
        """
        Gets the shared section between two line segments.

        :param other_linesegment: other line segment to verify for shared section.
        :param abs_tol: tolerance.
        :return: shared line segment section.
        """
        if self.__class__ != other_linesegment.__class__:
            if self.__class__ == other_linesegment.simplify.__class__:
                return self.get_shared_section(other_linesegment.simplify)
            return []
        if not self.direction_vector().is_colinear_to(other_linesegment.direction_vector()) or \
                (not any(self.point_belongs(point, abs_tol)
                         for point in [other_linesegment.start, other_linesegment.end]) and
                 not any(other_linesegment.point_belongs(point, abs_tol) for point in [self.start, self.end])):
            return []
        if all(self.point_belongs(point) for point in other_linesegment.discretization_points(number_points=5)):
            return [other_linesegment]
        if all(other_linesegment.point_belongs(point) for point in self.discretization_points(number_points=5)):
            return [self]
        new_linesegment_points = []
        for point in [self.start, self.end]:
            if other_linesegment.point_belongs(point, abs_tol=abs_tol) and\
                    not volmdlr.core.point_in_list(point, new_linesegment_points):
                new_linesegment_points.append(point)
        for point in [other_linesegment.start, other_linesegment.end]:
            if self.point_belongs(point, abs_tol=abs_tol) and\
                    not volmdlr.core.point_in_list(point, new_linesegment_points):
                new_linesegment_points.append(point)
        if len(new_linesegment_points) == 1:
            return []
        if len(new_linesegment_points) != 2:
            raise ValueError
        class_ = self.__class__
        return [class_(new_linesegment_points[0], new_linesegment_points[1])]

    def delete_shared_section(self, other_linesegment, abs_tol: float = 1e-6):
        """
        Deletes from self, the section shared with the other line segment.

        :param other_linesegment:
        :param abs_tol: tolerance.
        :return:
        """
        shared_section = self.get_shared_section(other_linesegment, abs_tol)
        if not shared_section:
            return [self]
        points = []
        for point in [self.start, self.end, shared_section[0].start, shared_section[0].end]:
            if not volmdlr.core.point_in_list(point, points):
                points.append(point)
        points = sorted(points, key=self.start.point_distance)
        new_line_segments = []
        class_ = self.__class__
        for point1, point2 in zip(points[:-1], points[1:]):
            lineseg = class_(point1, point2)
            if not lineseg.direction_independent_is_close(shared_section[0]):
                new_line_segments.append(lineseg)
        return new_line_segments

    def straight_line_point_belongs(self, point):
        """
        Closing straight line point belongs verification.

        Verifies if a point belongs to the surface created by closing the edge with a
        line between its start and end points.

        :param point: Point to be verified.
        :return: Return True if the point belongs to this surface, or False otherwise.
        """
        return self.point_belongs(point)

    def point_belongs(self, point: Union[volmdlr.Point2D, volmdlr.Point3D], abs_tol: float = 1e-6):
        """
        Checks if a point belongs to the line segment. It uses the point_distance.

        :param point: The point to be checked
        :type point: Union[:class:`volmdlr.Point2D`, :class:`volmdlr.Point3D`]
        :param abs_tol: The precision in terms of distance.
            Default value is 1e-6
        :type abs_tol: float, optional
        :return: `True` if the point belongs to the B-spline curve, `False`
            otherwise
        :rtype: bool
        """
        point_distance = self.point_distance(point)
        if math.isclose(point_distance, 0, abs_tol=abs_tol):
            return True
        return False

    def point_distance(self, point):
        """
        Abstract method.
        """
        raise NotImplementedError('the point_distance method must be'
                                  'overloaded by subclassing class')

    def to_step(self, current_id, *args, **kwargs):
        """Exports to STEP format."""
        line = self.line
        content, line_id = line.to_step(current_id)

        current_id = line_id + 1
        start_content, start_id = self.start.to_step(current_id, vertex=True)
        current_id = start_id + 1
        end_content, end_id = self.end.to_step(current_id + 1, vertex=True)
        content += start_content + end_content
        current_id = end_id + 1
        content += f"#{current_id} = EDGE_CURVE('{self.name}',#{start_id},#{end_id},#{line_id},.T.);\n"
        return content, current_id

    def is_close(self, other_edge, tol: float = 1e-6):
        """
        Checks if two line segments are the same considering the Euclidean distance.

        :param other_edge: other line segment.
        :param tol: The tolerance under which the Euclidean distance is considered equal to 0, defaults to 1e-6.
        :type tol: float, optional.
        """

        if isinstance(other_edge, self.__class__):
            if (self.start.is_close(other_edge.start, tol)
                    and self.end.is_close(other_edge.end, tol)):
                return True
        return False


class BSplineCurve(Edge):
    """
    An abstract class for B-spline curves.

    The following rule must be
    respected : `number of knots = number of control points + degree + 1`.

    :param degree: The degree of the B-spline curve.
    :type degree: int
    :param control_points: A list of 2 or 3-dimensional points
    :type control_points: Union[List[:class:`volmdlr.Point2D`],
        List[:class:`volmdlr.Point3D`]]
    :param knot_multiplicities: The vector of multiplicities for each knot
    :type knot_multiplicities: List[int]
    :param knots: The knot vector composed of values between 0 and 1
    :type knots: List[float]
    :param weights: The weight vector applied to the knot vector. Default
        value is None
    :type weights: List[float], optional
    :param periodic: If `True` the B-spline curve is periodic. Default value
        is False
    :type periodic: bool, optional
    :param name: The name of the B-spline curve. Default value is ''
    :type name: str, optional
    """
    _non_serializable_attributes = ['curve']

    def __init__(self,
                 degree: int,
                 control_points: Union[List[volmdlr.Point2D], List[volmdlr.Point3D]],
                 knot_multiplicities: List[int],
                 knots: List[float],
                 weights: List[float] = None,
                 periodic: bool = False,
                 name: str = ''):
        self.control_points = control_points
        self.degree = degree
        knots = standardize_knot_vector(knots)
        self.knots = knots
        self.knot_multiplicities = knot_multiplicities
        self.weights = weights
        self.periodic = periodic
        self._simplified = None

        points = [[*point] for point in control_points]
        if weights is None:
            curve = BSpline.Curve()
            curve.degree = degree
            curve.ctrlpts = points
        else:
            curve = NURBS.Curve()
            curve.degree = degree
            curve.ctrlpts = points
            curve.weights = weights

        knot_vector = []
        for i, knot in enumerate(knots):
            knot_vector.extend([knot] * knot_multiplicities[i])
        curve.knotvector = knot_vector
        curve.delta = 0.01
        curve_points = curve.evalpts
        self.curve = curve

        self._length = None
        self.points = [getattr(volmdlr,
                               f'Point{self.__class__.__name__[-2::]}')(*point)
                       for point in curve_points]

        Edge.__init__(self, self.points[0], self.points[-1], name=name)

    def to_dict(self, *args, **kwargs):
        """Avoids storing points in memo that makes serialization slow."""
        dict_ = self.base_dict()
        dict_['degree'] = self.degree
        dict_['control_points'] = [point.to_dict() for point in self.control_points]
        dict_['knot_multiplicities'] = self.knot_multiplicities
        dict_['knots'] = self.knots
        dict_['weights'] = self.weights
        dict_['periodic'] = self.periodic
        return dict_

    def __hash__(self):
        """
        Return a hash value for the B-spline curve.
        """
        return hash((tuple(self.control_points), self.degree, tuple(self.knots)))

    def __eq__(self, other):
        """
        Return True if the other B-spline curve has the same control points, degree, and knot vector, False otherwise.
        """
        if isinstance(other, self.__class__):
            return (self.control_points == other.control_points
                    and self.degree == other.degree
                    and self.knots == other.knots)
        return False

    def get_reverse(self):
        """
        Reverses the BSpline's direction by reversing its control points.

        :return: A reversed B-Spline curve.
        :rtype: :class:`volmdlr.edges.BSplineCurve`.
        """
        return self.__class__(
            degree=self.degree,
            control_points=self.control_points[::-1],
            knot_multiplicities=self.knot_multiplicities[::-1],
            knots=self.knots[::-1],
            weights=self.weights,
            periodic=self.periodic)

    @property
    def simplify(self):
        """Search another simplified edge that can represent the bspline."""
        if self.length() < 1e-6:
            return self
        class_sufix = self.__class__.__name__[-2:]
        if self._simplified is None:
            if self.periodic:
                fullarc_class_ = getattr(sys.modules[__name__], 'FullArc' + class_sufix)
                n = len(self.points)
                try_fullarc = fullarc_class_.from_3_points(self.points[0], self.points[int(0.5 * n)],
                                                           self.points[int(0.75 * n)])

                if all(try_fullarc.point_belongs(point, 1e-6) for point in self.points):
                    self._simplified = try_fullarc
                    return try_fullarc
            else:
                lineseg_class = getattr(sys.modules[__name__], 'LineSegment' + class_sufix)
                lineseg = lineseg_class(self.points[0], self.points[-1])
                if all(lineseg.point_belongs(pt) for pt in self.points):
                    self._simplified = lineseg
                    return lineseg
                interior = self.point_at_abscissa(0.5 * self.length())
                vector1 = interior - self.start
                vector2 = interior - self.end
                if vector1.is_colinear_to(vector2) or vector1.norm() == 0 or vector2.norm() == 0:
                    return self
                arc_class_ = getattr(sys.modules[__name__], 'Arc' + class_sufix)
                try_arc = arc_class_.from_3_points(self.start, interior, self.end)
                if all(try_arc.point_belongs(point, 1e-6) for point in self.points):
                    self._simplified = try_arc
                    return try_arc
            self._simplified = self
        return self._simplified

    @classmethod
    def from_geomdl_curve(cls, curve, name: str = ""):
        """
        # TODO: to be completed.

        :param curve:
        :type curve:
        :param name: curve name.
        :return: A reversed B-spline curve
        :rtype: :class:`volmdlr.edges.BSplineCurve`
        """
        point_dimension = f'Point{cls.__name__[-2::]}'

        knots = list(sorted(set(curve.knotvector)))
        knot_multiplicities = [curve.knotvector.count(k) for k in knots]
        start = curve.ctrlpts[0]
        end = curve.ctrlpts[-1]
        periodic = False
        if npy.linalg.norm(npy.array(start) - npy.array(end)) < 1e-6:
            periodic = True
        return cls(degree=curve.degree,
                   control_points=[getattr(volmdlr, point_dimension)(*point)
                                   for point in curve.ctrlpts],
                   knots=knots,
                   knot_multiplicities=knot_multiplicities,
                   weights=curve.weights, periodic=periodic, name=name)

    def length(self):
        """
        Returns the length of the B-spline curve.

        :return: The length of the B-spline curve.
        :rtype: float
        """
        if not self._length:
            self._length = length_curve(self.curve)
        return self._length

    def normal_vector(self, abscissa):
        """
        Calculates the normal vector to the BSpline curve at given abscissa.

        :return: the normal vector
        """
        return self.direction_vector(abscissa).deterministic_unit_normal_vector()

    def direction_vector(self, abscissa):
        """
        Calculates the direction vector on the BSpline curve at given abscissa.

        :param abscissa: edge abscissa
        :return: direction vector
        """
        u = abscissa / self.length()
        derivatives = self.derivatives(u, 1)
        return derivatives[1]

    def abscissa(self, point: Union[volmdlr.Point2D, volmdlr.Point3D],
                 tol: float = 1e-6):
        """
        Computes the abscissa of a 2D or 3D point using the least square method.

        :param point: The point located on the B-spline curve.
        :type point: Union[:class:`volmdlr.Point2D`, :class:`volmdlr.Point3D`].
        :param tol: The precision in terms of distance. Default value is 1e-6.
        :type tol: float, optional.
        :return: The abscissa of the point.
        :rtype: float
        """
        if point.is_close(self.start):
            return 0
        if point.is_close(self.end):
            return self.length()
        length = self.length()
        initial_condition_list = [0, 0.15, 0.25, 0.35, 0.5, 0.65, 0.75, 0.9, 1]

        def evaluate_point_distance(u_param):
            return (point - self.evaluate_single(u_param)).norm()
        results = []
        initial_condition_list.sort(key=evaluate_point_distance)
        for u0 in initial_condition_list:
            u, convergence_sucess = self.point_invertion(u0, point)
            abscissa = u * length
            if convergence_sucess:  # sometimes we don't achieve convergence with a given initial guess
                return abscissa
            dist = evaluate_point_distance(u)
            if dist < tol:
                return abscissa
            results.append((abscissa, dist))
        result = min(results, key=lambda r: r[1])[0]
        return result

    def _point_inversion_funcs(self, u, point):
        """
        Helper function to evaluate Newton-Rapshon terms.
        """
        curve_derivatives = self.derivatives(u, 2)
        distance_vector = curve_derivatives[0] - point
        func = curve_derivatives[1].dot(distance_vector)
        func_first_derivative = curve_derivatives[2].dot(distance_vector) + curve_derivatives[1].norm() ** 2
        return func, func_first_derivative, curve_derivatives, distance_vector

    def point_invertion(self, u0: float, point, maxiter: int = 50, tol1: float = 1e-6, tol2: float = 1e-8):
        """
        Finds the equivalent B-Spline curve parameter u to a given a point 3D or 2D using an initial guess u0.

        :param u0: An initial guess between 0 and 1.
        :type u0: float
        :param point: Point to evaluation.
        :type point: Union[volmdlr.Point2D, volmdlr.Point3D]
        :param maxiter: Maximum number of iterations.
        :type maxiter: int
        :param tol1: Distance tolerance to stop.
        :type tol1: float
        :param tol2: Zero cos tolerance to stop.
        :type tol2: float
        :return: u parameter and convergence check
        :rtype: int, bool
        """
        if maxiter == 0:
            return u0, False
        func, func_first_derivative, curve_derivatives, distance_vector = self._point_inversion_funcs(u0, point)
        if self._check_convergence(curve_derivatives, distance_vector, tol1=tol1, tol2=tol2):
            return u0, True
        new_u = u0 - func / (func_first_derivative + 1e-18)
        new_u = self._check_bounds(new_u)
        residual = (new_u - u0) * curve_derivatives[1]
        if residual.norm() <= 1e-6:
            return u0, False
        u0 = new_u
        return self.point_invertion(u0, point, maxiter=maxiter - 1)

    @staticmethod
    def _check_convergence(curve_derivatives, distance_vector, tol1: float = 1e-6, tol2: float = 1e-8):
        """
        Helper function to check convergence of point_invertion method.
        """
        distance = distance_vector.norm()
        if distance <= tol1:
            return True
        if curve_derivatives[1].norm() == 0.0:
            return False
        zero_cos = abs(curve_derivatives[1].dot(distance_vector)) / curve_derivatives[1].norm() * distance
        if distance <= tol1 and zero_cos <= tol2:
            return True
        return False

    def _check_bounds(self, u):
        """
        Helper function to check if evaluated parameters in point_invertion method are contained in the bspline domain.
        """
        a, b = self.curve.domain
        if self.periodic:
            if u < a:
                u = b - (a - u)
            elif u > b:
                u = a + (u - b)
        if u < a:
            u = a

        elif u > b:
            u = b
        return u

    def split(self, point: Union[volmdlr.Point2D, volmdlr.Point3D],
              tol: float = 1e-6):
        """
        Splits of B-spline curve in two pieces using a 2D or 3D point.

        :param point: The point where the B-spline curve is split
        :type point: Union[:class:`volmdlr.Point2D`, :class:`volmdlr.Point3D`]
        :param tol: The precision in terms of distance. Default value is 1e-4
        :type tol: float, optional
        :return: A list containing the first and second split of the B-spline
            curve
        :rtype: List[:class:`volmdlr.edges.BSplineCurve`]
        """
        if point.is_close(self.start, tol):
            return [None, self.copy()]
        if point.is_close(self.end, tol):
            return [self.copy(), None]
        adim_abscissa = min(1.0, max(0.0, round(self.abscissa(point) / self.length(), 7)))
        curve1, curve2 = split_curve(self.curve, adim_abscissa)

        return [self.__class__.from_geomdl_curve(curve1),
                self.__class__.from_geomdl_curve(curve2)]

    def translation(self, offset: Union[volmdlr.Vector2D, volmdlr.Vector3D]):
        """
        Translates the B-spline curve.

        :param offset: The translation vector
        :type offset: Union[:class:`volmdlr.Vector2D`,
            :class:`volmdlr.Vector3D`]
        :return: A new translated BSplineCurve
        :rtype: :class:`volmdlr.edges.BSplineCurve`
        """
        control_points = [point.translation(offset)
                          for point in self.control_points]
        return self.__class__(self.degree, control_points,
                              self.knot_multiplicities, self.knots,
                              self.weights, self.periodic)

    def point_belongs(self, point: Union[volmdlr.Point2D, volmdlr.Point3D], abs_tol: float = 1e-6):
        """
        Checks if a 2D or 3D point belongs to the B-spline curve or not. It uses the point_distance.

        :param point: The point to be checked.
        :type point: Union[:class:`volmdlr.Point2D`, :class:`volmdlr.Point3D`]
        :param abs_tol: The precision in terms of distance.
            Default value is 1e-6
        :type abs_tol: float, optional.
        :return: `True` if the point belongs to the B-spline curve, `False`
            otherwise
        :rtype: bool
        """

        if self.point_distance(point) < abs_tol:
            return True
        return False

    def point_distance(self, point: Union[volmdlr.Point2D, volmdlr.Point3D]):
        """
        Calculates the distance from a given point to a BSplineCurve2D or 3D.

        :param point: The point to be checked.
        :type point: Union[:class:`volmdlr.Point2D`, :class:`volmdlr.Point3D`]
        :return: distance.
        """

        return self.point_distance_to_edge(point)

    def merge_with(self, bspline_curve: 'BSplineCurve'):
        """
        Merges consecutive B-spline curves to define a new merged one.

        :param bspline_curve: Another B-spline curve
        :type bspline_curve: :class:`volmdlr.edges.BSplineCurve`
        :return: A merged B-spline curve
        :rtype: :class:`volmdlr.edges.BSplineCurve`
        """
        point_dimension = f'Wire{self.__class__.__name__[-2::]}'
        wire = getattr(volmdlr.wires, point_dimension)(bspline_curve)
        ordered_wire = wire.order_wire()

        points, n = [], 10
        for primitive in ordered_wire.primitives:
            points.extend(primitive.discretization_points(n))
        points.pop(n + 1)

        return self.__class__.from_points_interpolation(points, min(self.degree, bspline_curve.degree))

    @classmethod
    def from_bsplines(cls, bsplines: List['BSplineCurve'],
                      discretization_points: int = 10):
        """
        Creates a B-spline curve from a list of B-spline curves.

        :param bsplines: A list of B-spline curve
        :type bsplines: List[:class:`volmdlr.edges.BSplineCurve`]
        :param discretization_points: The number of points for the
            discretization. Default value is 10
        :type discretization_points: int, optional
        :return: A merged B-spline curve
        :rtype: :class:`volmdlr.edges.BSplineCurve`
        """
        point_dimension = f'Wire{cls.__name__[-2::]}'
        wire = getattr(volmdlr.wires, point_dimension)(bsplines)
        ordered_wire = wire.order_wire()

        points, degree = [], []
        for i, primitive in enumerate(ordered_wire.primitives):
            degree.append(primitive.degree)
            if i == 0:
                points.extend(primitive.discretization_points(number_points=discretization_points))
            else:
                points.extend(
                    primitive.discretization_points(number_points=discretization_points)[1::])

        return cls.from_points_interpolation(points, min(degree))

    @classmethod
    def from_points_approximation(cls, points: Union[List[volmdlr.Point2D], List[volmdlr.Point3D]],
                                  degree: int, **kwargs):
        """
        Creates a B-spline curve approximation using least squares method with fixed number of control points.

        It is recommended to specify the
        number of control points.
        Please refer to The NURBS Book (2nd Edition), pp.410-413 for details.

        :param points: The data points
        :type points: Union[List[:class:`volmdlr.Point2D`],
            List[:class:`volmdlr.Point3D`]]
        :param degree: The degree of the output parametric curve
        :type degree: int
        :param kwargs: See below
        :return: A B-spline curve from points approximation
        :rtype: :class:`volmdlr.edges.BSplineCurve`
        :keyword centripetal: Activates centripetal parametrization method.
            Default value is False
        :keyword ctrlpts_size: Number of control points. Default value is
            len(points) - 1
        """
        curve = fitting.approximate_curve([[*point] for point in points],
                                          degree, **kwargs)
        return cls.from_geomdl_curve(curve)

    def tangent(self, position: float = 0.0):
        """
        Evaluates the tangent vector of the B-spline curve at the input parameter value.

        :param position: Value of the parameter, between 0 and 1
        :type position: float
        :return: The tangent vector
        :rtype: Union[:class:`volmdlr.Point2D`, :class:`volmdlr.Point3D`]
        """
        _, tangent = operations.tangent(self.curve, position, normalize=True)

        dimension = f'Vector{self.__class__.__name__[-2::]}'
        tangent = getattr(volmdlr, dimension)(*tangent)

        return tangent

    @classmethod
    def from_points_interpolation(cls, points: Union[List[volmdlr.Point2D], List[volmdlr.Point3D]],
                                  degree: int, name: str = " "):
        """
        Creates a B-spline curve interpolation through the data points.

        Please refer to Algorithm A9.1 on The NURBS Book (2nd Edition),
        pp.369-370 for details.

        :param points: The data points
        :type points: Union[List[:class:`volmdlr.Point2D`],
            List[:class:`volmdlr.Point3D`]]
        :param degree: The degree of the output parametric curve
        :type degree: int
        :param name: curve name.
        :return: A B-spline curve from points interpolation
        :rtype: :class:`volmdlr.edges.BSplineCurve`
        """
        curve = volmdlr.interpolate_curve([[*point] for point in points], degree, centripetal=True)

        bsplinecurve = cls.from_geomdl_curve(curve, name=name)
        if not points[0].is_close(points[-1]):
            return bsplinecurve
        bsplinecurve.periodic = True
        return bsplinecurve

    def discretization_points(self, *, number_points: int = None, angle_resolution: int = None):
        """
        Linear spaced discretization of the curve.

        :param number_points: The number of points to include in the discretization.
        :type number_points: int
        :param angle_resolution: The resolution of the angle to use when calculating the number of points.
        :type angle_resolution: int
        :return: A list of discretized points on the B-spline curve.
        :rtype: List[`volmdlr.Point2D] or List[`volmdlr.Point3D]
        """

        if angle_resolution:
            number_points = int(math.pi * angle_resolution)

        if len(self.points) == number_points or (not number_points and not angle_resolution):
            return self.points
        curve = self.curve
        curve.delta = 1 / number_points
        curve_points = curve.evalpts

        point_dimension = f'Point{self.__class__.__name__[-2::]}'
        return [getattr(volmdlr, point_dimension)(*point) for point in curve_points]

    def derivatives(self, u, order):
        """
        Evaluates n-th order curve derivatives at the given parameter value.

        The output of this method is list of n-th order derivatives. If ``order`` is ``0``, then it will only output
        the evaluated point. Similarly, if ``order`` is ``2``, then it will output the evaluated point, 1st derivative
        and the 2nd derivative.

        :Example:

        Assuming a curve self is defined on a parametric domain [0.0, 1.0].
        Let's take the curve derivative at the parametric position u = 0.35.

        >>> derivatives = self.derivatives(u=0.35, order=2)
        >>> derivatives[0]  # evaluated point, equal to crv.evaluate_single(0.35)
        >>> derivatives[1]  # 1st derivative at u = 0.35
        >>> derivatives[2]  # 2nd derivative at u = 0.35

        :param u: parameter value
        :type u: float
        :param order: derivative order
        :type order: int
        :return: a list containing up to {order}-th derivative of the curve
        :rtype: Union[List[`volmdlr.Vector2D`], List[`volmdlr.Vector3D`]]
        """

        return [getattr(volmdlr, f'Vector{self.__class__.__name__[-2::]}')(*point)
                for point in self.curve.derivatives(u, order)]

    def get_geo_lines(self, tag: int, control_points_tags: List[int]):
        """
        Gets the lines that define a BsplineCurve in a .geo file.

        :param tag: The BsplineCurve index
        :type tag: int
        :param start_point_tag: The linesegment' start point index
        :type start_point_tag: int
        :param end_point_tag: The linesegment' end point index
        :type end_point_tag: int

        :return: A line
        :rtype: str
        """

        return 'BSpline(' + str(tag) + ') = {' + str(control_points_tags)[1:-1] + '};'

    def get_geo_points(self):
        """Gets the points that define a BsplineCurve in a .geo file."""
        return list(self.discretization_points())

    def line_intersections(self, line):
        """
        Calculates the intersections of a BSplineCurve (2D or 3D) with a Line (2D or 3D).

        :param line: line to verify intersections
        :return: list of intersections
        """
        polygon_points = []
        for point in self.points:
            if not volmdlr.core.point_in_list(point, polygon_points):
                polygon_points.append(point)
        list_intersections = []
        initial_abscissa = 0
        linesegment_name = 'LineSegment' + self.__class__.__name__[-2:]
        for points in zip(polygon_points[:-1], polygon_points[1:]):
            linesegment = getattr(sys.modules[__name__], linesegment_name)(points[0], points[1])
            intersections = linesegment.line_intersections(line)

            if not intersections and linesegment.direction_vector().is_colinear_to(line.direction_vector()):
                if line.point_distance(linesegment.middle_point()) < 1e-8:
                    list_intersections.append(linesegment.middle_point())
            if intersections and intersections[0] not in list_intersections:
                if self.point_belongs(intersections[0], 1e-6):
                    list_intersections.append(intersections[0])
                    continue
                abs1 = self.abscissa(linesegment.start)
                abs2 = self.abscissa(linesegment.end)
                list_abscissas = list(new_abscissa for new_abscissa in npy.linspace(abs1, abs2, 1000))
                intersection = self.select_intersection_point(list_abscissas, intersections, line)
                list_intersections.append(intersection)
            initial_abscissa += linesegment.length()
        return list_intersections

    def select_intersection_point(self, list_abscissas, intersections, line, abs_tol: float = 1e-7):
        """
        Select closest point in curve to intersection point obtained with discretized linesegment.

        :param list_abscissas: list of abscissas to verify the closest point.
        :param intersections: intersection with discretized line.
        :param line: other line.
        :param abs_tol: tolerance allowed.
        :return:
        """
        distance = npy.inf
        intersection = None
        for i_abscissa in list_abscissas:
            point_in_curve = BSplineCurve.point_at_abscissa(self, i_abscissa)
            if line.point_distance(point_in_curve) <= abs_tol:
                return point_in_curve
            dist = point_in_curve.point_distance(intersections[0])
            if dist < distance:
                distance = dist
                intersection = point_in_curve
            else:
                break
        return intersection

    def get_linesegment_intersections(self, linesegment):
        """
        Calculates intersections between a BSplineCurve and a LineSegment.

        :param linesegment: linesegment to verify intersections.
        :return: list with the intersections points.
        """
        results = self.line_intersections(linesegment.line)
        intersections_points = []
        for result in results:
            if linesegment.point_belongs(result, 1e-5):
                intersections_points.append(result)
        return intersections_points

    def point_at_abscissa(self, abscissa):
        """
        Calculates a point in the BSplineCurve at a given abscissa.

        :param abscissa: abscissa where in the curve the point should be calculated.
        :return: Corresponding point.
        """
        length = self.length()
        adim_abs = max(min(abscissa / length, 1.), 0.)
        point_name = 'Point' + self.__class__.__name__[-2:]
        return getattr(volmdlr, point_name)(*self.curve.evaluate_single(adim_abs))

    def get_shared_section(self, other_bspline2, abs_tol: float = 1e-6):
        """
        Gets the shared section between two BSpline curves.

        :param other_bspline2: other arc to verify for shared section.
        :param abs_tol: tolerance.
        :return: shared arc section.
        """
        if self.__class__ != other_bspline2.__class__:
            if self.simplify.__class__ == other_bspline2.__class__:
                return self.simplify.get_shared_section(other_bspline2, abs_tol)
            return []
        if not self.is_shared_section_possible(other_bspline2, 1e-7):
            return []
        if not any(self.point_belongs(point, abs_tol=abs_tol)
                   for point in other_bspline2.discretization_points(number_points=10)):
            return []
        if all(self.point_belongs(point, abs_tol=abs_tol) for point in other_bspline2.points):
            return [other_bspline2]
        if all(other_bspline2.point_belongs(point, abs_tol=abs_tol) for point in self.points):
            return [self]
        if self.point_belongs(other_bspline2.start, abs_tol=abs_tol):
            bspline1_, bspline2_ = self.split(other_bspline2.start, tol=abs_tol)
        elif self.point_belongs(other_bspline2.end, abs_tol=abs_tol):
            bspline1_, bspline2_ = self.split(other_bspline2.end, tol=abs_tol)
        else:
            return []
            # raise NotImplementedError
        return self._get_shared_section_from_split(bspline1_, bspline2_, other_bspline2, abs_tol)

    def is_shared_section_possible(self, other_bspline2, tol):
        """
        Verifies if it there is any possibility of the two bsplines share a section.

        :param other_bspline2: other bspline.
        :param tol: tolerance used.
        :return: True or False.
        """
        raise NotImplementedError(f"is_shared_section_possible is not yet implemented by {self.__class__.__name__}")

    @staticmethod
    def _get_shared_section_from_split(bspline1_, bspline2_, other_bspline2, abs_tol):
        """
        Helper function to get_shared_section.
        """
        shared_bspline_section = []
        for bspline in [bspline1_, bspline2_]:
            if bspline and all(other_bspline2.point_belongs(point, abs_tol=abs_tol)
                               for point in bspline.discretization_points(number_points=10)):
                shared_bspline_section.append(bspline)
                break
        return shared_bspline_section

    def delete_shared_section(self, other_bspline2, abs_tol: float = 1e-6):
        """
        Deletes from self, the section shared with the other arc.

        :param other_bspline2:
        :param abs_tol: tolerance.
        :return:
        """
        shared_section = self.get_shared_section(other_bspline2, abs_tol)
        if not shared_section:
            return [self]
        if shared_section == self:
            return []
        split_bspline1 = self.split(shared_section[0].start)
        split_bspline2 = self.split(shared_section[0].end)
        new_arcs = []
        shared_section_middle_point = shared_section[0].point_at_abscissa(0.5 * shared_section[0].length())
        for arc in split_bspline1 + split_bspline2:
            if arc and not arc.point_belongs(shared_section_middle_point, abs_tol=abs_tol):
                new_arcs.append(arc)
        return new_arcs

    def evaluate_single(self, u):
        """
        Calculates a point in the BSplineCurve at a given parameter u.

        :param u: Curve parameter. Must be a value between 0 and 1.
        :type u: float
        :return: Corresponding point.
        :rtype: Union[volmdlr.Point2D, Union[volmdlr.Point3D]
        """
        point_name = 'Point' + self.__class__.__name__[-2:]
        return getattr(volmdlr, point_name)(*self.curve.evaluate_single(u))

    def straight_line_point_belongs(self, point):
        """
        Verifies if a point belongs to the surface created by closing the edge.

        :param point: Point to be verified
        :return: Return True if the point belongs to this surface,
            or False otherwise
        """
        raise NotImplementedError(f'the straight_line_point_belongs method must be'
                                  f' overloaded by {self.__class__.__name__}')

    def get_intersection_sections(self, edge2):
        """
        Identify the sections where there may exist intersection between a bspline and another edge.

        :param edge2: other edge.
        :return: list containing the sections pairs to further search for intersections.
        """
        lineseg_class_ = getattr(sys.modules[__name__], 'LineSegment' + self.__class__.__name__[-2:])
        bspline_discretized_points1 = []
        for point in self.discretization_points(number_points=30):
            if not volmdlr.core.point_in_list(point, bspline_discretized_points1):
                bspline_discretized_points1.append(point)
        line_segments1 = [lineseg_class_(point1, point2) for point1, point2 in
                          zip(bspline_discretized_points1[:-1], bspline_discretized_points1[1:])]
        edge_discretized_points2 = []
        for point in edge2.discretization_points(number_points=30):
            if not volmdlr.core.point_in_list(point, edge_discretized_points2):
                edge_discretized_points2.append(point)
        line_segments2 = [lineseg_class_(point1, point2) for point1, point2 in
                          zip(edge_discretized_points2[:-1], edge_discretized_points2[1:])]
        intersection_section_pairs = []
        for lineseg1, lineseg2 in product(line_segments1, line_segments2):
            lineseg_inter = lineseg1.linesegment_intersections(lineseg2)
            if lineseg_inter:
                intersection_section_pairs.append((self.split_between_two_points(lineseg1.start, lineseg1.end),
                                                   edge2.split_between_two_points(lineseg2.start, lineseg2.end)))
        return intersection_section_pairs

    def point_projection(self, point):
        """
        Calculates the projection of a point on the B-Spline.

        :param point: point to be verified.
        :return: point projection.
        """
        return [self.point_at_abscissa(self.abscissa(point))]

    def local_discretization(self, point1, point2, number_points: int = 10):
        """
        Gets n discretization points between two given points of the edge.

        :param point1: point 1 on edge.
        :param point2: point 2 on edge.
        :param number_points: number of points to discretize locally.
        :return: list of locally discretized points.
        """
        abscissa1 = self.abscissa(point1)
        abscissa2 = self.abscissa(point2)
        # special case periodical bsplinecurve
        if self.periodic and math.isclose(abscissa2, 0.0, abs_tol=1e-6):
            abscissa2 = self.length()
        discretized_points_between_1_2 = []
        for abscissa in npy.linspace(abscissa1, abscissa2, num=number_points):
            abscissa_point = self.point_at_abscissa(abscissa)
            if not volmdlr.core.point_in_list(abscissa_point, discretized_points_between_1_2):
                discretized_points_between_1_2.append(abscissa_point)
        return discretized_points_between_1_2

    def is_close(self, other_edge, tol: float = 1e-6):
        """
        Checks if two bsplines are the same considering the Euclidean distance.

        :param other_edge: other bspline.
        :param tol: The tolerance under which the Euclidean distance is considered equal to 0, defaults to 1e-6.
        :type tol: float, optional
        """
        if isinstance(other_edge, self.__class__):
            if self.start.is_close(other_edge.start) and self.end.is_close(other_edge.end):
                is_true = True
                for point in other_edge.discretization_points(number_points=20):
                    if not self.point_belongs(point):
                        is_true = False
                        break
                if is_true:
                    return True
        return False

    def sort_points_along_curve(self, points: List[Union[volmdlr.Point2D, volmdlr.Point3D]]):
        """
        Sort point along a curve.

        :param points: list of points to be sorted.
        :return: sorted points.
        """
        return sorted(points, key=self.abscissa)

    def frame_mapping(self, frame: Union[volmdlr.Frame3D, volmdlr.Frame2D], side: str):
        """
        Returns a new Revolution Surface positioned in the specified frame.

        :param frame: Frame of reference
        :type frame: `volmdlr.Frame3D`
        :param side: 'old' or 'new'
        """
        new_control_points = [control_point.frame_mapping(frame, side) for control_point in self.control_points]
        return self.__class__(self.degree, new_control_points, self.knot_multiplicities, self.knots, self.weights,
                              self.periodic, self.name)


class BSplineCurve2D(BSplineCurve):
    """
    A class for 2-dimensional B-spline curves.

    The following rule must be
    respected : `number of knots = number of control points + degree + 1`.

    :param degree: The degree of the 2-dimensional B-spline curve
    :type degree: int
    :param control_points: A list of 2-dimensional points
    :type control_points: List[:class:`volmdlr.Point2D`]
    :param knot_multiplicities: The vector of multiplicities for each knot
    :type knot_multiplicities: List[int]
    :param knots: The knot vector composed of values between 0 and 1
    :type knots: List[float]
    :param weights: The weight vector applied to the knot vector. Default
        value is None
    :type weights: List[float], optional
    :param periodic: If `True` the B-spline curve is periodic. Default value
        is False
    :type periodic: bool, optional
    :param name: The name of the B-spline curve. Default value is ''
    :type name: str, optional
    """

    _non_serializable_attributes = ['curve']

    def __init__(self,
                 degree: int,
                 control_points: List[volmdlr.Point2D],
                 knot_multiplicities: List[int],
                 knots: List[float],
                 weights: List[float] = None,
                 periodic: bool = False,
                 name: str = ''):
        self._bounding_rectangle = None

        BSplineCurve.__init__(self, degree,
                              control_points,
                              knot_multiplicities,
                              knots,
                              weights,
                              periodic,
                              name)
        self._bounding_rectangle = None
        self._length = None

    @property
    def bounding_rectangle(self):
        """
        Computes the bounding rectangle of the 2-dimensional B-spline curve.

        :return: The bounding rectangle.
        :rtype: :class:`volmdlr.core.BoundingRectangle`
        """
        if not self._bounding_rectangle:
            self._bounding_rectangle = volmdlr.core.BoundingRectangle.from_points(self.points)
        return self._bounding_rectangle

    def straight_line_area(self):
        """
        Uses shoelace algorithm for evaluating the area.
        """
        points = self.discretization_points(number_points=100)
        x = [point.x for point in points]
        y = [point.y for point in points]
        x1 = [x[-1]] + x[0:-1]
        y1 = [y[-1]] + y[0:-1]
        return 0.5 * abs(sum(i * j for i, j in zip(x, y1))
                         - sum(i * j for i, j in zip(y, x1)))

    def straight_line_center_of_mass(self):
        """Straight line center of mass."""
        polygon_points = self.discretization_points(number_points=100)
        cog = volmdlr.O2D
        for point in polygon_points:
            cog += point
        cog = cog / len(polygon_points)
        return cog

    def plot(self, ax=None, edge_style: EdgeStyle = EdgeStyle()):
        """Plot a B-Spline curve 2D."""
        if ax is None:
            _, ax = plt.subplots()

        points = self.points

        x_points = [point.x for point in points]
        y_points = [point.y for point in points]
        ax.plot(x_points, y_points, color=edge_style.color, alpha=edge_style.alpha)
        if edge_style.plot_points:
            for point in points:
                point.plot(ax, color=edge_style.color)
        return ax

    def to_3d(self, plane_origin, x1, x2):
        """Transforms a B-Spline Curve 2D in 3D."""
        control_points3d = [point.to_3d(plane_origin, x1, x2) for point in
                            self.control_points]
        return BSplineCurve3D(self.degree, control_points3d,
                              self.knot_multiplicities, self.knots,
                              self.weights, self.periodic)

    def to_step(self, current_id, surface_id=None):
        """Exports to STEP format."""
        points_ids = []
        content = ''
        point_id = current_id
        for point in self.control_points:
            point_content, point_id = point.to_step(point_id,
                                                    vertex=False)
            content += point_content
            points_ids.append(point_id)
            point_id += 1

        content += f"#{point_id} = B_SPLINE_CURVE_WITH_KNOTS('{self.name}',{self.degree}," \
                   f"({volmdlr.core.step_ids_to_str(points_ids)})," \
                   f".UNSPECIFIED.,.F.,.F.,{tuple(self.knot_multiplicities)},{tuple(self.knots)},.UNSPECIFIED.);\n"
        return content, point_id + 1

    def rotation(self, center: volmdlr.Point2D, angle: float):
        """
        BSplineCurve2D rotation.

        :param center: rotation center
        :param angle: angle rotation
        :return: a new rotated Line2D
        """
        control_points = [point.rotation(center, angle)
                          for point in self.control_points]
        return BSplineCurve2D(self.degree, control_points,
                              self.knot_multiplicities, self.knots,
                              self.weights, self.periodic)

    def line_crossings(self, line2d: volmdlr_curves.Line2D):
        """Bspline Curve crossings with a line 2d."""
        polygon_points = self.discretization_points(number_points=50)
        crossings = []
        for p1, p2 in zip(polygon_points[:-1], polygon_points[1:]):
            linesegment = LineSegment2D(p1, p2)
            crossings.extend(linesegment.line_crossings(line2d))
        return crossings

    def get_reverse(self):
        """
        Reverse the BSpline's direction by reversing its start and end points.

        """

        return self.__class__(degree=self.degree,
                              control_points=self.control_points[::-1],
                              knot_multiplicities=self.knot_multiplicities[::-1],
                              knots=self.knots[::-1],
                              weights=self.weights,
                              periodic=self.periodic)

    def nearest_point_to(self, point):
        """
        Find out the nearest point on the linesegment to point.

        """

        points = self.discretization_points(number_points=500)
        return point.nearest_point(points)

    def edge_intersections(self, edge, abs_tol=1e-6):
        """
        General method to calculate the intersection of a bspline curve and another edge.

        :param edge: other edge
        :param abs_tol: tolerance.
        :return: intersections between the two edges.
        """
        intersection_section_pairs = self.get_intersection_sections(edge)
        intersections = []
        for bspline, edge2 in intersection_section_pairs:
            intersections_points = vm_utils_intersections.get_bsplinecurve_intersections(
                edge2, bspline, abs_tol=abs_tol)
            intersections.extend(intersections_points)
        return intersections

    def linesegment_intersections(self, linesegment2d, abs_tol: float = 1e-6):
        """
        Calculates intersections between a BSpline Curve 2D and a Line Segment 2D.

        :param linesegment2d: line segment to verify intersections.
        :param abs_tol: tolerance.
        :return: list with the intersections points.
        """
        if self.bounding_rectangle.distance_to_b_rectangle(linesegment2d.bounding_rectangle) > abs_tol:
            return []
        intersections_points = vm_utils_intersections.get_bsplinecurve_intersections(
            linesegment2d, self, abs_tol=abs_tol)
        return intersections_points

    def arc_intersections(self, arc, abs_tol=1e-6):
        """
        Calculates intersections between a BSpline Curve 2D and an arc 2D.

        :param arc: arc to verify intersections.
        :param abs_tol: tolerance.
        :return: list with the intersections points.
        """
        if self.bounding_rectangle.distance_to_b_rectangle(arc.bounding_rectangle) > abs_tol:
            return []
        return self.edge_intersections(arc, abs_tol)

    def bsplinecurve_intersections(self, bspline, abs_tol=1e-6):
        """
        Calculates intersections between a two BSpline Curve 2D.

        :param bspline: bspline to verify intersections.
        :param abs_tol: tolerance.
        :return: list with the intersections points.
        """
        if self.bounding_rectangle.distance_to_b_rectangle(bspline.bounding_rectangle) > abs_tol:
            return []
        return self.edge_intersections(bspline, abs_tol)

    def axial_symmetry(self, line):
        """
        Finds out the symmetric bsplinecurve2d according to a line.

        """

        points_symmetry = [point.axial_symmetry(line) for point in self.control_points]

        return self.__class__(degree=self.degree,
                              control_points=points_symmetry,
                              knot_multiplicities=self.knot_multiplicities[::-1],
                              knots=self.knots[::-1],
                              weights=self.weights,
                              periodic=self.periodic)

    def offset(self, offset_length: float):
        """
        Offsets a BSplineCurve2D in one of its normal direction.

        :param offset_length: the length taken to offset the BSpline. if positive, the offset is in the normal
            direction of the curve. if negative, in the opposite direction of the normal.
        :return: returns an offset bsplinecurve2D, created with from_points_interpolation.
        """
        unit_normal_vectors = [self.unit_normal_vector(
            self.abscissa(point)) for point in self.points]
        offseted_points = [point.translation(normal_vector * offset_length) for point, normal_vector
                           in zip(self.points, unit_normal_vectors)]
        offseted_bspline = BSplineCurve2D.from_points_interpolation(offseted_points, self.degree)
        return offseted_bspline

    def is_shared_section_possible(self, other_bspline2, tol):
        """
        Verifies if it there is any possibility of the two bsplines share a section.

        :param other_bspline2: other bspline.
        :param tol: tolerance used.
        :return: True or False.
        """
        if self.bounding_rectangle.distance_to_b_rectangle(other_bspline2.bounding_rectangle) > tol:
            return False
        return True


class BezierCurve2D(BSplineCurve2D):
    """
    A class for 2-dimensional Bézier curves.

    :param degree: The degree of the Bézier curve.
    :type degree: int
    :param control_points: A list of 2-dimensional points
    :type control_points: List[:class:`volmdlr.Point2D`]
    :param name: The name of the B-spline curve. Default value is ''
    :type name: str, optional
    """

    def __init__(self, degree: int, control_points: List[volmdlr.Point2D],
                 name: str = ''):
        knotvector = utilities.generate_knot_vector(degree,
                                                    len(control_points))
        knot_multiplicity = [1] * len(knotvector)

        BSplineCurve2D.__init__(self, degree, control_points,
                                knot_multiplicity, knotvector,
                                None, False, name)


class LineSegment2D(LineSegment):
    """
    Define a line segment limited by two points.

    """

    def __init__(self, start: volmdlr.Point2D, end: volmdlr.Point2D, *,
                 line: volmdlr_curves.Line2D = None, name: str = ''):
        if start.is_close(end, 1e-6):
            raise NotImplementedError('Start & end of linesegment2D are equal')
        self._bounding_rectangle = None
        self.line = line
        if not line:
            self.line = volmdlr_curves.Line2D(start, end)
        LineSegment.__init__(self, start, end, self.line, name=name)

    def copy(self, deep=True, memo=None):
        """
        A specified copy of a LineSegment2D.
        """
        return self.__class__(start=self.start.copy(deep, memo), end=self.end.copy(deep, memo), name=self.name)

    def __hash__(self):
        return hash(('linesegment2d', self.start, self.end, self.line))

    def _data_hash(self):
        return self.start._data_hash() + self.end._data_hash()

    def _data_eq(self, other_object):
        if self.__class__.__name__ != other_object.__class__.__name__:
            return False
        return self.start == other_object.start and self.end == other_object.end

    def __eq__(self, other_object):
        if self.__class__.__name__ != other_object.__class__.__name__:
            return False
        return self.start == other_object.start and self.end == other_object.end

    def to_dict(self, *args, **kwargs):
        """Stores all Line Segment 2D in a dict object."""
        return {'object_class': 'volmdlr.edges.LineSegment2D',
                'name': self.name,
                'start': self.start.to_dict(),
                'end': self.end.to_dict()
                }

    @property
    def bounding_rectangle(self):
        """
        Evaluates the bounding rectangle of the Line segment.
        """
        if not self._bounding_rectangle:
            self._bounding_rectangle = volmdlr.core.BoundingRectangle(
                min(self.start.x, self.end.x), max(self.start.x, self.end.x),
                min(self.start.y, self.end.y), max(self.start.y, self.end.y))
        return self._bounding_rectangle

    def straight_line_area(self):
        """
        Calculates the area of the LineSegment2D, with line drawn from start to end.

        :return: straight_line_area.
        """
        return 0.

    def straight_line_second_moment_area(self, *args, **kwargs):
        """Straight line second moment area for a line segment."""
        return 0, 0, 0

    def straight_line_center_of_mass(self):
        """Straight line center of mass."""
        return 0.5 * (self.start + self.end)

    def point_distance(self, point, return_other_point=False):
        """
        Computes the distance of a point to segment of line.

        :param point: point to calculate distance.
        :param return_other_point: Boolean variable to return line segment's corresponding point or not.
        """
        distance, point = volmdlr.LineSegment2DPointDistance(
            [(self.start.x, self.start.y), (self.end.x, self.end.y)],
            (point.x, point.y))
        if return_other_point:
            return distance, volmdlr.Point2D(*point)
        return distance

    def point_projection(self, point):
        """
        If the projection falls outside the LineSegment2D, returns None.
        """
        point, curv_abs = volmdlr_curves.Line2D.point_projection(self.line, point)
        if curv_abs < 0 or curv_abs > self.length():
            if abs(curv_abs) < 1e-6 or math.isclose(curv_abs, self.length(),
                                                    abs_tol=1e-6):
                return point, curv_abs
            return None, curv_abs
        return point, curv_abs

    def line_intersections(self, line: volmdlr_curves.Line2D):
        """Line Segment intersections with volmdlr_curves.Line2D."""
        if self.direction_vector().is_colinear_to(line.direction_vector()):
            return []
        point = volmdlr.Point2D.line_intersection(self, line)
        if point is not None:
            point_projection1, _ = self.point_projection(point)
            intersections = [point_projection1]
            if point_projection1 is None:
                intersections = []

            elif line.__class__.__name__ == 'LineSegment2D':
                point_projection2, _ = line.point_projection(point)
                if point_projection2 is None:
                    intersections = []

            return intersections
        if line.point_belongs(self.start):
            return [self.start]
        if line.point_belongs(self.end):
            return [self.end]
        return []

    def linesegment_intersections(self, linesegment2d: 'LineSegment2D', abs_tol=1e-6):
        """
        Touching line segments does not intersect.
        """
        if self.bounding_rectangle.distance_to_b_rectangle(linesegment2d.bounding_rectangle) > abs_tol:
            return []
        if self.direction_vector(0.0).is_colinear_to(linesegment2d.direction_vector(0.0), abs_tol=abs_tol):
            return []
        point = volmdlr.Point2D.line_intersection(self, linesegment2d)
        # TODO: May be these commented conditions should be used for linesegment_crossings
        if point:  # and (point != self.start) and (point != self.end):
            point_projection1, _ = self.point_projection(point)
            if point_projection1 is None:
                return []

            point_projection2, _ = linesegment2d.point_projection(point)
            if point_projection2 is None:
                return []

            return [point_projection1]
        return []

    def line_crossings(self, line: 'volmdlr.curves.Line2D'):
        """Line Segment crossings with line 2d."""
        if self.direction_vector().is_colinear_to(line.direction_vector()):
            return []
        line_intersection = self.line_intersections(line)
        if line_intersection and (line_intersection[0].is_close(self.end) or
                                  line_intersection[0].is_close(self.start)):
            return []
        return line_intersection

    def plot(self, ax=None, edge_style: EdgeStyle = EdgeStyle()):
        """
        Plots the Linesegment2D.
        """
        width = edge_style.width

        if ax is None:
            _, ax = plt.subplots()

        p1, p2 = self.start, self.end
        if edge_style.arrow:
            if edge_style.plot_points:
                ax.plot([p1[0], p2[0]], [p1[1], p2[1]], color=edge_style.color,
                        alpha=edge_style.alpha, style='o-')
            else:
                ax.plot([p1[0], p2[0]], [p1[1], p2[1]], color=edge_style.color,
                        alpha=edge_style.alpha)

            length = ((p1[0] - p2[0]) ** 2 + (p1[1] - p2[1]) ** 2) ** 0.5
            if width is None:
                width = length / 1000.
                head_length = length / 20.
                head_width = head_length / 2.
            else:
                head_width = 2 * width
                head_length = head_width
            ax.arrow(p1[0], p1[1],
                     (p2[0] - p1[0]) / length * (length - head_length),
                     (p2[1] - p1[1]) / length * (length - head_length),
                     head_width=head_width, fc='b', linewidth=0,
                     head_length=head_length, width=width, alpha=0.3)
        else:
            if width is None:
                width = 1
            if edge_style.plot_points:
                ax.plot([p1[0], p2[0]], [p1[1], p2[1]], color=edge_style.color,
                        marker='o', linewidth=width, alpha=edge_style.alpha)
            else:
                ax.plot([p1[0], p2[0]], [p1[1], p2[1]], color=edge_style.color,
                        linewidth=width, alpha=edge_style.alpha)
        return ax

    def to_3d(self, plane_origin, x1, x2):
        """
        Transforms the Line segment 2D into a 3D line segment.

        :param plane_origin: The origin of plane to draw the Line segment 3D.
        :type plane_origin: volmdlr.Point3D
        :param x1: First direction of the plane
        :type x1: volmdlr.Vector3D
        :param x2: Second direction of the plane.
        :type x2: volmdlr.Vector3D
        :return: A 3D line segment.
        :rtype: LineSegment3D
        """
        start = self.start.to_3d(plane_origin, x1, x2)
        end = self.end.to_3d(plane_origin, x1, x2)
        return LineSegment3D(start, end, name=self.name)

    def get_reverse(self):
        """
        Invert the sense of the line segment.
        """
        return LineSegment2D(self.end.copy(), self.start.copy())

    def rotation(self, center: volmdlr.Point2D, angle: float):
        """
        LineSegment2D rotation.

        :param center: rotation center
        :param angle: angle rotation
        :return: a new rotated LineSegment2D
        """
        return LineSegment2D(self.start.rotation(center, angle), self.end.rotation(center, angle))

    def translation(self, offset: volmdlr.Vector2D):
        """
        LineSegment2D translation.

        :param offset: translation vector.
        :return: A new translated LineSegment2D.
        """
        return LineSegment2D(self.start.translation(offset), self.end.translation(offset))

    def frame_mapping(self, frame: volmdlr.Frame2D, side: str):
        """
        Changes vector frame_mapping and return a new LineSegment2D.

        side = 'old' or 'new'.
        """
        if side == 'old':
            new_start = frame.local_to_global_coordinates(self.start)
            new_end = frame.local_to_global_coordinates(self.end)
        elif side == 'new':
            new_start = frame.global_to_local_coordinates(self.start)
            new_end = frame.global_to_local_coordinates(self.end)
        else:
            raise ValueError('Please Enter a valid side: old or new')
        return LineSegment2D(new_start, new_end)

    def plot_data(self, edge_style: plot_data.EdgeStyle = None):
        """
        Plot data method for a LineSegment2D.

        :param edge_style: edge style.
        :return: plot_data.LineSegment2D object.
        """
        return plot_data.LineSegment2D([self.start.x, self.start.y],
                                       [self.end.x, self.end.y],
                                       edge_style=edge_style)

    def create_tangent_circle(self, point, other_line):
        """Create a circle tangent to a LineSegment."""
        circle1, circle2 = other_line.create_tangent_circle(point, self.line)
        if circle1 is not None:
            _, curv_abs1 = self.line.point_projection(circle1.center)
            if curv_abs1 < 0. or curv_abs1 > self.length():
                circle1 = None
        if circle2 is not None:
            _, curv_abs2 = self.line.point_projection(circle2.center)
            if curv_abs2 < 0. or curv_abs2 > self.length():
                circle2 = None
        return circle1, circle2

    def infinite_primitive(self, offset):
        """Get an infinite primitive."""
        n = -self.unit_normal_vector()
        offset_point_1 = self.start + offset * n
        offset_point_2 = self.end + offset * n

        return volmdlr_curves.Line2D(offset_point_1, offset_point_2)

    def nearest_point_to(self, point):
        """
        Find out the nearest point on the linesegment to point.

        """

        points = self.discretization_points(number_points=500)
        return point.nearest_point(points)

    def axial_symmetry(self, line):
        """
        Finds out the symmetric linesegment2d according to a line.
        """

        points_symmetry = [point.axial_symmetry(line) for point in [self.start, self.end]]

        return self.__class__(points_symmetry[0], points_symmetry[1])

    def closest_point_on_segment(self, point):
        """Gets the closest point on the line segment and another given point."""
        segment_vector = self.direction_vector()
        p_vector = point - self.start
        p_vector = p_vector.to_vector()
        t = p_vector.dot(segment_vector) / segment_vector.dot(segment_vector)
        t = max(0, min(t, 1))
        closest_point = volmdlr.Point2D(self.start.x + t * segment_vector[0], self.start.y + t * segment_vector[1])
        return closest_point

    def distance_linesegment(self, linesegment, return_points=False):
        """
        Calculates the minimum distance between two line segments.

        :param linesegment: other line segment.
        :param return_points: boolean weather to return the minimum distance corresponding points or not.
        :return: minimum distance / minimal distance with corresponding points.
        """
        intersections = self.linesegment_intersections(linesegment)
        if intersections:
            if return_points:
                return 0.0, intersections[0], intersections[0]
            return 0.0
        closest_point_on_self_to_start = self.closest_point_on_segment(linesegment.start)
        closest_point_on_self_to_end = self.closest_point_on_segment(linesegment.end)
        closest_point_on_lineseg_to_start = linesegment.closest_point_on_segment(self.start)
        closest_point_on_lineseg_to_end = linesegment.closest_point_on_segment(self.end)
        min_dist, min_dist_point1, min_dist_point2 = math.inf, None, None
        for point1, point2 in zip([closest_point_on_self_to_start, closest_point_on_self_to_end,
                                   closest_point_on_lineseg_to_start, closest_point_on_lineseg_to_end],
                                  [linesegment.start, linesegment.end, self.start, self.end]):
            dist = point1.point_distance(point2)
            if dist < min_dist:
                min_dist = dist
                min_dist_point1, min_dist_point2 = point1, point2
        if return_points:
            return min_dist, min_dist_point1, min_dist_point2
        return min_dist


class ArcMixin:
    """
    Abstract class representing an arc.

    :param circle: arc related circle curve.
    :type circle: Union['volmdlr.curves.Circle2D', 'volmdlr.curves.Circle2D'].
    # :param start: The starting point
    # :type start: Union[:class:`volmdlr.Point2D`, :class:`volmdlr.Point3D`]
    # :param end: The finish point
    # :type end: Union[:class:`volmdlr.Point2D`, :class:`volmdlr.Point3D`]
    # :param name: The name of the arc. Default value is an empty string
    # :type name: str, optional
    """

    def __init__(self, circle, start, end, is_trigo: bool = True):
        # Edge.__init__(self, start=start, end=end, name=name)
        self.start = start
        self.end = end
        self.circle = circle
        self.center = circle.center
        self.is_trigo = is_trigo
        self._length = None

    def length(self):
        """
        Calculates the length of the Arc, with its radius, and its arc angle.

        :return: the length of the Arc.
        """
        if not self._length:
            self._length = self.circle.radius * abs(self.angle)
        return self._length

    def point_at_abscissa(self, abscissa):
        """
        Calculates a point in the Arc at a given abscissa.

        :param abscissa: abscissa where in the curve the point should be calculated.
        :return: Corresponding point.
        """
        if self.is_trigo:
            return self.start.rotation(self.circle.center, abscissa / self.circle.radius)
        return self.start.rotation(self.circle.center, -abscissa / self.circle.radius)

    def normal_vector(self, abscissa: float):
        """
        Get the normal vector of the Arc2D.

        :param abscissa: defines where in the Arc2D the
        normal vector is to be calculated
        :return: The normal vector of the Arc2D
        """
        point = self.point_at_abscissa(abscissa)
        normal_vector = self.circle.center - point
        normal_vector = normal_vector.to_vector()
        return normal_vector

    def direction_vector(self, abscissa: float):
        """
        Get direction vector of the Arc2D.

        :param abscissa: defines where in the Arc2D the
        direction vector is to be calculated
        :return: The direction vector of the Arc2D
        """
        return -self.normal_vector(abscissa=abscissa).normal_vector()

    def point_distance(self, point):
        """Returns the minimal distance to a point."""
        if self.point_belongs(point):
            return 0
        if self.circle.center.is_close(point):
            return self.circle.radius
        class_sufix = self.__class__.__name__[-2:]
        linesegment_class = getattr(sys.modules[__name__], 'LineSegment' + class_sufix)
        linesegment = linesegment_class(self.circle.center, point)
        if linesegment.length() > self.circle.radius:
            if self.linesegment_intersections(linesegment):
                return linesegment.length() - self.circle.radius
            return min(self.start.point_distance(point), self.end.point_distance(point))
        vector_to_point = point - self.circle.center
        vector_to_point.normalize()
        projected_point = self.circle.center + self.circle.radius * vector_to_point
        if self.point_belongs(projected_point):
            return self.circle.radius - linesegment.length()
        return min(self.start.point_distance(point), self.end.point_distance(point))

    def discretization_points(self, *, number_points: int = None, angle_resolution: int = 20):
        """
        Discretize an Edge to have "n" points.

        :param number_points: the number of points (including start and end points)
             if unset, only start and end will be returned
        :param angle_resolution: if set, the sampling will be adapted to have a controlled angular distance. Useful
            to mesh an arc
        :return: a list of sampled points
        """
        if not number_points:
            if not angle_resolution:
                number_points = 2
            else:
                number_points = max(math.ceil(self.angle * angle_resolution) + 1, 2)

        step = self.length() / (number_points - 1)
        return [self.point_at_abscissa(i * step)
                for i in range(number_points)]

    def get_geo_lines(self, tag: int, start_point_tag: int, center_point_tag: int, end_point_tag: int):
        """
        Gets the lines that define an Arc in a .geo file.

        :param tag: The linesegment index
        :type tag: int
        :param start_point_tag: The linesegment' start point index
        :type start_point_tag: int
        :param center_point_tag: The linesegment' center point index
        :type center_point_tag: int
        :param end_point_tag: The line segment's end point index
        :type end_point_tag: int

        :return: A line
        :rtype: str
        """

        return 'Circle(' + str(tag) + ') = {' + str(start_point_tag) + ', ' + \
            str(center_point_tag) + ', ' + str(end_point_tag) + '};'

    def get_geo_points(self):
        """
        Gets the points that define an Arc to use them in a .geo file.

        :return: A list of characteristic arc points
        :rtype: List

        """
        return [self.start, self.circle.center, self.end]

    def get_reverse(self):
        """
        Gets the reverse version of an arc.

        :return: An arc
        """

        return self.__class__(self.circle, start=self.end, end=self.start, is_trigo=not self.is_trigo)

    def split(self, split_point, tol: float = 1e-6):
        """
        Splits arc at a given point.

        :param split_point: splitting point.
        :param tol: tolerance.
        :return: list of two Arc.
        """
        if split_point.is_close(self.start, tol):
            return [None, self.copy()]
        if split_point.is_close(self.end, tol):
            return [self.copy(), None]
        return [self.__class__(self.circle, self.start, split_point, self.is_trigo),
                self.__class__(self.circle, split_point, self.end, self.is_trigo)]

    def get_shared_section(self, other_arc2, abs_tol: float = 1e-6):
        """
        Gets the shared section between two arcs.

        :param other_arc2: other arc to verify for shared section.
        :param abs_tol: tolerance.
        :return: shared arc section.
        """
        if self.__class__ != other_arc2.__class__:
            if self.__class__ == other_arc2.simplify.__class__:
                return self.get_shared_section(other_arc2.simplify, abs_tol)
            return []
        if not self.circle.center.is_close(other_arc2.circle.center) or self.circle.radius != self.circle.radius or \
                not any(self.point_belongs(point) for point in [other_arc2.start,
                                                                other_arc2.middle_point(), other_arc2.end]):
            return []
        if all(self.point_belongs(point, abs_tol) for point in
               [other_arc2.start, other_arc2.middle_point(), other_arc2.end]):
            return [other_arc2]
        if all(other_arc2.point_belongs(point, abs_tol) for point in
               [self.start, self.point_at_abscissa(self.length() * .5), self.end]):
            return [self]
        if self.point_belongs(other_arc2.start, abs_tol):
            arc1_, arc2_ = self.split(other_arc2.start, abs_tol)
        elif self.point_belongs(other_arc2.end, abs_tol):
            arc1_, arc2_ = self.split(other_arc2.end, abs_tol)
        else:
            raise NotImplementedError
        shared_arc_section = []
        for arc in [arc1_, arc2_]:
            if arc and all(other_arc2.point_belongs(point, abs_tol)
                           for point in [arc.start, arc.middle_point(), arc.end]):
                shared_arc_section.append(arc)
                break
        return shared_arc_section

    def delete_shared_section(self, other_arc2, abs_tol: float = 1e-6):
        """
        Deletes from self, the section shared with the other arc.

        :param other_arc2:
        :param abs_tol: tolerance.
        :return:
        """
        shared_section = self.get_shared_section(other_arc2, abs_tol)
        if not shared_section:
            return [self]
        if shared_section == self:
            return []
        split_arcs1 = self.split(shared_section[0].start)
        split_arcs2 = self.split(shared_section[0].end)
        new_arcs = []
        for arc in split_arcs1 + split_arcs2:
            if arc and not arc.point_belongs(shared_section[0].middle_point(), abs_tol):
                new_arcs.append(arc)
        return new_arcs

    def is_close(self, other_edge, tol: float = 1e-6):
        """
        Checks if two arc are the same considering the Euclidean distance.

        :param other_edge: other arc.
        :param tol: The tolerance under which the Euclidean distance is considered equal to 0, defaults to 1e-6
        :type tol: float, optional
        """

        if isinstance(other_edge, self.__class__):
            if (self.start.is_close(other_edge.start, tol) and self.end.is_close(other_edge.end, tol)
                    and self.circle.center.is_close(other_edge.circle.center, tol)
                    and self.point_belongs(other_edge.middle_point(), tol)):
                return True
        return False


class FullArcMixin(ArcMixin):
    """
    Abstract class for representing a circle with a start and end points that are the same.
    """

    def __init__(self, circle: Union[volmdlr.curves.Circle2D, volmdlr.curves.Circle3D],
                 start_end: Union[volmdlr.Point2D, volmdlr.Point3D]):
        self.circle = circle
        self.start_end = start_end
        ArcMixin.__init__(self, circle=circle, start=start_end, end=start_end)  # !!! this is dangerous

    @property
    def angle(self):
        """Angle of Full Arc. """
        return volmdlr.TWO_PI

    def split(self, split_point, tol: float = 1e-6):
        """
        Splits arc at a given point.

        :param split_point: splitting point.
        :param tol: tolerance.
        :return: list of two Arc.
        """
        if split_point.is_close(self.start, tol):
            return [None, self.copy()]
        if split_point.is_close(self.end, tol):
            return [self.copy(), None]
        class_ = getattr(sys.modules[__name__], 'Arc' + self.__class__.__name__[-2:])
        return [class_(self.circle, self.start, split_point, self.is_trigo),
                class_(self.circle, split_point, self.end, self.is_trigo)]

    @classmethod
    def from_curve(cls, circle):
        return cls(circle, circle.center + circle.frame.u * circle.radius)


class Arc2D(ArcMixin, Edge):
    """
    Class to draw Arc2D.

    angle: the angle measure always >= 0
    """

    def __init__(self, circle: 'volmdlr.curves.Circle2D',
                 start: volmdlr.Point2D,
                 end: volmdlr.Point2D,
                 is_trigo: bool = True,
                 name: str = ''):
        # self._center = center
        self.circle = circle
        self.is_trigo = is_trigo
        self._angle = None
        self._bounding_rectangle = None
        ArcMixin.__init__(self, circle, start, end, is_trigo)
        Edge.__init__(self, start=start, end=end, name=name)
        start_to_center = start - self.circle.center
        end_to_center = end - self.circle.center
        angle1 = math.atan2(start_to_center.y, start_to_center.x)
        angle2 = math.atan2(end_to_center.y, end_to_center.x)
        if self.is_trigo:
            self.angle1 = angle1
            self.angle2 = angle2
            if self.angle2 == 0.0:
                self.angle2 = volmdlr.TWO_PI
        else:
            self.angle1 = angle2
            self.angle2 = angle1

    def __hash__(self):
        return hash(('arc2d', self.circle, self.start, self.end, self.is_trigo))

    def __eq__(self, other_arc):
        if self.__class__.__name__ != other_arc.__class__.__name__:
            return False
        return (self.circle == other_arc.circle and self.start == other_arc.start
                and self.end == other_arc.end and self.is_trigo == other_arc.is_trigo)

    @classmethod
    def from_3_points(cls, point1, point2, point3):
        """
        Creates a circle 2d from 3 points.

        :return: circle 2d.
        """
        circle = volmdlr_curves.Circle2D.from_3_points(point1, point2, point3)
        arc = cls(circle, point1, point3)
        if not arc.point_belongs(point2):
            return cls(circle, point1, point3, False)
        return arc

    @property
    def angle(self):
        """
        Returns the angle in radians of the arc.
        """
        if not self._angle:
            self._angle = self.get_angle()
        return self._angle

    def get_angle(self):
        """
        Gets arc angle.

        """
        clockwise_arc = self.reverse() if self.is_trigo else self
        vector_start = clockwise_arc.start - clockwise_arc.circle.center
        vector_end = clockwise_arc.end - clockwise_arc.circle.center
        arc_angle = volmdlr.geometry.clockwise_angle(vector_start, vector_end)
        return arc_angle

    def _get_points(self):
        return [self.start, self.end]

    points = property(_get_points)

    def point_belongs(self, point, abs_tol=1e-6):
        """
        Check if a Point2D belongs to the Arc2D.

        """
        distance_point_to_center = point.point_distance(self.circle.center)
        if not math.isclose(distance_point_to_center, self.circle.radius, abs_tol=abs_tol):
            return False
        if point.is_close(self.start) or point.is_close(self.end):
            return True
        clockwise_arc = self.reverse() if self.is_trigo else self
        vector_start = clockwise_arc.start - clockwise_arc.circle.center
        vector_end = clockwise_arc.end - clockwise_arc.circle.center
        vector_point = point - clockwise_arc.circle.center
        arc_angle = volmdlr.geometry.clockwise_angle(vector_start, vector_end)
        point_start_angle = volmdlr.geometry.clockwise_angle(vector_start, vector_point)
        point_end_angle = volmdlr.geometry.clockwise_angle(vector_point, vector_end)
        if math.isclose(arc_angle, point_start_angle + point_end_angle, rel_tol=0.01):
            return True
        return False

    def to_full_arc_2d(self):
        """
        Convert to a full arc2d.
        """
        return FullArc2D(circle=self.circle, start_end=self.point_at_abscissa(0), name=self.name)

    def line_intersections(self, line2d: volmdlr_curves.Line2D):
        """
        Calculates the intersection between a line and an Arc2D.

        :param line2d: Line2D to verify intersections.
        :return: a list with intersections points.
        """
        full_arc_2d = self.to_full_arc_2d()
        fa2d_intersection_points = full_arc_2d.line_intersections(line2d)
        intersection_points = []
        for point in fa2d_intersection_points:
            if self.point_belongs(point):
                intersection_points.append(point)
        return intersection_points

    def linesegment_intersections(self, linesegment2d: LineSegment2D, abs_tol=1e-6):
        """
        Calculates the intersection between a LineSegment2D and an Arc2D.

        :param linesegment2d: LineSegment2D to verify intersections.
        :param abs_tol: tolerance.
        :return: a list with intersections points.
        """
        if self.bounding_rectangle.distance_to_b_rectangle(linesegment2d.bounding_rectangle) > abs_tol:
            return []
        full_arc_2d = self.to_full_arc_2d()
        fa2d_intersection_points = full_arc_2d.linesegment_intersections(linesegment2d, abs_tol)
        intersection_points = []
        for point in fa2d_intersection_points:
            if self.point_belongs(point, abs_tol):
                intersection_points.append(point)
        return intersection_points

    def bsplinecurve_intersections(self, bspline, abs_tol: float = 1e-6):
        """
        Intersections between an arc 2d and bspline curve 2d.

        :param bspline: bspline curve 2d.
        :param abs_tol: tolerance.
        :return: list of intersection points.
        """
        intersections = bspline.arc_intersections(self, abs_tol)
        return intersections

    def arc_intersections(self, arc, abs_tol: float = 1e-6):
        """Intersections between two arc 2d."""
        circle_intersections = vm_utils_intersections.get_circle_intersections(self.circle, arc.circle)
        arc_intersections = [inter for inter in circle_intersections if self.point_belongs(inter, abs_tol)]
        return arc_intersections

    def arcellipse_intersections(self, arcellipse, abs_tol: float = 1e-6):
        """
        Intersections between an arc 2d and arc-ellipse 2d.

        :param arcellipse: arc-ellipse 2d.
        :param abs_tol: tolerance
        :return: list of intersection points.
        """
        if self.bounding_rectangle.distance_to_b_rectangle(arcellipse.bounding_rectangle) > abs_tol:
            return []
        intersections = vm_utils_intersections.get_bsplinecurve_intersections(arcellipse, self, abs_tol)
        return intersections

    def abscissa(self, point: volmdlr.Point2D, tol=1e-6):
        """
        Returns the abscissa of a given point 2d.

        """
        if not math.isclose(point.point_distance(self.circle.center), self.circle.radius, abs_tol=tol):
            raise ValueError('Point not in arc')
        if point.point_distance(self.start) < tol:
            return 0
        if point.point_distance(self.end) < tol:
            return self.length()
        clockwise_arc = self.reverse() if self.is_trigo else self
        vector_start = clockwise_arc.start - clockwise_arc.circle.center
        vector_end = clockwise_arc.end - clockwise_arc.circle.center
        vector_point = point - clockwise_arc.circle.center
        arc_angle = volmdlr.geometry.clockwise_angle(vector_start, vector_end)
        point_start_angle = volmdlr.geometry.clockwise_angle(vector_start, vector_point)
        point_end_angle = volmdlr.geometry.clockwise_angle(vector_point, vector_end)
        if math.isclose(arc_angle, point_start_angle + point_end_angle, abs_tol=tol):
            if self.is_trigo:
                return self.length() - self.circle.radius * point_start_angle
            return self.circle.radius * point_start_angle
        raise ValueError('Point not in arc')

    def area(self):
        """
        Calculates the area of the Arc2D.

        :return: the area of the Arc2D.
        """
        return self.circle.radius ** 2 * self.angle / 2

    def center_of_mass(self):
        """
        Calculates the center of mass of the Arc2D.

        :return: center of mass point.
        """
        u = self.middle_point() - self.circle.center
        u.normalize()
        return self.circle.center + 4 / (3 * self.angle) * self.circle.radius * math.sin(
            self.angle * 0.5) * u

    @property
    def bounding_rectangle(self):
        """Gets the bounding rectangle for an Arc 2D."""
        if not self._bounding_rectangle:
            discretization_points = self.discretization_points(number_points=20)
            x_values, y_values = [], []
            for point in discretization_points:
                x_values.append(point.x)
                y_values.append(point.y)
            self._bounding_rectangle = volmdlr.core.BoundingRectangle(min(x_values), max(x_values),
                                                                      min(y_values), max(y_values))
        return self._bounding_rectangle

    def straight_line_area(self):
        """
        Calculates the area of the arc 2D, with line drawn from start to end.

        :return: straight_line_area.
        """
        if self.angle >= math.pi:
            angle = volmdlr.TWO_PI - self.angle
            area = math.pi * self.circle.radius ** 2 - 0.5 * self.circle.radius ** 2 * (
                    angle - math.sin(angle))
        else:
            angle = self.angle
            area = 0.5 * self.circle.radius ** 2 * (angle - math.sin(angle))

        if self.is_trigo:
            return area
        return -area

    def straight_line_second_moment_area(self, point: volmdlr.Point2D):
        """Straight line second moment area for an Arc 2D."""
        if self.angle2 < self.angle1:
            angle2 = self.angle2 + volmdlr.TWO_PI

        else:
            angle2 = self.angle2
        angle1 = self.angle1

        # Full arc section
        moment_area_x1 = self.circle.radius ** 4 / 8 * (angle2 - angle1 + 0.5 * (
                math.sin(2 * angle1) - math.sin(2 * angle2)))
        moment_area_y1 = self.circle.radius ** 4 / 8 * (angle2 - angle1 + 0.5 * (
                math.sin(2 * angle2) - math.sin(2 * angle1)))
        moment_area_xy1 = self.circle.radius ** 4 / 8 * (
                math.cos(angle1) ** 2 - math.cos(angle2) ** 2)

        # Triangle
        moment_area_x2, moment_area_y2, moment_area_xy2 = self._triangle_moment_inertia()
        if moment_area_x2 < 0.:
            moment_area_x2, moment_area_y2, moment_area_xy2 = -moment_area_x2, -moment_area_y2, -moment_area_xy2
        if self.angle < math.pi:
            if self.is_trigo:
                moment_area_x = moment_area_x1 - moment_area_x2
                moment_area_y = moment_area_y1 - moment_area_y2
                moment_area_xy = moment_area_xy1 - moment_area_xy2
            else:
                moment_area_x = moment_area_x2 - moment_area_x1
                moment_area_y = moment_area_y2 - moment_area_y1
                moment_area_xy = moment_area_xy2 - moment_area_xy1
        else:
            if self.is_trigo:
                moment_area_x = moment_area_x1 + moment_area_x2
                moment_area_y = moment_area_y1 + moment_area_y2
                moment_area_xy = moment_area_xy1 + moment_area_xy2
            else:
                moment_area_x = -moment_area_x2 - moment_area_x1
                moment_area_y = -moment_area_y2 - moment_area_y1
                moment_area_xy = -moment_area_xy2 - moment_area_xy1

        return volmdlr.geometry.huygens2d(moment_area_x, moment_area_y, moment_area_xy,
                                          self.straight_line_area(),
                                          self.circle.center,
                                          point)

    def _full_arc_moment_inertia(self, angle1, angle2):
        moment_inertia_x1 = self.circle.radius ** 4 / 8 * (angle2 - angle1 + 0.5 * (
                math.sin(2 * angle1) - math.sin(2 * angle2)))
        moment_inertia_y1 = self.circle.radius ** 4 / 8 * (angle2 - angle1 + 0.5 * (
                math.sin(2 * angle2) - math.sin(2 * angle1)))
        moment_inertia_xy1 = self.circle.radius ** 4 / 8 * (
                math.cos(angle1) ** 2 - math.cos(angle2) ** 2)
        return moment_inertia_x1, moment_inertia_y1, moment_inertia_xy1

    def _triangle_moment_inertia(self):
        xi, yi = self.start - self.circle.center
        xj, yj = self.end - self.circle.center
        moment_inertia_x2 = (yi ** 2 + yi * yj + yj ** 2) * (xi * yj - xj * yi) / 12.
        moment_inertia_y2 = (xi ** 2 + xi * xj + xj ** 2) * (xi * yj - xj * yi) / 12.
        moment_inertia_xy2 = (xi * yj + 2 * xi * yi + 2 * xj * yj + xj * yi) * (
                xi * yj - xj * yi) / 24.
        return moment_inertia_x2, moment_inertia_y2, moment_inertia_xy2

    def straight_line_center_of_mass(self):
        """Straight line center of mass."""
        if self.angle == math.pi:
            return self.center_of_mass()

        u = self.middle_point() - self.circle.center
        u.normalize()
        if self.angle >= math.pi:
            u = -u
        bissec = volmdlr_curves.Line2D(self.circle.center, self.circle.center + u)
        string = volmdlr_curves.Line2D(self.start, self.end)
        point = volmdlr.Point2D.line_intersection(bissec, string)
        a = point.point_distance(self.start)
        height = point.point_distance(self.circle.center)
        triangle_area = height * a
        triangle_cog = self.circle.center + 2 / 3. * height * u
        if self.angle < math.pi:
            cog = (
                          self.center_of_mass() * self.area() - triangle_area * triangle_cog) / abs(
                self.straight_line_area())
        else:
            cog = (
                          self.center_of_mass() * self.area() + triangle_area * triangle_cog) / abs(
                self.straight_line_area())

        return cog

    def straight_line_point_belongs(self, point):
        """
        Verifies if a point belongs to the surface created by closing the edge.

        :param point: Point to be verified.
        :return: Return True if the point belongs to this surface, or False otherwise.
        """
        if self.point_belongs(point):
            return True
        if self.start == self.end:
            if point.point_distance(self.circle.center) <= self.circle.radius:
                return True
        center_distance_point = self.circle.center.point_distance(point)
        straight_line = LineSegment2D(self.start, self.end)
        for edge in [self, straight_line]:
            line_passing_trough_point = volmdlr_curves.Line2D(self.circle.center, point)
            straight_line_intersections = edge.line_intersections(line_passing_trough_point)
            if straight_line_intersections:
                if self.circle.center.point_distance(straight_line_intersections[0]) > center_distance_point:
                    return True
        return False

    def plot(self, ax=None, edge_style: EdgeStyle = EdgeStyle()):
        """Plot arc 2d with Matplotlib."""
        if ax is None:
            _, ax = plt.subplots()

        if edge_style.plot_points:
            for point in [self.circle.center, self.circle.start, self.circle.end]:
                point.plot(ax=ax, color=edge_style.color, alpha=edge_style.alpha)

        ax.add_patch(matplotlib.patches.Arc((self.circle.center.x, self.circle.center.y), 2 * self.circle.radius,
                                            2 * self.circle.radius, angle=0,
                                            theta1=self.angle1 * 0.5 / math.pi * 360,
                                            theta2=self.angle2 * 0.5 / math.pi * 360,
                                            color=edge_style.color,
                                            alpha=edge_style.alpha))
        return ax

    def to_3d(self, plane_origin, x, y):
        """
        Transforms the arc 2D into a 3D arc.

        :param plane_origin: The origin of plane to draw the arc 3D.
        :type plane_origin: volmdlr.Point3D
        :param x: First direction of the plane
        :type x: volmdlr.Vector3D
        :param y: Second direction of the plane.
        :type y: volmdlr.Vector3D
        :return: A 3D arc.
        :type: Arc3D.
        """
        circle3d = self.circle.to_3d(plane_origin, x, y)
        point_start = self.start.to_3d(plane_origin, x, y)
        point_interior = self.middle_point().to_3d(plane_origin, x, y)
        point_end = self.end.to_3d(plane_origin, x, y)
        arc = Arc3D(circle3d, point_start, point_end, name=self.name)
        if not arc.point_belongs(point_interior):
            circle3d = volmdlr_curves.Circle3D(volmdlr.Frame3D(
                circle3d.center, circle3d.frame.u, -circle3d.frame.v, circle3d.frame.u.cross(-circle3d.frame.v)),
                circle3d.radius)
            arc = Arc3D(circle3d, point_start, point_end, name=self.name)
        return arc

    def rotation(self, center: volmdlr.Point2D, angle: float):
        """
        Arc2D rotation.

        :param center: rotation center
        :param angle: angle rotation.
        :return: a new rotated Arc2D.
        """
        return Arc2D(*[point.rotation(center, angle) if point else point for point in
                       [self.circle, self.start, self.end]])

    def translation(self, offset: volmdlr.Vector2D):
        """
        Arc2D translation.

        :param offset: translation vector.
        :return: A new translated Arc2D.
        """
        return Arc2D(*[point.translation(offset) if point else point for point in
                       [self.circle, self.start, self.end]])

    def frame_mapping(self, frame: volmdlr.Frame2D, side: str):
        """
        Changes vector frame_mapping and return a new Arc2D.

        side = 'old' or 'new'
        """
        return Arc2D(self.circle.frame_mapping(frame, side), self.start.frame_mapping(frame, side),
                     self.end.frame_mapping(frame, side))

    def second_moment_area(self, point):
        """
        Second moment area of part of disk.

        """
        if self.angle2 < self.angle1:
            angle2 = self.angle2 + volmdlr.TWO_PI

        else:
            angle2 = self.angle2
        angle1 = self.angle1
        moment_area_x = self.circle.radius ** 4 / 8 * (angle2 - angle1 + 0.5 * (
                math.sin(2 * angle1) - math.sin(2 * angle2)))
        moment_area_y = self.circle.radius ** 4 / 8 * (angle2 - angle1 + 0.5 * (
                math.sin(2 * angle2) - math.sin(2 * angle1)))
        moment_area_xy = self.circle.radius ** 4 / 8 * (
                math.cos(angle1) ** 2 - math.cos(angle2) ** 2)

        # Must be computed at center, so huygens related to center
        return volmdlr.geometry.huygens2d(moment_area_x, moment_area_y, moment_area_xy, self.area(),
                                          self.circle.center, point)

    def plot_data(self, edge_style: plot_data.EdgeStyle = None, anticlockwise: bool = None):
        """
        Plot data method for a Arc2D.

        :param edge_style: edge style.
        :return: plot_data.Arc2D object.
        """
        list_node = self.discretization_points(number_points=20)
        data = []
        for node in list_node:
            data.append({'x': node.x, 'y': node.y})
        return plot_data.Arc2D(cx=self.circle.center.x,
                               cy=self.circle.center.y,
                               r=self.circle.radius,
                               start_angle=self.angle1,
                               end_angle=self.angle2,
                               edge_style=edge_style,
                               data=data,
                               anticlockwise=anticlockwise,
                               name=self.name)

    def copy(self, *args, **kwargs):
        """
        Creates and returns a deep copy of the Arc2D object.

        :param *args: Variable-length argument list.
        :param **kwargs: Arbitrary keyword arguments.
        :return: A new Arc2D object that is a deep copy of the original.

        """
        return Arc2D(self.circle.copy(), self.start.copy(), self.end.copy(), self.is_trigo)

    def cut_between_two_points(self, point1, point2):
        """
        Cuts Arc between two points, and return a new arc between these two points.
        """
        if (point1.is_close(self.start) and point2.is_close(self.end)) or \
                (point2.is_close(self.start) and point1.is_close(self.end)):
            return self
        raise NotImplementedError

    def infinite_primitive(self, offset):
        """Create an offset curve from a distance of the original curve."""
        vector_start_center = self.start - self.circle.center
        vector_start_center.normalize()
        vector_end_center = self.end - self.circle.center
        vector_end_center.normalize()
        if self.is_trigo:
            radius = self.circle.radius + offset
            center = self.circle.center
        else:
            radius = self.circle.radius - offset
            if radius < 0:
                return None
            center = self.circle.center
        new_circle = volmdlr_curves.Circle2D(center, radius)
        start = center + radius * vector_start_center
        end = center + radius * vector_end_center
        return Arc2D(new_circle, start, end, self.is_trigo)

    def complementary(self):
        """Gets the complementary Arc 2D. """
        return Arc2D(self.circle, self.end, self.start, self.is_trigo)

    def axial_symmetry(self, line):
        """ Finds out the symmetric arc 2D according to a line. """
        points_symmetry = [point.axial_symmetry(line) for point in [self.start, self.end]]

        return self.__class__(self.circle, start=points_symmetry[0],
                              end=points_symmetry[1], is_trigo=self.is_trigo)


class FullArc2D(FullArcMixin, Arc2D):
    """ An edge that starts at start_end, ends at the same point after having described a circle. """

    def __init__(self, circle: 'volmdlr.curves.Circle2D', start_end: volmdlr.Point2D,
                 name: str = ''):
        # self.interior = start_end.rotation(center, math.pi)
        self._bounding_rectangle = None
        FullArcMixin.__init__(self, circle=circle, start_end=start_end)
        Arc2D.__init__(self, circle=circle, start=start_end, end=start_end, name=name)
        self.angle1 = 0.0
        self.angle2 = volmdlr.TWO_PI

    def to_dict(self, use_pointers: bool = False, memo=None, path: str = '#', id_method=True, id_memo=None):
        dict_ = self.base_dict()
        dict_['circle'] = self.circle.to_dict(use_pointers=use_pointers, memo=memo,
                                              id_method=id_method, id_memo=id_memo, path=path + '/circle')
        dict_['angle'] = self.angle
        dict_['is_trigo'] = self.is_trigo
        dict_['start_end'] = self.start.to_dict(use_pointers=use_pointers, memo=memo,
                                                id_method=id_method, id_memo=id_memo, path=path + '/start_end')
        return dict_

    def copy(self, *args, **kwargs):
        """Creates a copy of a fullarc 2d."""
        return FullArc2D(self.circle.copy(), self.start.copy())

    @classmethod

    def dict_to_object(cls, dict_, *args, **kwargs):
        circle = volmdlr_curves.Circle2D.dict_to_object(dict_['circle'])
        start_end = volmdlr.Point2D.dict_to_object(dict_['start_end'])

        return cls(circle, start_end, name=dict_['name'])

    def __hash__(self):
        return hash((self.__class__.__name__, self.circle, self.start_end))

    def __eq__(self, other_arc):
        if self.__class__.__name__ != other_arc.__class__.__name__:
            return False
        return (self.circle == other_arc.circle) \
            and (self.start_end == other_arc.start_end)

    @property
    def bounding_rectangle(self):
        """Gets the bounding rectangle for a full arc 2d."""
        if not self._bounding_rectangle:
            self._bounding_rectangle = volmdlr.core.BoundingRectangle(
                self.circle.center.x - self.circle.radius, self.circle.center.x + self.circle.radius,
                self.circle.center.y - self.circle.radius, self.circle.center.y + self.circle.radius)
        return self._bounding_rectangle

    def straight_line_area(self):
        """
        Calculates the area of the full arc, with line drawn from start to end.

        :return: straight_line_area.
        """
        area = self.area()
        return area

    def center_of_mass(self):
        """Gets the center of the full arc 2d."""
        return self.circle.center

    def straight_line_center_of_mass(self):
        """Straight line center of mass."""
        return self.center_of_mass()

    def straight_line_point_belongs(self, point):
        """
        Verifies if a point belongs to the surface created by closing the edge.

        :param point: Point to be verified.
        :return: Return True if the point belongs to this surface, or False otherwise.
        """
        if point.point_distance(self.circle.center) <= self.circle.radius:
            return True
        return False

    def to_3d(self, plane_origin, x, y):
        """
        Transforms the full arc 2D into a 3D full arc.

        :param plane_origin: The origin of plane to draw the full arc 3D.
        :type plane_origin: volmdlr.Point3D
        :param x: First direction of the plane
        :type x: volmdlr.Vector3D
        :param y: Second direction of the plane.
        :type y: volmdlr.Vector3D
        :return: A 3D full arc.
        :type: Full Arc 3D.
        """
        circle = self.circle.to_3d(plane_origin, x, y)
        start = self.start.to_3d(plane_origin, x, y)
        return FullArc3D(circle, start)

    def rotation(self, center: volmdlr.Point2D, angle: float):
        """Rotation of a full arc 2D."""
        new_circle = self.circle.rotation(center, angle)
        new_start_end = self.start.rotation(center, angle)
        return FullArc2D(new_circle, new_start_end)

    def translation(self, offset: volmdlr.Vector2D):
        """Translation of a full arc 2D."""
        new_circle = self.circle.translation(offset)
        new_start_end = self.start.translation(offset)
        return FullArc2D(new_circle, new_start_end)

    def frame_mapping(self, frame: volmdlr.Frame2D, side: str):
        """
        Map the 2D full arc to a new frame or its original frame.

        :param frame: The target frame for the mapping.
        :type frame: :class:`volmdlr.Frame2D`
        :param side: Specify whether to map the arc to the new frame ('new')
            or its original frame ('old').
        :type side: str
        :return: The full arc in the specified frame.
        :rtype: :class:`volmdlr.edges.FullArc2D`
        """
        return FullArc2D(*[point.frame_mapping(frame, side) for point in
                           [self.circle, self.start]])

    def polygonization(self):
        return volmdlr.wires.ClosedPolygon2D(self.discretization_points(angle_resolution=15))

    def plot(self, ax=None, edge_style: EdgeStyle = EdgeStyle()):
        """Plots a fullarc using Matplotlib."""
        return vm_common_operations.plot_circle(self.circle, ax, edge_style)

    def cut_between_two_points(self, point1, point2):
        """
        Cuts a full arc between two points on the fullarc.

        This method calculates the angles between the circle's center and the two points
        in order to determine the starting and ending angles of the arc. It then creates
        an Arc2D object representing the cut arc. If the original arc and the cut arc have
        opposite rotation directions, the cut arc is flipped to match the original arc's
        direction.

        :param point1: The first point defining the cut arc.
        :param point2: The second point defining the cut arc.

        :return: The cut arc between the two points.
        :rtype: Arc2D.
        """
        x1, y1 = point1 - self.circle.center
        x2, y2 = point2 - self.circle.center
        angle1 = math.atan2(y1, x1)
        angle2 = math.atan2(y2, x2)
        if angle2 < angle1:
            angle2 += volmdlr.TWO_PI
        arc = Arc2D(self.circle, point1, point2, self.is_trigo)
        if self.is_trigo != arc.is_trigo:
            arc = arc.complementary()
        return arc

    def line_intersections(self, line2d: volmdlr_curves.Line2D, tol=1e-9):
        """Full Arc 2D intersections with a Line 2D."""
        return self.circle.line_intersections(line2d, tol)

    def linesegment_intersections(self, linesegment2d: LineSegment2D, abs_tol=1e-9):
        """Full arc 2D intersections with a line segment."""
        return self.circle.linesegment_intersections(linesegment2d, abs_tol)

    def get_reverse(self):
        """Reverse of full arc 2D."""
        return self

    def point_belongs(self, point: volmdlr.Point2D, abs_tol: float = 1e-6):
        """
        Returns if given point belongs to the FullArc2D.
        """
        distance = point.point_distance(self.circle.center)
        return math.isclose(distance, self.circle.radius, abs_tol=abs_tol)


class ArcEllipse2D(Edge):
    """
    An 2-dimensional elliptical arc.

    :param ellipse: An ellipse curve, as base for the arc ellipse.
    :type ellipse: volmdlr.curves.Ellipse2D.
    :param start: The starting point of the elliptical arc
    :type start: :class:`volmdlr.Point2D`
    :param end: The end point of the elliptical arc
    :type end: :class:`volmdlr.Point2D`
    :param name: The name of the elliptical arc. Default value is ''
    :type name: str, optional
    """

    def __init__(self, ellipse: volmdlr_curves.Ellipse2D, start: volmdlr.Point2D,
                 end: volmdlr.Point2D, name: str = ''):
        Edge.__init__(self, start, end, name)
        self.ellipse = ellipse
        self.angle_start, self.angle_end = self.get_start_end_angles()
        self.angle = self.angle_end - self.angle_start
        self.center = ellipse.center
        self._bounding_rectangle = None
        self._reverse = None

    def get_start_end_angles(self):
        local_start_point = self.ellipse.frame.global_to_local_coordinates(self.start)
        u1, u2 = local_start_point.x / self.ellipse.major_axis, local_start_point.y / self.ellipse.minor_axis
        start_angle = volmdlr.geometry.sin_cos_angle(u1, u2)
        local_end_point = self.ellipse.frame.global_to_local_coordinates(self.end)
        u1, u2 = local_end_point.x / self.ellipse.major_axis, local_end_point.y / self.ellipse.minor_axis
        end_angle = volmdlr.geometry.sin_cos_angle(u1, u2)
        if self.ellipse.is_trigo and end_angle == 0.0:
            end_angle = volmdlr.TWO_PI
        return start_angle, end_angle

    @classmethod
    def from_3_points_and_center(cls, start, interior, end, center):
        """
        Creates an arcellipse using 3 points and a center.

        :param start: start point.
        :param interior: interior point.
        :param end: end point.
        :param center: ellipse's point.
        :return: An arc-ellipse2D object.
        """
        vector_center_start = start - center
        vector_center_end = end - center
        if vector_center_start.norm() >= vector_center_end.norm():
            x1 = start.x - center.x
            y1 = start.y - center.y
            x2 = end.x - center.x
            y2 = end.y - center.y
        else:
            x2 = start.x - center.x
            y2 = start.y - center.y
            x1 = end.x - center.x
            y1 = end.y - center.y
        if vector_center_start.is_colinear_to(vector_center_end) or abs(x1) == abs(x2):
            x2 = interior.x - center.x
            y2 = interior.y - center.y
            if abs(x1) == abs(x2):
                raise ValueError(f"Interior point{interior} is not valid. Try specifying another interior point.")
        minor_axis = math.sqrt((x1 ** 2 * y2 ** 2 - x2 ** 2 * y1 ** 2) / (x1 ** 2 - x2 ** 2))
        if abs(y1) != minor_axis:
            major_axis = math.sqrt(x1 ** 2 / (1 - (y1 ** 2 / minor_axis ** 2)))
        elif abs(y2) != minor_axis:
            major_axis = math.sqrt(x2 ** 2 / (1 - (y2 ** 2 / minor_axis ** 2)))
        else:
            raise NotImplementedError
        ellipse = volmdlr_curves.Ellipse2D(major_axis, minor_axis, volmdlr.Frame2D(center, volmdlr.X2D, volmdlr.Y2D))
        arcellipse = cls(ellipse, start, end)
        if not arcellipse.point_belongs(interior):
            ellipse = volmdlr_curves.Ellipse2D(major_axis, minor_axis,
                                               volmdlr.Frame2D(center, volmdlr.X2D, -volmdlr.Y2D))
            arcellipse = cls(ellipse, start, end)

        return arcellipse

    def _get_points(self):
        return self.discretization_points(number_points=20)

    points = property(_get_points)

    def length(self):
        """
        Calculates the length of the arc-ellipse 2d.

        :return: arc ellipse 2d's length
        """
        if not self._length:
            self._length = self.abscissa(self.end)
        return self._length

    def point_belongs(self, point, abs_tol: float = 1e-6):
        """
        Verifies if a point belongs to the arc ellipse 2d.

        :param point: point to be verified
        :param abs_tol: tolerance applied during calculations
        :return: True if the point belongs, False otherwise
        """
        if self.start.is_close(point, abs_tol) or self.end.is_close(point, abs_tol):
            return True
        point_in_local_coords = self.ellipse.frame.global_to_local_coordinates(point)
        if not math.isclose(
                (point_in_local_coords.x - self.ellipse.center.x) ** 2 / self.ellipse.major_axis ** 2 +
                (point_in_local_coords.y - self.ellipse.center.y) ** 2 / self.ellipse.minor_axis ** 2,
                1, abs_tol=abs_tol) and\
                not math.isclose(
                    (point_in_local_coords.x - self.ellipse.center.x) ** 2 / self.ellipse.minor_axis ** 2 +
                    (point_in_local_coords.y - self.ellipse.center.y) ** 2 / self.ellipse.major_axis ** 2,
                    1, abs_tol=abs_tol):
            return False
        clockwise_arcellipse = self.reverse() if self.ellipse.is_trigo else self
        vector_start = clockwise_arcellipse.start - clockwise_arcellipse.ellipse.center
        vector_end = clockwise_arcellipse.end - clockwise_arcellipse.ellipse.center
        vector_point = point - clockwise_arcellipse.ellipse.center
        arc_angle = volmdlr.geometry.clockwise_angle(vector_start, vector_end)
        point_start_angle = volmdlr.geometry.clockwise_angle(vector_start, vector_point)
        point_end_angle = volmdlr.geometry.clockwise_angle(vector_point, vector_end)
        if math.isclose(arc_angle, point_start_angle + point_end_angle, abs_tol=1e-5):
            return True
        return False

    def valid_abscissa_start_end_angle(self, angle_abscissa):
        """Get valid abscissa angle for start and end."""
        angle_start = self.angle_start
        angle_end = angle_abscissa
        if self.angle_start > angle_abscissa >= self.angle_end:
            if angle_abscissa >= 0.0:
                angle_abscissa += 2 * math.pi
                angle_end = angle_abscissa
            else:
                angle_start = angle_abscissa
                angle_end = self.angle_start
        elif self.angle_start > self.angle_end >= angle_abscissa:
            angle_start = self.angle_start - 2 * math.pi
        return angle_start, angle_end

    def point_at_abscissa(self, abscissa):
        """Get a point at given abscissa."""
        if math.isclose(abscissa, 0.0, abs_tol=1e-6):
            return self.start
        if math.isclose(abscissa, self.length(), abs_tol=1e-6):
            return self.end
        if not self.ellipse.is_trigo:
            arc_ellipse_trigo = self.reverse()
            new_abscissa = self.length() - abscissa
            return arc_ellipse_trigo.point_at_abscissa(new_abscissa)
        discretized_points = self.discretization_points(number_points=100)
        aproximation_abscissa = 0
        aproximation_point = None
        for point1, point2 in zip(discretized_points[:-1], discretized_points[1:]):
            dist1 = point1.point_distance(point2)
            if aproximation_abscissa + dist1 > abscissa:
                aproximation_point = point1
                break
            aproximation_abscissa += dist1
        initial_point = self.ellipse.frame.global_to_local_coordinates(aproximation_point)
        u1, u2 = initial_point.x / self.ellipse.major_axis, initial_point.y / self.ellipse.minor_axis
        initial_angle = volmdlr.geometry.sin_cos_angle(u1, u2)
        angle_start, initial_angle = self.valid_abscissa_start_end_angle(initial_angle)

        def ellipse_arc_length(theta):
            return math.sqrt((self.ellipse.major_axis ** 2) * math.sin(theta) ** 2 +
                             (self.ellipse.minor_axis ** 2) * math.cos(theta) ** 2)

        iter_counter = 0
        while True:
            res, _ = scipy_integrate.quad(ellipse_arc_length, angle_start, initial_angle)
            if math.isclose(res, abscissa, abs_tol=1e-8):
                abscissa_angle = initial_angle
                break
            if res > abscissa:
                increment_factor = (abs(initial_angle - angle_start) * (abscissa - res))/(2 * abs(res))
            else:
                increment_factor = (abs(initial_angle - angle_start) * (abscissa - res))/abs(res)
            initial_angle += increment_factor
            iter_counter += 1
        x = self.ellipse.major_axis * math.cos(abscissa_angle)
        y = self.ellipse.minor_axis * math.sin(abscissa_angle)
        return self.ellipse.frame.local_to_global_coordinates(volmdlr.Point2D(x, y))

    def abscissa(self, point: volmdlr.Point2D, tol: float = 1e-6):
        """
        Calculates the abscissa of a given point.

        :param point: point for calculating abscissa
        :param tol: tolerance.
        :return: a float, between 0 and the arc ellipse 2d's length
        """
        if self.start.is_close(point, tol):
            return 0.0
        if self.end.is_close(point, tol):
            if self._length:
                return self._length
            if not self.ellipse.is_trigo:
                arc_ellipse_trigo = self.reverse()
                abscissa_end = arc_ellipse_trigo.abscissa(self.start)
                return abscissa_end
        if self.point_belongs(point, 1e-4):
            if not self.ellipse.is_trigo:
                arc_ellipse_trigo = self.reverse()
                abscissa_point = arc_ellipse_trigo.abscissa(point)
                return self.length() - abscissa_point
            new_point = self.ellipse.frame.global_to_local_coordinates(point)
            u1, u2 = new_point.x / self.ellipse.major_axis, new_point.y / self.ellipse.minor_axis
            angle_abscissa = volmdlr.geometry.sin_cos_angle(u1, u2)
            if angle_abscissa == 0.0 and point.is_close(self.end):
                angle_abscissa = 2 * math.pi
            angle_start, angle_end = self.valid_abscissa_start_end_angle(angle_abscissa)

            def ellipse_arc_length(theta):
                return math.sqrt((self.ellipse.major_axis ** 2) * math.sin(theta) ** 2 +
                                 (self.ellipse.minor_axis ** 2) * math.cos(theta) ** 2)

            res, _ = scipy_integrate.quad(ellipse_arc_length, angle_start, angle_end)
            return res
        raise ValueError(f'point {point} does not belong to ellipse')

    @property
    def bounding_rectangle(self):
        """
        Calculates the bounding rectangle for the arc ellipse 2d.

        :return: Bounding Rectangle object.
        """
        if not self._bounding_rectangle:
            discretization_points = self.discretization_points(number_points=20)
            x_values, y_values = [], []
            for point in discretization_points:
                x_values.append(point.x)
                y_values.append(point.y)
            self._bounding_rectangle = volmdlr.core.BoundingRectangle(min(x_values), max(x_values),
                                                                      min(y_values), max(y_values))
        return self._bounding_rectangle

    def straight_line_area(self):
        """
        Calculates the area of the elliptic arc, with line drawn from start to end.

        :return: straight_line_area.
        """
        if self.angle >= math.pi:
            angle = volmdlr.TWO_PI - self.angle
            area = math.pi * self.ellipse.major_axis * self.ellipse.minor_axis -\
                0.5 * self.ellipse.major_axis * self.ellipse.minor_axis * (angle - math.sin(angle))
        else:
            angle = self.angle
            area = 0.5 * self.ellipse.major_axis * self.ellipse.minor_axis * (angle - math.sin(angle))

        if self.ellipse.is_trigo:
            return area
        return -area

    def discretization_points(self, *, number_points: int = None, angle_resolution: int = None):
        """
        Discretization of an Edge to have "n" points.

        :param number_points: the number of points (including start and end points)
             if unset, only start and end will be returned.
        :param angle_resolution: if set, the sampling will be adapted to have a controlled angular distance. Useful
            to mesh an arc.
        :return: a list of sampled points.
        """

        if not number_points:
            if not angle_resolution:
                number_points = 2
            else:
                number_points = math.ceil(angle_resolution * abs(self.angle / math.pi)) + 2
        if self.angle_start > self.angle_end:
            angle_end = self.angle_end + volmdlr.TWO_PI
            angle_start = self.angle_start
        elif self.angle_start == self.angle_end:
            angle_start = 0
            angle_end = 2 * math.pi
        else:
            angle_end = self.angle_end
            angle_start = self.angle_start
        discretization_points = [self.ellipse.frame.local_to_global_coordinates(
            volmdlr.Point2D(self.ellipse.major_axis * math.cos(angle), self.ellipse.minor_axis * math.sin(angle)))
            for angle in npy.linspace(angle_start, angle_end, number_points)]
        return discretization_points

    def to_3d(self, plane_origin, x, y):
        """
        Transforms the arc of ellipse 2D into a 3D arc of ellipse.

        :param plane_origin: The origin of plane to draw the arc of ellipse 3D.
        :type plane_origin: volmdlr.Point3D
        :param x: First direction of the plane
        :type x: volmdlr.Vector3D
        :param y: Second direction of the plane.
        :type y: volmdlr.Vector3D
        :return: A 3D arc of ellipse.
        :type: ArcEllipse3D.
        """
        interior2d = self.point_at_abscissa(self.length() * 0.5)
        ellipse3d = self.ellipse.to_3d(plane_origin, x, y)
        start3d = self.start.to_3d(plane_origin, x, y)
        end3d = self.end.to_3d(plane_origin, x, y)
        interior3d = interior2d.to_3d(plane_origin, x, y)
        arcellipse = ArcEllipse3D(ellipse3d, start3d, end3d)
        if not arcellipse.point_belongs(interior3d):
            raise NotImplementedError
        return ArcEllipse3D(ellipse3d, start3d, end3d)

    def plot(self, ax=None, edge_style: EdgeStyle = EdgeStyle()):
        """
        Plot arc-ellipse 2d using Matplotlib.

        :param ax: Matplotlib plot if there exists any.
        :param edge_style: edge styles.
        :return: Matplotlib plot
        """
        if ax is None:
            _, ax = plt.subplots()

        self.start.plot(ax=ax, color='r')
        self.end.plot(ax=ax, color='b')
        self.ellipse.center.plot(ax=ax, color='y')

        return vm_common_operations.plot_from_discretization_points(ax, edge_style, self, number_points=100)

    def normal_vector(self, abscissa):
        """
        Calculates the normal vector to an ellipse at a given abscissa.

        :param abscissa: The abscissa value at which the normal vector is to be calculated.
        :type abscissa: float.
        :return: The normal vector to the ellipse at the given abscissa.
        :rtype: volmdlr.Vector2D.

        :raises: ValueError If the abscissa is out of range.
        """
        tangent_vector = self.direction_vector(abscissa)
        return tangent_vector.normal_vector()

    def direction_vector(self, abscissa):
        """
        Calculates the tangent vector to an ellipse at a given abscissa.

        :param abscissa: The abscissa value at which the tangent vector is to be calculated.
        :type abscissa: float.
        :return: The tangent vector to the ellipse at the given abscissa.
        :rtype: volmdlr.Vector2D.

        :raises: ValueError If the abscissa is out of range.
        """
        point_at_abscissa = self.point_at_abscissa(abscissa)

        # Convert the point to local coordinates within the ellipse's frame
        point_at_abscissa_at_local_coord = self.ellipse.frame.global_to_local_coordinates(point_at_abscissa)

        # Calculate the slope of the tangent line at the given abscissa
        dy_dx = -(self.ellipse.minor_axis ** 2 * point_at_abscissa_at_local_coord.x) / (
                self.ellipse.major_axis ** 2 * point_at_abscissa_at_local_coord.y)

        # Construct the second point on the tangent line still on ellipse's frame.
        tangent_second_point = point_at_abscissa_at_local_coord + 1 * volmdlr.Point2D(1, dy_dx)

        # Convert the second point back to global coordinates
        global_coord_second_point = self.ellipse.frame.local_to_global_coordinates(tangent_second_point)

        tangent_vector = global_coord_second_point - point_at_abscissa
        tangent_vector = tangent_vector.to_vector()

        return tangent_vector

    def get_reverse(self):
        ellipse = self.ellipse.__class__(self.ellipse.major_axis, self.ellipse.minor_axis,
                                         volmdlr.Frame2D(self.ellipse.center, self.ellipse.frame.u,
                                                         -self.ellipse.frame.v))
        return self.__class__(ellipse, self.end.copy(), self.start.copy(), self.name + '_reverse')

    def line_intersections(self, line2d: volmdlr_curves.Line2D):
        """
        Intersections between an Arc Ellipse 2D and a Line 2D.

        :param line2d: Line 2D to verify intersections
        :return: List with all intersections
        """
        ellipse2d_linesegment_intersections = vm_utils_intersections.ellipse2d_line_intersections(
            self.ellipse, line2d)
        linesegment_intersections = []
        for inter in ellipse2d_linesegment_intersections:
            if self.point_belongs(inter):
                linesegment_intersections.append(inter)
        return linesegment_intersections

    def linesegment_intersections(self, linesegment2d: LineSegment2D, abs_tol=1e-6):
        """
        Intersections between an Arc Ellipse 2D and a Line Segment 2D.

        :param linesegment2d: LineSegment 2D to verify intersections.
        :param abs_tol: tolerance.
        :return: List with all intersections.
        """
        if self.bounding_rectangle.distance_to_b_rectangle(linesegment2d.bounding_rectangle) > abs_tol:
            return []
        intersections = self.line_intersections(linesegment2d.line)
        linesegment_intersections = []
        for inter in intersections:
            if linesegment2d.point_belongs(inter, abs_tol):
                linesegment_intersections.append(inter)
        return linesegment_intersections

    def bsplinecurve_intersections(self, bspline, abs_tol: float = 1e-6):
        """
        Intersections between an Arc Ellipse 2D and a bSpline 2D.

        :param bspline: bspline 2D to verify intersections.
        :param abs_tol: tolerance.
        :return: List with all intersections.
        """
        if self.bounding_rectangle.distance_to_b_rectangle(bspline.bounding_rectangle) > abs_tol:
            return []
        intersections = vm_utils_intersections.get_bsplinecurve_intersections(self, bspline, abs_tol)
        return intersections

    def rotation(self, center, angle: float):
        """
        Rotation of ellipse around a center and an angle.

        :param center: center of the rotation.
        :param angle: angle to rotated of.
        :return: a rotated new ellipse.
        """
        return ArcEllipse2D(self.ellipse.rotation(center, angle), self.start.rotation(center, angle),
                            self.end.rotation(center, angle))

    def frame_mapping(self, frame: volmdlr.Frame2D, side: str):
        """
        Changes frame_mapping and return a new Arc Ellipse 2D.

        side = 'old' or 'new'
        """
        return ArcEllipse2D(self.ellipse.frame_mapping(frame, side),
                            self.start.frame_mapping(frame, side),
                            self.end.frame_mapping(frame, side))

    def translation(self, offset: volmdlr.Vector2D):
        """
        Translates the Arc ellipse given an offset vector.

        :param offset: offset vector
        :return: new translated arc ellipse 2d.
        """
        return ArcEllipse2D(self.ellipse.translation(offset),
                            self.start.translation(offset),
                            self.end.translation(offset))

    def point_distance(self, point):
        """
        Calculates the distance from a given point to an Arc Ellipse 2d.

        :param point: point 2d.
        :return: distance.
        """
        return self.point_distance_to_edge(point)

    def straight_line_point_belongs(self, point):
        """
        Verifies if a point belongs to the surface created by closing the edge.

        :param point: Point to be verified
        :return: Return True if the point belongs to this surface,
            or False otherwise
        """
        raise NotImplementedError(f'the straight_line_point_belongs method must be'
                                  f' overloaded by {self.__class__.__name__}')

    def split(self, split_point, tol: float = 1e-6):
        """
        Splits arc-ellipse at a given point.

        :param split_point: splitting point.
        :param tol: tolerance.
        :return: list of two Arc-Ellipse.
        """
        if split_point.is_close(self.start, tol):
            return [None, self.copy()]
        if split_point.is_close(self.end, tol):
            return [self.copy(), None]
        return [self.__class__(self.ellipse, self.start, split_point),
                self.__class__(self.ellipse, split_point, self.end)]

    def is_close(self, other_edge, tol: float = 1e-6):
        """
        Checks if two arc-ellipse are the same considering the Euclidean distance.

        :param other_edge: other arc-ellipse.
        :param tol: The tolerance under which the Euclidean distance is considered equal to 0, defaults to 1e-6.
        :type tol: float, optional
        """

        if isinstance(other_edge, self.__class__):
            if (self.start.is_close(other_edge.start, tol) and self.end.is_close(other_edge.end, tol)
                    and self.ellipse.center.is_close(other_edge.ellipse.center, tol) and
                    self.point_belongs(other_edge.point_at_abscissa(other_edge.length() * 0.5), tol)):
                return True
        return False

    def complementary(self):
        """Gets the complementary arc of ellipse."""
        return self.__class__(self.ellipse, self.end, self.start, name=self.name + '_complementary')


class FullArcEllipse(Edge):
    """
    Abstract class to define an ellipse.
    """

    def __init__(self, ellipse: Union[volmdlr_curves.Ellipse2D, volmdlr_curves.Ellipse3D],
                 start_end: Union[volmdlr.Point2D, volmdlr.Point3D], name: str = ''):
        self.start_end = start_end
        self.ellipse = ellipse
        self.is_trigo = True
        self.angle_start = 0.0
        self.center = ellipse.center
        self.angle_end = volmdlr.TWO_PI
        Edge.__init__(self, start=start_end, end=start_end, name=name)

    def length(self):
        """
        Calculates the length of the ellipse.

        Ramanujan's approximation for the perimeter of the ellipse.
        P = math.pi * (a + b) [ 1 + (3h) / (10 + √(4 - 3h) ) ], where h = (a - b)**2/(a + b)**2.

        :return: Perimeter of the ellipse
        :rtype: float
        """
        return self.ellipse.length()

    def point_belongs(self, point: Union[volmdlr.Point2D, volmdlr.Point3D], abs_tol: float = 1e-6):
        """
        Verifies if a given point lies on the ellipse.

        :param point: point to be verified.
        :param abs_tol: Absolute tolerance to consider the point on the ellipse.
        :return: True is point lies on the ellipse, False otherwise
        """
        new_point = self.ellipse.frame.global_to_local_coordinates(point)
        return math.isclose(new_point.x ** 2 / self.ellipse.major_axis ** 2 +
                            new_point.y ** 2 / self.ellipse.minor_axis ** 2, 1.0, abs_tol=abs_tol)

    def get_reverse(self):
        """
        Defines a new FullArcEllipse, identical to self, but in the opposite direction.

        """
        ellipse = self.ellipse.reverse()
        return self.__class__(ellipse, self.start_end)

    def straight_line_point_belongs(self, point):
        """
        Verifies if a point belongs to the surface created by closing the edge.

        :param point: Point to be verified
        :return: Return True if the point belongs to this surface,
            or False otherwise
        """
        raise NotImplementedError(f'the straight_line_point_belongs method must be'
                                  f' overloaded by {self.__class__.__name__}')

    def abscissa(self, point, tol: float = 1e-6):
        """
        Computes the abscissa of an Edge.

        :param point: The point located on the edge.
        :type point: Union[:class:`volmdlr.Point2D`, :class:`volmdlr.Point3D`].
        :param tol: The precision in terms of distance. Default value is 1e-4.
        :type tol: float, optional.
        :return: The abscissa of the point.
        :rtype: float
        """
        raise NotImplementedError(f'the abscissa method must be overloaded by {self.__class__.__name__}')

    @classmethod
    def from_curve(cls, ellipse):
        """Creates a fullarc ellipse from a ellipse curve."""
        return cls(ellipse, ellipse.center + ellipse.frame.u * ellipse.major_axis)


class FullArcEllipse2D(FullArcEllipse, ArcEllipse2D):
    """
    Defines a FullArcEllipse2D.
    """

    def __init__(self, ellipse: volmdlr_curves.Ellipse2D, start_end: volmdlr.Point2D, name: str = ''):
        FullArcEllipse.__init__(self, ellipse, start_end, name)
        ArcEllipse2D.__init__(self, ellipse, start_end, start_end, name)
        self.theta = volmdlr.geometry.clockwise_angle(self.ellipse.major_dir, volmdlr.X2D)
        if self.theta == math.pi * 2:
            self.theta = 0.0
        self._bounding_rectangle = None

    def discretization_points(self, *, number_points: int = None, angle_resolution: int = 20):
        """
        Calculates the discretized points for the ellipse.

        :param number_points: number of point to have in the discretized points.
        :param angle_resolution: the angle resolution to be used to discretize points.
        :return: discretized points.
        """
        return self.ellipse.discretization_points(number_points=number_points, angle_resolution=angle_resolution)

    def to_3d(self, plane_origin, x, y):
        """
        Transforms the full arc of ellipse 2D into a 3D full arc of ellipse.

        :param plane_origin: The origin of plane to draw the full arc of ellipse 3D.
        :type plane_origin: volmdlr.Point3D
        :param x: First direction of the plane
        :type x: volmdlr.Vector3D
        :param y: Second direction of the plane.
        :type y: volmdlr.Vector3D
        :return: A 3D full arc of ellipse.
        :rtype: FullArcEllipse3D
        """
        point_start_end3d = self.start_end.to_3d(plane_origin, x, y)
        ellipse = self.ellipse.to_3d(plane_origin, x, y)
        return FullArcEllipse3D(ellipse, point_start_end3d, name=self.name + "_3D")

    def frame_mapping(self, frame: volmdlr.Frame2D, side: str):
        """
        Changes frame_mapping and return a new FullArcEllipse2D.

        :param frame: Local coordinate system.
        :type frame: volmdlr.Frame2D
        :param side: 'old' will perform a transformation from local to global coordinates. 'new' will
            perform a transformation from global to local coordinates.
        :type side: str
        :return: A new transformed FulLArcEllipse2D.
        :rtype: FullArcEllipse2D
        """
        return FullArcEllipse2D(self.ellipse.frame_mapping(frame, side),
                                self.start_end.frame_mapping(frame, side))

    def translation(self, offset: volmdlr.Vector2D):
        """
        FullArcEllipse2D translation.

        :param offset: translation vector.
        :type offset: volmdlr.Vector2D
        :return: A new translated FullArcEllipse2D.
        :rtype: FullArcEllipse2D
        """
        return FullArcEllipse2D(self.ellipse.translation(offset), self.start_end.translation(offset), self.name)

    def abscissa(self, point: Union[volmdlr.Point2D, volmdlr.Point3D], tol: float = 1e-6):
        """
        Calculates the abscissa of a given point.

        :param point: point for calculating abscissa.
        :param tol: tolerance.
        :return: a float, between 0 and the ellipse's length.
        """
        return self.ellipse.abscissa(point, tol)

    def plot(self, ax=None, edge_style: EdgeStyle = EdgeStyle()):
        """
        Matplotlib plot for an ellipse.

        """
        if ax is None:
            _, ax = plt.subplots()
        ax = vm_common_operations.plot_from_discretization_points(
            ax, edge_style=edge_style, element=self, number_points=50)
        if edge_style.equal_aspect:
            ax.set_aspect('equal')
        return ax


class LineSegment3D(LineSegment):
    """
    Define a line segment limited by two points.

    """

    def __init__(self, start: volmdlr.Point3D, end: volmdlr.Point3D, line: volmdlr_curves.Line3D = None,
                 name: str = ''):
        if start.is_close(end):
            raise NotImplementedError('Start and end of Linesegment3D are equal')
        self.line = line
        if not line:
            self.line = volmdlr_curves.Line3D(start, end)
        LineSegment.__init__(self, start=start, end=end, line=self.line, name=name)
        self._bbox = None

    @property
    def bounding_box(self):
        if not self._bbox:
            self._bbox = self._bounding_box()
        return self._bbox

    @bounding_box.setter
    def bounding_box(self, new_bounding_box):
        self._bbox = new_bounding_box

    def __hash__(self):
        return hash((self.__class__.__name__, self.start, self.end))

    def __eq__(self, other_linesegment3d):
        if other_linesegment3d.__class__ != self.__class__:
            return False
        return (self.start == other_linesegment3d.start
                and self.end == other_linesegment3d.end)

    def _bounding_box(self):
        """
        Calculates the bounding box for a line segment 3D.

        :return: Bounding box for line segment 3d.
        """

        xmin = min(self.start.x, self.end.x)
        xmax = max(self.start.x, self.end.x)
        ymin = min(self.start.y, self.end.y)
        ymax = max(self.start.y, self.end.y)
        zmin = min(self.start.z, self.end.z)
        zmax = max(self.start.z, self.end.z)

        return volmdlr.core.BoundingBox(xmin, xmax, ymin, ymax, zmin, zmax)

    def to_dict(self, *args, **kwargs):
        """Stores all Line Segment 3D in a dict object."""
        return {'object_class': 'volmdlr.edges.LineSegment3D',
                'name': self.name,
                'start': self.start.to_dict(),
                'end': self.end.to_dict()
                }

    def normal_vector(self, abscissa=0.):
        direction_vector = self.direction_vector()
        return direction_vector.deterministic_normal_vector()

    def unit_normal_vector(self, abscissa=0.):
        return self.normal_vector().unit_vector()

    def point_distance(self, point):
        """Returns the minimal distance to a point."""
        distance, point = volmdlr.LineSegment3DPointDistance(
            [(self.start.x, self.start.y, self.start.z),
             (self.end.x, self.end.y, self.end.z)],
            (point.x, point.y, point.z))
        return distance

    def plane_projection2d(self, center, x, y):
        """
        Calculates the projection of a line segment 3d on to a plane.

        :param center: plane center.
        :param x: plane u direction.
        :param y: plane v direction.
        :return: line segment 3d.
        """
        start, end = self.start.plane_projection2d(center, x, y), self.end.plane_projection2d(center, x, y)
        if not start.is_close(end):
            return LineSegment2D(start, end)
        return None

    def line_intersections(self, line):
        """
        Gets the intersection between a line segment 3d and line3D.

        :param line: other line.
        :return: a list with the intersection points.
        """
        line_self = self.line
        if line_self.skew_to(line):
            return []
        intersection = line_self.intersection(line)
        if intersection and self.point_belongs(intersection):
            return [intersection]
        return []

    def linesegment_intersections(self, linesegment):
        """
        Gets the intersection between a line segment 3d and another line segment 3D.

        :param linesegment: other line segment.
        :return: a list with the intersection points.
        """
        intersection = self.line.intersection(linesegment.line)
        if intersection and self.point_belongs(intersection) and linesegment.point_belongs(intersection):
            return [intersection]
        return []

    def rotation(self, center: volmdlr.Point3D,
                 axis: volmdlr.Vector3D, angle: float):
        """
        LineSegment3D rotation.

        :param center: rotation center
        :param axis: rotation axis
        :param angle: angle rotation
        :return: a new rotated LineSegment3D
        """
        start = self.start.rotation(center, axis, angle)
        end = self.end.rotation(center, axis, angle)
        return LineSegment3D(start, end)

    def __contains__(self, point):

        point1, point2 = self.start, self.end
        axis = point2 - point1
        test = point.rotation(point1, axis, math.pi)
        if test.is_close(point):
            return True

        return False

    def translation(self, offset: volmdlr.Vector3D):
        """
        LineSegment3D translation.

        :param offset: translation vector
        :return: A new translated LineSegment3D
        """
        return LineSegment3D(
            self.start.translation(offset), self.end.translation(offset))

    def frame_mapping(self, frame: volmdlr.Frame3D, side: str):
        """
        Changes LineSegment3D frame_mapping and return a new LineSegment3D.

        side = 'old' or 'new'
        """
        if side == 'old':
            return LineSegment3D(
                *[frame.local_to_global_coordinates(point) for point in [self.start, self.end]])
        if side == 'new':
            return LineSegment3D(
                *[frame.global_to_local_coordinates(point) for point in [self.start, self.end]])
        raise ValueError('Please Enter a valid side: old or new')

    def copy(self, *args, **kwargs):
        """Returns a copy of the line segment."""
        return LineSegment3D(self.start.copy(), self.end.copy())

    def plot(self, ax=None, edge_style: EdgeStyle = EdgeStyle()):
        if ax is None:
            fig = plt.figure()
            ax = fig.add_subplot(111, projection='3d')

        points = [self.start, self.end]
        x = [point.x for point in points]
        y = [point.y for point in points]
        z = [point.z for point in points]
        if edge_style.edge_ends:
            ax.plot(x, y, z, color=edge_style.color, alpha=edge_style.alpha, marker='o')
        else:
            ax.plot(x, y, z, color=edge_style.color, alpha=edge_style.alpha)
        if edge_style.edge_direction:
            x, y, z = self.point_at_abscissa(0.5 * self.length())
            u, v, w = 0.05 * self.direction_vector()
            ax.quiver(x, y, z, u, v, w, length=self.length() / 100,
                      arrow_length_ratio=5, normalize=True,
                      pivot='tip', color=edge_style.color)
        return ax

    def plot2d(self, x_3d, y_3d, ax=None, color='k', width=None):
        if ax is None:
            fig = plt.figure()
            ax = fig.add_subplot(111, projection='3d')

        edge2d = self.plane_projection2d(volmdlr.O3D, x_3d, y_3d)
        edge2d.plot(ax=ax, edge_style=EdgeStyle(color=color, width=width))
        return ax

    def plot_data(self, x_3d, y_3d, edge_style = plot_data.EdgeStyle(color_stroke=plot_data.colors.BLACK,
                                                                     line_width=1, dashline=None)):
        """Plot a Line Segment 3D object using dessia's plot_data library."""
        edge2d = self.plane_projection2d(volmdlr.O3D, x_3d, y_3d)
        return edge2d.plot_data(edge_style)

    def to_2d(self, plane_origin, x, y):
        """
        Transforms a LineSegment3D into an LineSegment2D, given a plane origin and an u and v plane vector.

        :param plane_origin: plane origin.
        :param x: plane u vector.
        :param y: plane v vector.
        :return: LineSegment2D.
        """
        p2d = [point.to_2d(plane_origin, x, y) for point in (self.start, self.end)]
        if p2d[0].is_close(p2d[1]):
            return None
        return LineSegment2D(*p2d, name=self.name)

    def to_bspline_curve(self, resolution=10):
        """
        Convert a LineSegment3D to a BSplineCurve3D.
        """
        degree = 1
        points = [self.point_at_abscissa(abscissa / self.length())
                  for abscissa in range(resolution + 1)]
        bspline_curve = BSplineCurve3D.from_points_interpolation(points, degree)
        return bspline_curve

    def get_reverse(self):
        """
        Gets the reverse of the Line Segment.
        """
        return LineSegment3D(self.end.copy(), self.start.copy())

    def minimum_distance_points(self, other_line):
        """
        Returns the points on this line and the other line that are the closest of lines.
        """
        u = self.end - self.start
        v = other_line.end - other_line.start
        w = self.start - other_line.start
        u_dot_u = u.dot(u)
        u_dot_v = u.dot(v)
        v_dot_v = v.dot(v)
        u_dot_w = u.dot(w)
        v_dot_w = v.dot(w)
        if (u_dot_u * v_dot_v - u_dot_v ** 2) != 0:
            s_param = (u_dot_v * v_dot_w - v_dot_v * u_dot_w) / (u_dot_u * v_dot_v - u_dot_v ** 2)
            t_param = (u_dot_u * v_dot_w - u_dot_v * u_dot_w) / (u_dot_u * v_dot_v - u_dot_v ** 2)
            point1 = self.start + s_param * u
            point2 = other_line.start + t_param * v
            return point1, point2
        return self.start, other_line.start

    def matrix_distance(self, other_line):
        """
        Gets the points corresponding to the distance between to lines using matrix distance.

        :param other_line: Other line.
        :return: Two points corresponding to the distance between to lines.
        """
        return volmdlr.core_compiled.LineSegment3DDistance([self.start, self.end], [other_line.start, other_line.end])

    def parallel_distance(self, other_linesegment):
        """Calculates the parallel distance between two Line Segments 3D."""
        pt_a, pt_b, pt_c = self.start, self.end, other_linesegment.start
        vector = volmdlr.Vector3D((pt_a - pt_b).vector)
        vector.normalize()
        plane1 = volmdlr.surfaces.Plane3D.from_3_points(pt_a, pt_b, pt_c)
        v = vector.cross(plane1.frame.w)  # distance vector
        # pt_a = k*u + c*v + pt_c
        res = (pt_a - pt_c).vector
        x, y, z = res[0], res[1], res[2]
        u1, u2, u3 = vector.x, vector.y, vector.z
        v1, v2, v3 = v.x, v.y, v.z

        if (u1 * v2 - v1 * u2) != 0 and u1 != 0:
            c = (y * u1 - x * u2) / (u1 * v2 - v1 * u2)
            k = (x - c * v1) / u1
            if math.isclose(k * u3 + c * v3, z, abs_tol=1e-7):
                return k
        elif (u1 * v3 - v1 * u3) != 0 and u1 != 0:
            c = (z * u1 - x * u3) / (u1 * v3 - v1 * u3)
            k = (x - c * v1) / u1
            if math.isclose(k * u2 + c * v2, y, abs_tol=1e-7):
                return k
        elif (v1 * u2 - v2 * u1) != 0 and u2 != 0:
            c = (u2 * x - y * u1) / (v1 * u2 - v2 * u1)
            k = (y - c * v2) / u2
            if math.isclose(k * u3 + c * v3, z, abs_tol=1e-7):
                return k
        elif (v3 * u2 - v2 * u3) != 0 and u2 != 0:
            c = (u2 * z - y * u3) / (v3 * u2 - v2 * u3)
            k = (y - c * v2) / u2
            if math.isclose(k * u1 + c * v1, x, abs_tol=1e-7):
                return k
        elif (u1 * v3 - v1 * u3) != 0 and u3 != 0:
            c = (z * u1 - x * u3) / (u1 * v3 - v1 * u3)
            k = (z - c * v3) / u3
            if math.isclose(k * u2 + c * v2, y, abs_tol=1e-7):
                return k
        elif (u2 * v3 - v2 * u3) != 0 and u3 != 0:
            c = (z * u2 - y * u3) / (u2 * v3 - v2 * u3)
            k = (z - c * v3) / u3
            if math.isclose(k * u1 + c * v1, x, abs_tol=1e-7):
                return k
        raise NotImplementedError

    def distance_linesegment(self, linesegment, return_points=False):
        """
        Calculates the minimum distance between two line segments in 3d.

        :param linesegment: other line segment.
        :param return_points: boolean weather to return the minimum distance corresponding points or not.
        :return: minimum distance / minimal distance with corresponding points.
        """
        p1, p2 = self.matrix_distance(linesegment)
        if return_points:
            return p1.point_distance(p2), p1, p2
        return p1.point_distance(p2)

    def distance_arc(self, arc3d, return_points=False):
        """
        Calculates the minimum distance between a line segment and an arc in 3d.

        :param arc3d: other line segment.
        :param return_points: boolean weather to return the minimum distance corresponding points or not.
        :return: minimum distance / minimal distance with corresponding points.
        """
        return arc3d.distance_linesegment(self, return_points)

    def extrusion(self, extrusion_vector):
        """
        Extrusion of a Line Segment 3D, in a specific extrusion direction.

        :param extrusion_vector: the extrusion vector used.
        :return: An extruded Plane Face 3D.
        """
        u = self.unit_direction_vector()
        v = extrusion_vector.copy()
        v.normalize()
        w = u.cross(v)
        length_1 = self.length()
        length_2 = extrusion_vector.norm()
        plane = volmdlr.surfaces.Plane3D(volmdlr.Frame3D(self.start, u, v, w))
        return [volmdlr.faces.PlaneFace3D.from_surface_rectangular_cut(plane, 0, length_1, 0, length_2)]

    def _conical_revolution(self, params):
        axis, u, p1_proj, dist1, dist2, angle = params
        v = axis.cross(u)
        direction_vector = self.direction_vector()
        direction_vector.normalize()

        semi_angle = math.atan2(direction_vector.dot(u), direction_vector.dot(axis))
        cone_origin = p1_proj - dist1 / math.tan(semi_angle) * axis
        if semi_angle > 0.5 * math.pi:
            semi_angle = math.pi - semi_angle

            cone_frame = volmdlr.Frame3D(cone_origin, u, -v, -axis)
            angle2 = - angle
        else:
            angle2 = angle
            cone_frame = volmdlr.Frame3D(cone_origin, u, v, axis)

        surface = volmdlr.surfaces.ConicalSurface3D(cone_frame, semi_angle)
        return [volmdlr.faces.ConicalFace3D.from_surface_rectangular_cut(
            surface, 0, angle2, z1=dist1 / math.tan(semi_angle), z2=dist2 / math.tan(semi_angle))]

    def _cylindrical_revolution(self, params):
        axis, u, p1_proj, dist1, _, angle = params
        v = axis.cross(u)
        surface = volmdlr.surfaces.CylindricalSurface3D(volmdlr.Frame3D(p1_proj, u, v, axis), dist1)
        return [volmdlr.faces.CylindricalFace3D.from_surface_rectangular_cut(
            surface, 0, angle, 0, (self.end - self.start).dot(axis))]

    def revolution(self, axis_point, axis, angle):
        """
        Returns the face generated by the revolution of the line segments.
        """
        axis_line3d = volmdlr_curves.Line3D(axis_point, axis_point + axis)
        if axis_line3d.point_belongs(self.start) and axis_line3d.point_belongs(
                self.end):
            return []

        p1_proj, _ = axis_line3d.point_projection(self.start)
        p2_proj, _ = axis_line3d.point_projection(self.end)
        distance_1 = self.start.point_distance(p1_proj)
        distance_2 = self.end.point_distance(p2_proj)
        if not math.isclose(distance_1, 0., abs_tol=1e-9):
            u = self.start - p1_proj  # Unit vector from p1_proj to p1
            u.normalize()
        elif not math.isclose(distance_2, 0., abs_tol=1e-9):
            u = self.end - p2_proj  # Unit vector from p1_proj to p1
            u.normalize()
        else:
            return []
        if u.is_colinear_to(self.direction_vector()):
            # Planar face
            v = axis.cross(u)
            surface = volmdlr.surfaces.Plane3D(
                volmdlr.Frame3D(p1_proj, u, v, axis))
            smaller_r, bigger_r = sorted([distance_1, distance_2])
            if angle == volmdlr.TWO_PI:
                # Only 2 circles as contours
                bigger_circle = volmdlr_curves.Circle2D(volmdlr.O2D, bigger_r)
                outer_contour2d = volmdlr.wires.Contour2D(
                    bigger_circle.split_at_abscissa(bigger_circle.length() * 0.5))
                if not math.isclose(smaller_r, 0, abs_tol=1e-9):
                    smaller_circle = volmdlr_curves.Circle2D(volmdlr.O2D, smaller_r)
                    inner_contours2d = [volmdlr.wires.Contour2D(
                        smaller_circle.split_at_abscissa(smaller_circle.length() * 0.5))]
                else:
                    inner_contours2d = []
            else:
                inner_contours2d = []
                if math.isclose(smaller_r, 0, abs_tol=1e-9):
                    # One arc and 2 lines (pizza slice)
                    arc2_e = volmdlr.Point2D(bigger_r, 0)
                    arc2_i = arc2_e.rotation(center=volmdlr.O2D,
                                             angle=0.5 * angle)
                    arc2_s = arc2_e.rotation(center=volmdlr.O2D, angle=angle)
                    arc2 = Arc2D.from_3_points(arc2_s, arc2_i, arc2_e)
                    line1 = LineSegment2D(arc2_e, volmdlr.O2D)
                    line2 = LineSegment2D(volmdlr.O2D, arc2_s)
                    outer_contour2d = volmdlr.wires.Contour2D([arc2, line1,
                                                               line2])

                else:
                    # Two arcs and lines
                    arc1_s = volmdlr.Point2D(bigger_r, 0)
                    arc1_i = arc1_s.rotation(center=volmdlr.O2D,
                                             angle=0.5 * angle)
                    arc1_e = arc1_s.rotation(center=volmdlr.O2D, angle=angle)
                    arc1 = Arc2D.from_3_points(arc1_s, arc1_i, arc1_e)

                    arc2_e = volmdlr.Point2D(smaller_r, 0)
                    arc2_i = arc2_e.rotation(center=volmdlr.O2D,
                                             angle=0.5 * angle)
                    arc2_s = arc2_e.rotation(center=volmdlr.O2D, angle=angle)
                    arc2 = Arc2D.from_3_points(arc2_s, arc2_i, arc2_e)

                    line1 = LineSegment2D(arc1_e, arc2_s)
                    line2 = LineSegment2D(arc2_e, arc1_s)

                    outer_contour2d = volmdlr.wires.Contour2D([arc1, line1,
                                                               arc2, line2])

            return [volmdlr.faces.PlaneFace3D(surface,
                                              volmdlr.surfaces.Surface2D(
                                                  outer_contour2d,
                                                  inner_contours2d))]

        if not math.isclose(distance_1, distance_2, abs_tol=1e-9):
            # Conical
            return self._conical_revolution([axis, u, p1_proj, distance_1, distance_2, angle])

        # Cylindrical face
        return self._cylindrical_revolution([axis, u, p1_proj, distance_1, distance_2, angle])

    def trim(self, point1: volmdlr.Point3D, point2: volmdlr.Point3D):
        if not self.point_belongs(point1) or not self.point_belongs(point2):
            raise ValueError('Point not on curve')

        return LineSegment3D(point1, point2)

    def sweep(self, *args):
        """
        Line Segment 3D is used as path for sweeping given section through it.

        :return:
        """
        section_contour2d, section_contour3d = args
        if section_contour3d is None:
            start_tangent = self.unit_direction_vector(0.)
            normal = self.unit_normal_vector(0.)
            if normal is None:
                normal = start_tangent.deterministic_unit_normal_vector()
            tangent_normal_orthonormal = start_tangent.cross(normal)
            section_contour3d = section_contour2d.to_3d(self.start, normal, tangent_normal_orthonormal)
        new_faces = []
        for contour_primitive in section_contour3d.primitives:
            new_faces.extend(contour_primitive.extrusion(self.length()
                                                         * self.unit_direction_vector()))
        return new_faces


class BSplineCurve3D(BSplineCurve):
    """
    A class for 3-dimensional B-spline curves.

    The following rule must be respected : `number of knots = number of control points + degree + 1`

    :param degree: The degree of the 3-dimensional B-spline curve
    :type degree: int
    :param control_points: A list of 3-dimensional points
    :type control_points: List[:class:`volmdlr.Point3D`]
    :param knot_multiplicities: The vector of multiplicities for each knot
    :type knot_multiplicities: List[int]
    :param knots: The knot vector composed of values between 0 and 1
    :type knots: List[float]
    :param weights: The weight vector applied to the knot vector. Default
        value is None
    :type weights: List[float], optional
    :param periodic: If `True` the B-spline curve is periodic. Default value
        is False
    :type periodic: bool, optional
    :param name: The name of the B-spline curve. Default value is ''
    :type name: str, optional
    """
    _non_serializable_attributes = ['curve']

    def __init__(self,
                 degree: int,
                 control_points: List[volmdlr.Point3D],
                 knot_multiplicities: List[int],
                 knots: List[float],
                 weights: List[float] = None,
                 periodic: bool = False,
                 name: str = ''):

        BSplineCurve.__init__(self, degree,
                              control_points,
                              knot_multiplicities,
                              knots,
                              weights,
                              periodic,
                              name)

        self._bbox = None

    @property
    def bounding_box(self):
        if not self._bbox:
            self._bbox = self._bounding_box()
        return self._bbox

    @bounding_box.setter
    def bounding_box(self, new_bounding_box):
        self._bbox = new_bounding_box

    def _bounding_box(self):
        """Creates a bounding box from the bspline points."""
        return volmdlr.core.BoundingBox.from_points(self.discretization_points())

    def look_up_table(self, resolution: int = 20, start_parameter: float = 0,
                      end_parameter: float = 1):
        """
        Creates a table of equivalence between parameter t (evaluation of BSplineCurve) and the cumulative distance.

        :param resolution: The precision of the table. Auto-adjusted by the
            algorithm. Default value set to 20
        :type resolution: int, optional
        :param start_parameter: First parameter evaluated in the table.
            Default value set to 0
        :type start_parameter: float, optional
        :param end_parameter: Last parameter evaluated in the table.
            Default value set to 1
        :type start_parameter: float, optional
        :return: Yields a list of tuples containing the parameter and the
            cumulated distance along the BSplineCruve3D from the evaluation of
            start_parameter
        :rtype: Tuple[float, float]
        """
        resolution = max(10, min(resolution, int(self.length() / 1e-4)))
        delta_param = 1 / resolution * (end_parameter - start_parameter)
        distance = 0
        for i in range(resolution + 1):
            if i == 0:
                yield start_parameter, 0
            else:
                param1 = start_parameter + (i - 1) * delta_param
                param2 = start_parameter + i * delta_param
                point1 = volmdlr.Point3D(*self.curve.evaluate_single(param1))
                point2 = volmdlr.Point3D(*self.curve.evaluate_single(param2))
                distance += point1.point_distance(point2)
                yield param2, distance

    def normal(self, position: float = 0.0):
        _, normal = operations.normal(self.curve, position, normalize=True)
        normal = volmdlr.Vector3D(normal[0], normal[1], normal[2])
        return normal

    def get_direction_vector(self, abscissa=0.0):
        """
        Calculates direction vector at given abscissa value (value between o and bspline length).

        """
        length = self.length()
        if abscissa >= length:
            abscissa2 = length
            abscissa = abscissa2 - 0.001 * length

        else:
            abscissa2 = min(abscissa + 0.001 * length, length)

        tangent = self.point_at_abscissa(abscissa2) - self.point_at_abscissa(
            abscissa)
        return tangent

    def direction_vector(self, abscissa=0.):
        """
        Gets direction vector at given abscissa value (value between o and bspline length).

        """
        if not self._direction_vector_memo:
            self._direction_vector_memo = {}
        if abscissa not in self._direction_vector_memo:
            self._direction_vector_memo[abscissa] = self.get_direction_vector(abscissa)
        return self._direction_vector_memo[abscissa]

    def point3d_to_parameter(self, point: volmdlr.Point3D):
        """
        Search for the value of the normalized evaluation parameter t (between 0 and 1).

        :return: the given point when the BSplineCurve3D is evaluated at the t value.
        """
        return self.abscissa(point) / self.length()

    @classmethod
    def from_step(cls, arguments, object_dict, **kwargs):
        """
        Converts a step primitive to a BSplineCurve3D.

        :param arguments: The arguments of the step primitive.
        :type arguments: list
        :param object_dict: The dictionary containing all the step primitives
            that have already been instantiated
        :type object_dict: dict
        :return: The corresponding BSplineCurve3D.
        :rtype: :class:`volmdlr.edges.BSplineCurve3D`
        """
        name = arguments[0][1:-1]
        degree = int(arguments[1])
        points = [object_dict[int(i[1:])] for i in arguments[2]]
        lines = [LineSegment3D(pt1, pt2) for pt1, pt2 in zip(points[:-1], points[1:]) if not pt1.is_close(pt2)]
        if lines and not points[0].is_close(points[-1]):
            # quick fix. Real problem: Tolerance too low (1e-6 m = 0.001mm)
            dir_vector = lines[0].unit_direction_vector()
            if all(line.unit_direction_vector() == dir_vector for line in lines):
                return LineSegment3D(points[0], points[-1])

        knot_multiplicities = [int(i) for i in arguments[6][1:-1].split(",")]
        knots = [float(i) for i in arguments[7][1:-1].split(",")]
        knot_vector = []
        for i, knot in enumerate(knots):
            knot_vector.extend([knot] * knot_multiplicities[i])

        if 9 in range(len(arguments)):
            weight_data = [float(i) for i in arguments[9][1:-1].split(",")]
        else:
            weight_data = None

        closed_curve = points[0].is_close(points[-1])
        return cls(degree, points, knot_multiplicities, knots, weight_data, closed_curve, name)

    def to_step(self, current_id, surface_id=None, curve2d=None):
        """Exports to STEP format."""
        points_ids = []
        content = ''
        point_id = current_id
        for point in self.control_points:
            point_content, point_id = point.to_step(point_id,
                                                    vertex=False)
            content += point_content
            points_ids.append(point_id)
            point_id += 1

        curve_id = point_id
        content += f"#{curve_id} = B_SPLINE_CURVE_WITH_KNOTS('{self.name}',{self.degree}," \
                   f"({volmdlr.core.step_ids_to_str(points_ids)})," \
                   f".UNSPECIFIED.,.F.,.F.,{tuple(self.knot_multiplicities)},{tuple(self.knots)}," \
                   f".UNSPECIFIED.);\n"

        if surface_id and curve2d:
            content += f"#{curve_id + 1} = SURFACE_CURVE('',#{curve_id},(#{curve_id + 2}),.PCURVE_S1.);\n"
            content += f"#{curve_id + 2} = PCURVE('',#{surface_id},#{curve_id + 3});\n"

            # 2D parametric curve
            curve2d_content, curve2d_id = curve2d.to_step(curve_id + 3)  # 5

            # content += f"#{curve_id + 3} = DEFINITIONAL_REPRESENTATION('',(#{curve2d_id - 1}),#{curve_id + 4});\n"
            # content += f"#{curve_id + 4} = ( GEOMETRIC_REPRESENTATION_CONTEXT(2)" \
            #            f"PARAMETRIC_REPRESENTATION_CONTEXT() REPRESENTATION_CONTEXT('2D SPACE','') );\n"

            content += curve2d_content
            current_id = curve2d_id
        else:
            current_id = curve_id + 1

        start_content, start_id = self.start.to_step(current_id, vertex=True)
        current_id = start_id + 1
        end_content, end_id = self.end.to_step(current_id + 1, vertex=True)
        content += start_content + end_content
        current_id = end_id + 1
        if surface_id:
            content += f"#{current_id} = EDGE_CURVE('{self.name}',#{start_id},#{end_id},#{curve_id},.T.);\n"
        else:
            content += f"#{current_id} = EDGE_CURVE('{self.name}',#{start_id},#{end_id},#{curve_id},.T.);\n"
        return content, current_id

    def rotation(self, center: volmdlr.Point3D, axis: volmdlr.Vector3D, angle: float):
        """
        BSplineCurve3D rotation.

        :param center: rotation center
        :param axis: rotation axis
        :param angle: angle rotation
        :return: a new rotated BSplineCurve3D
        """
        new_control_points = [point.rotation(center, axis, angle) for point in
                              self.control_points]
        new_bsplinecurve3d = BSplineCurve3D(self.degree, new_control_points,
                                            self.knot_multiplicities,
                                            self.knots, self.weights,
                                            self.periodic, self.name)
        return new_bsplinecurve3d

    def trim(self, point1: volmdlr.Point3D, point2: volmdlr.Point3D, same_sense: bool = True):
        """
        Trims a bspline curve between two points.

        :param point1: point 1 used to trim.
        :param point2: point2 used to trim.
        :same_sense: Used for periodical curves only. Indicates whether the curve direction agrees with (True)
            or is in the opposite direction (False) to the edge direction. By default, it's assumed True
        :return: New BSpline curve between these two points.
        """
        if self.periodic and not point1.is_close(point2):
            return self.trim_with_interpolation(point1, point2, same_sense)
        bsplinecurve = self
        if not same_sense:
            bsplinecurve = self.reverse()
        if (point1.is_close(bsplinecurve.start) and point2.is_close(bsplinecurve.end)) \
                or (point1.is_close(bsplinecurve.end) and point2.is_close(bsplinecurve.start)):
            return bsplinecurve

        if point1.is_close(bsplinecurve.start) and not point2.is_close(bsplinecurve.end):
            return bsplinecurve.cut_after(bsplinecurve.point3d_to_parameter(point2))

        if point2.is_close(bsplinecurve.start) and not point1.is_close(bsplinecurve.end):
            return bsplinecurve.cut_after(bsplinecurve.point3d_to_parameter(point1))

        if not point1.is_close(bsplinecurve.start) and point2.is_close(bsplinecurve.end):
            return bsplinecurve.cut_before(bsplinecurve.point3d_to_parameter(point1))

        if not point2.is_close(bsplinecurve.start) and point1.is_close(bsplinecurve.end):
            return bsplinecurve.cut_before(bsplinecurve.point3d_to_parameter(point2))

        parameter1 = bsplinecurve.point3d_to_parameter(point1)
        parameter2 = bsplinecurve.point3d_to_parameter(point2)
        if parameter1 is None or parameter2 is None:
            raise ValueError('Point not on BSplineCurve for trim method')

        if parameter1 > parameter2:
            parameter1, parameter2 = parameter2, parameter1
            point1, point2 = point2, point1

        bspline_curve = bsplinecurve.cut_before(parameter1)
        new_param2 = bspline_curve.point3d_to_parameter(point2)
        trimmed_bspline_cruve = bspline_curve.cut_after(new_param2)
        return trimmed_bspline_cruve

    def trim_with_interpolation(self, point1: volmdlr.Point3D, point2: volmdlr.Point3D, same_sense: bool = True):
        """
        Creates a new BSplineCurve3D between point1 and point2 using interpolation method.
        """
        bspline_curve = self
        if not same_sense:
            bspline_curve = self.reverse()
        n = len(bspline_curve.control_points)
        local_discretization = bspline_curve.local_discretization(point1, point2, n)
        return bspline_curve.__class__.from_points_interpolation(local_discretization, bspline_curve.degree)

    def trim_between_evaluations(self, parameter1: float, parameter2: float):
        """
        Trims the Bspline between two abscissa evaluation parameters.

        :param parameter1: evaluation parameter 1, bigger than 0 and smaller than its length.
        :param parameter2: evaluation parameter 2, bigger than 0 and smaller than its length.
        """
        warnings.warn('Use BSplineCurve3D.trim instead of trim_between_evaluation')
        parameter1, parameter2 = min([parameter1, parameter2]), \
            max([parameter1, parameter2])

        if math.isclose(parameter1, 0, abs_tol=1e-7) \
                and math.isclose(parameter2, 1, abs_tol=1e-7):
            return self
        if math.isclose(parameter1, 0, abs_tol=1e-7):
            return self.cut_after(parameter2)
        if math.isclose(parameter2, 1, abs_tol=1e-7):
            return self.cut_before(parameter1)

        # Cut before
        bspline_curve = self.insert_knot(parameter1, num=self.degree)
        if bspline_curve.weights is not None:
            raise NotImplementedError

        # Cut after
        bspline_curve = bspline_curve.insert_knot(parameter2, num=self.degree)
        if bspline_curve.weights is not None:
            raise NotImplementedError

        new_ctrlpts = bspline_curve.control_points[bspline_curve.degree:
                                                   -bspline_curve.degree]
        new_multiplicities = bspline_curve.knot_multiplicities[1:-1]
        # new_multiplicities = bspline_curve.knot_multiplicities[2:-5]
        new_multiplicities[-1] += 1
        new_multiplicities[0] += 1
        new_knots = bspline_curve.knots[1:-1]
        # new_knots = bspline_curve.knots[2:-5]
        new_knots = standardize_knot_vector(new_knots)

        return BSplineCurve3D(degree=bspline_curve.degree,
                              control_points=new_ctrlpts,
                              knot_multiplicities=new_multiplicities,
                              knots=new_knots,
                              weights=None,
                              periodic=bspline_curve.periodic,
                              name=bspline_curve.name)

    def cut_before(self, parameter: float):
        """
        Returns the right side of the split curve at a given parameter.

        :param parameter: parameter value that specifies where to split the curve.
        :type parameter: float
        """
        # Is a value of parameter below 4e-3 a real need for precision ?
        if math.isclose(parameter, 0, abs_tol=4e-3):
            return self
        if math.isclose(parameter, 1, abs_tol=4e-3):
            return self.reverse()
        #     raise ValueError('Nothing will be left from the BSplineCurve3D')

        curves = operations.split_curve(self.curve, round(parameter, 7))
        return self.from_geomdl_curve(curves[1])

    def cut_after(self, parameter: float):
        """
        Returns the left side of the split curve at a given parameter.

        :param parameter: parameter value that specifies where to split the curve.
        :type parameter: float
        """
        # Is a value of parameter below 4e-3 a real need for precision ?
        if math.isclose(parameter, 0, abs_tol=1e-6):
            #     # raise ValueError('Nothing will be left from the BSplineCurve3D')
            #     curves = operations.split_curve(operations.refine_knotvector(self.curve, [4]), parameter)
            #     return self.from_geomdl_curve(curves[0])
            return self.reverse()
        if math.isclose(parameter, 1, abs_tol=4e-3):
            return self
        curves = operations.split_curve(self.curve, round(parameter, 7))
        return self.from_geomdl_curve(curves[0])

    def insert_knot(self, knot: float, num: int = 1):
        """
        Returns a new BSplineCurve3D.

        """
        curve_copy = copy.deepcopy(self.curve)
        modified_curve = operations.insert_knot(curve_copy, [knot], num=[num])
        return self.from_geomdl_curve(modified_curve)

    # Copy paste du LineSegment3D
    def plot(self, ax=None, edge_style: EdgeStyle = EdgeStyle()):
        if ax is None:
            fig = plt.figure()
            ax = fig.add_subplot(111, projection='3d')

        x = [point.x for point in self.points]
        y = [point.y for point in self.points]
        z = [point.z for point in self.points]
        ax.plot(x, y, z, color=edge_style.color, alpha=edge_style.alpha)
        if edge_style.edge_ends:
            ax.plot(x, y, z, 'o', color=edge_style.color, alpha=edge_style.alpha)
        return ax

    def to_2d(self, plane_origin, x, y):
        """
        Transforms a BSplineCurve3D into an BSplineCurve2D, given a plane origin and an u and v plane vector.

        :param plane_origin: plane origin.
        :param x: plane u vector.
        :param y: plane v vector.
        :return: BSplineCurve2D.
        """
        control_points2d = [point.to_2d(plane_origin, x, y) for point in
                            self.control_points]
        return BSplineCurve2D(self.degree, control_points2d,
                              self.knot_multiplicities, self.knots,
                              self.weights, self.periodic, self.name)

    def curvature(self, u: float, point_in_curve: bool = False):
        """
        Returns the curvature of a curve and the point where it is located.
        """
        ders = self.derivatives(u, 3)  # 3 first derivative
        c1, c2 = ders[1], ders[2]
        denom = c1.cross(c2)
        if c1.is_close(volmdlr.O3D) or c2.is_close(volmdlr.O3D) or denom.norm() == 0.0:
            if point_in_curve:
                return 0., volmdlr.Point3D(*ders[0])
            return 0.
        r_c = ((c1.norm()) ** 3) / denom.norm()
        point = volmdlr.Point3D(*ders[0])
        if point_in_curve:
            return 1 / r_c, point
        return 1 / r_c

    def global_maximum_curvature(self, nb_eval: int = 21, point_in_curve: bool = False):
        """
        Returns the global maximum curvature of a curve and the point where it is located.
        """
        check = [i / (nb_eval - 1) for i in range(nb_eval)]
        curvatures = []
        for u in check:
            curvatures.append(self.curvature(u, point_in_curve))
        return curvatures

    def maximum_curvature(self, point_in_curve: bool = False):
        """
        Returns the maximum curvature of a curve and the point where it is located.
        """
        if point_in_curve:
            maximum_curvarture, point = max(self.global_maximum_curvature(nb_eval=21, point_in_curve=point_in_curve))
            return maximum_curvarture, point
        maximum_curvarture = max(self.global_maximum_curvature(nb_eval=21, point_in_curve=point_in_curve))
        return maximum_curvarture

    def minimum_radius(self, point_in_curve=False):
        """
        Returns the minimum curvature radius of a curve and the point where it is located.
        """
        if point_in_curve:
            maximum_curvarture, point = self.maximum_curvature(point_in_curve)
            return 1 / maximum_curvarture, point
        maximum_curvarture = self.maximum_curvature(point_in_curve)
        return 1 / maximum_curvarture

    # def global_minimum_curvature(self, nb_eval: int = 21):
    #     check = [i / (nb_eval - 1) for i in range(nb_eval)]
    #     radius = []
    #     for u in check:
    #         radius.append(self.minimum_curvature(u))
    #     return radius

    def triangulation(self):
        """Triangulation method for a BSplineCurve3D."""
        return None

    def linesegment_intersections(self, linesegment3d: LineSegment3D):
        """
        Calculates intersections between a BSplineCurve3D and a LineSegment3D.

        :param linesegment3d: linesegment to verify intersections.
        :return: list with the intersections points.
        """
        if not self.bounding_box.bbox_intersection(linesegment3d.bounding_box):
            return []
        intersections_points = self.get_linesegment_intersections(linesegment3d)
        return intersections_points

    def is_shared_section_possible(self, other_bspline2, tol):
        """
        Verifies if it there is any possibility of the two bsplines share a section.

        :param other_bspline2: other bspline.
        :param tol: tolerance used.
        :return: True or False.
        """
        if self.bounding_box.distance_to_bbox(other_bspline2.bounding_box) > tol:
            return False
        return True

    def sweep(self, *args):
        """
        Bspline 3D is used as path for sweeping given section through it.

        :return:
        """
        new_faces = []
        tangents = []
        section_contour2d, _ = args
        for k, _ in enumerate(self.points):
            position = k / (len(self.points) - 1)
            tangents.append(self.unit_direction_vector(position * self.length()))

        contours = []
        for point, tan in zip(self.points, tangents):
            normal = tan.deterministic_unit_normal_vector()
            v_vector = tan.cross(normal)
            section_contour3d = section_contour2d.to_3d(point, normal, v_vector)
            contours.append(section_contour3d)

        polys = [volmdlr.wires.ClosedPolygon3D(c.discretization_points(number_points=36)) for c in contours]

        size_v, size_u = len(polys[0].points) + 1, len(polys)
        degree_u, degree_v = 3, 3

        points_3d = []
        for poly in polys:
            points_3d.extend(poly.points)
            points_3d.append(poly.points[0])

        bezier_surface3d = volmdlr.surfaces.BezierSurface3D(degree_u, degree_v, points_3d, size_u, size_v)

        outer_contour = volmdlr.wires.Contour2D([volmdlr.edges.LineSegment2D(volmdlr.O2D, volmdlr.X2D),
                                                 volmdlr.edges.LineSegment2D(
                                                     volmdlr.X2D, volmdlr.X2D + volmdlr.Y2D),
                                                 volmdlr.edges.LineSegment2D(
                                                     volmdlr.X2D + volmdlr.Y2D, volmdlr.Y2D),
                                                 volmdlr.edges.LineSegment2D(volmdlr.Y2D, volmdlr.O2D)])
        surf2d = volmdlr.surfaces.Surface2D(outer_contour, [])

        bsface3d = volmdlr.faces.BSplineFace3D(bezier_surface3d, surf2d)
        new_faces.append(bsface3d)
        return new_faces


class BezierCurve3D(BSplineCurve3D):
    """
    A class for 3-dimensional Bézier curves.

    :param degree: The degree of the Bézier curve
    :type degree: int
    :param control_points: A list of 3-dimensional points
    :type control_points: List[:class:`volmdlr.Point3D`]
    :param name: The name of the B-spline curve. Default value is ''
    :type name: str, optional
    """

    def __init__(self, degree: int, control_points: List[volmdlr.Point3D],
                 name: str = ''):
        knotvector = utilities.generate_knot_vector(degree,
                                                    len(control_points))
        knot_multiplicity = [1] * len(knotvector)

        BSplineCurve3D.__init__(self, degree, control_points,
                                knot_multiplicity, knotvector,
                                None, False, name)


class Arc3D(ArcMixin, Edge):
    """
    An arc is defined by a starting point, an end point and an interior point.

    """

    def __init__(self, circle, start, end, name=''):
        ArcMixin.__init__(self, circle, start=start, end=end)
        Edge.__init__(self, start=start, end=end, name=name)
        self._angle = None
        self.frame = self.circle.frame
        self.radius = self.circle.radius
        self.angle_start, self.angle_end = self.get_start_end_angles()
        self._bbox = None

    def __hash__(self):
        return hash(('arc3d', self.circle, self.start, self.end, self.is_trigo))

    def __eq__(self, other_arc):
        if self.__class__.__name__ != other_arc.__class__.__name__:
            return False
        return (self.circle == other_arc.circle and self.start == other_arc.start
                and self.end == other_arc.end and self.is_trigo == other_arc.is_trigo)

    def to_dict(self, use_pointers: bool = False, memo=None, path: str = '#', id_method=True, id_memo=None):
        """Saves the object parameters into a dictionary."""
        dict_ = self.base_dict()
        dict_['circle'] = self.circle.to_dict(use_pointers=use_pointers, memo=memo,
                                              id_method=id_method, id_memo=id_memo, path=path + '/circle')
        dict_['start'] = self.start.to_dict(use_pointers=use_pointers, memo=memo,
                                            id_method=id_method, id_memo=id_memo, path=path + '/start')
        dict_['end'] = self.end.to_dict(use_pointers=use_pointers, memo=memo,
                                        id_method=id_method, id_memo=id_memo, path=path + '/end')
        return dict_

    def _arc_point_angle(self, point):
        """Helper function to calculate the angle of point on a trigonometric arc."""
        local_start_point = self.circle.frame.global_to_local_coordinates(point)
        u1, u2 = local_start_point.x / self.radius, local_start_point.y / self.radius
        point_angle = volmdlr.geometry.sin_cos_angle(u1, u2)
        return point_angle

    def get_arc_point_angle(self, point):
        """Returns the angle of point on a trigonometric arc."""
        point_theta = self._arc_point_angle(point)
        if self.angle_start > point_theta:
            point_theta += volmdlr.TWO_PI
        return point_theta

    def get_start_end_angles(self):
        """Returns the start and end angle of the arc."""
        start_angle = self._arc_point_angle(self.start)
        end_angle = self._arc_point_angle(self.end)
        if start_angle >= end_angle:
            end_angle += volmdlr.TWO_PI
        return start_angle, end_angle

    @property
    def bounding_box(self):
        """Bounding box for Arc 3D."""
        if not self._bbox:
            self._bbox = self.get_bounding_box()
        return self._bbox

    @bounding_box.setter
    def bounding_box(self, new_bounding_box):
        self._bbox = new_bounding_box

    def get_bounding_box(self):
        """
        Calculates the bounding box of the Arc3D.

        :return: Bounding Box object.
        """
        # TODO: implement exact calculation

        points = self.discretization_points(angle_resolution=5)
        xmin = min(point.x for point in points)
        xmax = max(point.x for point in points)
        ymin = min(point.y for point in points)
        ymax = max(point.y for point in points)
        zmin = min(point.z for point in points)
        zmax = max(point.z for point in points)
        return volmdlr.core.BoundingBox(xmin, xmax, ymin, ymax, zmin, zmax)

    @classmethod
    def from_angle(cls, start: volmdlr.Point3D, angle: float,
                   axis_point: volmdlr.Point3D, axis: volmdlr.Vector3D):
        """Gives the arc3D from a start, an angle and an axis."""
        start_gen = start
        end_gen = start_gen.rotation(axis_point, axis, angle)
        line = volmdlr_curves.Line3D(axis_point, axis_point + axis)
        center, _ = line.point_projection(start)
        radius = center.point_distance(start)
        u = start - center
        v = axis.cross(u)
        circle = volmdlr.curves.Circle3D(volmdlr.Frame3D(center, u, v, axis), radius)
        if angle == volmdlr.TWO_PI:
            return circle
        return cls(circle, start_gen, end_gen)

    @classmethod
    def from_3_points(cls, point1, point2, point3):
        """
        Creates an Arc 3d using three points.

        :param point1: start point.
        :param point2: interior point.
        :param point3: end point.
        :return: Arc 3D.
        """
        circle = volmdlr_curves.Circle3D.from_3_points(point1, point2, point3)
        arc = cls(circle, point1, point3)
        return arc

    @property
    def angle(self):
        """
        Arc angle property.

        :return: arc angle.
        """
        if not self._angle:
            self._angle = self.angle_end - self.angle_start
        return self._angle

    @property
    def points(self):
        return [self.start, self.end]

    def get_reverse(self):
        """
        Defines a new Arc3D, identical to self, but in the opposite direction.

        """
        circle3d = self.circle.reverse()
        return self.__class__(circle3d, self.end, self.start, self.name + '_reverse')

    def abscissa(self, point: volmdlr.Point3D, tol: float = 1e-6):
        """
        Calculates the abscissa given a point in the Arc3D.

        :param point: point to calculate the abscissa.
        :param tol: (Optional) Confusion distance to consider points equal. Default 1e-6.
        :return: corresponding abscissa.
        """
        if point.point_distance(self.start) <= tol:
            return 0
        if point.point_distance(self.end) <= tol:
            return self.length()
        point_theta = self.get_arc_point_angle(point)
        if not self.angle_start <= point_theta <= self.angle_end:
            raise ValueError(f"{point} not in Arc3D.")
        return self.radius * abs(point_theta - self.angle_start)

    def point_at_abscissa(self, abscissa):
        """
        Calculates a point in the Arc3D at a given abscissa.

        :param abscissa: abscissa where in the curve the point should be calculated.
        :return: Corresponding point.
        """
        if abscissa > self.length() + 1e-6:
            raise ValueError(f"{abscissa} abscissa is not on the curve. max length of arc is {self.length()}.")
        return self.start.rotation(self.circle.center, self.circle.normal, abscissa / self.radius)

    def direction_vector(self, abscissa):
        """
        Calculates a direction vector at a given abscissa of the Arc3D.

        :param abscissa: abscissa where in the curve the direction vector should be calculated.
        :return: Corresponding direction vector.
        """
        normal_vector = self.normal_vector(abscissa)
        tangent = normal_vector.cross(self.circle.normal)
        return tangent

    def rotation(self, center: volmdlr.Point3D,
                 axis: volmdlr.Vector3D, angle: float):
        """
        Arc3D rotation.

        :param center: rotation center
        :param axis: rotation axis
        :param angle: angle rotation
        :return: a new rotated Arc3D
        """
        circle = self.circle.rotation(center, axis, angle)
        new_start = self.start.rotation(center, axis, angle)
        new_end = self.end.rotation(center, axis, angle)
        return Arc3D(circle, new_start, new_end, name=self.name)

    def translation(self, offset: volmdlr.Vector3D):
        """
        Arc3D translation.

        :param offset: translation vector.
        :return: A new translated Arc3D.
        """
        new_circle = self.circle.translation(offset)
        new_start = self.start.translation(offset)
        new_end = self.end.translation(offset)
        return Arc3D(new_circle, new_start, new_end, name=self.name)

    def frame_mapping(self, frame: volmdlr.Frame3D, side: str):
        """
        Changes vector frame_mapping and return a new Arc3D.

        side = 'old' or 'new'
        """
        new_circle = self.circle.frame_mapping(frame, side)
        new_start = self.start.frame_mapping(frame, side)
        new_end = self.end.frame_mapping(frame, side)
        return Arc3D(new_circle, new_start, new_end, name=self.name)

    def plot(self, ax=None, edge_style: EdgeStyle = EdgeStyle()):
        """Plot method for Arc 3D using Matplolib."""
        if ax is None:
            ax = plt.figure().add_subplot(111, projection='3d')
        ax = vm_common_operations.plot_from_discretization_points(
            ax, edge_style=edge_style, element=self, number_points=25)
        if edge_style.edge_ends:
            self.start.plot(ax=ax, color='r')
            self.end.plot(ax=ax, color='b')

        if edge_style.edge_direction:
            x, y, z = self.point_at_abscissa(0.5 * self.length())
            u, v, w = 0.05 * self.unit_direction_vector(0.5 * self.length())
            ax.quiver(x, y, z, u, v, w, length=self.length() / 100,
                      arrow_length_ratio=5, normalize=True,
                      pivot='tip', color=edge_style.color)
        return ax

    def plot2d(self, center: volmdlr.Point3D = volmdlr.O3D,
               x3d: volmdlr.Vector3D = volmdlr.X3D, y3d: volmdlr.Vector3D = volmdlr.Y3D,
               ax=None, color='k'):

        if ax is None:
            fig = plt.figure()
            ax = fig.add_subplot(111, projection='3d')

        # TODO: Enhance this plot
        length = self.length()
        x = []
        y = []
        for i in range(30):
            point = self.point_at_abscissa(i / 29. * length)
            xi, yi = point.plane_projection2d(center, x3d, y3d)
            x.append(xi)
            y.append(yi)
        ax.plot(x, y, color=color)

        return ax

    def copy(self, *args, **kwargs):
        return Arc3D(self.circle.copy(), self.start.copy(), self.end.copy())

    def to_2d(self, plane_origin, x, y):
        """
        Transforms a Arc3D into an Arc2D, given a plane origin and an u and v plane vector.

        :param plane_origin: plane origin.
        :param x: plane u vector.
        :param y: plane v vector.
        :return: Arc2D.
        """
        circle2d = self.circle.to_2d(plane_origin, x, y)
        point_start = self.start.to_2d(plane_origin, x, y)
        point_interior = self.middle_point().to_2d(plane_origin, x, y)
        point_end = self.end.to_2d(plane_origin, x, y)
        arc = Arc2D(circle2d, point_start, point_end, self.is_trigo, name=self.name)
        if not arc.point_belongs(point_interior):
            arc = Arc2D(circle2d, point_start, point_end, False, name=self.name)
        return arc

    def minimum_distance_points_arc(self, other_arc):
        """Calculates the minimum distance points between two arcs."""
        u1 = self.start - self.circle.center
        u1.normalize()
        u2 = self.circle.normal.cross(u1)

        w = other_arc.circle.center - self.circle.center

        u3 = other_arc.start - other_arc.circle.center
        u3.normalize()
        u4 = other_arc.circle.normal.cross(u3)

        radius1, radius2 = self.radius, other_arc.radius

        a, b, c, d = u1.dot(u1), u1.dot(u2), u1.dot(u3), u1.dot(u4)
        e, f, g = u2.dot(u2), u2.dot(u3), u2.dot(u4)
        h, i = u3.dot(u3), u3.dot(u4)
        j = u4.dot(u4)
        k, l, m, n, o = w.dot(u1), w.dot(u2), w.dot(u3), w.dot(u4), w.dot(w)

        def distance_squared(x):
            return (a * ((math.cos(x[0])) ** 2) * radius1 ** 2 + e * (
                    (math.sin(x[0])) ** 2) * radius1 ** 2
                    + o + h * ((math.cos(x[1])) ** 2) * radius2 ** 2 + j * (
                            (math.sin(x[1])) ** 2) * radius2 ** 2
                    + b * math.sin(2 * x[0]) * radius1 ** 2 - 2 * radius1 * math.cos(
                        x[0]) * k
                    - 2 * radius1 * radius2 * math.cos(x[0]) * math.cos(x[1]) * c
                    - 2 * radius1 * radius2 * math.cos(x[0]) * math.sin(
                        x[1]) * d - 2 * radius1 * math.sin(x[0]) * l
                    - 2 * radius1 * radius2 * math.sin(x[0]) * math.cos(x[1]) * f
                    - 2 * radius1 * radius2 * math.sin(x[0]) * math.sin(
                        x[1]) * g + 2 * radius2 * math.cos(x[1]) * m
                    + 2 * radius2 * math.sin(x[1]) * n + i * math.sin(
                        2 * x[1]) * radius2 ** 2)

        x01 = npy.array([self.angle / 2, other_arc.angle / 2])

        res1 = least_squares(distance_squared, x01, bounds=[(0, 0), (self.angle, other_arc.angle)])

        point1 = self.point_at_abscissa(res1.x[0] * radius1)
        point2 = other_arc.point_at_abscissa(res1.x[1] * radius2)

        return point1, point2

    def distance_linesegment(self, linesegment3d, return_points=False):
        """
        Gets the minimum distance between an Arc 3D and Line Segment 3D.

        :param linesegment3d: other line segment 3d.
        :param return_points: boolean to decide weather to return the corresponding minimal distance points or not.
        :return: minimum distance / minimal distance with corresponding points.
        """
        point1, point2 = vm_common_operations.minimum_distance_points_circle3d_linesegment3d(self, linesegment3d)
        if return_points:
            return point1.point_distance(point2), point1, point2
        return point1.point_distance(point2)

    def distance_arc(self, arc3d, return_points=False):
        """
        Gets the minimum distance between two Arcs 3D.

        :param arc3d: other arc 3d.
        :param return_points: boolean to decide weather to return the corresponding minimal distance points or not.
        :return: minimum distance / minimal distance with corresponding points.
        """
        p1, p2 = self.minimum_distance_points_arc(arc3d)
        if return_points:
            return p1.point_distance(p2), p1, p2
        return p1.point_distance(p2)

    def extrusion(self, extrusion_vector):
        """Extrudes an arc 3d in the given extrusion vector direction."""
        if self.circle.normal.is_colinear_to(extrusion_vector):
            u = self.start - self.circle.center
            u.normalize()
            w = extrusion_vector.copy()
            w.normalize()
            v = w.cross(u)
            arc2d = self.to_2d(self.circle.center, u, v)
            angle1, angle2 = arc2d.angle1, arc2d.angle2
            if angle2 < angle1:
                angle2 += volmdlr.TWO_PI
            cylinder = volmdlr.surfaces.CylindricalSurface3D(
                volmdlr.Frame3D(self.circle.center, u, v, w),
                self.radius
            )
            return [volmdlr.faces.CylindricalFace3D.from_surface_rectangular_cut(
                cylinder, angle1, angle2, 0., extrusion_vector.norm())]
        raise NotImplementedError(f'Elliptic faces not handled: dot={self.circle.normal.dot(extrusion_vector)}')

    def revolution(self, axis_point: volmdlr.Point3D, axis: volmdlr.Vector3D,
                   angle: float):
        line3d = volmdlr_curves.Line3D(axis_point, axis_point + axis)
        tore_center, _ = line3d.point_projection(self.circle.center)

        # Sphere
        if math.isclose(tore_center.point_distance(self.circle.center), 0.,
                        abs_tol=1e-6):

            start_p, _ = line3d.point_projection(self.start)
            u = self.start - start_p

            if math.isclose(u.norm(), 0, abs_tol=1e-6):
                end_p, _ = line3d.point_projection(self.end)
                u = self.end - end_p
                if math.isclose(u.norm(), 0, abs_tol=1e-6):
                    interior_p, _ = line3d.point_projection(self.middle_point())
                    u = self.middle_point - interior_p

            u.normalize()
            v = axis.cross(u)
            arc2d = self.to_2d(self.circle.center, u, axis)

            surface = volmdlr.surfaces.SphericalSurface3D(
                volmdlr.Frame3D(self.circle.center, u, v, axis), self.radius)

            return [volmdlr.faces.SphericalFace3D.from_surface_rectangular_cut(surface, 0, angle,
                                                                               arc2d.angle1, arc2d.angle2)]

        # Toroidal
        u = self.circle.center - tore_center
        u.normalize()
        v = axis.cross(u)
        if not math.isclose(self.circle.normal.dot(u), 0., abs_tol=1e-6):
            raise NotImplementedError(
                'Outside of plane revolution not supported')

        radius = tore_center.point_distance(self.circle.center)
        # from volmdlr import surfaces, faces
        surface = volmdlr.surfaces.ToroidalSurface3D(
            volmdlr.Frame3D(tore_center, u, v, axis), radius,
            self.radius)
        arc2d = self.to_2d(tore_center, u, axis)
        return [volmdlr.faces.ToroidalFace3D.from_surface_rectangular_cut(
            surface, 0, angle, arc2d.angle1, arc2d.angle2)]

    def to_step(self, current_id, surface_id=None):
        """
        Converts the object to a STEP representation.

        :param current_id: The ID of the last written primitive.
        :type current_id: int
        :return: The STEP representation of the object and the last ID.
        :rtype: tuple[str, list[int]]
        """
        content, frame_id = self.circle.frame.to_step(current_id)
        curve_id = frame_id + 1
        content += f"#{curve_id} = CIRCLE('{self.name}', #{frame_id}, {self.radius * 1000});\n"

        current_id = curve_id + 1
        start_content, start_id = self.start.to_step(current_id, vertex=True)
        end_content, end_id = self.end.to_step(start_id + 1, vertex=True)
        content += start_content + end_content
        current_id = end_id + 1
        content += f"#{current_id} = EDGE_CURVE('{self.name}',#{start_id},#{end_id},#{curve_id},.T.);\n"
        return content, current_id

    def point_belongs(self, point, abs_tol: float = 1e-6):
        """
        Check if a point 3d belongs to the arc_3d or not.

        :param point: point to be verified is on arc.
        :param abs_tol: tolerance allowed.
        :return: True if point is on Arc, False otherwise.
        """
        # point_local_coordinates = self.circle.frame.global_to_local_coordinates(point)
        if not math.isclose(point.point_distance(self.circle.center), self.radius, abs_tol=abs_tol):
            return False
        vector = point - self.circle.center
        if not math.isclose(vector.dot(self.circle.frame.w), 0.0, abs_tol=abs_tol):
            return False
        point_theta = self.get_arc_point_angle(point)
        if not self.angle_start <= point_theta <= self.angle_end:
            return False
        return True

    def triangulation(self):
        """
        Triangulation for an Arc3D.

        """
        return None

    def line_intersections(self, line3d: volmdlr_curves.Line3D):
        """
        Calculates intersections between an Arc3D and a Line3D.

        :param line3d: line to verify intersections.
        :return: list with intersections points between line and Arc3D.
        """
        if line3d.point_belongs(self.start):
            return [self.start]
        if line3d.point_belongs(self.end):
            return [self.end]
        circle3d_lineseg_inters = vm_utils_intersections.circle_3d_line_intersections(self.circle, line3d)
        linesegment_intersections = []
        for intersection in circle3d_lineseg_inters:
            if self.point_belongs(intersection, 1e-6):
                linesegment_intersections.append(intersection)
        return linesegment_intersections

    def linesegment_intersections(self, linesegment3d: LineSegment3D):
        """
        Calculates intersections between an Arc3D and a LineSegment3D.

        :param linesegment3d: linesegment to verify intersections.
        :return: list with intersections points between linesegment and Arc3D.
        """
        linesegment_intersections = []
        intersections = self.line_intersections(linesegment3d.line)
        for intersection in intersections:
            if linesegment3d.point_belongs(intersection):
                linesegment_intersections.append(intersection)
        return linesegment_intersections

    def complementary(self):
        return Arc3D(self.circle, self.end, self.start)

    def sweep(self, *args):
        """
        Arc 3D is used as path for sweeping given section through it.

        :return:
        """
        new_faces = []
        section_contour2d, section_contour3d = args
        if section_contour3d is None:
            start_tangent = self.unit_direction_vector(0.)
            normal = self.unit_normal_vector(0.)
            tangent_normal_orthonormal = start_tangent.cross(normal)
            section_contour3d = section_contour2d.to_3d(self.start, normal, tangent_normal_orthonormal)
        for contour_primitive in section_contour3d.primitives:
            new_faces.extend(contour_primitive.revolution(
                self.circle.center, self.circle.normal, self.angle))
        return new_faces


class FullArc3D(FullArcMixin, Arc3D):
    """
    An edge that starts at start_end, ends at the same point after having described a circle.

    """

    def __init__(self, circle: volmdlr.curves.Circle3D, start_end: volmdlr.Point3D,
                 name: str = ''):
        self._utd_frame = None
        self._bbox = None
        FullArcMixin.__init__(self, circle=circle, start_end=start_end)
        Arc3D.__init__(self, circle=circle, start=start_end, end=start_end, name=name)

    def __hash__(self):
        return hash(('Fullarc3D', self.circle, self.start_end))

    def __eq__(self, other_arc):
        return (self.circle == other_arc.circle) \
            and (self.start == other_arc.start)

    def copy(self, *args, **kwargs):
        return FullArc3D(self.circle.copy(), self.end.copy())

    def to_dict(self, use_pointers: bool = False, memo=None, path: str = '#'):
        dict_ = self.base_dict()
        dict_['circle'] = self.circle.to_dict(use_pointers=use_pointers, memo=memo, path=path + '/circle')
        dict_['angle'] = self.angle
        dict_['is_trigo'] = self.is_trigo
        dict_['start_end'] = self.start.to_dict(use_pointers=use_pointers, memo=memo, path=path + '/start_end')
        dict_['name'] = self.name
        return dict_

    def to_2d(self, plane_origin, x, y):
        """
        Transforms a FullArc3D into an FullArc2D, given a plane origin and an u and v plane vector.

        :param plane_origin: plane origin.
        :param x: plane u vector.
        :param y: plane v vector.
        :return: FullArc2D.
        """
        circle = self.circle.to_2d(plane_origin, x, y)
        start_end = self.start.to_2d(plane_origin, x, y)
        return FullArc2D(circle, start_end)

    def to_step(self, current_id, surface_id=None):
        """Exports to STEP format."""
        content, frame_id = self.circle.frame.to_step(current_id)
        # Not calling Circle3D.to_step because of circular imports
        u = self.start - self.circle.center
        u.normalize()
        curve_id = frame_id + 1
        # Not calling Circle3D.to_step because of circular imports
        content += f"#{curve_id} = CIRCLE('{self.name}',#{frame_id},{self.radius * 1000});\n"

        point1 = (self.circle.center + u * self.radius).to_point()

        p1_content, p1_id = point1.to_step(curve_id + 1, vertex=True)
        content += p1_content

        edge_curve = p1_id + 1
        content += f"#{edge_curve} = EDGE_CURVE('{self.name}',#{p1_id},#{p1_id},#{curve_id},.T.);\n"
        curve_id += 1

        return content, edge_curve

    def plot(self, ax=None, edge_style: EdgeStyle = EdgeStyle(), show_frame=False):
        if ax is None:
            ax = plt.figure().add_subplot(111, projection='3d')
        if show_frame:
            self.circle.frame.plot(ax, ratio=self.radius)
        ax = vm_common_operations.plot_from_discretization_points(
            ax, edge_style=edge_style, element=self, number_points=25, close_plot=True)
        if edge_style.edge_ends:
            self.start.plot(ax=ax)
            self.end.plot(ax=ax)
        if edge_style.edge_direction:
            half_length = 0.5 * self.length()
            x, y, z = self.point_at_abscissa(half_length)
            tangent = self.unit_direction_vector(half_length)
            arrow_length = 0.15 * half_length
            ax.quiver(x, y, z, *arrow_length * tangent, pivot='tip')

        return ax

    def rotation(self, center: volmdlr.Point3D, axis: volmdlr.Vector3D, angle: float):
        """
        Rotates the FullArc3D object around a specified axis by a given angle.

        :param center: The center point of rotation.
        :type center: (volmdlr.Point3D)
        :param axis: The axis of rotation.
        :type axis: (volmdlr.Vector3D)
        :param angle: The angle of rotation in radians.
        :type angle: (float)

        :return: A new FullArc3D object that is the result of the rotation.
        :rtype: FullArc3D:
        """
        new_start_end = self.start.rotation(center, axis, angle)
        new_circle = self.circle.rotation(center, axis, angle)
        return FullArc3D(new_circle, new_start_end, name=self.name)

    def translation(self, offset: volmdlr.Vector3D):
        """
        Translates the FullArc3D object by a specified offset.

        :param offset: The translation offset vector.
        :type offset: (volmdlr.Vector3D).
        :return: A new FullArc3D object that is the result of the translation.
        :rtype: FullArc3D.
        """
        new_start_end = self.start.translation(offset)
        new_circle = self.circle.translation(offset)
        return FullArc3D(new_circle, new_start_end, name=self.name)

    def frame_mapping(self, frame: volmdlr.Frame3D, side: str):
        """
        Changes vector frame_mapping and return a new FullArc3D.

        side = 'old' or 'new'
        """
        new_circle = self.circle.frame_mapping(frame, side)
        new_start_end = self.start_end.frame_mapping(frame, side)
        return FullArc3D(new_circle, new_start_end, name=self.name)

    def linesegment_intersections(self, linesegment3d: LineSegment3D):
        """
        Calculates the intersections between a full arc 3d and a line segment 3d.

        :param linesegment3d: linesegment 3d to verify intersections.
        :return: list of points 3d, if there are any intersections, an empty list if otherwise.
        """
        distance_center_lineseg = linesegment3d.point_distance(self.circle.frame.origin)
        if distance_center_lineseg > self.radius:
            return []
        return self.circle.linesegment_intersections(linesegment3d)

    def get_reverse(self):
        """
        Defines a new FullArc3D, identical to self, but in the opposite direction.

        """
        circle = self.circle.reverse()
        return self.__class__(circle, self.start_end)

    def point_belongs(self, point: volmdlr.Point3D, abs_tol: float = 1e-6):
        """
        Returns if given point belongs to the FullArc3D.
        """
        distance = point.point_distance(self.circle.center)
        vec = volmdlr.Vector3D(*point - self.circle.center)
        dot = self.circle.normal.dot(vec)
        return math.isclose(distance, self.radius, abs_tol=abs_tol) \
            and math.isclose(dot, 0, abs_tol=abs_tol)

    @classmethod
    def from_3_points(cls, point1, point2, point3):
        fullarc = cls(volmdlr_curves.Circle3D.from_3_points(point1, point2, point3), point1)
        return fullarc

    def split(self, split_point, tol: float = 1e-6):
        """
        Splits the circle into two arcs at a given point.

        :param split_point: splitting point.
        :param tol: tolerance.
        :return: list of two arcs.
        """
        if split_point.is_close(self.start, tol) or split_point.is_close(self.end, tol):
            raise ValueError("Point should be different of start and end.")
        if not self.point_belongs(split_point, 1e-5):
            raise ValueError("Point not on the circle.")
        return [Arc3D(self.circle, self.start, split_point),
                Arc3D(self.circle, split_point, self.end)]

    @classmethod
    def from_center_normal(cls, center: volmdlr.Point3D, normal: volmdlr.Vector3D, start_end: volmdlr.Point3D):
        u_vector = normal.deterministic_unit_normal_vector()
        v_vector = normal.cross(u_vector)
        circle = volmdlr_curves.Circle3D(volmdlr.Frame3D(center, u_vector, v_vector, normal),
                                         center.point_distance(start_end))
        return cls(circle, start_end)

    @classmethod
    def from_curve(cls, circle):
        return cls(circle, circle.center + circle.frame.u * circle.radius)


class ArcEllipse3D(Edge):
    """
    An arc is defined by a starting point, an end point and an interior point.

    """

    def __init__(self, ellipse: volmdlr_curves.Ellipse3D, start: volmdlr.Point3D, end: volmdlr.Point3D, name=''):
        Edge.__init__(self, start=start, end=end, name=name)
        self.ellipse = ellipse
        self.angle_start, self.angle_end = self.get_start_end_angles()
        self.angle = self.angle_end - self.angle_start
        self.center = ellipse.center
        self._self_2d = None
        self._length = None
        self._bbox = None

    def get_start_end_angles(self):
        local_start_point = self.ellipse.frame.global_to_local_coordinates(self.start)
        u1, u2 = local_start_point.x / self.ellipse.major_axis, local_start_point.y / self.ellipse.minor_axis
        start_angle = volmdlr.geometry.sin_cos_angle(u1, u2)
        local_end_point = self.ellipse.frame.global_to_local_coordinates(self.end)
        u1, u2 = local_end_point.x / self.ellipse.major_axis, local_end_point.y / self.ellipse.minor_axis
        end_angle = volmdlr.geometry.sin_cos_angle(u1, u2)
        if math.isclose(end_angle, 0.0, abs_tol=1e-6):
            end_angle = volmdlr.TWO_PI
        return start_angle, end_angle

    @property
    def self_2d(self):
        if not self._self_2d:
            self._self_2d = self.to_2d(self.ellipse.center, self.ellipse.frame.u, self.ellipse.frame.v)
        return self._self_2d

    def discretization_points(self, *, number_points: int = None, angle_resolution: int = 20):
        """
        Discretization of a Contour to have "n" points.

        :param number_points: the number of points (including start and end points)
             if unset, only start and end will be returned
        :param angle_resolution: if set, the sampling will be adapted to have a controlled angular distance. Useful
            to mesh an arc
        :return: a list of sampled points
        """
        if not number_points:
            if not angle_resolution:
                number_points = 2
            else:
                number_points = math.ceil(angle_resolution * abs(0.5 * self.angle / math.pi)) + 1
        angle_end = self.angle_end
        angle_start = self.angle_start
        if self.angle_start == self.angle_end:
            angle_start = 0
            angle_end = 2 * math.pi
        else:
            if angle_end < angle_start:
                angle_end = self.angle_end + volmdlr.TWO_PI

        discretization_points = [self.ellipse.frame.local_to_global_coordinates(
            volmdlr.Point3D(self.ellipse.major_axis * math.cos(angle),
                            self.ellipse.minor_axis * math.sin(angle), 0))
            for angle in npy.linspace(angle_start, angle_end, number_points)]
        return discretization_points

    def to_2d(self, plane_origin, x, y):
        """
        Transforms an Arc Ellipse 3D into an Arc Ellipse 2D, given a plane origin and an u and v plane vector.

        :param plane_origin: plane origin.
        :param x: plane u vector.
        :param y: plane v vector.
        :return: ArcEllipse2D.
        """
        point_start2d = self.start.to_2d(plane_origin, x, y)
        point_end2d = self.end.to_2d(plane_origin, x, y)
        ellipse2d = self.ellipse.to_2d(plane_origin, x, y)
        return ArcEllipse2D(ellipse2d, point_start2d, point_end2d)

    def length(self):
        """Computes the length."""
        if not self._length:
            self._length = self.self_2d.length()
        return self._length

    def normal_vector(self, abscissa):
        return self.direction_vector(abscissa).deterministic_normal_vector()

    def direction_vector(self, abscissa):
        direction_vector_2d = self.self_2d.direction_vector(abscissa)
        direction_vector_3d = direction_vector_2d.to_3d(
            self.ellipse.center, self.ellipse.frame.u, self.ellipse.frame.v)
        return direction_vector_3d

    def abscissa(self, point: volmdlr.Point3D, tol: float = 1e-6):
        """
        Calculates the abscissa a given point.

        :param point: point to calculate abscissa.
        :param tol: tolerance allowed.
        :return: abscissa
        """
        if point.point_distance(self.start) < tol:
            return 0
        point2d = point.to_2d(self.ellipse.center, self.ellipse.major_dir, self.ellipse.minor_dir)
        return self.self_2d.abscissa(point2d)

    def plot(self, ax=None, edge_style: EdgeStyle = EdgeStyle()):
        """Plot the arc ellipse."""
        if ax is None:
            ax = plt.figure().add_subplot(111, projection='3d')

        ax.plot([self.start[0]], [self.start[1]], [self.start[2]], c='r')
        ax.plot([self.end[0]], [self.end[1]], [self.end[2]], c='b')
        ax = vm_common_operations.plot_from_discretization_points(
            ax, edge_style=edge_style, element=self, number_points=25)
        if edge_style.edge_ends:
            self.start.plot(ax, 'r')
            self.end.plot(ax, 'b')
        return ax

    def plot2d(self, x3d: volmdlr.Vector3D = volmdlr.X3D, y3d: volmdlr.Vector3D = volmdlr.Y3D,
               ax=None, color='k'):
        """
        Plot 2d for an arc ellipse 3d.

        """
        if ax is None:
            fig = plt.figure()
            ax = fig.add_subplot(111, projection='3d')

        # TODO: Enhance this plot
        length = self.length()
        x = []
        y = []
        number_points = 30
        for i in range(number_points):
            point = self.point_at_abscissa(i / (number_points - 1) * length)
            xi, yi = point.plane_projection2d(x3d, y3d)
            x.append(xi)
            y.append(yi)
        ax.plot(x, y, color=color)
        return ax

    def triangulation(self):
        """
        Triangulation for an ArcEllipse3D.

        """
        return None

    @property
    def bounding_box(self):
        """
        Getter Bounding Box for an arc ellipse 3d.

        :return: bounding box.
        """
        if not self._bbox:
            self._bbox = self.get_bounding_box()
        return self._bbox

    @bounding_box.setter
    def bounding_box(self, new_bounding_box):
        """
        Bounding Box setter.

        :param new_bounding_box: new bounding box.
        """
        self._bbox = new_bounding_box

    def get_bounding_box(self):
        """
        Calculates the bounding box of the Arc3D.

        :return: Bounding Box object.
        """
        # TODO: implement exact calculation

        points = self.discretization_points(angle_resolution=10)
        xmin = min(point.x for point in points)
        xmax = max(point.x for point in points)
        ymin = min(point.y for point in points)
        ymax = max(point.y for point in points)
        zmin = min(point.z for point in points)
        zmax = max(point.z for point in points)
        return volmdlr.core.BoundingBox(xmin, xmax, ymin, ymax, zmin, zmax)

    def rotation(self, center: volmdlr.Point3D, axis: volmdlr.Vector3D, angle: float):
        """
        Arc-Ellipse3D rotation.

        :param center: rotation center.
        :param axis: rotation axis.
        :param angle: angle rotation.
        :return: a new rotated Arc-Ellipse3D.
        """
        new_start = self.start.rotation(center, axis, angle)
        new_end = self.end.rotation(center, axis, angle)
        new_ellipse3d = self.ellipse.rotation(center, axis, angle)
        return ArcEllipse3D(new_ellipse3d, new_start, new_end)

    def translation(self, offset: volmdlr.Vector3D):
        """
        ArcEllipse3D translation.

        :param offset: translation vector.
        :return: A new translated ArcEllipse3D.
        """
        new_start = self.start.translation(offset)
        new_end = self.end.translation(offset)
        new_ellipse3d = self.ellipse.translation(offset)
        return ArcEllipse3D(new_ellipse3d, new_start, new_end)

    def frame_mapping(self, frame: volmdlr.Frame3D, side: str):
        """
        Changes frame_mapping and return a new ArcEllipse3D.

        :param frame: Local coordinate system.
        :type frame: volmdlr.Frame3D
        :param side: 'old' will perform a transformation from local to global coordinates. 'new' will
            perform a transformation from global to local coordinates.
        :type side: str
        :return: A new transformed ArcEllipse3D.
        :rtype: ArcEllipse3D
        """
        return ArcEllipse3D(self.ellipse.frame_mapping(frame, side), self.start.frame_mapping(frame, side),
                            self.end.frame_mapping(frame, side))

    def point_belongs(self, point, abs_tol: float = 1e-6):
        """
        Verifies if a given point lies on the arc of ellipse 3D.

        :param point: point to be verified.
        :param abs_tol: Absolute tolerance to consider the point on the curve.
        :return: True is point lies on the arc of ellipse, False otherwise
        """
        point2d = point.to_2d(self.ellipse.center, self.ellipse.major_dir, self.ellipse.minor_dir)
        return self.self_2d.point_belongs(point2d, abs_tol=abs_tol)

    def is_close(self, other_edge, tol: float = 1e-6):
        """
        Checks if two arc-ellipse are the same considering the Euclidean distance.

        :param other_edge: other arc-ellipse.
        :param tol: The tolerance under which the Euclidean distance is considered equal to 0, defaults to 1e-6.
        :type tol: float, optional
        """

        if isinstance(other_edge, self.__class__):
            if (self.start.is_close(other_edge.start, tol) and self.end.is_close(other_edge.end, tol)
                    and self.ellipse.center.is_close(other_edge.ellipse3d.center, tol)
                    and self.point_belongs(other_edge.point_at_abscissa(other_edge.length() * 0.5), tol)):
                return True
        return False

    def complementary(self):
        """Gets the complementary arc of ellipse."""
        return self.__class__(self.ellipse, self.end, self.start)

    def point_at_abscissa(self, abscissa):
        """
        Calculates the point at a given abscissa.

        :param abscissa: abscissa to calculate point.
        :return: volmdlr.Point3D
        """
        point2d = self.self_2d.point_at_abscissa(abscissa)
        return point2d.to_3d(self.ellipse.center, self.ellipse.major_dir, self.ellipse.minor_dir)

    def split(self, split_point, tol: float = 1e-6):
        """
        Splits arc-ellipse at a given point.

        :param split_point: splitting point.
        :param tol: tolerance.
        :return: list of two Arc-Ellipse.
        """
        if split_point.is_close(self.start, tol):
            return [None, self.copy()]
        if split_point.is_close(self.end, tol):
            return [self.copy(), None]
        return [self.__class__(self.ellipse, self.start, split_point),
                self.__class__(self.ellipse, split_point, self.end)]

    def get_reverse(self):
        """Gets the same ellipse but in the reverse direction."""
        new_frame = volmdlr.Frame3D(self.ellipse.frame.origin, self.ellipse.frame.u, -self.ellipse.frame.v,
                                    self.ellipse.frame.u.cross(-self.ellipse.frame.v))
        ellipse3d = volmdlr_curves.Ellipse3D(self.ellipse.major_axis, self.ellipse.minor_axis, new_frame)
        return self.__class__(ellipse3d, self.end, self.start, self.name + '_reverse')


class FullArcEllipse3D(FullArcEllipse, ArcEllipse3D):
    """
    Defines a FullArcEllipse3D.
    """

    def __init__(self, ellipse: volmdlr_curves.Ellipse3D, start_end: volmdlr.Point3D, name: str = ''):
        self.ellipse = ellipse
        self.normal = self.ellipse.normal
        center2d = self.ellipse.center.to_2d(self.ellipse.center,
                                             self.ellipse.major_dir, self.ellipse.minor_dir)
        point_major_dir = self.ellipse.center + self.ellipse.major_axis * self.ellipse.major_dir
        point_major_dir_2d = point_major_dir.to_2d(
            self.ellipse.center, self.ellipse.major_dir, self.ellipse.minor_dir)
        vector_major_dir_2d = (point_major_dir_2d - center2d).to_vector()
        self.theta = volmdlr.geometry.clockwise_angle(vector_major_dir_2d, volmdlr.X2D)
        if self.theta == math.pi * 2:
            self.theta = 0.0
        self._bbox = None

        FullArcEllipse.__init__(self, self.ellipse, start_end, name)
        ArcEllipse3D.__init__(self, self.ellipse, start_end, start_end)

    def to_dict(self, use_pointers: bool = False, memo=None, path: str = '#'):
        dict_ = self.base_dict()
        dict_["ellipse"] = self.ellipse.to_dict(use_pointers=use_pointers, memo=memo, path=path + '/ellipse')
        dict_['start_end'] = self.start_end.to_dict(use_pointers=use_pointers, memo=memo, path=path + '/start_end')
        return dict_

    @classmethod
    def dict_to_object(cls, dict_, global_dict=None, pointers_memo: Dict[str, Any] = None, path: str = '#'):
        ellipse = volmdlr_curves.Ellipse3D.dict_to_object(dict_['ellipse'])
        start_end = volmdlr.Point3D.dict_to_object(dict_['start_end'])

        return cls(ellipse, start_end, name=dict_['name'])

    def discretization_points(self, *, number_points: int = None, angle_resolution: int = 20):
        """
        Discretize a Contour to have "n" points.

        :param number_points: the number of points (including start and end points)
             if unset, only start and end will be returned.
        :param angle_resolution: if set, the sampling will be adapted to have a controlled angular distance. Useful
            to mesh an arc.
        :return: a list of sampled points.
        """
        return self.ellipse.discretization_points(number_points=number_points, angle_resolution=angle_resolution)

    def to_2d(self, plane_origin, x, y):
        """
        Transforms a FullArcEllipse3D into an FullArcEllipse2D, given an plane origin and a u and v plane vector.

        :param plane_origin: plane origin.
        :param x: plane u vector.
        :param y: plane v vector.
        :return: FullArcEllipse2D.
        """
        point_start_end2d = self.start_end.to_2d(plane_origin, x, y)
        ellipse2d = self.ellipse.to_2d(plane_origin, x, y)
        return FullArcEllipse2D(ellipse2d, point_start_end2d, name=self.name)

    def frame_mapping(self, frame: volmdlr.Frame3D, side: str):
        """
        Changes frame_mapping and return a new FullArcEllipse3D.

        :param frame: Local coordinate system.
        :type frame: volmdlr.Frame3D
        :param side: 'old' will perform a transformation from local to global coordinates. 'new' will
            perform a transformation from global to local coordinates.
        :type side: str
        :return: A new transformed FulLArcEllipse3D.
        :rtype: FullArcEllipse3D
        """
        return FullArcEllipse3D(self.ellipse.frame_mapping(frame, side),
                                self.start_end.frame_mapping(frame, side), name=self.name)

    def translation(self, offset: volmdlr.Vector3D):
        """
        Ellipse3D translation.

        :param offset: translation vector.
        :type offset: volmdlr.Vector3D
        :return: A new translated FullArcEllipse3D.
        :rtype: FullArcEllipse3D
        """
        return FullArcEllipse3D(self.ellipse.translation(offset), self.start_end.translation(offset), self.name)

    def abscissa(self, point: volmdlr.Point3D, tol: float = 1e-6):
        """
        Calculates the abscissa a given point.

        :param point: point to calculate abscissa.
        :param tol: tolerance allowed.
        :return: abscissa
        """
        point2d = point.to_2d(self.ellipse.center, self.ellipse.major_dir, self.ellipse.minor_dir)
        return self.self_2d.abscissa(point2d)

    def split(self, split_point, tol: float = 1e-6):
        """
        Splits the ellipse into two arc of ellipse at a given point.

        :param split_point: splitting point.
        :param tol: tolerance.
        :return: list of two Arc of ellipse.
        """
        if split_point.is_close(self.start, tol) or split_point.is_close(self.end, tol):
            return [self, None]
        if not self.point_belongs(split_point, 1e-5):
            raise ValueError("Point not on the ellipse.")
        return [ArcEllipse3D(self.ellipse, self.start_end, split_point),
                ArcEllipse3D(self.ellipse, split_point, self.start_end)]

    def plot(self, ax=None, edge_style: EdgeStyle = EdgeStyle()):
        """Ellipse plot."""
        return self.ellipse.plot(ax, edge_style)<|MERGE_RESOLUTION|>--- conflicted
+++ resolved
@@ -468,7 +468,6 @@
             return minimum_distance, points[0], points[1]
         return minimum_distance
 
-<<<<<<< HEAD
     def minimum_distance(self, element, return_points=False):
         method_name_ = 'distance_to_'+element.__class__.__name__.lower()[:-2]
         if hasattr(self, method_name_):
@@ -477,7 +476,7 @@
         if hasattr(element, method_name_):
             return getattr(element, method_name_)(self, return_points)
         return self._generic_minimum_distance(element, return_points)
-=======
+
     def abscissa_discretization(self, abscissa1, abscissa2, max_number_points: int = 10,
                                 return_abscissas: bool = True):
         """
@@ -500,7 +499,6 @@
         if return_abscissas:
             return discretized_points_between_1_2, points_abscissas
         return discretized_points_between_1_2
->>>>>>> 4372b1f4
 
 
 class LineSegment(Edge):
