--- conflicted
+++ resolved
@@ -1201,11 +1201,7 @@
             return [None, self.copy()]
         if split_point.is_close(self.end, tol):
             return [self.copy(), None]
-<<<<<<< HEAD
-        parameter = round(self.point_to_parameter(split_point), 19)
-=======
         parameter = round(self.point_to_parameter(split_point), 15)
->>>>>>> 467ed399
         return split_curve(self, parameter)
 
     def get_reverse(self):
@@ -1345,8 +1341,6 @@
 
         :return: the given point when the BSplineCurve3D is evaluated at the u value.
         """
-        if self.length() == 0.0:
-            print(True)
         u = max(min(abscissa / self.length(), 1.), 0.0)
         u_min, u_max = self.domain
         if u_min != 0 or u_max != 1.0:
@@ -5252,11 +5246,7 @@
         if self.end.is_close(point3d):
             return self.reverse()
 
-<<<<<<< HEAD
-        curves = volmdlr.nurbs.operations.split_curve(self, round(parameter, 19))
-=======
         curves = volmdlr.nurbs.operations.split_curve(self, round(parameter, 15))
->>>>>>> 467ed399
         return curves[1]
 
     def cut_after(self, parameter: float):
@@ -5272,11 +5262,7 @@
             return self.reverse()
         if self.end.is_close(point3d):
             return self.copy()
-<<<<<<< HEAD
-        curves = volmdlr.nurbs.operations.split_curve(self, round(parameter, 19))
-=======
         curves = volmdlr.nurbs.operations.split_curve(self, round(parameter, 15))
->>>>>>> 467ed399
         return curves[0]
 
     def insert_knot(self, knot: float, num: int = 1):
