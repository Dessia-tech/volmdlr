#!/usr/bin/env python3
# -*- coding: utf-8 -*-
"""
Edges related classes.
"""
import math
import sys
import warnings
from itertools import product
from typing import List, Union, Dict, Any

import dessia_common.core as dc
import matplotlib.patches
import matplotlib.pyplot as plt
import numpy as npy
import plot_data.core as plot_data
import plot_data.colors
import scipy.integrate as scipy_integrate
from scipy.optimize import least_squares
from geomdl import NURBS, BSpline

from volmdlr.nurbs.operations import split_curve
from volmdlr.nurbs.core import evaluate_curve, derivatives_curve
from volmdlr.nurbs import fitting
import volmdlr.nurbs.helpers as nurbs_helpers

import volmdlr.core
import volmdlr.core_compiled
import volmdlr.geometry
from volmdlr import curves as volmdlr_curves
import volmdlr.utils.common_operations as vm_common_operations
import volmdlr.utils.intersections as vm_utils_intersections
from volmdlr.core import EdgeStyle


class Edge(dc.DessiaObject):
    """
    Defines a simple edge Object.
    """

    def __init__(self, start, end, name=''):
        self.start = start
        self.end = end
        self._length = None
        self._direction_vector_memo = None
        self._unit_direction_vector_memo = None
        self._reverse = None
        self._middle_point = None
        # Disabling super init call for performance
        # dc.DessiaObject.__init__(self, name=name)
        self.name = name

    def __getitem__(self, key):
        if key == 0:
            return self.start
        if key == 1:
            return self.end
        raise IndexError

    def is_close(self, other_edge, tol: float = 1e-6):
        """
        Verify if two edges are equal, considering a certain tolerance.

        """
        raise NotImplementedError(f'is_close method not implemented by {self.__class__.__name__}')

    def get_reverse(self):
        """
        Gets the same edge, but in the opposite direction.

        """
        raise NotImplementedError(f'get_reverse method not implemented by {self.__class__.__name__}')

    def split(self, split_point, tol: float = 1e-6):
        """
        Gets the same edge, but in the opposite direction.

        """
        raise NotImplementedError(f'split method not implemented by {self.__class__.__name__}')

    def reverse(self):
        if self._reverse is None:
            self._reverse = self.get_reverse()
        return self._reverse

    def direction_independent_is_close(self, other_edge, tol: float = 1e-6):
        """
        Verifies if two line segments are the same, not considering its direction.

        """
        if not isinstance(self, other_edge.__class__):
            return False
        if self.is_close(other_edge, tol):
            return True
        return self.reverse().is_close(other_edge, tol)

    def length(self):
        """
        Calculates the edge's length.
        """
        raise NotImplementedError(f'length method not implemented by {self.__class__.__name__}')

    def point_at_abscissa(self, abscissa):
        """
        Calculates the point at given abscissa.

        """
        raise NotImplementedError(f'point_at_abscissa method not implemented by {self.__class__.__name__}')

    def middle_point(self):
        """
        Gets the middle point for an edge.

        :return:
        """
        if not self._middle_point:
            half_length = self.length() / 2
            self._middle_point = self.point_at_abscissa(abscissa=half_length)
        return self._middle_point

    def discretization_points(self, *, number_points: int = None, angle_resolution: int = None):
        """
        Discretize an Edge to have "n" points.

        :param number_points: the number of points (including start and end
            points) if unset, only start and end will be returned
        :param angle_resolution: if set, the sampling will be adapted to have
            a controlled angular distance. Useful to mesh an arc
        :return: a list of sampled points
        """
        if angle_resolution:
            number_points = int(angle_resolution * (self.length() / math.pi))
        if number_points is None or number_points <= 1:
            number_points = 2
        step = self.length() / (number_points - 1)
        return [self.point_at_abscissa(i * step) for i in range(number_points)]

    def polygon_points(self, discretization_resolution: int):
        """
        Deprecated method of discretization_points.
        """
        warnings.warn('polygon_points is deprecated,\
        please use discretization_points instead',
                      DeprecationWarning)
        return self.discretization_points(number_points=discretization_resolution)

    @classmethod
    def from_step(cls, arguments, object_dict, **kwargs):
        """
        Converts a step primitive to an Edge type object.

        :param arguments: The arguments of the step primitive.
        :type arguments: list
        :param object_dict: The dictionary containing all the step primitives
            that have already been instantiated
        :type object_dict: dict
        :return: The corresponding Edge object
        :rtype: :class:`volmdlr.edges.Edge`
        """
        obj = object_dict[arguments[3]]
        point1 = object_dict[arguments[1]]
        point2 = object_dict[arguments[2]]
        same_sense = bool(arguments[4] == ".T.")
        if obj.__class__.__name__ == 'LineSegment3D':
            return object_dict[arguments[3]]
        if obj.__class__.__name__ == 'Line3D':
            if not same_sense:
                obj = obj.reverse()
            if not point1.is_close(point2):
                return LineSegment3D(point1, point2, obj, arguments[0][1:-1])
            return None

        if hasattr(obj, 'trim'):
            trimmed_edge = obj.trim(point1, point2, same_sense)
            trimmed_edge.name = arguments[0][1:-1]
            return trimmed_edge

        raise NotImplementedError(f'Unsupported #{arguments[3]}: {object_dict[arguments[3]]}')

    def normal_vector(self, abscissa):
        """
        Calculates the normal vector the edge at given abscissa.

        :return: the normal vector
        """
        raise NotImplementedError('the normal_vector method must be'
                                  'overloaded by subclassing class')

    def unit_normal_vector(self, abscissa: float = 0.0):
        """
        Calculates the unit normal vector the edge at given abscissa.

        :param abscissa: edge abscissa
        :return: unit normal vector
        """
        vector = self.normal_vector(abscissa).copy(deep=True)
        vector.normalize()
        return vector

    def direction_vector(self, abscissa):
        """
        Calculates the direction vector the edge at given abscissa.

        :param abscissa: edge abscissa
        :return: direction vector
        """
        raise NotImplementedError('the direction_vector method must be'
                                  'overloaded by subclassing class')

    def unit_direction_vector(self, abscissa: float = 0.0):
        """
        Calculates the unit direction vector the edge at given abscissa.

        :param abscissa: edge abscissa
        :return: unit direction vector
        """
        if not self._unit_direction_vector_memo:
            self._unit_direction_vector_memo = {}
        if abscissa not in self._unit_direction_vector_memo:
            vector = self.direction_vector(abscissa).copy(deep=True)
            vector.normalize()
            self._unit_direction_vector_memo[abscissa] = vector
        return self._unit_direction_vector_memo[abscissa]

    def straight_line_point_belongs(self, point):
        """
        Verifies if a point belongs to the surface created by closing the edge.

        :param point: Point to be verified
        :return: Return True if the point belongs to this surface,
            or False otherwise
        """
        raise NotImplementedError(f'the straight_line_point_belongs method must be'
                                  f' overloaded by {self.__class__.__name__}')

    def touching_points(self, edge2):
        """
        Verifies if two edges are touching each other.

        In case these two edges are touching each other, return these touching points.

        :param edge2: edge2 to verify touching points.
        :return: list of touching points.
        """
        point1, point2 = edge2.start, edge2.end
        point3, point4 = self.start, self.end
        touching_points = []
        for primitive, points in zip([self, edge2], [[point1, point2], [point3, point4]]):
            for point in points:
                if point not in touching_points and primitive.point_belongs(point):
                    touching_points.append(point)
        return touching_points

    def _get_intersection_sections(self, edge2):
        """
        Identify the sections where there may exist intersection between any two edges.

        :param edge2: other edge.
        :return: list containing the sections pairs to further search for intersections.
        """
        def edge3d_section_validator(line_seg1, line_seg2):
            return line_seg1.bounding_box.bbox_intersection(line_seg2.bounding_box)

        def edge2d_section_validator(line_seg1, line_seg2):
            return line_seg1.linesegment_intersections(line_seg2)

        # min_dist, pt1, pt2 = self.minimum_distance(edge2, True)
        lineseg_class_ = getattr(sys.modules[__name__], 'LineSegment' + self.__class__.__name__[-2:])
        section_validor_ = edge2d_section_validator
        if lineseg_class_ == LineSegment3D:
            section_validor_ = edge3d_section_validator
        bspline_discretized_points1 = []
        for point in self.discretization_points(number_points=30):
            if not volmdlr.core.point_in_list(point, bspline_discretized_points1):
                bspline_discretized_points1.append(point)
        line_segments1 = [lineseg_class_(point1, point2) for point1, point2 in
                          zip(bspline_discretized_points1[:-1], bspline_discretized_points1[1:])]
        edge_discretized_points2 = []
        for point in edge2.discretization_points(number_points=30):
            if not volmdlr.core.point_in_list(point, edge_discretized_points2):
                edge_discretized_points2.append(point)
        line_segments2 = [lineseg_class_(point1, point2) for point1, point2 in
                          zip(edge_discretized_points2[:-1], edge_discretized_points2[1:])]
        intersection_section_pairs = []
        for lineseg1, lineseg2 in product(line_segments1, line_segments2):
            valid_section = section_validor_(lineseg1, lineseg2)
            if valid_section:
                intersection_section_pairs.append((self.split_between_two_points(lineseg1.start, lineseg1.end),
                                                   edge2.split_between_two_points(lineseg2.start, lineseg2.end)))
        return intersection_section_pairs

    def _generic_edge_intersections(self, edge2, abs_tol: float = 1e-6):
        """
        General method to calculate the intersection of any two adges.

        :param edge2: other edge
        :param abs_tol: tolerance.
        :return: intersections between the two edges.
        """
        intersections = []
        for edge_extremity in [self.start, self.end]:
            if edge2.point_belongs(edge_extremity):
                intersections.append(edge_extremity)
        for edge_extremity in [edge2.start, edge2.end]:
            if self.point_belongs(edge_extremity):
                intersections.append(edge_extremity)
        intersection_section_pairs = self._get_intersection_sections(edge2)
        for bspline, edge2_ in intersection_section_pairs:
            min_dist, point_min_dist_1, point_min_dist_2 = bspline.minimum_distance(edge2_, True)
            if not math.isclose(min_dist, 0.0, abs_tol=1e-6):
                continue
            intersections_points = vm_utils_intersections.get_bsplinecurve_intersections(
                edge2_, bspline, abs_tol=abs_tol)
            if not intersections_points:
                intersections.append(point_min_dist_1)
            for intersection in intersections_points:
                if not volmdlr.core.point_in_list(intersection, intersections):
                    intersections.append(intersection)
            # intersections.extend(intersections_points)
        return intersections

    def intersections(self, edge2: 'Edge', abs_tol: float = 1e-6):
        """
        Gets the intersections between two edges.

        :param edge2: other edge.
        :param abs_tol: tolerance.
        :return: list of intersection points.
        """
        method_name = f'{edge2.__class__.__name__.lower()[:-2]}_intersections'
        if hasattr(self, method_name):
            intersections = getattr(self, method_name)(edge2, abs_tol)
            return intersections
        method_name = f'{self.__class__.__name__.lower()[:-2]}_intersections'
        if hasattr(edge2, method_name):
            intersections = getattr(edge2, method_name)(self, abs_tol)
            return intersections
        return self._generic_edge_intersections(edge2, abs_tol)

    def validate_crossings(self, edge, intersection):
        """Validates the intersections as crossings: edge not touching the other at one end, or in a tangent point."""
        if not volmdlr.core.point_in_list(intersection, [self.start, self.end, edge.start, edge.end]):
            tangent1 = self.unit_direction_vector(self.abscissa(intersection))
            tangent2 = edge.unit_direction_vector(edge.abscissa(intersection))
            if math.isclose(abs(tangent1.dot(tangent2)), 1, abs_tol=1e-6):
                return None
        else:
            return None
        return intersection

    def crossings(self, edge):
        """
        Gets the crossings between two edges.

        """
        valid_crossings = []
        intersections = self.intersections(edge)
        for intersection in intersections:
            crossing = self.validate_crossings(edge, intersection)
            if crossing:
                valid_crossings.append(crossing)
        return valid_crossings

    def abscissa(self, point, tol: float = 1e-6):
        """
        Computes the abscissa of an Edge.

        :param point: The point located on the edge.
        :type point: Union[:class:`volmdlr.Point2D`, :class:`volmdlr.Point3D`].
        :param tol: The precision in terms of distance. Default value is 1e-4.
        :type tol: float, optional.
        :return: The abscissa of the point.
        :rtype: float
        """
        raise NotImplementedError(f'the abscissa method must be overloaded by {self.__class__.__name__}')

    def local_discretization(self, point1, point2, number_points: int = 10):
        """
        Gets n discretization points between two given points of the edge.

        :param point1: point 1 on edge.
        :param point2: point 2 on edge.
        :param number_points: number of points to discretize locally.
        :return: list of locally discretized points.
        """
        abscissa1 = self.abscissa(point1)
        abscissa2 = self.abscissa(point2)
        return vm_common_operations.get_abscissa_discretization(self, abscissa1, abscissa2, number_points, False)

    def split_between_two_points(self, point1, point2):
        """
        Split edge between two points.

        :param point1: point 1.
        :param point2: point 2.
        :return: edge split.
        """
        split1 = self.split(point1)
        if split1[0] and split1[0].point_belongs(point2, abs_tol=1e-6):
            split2 = split1[0].split(point2)
        else:
            split2 = split1[1].split(point2)
        new_split_edge = None
        for split_edge in split2:
            if split_edge and split_edge.point_belongs(point1, 1e-4) and split_edge.point_belongs(point2, 1e-4):
                new_split_edge = split_edge
                break
        return new_split_edge

    def point_distance_to_edge(self, point):
        """
        Calculates the distance from a given point to an edge.

        :param point: point.
        :return: distance to edge.
        """
        return vm_common_operations.get_point_distance_to_edge(self, point, self.start, self.end)

    @property
    def simplify(self):
        """Search another simplified edge that can represent the edge."""
        return self

    def is_point_edge_extremity(self, other_point, abs_tol: float = 1e-6):
        """
        Verifies if a point is the start or the end of the edge.

        :param other_point: other point to verify if it is any end of the edge.
        :param abs_tol: tolerance.
        :return: True of False.
        """
        if self.start.is_close(other_point, abs_tol):
            return True
        if self.end.is_close(other_point, abs_tol):
            return True
        return False

    def _generic_minimum_distance(self, element, return_points=False):
        """
        Calculates the distance from a given point to an edge.

        :param element: other element.
        :param return_points: Weather to return the corresponding points or not.
        :return: distance to edge.
        """
        n = max(1, int(self.length() / element.length()))
        best_distance = math.inf
        distance_points = None
        distance = best_distance

        point1_edge1_ = self.start
        point2_edge1_ = self.end

        point1_edge2_ = element.start
        point2_edge2_ = element.end
        # min_dist_point1 = None
        # min_dist_point2 = None
        linesegment_class_ = getattr(sys.modules[__name__], 'LineSegment' + self.__class__.__name__[-2:])
        while True:
            edge1_discretized_points_between_1_2 = self.local_discretization(point1_edge1_, point2_edge1_,
                                                                             number_points=10*n)
            edge2_discretized_points_between_1_2 = element.local_discretization(point1_edge2_, point2_edge2_)
            if not edge1_discretized_points_between_1_2:
                break
            distance = edge2_discretized_points_between_1_2[0].point_distance(edge1_discretized_points_between_1_2[0])
            distance_points = [edge2_discretized_points_between_1_2[0], edge1_discretized_points_between_1_2[0]]
            for point1_edge1, point2_edge1 in zip(edge1_discretized_points_between_1_2[:-1],
                                                  edge1_discretized_points_between_1_2[1:]):
                lineseg1 = linesegment_class_(point1_edge1, point2_edge1)
                for point1_edge2, point2_edge2 in zip(edge2_discretized_points_between_1_2[:-1],
                                                      edge2_discretized_points_between_1_2[1:]):
                    lineseg2 = linesegment_class_(point1_edge2, point2_edge2)
                    dist, min_dist_point1_, min_dist_point2_ = lineseg1.minimum_distance(lineseg2, True)
                    if dist < distance:
                        point1_edge1_, point2_edge1_ = point1_edge1, point2_edge1
                        point1_edge2_, point2_edge2_ = point1_edge2, point2_edge2
                        distance = dist
                        distance_points = [min_dist_point1_, min_dist_point2_]
            if math.isclose(distance, best_distance, abs_tol=1e-6):
                break
            best_distance = distance
            # best_distance_points = distance_points
            n = 1
        if return_points:
            return distance, distance_points[0], distance_points[1]
        return distance

    def minimum_distance(self, element, return_points=False):
        """
        Evaluates the minimal distance between the edge and another specified primitive.

        :param element: Another primitive object to compute the distance to.
        :param return_points: (optional) If True, return the closest points on both primitives.
        :type return_points: bool

        :return: The minimum distance between the edge and the specified primitive.
            tuple, optional: A tuple containing the closest points if return_points is True.
        """
        method_name_ = 'distance_'+element.__class__.__name__.lower()[:-2]
        if hasattr(self, method_name_):
            return getattr(self, method_name_)(element, return_points)
        method_name_ = 'distance_to_' + self.__class__.__name__.lower()[:-2]
        if hasattr(element, method_name_):
            return getattr(element, method_name_)(self, return_points)
        return self._generic_minimum_distance(element, return_points)

    def abscissa_discretization(self, abscissa1, abscissa2, max_number_points: int = 10,
                                return_abscissas: bool = True):
        """
        Gets n discretization points between two given points of the edge.

        :param abscissa1: Initial abscissa.
        :param abscissa2: Final abscissa.
        :param max_number_points: Expected number of points to discretize locally.
        :param return_abscissas: By default, returns also a list of abscissas corresponding to the
            discretization points
        :return: list of locally discretized point and a list containing the abscissas' values.
        """
        return vm_common_operations.get_abscissa_discretization(self, abscissa1, abscissa2,
                                                                max_number_points, return_abscissas)


class LineSegment(Edge):
    """
    Abstract class.

    """

    def __init__(self, start: Union[volmdlr.Point2D, volmdlr.Point3D], end: Union[volmdlr.Point2D, volmdlr.Point3D],
                 line: [volmdlr_curves.Line2D, volmdlr_curves.Line3D] = None, name: str = ''):
        self.line = line
        Edge.__init__(self, start, end, name)

    def length(self):
        """Gets the length of a Line Segment."""
        if not self._length:
            self._length = self.end.point_distance(self.start)
        return self._length

    def abscissa(self, point, tol=1e-6):
        """
        Calculates the abscissa parameter of a Line Segment, at a point.

        :param point: point to verify abscissa.
        :param tol: tolerance.
        :return: abscissa parameter.
        """
        if point.point_distance(self.start) < tol:
            return 0
        if point.point_distance(self.end) < tol:
            return self.length()

        vector = self.end - self.start
        length = vector.norm()
        t_param = (point - self.start).dot(vector) / length
        if t_param < -1e-9 or t_param > length + 1e-9:
            raise ValueError(f'Point is not on linesegment: abscissa={t_param}')
        return t_param

    def direction_vector(self, abscissa=0.):
        """
        Returns a direction vector at a given abscissa, it is not normalized.

        :param abscissa: defines where in the line segment
            direction vector is to be calculated.
        :return: The direction vector of the LineSegment.
        """
        if not self._direction_vector_memo:
            self._direction_vector_memo = {}
        if abscissa not in self._direction_vector_memo:
            self._direction_vector_memo[abscissa] = self.end - self.start
        return self._direction_vector_memo[abscissa]

    def normal_vector(self, abscissa=0.):
        """
        Returns a normal vector at a given abscissa, it is not normalized.

        :param abscissa: defines where in the line_segment
        normal vector is to be calculated.
        :return: The normal vector of the LineSegment.
        """
        return self.direction_vector(abscissa).normal_vector()

    def point_projection(self, point):
        """
        Calculates the projection of a point on a Line Segment.

        :param point: point to be verified.
        :return: point projection.
        """
        point1, point2 = self.start, self.end
        vector = point2 - point1
        norm_u = vector.norm()
        t_param = (point - point1).dot(vector) / norm_u ** 2
        projection = point1 + t_param * vector

        return projection, t_param * norm_u

    def split(self, split_point, tol: float = 1e-6):
        """
        Split a Line Segment at a given point into two Line Segments.

        :param split_point: splitting point.
        :param tol: tolerance.
        :return: list with the two split line segments.
        """
        if split_point.is_close(self.start, tol):
            return [None, self.copy()]
        if split_point.is_close(self.end, tol):
            return [self.copy(), None]
        return [self.__class__(self.start, split_point),
                self.__class__(split_point, self.end)]

    def middle_point(self):
        """
        Calculates the middle point of a Line Segment.

        :return:
        """
        if not self._middle_point:
            self._middle_point = 0.5 * (self.start + self.end)
        return self._middle_point

    def point_at_abscissa(self, abscissa):
        """
        Calculates a point in the LineSegment at a given abscissa.

        :param abscissa: abscissa where in the curve the point should be calculated.
        :return: Corresponding point.
        """
        return self.start + self.unit_direction_vector() * abscissa

    def get_geo_lines(self, tag: int, start_point_tag: int, end_point_tag: int):
        """
        Gets the lines that define a LineSegment in a .geo file.

        :param tag: The linesegment index
        :type tag: int
        :param start_point_tag: The linesegment' start point index
        :type start_point_tag: int
        :param end_point_tag: The linesegment' end point index
        :type end_point_tag: int

        :return: A line
        :rtype: str
        """

        return 'Line(' + str(tag) + ') = {' + str(start_point_tag) + ', ' + str(end_point_tag) + '};'

    def get_geo_points(self):
        return [self.start, self.end]

    def get_shared_section(self, other_linesegment, abs_tol: float = 1e-6):
        """
        Gets the shared section between two line segments.

        :param other_linesegment: other line segment to verify for shared section.
        :param abs_tol: tolerance.
        :return: shared line segment section.
        """
        if self.__class__ != other_linesegment.__class__:
            if self.__class__ == other_linesegment.simplify.__class__:
                return self.get_shared_section(other_linesegment.simplify)
            return []
        if not self.direction_vector().is_colinear_to(other_linesegment.direction_vector()) or \
                (not any(self.point_belongs(point, abs_tol)
                         for point in [other_linesegment.start, other_linesegment.end]) and
                 not any(other_linesegment.point_belongs(point, abs_tol) for point in [self.start, self.end])):
            return []
        if all(self.point_belongs(point) for point in other_linesegment.discretization_points(number_points=5)):
            return [other_linesegment]
        if all(other_linesegment.point_belongs(point) for point in self.discretization_points(number_points=5)):
            return [self]
        new_linesegment_points = []
        for point in [self.start, self.end]:
            if other_linesegment.point_belongs(point, abs_tol=abs_tol) and\
                    not volmdlr.core.point_in_list(point, new_linesegment_points):
                new_linesegment_points.append(point)
        for point in [other_linesegment.start, other_linesegment.end]:
            if self.point_belongs(point, abs_tol=abs_tol) and\
                    not volmdlr.core.point_in_list(point, new_linesegment_points):
                new_linesegment_points.append(point)
        if len(new_linesegment_points) == 1:
            return []
        if len(new_linesegment_points) != 2:
            raise ValueError
        class_ = self.__class__
        return [class_(new_linesegment_points[0], new_linesegment_points[1])]

    def delete_shared_section(self, other_linesegment, abs_tol: float = 1e-6):
        """
        Deletes from self, the section shared with the other line segment.

        :param other_linesegment:
        :param abs_tol: tolerance.
        :return:
        """
        shared_section = self.get_shared_section(other_linesegment, abs_tol)
        if not shared_section:
            return [self]
        points = []
        for point in [self.start, self.end, shared_section[0].start, shared_section[0].end]:
            if not volmdlr.core.point_in_list(point, points):
                points.append(point)
        points = sorted(points, key=self.start.point_distance)
        new_line_segments = []
        class_ = self.__class__
        for point1, point2 in zip(points[:-1], points[1:]):
            lineseg = class_(point1, point2)
            if not lineseg.direction_independent_is_close(shared_section[0]):
                new_line_segments.append(lineseg)
        return new_line_segments

    def straight_line_point_belongs(self, point):
        """
        Closing straight line point belongs verification.

        Verifies if a point belongs to the surface created by closing the edge with a
        line between its start and end points.

        :param point: Point to be verified.
        :return: Return True if the point belongs to this surface, or False otherwise.
        """
        return self.point_belongs(point)

    def point_belongs(self, point: Union[volmdlr.Point2D, volmdlr.Point3D], abs_tol: float = 1e-6):
        """
        Checks if a point belongs to the line segment. It uses the point_distance.

        :param point: The point to be checked
        :type point: Union[:class:`volmdlr.Point2D`, :class:`volmdlr.Point3D`]
        :param abs_tol: The precision in terms of distance.
            Default value is 1e-6
        :type abs_tol: float, optional
        :return: `True` if the point belongs to the B-spline curve, `False`
            otherwise
        :rtype: bool
        """
        point_distance = self.point_distance(point)
        if math.isclose(point_distance, 0, abs_tol=abs_tol):
            return True
        return False

    def point_distance(self, point):
        """
        Abstract method.
        """
        raise NotImplementedError('the point_distance method must be'
                                  'overloaded by subclassing class')

    def to_step(self, current_id, *args, **kwargs):
        """Exports to STEP format."""
        line = self.line
        content, line_id = line.to_step(current_id)

        current_id = line_id + 1
        start_content, start_id = self.start.to_step(current_id, vertex=True)
        current_id = start_id + 1
        end_content, end_id = self.end.to_step(current_id + 1, vertex=True)
        content += start_content + end_content
        current_id = end_id + 1
        content += f"#{current_id} = EDGE_CURVE('{self.name}',#{start_id},#{end_id},#{line_id},.T.);\n"
        return content, current_id

    def is_close(self, other_edge, tol: float = 1e-6):
        """
        Checks if two line segments are the same considering the Euclidean distance.

        :param other_edge: other line segment.
        :param tol: The tolerance under which the Euclidean distance is considered equal to 0, defaults to 1e-6.
        :type tol: float, optional.
        """

        if isinstance(other_edge, self.__class__):
            if (self.start.is_close(other_edge.start, tol)
                    and self.end.is_close(other_edge.end, tol)):
                return True
        return False


class BSplineCurve(Edge):
    """
    An abstract class for B-spline curves.

    The following rule must be
    respected : `number of knots = number of control points + degree + 1`.

    :param degree: The degree of the B-spline curve.
    :type degree: int
    :param control_points: A list of 2 or 3-dimensional points
    :type control_points: Union[List[:class:`volmdlr.Point2D`],
        List[:class:`volmdlr.Point3D`]]
    :param knot_multiplicities: The vector of multiplicities for each knot
    :type knot_multiplicities: List[int]
    :param knots: The knot vector composed of values between 0 and 1
    :type knots: List[float]
    :param weights: The weight vector applied to the knot vector. Default
        value is None
    :type weights: List[float], optional
    :param periodic: If `True` the B-spline curve is periodic. Default value
        is False
    :type periodic: bool, optional
    :param name: The name of the B-spline curve. Default value is ''
    :type name: str, optional
    """

    def __init__(self,
                 degree: int,
                 control_points: Union[List[volmdlr.Point2D], List[volmdlr.Point3D]],
                 knot_multiplicities: List[int],
                 knots: List[float],
                 weights: List[float] = None,
                 name: str = ''):
        self.ctrlpts = [[*point] for point in control_points]
        self.degree = degree
        self.knots = nurbs_helpers.standardize_knot_vector(knots)
        self.knot_multiplicities = knot_multiplicities
        self.weights = weights

        Edge.__init__(self, control_points[0], control_points[-1], name=name)
        self._simplified = None
        self._delta = 0.01
        self._length = None
        self._points = None
        self._eval_points = None
        self.ctrlptsw = None
        self.rational = False
        if self.weights:
            self.rational = True
            ctrlptsw = []
            for point, w in zip(self.control_points, weights):
                temp = [float(c * w) for c in point]
                temp.append(float(w))
                ctrlptsw.append(temp)
            self.ctrlptsw = ctrlptsw

    def __hash__(self):
        """
        Return a hash value for the B-spline curve.
        """
        return hash((tuple(self.control_points), self.degree, tuple(self.knots)))

    def __eq__(self, other):
        """
        Return True if the other B-spline curve has the same control points, degree, and knot vector, False otherwise.
        """
        if isinstance(other, self.__class__) and self.rational == other.rational:
            common_check = (self.control_points == other.control_points
                            and self.degree == other.degree
                            and self.knots == other.knots)
            if self.weights is None:
                return common_check
            return common_check and self.weights == other.weights
        return False

    def _data_eq(self, other):
        """
        Defines dessia common object equality.
        """
        return self == other

    @property
    def control_points(self):
        """Return the control points of the bspline curve."""
        point_name = "Point" + self.__class__.__name__[-2:]
        return [getattr(volmdlr, point_name)(*point) for point in self.ctrlpts]

    @property
    def knotvector(self):
        """Return the knot vector."""
        knot_vector = []
        for knot, knot_mut in zip(self.knots, self.knot_multiplicities):
            knot_vector.extend([knot] * knot_mut)
        return knot_vector

    @property
    def periodic(self):
        """Return True if the BSpline is periodic."""
        control_points = self.control_points
        return control_points[0].is_close(control_points[-1])

    @property
    def points(self):
        """
        Evaluate the BSpline points based on the set delta value of the curve.
        """
        if self._points is None:
            if self._eval_points is None:
                self.evaluate()
            self._points = [getattr(volmdlr,
                               f'Point{self.__class__.__name__[-2::]}')(*point)
                       for point in self._eval_points]
        return self._points

    @property
    def data(self):
        """
        Returns a dictionary of the BSpline data.
        """
        datadict = {
            "degree": self.degree,
            "knotvector": self.knotvector,
            "size": len(self.ctrlpts),
            "sample_size": self.sample_size,
            "rational": bool(self.weights),
            "dimension": 3 if self.__class__.__name__[-2:] == "3D" else 2,
            "precision": 18
        }
        if self.weights:
            datadict["control_points"] = tuple(self.ctrlptsw)
        else:
            datadict["control_points"] = tuple(self.ctrlpts)
        return datadict

    @property
    def sample_size(self):
        """
        Sample size.

        Sample size defines the number of evaluated points to generate. It also sets the ``delta`` property.

        :getter: Gets sample size
        :setter: Sets sample size
        :type: int
        """
        s_size = math.floor((1.0 / self.delta) + 0.5)
        return int(s_size)

    @sample_size.setter
    def sample_size(self, value):
        if not isinstance(value, int):
            raise ValueError("Sample size must be an integer value")

        # To make it operate like linspace, we have to know the starting and ending points.
        start = self.knotvector[self.degree]
        stop = self.knotvector[-(self.degree + 1)]

        # Set delta value
        self.delta = (stop - start) / float(value)

    @property
    def delta(self):
        """
        Evaluation delta.

        Evaluation delta corresponds to the *step size* while ``evaluate`` function iterates on the knot vector to
        generate curve points. Decreasing step size results in generation of more curve points.
        Therefore, smaller the delta value, smoother the curve.

        :getter: Gets the delta value
        :setter: Sets the delta value
        :type: float
        """
        return self._delta

    @delta.setter
    def delta(self, value):
        # Delta value for surface evaluation should be between 0 and 1
        if float(value) <= 0 or float(value) >= 1:
            print(True)
            raise ValueError("Curve evaluation delta should be between 0.0 and 1.0")

        # Clean up the curve points list
        self._points = None
        self._eval_points = None

        # Set new delta value
        self._delta = float(value)

    @property
    def domain(self):
        """
        Domain.

        Domain is determined using the knot vector(s).

        :getter: Gets the domain
        """
        return self.knotvector[self.degree], self.knotvector[-(self.degree + 1)]

    def to_geomdl(self):
        """Converts the BSpline curve into a geomdl curve."""
        if self.weights is None:
            curve = BSpline.Curve()
            curve.degree = self.degree
            curve.ctrlpts = self.ctrlpts
        else:
            curve = NURBS.Curve()
            curve.degree = self.degree
            curve.ctrlpts = self.ctrlpts
            curve.weights = self.weights
        curve.knotvector = self.knotvector
        curve.delta = self.delta
        return curve

    def to_dict(self, *args, **kwargs):
        """Avoids storing points in memo that makes serialization slow."""
        dict_ = self.base_dict()
        dict_['degree'] = self.degree
        dict_['control_points'] = [point.to_dict() for point in self.control_points]
        dict_['knot_multiplicities'] = self.knot_multiplicities
        dict_['knots'] = self.knots
        dict_['weights'] = self.weights
        return dict_

    def evaluate(self, **kwargs):
        """
        Evaluates the curve.

        The evaluated points are stored in :py:attr:`evalpts` property.

        Keyword Arguments:

            * ``start``: start parameter
            * ``stop``: stop parameter

        The ``start`` and ``stop`` parameters allow evaluation of a curve segment in the range *[start, stop]*, i.e.
        the curve will also be evaluated at the ``stop`` parameter value.

        The following examples illustrate the usage of the keyword arguments.

        """

        # Find evaluation start and stop parameter values
        start = kwargs.get('start', self.knotvector[self.degree])
        stop = kwargs.get('stop', self.knotvector[-(self.degree + 1)])

        # # Check parameters
        # if self._kv_normalize:
        #     if not utilities.check_params([start, stop]):
        #         raise GeomdlException("Parameters should be between 0 and 1")

        # Clean up the curve points
        self._points = None

        # Evaluate and cache
        self._eval_points = npy.asarray(evaluate_curve(self.data, start=start, stop=stop), dtype=npy.float64)

    def evaluate_single(self, u):
        """
        Calculates a point in the BSplineCurve at a given parameter u.

        :param u: Curve parameter. Must be a value between 0 and 1.
        :type u: float
        :return: Corresponding point.
        :rtype: Union[volmdlr.Point2D, Union[volmdlr.Point3D]
        """
        point_name = 'Point' + self.__class__.__name__[-2:]
        return getattr(volmdlr, point_name)(*evaluate_curve(self.data, u, u)[0])

    def derivatives(self, u, order):
        """
        Evaluates n-th order curve derivatives at the given parameter value.

        The output of this method is list of n-th order derivatives. If ``order`` is ``0``, then it will only output
        the evaluated point. Similarly, if ``order`` is ``2``, then it will output the evaluated point, 1st derivative
        and the 2nd derivative.

        :Example:

        Assuming a curve self is defined on a parametric domain [0.0, 1.0].
        Let's take the curve derivative at the parametric position u = 0.35.

        >>> derivatives = self.derivatives(u=0.35, order=2)
        >>> derivatives[0]  # evaluated point, equal to crv.evaluate_single(0.35)
        >>> derivatives[1]  # 1st derivative at u = 0.35
        >>> derivatives[2]  # 2nd derivative at u = 0.35

        :param u: parameter value
        :type u: float
        :param order: derivative order
        :type order: int
        :return: a list containing up to {order}-th derivative of the curve
        :rtype: Union[List[`volmdlr.Vector2D`], List[`volmdlr.Vector3D`]]
        """
        vector_name = 'Vector' + self.__class__.__name__[-2:]
        datadict = {
            "degree": self.degree,
            "knotvector": self.knotvector,
            "size": len(self.ctrlpts),
            "sample_size": self.sample_size,
            "rational": bool(self.weights),
            "dimension": 3 if vector_name == "Vector3D" else 2,
        }
        if self.weights:
            datadict["control_points"] = tuple(self.ctrlptsw)
        else:
            datadict["control_points"] = tuple(self.ctrlpts)
        return [getattr(volmdlr, vector_name)(*point)
                for point in derivatives_curve(datadict, u, order)]

    def split(self, point: Union[volmdlr.Point2D, volmdlr.Point3D],
              tol: float = 1e-6):
        """
        Splits of B-spline curve in two pieces using a 2D or 3D point.

        :param point: The point where the B-spline curve is split
        :type point: Union[:class:`volmdlr.Point2D`, :class:`volmdlr.Point3D`]
        :param tol: The precision in terms of distance. Default value is 1e-4
        :type tol: float, optional
        :return: A list containing the first and second split of the B-spline
            curve
        :rtype: List[:class:`volmdlr.edges.BSplineCurve`]
        """
        if point.is_close(self.start, tol):
            return [None, self.copy()]
        if point.is_close(self.end, tol):
            return [self.copy(), None]
        adim_abscissa = min(1.0, max(0.0, round(self.abscissa(point) / self.length(), 7)))
        return split_curve(self, adim_abscissa)

    def get_reverse(self):
        """
        Reverses the BSpline's direction by reversing its control points.

        :return: A reversed B-Spline curve.
        :rtype: :class:`volmdlr.edges.BSplineCurve`.
        """
        return self.__class__(
            degree=self.degree,
            control_points=self.control_points[::-1],
            knot_multiplicities=self.knot_multiplicities[::-1],
            knots=self.knots[::-1],
            weights=self.weights,
           )

    @property
    def simplify(self):
        """Search another simplified edge that can represent the bspline."""
        if self.length() < 1e-6:
            return self
        class_sufix = self.__class__.__name__[-2:]
        if self._simplified is None:
            if self.periodic:
                fullarc_class_ = getattr(sys.modules[__name__], 'FullArc' + class_sufix)
                n = len(self.points)
                try_fullarc = fullarc_class_.from_3_points(self.points[0], self.points[int(0.5 * n)],
                                                           self.points[int(0.75 * n)])

                if all(try_fullarc.point_belongs(point, 1e-6) for point in self.points):
                    self._simplified = try_fullarc
                    return try_fullarc
            else:
                lineseg_class = getattr(sys.modules[__name__], 'LineSegment' + class_sufix)
                lineseg = lineseg_class(self.points[0], self.points[-1])
                if all(lineseg.point_belongs(pt) for pt in self.points):
                    self._simplified = lineseg
                    return lineseg
                interior = self.point_at_abscissa(0.5 * self.length())
                vector1 = interior - self.start
                vector2 = interior - self.end
                if vector1.is_colinear_to(vector2) or vector1.norm() == 0 or vector2.norm() == 0:
                    return self
                arc_class_ = getattr(sys.modules[__name__], 'Arc' + class_sufix)
                try_arc = arc_class_.from_3_points(self.start, interior, self.end)
                if all(try_arc.point_belongs(point, 1e-6) for point in self.points):
                    self._simplified = try_arc
                    return try_arc
            self._simplified = self
        return self._simplified

    @classmethod
    def from_geomdl_curve(cls, curve, name: str = ""):
        """
        # TODO: to be completed.

        :param curve:
        :type curve:
        :param name: curve name.
        :return: A reversed B-spline curve
        :rtype: :class:`volmdlr.edges.BSplineCurve`
        """
        point_dimension = f'Point{cls.__name__[-2::]}'

        knots = list(sorted(set(curve.knotvector)))
        knot_multiplicities = [curve.knotvector.count(k) for k in knots]
        return cls(degree=curve.degree,
                   control_points=[getattr(volmdlr, point_dimension)(*point)
                                   for point in curve.ctrlpts],
                   knots=knots,
                   knot_multiplicities=knot_multiplicities,
                   weights=curve.weights, name=name)

    def length(self):
        """
        Returns the length of the B-spline curve.

        :return: The length of the B-spline curve.
        :rtype: float
        """
        if not self._length:
            if self._eval_points is None and self.delta == 0.01:
                self.evaluate()
                points = self._eval_points
            elif self.delta == 0.01:
                points = self._eval_points
            else:
                datadict = self.data
                datadict["sample_size"] = 100
                start, stop = self.domain
                points = npy.asarray(evaluate_curve(datadict, start=start, stop=stop), dtype=npy.float64)

            differences = npy.diff(points, axis=0)

            squared_distances = npy.sum(differences ** 2, axis=1)

            self._length = npy.sum(npy.sqrt(squared_distances))
            # self._length = length_curve(self.curve)
        return self._length

    def normal_vector(self, abscissa):
        """
        Calculates the normal vector to the BSpline curve at given abscissa.

        :return: the normal vector
        """
        return self.direction_vector(abscissa).deterministic_unit_normal_vector()

    def direction_vector(self, abscissa):
        """
        Calculates the direction vector on the BSpline curve at given abscissa.

        :param abscissa: edge abscissa
        :return: direction vector
        """
        u = abscissa / self.length()
        derivatives = self.derivatives(u, 1)
        return derivatives[1]

    def abscissa(self, point: Union[volmdlr.Point2D, volmdlr.Point3D],
                 tol: float = 1e-6):
        """
        Computes the abscissa of a 2D or 3D point using the least square method.

        :param point: The point located on the B-spline curve.
        :type point: Union[:class:`volmdlr.Point2D`, :class:`volmdlr.Point3D`].
        :param tol: The precision in terms of distance. Default value is 1e-6.
        :type tol: float, optional.
        :return: The abscissa of the point.
        :rtype: float
        """
        if point.is_close(self.start):
            return 0
        if point.is_close(self.end):
            return self.length()
        length = self.length()
        initial_condition_list = [0, 0.15, 0.25, 0.35, 0.5, 0.65, 0.75, 0.9, 1]

        def evaluate_point_distance(u_param):
            return (point - self.evaluate_single(u_param)).norm()
        results = []
        initial_condition_list.sort(key=evaluate_point_distance)
        for u0 in initial_condition_list:
            u, convergence_sucess = self.point_invertion(u0, point)
            abscissa = u * length
            if convergence_sucess:  # sometimes we don't achieve convergence with a given initial guess
                return abscissa
            dist = evaluate_point_distance(u)
            if dist < tol:
                return abscissa
            results.append((abscissa, dist))
        result = min(results, key=lambda r: r[1])[0]
        return result

    def _point_inversion_funcs(self, u, point):
        """
        Helper function to evaluate Newton-Rapshon terms.
        """
        curve_derivatives = self.derivatives(u, 2)
        distance_vector = curve_derivatives[0] - point
        func = curve_derivatives[1].dot(distance_vector)
        func_first_derivative = curve_derivatives[2].dot(distance_vector) + curve_derivatives[1].norm() ** 2
        return func, func_first_derivative, curve_derivatives, distance_vector

    def point_invertion(self, u0: float, point, maxiter: int = 50, tol1: float = 1e-6, tol2: float = 1e-8):
        """
        Finds the equivalent B-Spline curve parameter u to a given a point 3D or 2D using an initial guess u0.

        :param u0: An initial guess between 0 and 1.
        :type u0: float
        :param point: Point to evaluation.
        :type point: Union[volmdlr.Point2D, volmdlr.Point3D]
        :param maxiter: Maximum number of iterations.
        :type maxiter: int
        :param tol1: Distance tolerance to stop.
        :type tol1: float
        :param tol2: Zero cos tolerance to stop.
        :type tol2: float
        :return: u parameter and convergence check
        :rtype: int, bool
        """
        if maxiter == 0:
            return u0, False
        func, func_first_derivative, curve_derivatives, distance_vector = self._point_inversion_funcs(u0, point)
        if self._check_convergence(curve_derivatives, distance_vector, tol1=tol1, tol2=tol2):
            return u0, True
        new_u = u0 - func / (func_first_derivative + 1e-18)
        new_u = self._check_bounds(new_u)
        residual = (new_u - u0) * curve_derivatives[1]
        if residual.norm() <= 1e-6:
            return u0, False
        u0 = new_u
        return self.point_invertion(u0, point, maxiter=maxiter - 1)

    @staticmethod
    def _check_convergence(curve_derivatives, distance_vector, tol1: float = 1e-6, tol2: float = 1e-8):
        """
        Helper function to check convergence of point_invertion method.
        """
        distance = distance_vector.norm()
        if distance <= tol1:
            return True
        if curve_derivatives[1].norm() == 0.0:
            return False
        zero_cos = abs(curve_derivatives[1].dot(distance_vector)) / curve_derivatives[1].norm() * distance
        if distance <= tol1 and zero_cos <= tol2:
            return True
        return False

    def _check_bounds(self, u):
        """
        Helper function to check if evaluated parameters in point_invertion method are contained in the bspline domain.
        """
        a, b = self.domain
        if self.periodic:
            if u < a:
                u = b - (a - u)
            elif u > b:
                u = a + (u - b)
        if u < a:
            u = a

        elif u > b:
            u = b
        return u

    def translation(self, offset: Union[volmdlr.Vector2D, volmdlr.Vector3D]):
        """
        Translates the B-spline curve.

        :param offset: The translation vector
        :type offset: Union[:class:`volmdlr.Vector2D`,
            :class:`volmdlr.Vector3D`]
        :return: A new translated BSplineCurve
        :rtype: :class:`volmdlr.edges.BSplineCurve`
        """
        control_points = [point.translation(offset)
                          for point in self.control_points]
        return self.__class__(self.degree, control_points,
                              self.knot_multiplicities, self.knots,
                              self.weights)

    def point_belongs(self, point: Union[volmdlr.Point2D, volmdlr.Point3D], abs_tol: float = 1e-6):
        """
        Checks if a 2D or 3D point belongs to the B-spline curve or not. It uses the point_distance.

        :param point: The point to be checked.
        :type point: Union[:class:`volmdlr.Point2D`, :class:`volmdlr.Point3D`]
        :param abs_tol: The precision in terms of distance.
            Default value is 1e-6
        :type abs_tol: float, optional.
        :return: `True` if the point belongs to the B-spline curve, `False`
            otherwise
        :rtype: bool
        """

        if self.point_distance(point) < abs_tol:
            return True
        return False

    def point_distance(self, point: Union[volmdlr.Point2D, volmdlr.Point3D]):
        """
        Calculates the distance from a given point to a BSplineCurve2D or 3D.

        :param point: The point to be checked.
        :type point: Union[:class:`volmdlr.Point2D`, :class:`volmdlr.Point3D`]
        :return: distance.
        """

        return self.point_distance_to_edge(point)

    def merge_with(self, bspline_curve: 'BSplineCurve'):
        """
        Merges consecutive B-spline curves to define a new merged one.

        :param bspline_curve: Another B-spline curve
        :type bspline_curve: :class:`volmdlr.edges.BSplineCurve`
        :return: A merged B-spline curve
        :rtype: :class:`volmdlr.edges.BSplineCurve`
        """
        point_dimension = f'Wire{self.__class__.__name__[-2::]}'
        wire = getattr(volmdlr.wires, point_dimension)(bspline_curve)
        ordered_wire = wire.order_wire()

        points, n = [], 10
        for primitive in ordered_wire.primitives:
            points.extend(primitive.discretization_points(n))
        points.pop(n + 1)

        return self.__class__.from_points_interpolation(points, min(self.degree, bspline_curve.degree))

    @classmethod
    def from_bsplines(cls, bsplines: List['BSplineCurve'],
                      discretization_points: int = 10):
        """
        Creates a B-spline curve from a list of B-spline curves.

        :param bsplines: A list of B-spline curve
        :type bsplines: List[:class:`volmdlr.edges.BSplineCurve`]
        :param discretization_points: The number of points for the
            discretization. Default value is 10
        :type discretization_points: int, optional
        :return: A merged B-spline curve
        :rtype: :class:`volmdlr.edges.BSplineCurve`
        """
        point_dimension = f'Wire{cls.__name__[-2::]}'
        wire = getattr(volmdlr.wires, point_dimension)(bsplines)
        ordered_wire = wire.order_wire()

        points, degree = [], []
        for i, primitive in enumerate(ordered_wire.primitives):
            degree.append(primitive.degree)
            if i == 0:
                points.extend(primitive.discretization_points(number_points=discretization_points))
            else:
                points.extend(
                    primitive.discretization_points(number_points=discretization_points)[1::])

        return cls.from_points_interpolation(points, min(degree))

    @classmethod
    def from_points_approximation(cls, points: Union[List[volmdlr.Point2D], List[volmdlr.Point3D]],
                                  degree: int, name: str = "", **kwargs):
        """
        Creates a B-spline curve approximation using least squares method with fixed number of control points.

        It is recommended to specify the
        number of control points.
        Please refer to The NURBS Book (2nd Edition), pp.410-413 for details.

        :param points: The data points
        :type points: Union[List[:class:`volmdlr.Point2D`],
            List[:class:`volmdlr.Point3D`]]
        :param degree: The degree of the output parametric curve
        :type degree: int
        :param name: (optional) Curve name.
        :param kwargs: See below
        :return: A B-spline curve from points approximation
        :rtype: :class:`volmdlr.edges.BSplineCurve`
        :keyword centripetal: Activates centripetal parametrization method.
            Default value is False
        :keyword ctrlpts_size: Number of control points. Default value is
            len(points) - 1
        """
        point_name = 'Point' + points[0].__class__.__name__[-2:]
        control_points, knots, knot_multiplicities = fitting.approximate_curve(
            npy.asarray([npy.asarray([*point], dtype=npy.float64) for point in points], dtype=npy.float64),
            degree, **kwargs)
        control_points = [getattr(volmdlr, point_name)(*point) for point in control_points]
        return cls(degree, control_points, knot_multiplicities, knots, name=name)

    def tangent(self, position: float = 0.0, normalize: bool = True):
        """
        Evaluates the tangent vector of the B-spline curve at the input parameter value.

        :param position: Value of the parameter, between 0 and 1
        :type position: float
        :param normalize: By default return a normalized tangent vector.
        :return: The tangent vector
        :rtype: Union[:class:`volmdlr.Point2D`, :class:`volmdlr.Point3D`]
        """
        # 1st derivative of the curve gives the tangent
        ders = self.derivatives(position, 1)
        tangent = ders[1].unit_vector() if normalize else ders[1]
        return tangent

    @classmethod
    def from_points_interpolation(cls, points: Union[List[volmdlr.Point2D], List[volmdlr.Point3D]],
                                  degree: int, centripetal: bool = True,  name: str = " "):
        """
        Creates a B-spline curve interpolation through the data points.

        Please refer to Algorithm A9.1 on The NURBS Book (2nd Edition),
        pp.369-370 for details.

        :param points: The data points
        :type points: Union[List[:class:`volmdlr.Point2D`],
            List[:class:`volmdlr.Point3D`]]
        :param degree: The degree of the output parametric curve
        :type degree: int
        :param centripetal: Please refer to Algorithm A9.1 on The NURBS Book (2nd Edition),
        pp.369-370 for details.
        :type centripetal: bool
        :param name: curve name.
        :return: A B-spline curve from points interpolation
        :rtype: :class:`volmdlr.edges.BSplineCurve`
        """
        set_points = set(points)
        if len(set_points) < len(points) - 1:
            warnings.warn("Not able to perform point interpolation."
                          "There are repeated points not in the edges of the point list.")
            return None
        point_name = 'Point' + points[0].__class__.__name__[-2:]
        ctrlpts, knots, knot_multiplicities = fitting.interpolate_curve(
            npy.asarray([npy.asarray([*point], dtype=npy.float64) for point in points], dtype=npy.float64),
            degree, centripetal=centripetal)
        ctrlpts = [getattr(volmdlr, point_name)(*point) for point in ctrlpts]
        return cls(degree, ctrlpts, knot_multiplicities, knots, name=name)

    def discretization_points(self, *, number_points: int = None, angle_resolution: int = None):
        """
        Linear spaced discretization of the curve.

        :param number_points: The number of points to include in the discretization.
        :type number_points: int
        :param angle_resolution: The resolution of the angle to use when calculating the number of points.
        :type angle_resolution: int
        :return: A list of discretized points on the B-spline curve.
        :rtype: List[`volmdlr.Point2D] or List[`volmdlr.Point3D]
        """

        if angle_resolution:
            number_points = int(math.pi * angle_resolution)

        if len(self.points) == number_points or (not number_points and not angle_resolution):
            return self.points

        temp_curve = self.copy(deep=True)
        temp_curve.sample_size = number_points

        return temp_curve.points

    def get_geo_lines(self, tag: int, control_points_tags: List[int]):
        """
        Gets the lines that define a BsplineCurve in a .geo file.

        :param tag: The BsplineCurve index
        :type tag: int
        :param start_point_tag: The linesegment' start point index
        :type start_point_tag: int
        :param end_point_tag: The linesegment' end point index
        :type end_point_tag: int

        :return: A line
        :rtype: str
        """

        return 'BSpline(' + str(tag) + ') = {' + str(control_points_tags)[1:-1] + '};'

    def get_geo_points(self):
        """Gets the points that define a BsplineCurve in a .geo file."""
        return list(self.discretization_points())

    def line_intersections(self, line):
        """
        Calculates the intersections of a BSplineCurve (2D or 3D) with a Line (2D or 3D).

        :param line: line to verify intersections
        :return: list of intersections
        """
        polygon_points = []
        for point in self.points:
            if not volmdlr.core.point_in_list(point, polygon_points):
                polygon_points.append(point)
        list_intersections = []
        initial_abscissa = 0
        linesegment_name = 'LineSegment' + self.__class__.__name__[-2:]
        for points in zip(polygon_points[:-1], polygon_points[1:]):
            linesegment = getattr(sys.modules[__name__], linesegment_name)(points[0], points[1])
            intersections = linesegment.line_intersections(line)

            if not intersections and linesegment.direction_vector().is_colinear_to(line.direction_vector()):
                if line.point_distance(linesegment.middle_point()) < 1e-8:
                    list_intersections.append(linesegment.middle_point())
            if intersections and intersections[0] not in list_intersections:
                if self.point_belongs(intersections[0], 1e-6):
                    list_intersections.append(intersections[0])
                    continue
                abs1 = self.abscissa(linesegment.start)
                abs2 = self.abscissa(linesegment.end)
                list_abscissas = list(new_abscissa for new_abscissa in npy.linspace(abs1, abs2, 1000))
                intersection = self.select_intersection_point(list_abscissas, intersections, line)
                list_intersections.append(intersection)
            initial_abscissa += linesegment.length()
        return list_intersections

    def select_intersection_point(self, list_abscissas, intersections, line, abs_tol: float = 1e-7):
        """
        Select closest point in curve to intersection point obtained with discretized linesegment.

        :param list_abscissas: list of abscissas to verify the closest point.
        :param intersections: intersection with discretized line.
        :param line: other line.
        :param abs_tol: tolerance allowed.
        :return:
        """
        distance = npy.inf
        intersection = None
        for i_abscissa in list_abscissas:
            point_in_curve = BSplineCurve.point_at_abscissa(self, i_abscissa)
            if line.point_distance(point_in_curve) <= abs_tol:
                return point_in_curve
            dist = point_in_curve.point_distance(intersections[0])
            if dist < distance:
                distance = dist
                intersection = point_in_curve
            else:
                break
        return intersection

    def get_linesegment_intersections(self, linesegment):
        """
        Calculates intersections between a BSplineCurve and a LineSegment.

        :param linesegment: linesegment to verify intersections.
        :return: list with the intersections points.
        """
        results = self.line_intersections(linesegment.line)
        intersections_points = []
        for result in results:
            if linesegment.point_belongs(result, 1e-5):
                intersections_points.append(result)
        return intersections_points

    def point_at_abscissa(self, abscissa):
        """
        Calculates a point in the BSplineCurve at a given abscissa.

        :param abscissa: abscissa where in the curve the point should be calculated.
        :return: Corresponding point.
        """
        length = self.length()
        adim_abs = max(min(abscissa / length, 1.), 0.0)
        point_name = 'Point' + self.__class__.__name__[-2:]
        return getattr(volmdlr, point_name)(*self.evaluate_single(adim_abs))

    def get_shared_section(self, other_bspline2, abs_tol: float = 1e-6):
        """
        Gets the shared section between two BSpline curves.

        :param other_bspline2: other arc to verify for shared section.
        :param abs_tol: tolerance.
        :return: shared arc section.
        """
        if self.__class__ != other_bspline2.__class__:
            if self.simplify.__class__ == other_bspline2.__class__:
                return self.simplify.get_shared_section(other_bspline2, abs_tol)
            return []
        if not self.is_shared_section_possible(other_bspline2, 1e-7):
            return []
        if not any(self.point_belongs(point, abs_tol=abs_tol)
                   for point in other_bspline2.discretization_points(number_points=10)):
            return []
        if all(self.point_belongs(point, abs_tol=abs_tol) for point in other_bspline2.points):
            return [other_bspline2]
        if all(other_bspline2.point_belongs(point, abs_tol=abs_tol) for point in self.points):
            return [self]
        if self.point_belongs(other_bspline2.start, abs_tol=abs_tol):
            bspline1_, bspline2_ = self.split(other_bspline2.start, tol=abs_tol)
        elif self.point_belongs(other_bspline2.end, abs_tol=abs_tol):
            bspline1_, bspline2_ = self.split(other_bspline2.end, tol=abs_tol)
        else:
            return []
            # raise NotImplementedError
        return self._get_shared_section_from_split(bspline1_, bspline2_, other_bspline2, abs_tol)

    def is_shared_section_possible(self, other_bspline2, tol):
        """
        Verifies if it there is any possibility of the two bsplines share a section.

        :param other_bspline2: other bspline.
        :param tol: tolerance used.
        :return: True or False.
        """
        raise NotImplementedError(f"is_shared_section_possible is not yet implemented by {self.__class__.__name__}")

    @staticmethod
    def _get_shared_section_from_split(bspline1_, bspline2_, other_bspline2, abs_tol):
        """
        Helper function to get_shared_section.
        """
        shared_bspline_section = []
        for bspline in [bspline1_, bspline2_]:
            if bspline and all(other_bspline2.point_belongs(point, abs_tol=abs_tol)
                               for point in bspline.discretization_points(number_points=10)):
                shared_bspline_section.append(bspline)
                break
        return shared_bspline_section

    def delete_shared_section(self, other_bspline2, abs_tol: float = 1e-6):
        """
        Deletes from self, the section shared with the other arc.

        :param other_bspline2:
        :param abs_tol: tolerance.
        :return:
        """
        shared_section = self.get_shared_section(other_bspline2, abs_tol)
        if not shared_section:
            return [self]
        if shared_section == self:
            return []
        split_bspline1 = self.split(shared_section[0].start)
        split_bspline2 = self.split(shared_section[0].end)
        new_arcs = []
        shared_section_middle_point = shared_section[0].point_at_abscissa(0.5 * shared_section[0].length())
        for arc in split_bspline1 + split_bspline2:
            if arc and not arc.point_belongs(shared_section_middle_point, abs_tol=abs_tol):
                new_arcs.append(arc)
        return new_arcs

    def straight_line_point_belongs(self, point):
        """
        Verifies if a point belongs to the surface created by closing the edge.

        :param point: Point to be verified
        :return: Return True if the point belongs to this surface,
            or False otherwise
        """
        raise NotImplementedError(f'the straight_line_point_belongs method must be'
                                  f' overloaded by {self.__class__.__name__}')

    def point_projection(self, point):
        """
        Calculates the projection of a point on the B-Spline.

        :param point: point to be verified.
        :return: point projection.
        """
        return [self.point_at_abscissa(self.abscissa(point))]

    def local_discretization(self, point1, point2, number_points: int = 10, tol: float = 1e-6):
        """
        Gets n discretization points between two given points of the edge.

        :param point1: point 1 on edge.
        :param point2: point 2 on edge.
        :param number_points: number of points to discretize locally.
        :return: list of locally discretized points.
        """
        abscissa1 = self.abscissa(point1)
        abscissa2 = self.abscissa(point2)
        # special case periodical bsplinecurve
        if self.periodic and math.isclose(abscissa2, 0.0, abs_tol=tol):
            abscissa2 = self.length()
        discretized_points_between_1_2 = []
        for abscissa in npy.linspace(abscissa1, abscissa2, num=number_points):
            abscissa_point = self.point_at_abscissa(abscissa)
            if not volmdlr.core.point_in_list(abscissa_point, discretized_points_between_1_2, tol=tol):
                discretized_points_between_1_2.append(abscissa_point)
        return discretized_points_between_1_2

    def is_close(self, other_edge, tol: float = 1e-6):
        """
        Checks if two bsplines are the same considering the Euclidean distance.

        :param other_edge: other bspline.
        :param tol: The tolerance under which the Euclidean distance is considered equal to 0, defaults to 1e-6.
        :type tol: float, optional
        """
        if isinstance(other_edge, self.__class__):
            if self.start.is_close(other_edge.start) and self.end.is_close(other_edge.end):
                is_true = True
                for point in other_edge.discretization_points(number_points=20):
                    if not self.point_belongs(point):
                        is_true = False
                        break
                if is_true:
                    return True
        return False

    def sort_points_along_curve(self, points: List[Union[volmdlr.Point2D, volmdlr.Point3D]]):
        """
        Sort point along a curve.

        :param points: list of points to be sorted.
        :return: sorted points.
        """
        return sorted(points, key=self.abscissa)

    def frame_mapping(self, frame: Union[volmdlr.Frame3D, volmdlr.Frame2D], side: str):
        """
        Returns a new Revolution Surface positioned in the specified frame.

        :param frame: Frame of reference
        :type frame: `volmdlr.Frame3D`
        :param side: 'old' or 'new'
        """
        new_control_points = [control_point.frame_mapping(frame, side) for control_point in self.control_points]
        return self.__class__(self.degree, new_control_points, self.knot_multiplicities, self.knots, self.weights,
                              self.name)


class BSplineCurve2D(BSplineCurve):
    """
    A class for 2-dimensional B-spline curves.

    The following rule must be
    respected : `number of knots = number of control points + degree + 1`.

    :param degree: The degree of the 2-dimensional B-spline curve
    :type degree: int
    :param control_points: A list of 2-dimensional points
    :type control_points: List[:class:`volmdlr.Point2D`]
    :param knot_multiplicities: The vector of multiplicities for each knot
    :type knot_multiplicities: List[int]
    :param knots: The knot vector composed of values between 0 and 1
    :type knots: List[float]
    :param weights: The weight vector applied to the knot vector. Default
        value is None
    :type weights: List[float], optional
    :param periodic: If `True` the B-spline curve is periodic. Default value
        is False
    :type periodic: bool, optional
    :param name: The name of the B-spline curve. Default value is ''
    :type name: str, optional
    """

    def __init__(self,
                 degree: int,
                 control_points: List[volmdlr.Point2D],
                 knot_multiplicities: List[int],
                 knots: List[float],
                 weights: List[float] = None,
                 name: str = ''):
        self._bounding_rectangle = None

        BSplineCurve.__init__(self, degree,
                              control_points,
                              knot_multiplicities,
                              knots,
                              weights,
                              name)
        self._bounding_rectangle = None
        self._length = None

    @property
    def bounding_rectangle(self):
        """
        Computes the bounding rectangle of the 2-dimensional B-spline curve.

        :return: The bounding rectangle.
        :rtype: :class:`volmdlr.core.BoundingRectangle`
        """
        if not self._bounding_rectangle:
            self._bounding_rectangle = volmdlr.core.BoundingRectangle.from_points(self.points)
        return self._bounding_rectangle

    def straight_line_area(self):
        """
        Uses shoelace algorithm for evaluating the area.
        """
        points = self.discretization_points(number_points=100)
        x = [point.x for point in points]
        y = [point.y for point in points]
        x1 = [x[-1]] + x[0:-1]
        y1 = [y[-1]] + y[0:-1]
        return 0.5 * abs(sum(i * j for i, j in zip(x, y1))
                         - sum(i * j for i, j in zip(y, x1)))

    def straight_line_center_of_mass(self):
        """Straight line center of mass."""
        polygon_points = self.discretization_points(number_points=100)
        cog = volmdlr.O2D
        for point in polygon_points:
            cog += point
        cog = cog / len(polygon_points)
        return cog

    def plot(self, ax=None, edge_style: EdgeStyle = EdgeStyle()):
        """Plot a B-Spline curve 2D."""
        if ax is None:
            _, ax = plt.subplots()

        points = self.points

        x_points = [point.x for point in points]
        y_points = [point.y for point in points]
        ax.plot(x_points, y_points, color=edge_style.color, alpha=edge_style.alpha)
        if edge_style.plot_points:
            for point in points:
                point.plot(ax, color=edge_style.color)
        return ax

    def to_3d(self, plane_origin, x1, x2):
        """Transforms a B-Spline Curve 2D in 3D."""
        control_points3d = [point.to_3d(plane_origin, x1, x2) for point in
                            self.control_points]
        return BSplineCurve3D(self.degree, control_points3d,
                              self.knot_multiplicities, self.knots,
                              self.weights)

    def to_step(self, current_id, *args, **kwargs):
        """Exports to STEP format."""
        points_ids = []
        content = ''
        point_id = current_id
        for point in self.control_points:
            point_content, point_id = point.to_step(point_id,
                                                    vertex=False)
            content += point_content
            points_ids.append(point_id)
            point_id += 1

        content += f"#{point_id} = B_SPLINE_CURVE_WITH_KNOTS('{self.name}',{self.degree}," \
                   f"({volmdlr.core.step_ids_to_str(points_ids)})," \
                   f".UNSPECIFIED.,.F.,.F.,{tuple(self.knot_multiplicities)},{tuple(self.knots)},.UNSPECIFIED.);\n"
        return content, point_id + 1

    def rotation(self, center: volmdlr.Point2D, angle: float):
        """
        BSplineCurve2D rotation.

        :param center: rotation center
        :param angle: angle rotation
        :return: a new rotated Line2D
        """
        control_points = [point.rotation(center, angle)
                          for point in self.control_points]
        return BSplineCurve2D(self.degree, control_points,
                              self.knot_multiplicities, self.knots,
                              self.weights)

    def line_crossings(self, line2d: volmdlr_curves.Line2D):
        """Bspline Curve crossings with a line 2d."""
        polygon_points = self.discretization_points(number_points=50)
        crossings = []
        for p1, p2 in zip(polygon_points[:-1], polygon_points[1:]):
            linesegment = LineSegment2D(p1, p2)
            crossings.extend(linesegment.line_crossings(line2d))
        return crossings

    def get_reverse(self):
        """
        Reverse the BSpline's direction by reversing its start and end points.

        """

        return self.__class__(degree=self.degree,
                              control_points=self.control_points[::-1],
                              knot_multiplicities=self.knot_multiplicities[::-1],
                              knots=self.knots[::-1],
                              weights=self.weights)

    def nearest_point_to(self, point):
        """
        Find out the nearest point on the linesegment to point.

        """

        points = self.discretization_points(number_points=500)
        return point.nearest_point(points)

    def linesegment_intersections(self, linesegment2d, abs_tol: float = 1e-6):
        """
        Calculates intersections between a BSpline Curve 2D and a Line Segment 2D.

        :param linesegment2d: line segment to verify intersections.
        :param abs_tol: tolerance.
        :return: list with the intersections points.
        """
        if self.bounding_rectangle.distance_to_b_rectangle(linesegment2d.bounding_rectangle) > abs_tol:
            return []
        intersections_points = vm_utils_intersections.get_bsplinecurve_intersections(
            linesegment2d, self, abs_tol=abs_tol)
        return intersections_points

    def arc_intersections(self, arc, abs_tol=1e-6):
        """
        Calculates intersections between a BSpline Curve 2D and an arc 2D.

        :param arc: arc to verify intersections.
        :param abs_tol: tolerance.
        :return: list with the intersections points.
        """
        if self.bounding_rectangle.distance_to_b_rectangle(arc.bounding_rectangle) > abs_tol:
            return []
        return self._generic_edge_intersections(arc, abs_tol)

    def bsplinecurve_intersections(self, bspline, abs_tol=1e-6):
        """
        Calculates intersections between a two BSpline Curve 2D.

        :param bspline: bspline to verify intersections.
        :param abs_tol: tolerance.
        :return: list with the intersections points.
        """
        if self.bounding_rectangle.distance_to_b_rectangle(bspline.bounding_rectangle) > abs_tol:
            return []
        return self._generic_edge_intersections(bspline, abs_tol)

    def axial_symmetry(self, line):
        """
        Finds out the symmetric bsplinecurve2d according to a line.

        """

        points_symmetry = [point.axial_symmetry(line) for point in self.control_points]

        return self.__class__(degree=self.degree,
                              control_points=points_symmetry,
                              knot_multiplicities=self.knot_multiplicities[::-1],
                              knots=self.knots[::-1],
                              weights=self.weights)

    def offset(self, offset_length: float):
        """
        Offsets a BSplineCurve2D in one of its normal direction.

        :param offset_length: the length taken to offset the BSpline. if positive, the offset is in the normal
            direction of the curve. if negative, in the opposite direction of the normal.
        :return: returns an offset bsplinecurve2D, created with from_points_interpolation.
        """
        unit_normal_vectors = [self.unit_normal_vector(
            self.abscissa(point)) for point in self.points]
        offseted_points = [point.translation(normal_vector * offset_length) for point, normal_vector
                           in zip(self.points, unit_normal_vectors)]
        offseted_bspline = BSplineCurve2D.from_points_interpolation(offseted_points, self.degree)
        return offseted_bspline

    def is_shared_section_possible(self, other_bspline2, tol):
        """
        Verifies if it there is any possibility of the two bsplines share a section.

        :param other_bspline2: other bspline.
        :param tol: tolerance used.
        :return: True or False.
        """
        if self.bounding_rectangle.distance_to_b_rectangle(other_bspline2.bounding_rectangle) > tol:
            return False
        return True

    def normal(self, position: float = 0.0):
        der = self.derivatives(position, 1)
        tangent = der[1].unit_vector()
        return tangent.rotation(der[0], 0.5 * math.pi)


class BezierCurve2D(BSplineCurve2D):
    """
    A class for 2-dimensional Bézier curves.

    :param degree: The degree of the Bézier curve.
    :type degree: int
    :param control_points: A list of 2-dimensional points
    :type control_points: List[:class:`volmdlr.Point2D`]
    :param name: The name of the B-spline curve. Default value is ''
    :type name: str, optional
    """

    def __init__(self, degree: int, control_points: List[volmdlr.Point2D],
                 name: str = ''):
        knotvector = nurbs_helpers.generate_knot_vector(degree,
                                                    len(control_points))
        knot_multiplicity = [1] * len(knotvector)

        BSplineCurve2D.__init__(self, degree, control_points,
                                knot_multiplicity, knotvector,
                                None, name)


class LineSegment2D(LineSegment):
    """
    Define a line segment limited by two points.

    """

    def __init__(self, start: volmdlr.Point2D, end: volmdlr.Point2D, *,
                 line: volmdlr_curves.Line2D = None, name: str = ''):
        if start.is_close(end, 1e-6):
            raise NotImplementedError('Start & end of linesegment2D are equal')
        self._bounding_rectangle = None
        self.line = line
        if not line:
            self.line = volmdlr_curves.Line2D(start, end)
        LineSegment.__init__(self, start, end, self.line, name=name)

    def copy(self, deep=True, memo=None):
        """
        A specified copy of a LineSegment2D.
        """
        return self.__class__(start=self.start.copy(deep, memo), end=self.end.copy(deep, memo), name=self.name)

    def __hash__(self):
        return hash(('linesegment2d', self.start, self.end, self.line))

    def _data_hash(self):
        return self.start._data_hash() + self.end._data_hash()

    def _data_eq(self, other_object):
        if self.__class__.__name__ != other_object.__class__.__name__:
            return False
        return self.start == other_object.start and self.end == other_object.end

    def __eq__(self, other_object):
        if self.__class__.__name__ != other_object.__class__.__name__:
            return False
        return self.start == other_object.start and self.end == other_object.end

    def to_dict(self, *args, **kwargs):
        """Stores all Line Segment 2D in a dict object."""
        return {'object_class': 'volmdlr.edges.LineSegment2D',
                'name': self.name,
                'start': self.start.to_dict(),
                'end': self.end.to_dict()
                }

    @property
    def bounding_rectangle(self):
        """
        Evaluates the bounding rectangle of the Line segment.
        """
        if not self._bounding_rectangle:
            self._bounding_rectangle = volmdlr.core.BoundingRectangle(
                min(self.start.x, self.end.x), max(self.start.x, self.end.x),
                min(self.start.y, self.end.y), max(self.start.y, self.end.y))
        return self._bounding_rectangle

    def straight_line_area(self):
        """
        Calculates the area of the LineSegment2D, with line drawn from start to end.

        :return: straight_line_area.
        """
        return 0.

    def straight_line_second_moment_area(self, *args, **kwargs):
        """Straight line second moment area for a line segment."""
        return 0, 0, 0

    def straight_line_center_of_mass(self):
        """Straight line center of mass."""
        return 0.5 * (self.start + self.end)

    def point_distance(self, point, return_other_point=False):
        """
        Computes the distance of a point to segment of line.

        :param point: point to calculate distance.
        :param return_other_point: Boolean variable to return line segment's corresponding point or not.
        """
        distance, point = volmdlr.LineSegment2DPointDistance(
            [(self.start.x, self.start.y), (self.end.x, self.end.y)],
            (point.x, point.y))
        if return_other_point:
            return distance, volmdlr.Point2D(*point)
        return distance

    def point_projection(self, point):
        """
        If the projection falls outside the LineSegment2D, returns None.
        """
        point, curv_abs = volmdlr_curves.Line2D.point_projection(self.line, point)
        if curv_abs < 0 or curv_abs > self.length():
            if abs(curv_abs) < 1e-6 or math.isclose(curv_abs, self.length(),
                                                    abs_tol=1e-6):
                return point, curv_abs
            return None, curv_abs
        return point, curv_abs

    def line_intersections(self, line: volmdlr_curves.Line2D):
        """Line Segment intersections with volmdlr_curves.Line2D."""
        if self.direction_vector().is_colinear_to(line.direction_vector()):
            return []
        point = volmdlr.Point2D.line_intersection(self, line)
        if point is not None:
            point_projection1, _ = self.point_projection(point)
            intersections = [point_projection1]
            if point_projection1 is None:
                intersections = []

            elif line.__class__.__name__ == 'LineSegment2D':
                point_projection2, _ = line.point_projection(point)
                if point_projection2 is None:
                    intersections = []

            return intersections
        if line.point_belongs(self.start):
            return [self.start]
        if line.point_belongs(self.end):
            return [self.end]
        return []

    def linesegment_intersections(self, linesegment2d: 'LineSegment2D', abs_tol=1e-6):
        """
        Touching line segments does not intersect.
        """
        if self.bounding_rectangle.distance_to_b_rectangle(linesegment2d.bounding_rectangle) > abs_tol:
            return []
        if self.direction_vector(0.0).is_colinear_to(linesegment2d.direction_vector(0.0), abs_tol=abs_tol):
            return []
        point = volmdlr.Point2D.line_intersection(self, linesegment2d)
        # TODO: May be these commented conditions should be used for linesegment_crossings
        if point:  # and (point != self.start) and (point != self.end):
            point_projection1, _ = self.point_projection(point)
            if point_projection1 is None:
                return []

            point_projection2, _ = linesegment2d.point_projection(point)
            if point_projection2 is None:
                return []

            return [point_projection1]
        return []

    def line_crossings(self, line: 'volmdlr.curves.Line2D'):
        """Line Segment crossings with line 2d."""
        if self.direction_vector().is_colinear_to(line.direction_vector()):
            return []
        line_intersection = self.line_intersections(line)
        if line_intersection and (line_intersection[0].is_close(self.end) or
                                  line_intersection[0].is_close(self.start)):
            return []
        return line_intersection

    def plot(self, ax=None, edge_style: EdgeStyle = EdgeStyle()):
        """
        Plots the Linesegment2D.
        """
        width = edge_style.width

        if ax is None:
            _, ax = plt.subplots()

        p1, p2 = self.start, self.end
        if edge_style.arrow:
            if edge_style.plot_points:
                ax.plot([p1[0], p2[0]], [p1[1], p2[1]], color=edge_style.color,
                        alpha=edge_style.alpha, style='o-')
            else:
                ax.plot([p1[0], p2[0]], [p1[1], p2[1]], color=edge_style.color,
                        alpha=edge_style.alpha)

            length = ((p1[0] - p2[0]) ** 2 + (p1[1] - p2[1]) ** 2) ** 0.5
            if width is None:
                width = length / 1000.
                head_length = length / 20.
                head_width = head_length / 2.
            else:
                head_width = 2 * width
                head_length = head_width
            ax.arrow(p1[0], p1[1],
                     (p2[0] - p1[0]) / length * (length - head_length),
                     (p2[1] - p1[1]) / length * (length - head_length),
                     head_width=head_width, fc='b', linewidth=0,
                     head_length=head_length, width=width, alpha=0.3)
        else:
            if width is None:
                width = 1
            if edge_style.plot_points:
                ax.plot([p1[0], p2[0]], [p1[1], p2[1]], color=edge_style.color,
                        marker='o', linewidth=width, alpha=edge_style.alpha)
            else:
                ax.plot([p1[0], p2[0]], [p1[1], p2[1]], color=edge_style.color,
                        linewidth=width, alpha=edge_style.alpha)
        return ax

    def to_3d(self, plane_origin, x1, x2):
        """
        Transforms the Line segment 2D into a 3D line segment.

        :param plane_origin: The origin of plane to draw the Line segment 3D.
        :type plane_origin: volmdlr.Point3D
        :param x1: First direction of the plane
        :type x1: volmdlr.Vector3D
        :param x2: Second direction of the plane.
        :type x2: volmdlr.Vector3D
        :return: A 3D line segment.
        :rtype: LineSegment3D
        """
        start = self.start.to_3d(plane_origin, x1, x2)
        end = self.end.to_3d(plane_origin, x1, x2)
        return LineSegment3D(start, end, name=self.name)

    def get_reverse(self):
        """
        Invert the sense of the line segment.
        """
        return LineSegment2D(self.end.copy(), self.start.copy())

    def rotation(self, center: volmdlr.Point2D, angle: float):
        """
        LineSegment2D rotation.

        :param center: rotation center
        :param angle: angle rotation
        :return: a new rotated LineSegment2D
        """
        return LineSegment2D(self.start.rotation(center, angle), self.end.rotation(center, angle))

    def translation(self, offset: volmdlr.Vector2D):
        """
        LineSegment2D translation.

        :param offset: translation vector.
        :return: A new translated LineSegment2D.
        """
        return LineSegment2D(self.start.translation(offset), self.end.translation(offset))

    def frame_mapping(self, frame: volmdlr.Frame2D, side: str):
        """
        Changes vector frame_mapping and return a new LineSegment2D.

        side = 'old' or 'new'.
        """
        if side == 'old':
            new_start = frame.local_to_global_coordinates(self.start)
            new_end = frame.local_to_global_coordinates(self.end)
        elif side == 'new':
            new_start = frame.global_to_local_coordinates(self.start)
            new_end = frame.global_to_local_coordinates(self.end)
        else:
            raise ValueError('Please Enter a valid side: old or new')
        return LineSegment2D(new_start, new_end)

    def plot_data(self, edge_style: plot_data.EdgeStyle = None):
        """
        Plot data method for a LineSegment2D.

        :param edge_style: edge style.
        :return: plot_data.LineSegment2D object.
        """
        return plot_data.LineSegment2D([self.start.x, self.start.y],
                                       [self.end.x, self.end.y],
                                       edge_style=edge_style)

    def create_tangent_circle(self, point, other_line):
        """Create a circle tangent to a LineSegment."""
        circle1, circle2 = other_line.create_tangent_circle(point, self.line)
        if circle1 is not None:
            _, curv_abs1 = self.line.point_projection(circle1.center)
            if curv_abs1 < 0. or curv_abs1 > self.length():
                circle1 = None
        if circle2 is not None:
            _, curv_abs2 = self.line.point_projection(circle2.center)
            if curv_abs2 < 0. or curv_abs2 > self.length():
                circle2 = None
        return circle1, circle2

    def infinite_primitive(self, offset):
        """Get an infinite primitive."""
        n = -self.unit_normal_vector()
        offset_point_1 = self.start + offset * n
        offset_point_2 = self.end + offset * n

        return volmdlr_curves.Line2D(offset_point_1, offset_point_2)

    def nearest_point_to(self, point):
        """
        Find out the nearest point on the linesegment to point.

        """

        points = self.discretization_points(number_points=500)
        return point.nearest_point(points)

    def axial_symmetry(self, line):
        """
        Finds out the symmetric linesegment2d according to a line.
        """

        points_symmetry = [point.axial_symmetry(line) for point in [self.start, self.end]]

        return self.__class__(points_symmetry[0], points_symmetry[1])

    def closest_point_on_segment(self, point):
        """Gets the closest point on the line segment and another given point."""
        segment_vector = self.direction_vector()
        p_vector = point - self.start
        p_vector = p_vector.to_vector()
        t_param = p_vector.dot(segment_vector) / segment_vector.dot(segment_vector)
        t_param = max(0, min(t_param, 1))
        closest_point = volmdlr.Point2D(self.start.x + t_param * segment_vector[0],
                                        self.start.y + t_param * segment_vector[1])
        return closest_point

    def distance_linesegment(self, linesegment, return_points=False):
        """
        Calculates the minimum distance between two line segments.

        :param linesegment: other line segment.
        :param return_points: boolean weather to return the minimum distance corresponding points or not.
        :return: minimum distance / minimal distance with corresponding points.
        """
        intersections = self.linesegment_intersections(linesegment)
        if intersections:
            if return_points:
                return 0.0, intersections[0], intersections[0]
            return 0.0
        closest_point_on_self_to_start = self.closest_point_on_segment(linesegment.start)
        closest_point_on_self_to_end = self.closest_point_on_segment(linesegment.end)
        closest_point_on_lineseg_to_start = linesegment.closest_point_on_segment(self.start)
        closest_point_on_lineseg_to_end = linesegment.closest_point_on_segment(self.end)
        min_dist, min_dist_point1, min_dist_point2 = math.inf, None, None
        for point1, point2 in zip([closest_point_on_self_to_start, closest_point_on_self_to_end,
                                   closest_point_on_lineseg_to_start, closest_point_on_lineseg_to_end],
                                  [linesegment.start, linesegment.end, self.start, self.end]):
            dist = point1.point_distance(point2)
            if dist < min_dist:
                min_dist = dist
                min_dist_point1, min_dist_point2 = point1, point2
        if return_points:
            return min_dist, min_dist_point1, min_dist_point2
        return min_dist


class ArcMixin:
    """
    Abstract class representing an arc.

    :param circle: arc related circle curve.
    :type circle: Union['volmdlr.curves.Circle2D', 'volmdlr.curves.Circle2D'].
    # :param start: The starting point
    # :type start: Union[:class:`volmdlr.Point2D`, :class:`volmdlr.Point3D`]
    # :param end: The finish point
    # :type end: Union[:class:`volmdlr.Point2D`, :class:`volmdlr.Point3D`]
    # :param name: The name of the arc. Default value is an empty string
    # :type name: str, optional
    """

    def __init__(self, circle, start, end, is_trigo: bool = True):
        # Edge.__init__(self, start=start, end=end, name=name)
        self.start = start
        self.end = end
        self.circle = circle
        self.center = circle.center
        self.is_trigo = is_trigo
        self._length = None

    def length(self):
        """
        Calculates the length of the Arc, with its radius, and its arc angle.

        :return: the length of the Arc.
        """
        if not self._length:
            self._length = self.circle.radius * abs(self.angle)
        return self._length

    def point_at_abscissa(self, abscissa):
        """
        Calculates a point in the Arc at a given abscissa.

        :param abscissa: abscissa where in the curve the point should be calculated.
        :return: Corresponding point.
        """
        if self.is_trigo:
            return self.start.rotation(self.circle.center, abscissa / self.circle.radius)
        return self.start.rotation(self.circle.center, -abscissa / self.circle.radius)

    def normal_vector(self, abscissa: float):
        """
        Get the normal vector of the Arc2D.

        :param abscissa: defines where in the Arc2D the
        normal vector is to be calculated
        :return: The normal vector of the Arc2D
        """
        point = self.point_at_abscissa(abscissa)
        normal_vector = self.circle.center - point
        normal_vector = normal_vector.to_vector()
        return normal_vector

    def direction_vector(self, abscissa: float):
        """
        Get direction vector of the Arc2D.

        :param abscissa: defines where in the Arc2D the
        direction vector is to be calculated
        :return: The direction vector of the Arc2D
        """
        return -self.normal_vector(abscissa=abscissa).normal_vector()

    def point_distance(self, point):
        """Returns the minimal distance to a point."""
        if self.point_belongs(point):
            return 0
        if self.circle.center.is_close(point):
            return self.circle.radius
        class_sufix = self.__class__.__name__[-2:]
        linesegment_class = getattr(sys.modules[__name__], 'LineSegment' + class_sufix)
        linesegment = linesegment_class(self.circle.center, point)
        if linesegment.length() > self.circle.radius:
            if self.linesegment_intersections(linesegment):
                return linesegment.length() - self.circle.radius
            return min(self.start.point_distance(point), self.end.point_distance(point))
        vector_to_point = point - self.circle.center
        vector_to_point.normalize()
        projected_point = self.circle.center + self.circle.radius * vector_to_point
        if self.point_belongs(projected_point):
            return self.circle.radius - linesegment.length()
        return min(self.start.point_distance(point), self.end.point_distance(point))

    def discretization_points(self, *, number_points: int = None, angle_resolution: int = 20):
        """
        Discretize an Edge to have "n" points.

        :param number_points: the number of points (including start and end points)
             if unset, only start and end will be returned
        :param angle_resolution: if set, the sampling will be adapted to have a controlled angular distance. Useful
            to mesh an arc
        :return: a list of sampled points
        """
        if not number_points:
            if not angle_resolution:
                number_points = 2
            else:
                number_points = max(math.ceil(self.angle * angle_resolution) + 1, 2)

        step = self.length() / (number_points - 1)
        return [self.point_at_abscissa(i * step)
                for i in range(number_points)]

    def get_geo_lines(self, tag: int, start_point_tag: int, center_point_tag: int, end_point_tag: int):
        """
        Gets the lines that define an Arc in a .geo file.

        :param tag: The linesegment index
        :type tag: int
        :param start_point_tag: The linesegment' start point index
        :type start_point_tag: int
        :param center_point_tag: The linesegment' center point index
        :type center_point_tag: int
        :param end_point_tag: The line segment's end point index
        :type end_point_tag: int

        :return: A line
        :rtype: str
        """

        return 'Circle(' + str(tag) + ') = {' + str(start_point_tag) + ', ' + \
            str(center_point_tag) + ', ' + str(end_point_tag) + '};'

    def get_geo_points(self):
        """
        Gets the points that define an Arc to use them in a .geo file.

        :return: A list of characteristic arc points
        :rtype: List

        """
        return [self.start, self.circle.center, self.end]

    def get_reverse(self):
        """
        Gets the reverse version of an arc.

        :return: An arc
        """

        return self.__class__(self.circle, start=self.end, end=self.start, is_trigo=not self.is_trigo)

    def split(self, split_point, tol: float = 1e-6):
        """
        Splits arc at a given point.

        :param split_point: splitting point.
        :param tol: tolerance.
        :return: list of two Arc.
        """
        if split_point.is_close(self.start, tol):
            return [None, self.copy()]
        if split_point.is_close(self.end, tol):
            return [self.copy(), None]
        if self.__class__.__name__[-2:] == "2D":
            return [self.__class__(self.circle, self.start, split_point, self.is_trigo),
                    self.__class__(self.circle, split_point, self.end, self.is_trigo)]
        return [self.__class__(self.circle, self.start, split_point),
                self.__class__(self.circle, split_point, self.end)]

    def get_shared_section(self, other_arc2, abs_tol: float = 1e-6):
        """
        Gets the shared section between two arcs.

        :param other_arc2: other arc to verify for shared section.
        :param abs_tol: tolerance.
        :return: shared arc section.
        """
        if self.__class__ != other_arc2.__class__:
            if self.__class__ == other_arc2.simplify.__class__:
                return self.get_shared_section(other_arc2.simplify, abs_tol)
            return []
        if not self.circle.center.is_close(other_arc2.circle.center) or self.circle.radius != self.circle.radius or \
                not any(self.point_belongs(point) for point in [other_arc2.start,
                                                                other_arc2.middle_point(), other_arc2.end]):
            return []
        if all(self.point_belongs(point, abs_tol) for point in
               [other_arc2.start, other_arc2.middle_point(), other_arc2.end]):
            return [other_arc2]
        if all(other_arc2.point_belongs(point, abs_tol) for point in
               [self.start, self.point_at_abscissa(self.length() * .5), self.end]):
            return [self]
        if self.point_belongs(other_arc2.start, abs_tol):
            arc1_, arc2_ = self.split(other_arc2.start, abs_tol)
        elif self.point_belongs(other_arc2.end, abs_tol):
            arc1_, arc2_ = self.split(other_arc2.end, abs_tol)
        else:
            raise NotImplementedError
        shared_arc_section = []
        for arc in [arc1_, arc2_]:
            if arc and all(other_arc2.point_belongs(point, abs_tol)
                           for point in [arc.start, arc.middle_point(), arc.end]):
                shared_arc_section.append(arc)
                break
        return shared_arc_section

    def delete_shared_section(self, other_arc2, abs_tol: float = 1e-6):
        """
        Deletes from self, the section shared with the other arc.

        :param other_arc2:
        :param abs_tol: tolerance.
        :return:
        """
        shared_section = self.get_shared_section(other_arc2, abs_tol)
        if not shared_section:
            return [self]
        if shared_section == self:
            return []
        split_arcs1 = self.split(shared_section[0].start)
        split_arcs2 = self.split(shared_section[0].end)
        new_arcs = []
        for arc in split_arcs1 + split_arcs2:
            if arc and not arc.point_belongs(shared_section[0].middle_point(), abs_tol):
                new_arcs.append(arc)
        return new_arcs

    def is_close(self, other_edge, tol: float = 1e-6):
        """
        Checks if two arc are the same considering the Euclidean distance.

        :param other_edge: other arc.
        :param tol: The tolerance under which the Euclidean distance is considered equal to 0, defaults to 1e-6
        :type tol: float, optional
        """

        if isinstance(other_edge, self.__class__):
            if (self.start.is_close(other_edge.start, tol) and self.end.is_close(other_edge.end, tol)
                    and self.circle.center.is_close(other_edge.circle.center, tol)
                    and self.point_belongs(other_edge.middle_point(), tol)):
                return True
        return False


class FullArcMixin(ArcMixin):
    """
    Abstract class for representing a circle with a start and end points that are the same.
    """

    def __init__(self, circle: Union[volmdlr.curves.Circle2D, volmdlr.curves.Circle3D],
                 start_end: Union[volmdlr.Point2D, volmdlr.Point3D]):
        self.circle = circle
        self.start_end = start_end
        ArcMixin.__init__(self, circle=circle, start=start_end, end=start_end)  # !!! this is dangerous

    @property
    def angle(self):
        """Angle of Full Arc. """
        return volmdlr.TWO_PI

    def split(self, split_point, tol: float = 1e-6):
        """
        Splits arc at a given point.

        :param split_point: splitting point.
        :param tol: tolerance.
        :return: list of two Arc.
        """
        if split_point.is_close(self.start, tol):
            return [None, self.copy()]
        if split_point.is_close(self.end, tol):
            return [self.copy(), None]
        class_ = getattr(sys.modules[__name__], 'Arc' + self.__class__.__name__[-2:])
        return [class_(self.circle, self.start, split_point, self.is_trigo),
                class_(self.circle, split_point, self.end, self.is_trigo)]

    @classmethod
    def from_curve(cls, circle):
        """Creates A full arc, 2d or 3d, from circle."""
        return cls(circle, circle.center + circle.frame.u * circle.radius)


class Arc2D(ArcMixin, Edge):
    """
    Class to draw Arc2D.

    angle: the angle measure always >= 0
    """

    def __init__(self, circle: 'volmdlr.curves.Circle2D',
                 start: volmdlr.Point2D,
                 end: volmdlr.Point2D,
                 is_trigo: bool = True,
                 name: str = ''):
        # self._center = center
        self.circle = circle
        self.is_trigo = is_trigo
        self._angle = None
        self._bounding_rectangle = None
        ArcMixin.__init__(self, circle, start, end, is_trigo)
        Edge.__init__(self, start=start, end=end, name=name)
        start_to_center = start - self.circle.center
        end_to_center = end - self.circle.center
        angle1 = math.atan2(start_to_center.y, start_to_center.x)
        angle2 = math.atan2(end_to_center.y, end_to_center.x)
        if self.is_trigo:
            self.angle1 = angle1
            self.angle2 = angle2
            if self.angle2 == 0.0:
                self.angle2 = volmdlr.TWO_PI
        else:
            self.angle1 = angle2
            self.angle2 = angle1

    def __hash__(self):
        return hash(('arc2d', self.circle, self.start, self.end, self.is_trigo))

    def __eq__(self, other_arc):
        if self.__class__.__name__ != other_arc.__class__.__name__:
            return False
        return (self.circle == other_arc.circle and self.start == other_arc.start
                and self.end == other_arc.end and self.is_trigo == other_arc.is_trigo)

    @classmethod
    def from_3_points(cls, point1, point2, point3):
        """
        Creates a circle 2d from 3 points.

        :return: circle 2d.
        """
        circle = volmdlr_curves.Circle2D.from_3_points(point1, point2, point3)
        arc = cls(circle, point1, point3)
        if not arc.point_belongs(point2):
            return cls(circle, point1, point3, False)
        return arc

    @property
    def angle(self):
        """
        Returns the angle in radians of the arc.
        """
        if not self._angle:
            self._angle = self.get_angle()
        return self._angle

    def get_angle(self):
        """
        Gets arc angle.

        """
        clockwise_arc = self.reverse() if self.is_trigo else self
        vector_start = clockwise_arc.start - clockwise_arc.circle.center
        vector_end = clockwise_arc.end - clockwise_arc.circle.center
        arc_angle = volmdlr.geometry.clockwise_angle(vector_start, vector_end)
        return arc_angle

    def _get_points(self):
        return [self.start, self.end]

    points = property(_get_points)

    def point_belongs(self, point, abs_tol=1e-6):
        """
        Check if a Point2D belongs to the Arc2D.

        """
        distance_point_to_center = point.point_distance(self.circle.center)
        if not math.isclose(distance_point_to_center, self.circle.radius, rel_tol=0.005):
            return False
        if point.is_close(self.start) or point.is_close(self.end):
            return True
        clockwise_arc = self.reverse() if self.is_trigo else self
        vector_start = clockwise_arc.start - clockwise_arc.circle.center
        vector_end = clockwise_arc.end - clockwise_arc.circle.center
        vector_point = point - clockwise_arc.circle.center
        arc_angle = volmdlr.geometry.clockwise_angle(vector_start, vector_end)
        point_start_angle = volmdlr.geometry.clockwise_angle(vector_start, vector_point)
        point_end_angle = volmdlr.geometry.clockwise_angle(vector_point, vector_end)
        if math.isclose(arc_angle, point_start_angle + point_end_angle, rel_tol=0.01):
            return True
        return False

    def to_full_arc_2d(self):
        """
        Convert to a full arc2d.
        """
        return FullArc2D(circle=self.circle, start_end=self.point_at_abscissa(0), name=self.name)

    def line_intersections(self, line2d: volmdlr_curves.Line2D):
        """
        Calculates the intersection between a line and an Arc2D.

        :param line2d: Line2D to verify intersections.
        :return: a list with intersections points.
        """
        full_arc_2d = self.to_full_arc_2d()
        fa2d_intersection_points = full_arc_2d.line_intersections(line2d)
        intersection_points = []
        for point in fa2d_intersection_points:
            if self.point_belongs(point):
                intersection_points.append(point)
        return intersection_points

    def linesegment_intersections(self, linesegment2d: LineSegment2D, abs_tol=1e-6):
        """
        Calculates the intersection between a LineSegment2D and an Arc2D.

        :param linesegment2d: LineSegment2D to verify intersections.
        :param abs_tol: tolerance.
        :return: a list with intersections points.
        """
        if self.bounding_rectangle.distance_to_b_rectangle(linesegment2d.bounding_rectangle) > abs_tol:
            return []
        full_arc_2d = self.to_full_arc_2d()
        fa2d_intersection_points = full_arc_2d.linesegment_intersections(linesegment2d, abs_tol)
        intersection_points = []
        for point in fa2d_intersection_points:
            if self.point_belongs(point, abs_tol):
                intersection_points.append(point)
        return intersection_points

    def bsplinecurve_intersections(self, bspline, abs_tol: float = 1e-6):
        """
        Intersections between an arc 2d and bspline curve 2d.

        :param bspline: bspline curve 2d.
        :param abs_tol: tolerance.
        :return: list of intersection points.
        """
        intersections = bspline.arc_intersections(self, abs_tol)
        return intersections

    def arc_intersections(self, arc, abs_tol: float = 1e-6):
        """Intersections between two arc 2d."""
        circle_intersections = vm_utils_intersections.get_circle_intersections(self.circle, arc.circle)
        arc_intersections = [inter for inter in circle_intersections if self.point_belongs(inter, abs_tol)]
        return arc_intersections

    def arcellipse_intersections(self, arcellipse, abs_tol: float = 1e-6):
        """
        Intersections between an arc 2d and arc-ellipse 2d.

        :param arcellipse: arc-ellipse 2d.
        :param abs_tol: tolerance
        :return: list of intersection points.
        """
        if self.bounding_rectangle.distance_to_b_rectangle(arcellipse.bounding_rectangle) > abs_tol:
            return []
        intersections = vm_utils_intersections.get_bsplinecurve_intersections(arcellipse, self, abs_tol)
        return intersections

    def abscissa(self, point: volmdlr.Point2D, tol=1e-6):
        """
        Returns the abscissa of a given point 2d.

        """
        if not math.isclose(point.point_distance(self.circle.center), self.circle.radius, abs_tol=tol):
            raise ValueError('Point not in arc')
        if point.point_distance(self.start) < tol:
            return 0
        if point.point_distance(self.end) < tol:
            return self.length()
        clockwise_arc = self.reverse() if self.is_trigo else self
        vector_start = clockwise_arc.start - clockwise_arc.circle.center
        vector_end = clockwise_arc.end - clockwise_arc.circle.center
        vector_point = point - clockwise_arc.circle.center
        arc_angle = volmdlr.geometry.clockwise_angle(vector_start, vector_end)
        point_start_angle = volmdlr.geometry.clockwise_angle(vector_start, vector_point)
        point_end_angle = volmdlr.geometry.clockwise_angle(vector_point, vector_end)
        if math.isclose(arc_angle, point_start_angle + point_end_angle, abs_tol=tol):
            if self.is_trigo:
                return self.length() - self.circle.radius * point_start_angle
            return self.circle.radius * point_start_angle
        raise ValueError('Point not in arc')

    def area(self):
        """
        Calculates the area of the Arc2D.

        :return: the area of the Arc2D.
        """
        return self.circle.radius ** 2 * self.angle / 2

    def center_of_mass(self):
        """
        Calculates the center of mass of the Arc2D.

        :return: center of mass point.
        """
        u = self.middle_point() - self.circle.center
        u.normalize()
        return self.circle.center + 4 / (3 * self.angle) * self.circle.radius * math.sin(
            self.angle * 0.5) * u

    @property
    def bounding_rectangle(self):
        """Gets the bounding rectangle for an Arc 2D."""
        if not self._bounding_rectangle:
            discretization_points = self.discretization_points(number_points=20)
            x_values, y_values = [], []
            for point in discretization_points:
                x_values.append(point.x)
                y_values.append(point.y)
            self._bounding_rectangle = volmdlr.core.BoundingRectangle(min(x_values), max(x_values),
                                                                      min(y_values), max(y_values))
        return self._bounding_rectangle

    def straight_line_area(self):
        """
        Calculates the area of the arc 2D, with line drawn from start to end.

        :return: straight_line_area.
        """
        if self.angle >= math.pi:
            angle = volmdlr.TWO_PI - self.angle
            area = math.pi * self.circle.radius ** 2 - 0.5 * self.circle.radius ** 2 * (
                    angle - math.sin(angle))
        else:
            angle = self.angle
            area = 0.5 * self.circle.radius ** 2 * (angle - math.sin(angle))

        if self.is_trigo:
            return area
        return -area

    def straight_line_second_moment_area(self, point: volmdlr.Point2D):
        """Straight line second moment area for an Arc 2D."""
        if self.angle2 < self.angle1:
            angle2 = self.angle2 + volmdlr.TWO_PI

        else:
            angle2 = self.angle2
        angle1 = self.angle1

        # Full arc section
        moment_area_x1 = self.circle.radius ** 4 / 8 * (angle2 - angle1 + 0.5 * (
                math.sin(2 * angle1) - math.sin(2 * angle2)))
        moment_area_y1 = self.circle.radius ** 4 / 8 * (angle2 - angle1 + 0.5 * (
                math.sin(2 * angle2) - math.sin(2 * angle1)))
        moment_area_xy1 = self.circle.radius ** 4 / 8 * (
                math.cos(angle1) ** 2 - math.cos(angle2) ** 2)

        # Triangle
        moment_area_x2, moment_area_y2, moment_area_xy2 = self._triangle_moment_inertia()
        if moment_area_x2 < 0.:
            moment_area_x2, moment_area_y2, moment_area_xy2 = -moment_area_x2, -moment_area_y2, -moment_area_xy2
        if self.angle < math.pi:
            if self.is_trigo:
                moment_area_x = moment_area_x1 - moment_area_x2
                moment_area_y = moment_area_y1 - moment_area_y2
                moment_area_xy = moment_area_xy1 - moment_area_xy2
            else:
                moment_area_x = moment_area_x2 - moment_area_x1
                moment_area_y = moment_area_y2 - moment_area_y1
                moment_area_xy = moment_area_xy2 - moment_area_xy1
        else:
            if self.is_trigo:
                moment_area_x = moment_area_x1 + moment_area_x2
                moment_area_y = moment_area_y1 + moment_area_y2
                moment_area_xy = moment_area_xy1 + moment_area_xy2
            else:
                moment_area_x = -moment_area_x2 - moment_area_x1
                moment_area_y = -moment_area_y2 - moment_area_y1
                moment_area_xy = -moment_area_xy2 - moment_area_xy1

        return volmdlr.geometry.huygens2d(moment_area_x, moment_area_y, moment_area_xy,
                                          self.straight_line_area(),
                                          self.circle.center,
                                          point)

    def _full_arc_moment_inertia(self, angle1, angle2):
        moment_inertia_x1 = self.circle.radius ** 4 / 8 * (angle2 - angle1 + 0.5 * (
                math.sin(2 * angle1) - math.sin(2 * angle2)))
        moment_inertia_y1 = self.circle.radius ** 4 / 8 * (angle2 - angle1 + 0.5 * (
                math.sin(2 * angle2) - math.sin(2 * angle1)))
        moment_inertia_xy1 = self.circle.radius ** 4 / 8 * (
                math.cos(angle1) ** 2 - math.cos(angle2) ** 2)
        return moment_inertia_x1, moment_inertia_y1, moment_inertia_xy1

    def _triangle_moment_inertia(self):
        xi, yi = self.start - self.circle.center
        xj, yj = self.end - self.circle.center
        moment_inertia_x2 = (yi ** 2 + yi * yj + yj ** 2) * (xi * yj - xj * yi) / 12.
        moment_inertia_y2 = (xi ** 2 + xi * xj + xj ** 2) * (xi * yj - xj * yi) / 12.
        moment_inertia_xy2 = (xi * yj + 2 * xi * yi + 2 * xj * yj + xj * yi) * (
                xi * yj - xj * yi) / 24.
        return moment_inertia_x2, moment_inertia_y2, moment_inertia_xy2

    def straight_line_center_of_mass(self):
        """Straight line center of mass."""
        if self.angle == math.pi:
            return self.center_of_mass()

        u = self.middle_point() - self.circle.center
        u.normalize()
        if self.angle >= math.pi:
            u = -u
        bissec = volmdlr_curves.Line2D(self.circle.center, self.circle.center + u)
        string = volmdlr_curves.Line2D(self.start, self.end)
        point = volmdlr.Point2D.line_intersection(bissec, string)
        a = point.point_distance(self.start)
        height = point.point_distance(self.circle.center)
        triangle_area = height * a
        triangle_cog = self.circle.center + 2 / 3. * height * u
        if self.angle < math.pi:
            cog = (
                          self.center_of_mass() * self.area() - triangle_area * triangle_cog) / abs(
                self.straight_line_area())
        else:
            cog = (
                          self.center_of_mass() * self.area() + triangle_area * triangle_cog) / abs(
                self.straight_line_area())

        return cog

    def straight_line_point_belongs(self, point):
        """
        Verifies if a point belongs to the surface created by closing the edge.

        :param point: Point to be verified.
        :return: Return True if the point belongs to this surface, or False otherwise.
        """
        if self.point_belongs(point):
            return True
        if self.start == self.end:
            if point.point_distance(self.circle.center) <= self.circle.radius:
                return True
        center_distance_point = self.circle.center.point_distance(point)
        straight_line = LineSegment2D(self.start, self.end)
        for edge in [self, straight_line]:
            line_passing_trough_point = volmdlr_curves.Line2D(self.circle.center, point)
            straight_line_intersections = edge.line_intersections(line_passing_trough_point)
            if straight_line_intersections:
                if self.circle.center.point_distance(straight_line_intersections[0]) > center_distance_point:
                    return True
        return False

    def plot(self, ax=None, edge_style: EdgeStyle = EdgeStyle()):
        """Plot arc 2d with Matplotlib."""
        if ax is None:
            _, ax = plt.subplots()

        if edge_style.plot_points:
            for point in [self.circle.center, self.circle.start, self.circle.end]:
                point.plot(ax=ax, color=edge_style.color, alpha=edge_style.alpha)

        ax.add_patch(matplotlib.patches.Arc((self.circle.center.x, self.circle.center.y), 2 * self.circle.radius,
                                            2 * self.circle.radius, angle=0,
                                            theta1=self.angle1 * 0.5 / math.pi * 360,
                                            theta2=self.angle2 * 0.5 / math.pi * 360,
                                            color=edge_style.color,
                                            alpha=edge_style.alpha))
        return ax

    def to_3d(self, plane_origin, x, y):
        """
        Transforms the arc 2D into a 3D arc.

        :param plane_origin: The origin of plane to draw the arc 3D.
        :type plane_origin: volmdlr.Point3D
        :param x: First direction of the plane
        :type x: volmdlr.Vector3D
        :param y: Second direction of the plane.
        :type y: volmdlr.Vector3D
        :return: A 3D arc.
        :type: Arc3D.
        """
        circle3d = self.circle.to_3d(plane_origin, x, y)
        point_start = self.start.to_3d(plane_origin, x, y)
        point_interior = self.middle_point().to_3d(plane_origin, x, y)
        point_end = self.end.to_3d(plane_origin, x, y)
        arc = Arc3D(circle3d, point_start, point_end, name=self.name)
        if not arc.point_belongs(point_interior):
            circle3d = volmdlr_curves.Circle3D(volmdlr.Frame3D(
                circle3d.center, circle3d.frame.u, -circle3d.frame.v, circle3d.frame.u.cross(-circle3d.frame.v)),
                circle3d.radius)
            arc = Arc3D(circle3d, point_start, point_end, name=self.name)
        return arc

    def rotation(self, center: volmdlr.Point2D, angle: float):
        """
        Arc2D rotation.

        :param center: rotation center
        :param angle: angle rotation.
        :return: a new rotated Arc2D.
        """
        return Arc2D(*[point.rotation(center, angle) if point else point for point in
                       [self.circle, self.start, self.end]])

    def translation(self, offset: volmdlr.Vector2D):
        """
        Arc2D translation.

        :param offset: translation vector.
        :return: A new translated Arc2D.
        """
        return Arc2D(*[point.translation(offset) if point else point for point in
                       [self.circle, self.start, self.end]])

    def frame_mapping(self, frame: volmdlr.Frame2D, side: str):
        """
        Changes vector frame_mapping and return a new Arc2D.

        side = 'old' or 'new'
        """
        return Arc2D(self.circle.frame_mapping(frame, side), self.start.frame_mapping(frame, side),
                     self.end.frame_mapping(frame, side))

    def second_moment_area(self, point):
        """
        Second moment area of part of disk.

        """
        if self.angle2 < self.angle1:
            angle2 = self.angle2 + volmdlr.TWO_PI

        else:
            angle2 = self.angle2
        angle1 = self.angle1
        moment_area_x = self.circle.radius ** 4 / 8 * (angle2 - angle1 + 0.5 * (
                math.sin(2 * angle1) - math.sin(2 * angle2)))
        moment_area_y = self.circle.radius ** 4 / 8 * (angle2 - angle1 + 0.5 * (
                math.sin(2 * angle2) - math.sin(2 * angle1)))
        moment_area_xy = self.circle.radius ** 4 / 8 * (
                math.cos(angle1) ** 2 - math.cos(angle2) ** 2)

        # Must be computed at center, so huygens related to center
        return volmdlr.geometry.huygens2d(moment_area_x, moment_area_y, moment_area_xy, self.area(),
                                          self.circle.center, point)

    def plot_data(self, edge_style: plot_data.EdgeStyle = None, anticlockwise: bool = None):
        """
        Plot data method for a Arc2D.

        :param edge_style: edge style.
        :return: plot_data.Arc2D object.
        """
        list_node = self.discretization_points(number_points=20)
        data = []
        for node in list_node:
            data.append({'x': node.x, 'y': node.y})
        return plot_data.Arc2D(cx=self.circle.center.x,
                               cy=self.circle.center.y,
                               r=self.circle.radius,
                               start_angle=self.angle1,
                               end_angle=self.angle2,
                               edge_style=edge_style,
                               data=data,
                               anticlockwise=anticlockwise,
                               name=self.name)

    def copy(self, *args, **kwargs):
        """
        Creates and returns a deep copy of the Arc2D object.

        :param *args: Variable-length argument list.
        :param **kwargs: Arbitrary keyword arguments.
        :return: A new Arc2D object that is a deep copy of the original.

        """
        return Arc2D(self.circle.copy(), self.start.copy(), self.end.copy(), self.is_trigo)

    def cut_between_two_points(self, point1, point2):
        """
        Cuts Arc between two points, and return a new arc between these two points.
        """
        if (point1.is_close(self.start) and point2.is_close(self.end)) or \
                (point2.is_close(self.start) and point1.is_close(self.end)):
            return self
        raise NotImplementedError

    def infinite_primitive(self, offset):
        """Create an offset curve from a distance of the original curve."""
        vector_start_center = self.start - self.circle.center
        vector_start_center.normalize()
        vector_end_center = self.end - self.circle.center
        vector_end_center.normalize()
        if self.is_trigo:
            radius = self.circle.radius + offset
            center = self.circle.center
        else:
            radius = self.circle.radius - offset
            if radius < 0:
                return None
            center = self.circle.center
        new_circle = volmdlr_curves.Circle2D(center, radius)
        start = center + radius * vector_start_center
        end = center + radius * vector_end_center
        return Arc2D(new_circle, start, end, self.is_trigo)

    def complementary(self):
        """Gets the complementary Arc 2D. """
        return Arc2D(self.circle, self.end, self.start, self.is_trigo)

    def axial_symmetry(self, line):
        """ Finds out the symmetric arc 2D according to a line. """
        points_symmetry = [point.axial_symmetry(line) for point in [self.start, self.end]]

        return self.__class__(self.circle, start=points_symmetry[0],
                              end=points_symmetry[1], is_trigo=self.is_trigo)


class FullArc2D(FullArcMixin, Arc2D):
    """ An edge that starts at start_end, ends at the same point after having described a circle. """

    def __init__(self, circle: 'volmdlr.curves.Circle2D', start_end: volmdlr.Point2D,
                 name: str = ''):
        # self.interior = start_end.rotation(center, math.pi)
        self._bounding_rectangle = None
        FullArcMixin.__init__(self, circle=circle, start_end=start_end)
        Arc2D.__init__(self, circle=circle, start=start_end, end=start_end, name=name)
        self.angle1 = 0.0
        self.angle2 = volmdlr.TWO_PI

    def to_dict(self, use_pointers: bool = False, memo=None, path: str = '#', id_method=True, id_memo=None):
        dict_ = self.base_dict()
        dict_['circle'] = self.circle.to_dict(use_pointers=use_pointers, memo=memo,
                                              id_method=id_method, id_memo=id_memo, path=path + '/circle')
        dict_['angle'] = self.angle
        dict_['is_trigo'] = self.is_trigo
        dict_['start_end'] = self.start.to_dict(use_pointers=use_pointers, memo=memo,
                                                id_method=id_method, id_memo=id_memo, path=path + '/start_end')
        return dict_

    def copy(self, *args, **kwargs):
        """Creates a copy of a fullarc 2d."""
        return FullArc2D(self.circle.copy(), self.start.copy())

    @classmethod

    def dict_to_object(cls, dict_, *args, **kwargs):
        circle = volmdlr_curves.Circle2D.dict_to_object(dict_['circle'])
        start_end = volmdlr.Point2D.dict_to_object(dict_['start_end'])

        return cls(circle, start_end, name=dict_['name'])

    def __hash__(self):
        return hash((self.__class__.__name__, self.circle, self.start_end))

    def __eq__(self, other_arc):
        if self.__class__.__name__ != other_arc.__class__.__name__:
            return False
        return (self.circle == other_arc.circle) \
            and (self.start_end == other_arc.start_end)

    @property
    def bounding_rectangle(self):
        """Gets the bounding rectangle for a full arc 2d."""
        if not self._bounding_rectangle:
            self._bounding_rectangle = volmdlr.core.BoundingRectangle(
                self.circle.center.x - self.circle.radius, self.circle.center.x + self.circle.radius,
                self.circle.center.y - self.circle.radius, self.circle.center.y + self.circle.radius)
        return self._bounding_rectangle

    def straight_line_area(self):
        """
        Calculates the area of the full arc, with line drawn from start to end.

        :return: straight_line_area.
        """
        area = self.area()
        return area

    def center_of_mass(self):
        """Gets the center of the full arc 2d."""
        return self.circle.center

    def straight_line_center_of_mass(self):
        """Straight line center of mass."""
        return self.center_of_mass()

    def straight_line_point_belongs(self, point):
        """
        Verifies if a point belongs to the surface created by closing the edge.

        :param point: Point to be verified.
        :return: Return True if the point belongs to this surface, or False otherwise.
        """
        if point.point_distance(self.circle.center) <= self.circle.radius:
            return True
        return False

    def to_3d(self, plane_origin, x, y):
        """
        Transforms the full arc 2D into a 3D full arc.

        :param plane_origin: The origin of plane to draw the full arc 3D.
        :type plane_origin: volmdlr.Point3D
        :param x: First direction of the plane
        :type x: volmdlr.Vector3D
        :param y: Second direction of the plane.
        :type y: volmdlr.Vector3D
        :return: A 3D full arc.
        :type: Full Arc 3D.
        """
        circle = self.circle.to_3d(plane_origin, x, y)
        start = self.start.to_3d(plane_origin, x, y)
        return FullArc3D(circle, start)

    def rotation(self, center: volmdlr.Point2D, angle: float):
        """Rotation of a full arc 2D."""
        new_circle = self.circle.rotation(center, angle)
        new_start_end = self.start.rotation(center, angle)
        return FullArc2D(new_circle, new_start_end)

    def translation(self, offset: volmdlr.Vector2D):
        """Translation of a full arc 2D."""
        new_circle = self.circle.translation(offset)
        new_start_end = self.start.translation(offset)
        return FullArc2D(new_circle, new_start_end)

    def frame_mapping(self, frame: volmdlr.Frame2D, side: str):
        """
        Map the 2D full arc to a new frame or its original frame.

        :param frame: The target frame for the mapping.
        :type frame: :class:`volmdlr.Frame2D`
        :param side: Specify whether to map the arc to the new frame ('new')
            or its original frame ('old').
        :type side: str
        :return: The full arc in the specified frame.
        :rtype: :class:`volmdlr.edges.FullArc2D`
        """
        return FullArc2D(*[point.frame_mapping(frame, side) for point in
                           [self.circle, self.start]])

    def polygonization(self):
        return volmdlr.wires.ClosedPolygon2D(self.discretization_points(angle_resolution=15))

    def plot(self, ax=None, edge_style: EdgeStyle = EdgeStyle()):
        """Plots a fullarc using Matplotlib."""
        return vm_common_operations.plot_circle(self.circle, ax, edge_style)

    def cut_between_two_points(self, point1, point2):
        """
        Cuts a full arc between two points on the fullarc.

        This method calculates the angles between the circle's center and the two points
        in order to determine the starting and ending angles of the arc. It then creates
        an Arc2D object representing the cut arc. If the original arc and the cut arc have
        opposite rotation directions, the cut arc is flipped to match the original arc's
        direction.

        :param point1: The first point defining the cut arc.
        :param point2: The second point defining the cut arc.

        :return: The cut arc between the two points.
        :rtype: Arc2D.
        """
        x1, y1 = point1 - self.circle.center
        x2, y2 = point2 - self.circle.center
        angle1 = math.atan2(y1, x1)
        angle2 = math.atan2(y2, x2)
        if angle2 < angle1:
            angle2 += volmdlr.TWO_PI
        arc = Arc2D(self.circle, point1, point2, self.is_trigo)
        if self.is_trigo != arc.is_trigo:
            arc = arc.complementary()
        return arc

    def line_intersections(self, line2d: volmdlr_curves.Line2D, tol=1e-9):
        """Full Arc 2D intersections with a Line 2D."""
        return self.circle.line_intersections(line2d, tol)

    def linesegment_intersections(self, linesegment2d: LineSegment2D, abs_tol=1e-9):
        """Full arc 2D intersections with a line segment."""
        return self.circle.linesegment_intersections(linesegment2d, abs_tol)

    def get_reverse(self):
        """Reverse of full arc 2D."""
        return self

    def point_belongs(self, point: volmdlr.Point2D, abs_tol: float = 1e-6):
        """
        Returns if given point belongs to the FullArc2D.
        """
        distance = point.point_distance(self.circle.center)
        return math.isclose(distance, self.circle.radius, abs_tol=abs_tol)


class ArcEllipse2D(Edge):
    """
    An 2-dimensional elliptical arc.

    :param ellipse: An ellipse curve, as base for the arc ellipse.
    :type ellipse: volmdlr.curves.Ellipse2D.
    :param start: The starting point of the elliptical arc
    :type start: :class:`volmdlr.Point2D`
    :param end: The end point of the elliptical arc
    :type end: :class:`volmdlr.Point2D`
    :param name: The name of the elliptical arc. Default value is ''
    :type name: str, optional
    """

    def __init__(self, ellipse: volmdlr_curves.Ellipse2D, start: volmdlr.Point2D,
                 end: volmdlr.Point2D, name: str = ''):
        Edge.__init__(self, start, end, name)
        self.ellipse = ellipse
        self.angle_start, self.angle_end = self.get_start_end_angles()
        self.angle = self.angle_end - self.angle_start
        self.center = ellipse.center
        self._bounding_rectangle = None
        self._reverse = None

    def get_start_end_angles(self):
        local_start_point = self.ellipse.frame.global_to_local_coordinates(self.start)
        u1, u2 = local_start_point.x / self.ellipse.major_axis, local_start_point.y / self.ellipse.minor_axis
        start_angle = volmdlr.geometry.sin_cos_angle(u1, u2)
        local_end_point = self.ellipse.frame.global_to_local_coordinates(self.end)
        u1, u2 = local_end_point.x / self.ellipse.major_axis, local_end_point.y / self.ellipse.minor_axis
        end_angle = volmdlr.geometry.sin_cos_angle(u1, u2)
        if self.ellipse.is_trigo and end_angle == 0.0:
            end_angle = volmdlr.TWO_PI
        return start_angle, end_angle

    @classmethod
    def from_3_points_and_center(cls, start, interior, end, center):
        """
        Creates an arcellipse using 3 points and a center.

        :param start: start point.
        :param interior: interior point.
        :param end: end point.
        :param center: ellipse's point.
        :return: An arc-ellipse2D object.
        """
        vector_center_start = start - center
        vector_center_end = end - center
        if vector_center_start.norm() >= vector_center_end.norm():
            x1 = start.x - center.x
            y1 = start.y - center.y
            x2 = end.x - center.x
            y2 = end.y - center.y
        else:
            x2 = start.x - center.x
            y2 = start.y - center.y
            x1 = end.x - center.x
            y1 = end.y - center.y
        if vector_center_start.is_colinear_to(vector_center_end) or abs(x1) == abs(x2):
            x2 = interior.x - center.x
            y2 = interior.y - center.y
            if abs(x1) == abs(x2):
                raise ValueError(f"Interior point{interior} is not valid. Try specifying another interior point.")
        minor_axis = math.sqrt((x1 ** 2 * y2 ** 2 - x2 ** 2 * y1 ** 2) / (x1 ** 2 - x2 ** 2))
        if abs(y1) != minor_axis:
            major_axis = math.sqrt(x1 ** 2 / (1 - (y1 ** 2 / minor_axis ** 2)))
        elif abs(y2) != minor_axis:
            major_axis = math.sqrt(x2 ** 2 / (1 - (y2 ** 2 / minor_axis ** 2)))
        else:
            raise NotImplementedError
        ellipse = volmdlr_curves.Ellipse2D(major_axis, minor_axis, volmdlr.Frame2D(center, volmdlr.X2D, volmdlr.Y2D))
        arcellipse = cls(ellipse, start, end)
        if not arcellipse.point_belongs(interior):
            ellipse = volmdlr_curves.Ellipse2D(major_axis, minor_axis,
                                               volmdlr.Frame2D(center, volmdlr.X2D, -volmdlr.Y2D))
            arcellipse = cls(ellipse, start, end)

        return arcellipse

    def _get_points(self):
        return self.discretization_points(number_points=20)

    points = property(_get_points)

    def length(self):
        """
        Calculates the length of the arc-ellipse 2d.

        :return: arc ellipse 2d's length
        """
        if not self._length:
            self._length = self.abscissa(self.end)
        return self._length

    def point_belongs(self, point, abs_tol: float = 1e-6):
        """
        Verifies if a point belongs to the arc ellipse 2d.

        :param point: point to be verified
        :param abs_tol: tolerance applied during calculations
        :return: True if the point belongs, False otherwise
        """
        if self.start.is_close(point, abs_tol) or self.end.is_close(point, abs_tol):
            return True
        point_in_local_coords = self.ellipse.frame.global_to_local_coordinates(point)
<<<<<<< HEAD
        if not math.isclose(
                round((point_in_local_coords.x - self.ellipse.center.x) ** 2 / self.ellipse.major_axis ** 2 +
                (point_in_local_coords.y - self.ellipse.center.y) ** 2 / self.ellipse.minor_axis ** 2, 2),
                1.0, abs_tol=abs_tol) and\
                not math.isclose(
                    round((point_in_local_coords.x - self.ellipse.center.x) ** 2 / self.ellipse.minor_axis ** 2 +
                    (point_in_local_coords.y - self.ellipse.center.y) ** 2 / self.ellipse.major_axis ** 2, 2),
                    1.0, abs_tol=abs_tol):
=======
        local_ellipse = self.frame_mapping(self.ellipse.frame, 'new')
        if not math.isclose((point_in_local_coords.x -
                             local_ellipse.ellipse.center.x) ** 2 / local_ellipse.ellipse.major_axis ** 2 +
                            (point_in_local_coords.y -
                             local_ellipse.ellipse.center.y) ** 2 / local_ellipse.ellipse.minor_axis ** 2,
                            1, abs_tol=abs_tol) and\
                not math.isclose((point_in_local_coords.x -
                                  local_ellipse.ellipse.center.x) ** 2 / local_ellipse.ellipse.minor_axis ** 2 +
                                 (point_in_local_coords.y -
                                  local_ellipse.ellipse.center.y) ** 2 / local_ellipse.ellipse.major_axis ** 2,
                                 1, abs_tol=abs_tol):
>>>>>>> aa5e79e3
            return False
        clockwise_arcellipse = self.reverse() if self.ellipse.is_trigo else self
        vector_start = clockwise_arcellipse.start - clockwise_arcellipse.ellipse.center
        vector_end = clockwise_arcellipse.end - clockwise_arcellipse.ellipse.center
        vector_point = point - clockwise_arcellipse.ellipse.center
        arc_angle = volmdlr.geometry.clockwise_angle(vector_start, vector_end)
        point_start_angle = volmdlr.geometry.clockwise_angle(vector_start, vector_point)
        point_end_angle = volmdlr.geometry.clockwise_angle(vector_point, vector_end)
        if math.isclose(arc_angle, point_start_angle + point_end_angle, abs_tol=1e-5):
            return True
        return False

    def valid_abscissa_start_end_angle(self, angle_abscissa):
        """Get valid abscissa angle for start and end."""
        angle_start = self.angle_start
        angle_end = angle_abscissa
        if self.angle_start > angle_abscissa >= self.angle_end:
            if angle_abscissa >= 0.0:
                angle_abscissa += 2 * math.pi
                angle_end = angle_abscissa
            else:
                angle_start = angle_abscissa
                angle_end = self.angle_start
        elif self.angle_start > self.angle_end >= angle_abscissa:
            angle_start = self.angle_start - 2 * math.pi
        return angle_start, angle_end

    def point_at_abscissa(self, abscissa):
        """Get a point at given abscissa."""
        if math.isclose(abscissa, 0.0, abs_tol=1e-6):
            return self.start
        if math.isclose(abscissa, self.length(), abs_tol=1e-6):
            return self.end
        if not self.ellipse.is_trigo:
            arc_ellipse_trigo = self.reverse()
            new_abscissa = self.length() - abscissa
            return arc_ellipse_trigo.point_at_abscissa(new_abscissa)
        discretized_points = self.discretization_points(number_points=100)
        aproximation_abscissa = 0
        aproximation_point = None
        for point1, point2 in zip(discretized_points[:-1], discretized_points[1:]):
            dist1 = point1.point_distance(point2)
            if aproximation_abscissa + dist1 > abscissa:
                aproximation_point = point1
                break
            aproximation_abscissa += dist1
        initial_point = self.ellipse.frame.global_to_local_coordinates(aproximation_point)
        u1, u2 = initial_point.x / self.ellipse.major_axis, initial_point.y / self.ellipse.minor_axis
        initial_angle = volmdlr.geometry.sin_cos_angle(u1, u2)
        angle_start, initial_angle = self.valid_abscissa_start_end_angle(initial_angle)
        abscissa_angle = vm_common_operations.ellipse_abscissa_angle_integration(
            self.ellipse, abscissa, angle_start, initial_angle)

        # def ellipse_arc_length(theta):
        #     return math.sqrt((self.ellipse.major_axis ** 2) * math.sin(theta) ** 2 +
        #                      (self.ellipse.minor_axis ** 2) * math.cos(theta) ** 2)
        #
        # iter_counter = 0
        # while True:
        #     res, _ = scipy_integrate.quad(ellipse_arc_length, angle_start, initial_angle)
        #     if math.isclose(res, abscissa, abs_tol=1e-8):
        #         abscissa_angle = initial_angle
        #         break
        #     if res > abscissa:
        #         increment_factor = (abs(initial_angle - angle_start) * (abscissa - res))/(2 * abs(res))
        #     else:
        #         increment_factor = (abs(initial_angle - angle_start) * (abscissa - res))/abs(res)
        #     initial_angle += increment_factor
        #     iter_counter += 1
        x = self.ellipse.major_axis * math.cos(abscissa_angle)
        y = self.ellipse.minor_axis * math.sin(abscissa_angle)
        return self.ellipse.frame.local_to_global_coordinates(volmdlr.Point2D(x, y))

    def abscissa(self, point: volmdlr.Point2D, tol: float = 1e-6):
        """
        Calculates the abscissa of a given point.

        :param point: point for calculating abscissa
        :param tol: tolerance.
        :return: a float, between 0 and the arc ellipse 2d's length
        """
        if self.start.is_close(point, tol):
            return 0.0
        if self.end.is_close(point, tol):
            if self._length:
                return self._length
            if not self.ellipse.is_trigo:
                arc_ellipse_trigo = self.reverse()
                abscissa_end = arc_ellipse_trigo.abscissa(self.start)
                return abscissa_end
        if self.point_belongs(point, 1e-4):
            if not self.ellipse.is_trigo:
                arc_ellipse_trigo = self.reverse()
                abscissa_point = arc_ellipse_trigo.abscissa(point)
                return self.length() - abscissa_point
            new_point = self.ellipse.frame.global_to_local_coordinates(point)
            u1, u2 = new_point.x / self.ellipse.major_axis, new_point.y / self.ellipse.minor_axis
            angle_abscissa = volmdlr.geometry.sin_cos_angle(u1, u2)
            if angle_abscissa == 0.0 and point.is_close(self.end):
                angle_abscissa = 2 * math.pi
            angle_start, angle_end = self.valid_abscissa_start_end_angle(angle_abscissa)

            def ellipse_arc_length(theta):
                return math.sqrt((self.ellipse.major_axis ** 2) * math.sin(theta) ** 2 +
                                 (self.ellipse.minor_axis ** 2) * math.cos(theta) ** 2)

            res, _ = scipy_integrate.quad(ellipse_arc_length, angle_start, angle_end)
            return res
        raise ValueError(f'point {point} does not belong to ellipse')

    @property
    def bounding_rectangle(self):
        """
        Calculates the bounding rectangle for the arc ellipse 2d.

        :return: Bounding Rectangle object.
        """
        if not self._bounding_rectangle:
            discretization_points = self.discretization_points(number_points=20)
            x_values, y_values = [], []
            for point in discretization_points:
                x_values.append(point.x)
                y_values.append(point.y)
            self._bounding_rectangle = volmdlr.core.BoundingRectangle(min(x_values), max(x_values),
                                                                      min(y_values), max(y_values))
        return self._bounding_rectangle

    def straight_line_area(self):
        """
        Calculates the area of the elliptic arc, with line drawn from start to end.

        :return: straight_line_area.
        """
        if self.angle >= math.pi:
            angle = volmdlr.TWO_PI - self.angle
            area = math.pi * self.ellipse.major_axis * self.ellipse.minor_axis -\
                0.5 * self.ellipse.major_axis * self.ellipse.minor_axis * (angle - math.sin(angle))
        else:
            angle = self.angle
            area = 0.5 * self.ellipse.major_axis * self.ellipse.minor_axis * (angle - math.sin(angle))

        if self.ellipse.is_trigo:
            return area
        return -area

    def discretization_points(self, *, number_points: int = None, angle_resolution: int = None):
        """
        Discretization of an Edge to have "n" points.

        :param number_points: the number of points (including start and end points)
             if unset, only start and end will be returned.
        :param angle_resolution: if set, the sampling will be adapted to have a controlled angular distance. Useful
            to mesh an arc.
        :return: a list of sampled points.
        """

        if not number_points:
            if not angle_resolution:
                number_points = 2
            else:
                number_points = math.ceil(angle_resolution * abs(self.angle / math.pi)) + 2
        if self.angle_start > self.angle_end:
            angle_end = self.angle_end + volmdlr.TWO_PI
            angle_start = self.angle_start
        elif self.angle_start == self.angle_end:
            angle_start = 0
            angle_end = 2 * math.pi
        else:
            angle_end = self.angle_end
            angle_start = self.angle_start
        discretization_points = [self.ellipse.frame.local_to_global_coordinates(
            volmdlr.Point2D(self.ellipse.major_axis * math.cos(angle), self.ellipse.minor_axis * math.sin(angle)))
            for angle in npy.linspace(angle_start, angle_end, number_points)]
        return discretization_points

    def to_3d(self, plane_origin, x, y):
        """
        Transforms the arc of ellipse 2D into a 3D arc of ellipse.

        :param plane_origin: The origin of plane to draw the arc of ellipse 3D.
        :type plane_origin: volmdlr.Point3D
        :param x: First direction of the plane
        :type x: volmdlr.Vector3D
        :param y: Second direction of the plane.
        :type y: volmdlr.Vector3D
        :return: A 3D arc of ellipse.
        :type: ArcEllipse3D.
        """
        interior2d = self.point_at_abscissa(self.length() * 0.5)
        ellipse3d = self.ellipse.to_3d(plane_origin, x, y)
        start3d = self.start.to_3d(plane_origin, x, y)
        end3d = self.end.to_3d(plane_origin, x, y)
        interior3d = interior2d.to_3d(plane_origin, x, y)
        arcellipse = ArcEllipse3D(ellipse3d, start3d, end3d)
        if not arcellipse.point_belongs(interior3d):
            raise NotImplementedError
        return ArcEllipse3D(ellipse3d, start3d, end3d)

    def plot(self, ax=None, edge_style: EdgeStyle = EdgeStyle()):
        """
        Plot arc-ellipse 2d using Matplotlib.

        :param ax: Matplotlib plot if there exists any.
        :param edge_style: edge styles.
        :return: Matplotlib plot
        """
        if ax is None:
            _, ax = plt.subplots()

        self.start.plot(ax=ax, color='r')
        self.end.plot(ax=ax, color='b')
        self.ellipse.center.plot(ax=ax, color='y')

        return vm_common_operations.plot_from_discretization_points(ax, edge_style, self, number_points=100)

    def normal_vector(self, abscissa):
        """
        Calculates the normal vector to an ellipse at a given abscissa.

        :param abscissa: The abscissa value at which the normal vector is to be calculated.
        :type abscissa: float.
        :return: The normal vector to the ellipse at the given abscissa.
        :rtype: volmdlr.Vector2D.

        :raises: ValueError If the abscissa is out of range.
        """
        tangent_vector = self.direction_vector(abscissa)
        return tangent_vector.normal_vector()

    def direction_vector(self, abscissa):
        """
        Calculates the tangent vector to an ellipse at a given abscissa.

        :param abscissa: The abscissa value at which the tangent vector is to be calculated.
        :type abscissa: float.
        :return: The tangent vector to the ellipse at the given abscissa.
        :rtype: volmdlr.Vector2D.

        :raises: ValueError If the abscissa is out of range.
        """
        point_at_abscissa = self.point_at_abscissa(abscissa)

        # Convert the point to local coordinates within the ellipse's frame
        point_at_abscissa_at_local_coord = self.ellipse.frame.global_to_local_coordinates(point_at_abscissa)

        # Calculate the slope of the tangent line at the given abscissa
        dy_dx = -(self.ellipse.minor_axis ** 2 * point_at_abscissa_at_local_coord.x) / (
                self.ellipse.major_axis ** 2 * point_at_abscissa_at_local_coord.y)

        # Construct the second point on the tangent line still on ellipse's frame.
        tangent_second_point = point_at_abscissa_at_local_coord + 1 * volmdlr.Point2D(1, dy_dx)

        # Convert the second point back to global coordinates
        global_coord_second_point = self.ellipse.frame.local_to_global_coordinates(tangent_second_point)

        tangent_vector = global_coord_second_point - point_at_abscissa
        tangent_vector = tangent_vector.to_vector()

        return tangent_vector

    def get_reverse(self):
        ellipse = self.ellipse.__class__(self.ellipse.major_axis, self.ellipse.minor_axis,
                                         volmdlr.Frame2D(self.ellipse.center, self.ellipse.frame.u,
                                                         -self.ellipse.frame.v))
        return self.__class__(ellipse, self.end.copy(), self.start.copy(), self.name + '_reverse')

    def line_intersections(self, line2d: volmdlr_curves.Line2D):
        """
        Intersections between an Arc Ellipse 2D and a Line 2D.

        :param line2d: Line 2D to verify intersections
        :return: List with all intersections
        """
        ellipse2d_linesegment_intersections = vm_utils_intersections.ellipse2d_line_intersections(
            self.ellipse, line2d)
        linesegment_intersections = []
        for inter in ellipse2d_linesegment_intersections:
            if self.point_belongs(inter):
                linesegment_intersections.append(inter)
        return linesegment_intersections

    def linesegment_intersections(self, linesegment2d: LineSegment2D, abs_tol=1e-6):
        """
        Intersections between an Arc Ellipse 2D and a Line Segment 2D.

        :param linesegment2d: LineSegment 2D to verify intersections.
        :param abs_tol: tolerance.
        :return: List with all intersections.
        """
        if self.bounding_rectangle.distance_to_b_rectangle(linesegment2d.bounding_rectangle) > abs_tol:
            return []
        intersections = self.line_intersections(linesegment2d.line)
        linesegment_intersections = []
        for inter in intersections:
            if linesegment2d.point_belongs(inter, abs_tol):
                linesegment_intersections.append(inter)
        return linesegment_intersections

    def bsplinecurve_intersections(self, bspline, abs_tol: float = 1e-6):
        """
        Intersections between an Arc Ellipse 2D and a bSpline 2D.

        :param bspline: bspline 2D to verify intersections.
        :param abs_tol: tolerance.
        :return: List with all intersections.
        """
        if self.bounding_rectangle.distance_to_b_rectangle(bspline.bounding_rectangle) > abs_tol:
            return []
        intersections = vm_utils_intersections.get_bsplinecurve_intersections(self, bspline, abs_tol)
        return intersections

    def rotation(self, center, angle: float):
        """
        Rotation of ellipse around a center and an angle.

        :param center: center of the rotation.
        :param angle: angle to rotated of.
        :return: a rotated new ellipse.
        """
        return ArcEllipse2D(self.ellipse.rotation(center, angle), self.start.rotation(center, angle),
                            self.end.rotation(center, angle))

    def frame_mapping(self, frame: volmdlr.Frame2D, side: str):
        """
        Changes frame_mapping and return a new Arc Ellipse 2D.

        side = 'old' or 'new'
        """
        return ArcEllipse2D(self.ellipse.frame_mapping(frame, side),
                            self.start.frame_mapping(frame, side),
                            self.end.frame_mapping(frame, side))

    def translation(self, offset: volmdlr.Vector2D):
        """
        Translates the Arc ellipse given an offset vector.

        :param offset: offset vector
        :return: new translated arc ellipse 2d.
        """
        return ArcEllipse2D(self.ellipse.translation(offset),
                            self.start.translation(offset),
                            self.end.translation(offset))

    def point_distance(self, point):
        """
        Calculates the distance from a given point to an Arc Ellipse 2d.

        :param point: point 2d.
        :return: distance.
        """
        return self.point_distance_to_edge(point)

    def straight_line_point_belongs(self, point):
        """
        Verifies if a point belongs to the surface created by closing the edge.

        :param point: Point to be verified
        :return: Return True if the point belongs to this surface,
            or False otherwise
        """
        raise NotImplementedError(f'the straight_line_point_belongs method must be'
                                  f' overloaded by {self.__class__.__name__}')

    def split(self, split_point, tol: float = 1e-6):
        """
        Splits arc-ellipse at a given point.

        :param split_point: splitting point.
        :param tol: tolerance.
        :return: list of two Arc-Ellipse.
        """
        if split_point.is_close(self.start, tol):
            return [None, self.copy()]
        if split_point.is_close(self.end, tol):
            return [self.copy(), None]
        return [self.__class__(self.ellipse, self.start, split_point),
                self.__class__(self.ellipse, split_point, self.end)]

    def is_close(self, other_edge, tol: float = 1e-6):
        """
        Checks if two arc-ellipse are the same considering the Euclidean distance.

        :param other_edge: other arc-ellipse.
        :param tol: The tolerance under which the Euclidean distance is considered equal to 0, defaults to 1e-6.
        :type tol: float, optional
        """

        if isinstance(other_edge, self.__class__):
            if (self.start.is_close(other_edge.start, tol) and self.end.is_close(other_edge.end, tol)
                    and self.ellipse.center.is_close(other_edge.ellipse.center, tol) and
                    self.point_belongs(other_edge.point_at_abscissa(other_edge.length() * 0.5), tol)):
                return True
        return False

    def complementary(self):
        """Gets the complementary arc of ellipse."""
        return self.__class__(self.ellipse, self.end, self.start, name=self.name + '_complementary')


class FullArcEllipse(Edge):
    """
    Abstract class to define an ellipse.
    """

    def __init__(self, ellipse: Union[volmdlr_curves.Ellipse2D, volmdlr_curves.Ellipse3D],
                 start_end: Union[volmdlr.Point2D, volmdlr.Point3D], name: str = ''):
        self.start_end = start_end
        self.ellipse = ellipse
        self.is_trigo = True
        self.angle_start = 0.0
        self.center = ellipse.center
        self.angle_end = volmdlr.TWO_PI
        Edge.__init__(self, start=start_end, end=start_end, name=name)

    def length(self):
        """
        Calculates the length of the ellipse.

        Ramanujan's approximation for the perimeter of the ellipse.
        P = math.pi * (a + b) [ 1 + (3h) / (10 + √(4 - 3h) ) ], where h = (a - b)**2/(a + b)**2.

        :return: Perimeter of the ellipse
        :rtype: float
        """
        return self.ellipse.length()

    def point_belongs(self, point: Union[volmdlr.Point2D, volmdlr.Point3D], abs_tol: float = 1e-6):
        """
        Verifies if a given point lies on the ellipse.

        :param point: point to be verified.
        :param abs_tol: Absolute tolerance to consider the point on the ellipse.
        :return: True is point lies on the ellipse, False otherwise
        """
        new_point = self.ellipse.frame.global_to_local_coordinates(point)
        return math.isclose(round(new_point.x ** 2 / self.ellipse.major_axis ** 2 +
                            new_point.y ** 2 / self.ellipse.minor_axis ** 2, 2), 1.0, abs_tol=abs_tol)

    def get_reverse(self):
        """
        Defines a new FullArcEllipse, identical to self, but in the opposite direction.

        """
        ellipse = self.ellipse.reverse()
        return self.__class__(ellipse, self.start_end)

    def straight_line_point_belongs(self, point):
        """
        Verifies if a point belongs to the surface created by closing the edge.

        :param point: Point to be verified
        :return: Return True if the point belongs to this surface,
            or False otherwise
        """
        raise NotImplementedError(f'the straight_line_point_belongs method must be'
                                  f' overloaded by {self.__class__.__name__}')

    def abscissa(self, point, tol: float = 1e-6):
        """
        Computes the abscissa of an Edge.

        :param point: The point located on the edge.
        :type point: Union[:class:`volmdlr.Point2D`, :class:`volmdlr.Point3D`].
        :param tol: The precision in terms of distance. Default value is 1e-4.
        :type tol: float, optional.
        :return: The abscissa of the point.
        :rtype: float
        """
        raise NotImplementedError(f'the abscissa method must be overloaded by {self.__class__.__name__}')

    @classmethod
    def from_curve(cls, ellipse):
        """Creates a fullarc ellipse from a ellipse curve."""
        return cls(ellipse, ellipse.center + ellipse.frame.u * ellipse.major_axis)


class FullArcEllipse2D(FullArcEllipse, ArcEllipse2D):
    """
    Defines a FullArcEllipse2D.
    """

    def __init__(self, ellipse: volmdlr_curves.Ellipse2D, start_end: volmdlr.Point2D, name: str = ''):
        FullArcEllipse.__init__(self, ellipse, start_end, name)
        ArcEllipse2D.__init__(self, ellipse, start_end, start_end, name)
        self.theta = volmdlr.geometry.clockwise_angle(self.ellipse.major_dir, volmdlr.X2D)
        if self.theta == math.pi * 2:
            self.theta = 0.0
        self._bounding_rectangle = None

    def discretization_points(self, *, number_points: int = None, angle_resolution: int = 20):
        """
        Calculates the discretized points for the ellipse.

        :param number_points: number of point to have in the discretized points.
        :param angle_resolution: the angle resolution to be used to discretize points.
        :return: discretized points.
        """
        return self.ellipse.discretization_points(number_points=number_points, angle_resolution=angle_resolution)

    def to_3d(self, plane_origin, x, y):
        """
        Transforms the full arc of ellipse 2D into a 3D full arc of ellipse.

        :param plane_origin: The origin of plane to draw the full arc of ellipse 3D.
        :type plane_origin: volmdlr.Point3D
        :param x: First direction of the plane
        :type x: volmdlr.Vector3D
        :param y: Second direction of the plane.
        :type y: volmdlr.Vector3D
        :return: A 3D full arc of ellipse.
        :rtype: FullArcEllipse3D
        """
        point_start_end3d = self.start_end.to_3d(plane_origin, x, y)
        ellipse = self.ellipse.to_3d(plane_origin, x, y)
        return FullArcEllipse3D(ellipse, point_start_end3d, name=self.name + "_3D")

    def frame_mapping(self, frame: volmdlr.Frame2D, side: str):
        """
        Changes frame_mapping and return a new FullArcEllipse2D.

        :param frame: Local coordinate system.
        :type frame: volmdlr.Frame2D
        :param side: 'old' will perform a transformation from local to global coordinates. 'new' will
            perform a transformation from global to local coordinates.
        :type side: str
        :return: A new transformed FulLArcEllipse2D.
        :rtype: FullArcEllipse2D
        """
        return FullArcEllipse2D(self.ellipse.frame_mapping(frame, side),
                                self.start_end.frame_mapping(frame, side))

    def translation(self, offset: volmdlr.Vector2D):
        """
        FullArcEllipse2D translation.

        :param offset: translation vector.
        :type offset: volmdlr.Vector2D
        :return: A new translated FullArcEllipse2D.
        :rtype: FullArcEllipse2D
        """
        return FullArcEllipse2D(self.ellipse.translation(offset), self.start_end.translation(offset), self.name)

    def abscissa(self, point: Union[volmdlr.Point2D, volmdlr.Point3D], tol: float = 1e-6):
        """
        Calculates the abscissa of a given point.

        :param point: point for calculating abscissa.
        :param tol: tolerance.
        :return: a float, between 0 and the ellipse's length.
        """
        return self.ellipse.abscissa(point, tol)

    def plot(self, ax=None, edge_style: EdgeStyle = EdgeStyle()):
        """
        Matplotlib plot for an ellipse.

        """
        if ax is None:
            _, ax = plt.subplots()
        ax = vm_common_operations.plot_from_discretization_points(
            ax, edge_style=edge_style, element=self, number_points=50)
        if edge_style.equal_aspect:
            ax.set_aspect('equal')
        return ax


class LineSegment3D(LineSegment):
    """
    Define a line segment limited by two points.

    """

    def __init__(self, start: volmdlr.Point3D, end: volmdlr.Point3D, line: volmdlr_curves.Line3D = None,
                 name: str = ''):
        if start.is_close(end):
            raise NotImplementedError('Start and end of Linesegment3D are equal')
        self.line = line
        if not line:
            self.line = volmdlr_curves.Line3D(start, end)
        LineSegment.__init__(self, start=start, end=end, line=self.line, name=name)
        self._bbox = None

    @property
    def bounding_box(self):
        """Gets bounding box for Line Segment 3D. """
        if not self._bbox:
            self._bbox = self._bounding_box()
        return self._bbox

    @bounding_box.setter
    def bounding_box(self, new_bounding_box):
        """Sets new value to Line Segment's Bounding box."""
        self._bbox = new_bounding_box

    def __hash__(self):
        return hash((self.__class__.__name__, self.start, self.end))

    def __eq__(self, other_linesegment3d):
        if other_linesegment3d.__class__ != self.__class__:
            return False
        return (self.start == other_linesegment3d.start
                and self.end == other_linesegment3d.end)

    def _bounding_box(self):
        """
        Calculates the bounding box for a line segment 3D.

        :return: Bounding box for line segment 3d.
        """

        xmin = min(self.start.x, self.end.x)
        xmax = max(self.start.x, self.end.x)
        ymin = min(self.start.y, self.end.y)
        ymax = max(self.start.y, self.end.y)
        zmin = min(self.start.z, self.end.z)
        zmax = max(self.start.z, self.end.z)

        return volmdlr.core.BoundingBox(xmin, xmax, ymin, ymax, zmin, zmax)

    def to_dict(self, *args, **kwargs):
        """Stores all Line Segment 3D in a dict object."""
        return {'object_class': 'volmdlr.edges.LineSegment3D',
                'name': self.name,
                'start': self.start.to_dict(),
                'end': self.end.to_dict()
                }

    def normal_vector(self, abscissa=0.):
        """
        Returns the normal vector to the curve at the specified abscissa.
        """
        direction_vector = self.direction_vector()
        return direction_vector.deterministic_normal_vector()

    def unit_normal_vector(self, abscissa=0.):
        """Calculates the Line segment's unit normal vector."""
        return self.normal_vector().unit_vector()

    def point_distance(self, point):
        """Returns the minimal distance to a point."""
        distance, point = volmdlr.LineSegment3DPointDistance(
            [(self.start.x, self.start.y, self.start.z),
             (self.end.x, self.end.y, self.end.z)],
            (point.x, point.y, point.z))
        return distance

    def plane_projection2d(self, center, x, y):
        """
        Calculates the projection of a line segment 3d on to a plane.

        :param center: plane center.
        :param x: plane u direction.
        :param y: plane v direction.
        :return: line segment 3d.
        """
        start, end = self.start.plane_projection2d(center, x, y), self.end.plane_projection2d(center, x, y)
        if not start.is_close(end):
            return LineSegment2D(start, end)
        return None

    def line_intersections(self, line):
        """
        Gets the intersection between a line segment 3d and line3D.

        :param line: other line.
        :return: a list with the intersection points.
        """
        line_self = self.line
        if line_self.skew_to(line):
            return []
        intersection = line_self.intersection(line)
        if intersection and self.point_belongs(intersection):
            return [intersection]
        return []

    def linesegment_intersections(self, linesegment, abs_tol: float = 1e-6):
        """
        Gets the intersection between a line segment 3d and another line segment 3D.

        :param linesegment: other line segment.
        :return: a list with the intersection points.
        """
        intersection = self.line.intersection(linesegment.line)
        if intersection and self.point_belongs(intersection) and linesegment.point_belongs(intersection):
            return [intersection]
        return []

    def rotation(self, center: volmdlr.Point3D,
                 axis: volmdlr.Vector3D, angle: float):
        """
        LineSegment3D rotation.

        :param center: rotation center
        :param axis: rotation axis
        :param angle: angle rotation
        :return: a new rotated LineSegment3D
        """
        start = self.start.rotation(center, axis, angle)
        end = self.end.rotation(center, axis, angle)
        return LineSegment3D(start, end)

    def __contains__(self, point):

        point1, point2 = self.start, self.end
        axis = point2 - point1
        test = point.rotation(point1, axis, math.pi)
        if test.is_close(point):
            return True

        return False

    def translation(self, offset: volmdlr.Vector3D):
        """
        LineSegment3D translation.

        :param offset: translation vector
        :return: A new translated LineSegment3D
        """
        return LineSegment3D(
            self.start.translation(offset), self.end.translation(offset))

    def frame_mapping(self, frame: volmdlr.Frame3D, side: str):
        """
        Changes LineSegment3D frame_mapping and return a new LineSegment3D.

        side = 'old' or 'new'
        """
        if side == 'old':
            return LineSegment3D(
                *[frame.local_to_global_coordinates(point) for point in [self.start, self.end]])
        if side == 'new':
            return LineSegment3D(
                *[frame.global_to_local_coordinates(point) for point in [self.start, self.end]])
        raise ValueError('Please Enter a valid side: old or new')

    def copy(self, *args, **kwargs):
        """Returns a copy of the line segment."""
        return LineSegment3D(self.start.copy(), self.end.copy())

    def plot(self, ax=None, edge_style: EdgeStyle = EdgeStyle()):
        """Plots the Line segment 3d using matplotlib."""
        if ax is None:
            fig = plt.figure()
            ax = fig.add_subplot(111, projection='3d')

        points = [self.start, self.end]
        x = [point.x for point in points]
        y = [point.y for point in points]
        z = [point.z for point in points]
        if edge_style.edge_ends:
            ax.plot(x, y, z, color=edge_style.color, alpha=edge_style.alpha, marker='o')
        else:
            ax.plot(x, y, z, color=edge_style.color, alpha=edge_style.alpha)
        if edge_style.edge_direction:
            x, y, z = self.point_at_abscissa(0.5 * self.length())
            u, v, w = 0.05 * self.direction_vector()
            ax.quiver(x, y, z, u, v, w, length=self.length() / 100,
                      arrow_length_ratio=5, normalize=True,
                      pivot='tip', color=edge_style.color)
        return ax

    def plot2d(self, x_3d, y_3d, ax=None, color='k', width=None):
        """Creates a 2d plot of the Line segment 3d using matplotlib."""
        if ax is None:
            fig = plt.figure()
            ax = fig.add_subplot(111, projection='3d')

        edge2d = self.plane_projection2d(volmdlr.O3D, x_3d, y_3d)
        edge2d.plot(ax=ax, edge_style=EdgeStyle(color=color, width=width))
        return ax

    def plot_data(self, x_3d, y_3d, edge_style = plot_data.EdgeStyle(color_stroke=plot_data.colors.BLACK,
                                                                     line_width=1, dashline=None)):
        """Plot a Line Segment 3D object using dessia's plot_data library."""
        edge2d = self.plane_projection2d(volmdlr.O3D, x_3d, y_3d)
        return edge2d.plot_data(edge_style)

    def to_2d(self, plane_origin, x, y):
        """
        Transforms a LineSegment3D into an LineSegment2D, given a plane origin and an u and v plane vector.

        :param plane_origin: plane origin.
        :param x: plane u vector.
        :param y: plane v vector.
        :return: LineSegment2D.
        """
        p2d = [point.to_2d(plane_origin, x, y) for point in (self.start, self.end)]
        if p2d[0].is_close(p2d[1]):
            return None
        return LineSegment2D(*p2d, name=self.name)

    def to_bspline_curve(self, resolution=10):
        """
        Convert a LineSegment3D to a BSplineCurve3D.
        """
        degree = 1
        points = [self.point_at_abscissa(abscissa / self.length())
                  for abscissa in range(resolution + 1)]
        bspline_curve = BSplineCurve3D.from_points_interpolation(points, degree)
        return bspline_curve

    def get_reverse(self):
        """
        Gets the reverse of the Line Segment.
        """
        return LineSegment3D(self.end.copy(), self.start.copy())

    def minimum_distance_points(self, other_line):
        """
        Returns the points on this line and on the other line that are the closest of lines.
        """
        u = self.end - self.start
        v = other_line.end - other_line.start
        w = self.start - other_line.start
        u_dot_u = u.dot(u)
        u_dot_v = u.dot(v)
        v_dot_v = v.dot(v)
        u_dot_w = u.dot(w)
        v_dot_w = v.dot(w)
        if (u_dot_u * v_dot_v - u_dot_v ** 2) != 0:
            s_param = (u_dot_v * v_dot_w - v_dot_v * u_dot_w) / (u_dot_u * v_dot_v - u_dot_v ** 2)
            t_param = (u_dot_u * v_dot_w - u_dot_v * u_dot_w) / (u_dot_u * v_dot_v - u_dot_v ** 2)
            point1 = self.start + s_param * u
            point2 = other_line.start + t_param * v
            return point1, point2
        return self.start, other_line.start

    def matrix_distance(self, other_line):
        """
        Gets the points corresponding to the distance between to lines using matrix distance.

        :param other_line: Other line.
        :return: Two points corresponding to the distance between to lines.
        """
        return volmdlr.core_compiled.LineSegment3DDistance([self.start, self.end], [other_line.start, other_line.end])

    def parallel_distance(self, other_linesegment):
        """Calculates the parallel distance between two Line Segments 3D."""
        pt_a, pt_b, pt_c = self.start, self.end, other_linesegment.start
        vector = volmdlr.Vector3D((pt_a - pt_b).vector)
        vector.normalize()
        plane1 = volmdlr.surfaces.Plane3D.from_3_points(pt_a, pt_b, pt_c)
        v = vector.cross(plane1.frame.w)  # distance vector
        # pt_a = k*u + c*v + pt_c
        res = (pt_a - pt_c).vector
        x, y, z = res[0], res[1], res[2]
        u1, u2, u3 = vector.x, vector.y, vector.z
        v1, v2, v3 = v.x, v.y, v.z

        if (u1 * v2 - v1 * u2) != 0 and u1 != 0:
            c = (y * u1 - x * u2) / (u1 * v2 - v1 * u2)
            k = (x - c * v1) / u1
            if math.isclose(k * u3 + c * v3, z, abs_tol=1e-7):
                return k
        elif (u1 * v3 - v1 * u3) != 0 and u1 != 0:
            c = (z * u1 - x * u3) / (u1 * v3 - v1 * u3)
            k = (x - c * v1) / u1
            if math.isclose(k * u2 + c * v2, y, abs_tol=1e-7):
                return k
        elif (v1 * u2 - v2 * u1) != 0 and u2 != 0:
            c = (u2 * x - y * u1) / (v1 * u2 - v2 * u1)
            k = (y - c * v2) / u2
            if math.isclose(k * u3 + c * v3, z, abs_tol=1e-7):
                return k
        elif (v3 * u2 - v2 * u3) != 0 and u2 != 0:
            c = (u2 * z - y * u3) / (v3 * u2 - v2 * u3)
            k = (y - c * v2) / u2
            if math.isclose(k * u1 + c * v1, x, abs_tol=1e-7):
                return k
        elif (u1 * v3 - v1 * u3) != 0 and u3 != 0:
            c = (z * u1 - x * u3) / (u1 * v3 - v1 * u3)
            k = (z - c * v3) / u3
            if math.isclose(k * u2 + c * v2, y, abs_tol=1e-7):
                return k
        elif (u2 * v3 - v2 * u3) != 0 and u3 != 0:
            c = (z * u2 - y * u3) / (u2 * v3 - v2 * u3)
            k = (z - c * v3) / u3
            if math.isclose(k * u1 + c * v1, x, abs_tol=1e-7):
                return k
        raise NotImplementedError

    def distance_linesegment(self, linesegment, return_points=False):
        """
        Calculates the minimum distance between two line segments in 3d.

        :param linesegment: other line segment.
        :param return_points: boolean weather to return the minimum distance corresponding points or not.
        :return: minimum distance / minimal distance with corresponding points.
        """
        p1, p2 = self.minimum_distance_points(linesegment)
        if not self.point_belongs(p1):
            p1 = self.start if self.start.point_distance(p1) < self.end.point_distance(p1) else self.end
        if not linesegment.point_belongs(p2):
            p2 = linesegment.start if linesegment.start.point_distance(p2) <\
                                      linesegment.end.point_distance(p2) else linesegment.end
        if return_points:
            return p1.point_distance(p2), p1, p2
        return p1.point_distance(p2)

    def distance_arc(self, arc3d, return_points=False):
        """
        Calculates the minimum distance between a line segment and an arc in 3d.

        :param arc3d: other line segment.
        :param return_points: boolean weather to return the minimum distance corresponding points or not.
        :return: minimum distance / minimal distance with corresponding points.
        """
        return arc3d.distance_linesegment(self, return_points)

    def extrusion(self, extrusion_vector):
        """
        Extrusion of a Line Segment 3D, in a specific extrusion direction.

        :param extrusion_vector: the extrusion vector used.
        :return: An extruded Plane Face 3D.
        """
        u = self.unit_direction_vector()
        v = extrusion_vector.copy()
        v.normalize()
        w = u.cross(v)
        length_1 = self.length()
        length_2 = extrusion_vector.norm()
        plane = volmdlr.surfaces.Plane3D(volmdlr.Frame3D(self.start, u, v, w))
        return [volmdlr.faces.PlaneFace3D.from_surface_rectangular_cut(plane, 0, length_1, 0, length_2)]

    def _conical_revolution(self, params):
        """Creates a conical revolution of a Line Segment 3D."""
        axis, u, p1_proj, dist1, dist2, angle = params
        v = axis.cross(u)
        direction_vector = self.direction_vector()
        direction_vector.normalize()

        semi_angle = math.atan2(direction_vector.dot(u), direction_vector.dot(axis))
        cone_origin = p1_proj - dist1 / math.tan(semi_angle) * axis
        if semi_angle > 0.5 * math.pi:
            semi_angle = math.pi - semi_angle

            cone_frame = volmdlr.Frame3D(cone_origin, u, -v, -axis)
            angle2 = - angle
        else:
            angle2 = angle
            cone_frame = volmdlr.Frame3D(cone_origin, u, v, axis)

        surface = volmdlr.surfaces.ConicalSurface3D(cone_frame, semi_angle)
        return [volmdlr.faces.ConicalFace3D.from_surface_rectangular_cut(
            surface, 0, angle2, z1=dist1 / math.tan(semi_angle), z2=dist2 / math.tan(semi_angle))]

    def _cylindrical_revolution(self, params):
        """Creates a cylindrical revolution of a Line Segment 3D."""
        axis, u, p1_proj, dist1, _, angle = params
        v = axis.cross(u)
        surface = volmdlr.surfaces.CylindricalSurface3D(volmdlr.Frame3D(p1_proj, u, v, axis), dist1)
        return [volmdlr.faces.CylindricalFace3D.from_surface_rectangular_cut(
            surface, 0, angle, 0, (self.end - self.start).dot(axis))]

    def revolution(self, axis_point, axis, angle):
        """
        Returns the face generated by the revolution of the line segments.
        """
        axis_line3d = volmdlr_curves.Line3D(axis_point, axis_point + axis)
        if axis_line3d.point_belongs(self.start) and axis_line3d.point_belongs(
                self.end):
            return []

        p1_proj, _ = axis_line3d.point_projection(self.start)
        p2_proj, _ = axis_line3d.point_projection(self.end)
        distance_1 = self.start.point_distance(p1_proj)
        distance_2 = self.end.point_distance(p2_proj)
        if not math.isclose(distance_1, 0., abs_tol=1e-9):
            u = self.start - p1_proj  # Unit vector from p1_proj to p1
            u.normalize()
        elif not math.isclose(distance_2, 0., abs_tol=1e-9):
            u = self.end - p2_proj  # Unit vector from p1_proj to p1
            u.normalize()
        else:
            return []
        if u.is_colinear_to(self.direction_vector()):
            # Planar face
            v = axis.cross(u)
            surface = volmdlr.surfaces.Plane3D(
                volmdlr.Frame3D(p1_proj, u, v, axis))
            smaller_r, bigger_r = sorted([distance_1, distance_2])
            if angle == volmdlr.TWO_PI:
                # Only 2 circles as contours
                bigger_circle = volmdlr_curves.Circle2D(volmdlr.O2D, bigger_r)
                outer_contour2d = volmdlr.wires.Contour2D(
                    bigger_circle.split_at_abscissa(bigger_circle.length() * 0.5))
                if not math.isclose(smaller_r, 0, abs_tol=1e-9):
                    smaller_circle = volmdlr_curves.Circle2D(volmdlr.O2D, smaller_r)
                    inner_contours2d = [volmdlr.wires.Contour2D(
                        smaller_circle.split_at_abscissa(smaller_circle.length() * 0.5))]
                else:
                    inner_contours2d = []
            else:
                inner_contours2d = []
                if math.isclose(smaller_r, 0, abs_tol=1e-9):
                    # One arc and 2 lines (pizza slice)
                    arc2_e = volmdlr.Point2D(bigger_r, 0)
                    arc2_i = arc2_e.rotation(center=volmdlr.O2D,
                                             angle=0.5 * angle)
                    arc2_s = arc2_e.rotation(center=volmdlr.O2D, angle=angle)
                    arc2 = Arc2D.from_3_points(arc2_s, arc2_i, arc2_e)
                    line1 = LineSegment2D(arc2_e, volmdlr.O2D)
                    line2 = LineSegment2D(volmdlr.O2D, arc2_s)
                    outer_contour2d = volmdlr.wires.Contour2D([arc2, line1, line2])

                else:
                    # Two arcs and lines
                    arc1_s = volmdlr.Point2D(bigger_r, 0)
                    arc1_i = arc1_s.rotation(center=volmdlr.O2D,
                                             angle=0.5 * angle)
                    arc1_e = arc1_s.rotation(center=volmdlr.O2D, angle=angle)
                    arc1 = Arc2D.from_3_points(arc1_s, arc1_i, arc1_e)

                    arc2_e = volmdlr.Point2D(smaller_r, 0)
                    arc2_i = arc2_e.rotation(center=volmdlr.O2D,
                                             angle=0.5 * angle)
                    arc2_s = arc2_e.rotation(center=volmdlr.O2D, angle=angle)
                    arc2 = Arc2D.from_3_points(arc2_s, arc2_i, arc2_e)

                    line1 = LineSegment2D(arc1_e, arc2_s)
                    line2 = LineSegment2D(arc2_e, arc1_s)

                    outer_contour2d = volmdlr.wires.Contour2D([arc1, line1,
                                                               arc2, line2])

            return [volmdlr.faces.PlaneFace3D(surface,
                                              volmdlr.surfaces.Surface2D(
                                                  outer_contour2d,
                                                  inner_contours2d))]

        if not math.isclose(distance_1, distance_2, abs_tol=1e-9):
            # Conical
            return self._conical_revolution([axis, u, p1_proj, distance_1, distance_2, angle])

        # Cylindrical face
        return self._cylindrical_revolution([axis, u, p1_proj, distance_1, distance_2, angle])

    def trim(self, point1: volmdlr.Point3D, point2: volmdlr.Point3D):
        """Trims a Line Segment at two given points."""
        if not self.point_belongs(point1) or not self.point_belongs(point2):
            raise ValueError('Point not on curve')

        return LineSegment3D(point1, point2)

    def sweep(self, *args):
        """
        Line Segment 3D is used as path for sweeping given section through it.

        :return:
        """
        section_contour2d, section_contour3d = args
        if section_contour3d is None:
            start_tangent = self.unit_direction_vector(0.)
            normal = self.unit_normal_vector(0.)
            if normal is None:
                normal = start_tangent.deterministic_unit_normal_vector()
            tangent_normal_orthonormal = start_tangent.cross(normal)
            section_contour3d = section_contour2d.to_3d(self.start, normal, tangent_normal_orthonormal)
        new_faces = []
        for contour_primitive in section_contour3d.primitives:
            new_faces.extend(contour_primitive.extrusion(self.length()
                                                         * self.unit_direction_vector()))
        return new_faces


class BSplineCurve3D(BSplineCurve):
    """
    A class for 3-dimensional B-spline curves.

    The following rule must be respected : `number of knots = number of control points + degree + 1`

    :param degree: The degree of the 3-dimensional B-spline curve
    :type degree: int
    :param control_points: A list of 3-dimensional points
    :type control_points: List[:class:`volmdlr.Point3D`]
    :param knot_multiplicities: The vector of multiplicities for each knot
    :type knot_multiplicities: List[int]
    :param knots: The knot vector composed of values between 0 and 1
    :type knots: List[float]
    :param weights: The weight vector applied to the knot vector. Default
        value is None
    :type weights: List[float], optional
    :param periodic: If `True` the B-spline curve is periodic. Default value
        is False
    :type periodic: bool, optional
    :param name: The name of the B-spline curve. Default value is ''
    :type name: str, optional
    """

    def __init__(self,
                 degree: int,
                 control_points: List[volmdlr.Point3D],
                 knot_multiplicities: List[int],
                 knots: List[float],
                 weights: List[float] = None,
                 name: str = ''):

        BSplineCurve.__init__(self, degree,
                              control_points,
                              knot_multiplicities,
                              knots,
                              weights,
                              name)

        self._bbox = None

    @property
    def bounding_box(self):
        if not self._bbox:
            self._bbox = self._bounding_box()
        return self._bbox

    @bounding_box.setter
    def bounding_box(self, new_bounding_box):
        self._bbox = new_bounding_box

    def _bounding_box(self):
        """Creates a bounding box from the bspline points."""
        return volmdlr.core.BoundingBox.from_points(self.discretization_points())

    def look_up_table(self, resolution: int = 20, start_parameter: float = 0,
                      end_parameter: float = 1):
        """
        Creates a table of equivalence between parameter t (evaluation of BSplineCurve) and the cumulative distance.

        :param resolution: The precision of the table. Auto-adjusted by the
            algorithm. Default value set to 20
        :type resolution: int, optional
        :param start_parameter: First parameter evaluated in the table.
            Default value set to 0
        :type start_parameter: float, optional
        :param end_parameter: Last parameter evaluated in the table.
            Default value set to 1
        :type start_parameter: float, optional
        :return: Yields a list of tuples containing the parameter and the
            cumulated distance along the BSplineCruve3D from the evaluation of
            start_parameter
        :rtype: Tuple[float, float]
        """
        resolution = max(10, min(resolution, int(self.length() / 1e-4)))
        delta_param = 1 / resolution * (end_parameter - start_parameter)
        distance = 0
        for i in range(resolution + 1):
            if i == 0:
                yield start_parameter, 0
            else:
                param1 = start_parameter + (i - 1) * delta_param
                param2 = start_parameter + i * delta_param
                point1 = self.evaluate_single(param1)
                point2 = self.evaluate_single(param2)
                distance += point1.point_distance(point2)
                yield param2, distance

    def normal(self, position: float = 0.0):
        der = self.derivatives(position, 1)
        point1 = self.evaluate_single(0.0)
        points = [point1]
        count = 1
        u = 0.1
        while count < 3 and u <= 0.9:
            point = self.evaluate_single(u)
            if not volmdlr.core.point_in_list(point, points):
                points.append(point)
                count += 1
            u += 0.1
        if count < 3:
            raise NotImplementedError("BSplineCurve3D is a line segment")
        vec1 = points[1] - point1
        vec2 = points[2] - point1
        plane_normal = vec1.cross(vec2)
        normal = plane_normal.cross(der[1])
        return normal.unit_vector()

    def get_direction_vector(self, abscissa=0.0):
        """
        Calculates direction vector at given abscissa value (value between o and bspline length).

        """
        length = self.length()
        if abscissa >= length:
            abscissa2 = length
            abscissa = abscissa2 - 0.001 * length

        else:
            abscissa2 = min(abscissa + 0.001 * length, length)

        tangent = self.point_at_abscissa(abscissa2) - self.point_at_abscissa(
            abscissa)
        return tangent

    def direction_vector(self, abscissa=0.):
        """
        Gets direction vector at given abscissa value (value between o and bspline length).

        """
        if not self._direction_vector_memo:
            self._direction_vector_memo = {}
        if abscissa not in self._direction_vector_memo:
            self._direction_vector_memo[abscissa] = self.get_direction_vector(abscissa)
        return self._direction_vector_memo[abscissa]

    def point3d_to_parameter(self, point: volmdlr.Point3D):
        """
        Search for the value of the normalized evaluation parameter t (between 0 and 1).

        :return: the given point when the BSplineCurve3D is evaluated at the t value.
        """
        return self.abscissa(point) / self.length()

    @classmethod
    def from_step(cls, arguments, object_dict, **kwargs):
        """
        Converts a step primitive to a BSplineCurve3D.

        :param arguments: The arguments of the step primitive.
        :type arguments: list
        :param object_dict: The dictionary containing all the step primitives
            that have already been instantiated
        :type object_dict: dict
        :return: The corresponding BSplineCurve3D.
        :rtype: :class:`volmdlr.edges.BSplineCurve3D`
        """
        name = arguments[0][1:-1]
        degree = int(arguments[1])
        points = [object_dict[int(i[1:])] for i in arguments[2]]
        lines = [LineSegment3D(pt1, pt2) for pt1, pt2 in zip(points[:-1], points[1:]) if not pt1.is_close(pt2)]
        if lines and not points[0].is_close(points[-1]):
            # quick fix. Real problem: Tolerance too low (1e-6 m = 0.001mm)
            dir_vector = lines[0].unit_direction_vector()
            if all(line.unit_direction_vector() == dir_vector for line in lines):
                return LineSegment3D(points[0], points[-1])

        knot_multiplicities = [int(i) for i in arguments[6][1:-1].split(",")]
        knots = [float(i) for i in arguments[7][1:-1].split(",")]
        knot_vector = []
        for i, knot in enumerate(knots):
            knot_vector.extend([knot] * knot_multiplicities[i])

        if 9 in range(len(arguments)):
            weight_data = [float(i) for i in arguments[9][1:-1].split(",")]
        else:
            weight_data = None

        return cls(degree, points, knot_multiplicities, knots, weight_data, name)

    def to_step(self, current_id, surface_id=None, curve2d=None):
        """Exports to STEP format."""
        points_ids = []
        content = ''
        point_id = current_id
        for point in self.control_points:
            point_content, point_id = point.to_step(point_id,
                                                    vertex=False)
            content += point_content
            points_ids.append(point_id)
            point_id += 1

        curve_id = point_id
        content += f"#{curve_id} = B_SPLINE_CURVE_WITH_KNOTS('{self.name}',{self.degree}," \
                   f"({volmdlr.core.step_ids_to_str(points_ids)})," \
                   f".UNSPECIFIED.,.F.,.F.,{tuple(self.knot_multiplicities)},{tuple(self.knots)}," \
                   f".UNSPECIFIED.);\n"

        if surface_id and curve2d:
            content += f"#{curve_id + 1} = SURFACE_CURVE('',#{curve_id},(#{curve_id + 2}),.PCURVE_S1.);\n"
            content += f"#{curve_id + 2} = PCURVE('',#{surface_id},#{curve_id + 3});\n"

            # 2D parametric curve
            curve2d_content, curve2d_id = curve2d.to_step(curve_id + 3)  # 5

            # content += f"#{curve_id + 3} = DEFINITIONAL_REPRESENTATION('',(#{curve2d_id - 1}),#{curve_id + 4});\n"
            # content += f"#{curve_id + 4} = ( GEOMETRIC_REPRESENTATION_CONTEXT(2)" \
            #            f"PARAMETRIC_REPRESENTATION_CONTEXT() REPRESENTATION_CONTEXT('2D SPACE','') );\n"

            content += curve2d_content
            current_id = curve2d_id
        else:
            current_id = curve_id + 1

        start_content, start_id = self.start.to_step(current_id, vertex=True)
        current_id = start_id + 1
        end_content, end_id = self.end.to_step(current_id + 1, vertex=True)
        content += start_content + end_content
        current_id = end_id + 1
        if surface_id:
            content += f"#{current_id} = EDGE_CURVE('{self.name}',#{start_id},#{end_id},#{curve_id},.T.);\n"
        else:
            content += f"#{current_id} = EDGE_CURVE('{self.name}',#{start_id},#{end_id},#{curve_id},.T.);\n"
        return content, current_id

    def rotation(self, center: volmdlr.Point3D, axis: volmdlr.Vector3D, angle: float):
        """
        BSplineCurve3D rotation.

        :param center: rotation center
        :param axis: rotation axis
        :param angle: angle rotation
        :return: a new rotated BSplineCurve3D
        """
        new_control_points = [point.rotation(center, axis, angle) for point in
                              self.control_points]
        new_bsplinecurve3d = BSplineCurve3D(self.degree, new_control_points,
                                            self.knot_multiplicities,
                                            self.knots, self.weights, self.name)
        return new_bsplinecurve3d

    def trim(self, point1: volmdlr.Point3D, point2: volmdlr.Point3D, same_sense: bool = True):
        """
        Trims a bspline curve between two points.

        :param point1: point 1 used to trim.
        :param point2: point2 used to trim.
        :same_sense: Used for periodical curves only. Indicates whether the curve direction agrees with (True)
            or is in the opposite direction (False) to the edge direction. By default, it's assumed True
        :return: New BSpline curve between these two points.
        """
        if self.periodic and not point1.is_close(point2):
            return self.trim_with_interpolation(point1, point2, same_sense)
        bsplinecurve = self
        if not same_sense:
            bsplinecurve = self.reverse()
        if (point1.is_close(bsplinecurve.start) and point2.is_close(bsplinecurve.end)) \
                or (point1.is_close(bsplinecurve.end) and point2.is_close(bsplinecurve.start)):
            return bsplinecurve

        if point1.is_close(bsplinecurve.start) and not point2.is_close(bsplinecurve.end):
            return bsplinecurve.cut_after(bsplinecurve.point3d_to_parameter(point2))

        if point2.is_close(bsplinecurve.start) and not point1.is_close(bsplinecurve.end):
            return bsplinecurve.cut_after(bsplinecurve.point3d_to_parameter(point1))

        if not point1.is_close(bsplinecurve.start) and point2.is_close(bsplinecurve.end):
            return bsplinecurve.cut_before(bsplinecurve.point3d_to_parameter(point1))

        if not point2.is_close(bsplinecurve.start) and point1.is_close(bsplinecurve.end):
            return bsplinecurve.cut_before(bsplinecurve.point3d_to_parameter(point2))

        parameter1 = bsplinecurve.point3d_to_parameter(point1)
        parameter2 = bsplinecurve.point3d_to_parameter(point2)
        if parameter1 is None or parameter2 is None:
            raise ValueError('Point not on BSplineCurve for trim method')

        if parameter1 > parameter2:
            parameter1, parameter2 = parameter2, parameter1
            point1, point2 = point2, point1

        bspline_curve = bsplinecurve.cut_before(parameter1)
        new_param2 = bspline_curve.point3d_to_parameter(point2)
        trimmed_bspline_cruve = bspline_curve.cut_after(new_param2)
        return trimmed_bspline_cruve

    def trim_with_interpolation(self, point1: volmdlr.Point3D, point2: volmdlr.Point3D, same_sense: bool = True):
        """
        Creates a new BSplineCurve3D between point1 and point2 using interpolation method.
        """
        bspline_curve = self
        if not same_sense:
            bspline_curve = self.reverse()
        n = len(bspline_curve.control_points)
        local_discretization = bspline_curve.local_discretization(point1, point2, n, tol=1e-8)
        if len(local_discretization) <= bspline_curve.degree:
            return bspline_curve
        return bspline_curve.__class__.from_points_interpolation(local_discretization, bspline_curve.degree)

    def trim_between_evaluations(self, parameter1: float, parameter2: float):
        """
        Trims the Bspline between two abscissa evaluation parameters.

        :param parameter1: evaluation parameter 1, bigger than 0 and smaller than its length.
        :param parameter2: evaluation parameter 2, bigger than 0 and smaller than its length.
        """
        warnings.warn('Use BSplineCurve3D.trim instead of trim_between_evaluation')
        parameter1, parameter2 = min([parameter1, parameter2]), \
            max([parameter1, parameter2])

        if math.isclose(parameter1, 0, abs_tol=1e-7) \
                and math.isclose(parameter2, 1, abs_tol=1e-7):
            return self
        if math.isclose(parameter1, 0, abs_tol=1e-7):
            return self.cut_after(parameter2)
        if math.isclose(parameter2, 1, abs_tol=1e-7):
            return self.cut_before(parameter1)

        # Cut before
        bspline_curve = self.insert_knot(parameter1, num=self.degree)
        if bspline_curve.weights is not None:
            raise NotImplementedError

        # Cut after
        bspline_curve = bspline_curve.insert_knot(parameter2, num=self.degree)
        if bspline_curve.weights is not None:
            raise NotImplementedError

        new_ctrlpts = bspline_curve.control_points[bspline_curve.degree:
                                                   -bspline_curve.degree]
        new_multiplicities = bspline_curve.knot_multiplicities[1:-1]
        # new_multiplicities = bspline_curve.knot_multiplicities[2:-5]
        new_multiplicities[-1] += 1
        new_multiplicities[0] += 1
        new_knots = bspline_curve.knots[1:-1]
        # new_knots = bspline_curve.knots[2:-5]
        new_knots = nurbs_helpers.standardize_knot_vector(new_knots)

        return BSplineCurve3D(degree=bspline_curve.degree,
                              control_points=new_ctrlpts,
                              knot_multiplicities=new_multiplicities,
                              knots=new_knots,
                              weights=None,
                              name=bspline_curve.name)

    def cut_before(self, parameter: float):
        """
        Returns the right side of the split curve at a given parameter.

        :param parameter: parameter value that specifies where to split the curve.
        :type parameter: float
        """
        # Is a value of parameter below 4e-3 a real need for precision ?
        if math.isclose(parameter, 0, abs_tol=4e-3):
            return self
        if math.isclose(parameter, 1, abs_tol=4e-3):
            return self.reverse()
        #     raise ValueError('Nothing will be left from the BSplineCurve3D')

        curves = volmdlr.nurbs.operations.split_curve(self, round(parameter, 7))
        return curves[1]

    def cut_after(self, parameter: float):
        """
        Returns the left side of the split curve at a given parameter.

        :param parameter: parameter value that specifies where to split the curve.
        :type parameter: float
        """
        # Is a value of parameter below 4e-3 a real need for precision ?
        if math.isclose(parameter, 0, abs_tol=1e-6):
            #     # raise ValueError('Nothing will be left from the BSplineCurve3D')
            #     curves = operations.split_curve(operations.refine_knotvector(self.curve, [4]), parameter)
            #     return self.from_geomdl_curve(curves[0])
            return self.reverse()
        if math.isclose(parameter, 1, abs_tol=4e-3):
            return self
        curves = volmdlr.nurbs.operations.split_curve(self, round(parameter, 7))
        return curves[0]

    def insert_knot(self, knot: float, num: int = 1):
        """
        Returns a new BSplineCurve3D.

        """
        return volmdlr.nurbs.operations.insert_knot_curve(self, [knot], num=[num])

    # Copy paste du LineSegment3D
    def plot(self, ax=None, edge_style: EdgeStyle = EdgeStyle()):
        if ax is None:
            fig = plt.figure()
            ax = fig.add_subplot(111, projection='3d')

        x = [point.x for point in self.points]
        y = [point.y for point in self.points]
        z = [point.z for point in self.points]
        ax.plot(x, y, z, color=edge_style.color, alpha=edge_style.alpha)
        if edge_style.edge_ends:
            ax.plot(x, y, z, 'o', color=edge_style.color, alpha=edge_style.alpha)
        return ax

    def to_2d(self, plane_origin, x, y):
        """
        Transforms a BSplineCurve3D into an BSplineCurve2D, given a plane origin and an u and v plane vector.

        :param plane_origin: plane origin.
        :param x: plane u vector.
        :param y: plane v vector.
        :return: BSplineCurve2D.
        """
        control_points2d = [point.to_2d(plane_origin, x, y) for point in
                            self.control_points]
        return BSplineCurve2D(self.degree, control_points2d,
                              self.knot_multiplicities, self.knots,
                              self.weights, self.name)

    def curvature(self, u: float, point_in_curve: bool = False):
        """
        Returns the curvature of a curve and the point where it is located.
        """
        ders = self.derivatives(u, 3)  # 3 first derivative
        c1, c2 = ders[1], ders[2]
        denom = c1.cross(c2)
        if c1.is_close(volmdlr.O3D) or c2.is_close(volmdlr.O3D) or denom.norm() == 0.0:
            if point_in_curve:
                return 0., volmdlr.Point3D(*ders[0])
            return 0.
        r_c = ((c1.norm()) ** 3) / denom.norm()
        point = volmdlr.Point3D(*ders[0])
        if point_in_curve:
            return 1 / r_c, point
        return 1 / r_c

    def global_maximum_curvature(self, nb_eval: int = 21, point_in_curve: bool = False):
        """
        Returns the global maximum curvature of a curve and the point where it is located.
        """
        check = [i / (nb_eval - 1) for i in range(nb_eval)]
        curvatures = []
        for u in check:
            curvatures.append(self.curvature(u, point_in_curve))
        return curvatures

    def maximum_curvature(self, point_in_curve: bool = False):
        """
        Returns the maximum curvature of a curve and the point where it is located.
        """
        if point_in_curve:
            maximum_curvarture, point = max(self.global_maximum_curvature(nb_eval=21, point_in_curve=point_in_curve))
            return maximum_curvarture, point
        maximum_curvarture = max(self.global_maximum_curvature(nb_eval=21, point_in_curve=point_in_curve))
        return maximum_curvarture

    def minimum_radius(self, point_in_curve=False):
        """
        Returns the minimum curvature radius of a curve and the point where it is located.
        """
        if point_in_curve:
            maximum_curvarture, point = self.maximum_curvature(point_in_curve)
            return 1 / maximum_curvarture, point
        maximum_curvarture = self.maximum_curvature(point_in_curve)
        return 1 / maximum_curvarture

    # def global_minimum_curvature(self, nb_eval: int = 21):
    #     check = [i / (nb_eval - 1) for i in range(nb_eval)]
    #     radius = []
    #     for u in check:
    #         radius.append(self.minimum_curvature(u))
    #     return radius

    def triangulation(self):
        """Triangulation method for a BSplineCurve3D."""
        return None

    def linesegment_intersections(self, linesegment3d: LineSegment3D, abs_tol: float = 1e-6):
        """
        Calculates intersections between a BSplineCurve3D and a LineSegment3D.

        :param linesegment3d: linesegment to verify intersections.
        :return: list with the intersections points.
        """
        if not self.bounding_box.bbox_intersection(linesegment3d.bounding_box):
            return []
        intersection_section_pairs = self._get_intersection_sections(linesegment3d)
        intersections = []
        for bspline, edge2_ in intersection_section_pairs:
            intersections_points = bspline.get_linesegment_intersections(edge2_)
            for inter in intersections_points:
                if not volmdlr.core.point_in_list(inter, intersections):
                    intersections.append(inter)
        return intersections

    def arc_intersections(self, arc, abs_tol=1e-6):
        """
        Calculates intersections between a BSpline Curve 3D and an arc 3D.

        :param arc: arc to verify intersections.
        :param abs_tol: tolerance.
        :return: list with the intersections points.
        """
        if self.bounding_box.distance_to_bbox(arc.bounding_box) > abs_tol:
            return []
        return self._generic_edge_intersections(arc, abs_tol)

    def is_shared_section_possible(self, other_bspline2, tol):
        """
        Verifies if it there is any possibility of the two bsplines share a section.

        :param other_bspline2: other bspline.
        :param tol: tolerance used.
        :return: True or False.
        """
        if self.bounding_box.distance_to_bbox(other_bspline2.bounding_box) > tol:
            return False
        return True

    def sweep(self, *args):
        """
        Bspline 3D is used as path for sweeping given section through it.

        :return:
        """
        new_faces = []
        tangents = []
        section_contour2d, _ = args
        for k, _ in enumerate(self.points):
            position = k / (len(self.points) - 1)
            tangents.append(self.unit_direction_vector(position * self.length()))

        contours = []
        for point, tan in zip(self.points, tangents):
            normal = tan.deterministic_unit_normal_vector()
            v_vector = tan.cross(normal)
            section_contour3d = section_contour2d.to_3d(point, normal, v_vector)
            contours.append(section_contour3d)

        polys = [volmdlr.wires.ClosedPolygon3D(c.discretization_points(number_points=36)) for c in contours]

        size_v, size_u = len(polys[0].points), len(polys)
        degree_u, degree_v = 3, 3

        points_3d = []
        for poly in polys:
            points_3d.extend(poly.points)

        bspline_surface3d = volmdlr.surfaces.BSplineSurface3D.from_points_interpolation(points_3d, size_u,
                                                                                       size_v,degree_u, degree_v)

        outer_contour = volmdlr.wires.Contour2D([volmdlr.edges.LineSegment2D(volmdlr.O2D, volmdlr.X2D),
                                                 volmdlr.edges.LineSegment2D(
                                                     volmdlr.X2D, volmdlr.X2D + volmdlr.Y2D),
                                                 volmdlr.edges.LineSegment2D(
                                                     volmdlr.X2D + volmdlr.Y2D, volmdlr.Y2D),
                                                 volmdlr.edges.LineSegment2D(volmdlr.Y2D, volmdlr.O2D)])
        surf2d = volmdlr.surfaces.Surface2D(outer_contour, [])

        bsface3d = volmdlr.faces.BSplineFace3D(bspline_surface3d, surf2d)
        new_faces.append(bsface3d)
        return new_faces

    def revolution(self, axis_point, axis, angle):
        """
        Returns the face generated by the revolution of the BSpline Curve 3D.
        """
        surface = volmdlr.surfaces.RevolutionSurface3D(self, axis_point, axis)
        face = volmdlr.faces.RevolutionFace3D.from_surface_rectangular_cut(surface, 0, angle, 0, self.length())
        return face


class BezierCurve3D(BSplineCurve3D):
    """
    A class for 3-dimensional Bézier curves.

    :param degree: The degree of the Bézier curve
    :type degree: int
    :param control_points: A list of 3-dimensional points
    :type control_points: List[:class:`volmdlr.Point3D`]
    :param name: The name of the B-spline curve. Default value is ''
    :type name: str, optional
    """

    def __init__(self, degree: int, control_points: List[volmdlr.Point3D],
                 name: str = ''):
        knotvector = nurbs_helpers.generate_knot_vector(degree,
                                                    len(control_points))
        knot_multiplicity = [1] * len(knotvector)

        BSplineCurve3D.__init__(self, degree, control_points,
                                knot_multiplicity, knotvector,
                                None, name)


class Arc3D(ArcMixin, Edge):
    """
    An arc is defined by a starting point, an end point and an interior point.

    """

    def __init__(self, circle, start, end, name=''):
        ArcMixin.__init__(self, circle, start=start, end=end)
        Edge.__init__(self, start=start, end=end, name=name)
        self._angle = None
        self.frame = self.circle.frame
        self.radius = self.circle.radius
        self.angle_start, self.angle_end = self.get_start_end_angles()
        self._bbox = None

    def __hash__(self):
        return hash(('arc3d', self.circle, self.start, self.end, self.is_trigo))

    def __eq__(self, other_arc):
        if self.__class__.__name__ != other_arc.__class__.__name__:
            return False
        return (self.circle == other_arc.circle and self.start == other_arc.start
                and self.end == other_arc.end and self.is_trigo == other_arc.is_trigo)

    def to_dict(self, use_pointers: bool = False, memo=None, path: str = '#', id_method=True, id_memo=None):
        """Saves the object parameters into a dictionary."""
        dict_ = self.base_dict()
        dict_['circle'] = self.circle.to_dict(use_pointers=use_pointers, memo=memo,
                                              id_method=id_method, id_memo=id_memo, path=path + '/circle')
        dict_['start'] = self.start.to_dict(use_pointers=use_pointers, memo=memo,
                                            id_method=id_method, id_memo=id_memo, path=path + '/start')
        dict_['end'] = self.end.to_dict(use_pointers=use_pointers, memo=memo,
                                        id_method=id_method, id_memo=id_memo, path=path + '/end')
        return dict_

    def _arc_point_angle(self, point):
        """Helper function to calculate the angle of point on a trigonometric arc."""
        local_start_point = self.circle.frame.global_to_local_coordinates(point)
        u1, u2 = local_start_point.x / self.radius, local_start_point.y / self.radius
        point_angle = volmdlr.geometry.sin_cos_angle(u1, u2)
        return point_angle

    def get_arc_point_angle(self, point):
        """Returns the angle of point on a trigonometric arc."""
        point_theta = self._arc_point_angle(point)
        if self.angle_start > point_theta:
            point_theta += volmdlr.TWO_PI
        return point_theta

    def get_start_end_angles(self):
        """Returns the start and end angle of the arc."""
        start_angle = self._arc_point_angle(self.start)
        end_angle = self._arc_point_angle(self.end)
        if start_angle >= end_angle:
            end_angle += volmdlr.TWO_PI
        return start_angle, end_angle

    @property
    def bounding_box(self):
        """Bounding box for Arc 3D."""
        if not self._bbox:
            self._bbox = self.get_bounding_box()
        return self._bbox

    @bounding_box.setter
    def bounding_box(self, new_bounding_box):
        self._bbox = new_bounding_box

    def get_bounding_box(self):
        """
        Calculates the bounding box of the Arc3D.

        :return: Bounding Box object.
        """
        # TODO: implement exact calculation

        points = self.discretization_points(angle_resolution=5)
        xmin = min(point.x for point in points)
        xmax = max(point.x for point in points)
        ymin = min(point.y for point in points)
        ymax = max(point.y for point in points)
        zmin = min(point.z for point in points)
        zmax = max(point.z for point in points)
        return volmdlr.core.BoundingBox(xmin, xmax, ymin, ymax, zmin, zmax)

    @classmethod
    def from_angle(cls, start: volmdlr.Point3D, angle: float,
                   axis_point: volmdlr.Point3D, axis: volmdlr.Vector3D):
        """Gives the arc3D from a start, an angle and an axis."""
        start_gen = start
        end_gen = start_gen.rotation(axis_point, axis, angle)
        line = volmdlr_curves.Line3D(axis_point, axis_point + axis)
        center, _ = line.point_projection(start)
        radius = center.point_distance(start)
        u = start - center
        v = axis.cross(u)
        circle = volmdlr.curves.Circle3D(volmdlr.Frame3D(center, u, v, axis), radius)
        if angle == volmdlr.TWO_PI:
            return circle
        return cls(circle, start_gen, end_gen)

    @classmethod
    def from_3_points(cls, point1, point2, point3):
        """
        Creates an Arc 3d using three points.

        :param point1: start point.
        :param point2: interior point.
        :param point3: end point.
        :return: Arc 3D.
        """
        circle = volmdlr_curves.Circle3D.from_3_points(point1, point2, point3)
        arc = cls(circle, point1, point3)
        return arc

    @property
    def angle(self):
        """
        Arc angle property.

        :return: arc angle.
        """
        if not self._angle:
            self._angle = self.angle_end - self.angle_start
        return self._angle

    @property
    def points(self):
        return [self.start, self.end]

    def get_reverse(self):
        """
        Defines a new Arc3D, identical to self, but in the opposite direction.

        """
        circle3d = self.circle.reverse()
        return self.__class__(circle3d, self.end, self.start, self.name + '_reverse')

    def abscissa(self, point: volmdlr.Point3D, tol: float = 1e-6):
        """
        Calculates the abscissa given a point in the Arc3D.

        :param point: point to calculate the abscissa.
        :param tol: (Optional) Confusion distance to consider points equal. Default 1e-6.
        :return: corresponding abscissa.
        """
        if point.point_distance(self.start) <= tol:
            return 0
        if point.point_distance(self.end) <= tol:
            return self.length()
        point_theta = self.get_arc_point_angle(point)
        if not self.angle_start <= point_theta <= self.angle_end:
            raise ValueError(f"{point} not in Arc3D.")
        return self.radius * abs(point_theta - self.angle_start)

    def point_at_abscissa(self, abscissa):
        """
        Calculates a point in the Arc3D at a given abscissa.

        :param abscissa: abscissa where in the curve the point should be calculated.
        :return: Corresponding point.
        """
        if abscissa > self.length() + 1e-6:
            raise ValueError(f"{abscissa} abscissa is not on the curve. max length of arc is {self.length()}.")
        return self.start.rotation(self.circle.center, self.circle.normal, abscissa / self.radius)

    def direction_vector(self, abscissa):
        """
        Calculates a direction vector at a given abscissa of the Arc3D.

        :param abscissa: abscissa where in the curve the direction vector should be calculated.
        :return: Corresponding direction vector.
        """
        normal_vector = self.normal_vector(abscissa)
        tangent = normal_vector.cross(self.circle.normal)
        return tangent

    def rotation(self, center: volmdlr.Point3D,
                 axis: volmdlr.Vector3D, angle: float):
        """
        Arc3D rotation.

        :param center: rotation center
        :param axis: rotation axis
        :param angle: angle rotation
        :return: a new rotated Arc3D
        """
        circle = self.circle.rotation(center, axis, angle)
        new_start = self.start.rotation(center, axis, angle)
        new_end = self.end.rotation(center, axis, angle)
        return Arc3D(circle, new_start, new_end, name=self.name)

    def translation(self, offset: volmdlr.Vector3D):
        """
        Arc3D translation.

        :param offset: translation vector.
        :return: A new translated Arc3D.
        """
        new_circle = self.circle.translation(offset)
        new_start = self.start.translation(offset)
        new_end = self.end.translation(offset)
        return Arc3D(new_circle, new_start, new_end, name=self.name)

    def frame_mapping(self, frame: volmdlr.Frame3D, side: str):
        """
        Changes vector frame_mapping and return a new Arc3D.

        side = 'old' or 'new'
        """
        new_circle = self.circle.frame_mapping(frame, side)
        new_start = self.start.frame_mapping(frame, side)
        new_end = self.end.frame_mapping(frame, side)
        return Arc3D(new_circle, new_start, new_end, name=self.name)

    def plot(self, ax=None, edge_style: EdgeStyle = EdgeStyle()):
        """Plot method for Arc 3D using Matplotlib."""
        if ax is None:
            ax = plt.figure().add_subplot(111, projection='3d')
        ax = vm_common_operations.plot_from_discretization_points(
            ax, edge_style=edge_style, element=self, number_points=25)
        if edge_style.edge_ends:
            self.start.plot(ax=ax, color='r')
            self.end.plot(ax=ax, color='b')

        if edge_style.edge_direction:
            x, y, z = self.point_at_abscissa(0.5 * self.length())
            u, v, w = 0.05 * self.unit_direction_vector(0.5 * self.length())
            ax.quiver(x, y, z, u, v, w, length=self.length() / 100,
                      arrow_length_ratio=5, normalize=True,
                      pivot='tip', color=edge_style.color)
        return ax

    def plot2d(self, center: volmdlr.Point3D = volmdlr.O3D,
               x3d: volmdlr.Vector3D = volmdlr.X3D, y3d: volmdlr.Vector3D = volmdlr.Y3D,
               ax=None, color='k'):

        if ax is None:
            fig = plt.figure()
            ax = fig.add_subplot(111, projection='3d')

        # TODO: Enhance this plot
        length = self.length()
        x = []
        y = []
        for i in range(30):
            point = self.point_at_abscissa(i / 29. * length)
            xi, yi = point.plane_projection2d(center, x3d, y3d)
            x.append(xi)
            y.append(yi)
        ax.plot(x, y, color=color)

        return ax

    def copy(self, *args, **kwargs):
        return Arc3D(self.circle.copy(), self.start.copy(), self.end.copy())

    def to_2d(self, plane_origin, x, y):
        """
        Transforms a Arc3D into an Arc2D, given a plane origin and an u and v plane vector.

        :param plane_origin: plane origin.
        :param x: plane u vector.
        :param y: plane v vector.
        :return: Arc2D.
        """
        circle2d = self.circle.to_2d(plane_origin, x, y)
        point_start = self.start.to_2d(plane_origin, x, y)
        point_interior = self.middle_point().to_2d(plane_origin, x, y)
        point_end = self.end.to_2d(plane_origin, x, y)
        arc = Arc2D(circle2d, point_start, point_end, self.is_trigo, name=self.name)
        if not arc.point_belongs(point_interior):
            arc = Arc2D(circle2d, point_start, point_end, False, name=self.name)
        return arc

    def minimum_distance_points_arc(self, other_arc):
        """Calculates the minimum distance points between two arcs."""
        u1 = self.start - self.circle.center
        u1.normalize()
        u2 = self.circle.normal.cross(u1)

        w = other_arc.circle.center - self.circle.center

        u3 = other_arc.start - other_arc.circle.center
        u3.normalize()
        u4 = other_arc.circle.normal.cross(u3)

        radius1, radius2 = self.radius, other_arc.radius

        a, b, c, d = u1.dot(u1), u1.dot(u2), u1.dot(u3), u1.dot(u4)
        e, f, g = u2.dot(u2), u2.dot(u3), u2.dot(u4)
        h, i = u3.dot(u3), u3.dot(u4)
        j = u4.dot(u4)
        k, l, m, n, o = w.dot(u1), w.dot(u2), w.dot(u3), w.dot(u4), w.dot(w)

        def distance_squared(x):
            return (a * ((math.cos(x[0])) ** 2) * radius1 ** 2 + e * (
                    (math.sin(x[0])) ** 2) * radius1 ** 2
                    + o + h * ((math.cos(x[1])) ** 2) * radius2 ** 2 + j * (
                            (math.sin(x[1])) ** 2) * radius2 ** 2
                    + b * math.sin(2 * x[0]) * radius1 ** 2 - 2 * radius1 * math.cos(
                        x[0]) * k
                    - 2 * radius1 * radius2 * math.cos(x[0]) * math.cos(x[1]) * c
                    - 2 * radius1 * radius2 * math.cos(x[0]) * math.sin(
                        x[1]) * d - 2 * radius1 * math.sin(x[0]) * l
                    - 2 * radius1 * radius2 * math.sin(x[0]) * math.cos(x[1]) * f
                    - 2 * radius1 * radius2 * math.sin(x[0]) * math.sin(
                        x[1]) * g + 2 * radius2 * math.cos(x[1]) * m
                    + 2 * radius2 * math.sin(x[1]) * n + i * math.sin(
                        2 * x[1]) * radius2 ** 2)

        x01 = npy.array([self.angle / 2, other_arc.angle / 2])

        res1 = least_squares(distance_squared, x01, bounds=[(0, 0), (self.angle, other_arc.angle)])

        point1 = self.point_at_abscissa(res1.x[0] * radius1)
        point2 = other_arc.point_at_abscissa(res1.x[1] * radius2)

        return point1, point2

    def distance_linesegment(self, linesegment3d, return_points=False):
        """
        Gets the minimum distance between an Arc 3D and Line Segment 3D.

        :param linesegment3d: other line segment 3d.
        :param return_points: boolean to decide weather to return the corresponding minimal distance points or not.
        :return: minimum distance / minimal distance with corresponding points.
        """
        point1, point2 = vm_common_operations.minimum_distance_points_circle3d_linesegment3d(self, linesegment3d)
        if return_points:
            return point1.point_distance(point2), point1, point2
        return point1.point_distance(point2)

    def distance_arc(self, arc3d, return_points=False):
        """
        Gets the minimum distance between two Arcs 3D.

        :param arc3d: other arc 3d.
        :param return_points: boolean to decide weather to return the corresponding minimal distance points or not.
        :return: minimum distance / minimal distance with corresponding points.
        """
        p1, p2 = self.minimum_distance_points_arc(arc3d)
        if return_points:
            return p1.point_distance(p2), p1, p2
        return p1.point_distance(p2)

    def extrusion(self, extrusion_vector):
        """Extrudes an arc 3d in the given extrusion vector direction."""
        if self.circle.normal.is_colinear_to(extrusion_vector):
            u = self.start - self.circle.center
            u.normalize()
            w = extrusion_vector.copy()
            w.normalize()
            v = w.cross(u)
            arc2d = self.to_2d(self.circle.center, u, v)
            angle1, angle2 = arc2d.angle1, arc2d.angle2
            if angle2 < angle1:
                angle2 += volmdlr.TWO_PI
            cylinder = volmdlr.surfaces.CylindricalSurface3D(
                volmdlr.Frame3D(self.circle.center, u, v, w),
                self.radius
            )
            return [volmdlr.faces.CylindricalFace3D.from_surface_rectangular_cut(
                cylinder, angle1, angle2, 0., extrusion_vector.norm())]
        raise NotImplementedError(f'Elliptic faces not handled: dot={self.circle.normal.dot(extrusion_vector)}')

    def revolution(self, axis_point: volmdlr.Point3D, axis: volmdlr.Vector3D,
                   angle: float):
        line3d = volmdlr_curves.Line3D(axis_point, axis_point + axis)
        tore_center, _ = line3d.point_projection(self.circle.center)

        # Sphere
        if math.isclose(tore_center.point_distance(self.circle.center), 0.,
                        abs_tol=1e-6):

            start_p, _ = line3d.point_projection(self.start)
            u = self.start - start_p

            if math.isclose(u.norm(), 0, abs_tol=1e-6):
                end_p, _ = line3d.point_projection(self.end)
                u = self.end - end_p
                if math.isclose(u.norm(), 0, abs_tol=1e-6):
                    interior_p, _ = line3d.point_projection(self.middle_point())
                    u = self.middle_point - interior_p

            u.normalize()
            v = axis.cross(u)
            arc2d = self.to_2d(self.circle.center, u, axis)

            surface = volmdlr.surfaces.SphericalSurface3D(
                volmdlr.Frame3D(self.circle.center, u, v, axis), self.radius)

            return [volmdlr.faces.SphericalFace3D.from_surface_rectangular_cut(surface, 0, angle,
                                                                               arc2d.angle1, arc2d.angle2)]

        # Toroidal
        u = self.circle.center - tore_center
        u.normalize()
        v = axis.cross(u)
        if not math.isclose(self.circle.normal.dot(u), 0., abs_tol=1e-6):
            raise NotImplementedError(
                'Outside of plane revolution not supported')

        radius = tore_center.point_distance(self.circle.center)
        # from volmdlr import surfaces, faces
        surface = volmdlr.surfaces.ToroidalSurface3D(
            volmdlr.Frame3D(tore_center, u, v, axis), radius,
            self.radius)
        arc2d = self.to_2d(tore_center, u, axis)
        return [volmdlr.faces.ToroidalFace3D.from_surface_rectangular_cut(
            surface, 0, angle, arc2d.angle1, arc2d.angle2)]

    def to_step(self, current_id, surface_id=None):
        """
        Converts the object to a STEP representation.

        :param current_id: The ID of the last written primitive.
        :type current_id: int
        :return: The STEP representation of the object and the last ID.
        :rtype: tuple[str, list[int]]
        """
        content, frame_id = self.circle.frame.to_step(current_id)
        curve_id = frame_id + 1
        content += f"#{curve_id} = CIRCLE('{self.name}', #{frame_id}, {self.radius * 1000});\n"

        current_id = curve_id
        start_content, start_id = self.start.to_step(current_id, vertex=True)
        end_content, end_id = self.end.to_step(start_id + 1, vertex=True)
        content += start_content + end_content
        current_id = end_id + 1
        content += f"#{current_id} = EDGE_CURVE('{self.name}',#{start_id},#{end_id},#{curve_id},.T.);\n"
        return content, current_id

    def point_belongs(self, point, abs_tol: float = 1e-6):
        """
        Check if a point 3d belongs to the arc_3d or not.

        :param point: point to be verified is on arc.
        :param abs_tol: tolerance allowed.
        :return: True if point is on Arc, False otherwise.
        """
        # point_local_coordinates = self.circle.frame.global_to_local_coordinates(point)
        if not math.isclose(point.point_distance(self.circle.center), self.radius, abs_tol=abs_tol):
            return False
        vector = point - self.circle.center
        if not math.isclose(vector.dot(self.circle.frame.w), 0.0, abs_tol=abs_tol):
            return False
        point_theta = self.get_arc_point_angle(point)
        if not self.angle_start <= point_theta <= self.angle_end:
            return False
        return True

    def triangulation(self):
        """
        Triangulation for an Arc3D.

        """
        return None

    def line_intersections(self, line3d: volmdlr_curves.Line3D):
        """
        Calculates intersections between an Arc3D and a Line3D.

        :param line3d: line to verify intersections.
        :return: list with intersections points between line and Arc3D.
        """
        if line3d.point_belongs(self.start):
            return [self.start]
        if line3d.point_belongs(self.end):
            return [self.end]
        circle3d_lineseg_inters = vm_utils_intersections.circle_3d_line_intersections(self.circle, line3d)
        linesegment_intersections = []
        for intersection in circle3d_lineseg_inters:
            if self.point_belongs(intersection, 1e-6):
                linesegment_intersections.append(intersection)
        return linesegment_intersections

    def linesegment_intersections(self, linesegment3d: LineSegment3D, abs_tol: float = 1e-6):
        """
        Calculates intersections between an Arc3D and a LineSegment3D.

        :param linesegment3d: linesegment to verify intersections.
        :param abs_tol: tolerance to be considered while validating an intersection.
        :return: list with intersections points between linesegment and Arc3D.
        """
        linesegment_intersections = []
        intersections = self.line_intersections(linesegment3d.line)
        for intersection in intersections:
            if linesegment3d.point_belongs(intersection):
                linesegment_intersections.append(intersection)
        return linesegment_intersections

    def arc_intersections(self, other_arc, abs_tol: 1e-6):
        """
        Calculates intersections between two Arc3D.

        :param other_arc: Arc 3D to verify intersections.
        :param abs_tol: tolerance.
        :return: list with intersections points between the two Arc3D.
        """
        circle_intersections = self.circle.circle_intersections(other_arc.circle)
        intersections = []
        for intersection in circle_intersections:
            if self.point_belongs(intersection, abs_tol) and other_arc.point_belongs(intersection, abs_tol):
                intersections.append(intersection)
        return intersections

    def arcellipse_intersections(self, arcellipse3d, abs_tol: float = 1e-6):
        """
        Calculates intersections between two Arc3D.

        :param arcellipse3d: ArcEllipse 3D to verify intersections.
        :param abs_tol: Tolerance.
        :return: List with intersections points between ArcEllipse3D and Arc3D.
        """
        ellipse_intersections = self.circle.ellipse_intersections(arcellipse3d.ellipse, abs_tol)
        intersections = []
        for intersection in ellipse_intersections:
            if self.point_belongs(intersection, abs_tol) and arcellipse3d.point_belongs(intersection, abs_tol):
                intersections.append(intersection)
        return intersections

    def complementary(self):
        """Creates the corresponding complementary arc."""
        return Arc3D(self.circle, self.end, self.start)

    def sweep(self, *args):
        """
        Arc 3D is used as path for sweeping given section through it.

        :return:
        """
        new_faces = []
        section_contour2d, section_contour3d = args
        if section_contour3d is None:
            start_tangent = self.unit_direction_vector(0.)
            normal = self.unit_normal_vector(0.)
            tangent_normal_orthonormal = start_tangent.cross(normal)
            section_contour3d = section_contour2d.to_3d(self.start, normal, tangent_normal_orthonormal)
        for contour_primitive in section_contour3d.primitives:
            new_faces.extend(contour_primitive.revolution(
                self.circle.center, self.circle.normal, self.angle))
        return new_faces


class FullArc3D(FullArcMixin, Arc3D):
    """
    An edge that starts at start_end, ends at the same point after having described a circle.

    """

    def __init__(self, circle: volmdlr.curves.Circle3D, start_end: volmdlr.Point3D,
                 name: str = ''):
        self._utd_frame = None
        self._bbox = None
        FullArcMixin.__init__(self, circle=circle, start_end=start_end)
        Arc3D.__init__(self, circle=circle, start=start_end, end=start_end, name=name)

    def __hash__(self):
        return hash(('Fullarc3D', self.circle, self.start_end))

    def __eq__(self, other_arc):
        return (self.circle == other_arc.circle) \
            and (self.start == other_arc.start)

    def copy(self, *args, **kwargs):
        return FullArc3D(self.circle.copy(), self.end.copy())

    def to_dict(self, use_pointers: bool = False, memo=None, path: str = '#'):
        dict_ = self.base_dict()
        dict_['circle'] = self.circle.to_dict(use_pointers=use_pointers, memo=memo, path=path + '/circle')
        dict_['angle'] = self.angle
        dict_['is_trigo'] = self.is_trigo
        dict_['start_end'] = self.start.to_dict(use_pointers=use_pointers, memo=memo, path=path + '/start_end')
        dict_['name'] = self.name
        return dict_

    def to_2d(self, plane_origin, x, y):
        """
        Transforms a FullArc3D into an FullArc2D, given a plane origin and an u and v plane vector.

        :param plane_origin: plane origin.
        :param x: plane u vector.
        :param y: plane v vector.
        :return: FullArc2D.
        """
        circle = self.circle.to_2d(plane_origin, x, y)
        start_end = self.start.to_2d(plane_origin, x, y)
        return FullArc2D(circle, start_end)

    def to_step(self, current_id, surface_id=None):
        """Exports to STEP format."""
        content, frame_id = self.circle.frame.to_step(current_id)
        # Not calling Circle3D.to_step because of circular imports
        u = self.start - self.circle.center
        u.normalize()
        curve_id = frame_id + 1
        # Not calling Circle3D.to_step because of circular imports
        content += f"#{curve_id} = CIRCLE('{self.name}',#{frame_id},{self.radius * 1000});\n"

        point1 = (self.circle.center + u * self.radius).to_point()

        p1_content, p1_id = point1.to_step(curve_id, vertex=True)
        content += p1_content

        edge_curve = p1_id + 1
        content += f"#{edge_curve} = EDGE_CURVE('{self.name}',#{p1_id},#{p1_id},#{curve_id},.T.);\n"

        return content, edge_curve

    def plot(self, ax=None, edge_style: EdgeStyle = EdgeStyle(), show_frame=False):
        if ax is None:
            ax = plt.figure().add_subplot(111, projection='3d')
        if show_frame:
            self.circle.frame.plot(ax, ratio=self.radius)
        ax = vm_common_operations.plot_from_discretization_points(
            ax, edge_style=edge_style, element=self, number_points=25, close_plot=True)
        if edge_style.edge_ends:
            self.start.plot(ax=ax)
            self.end.plot(ax=ax)
        if edge_style.edge_direction:
            half_length = 0.5 * self.length()
            x, y, z = self.point_at_abscissa(half_length)
            tangent = self.unit_direction_vector(half_length)
            arrow_length = 0.15 * half_length
            ax.quiver(x, y, z, *arrow_length * tangent, pivot='tip')

        return ax

    def rotation(self, center: volmdlr.Point3D, axis: volmdlr.Vector3D, angle: float):
        """
        Rotates the FullArc3D object around a specified axis by a given angle.

        :param center: The center point of rotation.
        :type center: (volmdlr.Point3D)
        :param axis: The axis of rotation.
        :type axis: (volmdlr.Vector3D)
        :param angle: The angle of rotation in radians.
        :type angle: (float)

        :return: A new FullArc3D object that is the result of the rotation.
        :rtype: FullArc3D:
        """
        new_start_end = self.start.rotation(center, axis, angle)
        new_circle = self.circle.rotation(center, axis, angle)
        return FullArc3D(new_circle, new_start_end, name=self.name)

    def translation(self, offset: volmdlr.Vector3D):
        """
        Translates the FullArc3D object by a specified offset.

        :param offset: The translation offset vector.
        :type offset: (volmdlr.Vector3D).
        :return: A new FullArc3D object that is the result of the translation.
        :rtype: FullArc3D.
        """
        new_start_end = self.start.translation(offset)
        new_circle = self.circle.translation(offset)
        return FullArc3D(new_circle, new_start_end, name=self.name)

    def frame_mapping(self, frame: volmdlr.Frame3D, side: str):
        """
        Changes vector frame_mapping and return a new FullArc3D.

        side = 'old' or 'new'
        """
        new_circle = self.circle.frame_mapping(frame, side)
        new_start_end = self.start_end.frame_mapping(frame, side)
        return FullArc3D(new_circle, new_start_end, name=self.name)

    def linesegment_intersections(self, linesegment3d: LineSegment3D):
        """
        Calculates the intersections between a full arc 3d and a line segment 3d.

        :param linesegment3d: linesegment 3d to verify intersections.
        :return: list of points 3d, if there are any intersections, an empty list if otherwise.
        """
        distance_center_lineseg = linesegment3d.point_distance(self.circle.frame.origin)
        if distance_center_lineseg > self.radius:
            return []
        return self.circle.linesegment_intersections(linesegment3d)

    def get_reverse(self):
        """
        Defines a new FullArc3D, identical to self, but in the opposite direction.

        """
        circle = self.circle.reverse()
        return self.__class__(circle, self.start_end)

    def point_belongs(self, point: volmdlr.Point3D, abs_tol: float = 1e-6):
        """
        Returns if given point belongs to the FullArc3D.
        """
        distance = point.point_distance(self.circle.center)
        vec = volmdlr.Vector3D(*point - self.circle.center)
        dot = self.circle.normal.dot(vec)
        return math.isclose(distance, self.radius, abs_tol=abs_tol) \
            and math.isclose(dot, 0, abs_tol=abs_tol)

    @classmethod
    def from_3_points(cls, point1, point2, point3):
        fullarc = cls(volmdlr_curves.Circle3D.from_3_points(point1, point2, point3), point1)
        return fullarc

    def split(self, split_point, tol: float = 1e-6):
        """
        Splits the circle into two arcs at a given point.

        :param split_point: splitting point.
        :param tol: tolerance.
        :return: list of two arcs.
        """
        if split_point.is_close(self.start, tol) or split_point.is_close(self.end, tol):
            raise ValueError("Point should be different of start and end.")
        if not self.point_belongs(split_point, 1e-5):
            raise ValueError("Point not on the circle.")
        return [Arc3D(self.circle, self.start, split_point),
                Arc3D(self.circle, split_point, self.end)]

    @classmethod
    def from_center_normal(cls, center: volmdlr.Point3D, normal: volmdlr.Vector3D, start_end: volmdlr.Point3D):
        u_vector = normal.deterministic_unit_normal_vector()
        v_vector = normal.cross(u_vector)
        circle = volmdlr_curves.Circle3D(volmdlr.Frame3D(center, u_vector, v_vector, normal),
                                         center.point_distance(start_end))
        return cls(circle, start_end)

    @classmethod
    def from_curve(cls, circle, start_end=None):
        """
        Initialize a full arc from a circle.
        """
        if start_end is None:
            start_end = circle.center + circle.frame.u * circle.radius
        return cls(circle, start_end)


class ArcEllipse3D(Edge):
    """
    An arc is defined by a starting point, an end point and an interior point.

    """

    def __init__(self, ellipse: volmdlr_curves.Ellipse3D, start: volmdlr.Point3D, end: volmdlr.Point3D, name=''):
        Edge.__init__(self, start=start, end=end, name=name)
        self.ellipse = ellipse
        self.angle_start, self.angle_end = self.get_start_end_angles()
        self.angle = self.angle_end - self.angle_start
        self.center = ellipse.center
        self._self_2d = None
        self._length = None
        self._bbox = None

    def get_start_end_angles(self):
        local_start_point = self.ellipse.frame.global_to_local_coordinates(self.start)
        u1, u2 = local_start_point.x / self.ellipse.major_axis, local_start_point.y / self.ellipse.minor_axis
        start_angle = volmdlr.geometry.sin_cos_angle(u1, u2)
        local_end_point = self.ellipse.frame.global_to_local_coordinates(self.end)
        u1, u2 = local_end_point.x / self.ellipse.major_axis, local_end_point.y / self.ellipse.minor_axis
        end_angle = volmdlr.geometry.sin_cos_angle(u1, u2)
        if math.isclose(end_angle, 0.0, abs_tol=1e-6):
            end_angle = volmdlr.TWO_PI
        return start_angle, end_angle

    @property
    def self_2d(self):
        if not self._self_2d:
            self._self_2d = self.to_2d(self.ellipse.center, self.ellipse.frame.u, self.ellipse.frame.v)
        return self._self_2d

    def discretization_points(self, *, number_points: int = None, angle_resolution: int = 20):
        """
        Discretization of a Contour to have "n" points.

        :param number_points: the number of points (including start and end points)
             if unset, only start and end will be returned
        :param angle_resolution: if set, the sampling will be adapted to have a controlled angular distance. Useful
            to mesh an arc
        :return: a list of sampled points
        """
        if not number_points:
            if not angle_resolution:
                number_points = 2
            else:
                number_points = math.ceil(angle_resolution * abs(0.5 * self.angle / math.pi)) + 1
        angle_end = self.angle_end
        angle_start = self.angle_start
        if self.angle_start == self.angle_end:
            angle_start = 0
            angle_end = 2 * math.pi
        else:
            if angle_end < angle_start:
                angle_end = self.angle_end + volmdlr.TWO_PI

        discretization_points = [self.ellipse.frame.local_to_global_coordinates(
            volmdlr.Point3D(self.ellipse.major_axis * math.cos(angle),
                            self.ellipse.minor_axis * math.sin(angle), 0))
            for angle in npy.linspace(angle_start, angle_end, number_points)]
        return discretization_points

    def to_2d(self, plane_origin, x, y):
        """
        Transforms an Arc Ellipse 3D into an Arc Ellipse 2D, given a plane origin and an u and v plane vector.

        :param plane_origin: plane origin.
        :param x: plane u vector.
        :param y: plane v vector.
        :return: ArcEllipse2D.
        """
        point_start2d = self.start.to_2d(plane_origin, x, y)
        point_end2d = self.end.to_2d(plane_origin, x, y)
        ellipse2d = self.ellipse.to_2d(plane_origin, x, y)
        return ArcEllipse2D(ellipse2d, point_start2d, point_end2d)

    def length(self):
        """Computes the length."""
        if not self._length:
            self._length = self.self_2d.length()
        return self._length

    def normal_vector(self, abscissa):
        return self.direction_vector(abscissa).deterministic_normal_vector()

    def direction_vector(self, abscissa):
        direction_vector_2d = self.self_2d.direction_vector(abscissa)
        direction_vector_3d = direction_vector_2d.to_3d(
            self.ellipse.center, self.ellipse.frame.u, self.ellipse.frame.v)
        return direction_vector_3d

    def abscissa(self, point: volmdlr.Point3D, tol: float = 1e-6):
        """
        Calculates the abscissa a given point.

        :param point: point to calculate abscissa.
        :param tol: tolerance allowed.
        :return: abscissa
        """
        if point.point_distance(self.start) < tol:
            return 0
        point2d = point.to_2d(self.ellipse.center, self.ellipse.major_dir, self.ellipse.minor_dir)
        return self.self_2d.abscissa(point2d)

    def plot(self, ax=None, edge_style: EdgeStyle = EdgeStyle()):
        """Plot the arc ellipse."""
        if ax is None:
            ax = plt.figure().add_subplot(111, projection='3d')

        ax.plot([self.start[0]], [self.start[1]], [self.start[2]], c='r')
        ax.plot([self.end[0]], [self.end[1]], [self.end[2]], c='b')
        ax = vm_common_operations.plot_from_discretization_points(
            ax, edge_style=edge_style, element=self, number_points=25)
        if edge_style.edge_ends:
            self.start.plot(ax, 'r')
            self.end.plot(ax, 'b')
        return ax

    def plot2d(self, x3d: volmdlr.Vector3D = volmdlr.X3D, y3d: volmdlr.Vector3D = volmdlr.Y3D,
               ax=None, color='k'):
        """
        Plot 2d for an arc ellipse 3d.

        """
        if ax is None:
            fig = plt.figure()
            ax = fig.add_subplot(111, projection='3d')

        # TODO: Enhance this plot
        length = self.length()
        x = []
        y = []
        number_points = 30
        for i in range(number_points):
            point = self.point_at_abscissa(i / (number_points - 1) * length)
            xi, yi = point.plane_projection2d(x3d, y3d)
            x.append(xi)
            y.append(yi)
        ax.plot(x, y, color=color)
        return ax

    def triangulation(self):
        """
        Triangulation for an ArcEllipse3D.

        """
        return None

    @property
    def bounding_box(self):
        """
        Getter Bounding Box for an arc ellipse 3d.

        :return: bounding box.
        """
        if not self._bbox:
            self._bbox = self.get_bounding_box()
        return self._bbox

    @bounding_box.setter
    def bounding_box(self, new_bounding_box):
        """
        Bounding Box setter.

        :param new_bounding_box: new bounding box.
        """
        self._bbox = new_bounding_box

    def get_bounding_box(self):
        """
        Calculates the bounding box of the Arc3D.

        :return: Bounding Box object.
        """
        # TODO: implement exact calculation

        points = self.discretization_points(angle_resolution=10)
        xmin = min(point.x for point in points)
        xmax = max(point.x for point in points)
        ymin = min(point.y for point in points)
        ymax = max(point.y for point in points)
        zmin = min(point.z for point in points)
        zmax = max(point.z for point in points)
        return volmdlr.core.BoundingBox(xmin, xmax, ymin, ymax, zmin, zmax)

    def rotation(self, center: volmdlr.Point3D, axis: volmdlr.Vector3D, angle: float):
        """
        Arc-Ellipse3D rotation.

        :param center: rotation center.
        :param axis: rotation axis.
        :param angle: angle rotation.
        :return: a new rotated Arc-Ellipse3D.
        """
        new_start = self.start.rotation(center, axis, angle)
        new_end = self.end.rotation(center, axis, angle)
        new_ellipse3d = self.ellipse.rotation(center, axis, angle)
        return ArcEllipse3D(new_ellipse3d, new_start, new_end)

    def translation(self, offset: volmdlr.Vector3D):
        """
        ArcEllipse3D translation.

        :param offset: translation vector.
        :return: A new translated ArcEllipse3D.
        """
        new_start = self.start.translation(offset)
        new_end = self.end.translation(offset)
        new_ellipse3d = self.ellipse.translation(offset)
        return ArcEllipse3D(new_ellipse3d, new_start, new_end)

    def frame_mapping(self, frame: volmdlr.Frame3D, side: str):
        """
        Changes frame_mapping and return a new ArcEllipse3D.

        :param frame: Local coordinate system.
        :type frame: volmdlr.Frame3D
        :param side: 'old' will perform a transformation from local to global coordinates. 'new' will
            perform a transformation from global to local coordinates.
        :type side: str
        :return: A new transformed ArcEllipse3D.
        :rtype: ArcEllipse3D
        """
        return ArcEllipse3D(self.ellipse.frame_mapping(frame, side), self.start.frame_mapping(frame, side),
                            self.end.frame_mapping(frame, side))

    def point_belongs(self, point, abs_tol: float = 1e-6):
        """
        Verifies if a given point lies on the arc of ellipse 3D.

        :param point: point to be verified.
        :param abs_tol: Absolute tolerance to consider the point on the curve.
        :return: True is point lies on the arc of ellipse, False otherwise
        """
        point2d = point.to_2d(self.ellipse.center, self.ellipse.major_dir, self.ellipse.minor_dir)
        return self.self_2d.point_belongs(point2d, abs_tol=abs_tol)

    def is_close(self, other_edge, tol: float = 1e-6):
        """
        Checks if two arc-ellipse are the same considering the Euclidean distance.

        :param other_edge: other arc-ellipse.
        :param tol: The tolerance under which the Euclidean distance is considered equal to 0, defaults to 1e-6.
        :type tol: float, optional
        """

        if isinstance(other_edge, self.__class__):
            if (self.start.is_close(other_edge.start, tol) and self.end.is_close(other_edge.end, tol)
                    and self.ellipse.center.is_close(other_edge.ellipse3d.center, tol)
                    and self.point_belongs(other_edge.point_at_abscissa(other_edge.length() * 0.5), tol)):
                return True
        return False

    def complementary(self):
        """Gets the complementary arc of ellipse."""
        return self.__class__(self.ellipse, self.end, self.start)

    def point_at_abscissa(self, abscissa):
        """
        Calculates the point at a given abscissa.

        :param abscissa: abscissa to calculate point.
        :return: volmdlr.Point3D
        """
        point2d = self.self_2d.point_at_abscissa(abscissa)
        return point2d.to_3d(self.ellipse.center, self.ellipse.major_dir, self.ellipse.minor_dir)

    def split(self, split_point, tol: float = 1e-6):
        """
        Splits arc-ellipse at a given point.

        :param split_point: splitting point.
        :param tol: tolerance.
        :return: list of two Arc-Ellipse.
        """
        if split_point.is_close(self.start, tol):
            return [None, self.copy()]
        if split_point.is_close(self.end, tol):
            return [self.copy(), None]
        return [self.__class__(self.ellipse, self.start, split_point),
                self.__class__(self.ellipse, split_point, self.end)]

    def get_reverse(self):
        """Gets the same ellipse but in the reverse direction."""
        new_frame = volmdlr.Frame3D(self.ellipse.frame.origin, self.ellipse.frame.u, -self.ellipse.frame.v,
                                    self.ellipse.frame.u.cross(-self.ellipse.frame.v))
        ellipse3d = volmdlr_curves.Ellipse3D(self.ellipse.major_axis, self.ellipse.minor_axis, new_frame)
        return self.__class__(ellipse3d, self.end, self.start, self.name + '_reverse')

    def linesegment_intersections(self, linesegment, abs_tol: float = 1e-6):
        """
        Gets the intersections between an Ellipse 3D and a Line Segement 3D.

        :param linesegment: The other linesegment.
        :param abs_tol: The absolute tolerance.
        :return: A list with the intersections points between the two edges.
        """
        ellipse_linesegment_intersections = self.ellipse.linesegment_intersections(linesegment, abs_tol)
        intersections = []
        for intersection in ellipse_linesegment_intersections:
            if self.point_belongs(intersection, abs_tol):
                intersections.append(intersection)
        return intersections

    def arcellipse_intersections(self, arcellipse3d, abs_tol: float = 1e-6):
        """
        Gets the intersections between an Ellipse 3D and a Line Segement 3D.

        :param arcellipse3d: The other linesegment.
        :param abs_tol: The absolute tolerance.
        :return: A list with the intersections points between the two edges.
        """
        ellipse_intersections = self.ellipse.ellipse_intersections(arcellipse3d.ellipse, abs_tol)
        intersections = []
        for intersection in ellipse_intersections:
            if self.point_belongs(intersection, abs_tol) and arcellipse3d.point_belongs(intersection, abs_tol):
                intersections.append(intersection)
        return intersections


class FullArcEllipse3D(FullArcEllipse, ArcEllipse3D):
    """
    Defines a FullArcEllipse3D.
    """

    def __init__(self, ellipse: volmdlr_curves.Ellipse3D, start_end: volmdlr.Point3D, name: str = ''):
        self.ellipse = ellipse
        self.normal = self.ellipse.normal
        center2d = self.ellipse.center.to_2d(self.ellipse.center,
                                             self.ellipse.major_dir, self.ellipse.minor_dir)
        point_major_dir = self.ellipse.center + self.ellipse.major_axis * self.ellipse.major_dir
        point_major_dir_2d = point_major_dir.to_2d(
            self.ellipse.center, self.ellipse.major_dir, self.ellipse.minor_dir)
        vector_major_dir_2d = (point_major_dir_2d - center2d).to_vector()
        self.theta = volmdlr.geometry.clockwise_angle(vector_major_dir_2d, volmdlr.X2D)
        if self.theta == math.pi * 2:
            self.theta = 0.0
        self._bbox = None

        FullArcEllipse.__init__(self, self.ellipse, start_end, name)
        ArcEllipse3D.__init__(self, self.ellipse, start_end, start_end)

    def to_dict(self, use_pointers: bool = False, memo=None, path: str = '#'):
        dict_ = self.base_dict()
        dict_["ellipse"] = self.ellipse.to_dict(use_pointers=use_pointers, memo=memo, path=path + '/ellipse')
        dict_['start_end'] = self.start_end.to_dict(use_pointers=use_pointers, memo=memo, path=path + '/start_end')
        return dict_

    @classmethod
    def dict_to_object(cls, dict_, global_dict=None, pointers_memo: Dict[str, Any] = None, path: str = '#'):
        ellipse = volmdlr_curves.Ellipse3D.dict_to_object(dict_['ellipse'])
        start_end = volmdlr.Point3D.dict_to_object(dict_['start_end'])

        return cls(ellipse, start_end, name=dict_['name'])

    def discretization_points(self, *, number_points: int = None, angle_resolution: int = 20):
        """
        Discretize a Contour to have "n" points.

        :param number_points: the number of points (including start and end points)
             if unset, only start and end will be returned.
        :param angle_resolution: if set, the sampling will be adapted to have a controlled angular distance. Useful
            to mesh an arc.
        :return: a list of sampled points.
        """
        return self.ellipse.discretization_points(number_points=number_points, angle_resolution=angle_resolution)

    def to_2d(self, plane_origin, x, y):
        """
        Transforms a FullArcEllipse3D into an FullArcEllipse2D, given an plane origin and a u and v plane vector.

        :param plane_origin: plane origin.
        :param x: plane u vector.
        :param y: plane v vector.
        :return: FullArcEllipse2D.
        """
        point_start_end2d = self.start_end.to_2d(plane_origin, x, y)
        ellipse2d = self.ellipse.to_2d(plane_origin, x, y)
        return FullArcEllipse2D(ellipse2d, point_start_end2d, name=self.name)

    def frame_mapping(self, frame: volmdlr.Frame3D, side: str):
        """
        Changes frame_mapping and return a new FullArcEllipse3D.

        :param frame: Local coordinate system.
        :type frame: volmdlr.Frame3D
        :param side: 'old' will perform a transformation from local to global coordinates. 'new' will
            perform a transformation from global to local coordinates.
        :type side: str
        :return: A new transformed FulLArcEllipse3D.
        :rtype: FullArcEllipse3D
        """
        return FullArcEllipse3D(self.ellipse.frame_mapping(frame, side),
                                self.start_end.frame_mapping(frame, side), name=self.name)

    def translation(self, offset: volmdlr.Vector3D):
        """
        Ellipse3D translation.

        :param offset: translation vector.
        :type offset: volmdlr.Vector3D
        :return: A new translated FullArcEllipse3D.
        :rtype: FullArcEllipse3D
        """
        return FullArcEllipse3D(self.ellipse.translation(offset), self.start_end.translation(offset), self.name)

    def abscissa(self, point: volmdlr.Point3D, tol: float = 1e-6):
        """
        Calculates the abscissa a given point.

        :param point: point to calculate abscissa.
        :param tol: tolerance allowed.
        :return: abscissa
        """
        point2d = point.to_2d(self.ellipse.center, self.ellipse.major_dir, self.ellipse.minor_dir)
        return self.self_2d.abscissa(point2d, tol=tol)

    def split(self, split_point, tol: float = 1e-6):
        """
        Splits the ellipse into two arc of ellipse at a given point.

        :param split_point: splitting point.
        :param tol: tolerance.
        :return: list of two Arc of ellipse.
        """
        if split_point.is_close(self.start, tol) or split_point.is_close(self.end, tol):
            return [self, None]
        if not self.point_belongs(split_point, 1e-5):
            raise ValueError("Point not on the ellipse.")
        return [ArcEllipse3D(self.ellipse, self.start_end, split_point),
                ArcEllipse3D(self.ellipse, split_point, self.start_end)]

    def plot(self, ax=None, edge_style: EdgeStyle = EdgeStyle()):
        """Ellipse plot."""
        return self.ellipse.plot(ax, edge_style)<|MERGE_RESOLUTION|>--- conflicted
+++ resolved
@@ -3484,16 +3484,6 @@
         if self.start.is_close(point, abs_tol) or self.end.is_close(point, abs_tol):
             return True
         point_in_local_coords = self.ellipse.frame.global_to_local_coordinates(point)
-<<<<<<< HEAD
-        if not math.isclose(
-                round((point_in_local_coords.x - self.ellipse.center.x) ** 2 / self.ellipse.major_axis ** 2 +
-                (point_in_local_coords.y - self.ellipse.center.y) ** 2 / self.ellipse.minor_axis ** 2, 2),
-                1.0, abs_tol=abs_tol) and\
-                not math.isclose(
-                    round((point_in_local_coords.x - self.ellipse.center.x) ** 2 / self.ellipse.minor_axis ** 2 +
-                    (point_in_local_coords.y - self.ellipse.center.y) ** 2 / self.ellipse.major_axis ** 2, 2),
-                    1.0, abs_tol=abs_tol):
-=======
         local_ellipse = self.frame_mapping(self.ellipse.frame, 'new')
         if not math.isclose((point_in_local_coords.x -
                              local_ellipse.ellipse.center.x) ** 2 / local_ellipse.ellipse.major_axis ** 2 +
@@ -3505,7 +3495,6 @@
                                  (point_in_local_coords.y -
                                   local_ellipse.ellipse.center.y) ** 2 / local_ellipse.ellipse.major_axis ** 2,
                                  1, abs_tol=abs_tol):
->>>>>>> aa5e79e3
             return False
         clockwise_arcellipse = self.reverse() if self.ellipse.is_trigo else self
         vector_start = clockwise_arcellipse.start - clockwise_arcellipse.ellipse.center
