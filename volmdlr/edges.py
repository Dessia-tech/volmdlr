--- conflicted
+++ resolved
@@ -3768,7 +3768,7 @@
             start_id, end_id, curve_id)
         return content, [current_id]
 
-<<<<<<< HEAD
+
     def point_belongs(self, point3d):
         '''
         check if a point3d belongs to the arc_3d or not 
@@ -3786,13 +3786,13 @@
             if z.cost < 1e-10: 
                 return True
         return False
-=======
+
+
     def point_distance(self, point):
 
        points = self.polygon_points(angle_resolution=100)
 
        return point.point_distance(point.nearest_point(points))
->>>>>>> 9eff4641
 
 
 class FullArc3D(Edge):
