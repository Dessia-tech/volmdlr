--- conflicted
+++ resolved
@@ -548,12 +548,7 @@
 
     def __init__(self,
                  degree: int,
-<<<<<<< HEAD
-                 control_points: Union[List[volmdlr.Point2D],
-                                       List[volmdlr.Point3D]],
-=======
                  control_points: Union[List[volmdlr.Point2D], List[volmdlr.Point3D]],
->>>>>>> a1e254f8
                  knot_multiplicities: List[int],
                  knots: List[float],
                  weights: List[float] = None,
@@ -731,7 +726,6 @@
         :rtype: float
         """
         length = self.length()
-<<<<<<< HEAD
         initial_condition_list = [0, 0.25, 0.5, 0.75, 1]
 
         def evaluate_point_distance(u):
@@ -745,20 +739,6 @@
                 return abscissa
             if evaluate_point_distance(u) < tol:
                 return abscissa
-
-=======
-        for x0 in [0, length * 0.25, length * 0.5, length * 0.75, length]:
-            res = least_squares(lambda u: (point - self.point_at_abscissa(u)).norm(), x0=x0, bounds=([0], [length]))
-            if res.fun < tol:
-                return res.x[0]
-
-        print('distance =', res.cost)
-        print('res.fun:', res.fun)
-        # ax = self.plot()
-        # point.plot(ax=ax)
-        # best_point = self.point_at_abscissa(res.x)
-        # best_point.plot(ax=ax, color='r')
->>>>>>> a1e254f8
         raise ValueError('abscissa not found')
 
     def point_inversion_funcs(self, u, point):
@@ -871,12 +851,7 @@
                               self.knot_multiplicities, self.knots,
                               self.weights, self.periodic)
 
-<<<<<<< HEAD
-    def translation_inplace(self, offset: Union[volmdlr.Vector2D,
-                                                volmdlr.Vector3D]):
-=======
     def translation_inplace(self, offset: Union[volmdlr.Vector2D, volmdlr.Vector3D]):
->>>>>>> a1e254f8
         """
         Translates the B-spline curve and its parameters are modified inplace.
 
@@ -972,12 +947,7 @@
         return cls.from_points_interpolation(points, min(degree))
 
     @classmethod
-<<<<<<< HEAD
-    def from_points_approximation(cls, points: Union[List[volmdlr.Point2D],
-                                                     List[volmdlr.Point3D]],
-=======
     def from_points_approximation(cls, points: Union[List[volmdlr.Point2D], List[volmdlr.Point3D]],
->>>>>>> a1e254f8
                                   degree: int, **kwargs):
         """
         Creates a B-spline curve approximation using least squares method with fixed number of control points.
@@ -1020,14 +990,8 @@
         return tangent
 
     @classmethod
-<<<<<<< HEAD
-    def from_points_interpolation(cls, points: Union[List[volmdlr.Point2D],
-                                                     List[volmdlr.Point3D]],
-                                  degree: int, periodic: bool = False, name: str = ""):
-=======
     def from_points_interpolation(cls, points: Union[List[volmdlr.Point2D], List[volmdlr.Point3D]],
                                   degree: int, periodic: bool = False):
->>>>>>> a1e254f8
         """
         Creates a B-spline curve interpolation through the data points.
 
@@ -1723,19 +1687,9 @@
             points_ids.append(point_id)
             point_id += 1
 
-<<<<<<< HEAD
-        content += "#{} = B_SPLINE_CURVE_WITH_KNOTS('{}',{},({})," \
-                   ".UNSPECIFIED.,.F.,.F.,{},{}," \
-                   ".UNSPECIFIED.);\n".format(
-                       point_id, self.name, self.degree,
-                       volmdlr.core.step_ids_to_str(points_ids),
-                       tuple(self.knot_multiplicities),
-                       tuple(self.knots))
-=======
         content += f"#{point_id} = B_SPLINE_CURVE_WITH_KNOTS('{self.name}',{self.degree}," \
                    f"({volmdlr.core.step_ids_to_str(points_ids)})," \
                    f".UNSPECIFIED.,.F.,.F.,{tuple(self.knot_multiplicities)},{tuple(self.knots)},.UNSPECIFIED.);\n"
->>>>>>> a1e254f8
         return content, point_id + 1
 
     def rotation(self, center: volmdlr.Point2D, angle: float):
@@ -4800,72 +4754,6 @@
                 distance += point1.point_distance(point2)
                 yield param2, distance
 
-<<<<<<< HEAD
-    # def point_at_abscissa(self, abscissa: float, resolution: int = 1000):
-    #     """
-    #     Returns the 3 dimensional point at a given curvilinear abscissa.
-    #
-    #     This is an approximation. Resolution parameter can be increased
-    #     for more accurate result.
-    #
-    #     :param abscissa: The distance on the BSplineCurve3D from its start
-    #     :type abscissa: float
-    #     :param resolution: The precision of the approximation. Default value
-    #         set to 1000
-    #     :type resolution: int, optional
-    #     :return: The Point3D at the given curvilinear abscissa.
-    #     :rtype: :class:`volmdlr.Point3D`
-    #     """
-    #     if math.isclose(abscissa, 0, abs_tol=1e-10):
-    #         return self.start
-    #     if math.isclose(abscissa, self.length(), abs_tol=1e-10):
-    #         return self.end
-    #     lut = self.look_up_table(resolution=resolution)
-    #     if 0 < abscissa < self.length():
-    #         last_param = 0
-    #         for t, dist in lut:
-    #             if abscissa < dist:
-    #                 t1 = last_param
-    #                 t2 = t
-    #                 return volmdlr.Point3D(
-    #                     *self.curve.evaluate_single((t1 + t2) / 2))
-    #             last_param = t
-    #     raise ValueError('Curvilinear abscissa is bigger than length,'
-    #                      ' or negative')
-=======
-    def point_at_abscissa(self, abscissa: float, resolution: int = 1000):
-        """
-        Returns the 3 dimensional point at a given curvilinear abscissa.
-
-        This is an approximation. Resolution parameter can be increased
-        for more accurate result.
-
-        :param abscissa: The distance on the BSplineCurve3D from its start
-        :type abscissa: float
-        :param resolution: The precision of the approximation. Default value
-            set to 1000
-        :type resolution: int, optional
-        :return: The Point3D at the given curvilinear abscissa.
-        :rtype: :class:`volmdlr.Point3D`
-        """
-        if math.isclose(abscissa, 0, abs_tol=1e-10):
-            return self.start
-        if math.isclose(abscissa, self.length(), abs_tol=1e-10):
-            return self.end
-        look_up_table = self.look_up_table(resolution=resolution)
-        if 0 < abscissa < self.length():
-            last_param = 0
-            for param, dist in look_up_table:
-                if abscissa < dist:
-                    param_t1 = last_param
-                    param_t2 = param
-                    return volmdlr.Point3D(
-                        *self.curve.evaluate_single((param_t1 + param_t2) / 2))
-                last_param = param
-        raise ValueError('Curvilinear abscissa is bigger than length,'
-                         ' or negative')
->>>>>>> a1e254f8
-
     def normal(self, position: float = 0.0):
         _, normal = operations.normal(self.curve, position, normalize=True)
         normal = volmdlr.Point3D(normal[0], normal[1], normal[2])
@@ -4963,20 +4851,10 @@
             point_id += 1
 
         curve_id = point_id
-<<<<<<< HEAD
-        content += "#{} = B_SPLINE_CURVE_WITH_KNOTS('{}',{},({})," \
-                   ".UNSPECIFIED.,.F.,.F.,{},{}," \
-                   ".UNSPECIFIED.);\n".format(
-                       curve_id, self.name, self.degree,
-                       volmdlr.core.step_ids_to_str(points_ids),
-                       tuple(self.knot_multiplicities),
-                       tuple(self.knots))
-=======
         content += f"#{curve_id} = B_SPLINE_CURVE_WITH_KNOTS('{self.name}',{self.degree}," \
                    f"({volmdlr.core.step_ids_to_str(points_ids)})," \
                    f".UNSPECIFIED.,.F.,.F.,{tuple(self.knot_multiplicities)},{tuple(self.knots)}," \
                    f".UNSPECIFIED.);\n"
->>>>>>> a1e254f8
 
         if surface_id:
             content += f"#{curve_id + 1} = SURFACE_CURVE('',#{curve_id},(#{curve_id + 2}),.PCURVE_S1.);\n"
@@ -6177,13 +6055,8 @@
 
         if linesegment.start.z == linesegment.end.z == self.frame.origin.z:
             quadratic_equation_a = 1 + (direction_vector.y ** 2 / direction_vector.x ** 2)
-<<<<<<< HEAD
-            quadratic_equation_b = -2 * (direction_vector.y ** 2 / direction_vector.x ** 2) * linesegment.start.x + \
-                2 * (direction_vector.y / direction_vector.x) * linesegment.start.y
-=======
             quadratic_equation_b = (-2 * (direction_vector.y ** 2 / direction_vector.x ** 2) * linesegment.start.x +
                                     2 * (direction_vector.y / direction_vector.x) * linesegment.start.y)
->>>>>>> a1e254f8
             quadratic_equation_c = (linesegment.start.y - (direction_vector.y / direction_vector.x) *
                                     linesegment.start.x) ** 2 - self.radius ** 2
             delta = quadratic_equation_b ** 2 - 4 * quadratic_equation_a * quadratic_equation_c
@@ -6224,7 +6097,6 @@
         self.center = center
         major_dir.normalize()
         self.major_dir = major_dir  # Vector for Gradius
-<<<<<<< HEAD
         self.normal = normal
         self.extra = extra
         if not normal:
@@ -6240,21 +6112,6 @@
             n = u2.cross(u1)
             n.normalize()
             self.normal = n
-=======
-        # self.extra = extra
-
-        vector_start_interior = self.interior - self.start
-        vector_end_interior = self.interior - self.end
-        vector_start_interior.normalize()
-        vector_end_interior.normalize()
-        if vector_start_interior.is_close(vector_end_interior):
-            u2 = self.interior - self.interior
-            u2.normalize()
-
-        normal = vector_end_interior.cross(vector_start_interior)
-        normal.normalize()
-        self.normal = normal
->>>>>>> a1e254f8
 
         self.minor_dir = self.normal.cross(self.major_dir)
 
@@ -6293,13 +6150,11 @@
             return theta, gdaxe, ptax
 
         if start.is_close(end):
-<<<<<<< HEAD
             extra_new = frame.global_to_local_coordinates(self.extra)
             theta, A, B = theta_A_B(start_new, interior_new, extra_new,
                                     center_new)
 
         else:
-            # try:
             if not self.extra:
                 theta, A, B = theta_A_B(start_new, interior_new, end_new,
                                         center_new)
@@ -6307,14 +6162,6 @@
                 extra_new = frame.global_to_local_coordinates(self.extra)
                 theta, A, B = theta_A_B(start_new, interior_new, extra_new,
                                         center_new)
-            # except Exception:
-            #     print(True)
-=======
-            extra_new = frame.global_to_local_coordinates(self.interior)
-            theta, major_axis, minor_axis = theta_a_b(start_new, extra_new, interior_new, center_new)
-        else:
-            theta, major_axis, minor_axis = theta_a_b(start_new, interior_new, end_new, center_new)
->>>>>>> a1e254f8
 
         self.Gradius = major_axis
         self.Sradius = minor_axis
@@ -6464,20 +6311,17 @@
         point2d = point.to_2d(self.center, self.major_dir, vector_2)
         return ellipse_2d.abscissa(point2d)
     def reverse(self):
-<<<<<<< HEAD
+        """
+        Reverse the Arc Ellipse 3D.
+
+        :return:
+        """
         normal = None
         extra = None
         if self.normal:
             normal = self.normal.copy()
         if self.extra:
             extra = self.extra.copy()
-=======
-        """
-        Reverse the Arc Ellipse 3D.
-
-        :return:
-        """
->>>>>>> a1e254f8
         return self.__class__(self.end.copy(),
                               self.interior.copy(),
                               self.start.copy(),
