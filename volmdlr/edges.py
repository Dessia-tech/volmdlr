--- conflicted
+++ resolved
@@ -564,7 +564,6 @@
     def get_geo_points(self):
         return [self.start, self.end]
 
-<<<<<<< HEAD
     def get_shared_section(self, other_linesegment):
         """
         Gets the shared section between two line segments.
@@ -620,7 +619,7 @@
             if not lineseg.direction_independent_eq(shared_section[0]):
                 new_line_segments.append(lineseg)
         return new_line_segments
-=======
+
     def straight_line_point_belongs(self, point):
         """
         Verifies if a point belongs to the surface created by closing the edge.
@@ -631,7 +630,6 @@
         """
         raise NotImplementedError(f'the straight_line_point_belongs method must be'
                                   f' overloaded by {self.__class__.__name__}')
->>>>>>> e9163f8e
 
     def to_step(self, current_id, surface_id=None):
         """Exports to STEP format."""
