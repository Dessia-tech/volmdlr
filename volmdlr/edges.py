--- conflicted
+++ resolved
@@ -130,9 +130,6 @@
     @classmethod
     def from_step(cls, arguments, object_dict):
         """
-<<<<<<< HEAD
-        Get edges from step.
-=======
         Converts a step primitive to an Edge type object.
 
         :param arguments: The arguments of the step primitive. The last element represents the unit_conversion_factor.
@@ -142,7 +139,6 @@
         :type object_dict: dict
         :return: The corresponding Edge object
         :rtype: :class:`volmdlr.edges.Edge`
->>>>>>> 1b606049
         """
         obj = object_dict[arguments[3]]
         p1 = object_dict[arguments[1]]
