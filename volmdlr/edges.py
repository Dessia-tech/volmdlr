#!/usr/bin/env python3
# -*- coding: utf-8 -*-
"""

"""

import math
import warnings
from typing import List, Dict, Any, Union

import matplotlib.patches
import matplotlib.pyplot as plt
import numpy as npy
import scipy as scp
import scipy.optimize
import scipy.integrate as scipy_integrate

from geomdl import utilities, BSpline, fitting, operations
from geomdl.operations import length_curve, split_curve
from matplotlib import __version__ as _mpl_version
from mpl_toolkits.mplot3d import Axes3D
from packaging import version

import dessia_common as dc
import plot_data.core as plot_data
import volmdlr.core_compiled
import volmdlr.core
import volmdlr.geometry


def standardize_knot_vector(knot_vector):
    u0 = knot_vector[0]
    u1 = knot_vector[-1]
    standard_u_knots = []
    if u0 != 0 or u1 != 1:
        x = 1 / (u1 - u0)
        y = u0 / (u0 - u1)
        for u in knot_vector:
            standard_u_knots.append(u * x + y)
        return standard_u_knots
    return knot_vector


def insert_knots_and_mutiplicity(knots, knot_mutiplicities, knot_to_add, num):
    new_knots = []
    new_knot_mutiplicities = []
    i = 0
    for i, knot in enumerate(knots):
        if knot > knot_to_add:
            new_knots.extend([knot_to_add])
            new_knot_mutiplicities.append(num)
            new_knots.extend(knots[i:])
            new_knot_mutiplicities.extend(knot_mutiplicities[i:])
            break
        new_knots.append(knot)
        new_knot_mutiplicities.append(knot_mutiplicities[i])
    return new_knots, new_knot_mutiplicities, i


class Edge(dc.DessiaObject):
    def __init__(self, start, end, name=''):
        self.start = start
        self.end = end
        self._length = None
        self._direction_vector = None
        dc.DessiaObject.__init__(self, name=name)

    def __getitem__(self, key):
        if key == 0:
            return self.start
        if key == 1:
            return self.end
        raise IndexError

    def length(self):
        """
        Calculates the edge's length.
        """
        raise NotImplementedError(f'length method not implememented by {self.__class__.__name__}')

    def point_at_abscissa(self, abscissa):
        """
        Calcultes the point at given abscissa.
        """
        raise NotImplementedError(f'point_at_absciss method not implememented by {self.__class__.__name__}')

    def discretization_points(self, *, number_points: int = None, angle_resolution: int = None):
        """
        Discretizes an Edge to have "n" points.

        :param number_points: the number of points (including start and end
            points) if unset, only start and end will be returned
        :param angle_resolution: if set, the sampling will be adapted to have
            a controlled angular distance. Usefull to mesh an arc
        :return: a list of sampled points
        """
        if number_points is None:
            number_points = 2
        step = self.length() / (number_points - 1)
        return [self.point_at_abscissa(i * step) for i in range(number_points)]

    def polygon_points(self, discretization_resolution: int):
        warnings.warn('polygon_points is deprecated,\
        please use discretization_points instead',
                      DeprecationWarning)
        return self.discretization_points(discretization_resolution)

    @classmethod
    def from_step(cls, arguments, object_dict):
        obj = object_dict[arguments[3]]
        p1 = object_dict[arguments[1]]
        p2 = object_dict[arguments[2]]
        orientation = arguments[4]
        if orientation == '.F.':
            p1, p2 = p2, p1
        if obj.__class__.__name__ == 'LineSegment3D':
            return object_dict[arguments[3]]
        if obj.__class__.__name__ == 'Line3D':
            return LineSegment3D(p1, p2, arguments[0][1:-1])
        if hasattr(obj, 'trim'):
            if obj.__class__.__name__ == 'Circle3D':
                p1, p2 = p2, p1
            return obj.trim(p1, p2)

        raise NotImplementedError(f'Unsupported: {object_dict[arguments[3]]}')

    def normal_vector(self, abscissa):
        """
        Calculates the normal vector the edge at given abscissa.

        :return: the normal vector
        """
        raise NotImplementedError('the normal_vector method must be'
                                  'overloaded by subclassing class')

    def unit_normal_vector(self, abscissa):
        """
        Calculates the unit normal vector the edge at given abscissa.

        :param abscissa: edge abscissa
        :return: unit normal vector
        """
        raise NotImplementedError('the unit_normal_vector method must be'
                                  'overloaded by subclassing class')

    def direction_vector(self, abscissa):
        """
        Calculates the direction vector the edge at given abscissa.

        :param abscissa: edge abscissa
        :return: direction vector
        """
        raise NotImplementedError('the direction_vector method must be'
                                  'overloaded by subclassing class')

    def unit_direction_vector(self, abscissa):
        """
        Calculates the unit direction vector the edge at given abscissa.

        :param abscissa: edge abscissa
        :return: unit direction vector
        """
        raise NotImplementedError('the unit_direction_vector method must be'
                                  'overloaded by subclassing class')

    def straight_line_point_belongs(self, point):
        """
        Verifies if a point belongs to the surface created by closing the edge
        with a line between its start and end points.

        :param point: Point to be verified
        :return: Return True if the point belongs to this surface,
            or False otherwise
        """
        raise NotImplementedError(f'the unit_direction_vector method must be'
                                  f' overloaded by {self.__class__.__name__}')


class Line(dc.DessiaObject):
    """
    Abstract class
    """

    def __init__(self, point1, point2, name=''):
        self.point1 = point1
        self.point2 = point2
        self._direction_vector = None
        dc.DessiaObject.__init__(self, name=name)

    def __getitem__(self, key):
        if key == 0:
            return self.point1
        elif key == 1:
            return self.point2
        raise IndexError

    def unit_direction_vector(self, *args, **kwargs):
        vector = self.direction_vector()
        vector.normalize()
        return vector

    def direction_vector(self, *args, **kwargs):
        if not self._direction_vector:
            self._direction_vector = self.point2 - self.point1
        return self._direction_vector

    def normal_vector(self, *args, **kwargs):
        return self.direction_vector().normal_vector()

    def unit_normal_vector(self, abscissa=0.):
        return self.unit_direction_vector().normal_vector()

    def point_projection(self, point):

        vector = self.point2 - self.point1
        norm_u = vector.norm()
        t = (point - self.point1).dot(vector) / norm_u ** 2
        projection = self.point1 + t * vector
        projection = projection.to_point()
        return projection, t * norm_u

    def abscissa(self, point):
        vector = self.point2 - self.point1
        norm_u = vector.norm()
        t = (point - self.point1).dot(vector) / norm_u
        return t

    def sort_points_along_line(self, points):
        """
<<<<<<< HEAD
        Sort point along a line
=======
        Sort point along a line.

>>>>>>> b55be9f0
        :param points: list of points to be sorted
        :return: sorted points
        """
        return sorted(points, key=self.abscissa)

    def split(self, split_point):
        return [self.__class__(self.point1, split_point),
                self.__class__(split_point, self.point2)]

    def is_between_points(self, point1: volmdlr.Point2D,
                          point2: volmdlr.Point2D):
        """
        Verifies if a line is between two points.

        :param point1: first point
        :type point1: volmdlr.Point2D
        :param point2: second point
        :type point2: volmdlr.Point2D
        returns True is line is between the two given points or False if not
        """

        if point1 == point2:
            return False

        line_segment = LineSegment2D(point1, point2)
        if line_segment.line_intersections(self):
            return True
        return False


class LineSegment(Edge):
    """
    Abstract class
    """

    def length(self):
        if not self._length:
            self._length = self.end.point_distance(self.start)
        return self._length

    def abscissa(self, point, tol=1e-6):
        if point.point_distance(self.start) < tol:
            return 0
        if point.point_distance(self.end) < tol:
            return self.length()

        vector = self.end - self.start
        length = vector.norm()
        t = (point - self.start).dot(vector) / length
        if t < -1e-9 or t > length + 1e-9:
            raise ValueError(f'Point is not on linesegment: abscissa={t}')
        return t

    def unit_direction_vector(self, abscissa=0.):
        """
        Computes a unit direction vector for the line segment.

        :param abscissa: defines where in the line segement the unit
            direction vector is to be calculated
        :return: The unit direction vector of the LineSegement
        """
        direction_vector = self.direction_vector()
        direction_vector.normalize()
        return direction_vector

    def direction_vector(self, abscissa=0.):
        """
        :param abscissa: defines where in the line segement
            direction vector is to be calculated
        :return: The direction vector of the LineSegement
        """
        if not self._direction_vector:
            self._direction_vector = self.end - self.start
        return self._direction_vector

    def normal_vector(self, abscissa=0.):
        """
        :param abscissa: defines where in the line_segement
        normal vector is to be calculated
        :return: The normal vector of the LineSegement
        """
        return self.direction_vector(abscissa).normal_vector()

    def unit_normal_vector(self, abscissa=0.):
        """
        :param abscissa: defines where in the line_segement
        unit normal vector is to be calculated
        :return: The unit normal vector of the LineSegement
        """
        return self.unit_direction_vector(abscissa).normal_vector()

    def point_projection(self, point):
        p1, p2 = self.start, self.end
        vector = p2 - p1
        norm_u = vector.norm()
        t = (point - p1).dot(vector) / norm_u ** 2
        projection = p1 + t * vector

        return projection, t * norm_u

    def split(self, split_point):
        if split_point == self.start:
            return [None, self.copy()]
        elif split_point == self.end:
            return [self.copy(), None]
        return [self.__class__(self.start, split_point),
                self.__class__(split_point, self.end)]

    def middle_point(self):
        return 0.5 * (self.start + self.end)

    def point_at_abscissa(self, abscissa):
        return self.start + self.unit_direction_vector() * abscissa


class BSplineCurve(Edge):
    _non_serializable_attributes = ['curve']
    """
    An abstract class for B-spline curves. The following rule must be
    respected : `number of knots = number of control points + degree + 1`

    :param degree: The degree of the B-spline curve
    :type degree: int
    :param control_points: A list of 2 or 3 dimensional points
    :type control_points: Union[List[:class:`volmdlr.Point2D`],
        List[:class:`volmdlr.Point3D`]]
    :param knot_multiplicities: The vector of multiplicities for each knot
    :type knot_multiplicities: List[int]
    :param knots: The knot vector composed of values between 0 and 1
    :type knots: List[float]
    :param weights: The weight vector applied to the knot vector. Default
        value is None
    :type weights: List[float], optional
    :param periodic: If `True` the B-spline curve is periodic. Default value
        is False
    :type periodic: bool, optional
    :param name: The name of the B-spline curve. Default value is ''
    :type name: str, optional
    """

    def __init__(self,
                 degree: int,
                 control_points: Union[List[volmdlr.Point2D],
                                       List[volmdlr.Point3D]],
                 knot_multiplicities: List[int],
                 knots: List[float],
                 weights: List[float] = None,
                 periodic: bool = False,
                 name: str = ''):
        self.control_points = control_points
        self.degree = degree
        knots = standardize_knot_vector(knots)
        self.knots = knots
        self.knot_multiplicities = knot_multiplicities
        self.weights = weights
        self.periodic = periodic
        self.name = name

        curve = BSpline.Curve()
        curve.degree = degree
        if weights is None:
            points = [[*point] for point in control_points]
            curve.ctrlpts = points
        else:
            points_w = [[*point * weights[i], weights[i]] for i, point
                        in enumerate(control_points)]
            curve.ctrlptsw = points_w

        knot_vector = []
        for i, knot in enumerate(knots):
            knot_vector.extend([knot] * knot_multiplicities[i])
        curve.knotvector = knot_vector
        curve.delta = 0.01
        curve_points = curve.evalpts
        self.curve = curve

        self._length = None
        self.points = [getattr(volmdlr,
                               f'Point{self.__class__.__name__[-2::]}')(*p)
                       for p in curve_points]

        start = self.points[0]  # self.point_at_abscissa(0.)
        end = self.points[-1]  # self.point_at_abscissa(self.length())

        Edge.__init__(self, start, end, name=name)

    def reverse(self):
        """
        Reverses the B-spline's direction by reversing its control points.

        :return: A reversed B-spline curve
        :rtype: :class:`volmdlr.edges.BSplineCurve`
        """
        return self.__class__(
            degree=self.degree,
            control_points=self.control_points[::-1],
            knot_multiplicities=self.knot_multiplicities[::-1],
            knots=self.knots[::-1],
            weights=self.weights,
            periodic=self.periodic)

    @classmethod
    def from_geomdl_curve(cls, curve):
        """
        # TODO: to be completed

        :param curve:
        :type curve:
        :return: A reversed B-spline curve
        :rtype: :class:`volmdlr.edges.BSplineCurve`
        """
        point_dimension = f'Point{cls.__name__[-2::]}'

        knots = list(sorted(set(curve.knotvector)))
        knot_multiplicities = [curve.knotvector.count(k) for k in knots]

        return cls(degree=curve.degree,
                   control_points=[getattr(volmdlr, point_dimension)(*p)
                                   for p in curve.ctrlpts],
                   knots=knots,
                   knot_multiplicities=knot_multiplicities)

    def length(self):
        """
        Returns the length of the B-spline curve

        :return: The length of the B-spline curve
        :rtype: float
        """
        if not self._length:
            self._length = length_curve(self.curve)
        return self._length

    def unit_direction_vector(self, abscissa: float):
        """
        Computes the 2D or 3D unit direction vector of B-spline curve at
        a given abscissa.

        :param abscissa: The abscissa on the B-spline curve where the unit
            direction vector will be computed
        :type abscissa: float
        :return: The unit direction vector of the B-spline curve
        :rtype: Union[:class:`volmdlr.Vector2D`, :class:`volmdlr.Vector3D`]
        """
        direction_vector = self.direction_vector(abscissa)
        direction_vector.normalize()
        return direction_vector

    def middle_point(self):
        """
        Computes the 2D or 3D middle point of the B-spline curve.

        :return: The middle point
        :rtype: Union[:class:`volmdlr.Point2D`, :class:`volmdlr.Point3D`]
        """
        return self.point_at_abscissa(self.length() * 0.5)

    def abscissa(self, point: Union[volmdlr.Point2D, volmdlr.Point3D],
                 tol: float = 1e-4):
        """
        Computes the abscissa of a 2D or 3D point using the least square
        method.

        :param point: The point located on the B-spline curve
        :type point: Union[:class:`volmdlr.Point2D`, :class:`volmdlr.Point3D`]
        :param tol: The precision in terms of distance. Default value is 1e-4
        :type tol: float, optional
        :return: The abscissa of the point
        :rtype: float
        """
        length = self.length()
        for x0 in [0, length * 0.25, length * 0.5, length * 0.75, length]:
            res = scp.optimize.least_squares(
                lambda u: (point - self.point_at_abscissa(u)).norm(),
                x0=x0,
                bounds=([0], [length]),
                # ftol=tol / 10,
                # xtol=tol / 10,
                # loss='soft_l1'
            )
            if res.fun < tol:
                return res.x[0]

        print('distance =', res.cost)
        print('res.fun:', res.fun)
        # ax = self.plot()
        # point.plot(ax=ax)
        # best_point = self.point_at_abscissa(res.x)
        # best_point.plot(ax=ax, color='r')
        raise ValueError('abscissa not found')

    def split(self, point: Union[volmdlr.Point2D, volmdlr.Point3D],
              tol: float = 1e-5):
        """
        Splits of B-spline curve in two pieces using a 2D or 3D point.

        :param point: The point where the B-spline curve is split
        :type point: Union[:class:`volmdlr.Point2D`, :class:`volmdlr.Point3D`]
        :param tol: The precision in terms of distance. Default value is 1e-4
        :type tol: float, optional
        :return: A list containing the first and second split of the B-spline
            curve
        :rtype: List[:class:`volmdlr.edges.BSplineCurve`]
        """
        if point.point_distance(self.start) < tol:
            return [None, self.copy()]
        elif point.point_distance(self.end) < tol:
            return [self.copy(), None]
        adim_abscissa = self.abscissa(point) / self.length()
        curve1, curve2 = split_curve(self.curve, adim_abscissa)

        return [self.__class__.from_geomdl_curve(curve1),
                self.__class__.from_geomdl_curve(curve2)]

    def translation(self, offset: Union[volmdlr.Vector2D, volmdlr.Vector3D]):
        """
        Translates the B-spline curve.

        :param offset: The translation vector
        :type offset: Union[:class:`volmdlr.Vector2D`,
            :class:`volmdlr.Vector3D`]
        :return: A new translated BSplineCurve
        :rtype: :class:`volmdlr.edges.BSplineCurve`
        """
        control_points = [point.translation(offset)
                          for point in self.control_points]
        return self.__class__(self.degree, control_points,
                              self.knot_multiplicities, self.knots,
                              self.weights, self.periodic)

    def translation_inplace(self, offset: Union[volmdlr.Vector2D,
                                                volmdlr.Vector3D]):
        """
        Translates the B-spline curve and its parameters are modified inplace.

        :param offset: The translation vector
        :type offset: Union[:class:`volmdlr.Vector2D`,
            :class:`volmdlr.Vector3D`]
        :return: None
        :rtype: None
        """
        for point in self.control_points:
            point.translation_inplace(offset)

    def point_belongs(self, point: Union[volmdlr.Point2D, volmdlr.Point3D],
                      abs_tol: float = 1e-10):
        """
        Checks if a 2D or 3D point belongs to the B-spline curve or not. It
        uses the least square method.

        :param point: The point to be checked
        :type point: Union[:class:`volmdlr.Point2D`, :class:`volmdlr.Point3D`]
        :param abs_tol: The precision in terms of distance.
            Default value is 1e-4
        :type abs_tol: float, optional
        :return: `True` if the point belongs to the B-spline curve, `False`
            otherwise
        :rtype: bool
        """
        point_dimension = f'Point{self.__class__.__name__[-2::]}'

        def f(x):
            return (point - getattr(volmdlr, point_dimension)(*self.curve.evaluate_single(x))).norm()

        x = npy.linspace(0, 1, 5)
        x_init = []
        for xi in x:
            x_init.append(xi)

        for x0 in x_init:
            z = scp.optimize.least_squares(f, x0=x0, bounds=([0, 1]))
            if z.fun < abs_tol:
                return True
        return False

    def merge_with(self, bspline_curve: 'BSplineCurve'):
        """
        Merges consecutive B-spline curves to define a new merged one.

        :param bspline_curve: Another B-spline curve
        :type bspline_curve: :class:`volmdlr.edges.BSplineCurve`
        :return: A merged B-spline curve
        :rtype: :class:`volmdlr.edges.BSplineCurve`
        """
        point_dimension = f'Wire{self.__class__.__name__[-2::]}'
        wire = getattr(volmdlr.wires, point_dimension)(bspline_curve)
        ordered_wire = wire.order_wire()

        points, n = [], 10
        for primitive in ordered_wire.primitives:
            points.extend(primitive.polygon_points(n))
        points.pop(n + 1)

        return self.__class__.from_points_interpolation(
            points, min(self.degree, bspline_curve.degree))

    @classmethod
    def from_bsplines(cls, bsplines: List['BSplineCurve'],
                      discretization_points: int = 10):
        """
        Creates a B-spline curve from a list of B-spline curves.

        :param bsplines: A list of B-spline curve
        :type bsplines: List[:class:`volmdlr.edges.BSplineCurve`]
        :param discretization_points: The number of points for the
            discretization. Default value is 10
        :type discretization_points: int, optional
        :return: A merged B-spline curve
        :rtype: :class:`volmdlr.edges.BSplineCurve`
        """
        point_dimension = f'Wire{cls.__name__[-2::]}'
        wire = getattr(volmdlr.wires, point_dimension)(bsplines)
        ordered_wire = wire.order_wire()

        points, degree = [], []
        for i, primitive in enumerate(ordered_wire.primitives):
            degree.append(primitive.degree)
            if i == 0:
                points.extend(primitive.polygon_points(discretization_points))
            else:
                points.extend(
                    primitive.polygon_points(discretization_points)[1::])

        return cls.from_points_interpolation(points, min(degree))

    @classmethod
    def from_points_approximation(cls, points: Union[List[volmdlr.Point2D],
                                                     List[volmdlr.Point3D]],
                                  degree: int, **kwargs):
        """
        Creates a B-spline curve approximation using least squares method with
        fixed number of control points. It is recommanded to specify the
        number of control points.
        Please refer to The NURBS Book (2nd Edition), pp.410-413 for details.

        :param points: The data points
        :type points: Union[List[:class:`volmdlr.Point2D`],
            List[:class:`volmdlr.Point3D`]]
        :param degree: The degree of the output parametric curve
        :type degree: int
        :param kwargs: See below
        :return: A B-spline curve from points approximation
        :rtype: :class:`volmdlr.edges.BSplineCurve`
        :keyword centripetal: Activates centripetal parametrization method.
            Default value is False
        :keyword ctrlpts_size: Number of control points. Default value is
            len(points) - 1
        """
        curve = fitting.approximate_curve([[*point] for point in points],
                                          degree, **kwargs)
        return cls.from_geomdl_curve(curve)

    def tangent(self, position: float = 0.0):
        """
        Evaluates the tangent vector of the B-spline curve at the input
        parameter value.

        :param position: Value of the parameter, between 0 and 1
        :type position: float
        :return: The tangent vector
        :rtype: Union[:class:`volmdlr.Point2D`, :class:`volmdlr.Point3D`]
        """
        _, tangent = operations.tangent(self.curve, position,
                                        normalize=True)

        dimension = f'Vector{self.__class__.__name__[-2::]}'
        tangent = getattr(volmdlr, dimension)(*tangent)

        return tangent

    @classmethod
    def from_points_interpolation(cls, points: Union[List[volmdlr.Point2D],
                                                     List[volmdlr.Point3D]],
                                  degree: int, periodic: bool = False):
        """
        Creates a B-spline curve interpolation through the data points.
        Please refer to Algorithm A9.1 on The NURBS Book (2nd Edition),
        pp.369-370 for details.

        :param points: The data points
        :type points: Union[List[:class:`volmdlr.Point2D`],
            List[:class:`volmdlr.Point3D`]]
        :param degree: The degree of the output parametric curve
        :type degree: int
        :param periodic: `True` if the curve should be periodic. Default value
            is `False`
        :type periodic: bool, optional
        :return: A B-spline curve from points interpolation
        :rtype: :class:`volmdlr.edges.BSplineCurve`
        """
        curve = fitting.interpolate_curve([[*point] for point in points], degree)

        bsplinecurve = cls.from_geomdl_curve(curve)
        if not periodic:
            return bsplinecurve
        bsplinecurve.periodic = True
        return bsplinecurve


class Line2D(Line):
    """
    Define an infinite line given by two points.
    """

    def __init__(self, point1: volmdlr.Point2D,
                 point2: volmdlr.Point2D, *, name=''):
        self.points = [point1, point2]
        Line.__init__(self, point1, point2, name=name)

    def to_3d(self, plane_origin, x1, x2):
        points_3d = [p.to_3d(plane_origin, x1, x2) for p in self.points]
        return Line3D(*points_3d, self.name)

    def rotation(self, center: volmdlr.Point2D, angle: float):
        """
        Line2D rotation
        :param center: rotation center
        :param angle: angle rotation
        :return: a new rotated Line2D
        """
        return Line2D(*[point.rotation(center, angle)
                        for point in self.points])

    def rotation_inplace(self, center: volmdlr.Point2D, angle: float):
        """
        Line2D rotation. Object is updated inplace
        :param center: rotation center
        :param angle: rotation angle
        """
        for point in self.points:
            point.rotation_inplace(center, angle)

    def translation(self, offset: volmdlr.Vector2D):
        """
        Line2D translation
        :param offset: translation vector
        :return: A new translated Line2D
        """
        return Line2D(*[point.translation(offset) for point in self.points])

    def translation_inplace(self, offset: volmdlr.Vector2D):
        """
        Line2D translation. Object is updated inplace
        :param offset: translation vector
        """
        for point in self.points:
            point.translation_inplace(offset)

    def plot(self, ax=None, color='k', dashed=True):
        if ax is None:
            _, ax = plt.subplots()

        if version.parse(_mpl_version) >= version.parse('3.3.2'):
            if dashed:
                ax.axline((self.point1.x, self.point1.y),
                          (self.point2.x, self.point2.y),
                          dashes=[30, 5, 10, 5],
                          color=color)
            else:
                ax.axline((self.point1.x, self.point1.y),
                          (self.point2.x, self.point2.y),
                          color=color)
        else:
            direction_vector = self.direction_vector()
            point3 = self.point1 - 3 * direction_vector
            point4 = self.point2 + 4 * direction_vector
            if dashed:
                ax.plot([point3[0], point4[0]], [point3[1], point4[1]], color=color,
                        dashes=[30, 5, 10, 5])
            else:
                ax.plot([point3[0], point4[0]], [point3[1], point4[1]], color=color)

        return ax

    def plot_data(self, edge_style=None):
        return plot_data.Line2D([self.point1.x, self.point1.y],
                                [self.point2.x, self.point2.y],
                                edge_style=edge_style)

    def line_intersections(self, line):

        point = volmdlr.Point2D.line_intersection(self, line)
        if point is not None:
            point_projection1, _ = self.point_projection(point)
            if point_projection1 is None:
                return []

            if line.__class__.__name__ == 'Line2D':
                point_projection2, _ = line.point_projection(point)
                if point_projection2 is None:
                    return []

            return [point_projection1]
        return []

    def create_tangent_circle(self, point, other_line):
        """
        Computes the two circles that are tangent to 2 lines and intersect
        a point located on one of the two lines.
        """

        # point will be called I(x_I, y_I)
        # self will be (AB)
        # line will be (CD)

        if math.isclose(self.point_distance(point), 0, abs_tol=1e-10):
            I = volmdlr.Vector2D(point[0], point[1])
            A = volmdlr.Vector2D(self.points[0][0], self.points[0][1])
            B = volmdlr.Vector2D(self.points[1][0], self.points[1][1])
            C = volmdlr.Vector2D(other_line.points[0][0],
                                 other_line.points[0][1])
            D = volmdlr.Vector2D(other_line.points[1][0],
                                 other_line.points[1][1])

        elif math.isclose(other_line.point_distance(point), 0, abs_tol=1e-10):
            I = volmdlr.Vector2D(point[0], point[1])
            C = volmdlr.Vector2D(self.points[0][0], self.points[0][1])
            D = volmdlr.Vector2D(self.points[1][0], self.points[1][1])
            A = volmdlr.Vector2D(other_line.points[0][0],
                                 other_line.points[0][1])
            B = volmdlr.Vector2D(other_line.points[1][0],
                                 other_line.points[1][1])
        else:
            raise AttributeError("The point isn't on any of the two lines")

        # CHANGEMENT DE REPAIRE
        new_u = volmdlr.Vector2D((B - A))
        new_u.normalize()
        new_v = new_u.unit_normal_vector()
        new_basis = volmdlr.Frame2D(I, new_u, new_v)

        new_a = new_basis.new_coordinates(A)
        new_b = new_basis.new_coordinates(B)
        new_c = new_basis.new_coordinates(C)
        new_d = new_basis.new_coordinates(D)

        if new_c[1] == 0 and new_d[1] == 0:
            # Segments are on the same line: no solution
            return None, None

        elif math.isclose(self.unit_direction_vector().dot(
                other_line.unit_normal_vector()), 0, abs_tol=1e-06):
            # Parallel segments: one solution

            segments_distance = abs(new_c[1] - new_a[1])
            r = segments_distance / 2
            new_circle_center = volmdlr.Point2D(
                (0, npy.sign(new_c[1] - new_a[1]) * r))
            circle_center = new_basis.old_coordinates(new_circle_center)
            circle = volmdlr.wires.Circle2D(circle_center, r)

            return circle, None

        elif math.isclose(self.unit_direction_vector().dot(
                other_line.unit_direction_vector()), 0, abs_tol=1e-06):
            # Perpendicular segments: 2 solution
            line_AB = Line2D(volmdlr.Point2D(new_a), volmdlr.Point2D(new_b))
            line_CD = Line2D(volmdlr.Point2D(new_c), volmdlr.Point2D(new_d))
            new_pt_k = volmdlr.Point2D.line_intersection(line_AB, line_CD)

            r = abs(new_pt_k[0])
            new_circle_center1 = volmdlr.Point2D((0, r))
            new_circle_center2 = volmdlr.Point2D((0, -r))
            circle_center1 = new_basis.old_coordinates(new_circle_center1)
            circle_center2 = new_basis.old_coordinates(new_circle_center2)
            circle1 = volmdlr.wires.Circle2D(circle_center1, r)
            circle2 = volmdlr.wires.Circle2D(circle_center2, r)

            return circle1, circle2

        # =============================================================================
        # LES SEGMENTS SONT QUELCONQUES
        #   => 2 SOLUTIONS
        # =============================================================================
        else:

            line_AB = Line2D(volmdlr.Point2D(new_a), volmdlr.Point2D(new_b))
            line_CD = Line2D(volmdlr.Point2D(new_c), volmdlr.Point2D(new_d))
            new_pt_k = volmdlr.Point2D.line_intersection(line_AB, line_CD)
            pt_K = volmdlr.Point2D(new_basis.old_coordinates(new_pt_k))

            if pt_K == I:
                return None, None

            # CHANGEMENT DE REPERE:
            new_u2 = volmdlr.Vector2D(pt_K - I)
            new_u2.normalize()
            new_v2 = new_u2.normalVector(unit=True)
            new_basis2 = volmdlr.Frame2D(I, new_u2, new_v2)

            new_a = new_basis2.new_coordinates(A)
            new_b = new_basis2.new_coordinates(B)
            new_c = new_basis2.new_coordinates(C)
            new_d = new_basis2.new_coordinates(D)
            new_pt_k = new_basis2.new_coordinates(pt_K)

            teta1 = math.atan2(new_c[1], new_c[0] - new_pt_k[0])
            teta2 = math.atan2(new_d[1], new_d[0] - new_pt_k[0])

            if teta1 < 0:
                teta1 += math.pi
            if teta2 < 0:
                teta2 += math.pi

            if not math.isclose(teta1, teta2, abs_tol=1e-08):
                if math.isclose(teta1, math.pi, abs_tol=1e-08) or math.isclose(
                        teta1, 0., abs_tol=1e-08):
                    teta = teta2
                elif math.isclose(teta2, math.pi,
                                  abs_tol=1e-08) or math.isclose(teta2, 0.,
                                                                 abs_tol=1e-08):
                    teta = teta1
            else:
                teta = teta1

            r1 = new_pt_k[0] * math.sin(teta) / (1 + math.cos(teta))
            r2 = new_pt_k[0] * math.sin(teta) / (1 - math.cos(teta))

            new_circle_center1 = volmdlr.Point2D(0, -r1)
            new_circle_center2 = volmdlr.Point2D(0, r2)

            circle_center1 = new_basis2.old_coordinates(new_circle_center1)
            circle_center2 = new_basis2.old_coordinates(new_circle_center2)

            if new_basis.new_coordinates(circle_center1)[1] > 0:
                circle1 = volmdlr.wires.Circle2D(circle_center1, r1)
                circle2 = volmdlr.wires.Circle2D(circle_center2, r2)
            else:
                circle1 = volmdlr.wires.Circle2D(circle_center2, r2)
                circle2 = volmdlr.wires.Circle2D(circle_center1, r1)

            return circle1, circle2

    def cut_between_two_points(self, point1, point2):
        return LineSegment2D(point1, point2)

<<<<<<< HEAD
    def point_belongs(self, point2d, abs_tol: float = 1e-6):
        """
        Verifies if the point2d belongs to the line
        :param point2d: point to be verified
        :return: True if point belongs to line, False otherwise
        """
        return math.isclose(self.point_distance(point2d), 0, abs_tol=abs_tol)

=======
>>>>>>> b55be9f0
    def point_distance(self, point2d):
        """
        Calculates the distance of a line2d to a point2d
        :param point2d: point to calculate distance
        :return: distance to point
        """
        vector_r = self.point1 - point2d
        vector_v = self.normal_vector()
        return abs(vector_v.dot(vector_r)) / vector_v.norm()


class BSplineCurve2D(BSplineCurve):
    """
    A class for 2 dimensional B-spline curves. The following rule must be
    respected : `number of knots = number of control points + degree + 1`

    :param degree: The degree of the 2 dimensional B-spline curve
    :type degree: int
    :param control_points: A list of 2 dimensional points
    :type control_points: List[:class:`volmdlr.Point2D`]
    :param knot_multiplicities: The vector of multiplicities for each knot
    :type knot_multiplicities: List[int]
    :param knots: The knot vector composed of values between 0 and 1
    :type knots: List[float]
    :param weights: The weight vector applied to the knot vector. Default
        value is None
    :type weights: List[float], optional
    :param periodic: If `True` the B-spline curve is periodic. Default value
        is False
    :type periodic: bool, optional
    :param name: The name of the B-spline curve. Default value is ''
    :type name: str, optional
    """

    _non_serializable_attributes = ['curve']

    def __init__(self,
                 degree: int,
                 control_points: List[volmdlr.Point2D],
                 knot_multiplicities: List[int],
                 knots: List[float],
                 weights: List[float] = None,
                 periodic: bool = False,
                 name: str = ''):

        BSplineCurve.__init__(self, degree,
                              control_points,
                              knot_multiplicities,
                              knots,
                              weights,
                              periodic,
                              name)

    def bounding_rectangle(self):
        """
        Computes the bounding rectangle of the 2 dimensional B-spline curve.

        :return: The bounding rectangle
        :rtype: :class:`volmdlr.core.BoundingRectangle`
        """
        points = self.discretization_points()
        points_x = [p.x for p in points]
        points_y = [p.y for p in points]

        return volmdlr.core.BoundingRectangle(min(points_x), max(points_x),
                                              min(points_y), max(points_y))

    def length(self):
        """
        Computes the length of the 2 dimensional B-spline curve.

        :return: The length of the 2 dimensional B-spline curve
        :rtype: float
        """
        return length_curve(self.curve)

    def tangent(self, position: float = 0.0):
        """
        Computes the tangent at a given parameter between 0 and 1.

        :param position: The parameter at which the tangent is computed.
        :type position: float
        :return: A 2 dimensional point representing the tangent
        :rtype: :class:`volmdlr.Point2D`
        """
        _, tangent = operations.tangent(self.curve, position,
                                        normalize=True)
        tangent = volmdlr.Point2D(tangent[0], tangent[1])
        return tangent

    def point_at_abscissa(self, abscissa):
        length = self.length()
        adim_abs = max(min(abscissa / length, 1.), 0.)
        return volmdlr.Point2D(*self.curve.evaluate_single(adim_abs))

    def direction_vector(self, abscissa: float):
        """
        :param abscissa: defines where in the BSplineCurve2D the
        direction vector is to be calculated
        :return: The direection vector vector of the BSplineCurve2D
        """
        return self.tangent(abscissa)

    def normal_vector(self, abscissa: float):
        """
        :param abscissa: defines where in the BSplineCurve2D the
        normal vector is to be calculated
        :return: The normal vector of the BSplineCurve2D
        """
        tangent_vector = self.tangent(abscissa)
        normal_vector = tangent_vector.normal_vector()
        return normal_vector

    def unit_normal_vector(self, abscissa: float):
        """
        :param abscissa: defines where in the BSplineCurve2D the
        unit normal vector is to be calculated
        :return: The unit normal vector of the BSplineCurve2D
        """
        normal_vector = self.normal_vector(abscissa)
        normal_vector.normalize()
        return normal_vector

    def straight_line_area(self):
        points = self.discretization_points(number_points=100)
        x = [point.x for point in points]
        y = [point.y for point in points]
        x1 = [x[-1]] + x[0:-1]
        y1 = [y[-1]] + y[0:-1]
        return 0.5 * abs(sum(i * j for i, j in zip(x, y1))
                         - sum(i * j for i, j in zip(y, x1)))

    def straight_line_center_of_mass(self):
        polygon_points = self.discretization_points(number_points=100)
        cog = volmdlr.O2D
        for point in polygon_points:
            cog += point
        cog = cog / len(polygon_points)
        return cog

    def plot(self, ax=None, color='k', alpha=1, plot_points=False):
        if ax is None:
            _, ax = plt.subplots()

        # self.curve.delta = 0.01
        # points = [volmdlr.Point2D(px, py) for (px, py) in self.curve.evalpts]
        # length = self.length()
        # points = [self.point_at_abscissa(length * i / 50) for i in range(51)]
        points = self.discretization_points(number_points=50)

        x_points = [p.x for p in points]
        y_points = [p.y for p in points]
        ax.plot(x_points, y_points, color=color, alpha=alpha)
        if plot_points:
            for point in points:
                point.plot(ax, color=color)
        return ax

    def to_3d(self, plane_origin, x1, x2):
        control_points3D = [p.to_3d(plane_origin, x1, x2) for p in
                            self.control_points]
        return BSplineCurve3D(self.degree, control_points3D,
                              self.knot_multiplicities, self.knots,
                              self.weights, self.periodic)

    def to_step(self, current_id, surface_id=None):
        points_ids = []
        content = ''
        point_id = current_id
        for point in self.control_points:
            point_content, point_id = point.to_step(point_id,
                                                    vertex=False)
            content += point_content
            points_ids.append(point_id)
            point_id += 1

        content += "#{} = B_SPLINE_CURVE_WITH_KNOTS('{}',{},({})," \
                   ".UNSPECIFIED.,.F.,.F.,{},{}," \
                   ".UNSPECIFIED.);\n".format(
                        point_id, self.name, self.degree,
                        volmdlr.core.step_ids_to_str(points_ids),
                        tuple(self.knot_multiplicities),
                        tuple(self.knots))
        return content, point_id + 1

    def discretization_points(self, *, number_points: int = 20, angle_resolution: int = None):
        if angle_resolution:
            number_points = angle_resolution
        if len(self.points) == number_points:
            return self.points
        curve = self.curve
        curve.delta = 1 / number_points
        curve_points = curve.evalpts
        self.curve = curve
        points = [volmdlr.Point2D(*p) for p in curve_points]
        return points

    def polygon_points(self, n: int = 15):
        warnings.warn('polygon_points is deprecated,\
        please use discretization_points instead',
                      DeprecationWarning)
        return self.discretization_points(n)

    def rotation(self, center: volmdlr.Point2D, angle: float):
        """
        BSplineCurve2D rotation
        :param center: rotation center
        :param angle: angle rotation
        :return: a new rotated Line2D
        """
        control_points = [point.rotation(center, angle)
                          for point in self.control_points]
        return BSplineCurve2D(self.degree, control_points,
                              self.knot_multiplicities, self.knots,
                              self.weights, self.periodic)

    def rotation_inplace(self, center: volmdlr.Point2D, angle: float):
        """
        BSplineCurve2D rotation. Object is updated inplace
        :param center: rotation center
        :param angle: rotation angle
        """
        for point in self.control_points:
            point.rotation_inplace(center, angle)

    def line_intersections(self, line2d: Line2D):
        polygon_points = self.discretization_points(number_points=500)
        list_intersections = []
        length = self.length()
        initial_abscissa = 0
        for points in zip(polygon_points[:-1], polygon_points[1:]):
            linesegment = LineSegment2D(points[0], points[1])
            intersections = linesegment.line_intersections(line2d)

            if intersections and intersections[0] not in list_intersections:
                # initial_abscissa += linesegment.length()
                # if intersections:
                #     if initial_abscissa < length * 0.1:
                #         list_abcissas = [initial_abscissa * n for n in
                #                          npy.linspace(0, 1, 100)]
                #     else:
                #         list_abcissas = [initial_abscissa * n for n in
                #                          npy.linspace(0.9, 1, 100)]
                #     distance = npy.inf
                #     for abscissa in list_abcissas:
                #         point_in_curve = self.point_at_abscissa(abscissa)
                #         dist = point_in_curve.point_distance(intersections[0])
                #         if dist < distance:
                #             distance = dist
                #             intersection = point_in_curve
                list_intersections.append(intersections[0])
            initial_abscissa += linesegment.length()
        return list_intersections

    def line_crossings(self, line2d: Line2D):
        polygon_points = self.discretization_points(number_points=50)
        crossings = []
        for p1, p2 in zip(polygon_points[:-1], polygon_points[1:]):
            l = LineSegment2D(p1, p2)
            crossings.extend(l.line_crossings(line2d))
        return crossings

    def to_wire(self, n: int):
        """
        convert a bspline curve to a wire2d defined with 'n' line_segments
        """

        u = npy.linspace(0, 1, num=n + 1).tolist()
        points = []
        for u0 in u:
            p = self.curve.evaluate_single(u0)
            points.append(volmdlr.Point2D(p[0], p[1]))

        return volmdlr.wires.Wire2D.from_points(points)

    def reverse(self):
        """
        reverse the bspline's direction by reversing its start and end points
        """

        return self.__class__(degree=self.degree,
                              control_points=self.control_points[::-1],
                              knot_multiplicities=self.knot_multiplicities[::-1],
                              knots=self.knots[::-1],
                              weights=self.weights,
                              periodic=self.periodic)

    def point_distance(self, point):
        distance = math.inf
        polygon_points = self.discretization_points(number_points=20)
        for p1, p2 in zip(polygon_points[:-1], polygon_points[1:]):
            line = LineSegment2D(p1, p2)
            dist = line.point_distance(point)
            if dist < distance:
                distance = dist
        return distance

    def nearest_point_to(self, point):
        """
        find out the nearest point on the linesegment to point
        """

        points = self.polygon_points(500)
        return point.nearest_point(points)

    def linesegment_intersections(self, linesegment):
        results = self.line_intersections(linesegment.to_line())
        intersections_points = []
        for result in results:
            if linesegment.point_belongs(result, 1e-6):
                intersections_points.append(result)
        return intersections_points

    def axial_symmetry(self, line):
        """
        finds out the symmetric bsplinecurve2d according to a line
        """

        points_symmetry = [point.axial_symmetry(line) for point in self.control_points]

        return self.__class__(degree=self.degree,
                              control_points=points_symmetry,
                              knot_multiplicities=self.knot_multiplicities[::-1],
                              knots=self.knots[::-1],
                              weights=self.weights,
                              periodic=self.periodic)


class BezierCurve2D(BSplineCurve2D):
    """
    A class for 2 dimensional Bezier curves.

    :param degree: The degree of the Bezier curve
    :type degree: int
    :param control_points: A list of 2 dimensional points
    :type control_points: List[:class:`volmdlr.Point2D`]
    :param name: The name of the B-spline curve. Default value is ''
    :type name: str, optional
    """

    def __init__(self, degree: int, control_points: List[volmdlr.Point2D],
                 name: str = ''):
        knotvector = utilities.generate_knot_vector(degree,
                                                    len(control_points))
        knot_multiplicity = [1] * len(knotvector)

        BSplineCurve2D.__init__(self, degree, control_points,
                                knot_multiplicity, knotvector,
                                None, False, name)


class LineSegment2D(LineSegment):
    """
    Define a line segment limited by two points
    """

    def __init__(self, start: volmdlr.Point2D, end: volmdlr.Point2D, *, name: str = ''):
        if start == end:
            raise NotImplementedError
        LineSegment.__init__(self, start, end, name=name)

    def __hash__(self):
        return self._data_hash()

    def _data_hash(self):
        return self.start._data_hash() + self.end._data_hash()

    def _data_eq(self, other_object):
        if self.__class__.__name__ != other_object.__class__.__name__:
            return False
        return self.start == other_object.start and self.end == other_object.end

    def __eq__(self, other_object):
        if self.__class__.__name__ != other_object.__class__.__name__:
            return False
        return self.start == other_object.start and self.end == other_object.end

    def to_dict(self, *args, **kwargs):
        return {'object_class': 'volmdlr.edges.LineSegment2D',
                'name': self.name,
                'start': self.start.to_dict(),
                'end': self.end.to_dict()
                }

    # def middle_point(self):
    #     return 0.5 * (self.start + self.end)
    #
    # def point_at_abscissa(self, abscissa):
    #     return self.start + self.unit_direction_vector() * abscissa

    def point_belongs(self, point, abs_tol=1e-6):
        point_distance = self.point_distance(point)
        if math.isclose(point_distance, 0, abs_tol=abs_tol):
            return True
        return False

    def bounding_rectangle(self):
        return volmdlr.core.BoundingRectangle(min(self.start.x, self.end.x), max(self.start.x, self.end.x),
                                              min(self.start.y, self.end.y), max(self.start.y, self.end.y))

    def straight_line_area(self):
        return 0.

    def straight_line_second_moment_area(self, point: volmdlr.Point2D):
        return 0, 0, 0

    def straight_line_center_of_mass(self):
        return 0.5 * (self.start + self.end)

    def straight_line_point_belongs(self, point):
        """
        Verifies if a point belongs to the surface created by closing the edge with a
        line between its start and end points
        :param point: Point to be verified
        :return: Return True if the point belongs to this surface, or False otherwise
        """
        return self.point_belongs(point)

    def point_distance(self, point, return_other_point=False):
        """
        Computes the distance of a point to segment of line
        """
        distance, point = volmdlr.LineSegment2DPointDistance(
            [(self.start.x, self.start.y), (self.end.x, self.end.y)],
            (point.x, point.y))
        if return_other_point:
            return distance, volmdlr.Point2D(*point)
        return distance

    def point_projection(self, point):
        """
        If the projection falls outside the LineSegment2D, returns None.
        """
        point, curv_abs = Line2D.point_projection(Line2D(self.start, self.end),
                                                  point)
        # print('curv_abs :', curv_abs, 'length :', self.length())
        if curv_abs < 0 or curv_abs > self.length():
            if abs(curv_abs) < 1e-6 or math.isclose(curv_abs, self.length(),
                                                    abs_tol=1e-6):
                return point, curv_abs
            return None, curv_abs
        return point, curv_abs

    def line_intersections(self, line: Line2D):
        point = volmdlr.Point2D.line_intersection(self, line)
        if point is not None:
            point_projection1, _ = self.point_projection(point)
            if point_projection1 is None:
                return []

            if line.__class__.__name__ == 'LineSegment2D':
                point_projection2, _ = line.point_projection(point)
                if point_projection2 is None:
                    return []

            return [point_projection1]
        if line.point_belongs(self.start):
            return [self.start]
        if line.point_belongs(self.end):
            return [self.end]
        return []

    def linesegment_intersections(self, linesegment: 'LineSegment2D'):
        """
        touching linesegments does not intersect
        """
        point = volmdlr.Point2D.line_intersection(self, linesegment)
        # TODO: May be these commented conditions should be used for linesegment_crossings
        if point:  # and (point != self.start) and (point != self.end):
            point_projection1, _ = self.point_projection(point)
            if point_projection1 is None:
                return []

            point_projection2, _ = linesegment.point_projection(point)
            if point_projection2 is None:
                return []

            return [point_projection1]
        else:
            return []

    def line_crossings(self, line: 'Line2D'):
        if self.direction_vector().is_colinear_to(line.direction_vector()):
            return []
        else:
            line_intersection = self.line_intersections(line)
            if line_intersection and (line_intersection[0] == self.end or line_intersection[0] == self.start):
                return []
            return line_intersection

    def linesegment_crossings(self, linesegment: 'LineSegment2D'):
        if self.direction_vector().is_colinear_to(
                linesegment.direction_vector()):
            return []
        else:
            return self.linesegment_intersections(linesegment)

    def plot(self, ax=None, color='k', alpha=1, arrow=False, width=None,
             plot_points=False):
        if ax is None:
            _, ax = plt.subplots()

        p1, p2 = self.start, self.end
        if arrow:
            if plot_points:
                ax.plot([p1[0], p2[0]], [p1[1], p2[1]], color=color,
                        alpha=alpha, style='o-')
            else:
                ax.plot([p1[0], p2[0]], [p1[1], p2[1]], color=color,
                        alpha=alpha)

            length = ((p1[0] - p2[0]) ** 2 + (p1[1] - p2[1]) ** 2) ** 0.5
            if width is None:
                width = length / 1000.
                head_length = length / 20.
                head_width = head_length / 2.
            else:
                head_width = 2 * width
                head_length = head_width
            ax.arrow(p1[0], p1[1],
                     (p2[0] - p1[0]) / length * (length - head_length),
                     (p2[1] - p1[1]) / length * (length - head_length),
                     head_width=head_width, fc='b', linewidth=0,
                     head_length=head_length, width=width, alpha=0.3)
        else:
            if width is None:
                width = 1
            if plot_points:
                ax.plot([p1[0], p2[0]], [p1[1], p2[1]], color=color,
                        marker='o', linewidth=width, alpha=alpha)
            else:
                ax.plot([p1[0], p2[0]], [p1[1], p2[1]], color=color,
                        linewidth=width, alpha=alpha)
        return ax

    def to_3d(self, plane_origin, x1, x2):
        start = self.start.to_3d(plane_origin, x1, x2)
        end = self.end.to_3d(plane_origin, x1, x2)
        return LineSegment3D(start, end, name=self.name)

    def reverse(self):
        return LineSegment2D(self.end.copy(), self.start.copy())

    def to_line(self):
        return Line2D(self.start, self.end)

    def rotation(self, center: volmdlr.Point2D, angle: float):
        """
        LineSegment2D rotation
        :param center: rotation center
        :param angle: angle rotation
        :return: a new rotated LineSegment2D
        """
        return LineSegment2D(self.start.rotation(center, angle),
                             self.end.rotation(center, angle))

    def rotation_inplace(self, center: volmdlr.Point2D, angle: float):
        """
        LineSegment2D rotation. Object is updated inplace
        :param center: rotation center
        :param angle: rotation angle
        """
        for point in [self.start, self.end]:
            point.rotation_inplace(center, angle)

    def translation(self, offset: volmdlr.Vector2D):
        """
        LineSegment2D translation
        :param offset: translation vector
        :return: A new translated LineSegment2D
        """
        return LineSegment2D(self.start.translation(offset),
                             self.end.translation(offset))

    def translation_inplace(self, offset: volmdlr.Vector2D):
        """
        LineSegment2D translation. Object is updated inplace
        :param offset: translation vector
        """
        for point in [self.start, self.end]:
            point.translation_inplace(offset)

    def frame_mapping(self, frame: volmdlr.Frame2D, side: str):
        """
        Changes vector frame_mapping and return a new LineSegment2D
        side = 'old' or 'new'
        """
        if side == 'old':
            new_start = frame.old_coordinates(self.start)
            new_end = frame.old_coordinates(self.end)
        elif side == 'new':
            new_start = frame.new_coordinates(self.start)
            new_end = frame.new_coordinates(self.end)
        else:
            raise ValueError('Please Enter a valid side: old or new')
        return LineSegment2D(new_start, new_end)

    def frame_mapping_inplace(self, frame: volmdlr.Frame2D, side: str):
        """
        Changes vector frame_mapping and the object is updated inplace
        side = 'old' or 'new'
        """
        if side == 'old':
            new_start = frame.old_coordinates(self.start)
            new_end = frame.old_coordinates(self.end)
        elif side == 'new':
            new_start = frame.new_coordinates(self.start)
            new_end = frame.new_coordinates(self.end)
        else:
            raise ValueError('Please Enter a valid side: old or new')
        self.start = new_start
        self.end = new_end

    def plot_data(self, edge_style: plot_data.EdgeStyle = None):
        return plot_data.LineSegment2D([self.start.x, self.start.y],
                                       [self.end.x, self.end.y],
                                       edge_style=edge_style)

    def create_tangent_circle(self, point, other_line):
        circle1, circle2 = Line2D.create_tangent_circle(other_line, point, self)
        if circle1 is not None:
            _, curv_abs1 = Line2D.point_projection(self, circle1.center)
            if curv_abs1 < 0. or curv_abs1 > self.length():
                circle1 = None
        if circle2 is not None:
            _, curv_abs2 = Line2D.point_projection(self, circle2.center)
            if curv_abs2 < 0. or curv_abs2 > self.length():
                circle2 = None
        return circle1, circle2

    def infinite_primitive(self, offset):
        n = self.normal_vector()
        offset_point_1 = self.start + offset * n

        offset_point_2 = self.end + offset * n

        return Line2D(offset_point_1, offset_point_2)

    def polygon_points(self, discretization_resolution: int):
        warnings.warn('polygon_points is deprecated,\
        please use discretization_points instead',
                      DeprecationWarning)
        return self.discretization_points(number_points=discretization_resolution)

    def to_wire(self, n: int):
        """
        convert a linesegment2d to a wire2d defined with 'n' line_segments
        """

        points = self.discretization_points(number_points=n + 1)
        return volmdlr.wires.Wire2D.from_points(points)

    def nearest_point_to(self, point):
        """
        find out the nearest point on the linesegment to point
        """

        points = self.discretization_points(number_points=500)
        return point.nearest_point(points)

    def axial_symmetry(self, line):
        """
        finds out the symmetric linesegment2d according to a line
        """

        points_symmetry = [point.axial_symmetry(line) for point in [self.start, self.end]]

        return self.__class__(points_symmetry[0], points_symmetry[1])


class Arc(Edge):
    def __init__(self, start,
                 end,
                 interior,
                 name: str = ''):
        Edge.__init__(self, start=start, end=end, name=name)
        self.interior = interior
        self._utd_clockwise_and_trigowise_paths = False
        self._clockwise_and_trigowise_paths = None
        self._radius = None

    @property
    def center(self):
        """
        Gets the arc's center
        :return: The center of the arc
        """
        raise NotImplementedError(
            'the property method center must be overloaded by subclassing'
            'class if not a given parameter')

    @property
    def angle(self):
        """
        Gets the angle of the arc
        :return: The angle of the arc
        """
        return NotImplementedError(
            'the property method angle must be overloaded by subclassing'
            'class if not a given parameter')

    @property
    def is_trigo(self):
        """
        Verifies if arc is trigowise or clockwise
        :return: True if trigowise or False otherwise
        """
        return NotImplementedError(
            'the property method is_trigo must be overloaded by subclassing'
            'class if not a given parameter')

    @property
    def radius(self):
        if not self._radius:
            self._radius = (self.start - self.center).norm()
        return self._radius

    def length(self):
        """
        Calculates the length of the Arc, with its radius and it arc angle
        :return: the length fo the Arc
        """
        return self.radius * abs(self.angle)

    def point_at_abscissa(self, abscissa):
        if self.is_trigo:
            return self.start.rotation(self.center,
                                       abscissa / self.radius)
        else:
            return self.start.rotation(self.center,
                                       -abscissa / self.radius)

    @staticmethod
    def get_clockwise_and_trigowise_paths(radius_1, radius_2, radius_i):
        """
        :param radius_1: radius from center to start point
        :param radius_2: radius form center ro end point
        :param radius_i: radius from center to interior point
        :return: the clockwise and trigowise paths
        """
        angle1 = math.atan2(radius_1.y, radius_1.x)
        anglei = math.atan2(radius_i.y, radius_i.x)
        angle2 = math.atan2(radius_2.y, radius_2.x)

        # Going trigo/clock wise from start to interior
        if anglei < angle1:
            trigowise_path = (anglei + volmdlr.TWO_PI) - angle1
            clockwise_path = angle1 - anglei
        else:
            trigowise_path = anglei - angle1
            clockwise_path = angle1 - anglei + volmdlr.TWO_PI

        # Going trigo wise from interior to interior
        if angle2 < anglei:
            trigowise_path += (angle2 + volmdlr.TWO_PI) - anglei
            clockwise_path += anglei - angle2
        else:
            trigowise_path += angle2 - anglei
            clockwise_path += anglei - angle2 + volmdlr.TWO_PI
        return clockwise_path, trigowise_path

    def middle_point(self):
        return self.point_at_abscissa(0.5 * self.length())

    def point_distance(self, point):
        points = self.discretization_points(angle_resolution=100)
        return point.point_distance(point.nearest_point(points))

    def discretization_points(self, *, number_points: int = None, angle_resolution: int = None):
        """
        discretize a Edge to have "n" points
        :param number_points: the number of points (including start and end points)
             if unset, only start and end will be returned
        :param angle_resolution: if set, the sampling will be adapted to have a controlled angular distance. Usefull
            to mesh an arc
        :return: a list of sampled points
        """
        if not number_points:
            if not angle_resolution:
                number_points = 2
            else:
                number_points = math.ceil(self.angle * angle_resolution) + 2

        step = self.length() / (number_points - 1)
        return [self.point_at_abscissa(i * step)
                for i in range(number_points)]

    def polygon_points(self, discretization_resolution: int):
        warnings.warn('polygon_points is deprecated,\
        please use discretization_points instead',
                      DeprecationWarning)
        return self.discretization_points(number_points=discretization_resolution)


class Arc2D(Arc):
    """
    angle: the angle measure always >= 0
    """

    def __init__(self,
                 start: volmdlr.Point2D,
                 interior: volmdlr.Point2D,
                 end: volmdlr.Point2D,
                 name: str = ''):
        self._center = None
        self._is_trigo = None
        self._angle = None
        Arc.__init__(self, start=start, end=end, interior=interior, name=name)
        start_to_center = start - self.center
        end_to_center = end - self.center
        angle1 = math.atan2(start_to_center.y, start_to_center.x)
        angle2 = math.atan2(end_to_center.y, end_to_center.x)
        if self.is_trigo:
            self.angle1 = angle1
            self.angle2 = angle2
        else:
            self.angle1 = angle2
            self.angle2 = angle1

    @property
    def center(self):
        if not self._center:
            self._center = self.get_center()
        return self._center

    def get_center(self):
        xi, yi = self.interior.x, self.interior.y
        xe, ye = self.end.x, self.end.y
        xs, ys = self.start.x, self.start.y
        try:
            A = volmdlr.Matrix22(2 * (xs - xi), 2 * (ys - yi),
                                 2 * (xs - xe), 2 * (ys - ye))
            b = - volmdlr.Vector2D(xi ** 2 + yi ** 2 - xs ** 2 - ys ** 2,
                                   xe ** 2 + ye ** 2 - xs ** 2 - ys ** 2)
            inv_A = A.inverse()
            x = inv_A.vector_multiplication(b)
            center = volmdlr.Point2D(x.x, x.y)
        except ValueError:
            A = npy.array([[2 * (xs - xi), 2 * (ys - yi)],
                           [2 * (xs - xe), 2 * (ys - ye)]])
            b = - npy.array([xi ** 2 + yi ** 2 - xs ** 2 - ys ** 2,
                             xe ** 2 + ye ** 2 - xs ** 2 - ys ** 2])
            center = volmdlr.Point2D(*npy.linalg.solve(A, b))
        return center

    def reverse(self):
        return self.__class__(self.end.copy(),
                              self.interior.copy(),
                              self.start.copy())

    @property
    def is_trigo(self):
        if not self._is_trigo:
            self._is_trigo = self.get_arc_direction()
        return self._is_trigo

    @property
    def clockwise_and_trigowise_paths(self):
        if not self._clockwise_and_trigowise_paths:
            radius_1 = self.start - self.center
            radius_2 = self.end - self.center
            radius_i = self.interior - self.center
            self._clockwise_and_trigowise_paths =\
                self.get_clockwise_and_trigowise_paths(radius_1,
                                                       radius_2,
                                                       radius_i)
            self._utd_clockwise_and_trigowise_paths = True
        return self._clockwise_and_trigowise_paths

    def get_arc_direction(self):
        clockwise_path, trigowise_path =\
            self.clockwise_and_trigowise_paths
        if clockwise_path > trigowise_path:
            return True
        return False

    @property
    def angle(self):
        if not self._angle:
            self._angle = self.get_angle()
        return self._angle

    def get_angle(self):
        clockwise_path, trigowise_path = \
            self.clockwise_and_trigowise_paths
        if self.is_trigo:
            return trigowise_path
        return clockwise_path

    def _get_points(self):
        return [self.start, self.interior, self.end]

    points = property(_get_points)

    def point_distance(self, point):
        vector_start = self.start - self.center
        vector_point = point - self.center
        vector_end = self.end - self.center
        if self.is_trigo:
            vector_start, vector_end = vector_end, vector_start
        arc_angle = volmdlr.core.clockwise_angle(vector_start, vector_end)
        point_angle = volmdlr.core.clockwise_angle(vector_start, vector_point)
        if point_angle <= arc_angle:
            return abs(
                LineSegment2D(point, self.center).length() - self.radius)
        else:
            return min(LineSegment2D(point, self.start).length(),
                       LineSegment2D(point, self.end).length())

    def point_belongs(self, point2d, abs_tol=1e-10):
        """
        check if a Point2D belongs to the Arc2D
        """
        vector_start = self.start - self.center
        vector_end = self.end - self.center
        vector_point = point2d - self.center
        r1 = vector_start.norm()
        cp = vector_point.norm()
        if math.isclose(cp, r1, abs_tol=abs_tol):
            if self.get_arc_direction():
                arc_angle = - volmdlr.core.clockwise_angle(vector_start,
                                                           vector_end)
                point_angle = - volmdlr.core.clockwise_angle(vector_start,
                                                             vector_point)

            else:
                arc_angle = volmdlr.core.clockwise_angle(vector_start,
                                                         vector_end)
                point_angle = volmdlr.core.clockwise_angle(vector_start,
                                                           vector_point)
            if point_angle <= arc_angle:
                return True
        return False

    # def to_circle(self):
    #     return volmdlr.wires.Circle2D(self.center, self.radius)

    def to_full_arc_2d(self):
        return FullArc2D(center=self.center,
                         start_end=self.point_at_abscissa(0),
                         name=self.name)

    def line_intersections(self, line2d: Line2D):
        # circle = self.to_circle()
        # circle_intersection_points = circle.line_intersections(line2d)
        full_arc_2d = self.to_full_arc_2d()
        fa2d_intersection_points = full_arc_2d.line_intersections(line2d)
        intersection_points = []
        for pt in fa2d_intersection_points:
            if self.point_belongs(pt):
                intersection_points.append(pt)
        return intersection_points

    def linesegment_intersections(self, linesegment2d: LineSegment2D):
        full_arc_2d = self.to_full_arc_2d()
        fa2d_intersection_points = full_arc_2d.linesegment_intersections(
            linesegment2d)
        intersection_points = []
        for pt in fa2d_intersection_points:
            if self.point_belongs(pt):
                intersection_points.append(pt)
        return intersection_points

    def abscissa(self, point2d: volmdlr.Point2D, tol=1e-9):
        if point2d.point_distance(self.start) < tol:
            return 0
        if point2d.point_distance(self.end) < tol:
            return self.length()

        p = point2d - self.center
        u = self.start - self.center
        u.normalize()
        if self.is_trigo:
            v = u.normal_vector()
        else:
            v = -u.normal_vector()

        x, y = p.dot(u), p.dot(v)
        theta = math.atan2(y, x)
        if theta < -tol or theta > self.angle + tol:
            raise ValueError('Point not in arc')

        if theta < 0:
            return 0.
        if theta > self.angle:
            return self.angle * self.radius

        return self.radius * theta

    def direction_vector(self, abscissa: float):
        """
        :param abscissa: defines where in the Arc2D the
        direction vector is to be calculated
        :return: The direction vector of the Arc2D
        """
        return -self.normal_vector(abscissa=abscissa).normal_vector()

    def unit_direction_vector(self, abscissa: float):
        """
        :param abscissa: defines where in the Arc2D the
        unit direction vector is to be calculated
        :return: The unit direction vector of the Arc2D
        """
        direction_vector = self.direction_vector(abscissa)
        direction_vector.normalize()
        return direction_vector

    def normal_vector(self, abscissa: float):
        """
        :param abscissa: defines where in the Arc2D the
        normal vector is to be calculated
        :return: The normal vector of the Arc2D
        """
        point = self.point_at_abscissa(abscissa)
        # if self.is_trigo:
        normal_vector = self.center - point
        # else:
        #     normal_vector = point - self.center
        return normal_vector

    def unit_normal_vector(self, abscissa: float):
        """
        :param abscissa: defines where in the Arc2D the
        unit normal vector is to be calculated
        :return: The unit normal vector of the Arc2D
        """
        normal_vector = self.normal_vector(abscissa)
        normal_vector.normalize()
        return normal_vector

    def area(self):
        return self.radius ** 2 * self.angle / 2

    def center_of_mass(self):
        #        u=self.middle.vector-self.center.vector
        u = self.middle_point() - self.center
        u.normalize()
        # alpha = abs(self.angle)
        return self.center + 4 / (3 * self.angle) * self.radius * math.sin(
            self.angle * 0.5) * u

    def bounding_rectangle(self):
        # TODO: Enhance this!!!
        return volmdlr.core.BoundingRectangle(self.center.x - self.radius, self.center.x + self.radius,
                                              self.center.y - self.radius, self.center.y + self.radius)

    def straight_line_area(self):
        if self.angle >= math.pi:
            angle = volmdlr.TWO_PI - self.angle
            area = math.pi * self.radius ** 2 - 0.5 * self.radius ** 2 * (
                angle - math.sin(angle))
        else:
            angle = self.angle
            area = 0.5 * self.radius ** 2 * (angle - math.sin(angle))

        if self.is_trigo:
            return area
        return -area

    def straight_line_second_moment_area(self, point: volmdlr.Point2D):

        if self.angle2 < self.angle1:
            angle2 = self.angle2 + volmdlr.TWO_PI

        else:
            angle2 = self.angle2
        angle1 = self.angle1

        # Full arc section
        Ix1 = self.radius ** 4 / 8 * (angle2 - angle1 + 0.5 * (
            math.sin(2 * angle1) - math.sin(2 * angle2)))
        Iy1 = self.radius ** 4 / 8 * (angle2 - angle1 + 0.5 * (
            math.sin(2 * angle2) - math.sin(2 * angle1)))
        Ixy1 = self.radius ** 4 / 8 * (
            math.cos(angle1) ** 2 - math.cos(angle2) ** 2)

        # Triangle
        xi, yi = (self.start - self.center)
        xj, yj = (self.end - self.center)
        Ix2 = (yi ** 2 + yi * yj + yj ** 2) * (xi * yj - xj * yi) / 12.
        Iy2 = (xi ** 2 + xi * xj + xj ** 2) * (xi * yj - xj * yi) / 12.
        Ixy2 = (xi * yj + 2 * xi * yi + 2 * xj * yj + xj * yi) * (
            xi * yj - xj * yi) / 24.
        if Ix2 < 0.:
            Ix2, Iy2, Ixy2 = -Ix2, -Iy2, -Ixy2
        if self.angle < math.pi:
            if self.is_trigo:
                Ix = Ix1 - Ix2
                Iy = Iy1 - Iy2
                Ixy = Ixy1 - Ixy2
            else:
                Ix = Ix2 - Ix1
                Iy = Iy2 - Iy1
                Ixy = Ixy2 - Ixy1
        else:
            # print('Ixy12', Ixy1, Ixy2)
            if self.is_trigo:
                Ix = Ix1 + Ix2
                Iy = Iy1 + Iy2
                Ixy = Ixy1 + Ixy2
            else:
                Ix = -Ix2 - Ix1
                Iy = -Iy2 - Iy1
                Ixy = -Ixy2 - Ixy1

        return volmdlr.geometry.huygens2d(Ix, Iy, Ixy,
                                          self.straight_line_area(),
                                          self.center,
                                          point)

    def straight_line_center_of_mass(self):
        if self.angle == math.pi:
            return self.center_of_mass()

        u = self.middle_point() - self.center
        u.normalize()
        if self.angle >= math.pi:
            u = -u
        bissec = Line2D(self.center, self.center + u)
        string = Line2D(self.start, self.end)
        p = volmdlr.Point2D.line_intersection(bissec, string)
        a = p.point_distance(self.start)
        h = p.point_distance(self.center)
        triangle_area = h * a
        # alpha = abs(self.angle)
        triangle_cog = self.center + 2 / 3. * h * u
        if self.angle < math.pi:
            cog = (
                self.center_of_mass() * self.area() - triangle_area * triangle_cog) / abs(
                self.straight_line_area())
        else:
            cog = (
                self.center_of_mass() * self.area() + triangle_area * triangle_cog) / abs(
                self.straight_line_area())

        # ax = self.plot()
        # bissec.plot(ax=ax, color='grey')
        # self.center.plot(ax=ax)
        # string.plot(ax=ax, color='grey')
        # triangle_cog.plot(ax=ax, color='green')
        # self.center_of_mass().plot(ax=ax, color='red')
        #
        # cog_line = Line2D(volmdlr.O2D, self.center_of_mass()*self.area()-triangle_area*triangle_cog)
        # cog_line.plot(ax=ax)
        #
        # cog.plot(ax=ax, color='b')
        # ax.set_aspect('equal')
        return cog

    def straight_line_point_belongs(self, point):
        """
        Verifies if a point belongs to the surface created by closing the edge with a
        line between its start and end points
        :param point_2d: Point to be verified
        :return: Return True if the point belongs to this surface, or False otherwise
        """
        if self.point_belongs(point_2d):
            return True
        if self.start == self.end:
            if point_2d.point_distance(self.center) <= self.radius:
                return True
        center_distance_point = self.center.point_distance(point)
        straight_line = LineSegment2D(self.start, self.end)
        for edge in [self, straight_line]:
            line_passing_trough_point = Line2D(self.center, point)
            straight_line_intersections = edge.line_intersections(line_passing_trough_point)
            if straight_line_intersections:
                if self.center.point_distance(straight_line_intersections[0]) > center_distance_point:
                    return True
        return False

    def plot(self, ax=None, color='k', alpha=1, plot_points=False):
        if ax is None:
            _, ax = plt.subplots()

        if plot_points:
            for point in [self.center, self.start, self.interior, self.end]:
                point.plot(ax=ax, color=color, alpha=alpha)

        ax.add_patch(matplotlib.patches.Arc((self.center.x, self.center.y), 2 * self.radius,
                                            2 * self.radius, angle=0,
                                            theta1=self.angle1 * 0.5 / math.pi * 360,
                                            theta2=self.angle2 * 0.5 / math.pi * 360,
                                            color=color,
                                            alpha=alpha))
        return ax

    def to_3d(self, plane_origin, x, y):
        ps = self.start.to_3d(plane_origin, x, y)
        pi = self.interior.to_3d(plane_origin, x, y)
        pe = self.end.to_3d(plane_origin, x, y)

        return volmdlr.edges.Arc3D(ps, pi, pe, name=self.name)

    def rotation(self, center: volmdlr.Point2D, angle: float):
        """
        Arc2D rotation
        :param center: rotation center
        :param angle: angle rotation
        :return: a new rotated Arc2D
        """
        return Arc2D(*[point.rotation(center, angle,) for point in
                       [self.start, self.interior, self.end]])

    def rotation_inplace(self, center: volmdlr.Point2D, angle: float):
        """
        Arc2D rotation. Object is updated inplace
        :param center: rotation center
        :param angle: rotation angle
        """
        self.start.rotation_inplace(center, angle)
        self.interior.rotation_inplace(center, angle)
        self.end.rotation_inplace(center, angle)
        self._angle = None
        self._is_trigo = None
        self._center = None
        self._clockwise_and_trigowise_paths = None

    def translation(self, offset: volmdlr.Vector2D):
        """
        Arc2D translation
        :param offset: translation vector
        :return: A new translated Arc2D
        """
        return Arc2D(*[point.translation(offset) for point in
                       [self.start, self.interior, self.end]])

    def translation_inplace(self, offset: volmdlr.Vector2D):
        """
        Arc2D translation. Object is updated inplace
        :param offset: translation vector
        """
        self.start.translation_inplace(offset)
        self.interior.translation_inplace(offset)
        self.end.translation_inplace(offset)
        self._angle = None
        self._is_trigo = None
        self._center = None
        self._clockwise_and_trigowise_paths = None

    def frame_mapping(self, frame: volmdlr.Frame2D, side: str):
        """
        Changes vector frame_mapping and return a new Arc2D
        side = 'old' or 'new'
        """
        return Arc2D(*[point.frame_mapping(frame, side) for point in
                       [self.start, self.interior, self.end]])

    def frame_mapping_inplace(self, frame: volmdlr.Frame2D, side: str):
        """
        Changes vector frame_mapping and the object is updated inplace
        side = 'old' or 'new'
        """
        self.__init__(*[point.frame_mapping(frame, side) for point in
                        [self.start, self.interior, self.end]])

    def second_moment_area(self, point):
        """
        Second moment area of part of disk
        """
        if self.angle2 < self.angle1:
            angle2 = self.angle2 + volmdlr.TWO_PI

        else:
            angle2 = self.angle2
        angle1 = self.angle1

        Ix = self.radius ** 4 / 8 * (angle2 - angle1 + 0.5 * (
            math.sin(2 * angle1) - math.sin(2 * angle2)))
        Iy = self.radius ** 4 / 8 * (angle2 - angle1 + 0.5 * (
            math.sin(2 * angle2) - math.sin(2 * angle1)))
        Ixy = self.radius ** 4 / 8 * (
            math.cos(angle1) ** 2 - math.cos(angle2) ** 2)
        # Ic = npy.array([[Ix, Ixy], [Ixy, Iy]])

        # Must be computed at center, so huygens related to center
        return volmdlr.geometry.huygens2d(Ix, Iy, Ixy, self.area(),
                                          self.center, point)

    def plot_data(self, edge_style: plot_data.EdgeStyle = None,
                  anticlockwise: bool = None):

        list_node = self.discretization_points()
        data = []
        for nd in list_node:
            data.append({'x': nd.x, 'y': nd.y})
        return plot_data.Arc2D(cx=self.center.x,
                               cy=self.center.y,
                               r=self.radius,
                               start_angle=self.angle1,
                               end_angle=self.angle2,
                               edge_style=edge_style,
                               data=data,
                               anticlockwise=anticlockwise,
                               name=self.name)

    def copy(self, *args, **kwargs):
        return Arc2D(self.start.copy(),
                     self.interior.copy(),
                     self.end.copy())

    def split(self, split_point: volmdlr.Point2D):
        abscissa = self.abscissa(split_point)

        return [Arc2D(self.start,
                      self.point_at_abscissa(0.5 * abscissa),
                      split_point),
                Arc2D(split_point,
                      self.point_at_abscissa((self.abscissa(self.end)
                                              - abscissa) * 0.5 + abscissa),
                      self.end)
                ]

    def infinite_primitive(self, offset):

        if not self.is_trigo:
            radius = self.radius + offset
        else:
            radius = self.radius - offset

        return FullArc2D(self.center,
                         self.center + radius * volmdlr.Point2D(1, 0.))

    def complementary(self):

        interior = self.middle_point().rotation(self.center, math.pi)
        return Arc2D(self.start, interior, self.end)

    def to_wire(self, angle_resolution: float = 10.):
        """
        convert an arc to a wire2d defined with line_segments
        """

        return volmdlr.wires.Wire2D.from_points(self.polygon_points(angle_resolution))

    def axial_symmetry(self, line):
        """
        finds out the symmetric arc2d according to a line
        """

        points_symmetry = [point.axial_symmetry(line) for point in [self.start, self.interior, self.end]]

        return self.__class__(start=points_symmetry[0],
                              interior=points_symmetry[1],
                              end=points_symmetry[2])


class FullArc2D(Arc2D):
    """
    An edge that starts at start_end, ends at the same point after having described
    a circle
    """

    def __init__(self, center: volmdlr.Point2D, start_end: volmdlr.Point2D,
                 name: str = ''):
        self.start_end = start_end
        self.__center = center
        interior = start_end.rotation(center, math.pi)
        Arc2D.__init__(self, start=start_end, interior=interior,
                       end=start_end, name=name)  # !!! this is dangerous

    @property
    def is_trigo(self):
        return True

    @property
    def center(self):
        return self.__center

    @property
    def angle(self):
        return volmdlr.TWO_PI

    def to_dict(self, use_pointers: bool = False, memo=None, path: str = '#'):
        dict_ = self.base_dict()
        dict_['center'] = self.center.to_dict(use_pointers=use_pointers, memo=memo, path=path + '/center')
        dict_['radius'] = self.radius
        dict_['angle'] = self.angle
        dict_['is_trigo'] = self.is_trigo
        dict_['start_end'] = self.start.to_dict(use_pointers=use_pointers, memo=memo, path=path + '/start_end')
        dict_['name'] = self.name
        return dict_

    def copy(self, *args, **kwargs):
        return FullArc2D(self.center.copy(), self.start.copy())

    @classmethod
    def dict_to_object(cls, dict_, global_dict=None, pointers_memo: Dict[str, Any] = None, path: str = '#'):
        center = volmdlr.Point2D.dict_to_object(dict_['center'])
        start_end = volmdlr.Point2D.dict_to_object(dict_['start_end'])

        return cls(center, start_end, name=dict_['name'])

    def __hash__(self):
        return hash(self.radius)
        # return hash(self.center) + 5*hash(self.start)

    def __eq__(self, other_arc):
        if self.__class__.__name__ != other_arc.__class__.__name__:
            return False
        return (self.center == other_arc.center) \
            and (self.start_end == other_arc.start_end)

    def straight_line_area(self):
        area = self.area()
        return area

    def center_of_mass(self):
        return self.center

    def straight_line_center_of_mass(self):
        return self.center_of_mass()

    def straight_line_point_belongs(self, point):
        """
        Verifies if a point belongs to the surface created by closing the edge with a
        line between its start and end points
        :param point2d: Point to be verified
        :return: Return True if the point belongs to this surface, or False otherwise
        """
        if point.point_distance(self.center) <= self.radius:
            return True
        return False

    def to_3d(self, plane_origin, x, y):
        center = self.center.to_3d(plane_origin, x, y)
        start = self.start.to_3d(plane_origin, x, y)
        z = x.cross(y)
        z.normalize()

        return FullArc3D(center, start, z)

    def rotation(self, center: volmdlr.Point2D, angle: float):
        new_center = self._center.rotation(center, angle, True)
        new_start_end = self.start.rotation(center, angle, True)
        return FullArc2D(new_center, new_start_end)

    def rotation_inplace(self, center: volmdlr.Point2D, angle: float):
        self._center.rotation(center, angle, False)
        self.start.rotation(center, angle, False)
        self.interior.rotation(center, angle, False)
        self.end.rotation(center, angle, False)

    def translation(self, offset: volmdlr.Vector2D):
        new_center = self._center.translation(offset)
        new_start_end = self.start.translation(offset)
        return FullArc2D(new_center, new_start_end)

    def translation_inplace(self, offset: volmdlr.Vector2D):
        self._center.translation_inplace(offset)
        self.start.translation_inplace(offset)
        self.end.translation_inplace(offset)
        self.interior.translation_inplace(offset)

    def frame_mapping(self, frame: volmdlr.Frame2D, side: str):
        """
        side = 'old' or 'new'
        """
        return FullArc2D(*[point.frame_mapping(frame, side) for point in
                           [self._center, self.start]])

    def frame_mapping_inplace(self, frame: volmdlr.Frame2D, side: str):
        for p in [self._center, self.start, self.end, self.interior]:
            p.frame_mapping_inplace(frame, side)

    def polygonization(self):
        return volmdlr.wires.ClosedPolygon2D(self.discretization_points(angle_resolution=15))

    def plot(self, ax=None, color='k', alpha=1, plot_points=False,
             linestyle='-', linewidth=1):
        if ax is None:
            _, ax = plt.subplots()

        if self.radius > 0:
            ax.add_patch(matplotlib.patches.Arc((self.center.x, self.center.y),
                                                2 * self.radius,
                                                2 * self.radius,
                                                angle=0,
                                                theta1=0,
                                                theta2=360,
                                                color=color,
                                                linestyle=linestyle,
                                                linewidth=linewidth))
        if plot_points:
            ax.plot([self.start.x], [self.start.y], 'o',
                    color=color, alpha=alpha)
        return ax

    def cut_between_two_points(self, point1, point2):

        x1, y1 = point1 - self.center
        x2, y2 = point2 - self.center

        angle1 = math.atan2(y1, x1)
        angle2 = math.atan2(y2, x2)
        if angle2 < angle1:
            angle2 += volmdlr.TWO_PI
        angle_i = 0.5 * (angle1 + angle2)
        interior = point1.rotation(self.center, angle_i)
        arc = Arc2D(point1, interior, point2)
        if self.is_trigo != arc.is_trigo:
            arc = arc.complementary()

        return arc

    def line_intersections(self, line2d: Line2D, tol=1e-9):
        try:
            if line2d.start == self.center:
                pt1 = line2d.end
                vec = line2d.start - line2d.end
            else:
                pt1 = line2d.start
                vec = line2d.end - line2d.start
        except AttributeError:
            if line2d.point1 == self.center:
                pt1 = line2d.point2
                vec = line2d.point1 - line2d.point2
            else:
                pt1 = line2d.point1
                vec = line2d.point2 - line2d.point1
        a = vec.dot(vec)
        b = 2 * vec.dot(pt1 - self.center)
        c = pt1.dot(pt1) + self.center.dot(self.center) \
            - 2 * pt1.dot(self.center) - self.radius ** 2

        disc = b ** 2 - 4 * a * c
        if math.isclose(disc, 0., abs_tol=tol):
            t1 = -b / (2 * a)
            return [pt1 + t1 * vec]

        elif disc > 0:
            sqrt_disc = math.sqrt(disc)
            t1 = (-b + sqrt_disc) / (2 * a)
            t2 = (-b - sqrt_disc) / (2 * a)
            return [pt1 + t1 * vec,
                    pt1 + t2 * vec]

        return []

    def linesegment_intersections(self, linesegment2d: LineSegment2D, tol=1e-9):
        try:
            if linesegment2d.start == self.center:
                pt1 = linesegment2d.end
                vec = linesegment2d.start - linesegment2d.end
            else:
                pt1 = linesegment2d.start
                vec = linesegment2d.end - linesegment2d.start
        except AttributeError:
            if linesegment2d.point1 == self.center:
                pt1 = linesegment2d.point2
                vec = linesegment2d.point1 - linesegment2d.point2
            else:
                pt1 = linesegment2d.point1
                vec = linesegment2d.point2 - linesegment2d.point1
        a = vec.dot(vec)
        b = 2 * vec.dot(pt1 - self.center)
        c = pt1.dot(pt1) + self.center.dot(self.center) \
            - 2 * pt1.dot(self.center) - self.radius ** 2

        disc = b ** 2 - 4 * a * c
        if math.isclose(disc, 0., abs_tol=tol):
            t1 = -b / (2 * a)
            points = [pt1 + t1 * vec]
            if linesegment2d.point_belongs(points[0]):
                return points
            return []

        elif disc > 0:
            sqrt_disc = math.sqrt(disc)
            t1 = (-b + sqrt_disc) / (2 * a)
            t2 = (-b - sqrt_disc) / (2 * a)
            points = [pt1 + t1 * vec, pt1 + t2 * vec]
            valid_points = [pt for pt in points if
                            linesegment2d.point_belongs(pt)]
            return valid_points

        return []


class ArcEllipse2D(Edge):
    """
    An 2 dimensional elliptical arc.

    :param start: The starting point of the elliptical arc
    :type start: :class:`volmdlr.Point2D`
    :param interior: An interior point of the elliptical arc
    :type interior: :class:`volmdlr.Point2D`
    :param end: The end point of the elliptical arc
    :type end: :class:`volmdlr.Point2D`
    :param center: The center of the ellipse
    :type center: :class:`volmdlr.Point2D`
    :param major_dir: The major direction of the ellipse
    :type major_dir: :class:`volmdlr.Vector2D`
    :param name: The name of the elliptical arc. Default value is ''
    :type name: str, optional
    :param extra: An extra interior point if start is equal to end. Default
        value is None
    :type extra: :class:`volmdlr.Point2D`, optional
    """

    def __init__(self, start: volmdlr.Point2D, interior: volmdlr.Point2D,
                 end: volmdlr.Point2D, center: volmdlr.Point2D,
                 major_dir: volmdlr.Vector2D, name: str = '',
                 extra: volmdlr.Point2D = None):
        Edge.__init__(self, start, end, name)
        self.interior = interior
        self.center = center
        self.extra = extra
        self.major_dir = major_dir
        self.minor_dir = self.major_dir.deterministic_unit_normal_vector()
        frame = volmdlr.Frame2D(self.center, self.major_dir, self.minor_dir)
        self.frame = frame
        start_new, end_new = frame.new_coordinates(self.start), frame.new_coordinates(self.end)
        interior_new, center_new = frame.new_coordinates(self.interior), frame.new_coordinates(self.center)

        def theta_A_B(s, i, e, c):
            """
            from : https://math.stackexchange.com/questions/339126/how-to-draw-an-ellipse-if-a-center-and-3-arbitrary-points-on-it-are-given
            theta=angle d'inclinaison ellipse par rapport à horizontal(sens horaire),A=demi grd axe, B=demi petit axe
            """
            xs, ys, xi, yi, xe, ye = s[0] - c[0], s[1] - c[1], i[0] - c[0], i[
                1] - c[1], e[0] - c[0], e[1] - c[1]
            A = npy.array(([xs ** 2, ys ** 2, 2 * xs * ys],
                           [xi ** 2, yi ** 2, 2 * xi * yi],
                           [xe ** 2, ye ** 2, 2 * xe * ye]))
            invA = npy.linalg.inv(A)
            One = npy.array(([1],
                             [1],
                             [1]))
            C = npy.dot(invA, One)  # matrice colonne de taille 3
            theta = 0.5 * math.atan(2 * C[2] / (C[1] - C[0]))
            c1 = C[0] + C[1]
            c2 = (C[1] - C[0]) / math.cos(2 * theta)
            gdaxe = math.sqrt((2 / (c1 - c2)))
            ptax = math.sqrt((2 / (c1 + c2)))
            return theta, gdaxe, ptax

        if start == end:
            extra_new = frame.new_coordinates(self.extra)
            theta, A, B = theta_A_B(start_new, extra_new, interior_new,
                                    center_new)
        else:
            theta, A, B = theta_A_B(start_new, interior_new, end_new,
                                    center_new)

        self.Gradius = A
        self.Sradius = B
        self.theta = theta

        # Angle pour start
        u1, u2 = start_new.x / self.Gradius, start_new.y / self.Sradius
        angle1 = volmdlr.core.sin_cos_angle(u1, u2)
        self.angle_start = angle1
        # Angle pour end
        u3, u4 = end_new.x / self.Gradius, end_new.y / self.Sradius
        angle2 = volmdlr.core.sin_cos_angle(u3, u4)
        self.angle_end = angle2
        # Angle pour interior
        u5, u6 = interior_new.x / self.Gradius, interior_new.y / self.Sradius
        anglei = volmdlr.core.sin_cos_angle(u5, u6)
        self.angle_interior = anglei

        # Going trigo/clock wise from start to interior
        if anglei < angle1:
            trigowise_path = (anglei + volmdlr.TWO_PI) - angle1
            clockwise_path = angle1 - anglei
        else:
            trigowise_path = anglei - angle1
            clockwise_path = angle1 - anglei + volmdlr.TWO_PI

        # Going trigo wise from interior to interior
        if angle2 < anglei:
            trigowise_path += (angle2 + volmdlr.TWO_PI) - anglei
            clockwise_path += anglei - angle2
        else:
            trigowise_path += angle2 - anglei
            clockwise_path += anglei - angle2 + volmdlr.TWO_PI

        if clockwise_path > trigowise_path:
            self.is_trigo = True
            self.angle = trigowise_path
        else:
            # Clock wise
            self.is_trigo = False
            self.angle = clockwise_path

        if self.start == self.end or self.angle == 0:
            self.angle = volmdlr.TWO_PI

        if self.is_trigo:  # sens trigo
            self.offset_angle = angle1
        else:
            self.offset_angle = angle2

    def _get_points(self):
        return self.discretization_points()

    points = property(_get_points)

    def length(self):
        """
        Calculates the length of the arcellipse2d
        :return: arcellipse2d's length
        """
        length = self.abscissa(self.end)
        return length

    def point_belongs(self, point, abs_tol: float = 1e-6):
        """
        Verifies if a point belongs to the arcellipse2d
        :param point: point to be verified
        :param abs_tol: tolerance applied during calculations
        :return: True if the point belongs, False otherwise
        """
        if not math.isclose((point.x - self.center.x) ** 2 / self.Gradius ** 2 +
                            (point.y - self.center.y) ** 2 / self.Sradius ** 2, 1, abs_tol=abs_tol) and not \
                math.isclose((point.x - self.center.x) ** 2 / self.Sradius ** 2 +
                             (point.y - self.center.y) ** 2 / self.Gradius ** 2, 1, abs_tol=abs_tol):
            return False
        new_point = self.frame.new_coordinates(point)
        u1, u2 = new_point.x / self.Gradius, new_point.y / self.Sradius
        angle_new_point = volmdlr.core.sin_cos_angle(u1, u2)
        if self.angle_start < self.angle_end and self.angle_end >= angle_new_point >= self.angle_start:
            return True
        if self.angle_start > self.angle_end and self.angle_end <= angle_new_point <= self.angle_start:
            return True
        return False

    def abscissa(self, point: volmdlr.Point2D):
        """
        Calculates the abscissa of a given point
        :param point: point for calculating abscissa
        :return: a float, between 0 and the arcellise2d's lenght
        """
        if self.point_belongs(point):
            angle_abscissa = volmdlr.core.clockwise_angle(point - self.center, self.major_dir)
            angle_start = self.angle_start
            angle_end = angle_abscissa
            if self.angle_start > angle_abscissa > self.angle_end:
                angle_start = angle_abscissa
                angle_end = self.angle_start

            def arc_length(theta):
                return math.sqrt((self.Gradius ** 2) * math.sin(theta) ** 2 +
                                 (self.Sradius ** 2) * math.cos(theta) ** 2)

            res, _ = scipy_integrate.quad(arc_length, angle_start, angle_end)
            return res
        raise ValueError(f'point {point} does not belong to ellipse')

    def bounding_rectangle(self):
        """
        Calculates the bounding rectangle for the arcellipse2d
        :return: volmdlr.core.BoudingRectangle object
        """
        min_a, max_a = self.center - self.Gradius * self.major_dir, self.center + self.Gradius * self.major_dir
        min_b, max_b = self.center - self.Sradius * self.minor_dir, self.center + self.Sradius * self.minor_dir
        x_values = [point.x for point in [min_a, max_a, min_b, max_b]]
        y_values = [point.y for point in [min_a, max_a, min_b, max_b]]
        return volmdlr.core.BoundingRectangle(min(x_values), max(x_values), min(y_values), max(y_values))

    def straight_line_area(self):
        """
        Calculates the area of the elliptic arc, with line drwan from start to end
        :return: straight_line_area
        """
        if self.angle >= math.pi:
            angle = volmdlr.TWO_PI - self.angle
            area = math.pi * self.Gradius * self.Sradius - 0.5 * self.Gradius * self.Sradius * (
                    angle - math.sin(angle))
        else:
            angle = self.angle
            area = 0.5 * self.Gradius * self.Sradius * (angle - math.sin(angle))

        if self.is_trigo:
            return area
        return -area

    def discretization_points(self, *, number_points: int = None, angle_resolution: int = None):
        """
        discretize an Edge to have "n" points
        :param number_points: the number of points (including start and end points)
             if unset, only start and end will be returned
        :param angle_resolution: if set, the sampling will be adapted to have a controlled angular distance. Usefull
            to mesh an arc
        :return: a list of sampled points
        """
        if not number_points:
            if not angle_resolution:
                number_points = 2
            else:
                number_points = math.ceil(angle_resolution * abs(0.5 * self.angle / math.pi))
        is_trigo = True
        if self.angle_start > self.angle_end:
            if self.angle_start >= self.angle_interior >= self.angle_end:
                angle_start = self.angle_end
                angle_end = self.angle_start
                is_trigo = False
            else:
                angle_end = self.angle_end + volmdlr.TWO_PI
                angle_start = self.angle_start
        elif self.angle_start == self.angle_end:
            angle_start = 0
            angle_end = 2 * math.pi
        else:
            angle_end = self.angle_end
            angle_start = self.angle_start

        discretization_points = [self.frame.old_coordinates(
            volmdlr.Point2D(self.Gradius * math.cos(angle), self.Sradius * math.sin(angle)))
            for angle in npy.linspace(angle_start, angle_end, number_points)]
        if not is_trigo:
            discretization_points = discretization_points[::-1]
        return discretization_points

    def polygon_points(self, discretization_resolution: int):
        warnings.warn('polygon_points is deprecated,\
                please use discretization_points instead',
                      DeprecationWarning)
        return self.discretization_points(angle_resolution=discretization_resolution)

    def to_3d(self, plane_origin, x, y):
        point_start3d = self.start.to_3d(plane_origin, x, y)
        point_interior3d = self.interior.to_3d(plane_origin, x, y)
        point_end3d = self.end.to_3d(plane_origin, x, y)
        point_center3d = self.center.to_3d(plane_origin, x, y)

        a_max2d = self.center + self.major_dir * self.Gradius
        a_max3d = a_max2d.to_3d(plane_origin, x, y)
        new_major_dir = a_max3d - point_center3d
        new_major_dir.normalize()
        return ArcEllipse3D(point_start3d, point_interior3d, point_end3d,
                            point_center3d, new_major_dir, name=self.name)

    def plot(self, ax=None, color='k', alpha=1):
        if ax is None:
            _, ax = plt.subplots()

        self.interior.plot(ax=ax, color='m')
        self.start.plot(ax=ax, color='r')
        self.end.plot(ax=ax, color='b')
        self.center.plot(ax=ax, color='y')

        x = []
        y = []
        for px, py in self.discretization_points(number_points=100):
            x.append(px)
            y.append(py)

        plt.plot(x, y, color=color, alpha=alpha)
        return ax

    def normal_vector(self, abscissa):
        raise NotImplementedError

    def unit_normal_vector(self, abscissa):
        raise NotImplementedError

    def direction_vector(self, abscissa):
        raise NotImplementedError

    def unit_direction_vector(self, abscissa):
        raise NotImplementedError

    def reverse(self):
        return self.__class__(self.end.copy(), self.interior.copy(), self.start.copy(),
                              self.center.copy(), self.major_dir.copy(), self.name)


class Line3D(Line):
    _non_eq_attributes = ['name', 'basis_primitives', 'bounding_box']

    """
    Define an infinite line passing through the 2 points
    """

    def __init__(self, point1: volmdlr.Point3D, point2: volmdlr.Point3D,
                 name: str = ''):
        Line.__init__(self, point1, point2, name=name)
        self.points = [point1, point2]
        self._bbox = None

    @property
    def bouding_box(self):
        if not self._bbox:
            self._bbox = self._bounding_box()
        return self._bbox

    def _bounding_box(self):
        # points = [self.point1, self.point2]
        # xmin = min([pt[0] for pt in points])
        # xmax = max([pt[0] for pt in points])
        # ymin = min([pt[1] for pt in points])
        # ymax = max([pt[1] for pt in points])
        # zmin = min([pt[2] for pt in points])
        # zmax = max([pt[2] for pt in points])

        xmin = min([self.point1[0], self.point2[0]])
        xmax = max([self.point1[0], self.point2[0]])
        ymin = min([self.point1[1], self.point2[1]])
        ymax = max([self.point1[1], self.point2[1]])
        zmin = min([self.point1[2], self.point2[2]])
        zmax = max([self.point1[2], self.point2[2]])

        return volmdlr.core.BoundingBox(xmin, xmax, ymin, ymax, zmin, zmax)

    def point_at_abscissa(self, abscissa):
        return self.point1 + (
            self.point2 - self.point1) * abscissa

    def point_belongs(self, point3d):
        if point3d == self.point1:
            return True
        return self.direction_vector().is_colinear_to(point3d - self.point1)

    def point_distance(self, point):
        vector1 = point - self.point1
        vector1.to_vector()
        vector2 = self.point2 - self.point1
        vector2.to_vector()
        return vector1.cross(vector2).norm() / vector2.norm()

    def line_distance(self, line2):
        """
        Calculates the distance between two Line3D
        :param line2: other Line3D
        :return: The distance between the two lines
        """
        direction_vector1 = self.direction_vector()
        direction_vector2 = line2.direction_vector()
        if direction_vector1.is_colinear_to(direction_vector2):
            return direction_vector1.cross(line2.points[0] - self.points[0]).norm() / direction_vector1.norm()
        vector = line2.points[0] - self.points[0]
        line_distance = abs(vector.dot(direction_vector1.cross(direction_vector2))) / direction_vector1.cross(
            direction_vector2).norm()
        return line_distance

    def skew_to(self, line):
        """
        Verifies if two Line3D are skew to each other, that is, they are not parallel and never intersect
        :param line: othe line
        :return: True if they are skew, False otherwise
        """
        if self.direction_vector().is_colinear_to(line.direction_vector()):
            return False
        if math.isclose(self.line_distance(line), 0, abs_tol=1e-6):
            return False
        return True

    def plot(self, ax=None, color='k', alpha=1, dashed=True):
        if ax is None:
            ax = Axes3D(plt.figure())

        # Line segment
        ax.plot([self.point1.x, self.point2.x], [self.point1.y, self.point2.y],
                [self.point1.z, self.point2.z], color=color, alpha=alpha)

        # Drawing 3 times length of segment on each side
        u = self.point2 - self.point1
        v1 = (self.point1 - 3 * u)
        x1, y1, z1 = v1.x, v1.y, v1.z
        v2 = (self.point2 - 3 * u)
        x2, y2, z2 = v2.x, v2.y, v2.z
        if dashed:
            ax.plot([x1, x2], [y1, y2], [z1, z2], color=color,
                    dashes=[30, 5, 10, 5])
        else:
            ax.plot([x1, x2], [y1, y2], [z1, z2], color=color)
        return ax

    def plane_projection2d(self, center, x, y):
        return Line2D(self.point1.plane_projection2d(center, x, y),
                      self.point2.plane_projection2d(center, x, y))

    def minimum_distance_points(self, other_line):
        """
        Returns the points on this line and the other line that are the closest
        of lines
        """
        u = self.point2 - self.point1
        v = other_line.point2 - other_line.point1
        w = self.point1 - other_line.point1
        a = u.dot(u)
        b = u.dot(v)
        c = v.dot(v)
        d = u.dot(w)
        e = v.dot(w)

        s = (b * e - c * d) / (a * c - b ** 2)
        t = (a * e - b * d) / (a * c - b ** 2)
        p1 = self.point1 + s * u
        p2 = other_line.point1 + t * v
        return p1, p2

    def rotation(self, center: volmdlr.Point3D, axis: volmdlr.Vector3D, angle: float):
        """
        Line3D rotation
        :param center: rotation center
        :param axis: rotation axis
        :param angle: angle rotation
        :return: a new rotated Line3D
        """

        return Line3D(*[p.rotation(center, axis, angle) for p in
                        [self.point1, self.point2]])

    def rotation_inplace(self, center: volmdlr.Point3D, axis: volmdlr.Vector3D, angle: float):
        """
        Line3D rotation. Object is updated inplace
        :param center: rotation center
        :param axis: rotation axis
        :param angle: rotation angle
        """
        for p in [self.point1, self.point2]:
            p.rotation_inplace(center, axis, angle)

    def translation(self, offset: volmdlr.Vector3D):
        """
        Line3D translation
        :param offset: translation vector
        :return: A new translated Line3D
        """
        return Line3D(*[point.translation(offset) for point in
                        [self.point1, self.point2]])

    def translation_inplace(self, offset: volmdlr.Vector3D):
        """
        Line3D translation. Object is updated inplace
        :param offset: translation vector
        """
        for point in [self.point1, self.point2]:
            point.translation_inplace(offset)

    def frame_mapping(self, frame: volmdlr.Frame3D, side: str):
        """
        Changes vector frame_mapping and return a new Line3D
        side = 'old' or 'new'
        """
        if side == 'old':
            new_start = frame.old_coordinates(self.point1)
            new_end = frame.old_coordinates(self.point2)
        elif side == 'new':
            new_start = frame.new_coordinates(self.point1)
            new_end = frame.new_coordinates(self.point2)
        else:
            raise ValueError('Please Enter a valid side: old or new')
        return Line3D(new_start, new_end)

    def frame_mapping_inplace(self, frame: volmdlr.Frame3D, side: str):
        """
        Changes Line3D frame_mapping and the object is updated inplace
        side = 'old' or 'new'
        """
        if side == 'old':
            new_start = frame.old_coordinates(self.point1)
            new_end = frame.old_coordinates(self.point2)
        elif side == 'new':
            new_start = frame.new_coordinates(self.point1)
            new_end = frame.new_coordinates(self.point2)
        else:
            raise ValueError('Please Enter a valid side: old or new')
        self.point1 = new_start
        self.point2 = new_end
        self.bounding_box = self._bounding_box()

    def trim(self, point1: volmdlr.Point3D, point2: volmdlr.Point3D):
        if not self.point_belongs(point1) or not self.point_belongs(point2):
            raise ValueError('Point not on curve')
        return Line3D(point1, point2)

    def copy(self, *args, **kwargs):
        return Line3D(*[p.copy() for p in [self.point1, self.point2]])

    @classmethod
    def from_step(cls, arguments, object_dict):
        point1 = object_dict[arguments[1]]
        direction = object_dict[arguments[2]]
        point2 = point1 + direction
        return cls(point1, point2, arguments[0][1:-1])

    # def intersection(self, line2):
    #
    #     x1 = self.point1.x
    #     y1 = self.point1.y
    #     z1 = self.point1.z
    #     x2 = self.point2.x
    #     y2 = self.point2.y
    #     z2 = self.point2.z
    #     x3 = line2.point1.x
    #     y3 = line2.point1.y
    #     z3 = line2.point1.z
    #     x4 = line2.point2.x
    #     y4 = line2.point2.y
    #     z4 = line2.point2.z
    #
    #     if x3 == 0 and x4 == 0 and y4 - y3 == 0:
    #         x5, y5, z5 = x3, y3, z3
    #         x6, y6, z6 = x4, y4, z4
    #         x3, y3, z3 = x1, y1, z1
    #         x4, y4, z4 = x2, y2, z2
    #         x1, y1, z1 = x5, y5, z5
    #         x2, y2, z2 = x6, y6, z6
    #
    #     elif y3 == 0 and y4 == 0 and x4 - x3 == 0:
    #         x5, y5, z5 = x3, y3, z3
    #         x6, y6, z6 = x4, y4, z4
    #         x3, y3, z3 = x1, y1, z1
    #         x4, y4, z4 = x2, y2, z2
    #         x1, y1, z1 = x5, y5, z5
    #         x2, y2, z2 = x6, y6, z6
    #
    #     res, list_t1 = [], []
    #
    #     # 2 unknown 3eq with t1 et t2 unknown
    #
    #     if (x2 - x1 + y1 - y2) != 0 and (y4 - y3) != 0:
    #         t1 = (x3 - x1 + (x4 - x3) * (y1 - y3) / (y4 - y3)) / (
    #             x2 - x1 + y1 - y2)
    #         t2 = (y1 - y3 + (y2 - y1) * t1) / (y4 - y3)
    #         res1 = z1 + (z2 - z1) * t1
    #         res2 = z3 + (z4 - z3) * t2
    #         list_t1.append(t1)
    #         res.append([res1, res2])
    #
    #     if (z2 - z1 + y1 - y2) != 0 and (y4 - y3) != 0:
    #         t1 = (z3 - z1 + (z4 - z3) * (y1 - y3) / (y4 - y3)) / (
    #             z2 - z1 + y1 - y2)
    #         t2 = (y1 - y3 + (y2 - y1) * t1) / (y4 - y3)
    #         res1 = x1 + (x2 - x1) * t1
    #         res2 = x3 + (x4 - x3) * t2
    #         list_t1.append(t1)
    #         res.append([res1, res2])
    #
    #     if (z2 - z1 + x1 - x2) != 0 and (x4 - x3) != 0:
    #         t1 = (z3 - z1 + (z4 - z3) * (x1 - x3) / (x4 - x3)) / (
    #             z2 - z1 + x1 - x2)
    #         t2 = (x1 - x3 + (x2 - x1) * t1) / (x4 - x3)
    #         res1 = y1 + (y2 - y1) * t1
    #         res2 = y3 + (y4 - y3) * t2
    #         list_t1.append(t1)
    #         res.append([res1, res2])
    #
    #     if len(res) == 0:
    #         return None
    #
    #     for pair, t1 in zip(res, list_t1):
    #         res1, res2 = pair[0], pair[1]
    #         if math.isclose(res1, res2,
    #                         abs_tol=1e-7):  # if there is an intersection point
    #             return volmdlr.Point3D(x1 + (x2 - x1) * t1,
    #                                    y1 + (y2 - y1) * t1,
    #                                    z1 + (z2 - z1) * t1)
    #
    #     return None

    def intersection(self, line):
        """
        Calculates the intersection between to Line3D, if there is an intersection
        :param line: other Line3D
        :return: None if there is no intersection between Lines. A volmdlr.Point3D if there existes an intersection
        """
        direction_vector1 = self.direction_vector()
        direction_vector2 = line.direction_vector()
        distance_to_line = self.line_distance(line)
        if direction_vector1.is_colinear_to(direction_vector2) or\
                not math.isclose(distance_to_line, 0, abs_tol=1e-6):
            return None
        if math.isclose(distance_to_line, 0, abs_tol=1e-6) and\
                math.isclose(direction_vector1.dot(direction_vector2), 0, abs_tol=1e-6):
            projected_point, _ = self.point_projection(line.points[0])
            return projected_point
        x1, y1, z1 = self.points[0].x, self.points[0].y, self.points[0].z
        x2, y2, z2 = line.points[0].x, line.points[0].y, line.points[0].z
        a, b, c = direction_vector1.x, direction_vector1.y, direction_vector1.z
        m, n, p = direction_vector2.x, direction_vector2.y, direction_vector2.z
        vector_components = [a, b, c, m, n, p]
        for i, component in enumerate(vector_components):
            if abs(component) <= 1e-6:
                vector_components[i] = 0.0
        a, b, c, m, n, p = vector_components
        # if a == m == 0 and x2 != x1:
        #     return None
        # if b == n == 0 and y2 != y1:
        #     if a == p == 0 and c != 0 != m:
        #         coefficient_t = (x2 - x1) / -m
        #         coefficient_s = (z2 - z1) / c
        #     else:
        #         return None
        # elif c == p == 0 and z2 != z1:
        #     return None
        # if a == b == 0 and (x2 - x1) * n == (y2 - y1) * m:
        if n * a != b * m:
            coefficient_t = (b * (x2 - x1) - a * (y2 - y1)) / (n * a - b * m)
            coefficient_s = (n * (x2 - x1) - m * (y2 - y1)) / (n * a - b * m)
        elif a == m == 0:
            if math.isclose(x2, x1, abs_tol=1e-6) and c * n != b * p:
                if b != 0:
                    coefficient_t = ((z2 - z1) * b - c * (y2 - y1)) / (c * n - b * p)
                    coefficient_s = ((y2 - y1) + n * coefficient_t) / b
                elif n != 0 and c != 0:
                    coefficient_t = (y2 - y1) / -n
                    coefficient_s = (z2 - z1 + p * coefficient_t) / c
            else:
                raise NotImplementedError
        elif b == n == 0.:
            if math.isclose(y2, y1, abs_tol=1e-6) and c * m != a * p:
                if a != 0.:
                    coefficient_t = ((z2 - z1) * a - c * (x2 - x1)) / (c * m - a * p)
                    coefficient_s = ((x2 - x1) + m * coefficient_t) / a
                elif m != 0 and c != 0:
                    coefficient_t = (x2 - x1) / -m
                    coefficient_s = (z2 - z1 + p * coefficient_t) / c
            else:
                raise NotImplementedError
        elif a == b == 0 and n != 0 != m:
            coefficient_t = (x2 - x1) / m
            coefficient_s = ((z2 - z1) + p * coefficient_t) / c
        elif a == 0 and m != 0 and b != 0:
            coefficient_t = - (x2 - x1) / m
            coefficient_s = ((y2 - y1) + n * coefficient_t) / b
        elif m == 0 and a != 0 and n != 0:
            coefficient_s = - (x2 - x1) / a
            coefficient_t = ((y2 - y1) - b * coefficient_s) / -n
        else:
            print(True)
            raise NotImplementedError
        if math.isclose(c * coefficient_s - p * coefficient_t, z2 - z1, abs_tol=1e-5):
            return volmdlr.Point3D(x1 + coefficient_s * a,
                                   y1 + coefficient_s * b,
                                   z1 + coefficient_s * c)
        return None

    def to_step(self, current_id, surface_id=None):
        p1_content, p1_id = self.point1.to_step(current_id)
        # p2_content, p2_id = self.point2.to_step(current_id+1)
        current_id = p1_id + 1
        u_content, u_id = volmdlr.Vector3D.to_step(
            self.unit_direction_vector(),
            current_id,
            vector=True)
        current_id = u_id + 1
        content = p1_content + u_content
        content += f"#{current_id} = LINE('{self.name}',#{p1_id},#{u_id});\n"
        return content, current_id

    def to_2d(self, plane_origin, x1, x2):
        p2d = [p.to_2d(plane_origin, x1, x2) for p in (self.point1, self.point2)]
        if p2d[0] == p2d[1]:
            return None
        return Line2D(*p2d, name=self.name)


class LineSegment3D(LineSegment):
    """
    Define a line segment limited by two points
    """

    def __init__(self, start: volmdlr.Point3D, end: volmdlr.Point3D,
                 name: str = ''):
        if start == end:
            raise NotImplementedError
        self.points = [start, end]
        LineSegment.__init__(self, start=start, end=end, name=name)
        self._bbox = None

    @property
    def bounding_box(self):
        if not self._bbox:
            self._bbox = self._bounding_box()
        return self._bbox

    @bounding_box.setter
    def bounding_box(self, new_bounding_box):
        self._bbox = new_bounding_box

    def __hash__(self):
        return 2 + hash(self.start) + hash(self.end)

    def __eq__(self, other_linesegment3d):
        if other_linesegment3d.__class__ != self.__class__:
            return False
        return (self.start == other_linesegment3d.start
                and self.end == other_linesegment3d.end)

    def _bounding_box(self):

        xmin = min(self.start.x, self.end.x)
        xmax = max(self.start.x, self.end.x)
        ymin = min(self.start.y, self.end.y)
        ymax = max(self.start.y, self.end.y)
        zmin = min(self.start.z, self.end.z)
        zmax = max(self.start.z, self.end.z)

        return volmdlr.core.BoundingBox(xmin, xmax, ymin, ymax, zmin, zmax)

    def to_dict(self, *args, **kwargs):
        return {'object_class': 'volmdlr.edges.LineSegment3D',
                'name': self.name,
                'start': self.start.to_dict(),
                'end': self.end.to_dict()
                }

    # def point_at_abscissa(self, abscissa):
    #     return self.start + abscissa * (
    #         self.end - self.start) / self.length()

    def point_belongs(self, point, abs_tol=1e-7):
        point_distance = self.point_distance(point)
        if math.isclose(point_distance, 0, abs_tol=abs_tol):
            return True
        return False

    def normal_vector(self, abscissa=0.):
        return None

    def unit_normal_vector(self, abscissa=0.):
        return None

    # def middle_point(self):
    #     return self.point_at_abscissa(0.5 * self.length())

    def point_distance(self, point):
        distance, point = volmdlr.LineSegment3DPointDistance(
            [(self.start.x, self.start.y, self.start.z),
             (self.end.x, self.end.y, self.end.z)],
            (point.x, point.y, point.z))
        return distance

    def plane_projection2d(self, center, x, y):
        return LineSegment2D(self.start.plane_projection2d(center, x, y),
                             self.end.plane_projection2d(center, x, y))

    # def intersection(self, segment2):
    #     x1 = self.start.x
    #     y1 = self.start.y
    #     z1 = self.start.z
    #     x2 = self.end.x
    #     y2 = self.end.y
    #     z2 = self.end.z
    #     x3 = segment2.start.x
    #     y3 = segment2.start.y
    #     z3 = segment2.start.z
    #     x4 = segment2.end.x
    #     y4 = segment2.end.y
    #     z4 = segment2.end.z
    #
    #     if x3 == 0 and x4 == 0 and y4 - y3 == 0:
    #         x5, y5, z5 = x3, y3, z3
    #         x6, y6, z6 = x4, y4, z4
    #         x3, y3, z3 = x1, y1, z1
    #         x4, y4, z4 = x2, y2, z2
    #         x1, y1, z1 = x5, y5, z5
    #         x2, y2, z2 = x6, y6, z6
    #
    #     elif y3 == 0 and y4 == 0 and x4 - x3 == 0:
    #         x5, y5, z5 = x3, y3, z3
    #         x6, y6, z6 = x4, y4, z4
    #         x3, y3, z3 = x1, y1, z1
    #         x4, y4, z4 = x2, y2, z2
    #         x1, y1, z1 = x5, y5, z5
    #         x2, y2, z2 = x6, y6, z6
    #
    #     res, list_t1 = [], []
    #
    #     # 2 unknown 3eq with t1 et t2 unknown
    #     if (x2 - x1 + y1 - y2) != 0 and (y4 - y3) != 0:
    #         t1 = (x3 - x1 + (x4 - x3) * (y1 - y3) / (y4 - y3)) / (
    #             x2 - x1 + y1 - y2)
    #         t2 = (y1 - y3 + (y2 - y1) * t1) / (y4 - y3)
    #         res1 = z1 + (z2 - z1) * t1
    #         res2 = z3 + (z4 - z3) * t2
    #         list_t1.append(t1)
    #         res.append([res1, res2])
    #
    #     if (z2 - z1 + y1 - y2) != 0 and (y4 - y3) != 0:
    #         t1 = (z3 - z1 + (z4 - z3) * (y1 - y3) / (y4 - y3)) / (
    #             z2 - z1 + y1 - y2)
    #         t2 = (y1 - y3 + (y2 - y1) * t1) / (y4 - y3)
    #         res1 = x1 + (x2 - x1) * t1
    #         res2 = x3 + (x4 - x3) * t2
    #         list_t1.append(t1)
    #         res.append([res1, res2])
    #
    #     if (z2 - z1 + x1 - x2) != 0 and (x4 - x3) != 0:
    #         t1 = (z3 - z1 + (z4 - z3) * (x1 - x3) / (x4 - x3)) / (
    #             z2 - z1 + x1 - x2)
    #         t2 = (x1 - x3 + (x2 - x1) * t1) / (x4 - x3)
    #         res1 = y1 + (y2 - y1) * t1
    #         res2 = y3 + (y4 - y3) * t2
    #         list_t1.append(t1)
    #         res.append([res1, res2])
    #
    #     if len(res) == 0:
    #         return None
    #
    #     for pair, t1 in zip(res, list_t1):
    #         res1, res2 = pair[0], pair[1]
    #         if math.isclose(res1, res2,
    #                         abs_tol=1e-7):  # if there is an intersection point
    #             if t1 >= 0 or t1 <= 1:
    #                 return volmdlr.Point3D(x1 + (x2 - x1) * t1,
    #                                        y1 + (y2 - y1) * t1,
    #                                        z1 + (z2 - z1) * t1)
    #
    #     return None

    def line_intersections(self, line):
        line_self = self.to_line()
        if line_self.skew_to(line):
            return None
        intersection = line_self.intersection(line)
        if intersection and self.point_belongs(intersection):
            return intersection
        return None

    def linesegment_intersection(self, linesegment):
        line1 = self.to_line()
        line2 = linesegment.to_line()
        intersection = line1.intersection(line2)
        if intersection and self.point_belongs(intersection) and linesegment.point_belongs(intersection):
            return intersection
        return None

    def rotation(self, center: volmdlr.Point3D,
                 axis: volmdlr.Vector3D, angle: float):
        """
        LineSegment3D rotation
        :param center: rotation center
        :param axis: rotation axis
        :param angle: angle rotation
        :return: a new rotated LineSegment3D
        """
        return LineSegment3D(
            *[point.rotation(center, axis, angle) for point in self.points])

    def rotation_inplace(self, center: volmdlr.Point3D,
                         axis: volmdlr.Vector3D, angle: float):
        """
        Line2D rotation. Object is updated inplace
        :param center: rotation center
        :param axis: rotation axis
        :param angle: rotation angle
        """
        for point in self.points:
            point.rotation_inplace(center, axis, angle)
        self.bounding_box = self._bounding_box()

    def __contains__(self, point):

        point1, point2 = self.start, self.end
        axis = point2 - point1
        test = point.rotation(point1, axis, math.pi)
        if test == point:
            return True

        return False

    def translation(self, offset: volmdlr.Vector3D):
        """
        LineSegment3D translation
        :param offset: translation vector
        :return: A new translated LineSegment3D
        """
        return LineSegment3D(
            *[point.translation(offset) for point in self.points])

    def translation_inplace(self, offset: volmdlr.Vector3D):
        """
        LineSegment3D translation. Object is updated inplace
        :param offset: translation vector
        """
        for point in self.points:
            point.translation_inplace(offset)
        self.bounding_box = self._bounding_box()

    def frame_mapping(self, frame: volmdlr.Frame3D, side: str):
        """
        Changes LineSegment3D frame_mapping and return a new LineSegment3D
        side = 'old' or 'new'
        """
        if side == 'old':
            return LineSegment3D(
                *[frame.old_coordinates(point) for point in self.points])
        elif side == 'new':
            return LineSegment3D(
                *[frame.new_coordinates(point) for point in self.points])
        raise ValueError('Please Enter a valid side: old or new')

    def frame_mapping_inplace(self, frame: volmdlr.Frame3D, side: str):
        """
        Changes vector frame_mapping and the object is updated inplace
        side = 'old' or 'new'
        """
        if side == 'old':
            new_start = frame.old_coordinates(self.start)
            new_end = frame.old_coordinates(self.end)
        elif side == 'new':
            new_start = frame.new_coordinates(self.start)
            new_end = frame.new_coordinates(self.end)
        else:
            raise ValueError('Please Enter a valid side: old or new')
        self.start = new_start
        self.end = new_end
        self.bounding_box = self._bounding_box()

    def copy(self, *args, **kwargs):
        return LineSegment3D(self.start.copy(), self.end.copy())

    def plot(self, ax=None, color='k', alpha=1,
             edge_ends=False, edge_direction=False):
        if ax is None:
            fig = plt.figure()
            ax = fig.add_subplot(111, projection='3d')
        else:
            fig = ax.figure

        points = [self.start, self.end]
        x = [p.x for p in points]
        y = [p.y for p in points]
        z = [p.z for p in points]
        if edge_ends:
            ax.plot(x, y, z, color=color, alpha=alpha, marker='o')
        else:
            ax.plot(x, y, z, color=color, alpha=alpha)
        if edge_direction:
            x, y, z = self.point_at_abscissa(0.5 * self.length())
            u, v, w = 0.05 * self.direction_vector()
            ax.quiver(x, y, z, u, v, w, length=self.length() / 100,
                      arrow_length_ratio=5, normalize=True,
                      pivot='tip', color=color)
        return ax

    def plot2d(self, x_3D, y_3D, ax=None, color='k', width=None):
        if ax is None:
            fig = plt.figure()
            ax = fig.add_subplot(111, projection='3d')
        else:
            fig = ax.figure

        edge2D = self.plane_projection2d(volmdlr.O3D, x_3D, y_3D)
        edge2D.plot(ax=ax, color=color, width=width)
        return ax

    def plot_data(self, x_3D, y_3D, marker=None, color='black', stroke_width=1,
                  dash=False, opacity=1, arrow=False):
        edge2D = self.plane_projection2d(volmdlr.O3D, x_3D, y_3D)
        return edge2D.plot_data(marker, color, stroke_width,
                                dash, opacity, arrow)

    def FreeCADExport(self, name, ndigits=6):
        name = 'primitive' + str(name)
        x1, y1, z1 = round(1000 * self.start, ndigits)
        x2, y2, z2 = round(1000 * self.end, ndigits)
        return '{} = Part.LineSegment(fc.Vector({},{},{}),fc.Vector({},{},{}))\n'.format(
            name, x1, y1, z1, x2, y2, z2)

    def to_line(self):
        return Line3D(self.start, self.end)

    def babylon_script(self, color=(1, 1, 1), name='line', type_='line',
                       parent=None):
        if type_ in ['line', 'dashed']:
            s = 'var myPoints = [];\n'
            s += 'var point1 = new BABYLON.Vector3({},{},{});\n'.format(
                *self.start)
            s += 'myPoints.push(point1);\n'
            s += 'var point2 = new BABYLON.Vector3({},{},{});\n'.format(
                *self.end)
            s += 'myPoints.push(point2);\n'
            if type_ == 'line':
                s += 'var {} = BABYLON.MeshBuilder.CreateLines("lines", {{points: myPoints}}, scene);\n'.format(
                    name)
            elif type_ == 'dashed':
                s += f'var {name} = BABYLON.MeshBuilder.CreateDashedLines("lines", {{points: myPoints, dashNb:20}}, scene);'
            s += '{}.color = new BABYLON.Color3{};\n'.format(name, tuple(color))
        elif type_ == 'tube':
            radius = 0.03 * self.start.point_distance(self.end)
            s = 'var points = [new BABYLON.Vector3({},{},{}), new BABYLON.Vector3({},{},{})];\n'.format(
                *self.start, *self.end)
            s += 'var {} = BABYLON.MeshBuilder.CreateTube("frame_U", {{path: points, radius: {}}}, {});'.format(
                name, radius, parent)
        #            s += 'line.material = red_material;\n'

        else:
            raise NotImplementedError

        if parent is not None:
            s += f'{name}.parent = {parent};\n'

        return s

    def to_2d(self, plane_origin, x1, x2):
        p2d = [p.to_2d(plane_origin, x1, x2) for p in (self.start, self.end)]
        if p2d[0] == p2d[1]:
            return None
        return LineSegment2D(*p2d, name=self.name)

    def to_bspline_curve(self, resolution=10):
        """
        Convert a LineSegment3D to a BSplineCurve3D
        """
        degree = 1
        points = [self.point_at_abscissa(abscissa / self.length())
                  for abscissa in range(resolution + 1)]
        bspline_curve = BSplineCurve3D.from_points_interpolation(points,
                                                                 degree)
        return bspline_curve

    def reverse(self):
        return LineSegment3D(self.end.copy(), self.start.copy())

    def minimum_distance_points(self, other_line):
        """
        Returns the points on this line and the other line that are the closest
        of lines
        """
        u = self.end - self.start
        v = other_line.end - other_line.start
        w = self.start - other_line.start
        a = u.dot(u)
        b = u.dot(v)
        c = v.dot(v)
        d = u.dot(w)
        e = v.dot(w)
        if (a * c - b ** 2) != 0:
            s = (b * e - c * d) / (a * c - b ** 2)
            t = (a * e - b * d) / (a * c - b ** 2)
            p1 = self.start + s * u
            p2 = other_line.start + t * v
            return p1, p2
        else:
            return self.start, other_line.start

    def Matrix_distance(self, other_line):
        u = self.direction_vector()
        v = other_line.direction_vector()
        w = other_line.start - self.start

        a = u.dot(u)
        b = -u.dot(v)
        d = v.dot(v)

        e = w.dot(u)
        f = -w.dot(v)

        A = npy.array([[a, b],
                       [b, d]])
        B = npy.array([e, f])

        res = scp.optimize.lsq_linear(A, B, bounds=(0, 1))
        p1 = self.point_at_abscissa(res.x[0] * self.length())
        p2 = other_line.point_at_abscissa(
            res.x[1] * other_line.length())
        return p1, p2

    def parallel_distance(self, other_linesegment):
        pt_a, pt_b, pt_c = self.start, self.end, other_linesegment.points[0]
        vector = volmdlr.Vector3D((pt_a - pt_b).vector)
        vector.normalize()
        plane1 = volmdlr.faces.Plane3D.from_3_points(pt_a, pt_b, pt_c)
        v = vector.cross(plane1.frame.w)  # distance vector
        # pt_a = k*u + c*v + pt_c
        res = (pt_a - pt_c).vector
        x, y, z = res[0], res[1], res[2]
        u1, u2, u3 = vector.x, vector.y, vector.z
        v1, v2, v3 = v.x, v.y, v.z

        if (u1 * v2 - v1 * u2) != 0 and u1 != 0:
            c = (y * u1 - x * u2) / (u1 * v2 - v1 * u2)
            k = (x - c * v1) / u1
            if math.isclose(k * u3 + c * v3, z, abs_tol=1e-7):
                return k
        elif (u1 * v3 - v1 * u3) != 0 and u1 != 0:
            c = (z * u1 - x * u3) / (u1 * v3 - v1 * u3)
            k = (x - c * v1) / u1
            if math.isclose(k * u2 + c * v2, y, abs_tol=1e-7):
                return k
        elif (v1 * u2 - v2 * u1) != 0 and u2 != 0:
            c = (u2 * x - y * u1) / (v1 * u2 - v2 * u1)
            k = (y - c * v2) / u2
            if math.isclose(k * u3 + c * v3, z, abs_tol=1e-7):
                return k
        elif (v3 * u2 - v2 * u3) != 0 and u2 != 0:
            c = (u2 * z - y * u3) / (v3 * u2 - v2 * u3)
            k = (y - c * v2) / u2
            if math.isclose(k * u1 + c * v1, x, abs_tol=1e-7):
                return k
        elif (u1 * v3 - v1 * u3) != 0 and u3 != 0:
            c = (z * u1 - x * u3) / (u1 * v3 - v1 * u3)
            k = (z - c * v3) / u3
            if math.isclose(k * u2 + c * v2, y, abs_tol=1e-7):
                return k
        elif (u2 * v3 - v2 * u3) != 0 and u3 != 0:
            c = (z * u2 - y * u3) / (u2 * v3 - v2 * u3)
            k = (z - c * v3) / u3
            if math.isclose(k * u1 + c * v1, x, abs_tol=1e-7):
                return k
        else:
            return NotImplementedError

    def minimum_distance(self, element, return_points=False):
        if element.__class__ is Arc3D or element.__class__ is volmdlr.wires.Circle3D:
            pt1, pt2 = element.minimum_distance_points_line(self)
            if return_points:
                return pt1.point_distance(pt2), pt1, pt2
            else:
                return pt1.point_distance(pt2)

        elif element.__class__ is LineSegment3D:
            p1, p2 = self.Matrix_distance(element)
            if return_points:
                return p1.point_distance(p2), p1, p2
            else:
                return p1.point_distance(p2)

        elif element.__class__ is BSplineCurve3D:
            points = element.points
            dist_min = math.inf
            lines = [LineSegment3D(p1, p2) for p1, p2 in zip(points[0:-1], points[1:])]
            for line in lines:
                p1, p2 = self.Matrix_distance(line)
                dist = p1.point_distance(p2)
                if dist < dist_min:
                    dist_min = dist
                    min_points = (p1, p2)
            if return_points:
                p1, p2 = min_points
                return dist_min, p1, p2
            else:
                return dist_min

        else:
            return NotImplementedError

    def extrusion(self, extrusion_vector):
        u = self.unit_direction_vector()
        v = extrusion_vector.copy()
        v.normalize()
        w = u.cross(v)
        l1 = self.length()
        l2 = extrusion_vector.norm()
        # outer_contour = Polygon2D([O2D, Point2D((l1, 0.)),
        #                            Point2D((l1, l2)), Point2D((0., l2))])
        plane = volmdlr.faces.Plane3D(volmdlr.Frame3D(self.start, u, v, w))
        return [plane.rectangular_cut(0, l1, 0, l2)]

    def revolution(self, axis_point, axis, angle):
        axis_line3d = Line3D(axis_point, axis_point + axis)
        if axis_line3d.point_belongs(self.start) and axis_line3d.point_belongs(
                self.end):
            return []

        p1_proj, _ = axis_line3d.point_projection(self.start)
        p2_proj, _ = axis_line3d.point_projection(self.end)
        d1 = self.start.point_distance(p1_proj)
        d2 = self.end.point_distance(p2_proj)
        if not math.isclose(d1, 0., abs_tol=1e-9):
            u = (self.start - p1_proj)  # Unit vector from p1_proj to p1
            u.normalize()
        elif not math.isclose(d2, 0., abs_tol=1e-9):
            u = (self.end - p2_proj)  # Unit vector from p1_proj to p1
            u.normalize()
        else:
            return []
        if u.is_colinear_to(self.direction_vector()):
            # Planar face
            v = axis.cross(u)
            surface = volmdlr.faces.Plane3D(
                volmdlr.Frame3D(p1_proj, u, v, axis))
            r, R = sorted([d1, d2])
            if angle == volmdlr.TWO_PI:
                # Only 2 circles as countours
                outer_contour2d = volmdlr.wires.Circle2D(volmdlr.O2D, R)
                if not math.isclose(r, 0, abs_tol=1e-9):
                    inner_contours2d = [volmdlr.wires.Circle2D(volmdlr.O2D, r)]
                else:
                    inner_contours2d = []
            else:
                inner_contours2d = []
                if math.isclose(r, 0, abs_tol=1e-9):
                    # One arc and 2 lines (pizza slice)
                    arc2_e = volmdlr.Point2D(R, 0)
                    arc2_i = arc2_e.rotation(center=volmdlr.O2D,
                                             angle=0.5 * angle)
                    arc2_s = arc2_e.rotation(center=volmdlr.O2D, angle=angle)
                    arc2 = Arc2D(arc2_s, arc2_i, arc2_e)
                    line1 = LineSegment2D(arc2_e, volmdlr.O2D)
                    line2 = LineSegment2D(volmdlr.O2D, arc2_s)
                    outer_contour2d = volmdlr.wires.Contour2D([arc2, line1,
                                                               line2])

                else:
                    # Two arcs and lines
                    arc1_s = volmdlr.Point2D(R, 0)
                    arc1_i = arc1_s.rotation(center=volmdlr.O2D,
                                             angle=0.5 * angle)
                    arc1_e = arc1_s.rotation(center=volmdlr.O2D, angle=angle)
                    arc1 = Arc2D(arc1_s, arc1_i, arc1_e)

                    arc2_e = volmdlr.Point2D(r, 0)
                    arc2_i = arc2_e.rotation(center=volmdlr.O2D,
                                             angle=0.5 * angle)
                    arc2_s = arc2_e.rotation(center=volmdlr.O2D, angle=angle)
                    arc2 = Arc2D(arc2_s, arc2_i, arc2_e)

                    line1 = LineSegment2D(arc1_e, arc2_s)
                    line2 = LineSegment2D(arc2_e, arc1_s)

                    outer_contour2d = volmdlr.wires.Contour2D([arc1, line1,
                                                               arc2, line2])

            return [volmdlr.faces.PlaneFace3D(surface,
                                              volmdlr.faces.Surface2D(
                                                  outer_contour2d,
                                                  inner_contours2d))]

        elif not math.isclose(d1, d2, abs_tol=1e-9):
            # Conical
            v = axis.cross(u)
            dv = self.direction_vector()
            dv.normalize()

            semi_angle = math.atan2(dv.dot(u), dv.dot(axis))
            cone_origin = p1_proj - d1 / math.tan(semi_angle) * axis
            if semi_angle > 0.5 * math.pi:
                semi_angle = math.pi - semi_angle

                cone_frame = volmdlr.Frame3D(cone_origin, u, -v, -axis)
                angle2 = -angle
            else:
                angle2 = angle
                cone_frame = volmdlr.Frame3D(cone_origin, u, v, axis)

            surface = volmdlr.faces.ConicalSurface3D(cone_frame,
                                                     semi_angle)
            z1 = d1 / math.tan(semi_angle)
            z2 = d2 / math.tan(semi_angle)
            return [surface.rectangular_cut(0, angle2, z1, z2)]
        else:
            # Cylindrical face
            v = axis.cross(u)
            surface = volmdlr.faces.CylindricalSurface3D(
                volmdlr.Frame3D(p1_proj, u, v, axis), d1)
            return [surface.rectangular_cut(0, angle,
                                            0,
                                            (self.end - self.start).dot(axis))]

    def to_step(self, current_id, surface_id=None):
        line = self.to_line()
        content, line_id = line.to_step(current_id)

        current_id = line_id + 1
        start_content, start_id = self.start.to_step(current_id, vertex=True)
        current_id = start_id + 1
        end_content, end_id = self.end.to_step(current_id + 1, vertex=True)
        content += start_content + end_content
        current_id = end_id + 1
        content += "#{} = EDGE_CURVE('{}',#{},#{},#{},.T.);\n".format(
            current_id, self.name,
            start_id, end_id, line_id)
        return content, [current_id]


class BSplineCurve3D(BSplineCurve, volmdlr.core.Primitive3D):
    """
    A class for 3 dimensional B-spline curves. The following rule must be
    respected : `number of knots = number of control points + degree + 1`

    :param degree: The degree of the 3 dimensional B-spline curve
    :type degree: int
    :param control_points: A list of 3 dimensional points
    :type control_points: List[:class:`volmdlr.Point3D`]
    :param knot_multiplicities: The vector of multiplicities for each knot
    :type knot_multiplicities: List[int]
    :param knots: The knot vector composed of values between 0 and 1
    :type knots: List[float]
    :param weights: The weight vector applied to the knot vector. Default
        value is None
    :type weights: List[float], optional
    :param periodic: If `True` the B-spline curve is periodic. Default value
        is False
    :type periodic: bool, optional
    :param name: The name of the B-spline curve. Default value is ''
    :type name: str, optional
    """
    _non_serializable_attributes = ['curve']

    def __init__(self,
                 degree: int,
                 control_points: List[volmdlr.Point3D],
                 knot_multiplicities: List[int],
                 knots: List[float],
                 weights: List[float] = None,
                 periodic: bool = False,
                 name: str = ''):

        BSplineCurve.__init__(self, degree,
                              control_points,
                              knot_multiplicities,
                              knots,
                              weights,
                              periodic,
                              name)
        volmdlr.core.Primitive3D.__init__(self, name=name)

        self.bounding_box = self._bounding_box()

    def _bounding_box(self):
        bbox = self.curve.bbox
        return volmdlr.core.BoundingBox(bbox[0][0], bbox[1][0],
                                        bbox[0][1], bbox[1][1],
                                        bbox[0][2], bbox[1][2])

    def look_up_table(self, resolution: int = 20, start_parameter: float = 0,
                      end_parameter: float = 1):
        """
        Creates a table of equivalence between the parameter t (evaluation
        of the BSplineCurve) and the cumulative distance.

        :param resolution: The precision of the table. Autoadjusted by the
            algorithm. Default value set to 20
        :type resolution: int, optional
        :param start_parameter: First parameter evaluated in the table.
            Default value set to 0
        :type start_parameter: float, optional
        :param end_parameter: Last parameter evaluated in the table.
            Default value set to 1
        :type start_parameter: float, optional
        :return: Yields a list of tuples containing the parameter and the
            cumulated distance along the BSplineCruve3D from the evaluation of
            start_parameter
        :rtype: Tuple[float, float]
        """
        resolution = max(10, min(resolution, int(self.length() / 1e-4)))
        delta_param = 1 / resolution * (end_parameter - start_parameter)
        distance = 0
        for i in range(resolution + 1):
            if i == 0:
                yield start_parameter, 0
            else:
                param1 = start_parameter + (i - 1) * delta_param
                param2 = start_parameter + i * delta_param
                point1 = volmdlr.Point3D(*self.curve.evaluate_single(param1))
                point2 = volmdlr.Point3D(*self.curve.evaluate_single(param2))
                distance += point1.point_distance(point2)
                yield param2, distance

    def point_at_abscissa(self, abscissa: float, resolution: int = 1000):
        """
        Returns the 3 dimensional point at a given curvilinear abscissa.
        This is an approximation. Resolution parameter can be increased
        for more accurate result.

        :param abscissa: The distance on the BSplineCurve3D from its start
        :type abscissa: float
        :param resolution: The precision of the approximation. Default value
            set to 1000
        :type resolution: int, optional
        :return: The Point3D at the given curvilinear abscissa.
        :rtype: :class:`volmdlr.Point3D`
        """
        if math.isclose(abscissa, 0, abs_tol=1e-10):
            return self.start
        elif math.isclose(abscissa, self.length(), abs_tol=1e-10):
            return self.end
        lut = self.look_up_table(resolution=resolution)
        if 0 < abscissa < self.length():
            last_param = 0
            for t, dist in lut:
                if abscissa < dist:
                    t1 = last_param
                    t2 = t
                    return volmdlr.Point3D(
                        *self.curve.evaluate_single((t1 + t2) / 2))
                last_param = t
        else:
            raise ValueError('Curvilinear abscissa is bigger than length,'
                             ' or negative')

    def normal(self, position: float = 0.0):
        _, normal = operations.normal(self.curve, position, normalize=True)
        normal = volmdlr.Point3D(normal[0], normal[1], normal[2])
        return normal

    def direction_vector(self, abscissa=0.):
        l = self.length()
        if abscissa >= l:
            abscissa2 = l
            abscissa = abscissa2 - 0.001 * l

        else:
            abscissa2 = min(abscissa + 0.001 * l, l)

        tangent = self.point_at_abscissa(abscissa2) - self.point_at_abscissa(
            abscissa)
        return tangent

    def normal_vector(self, abscissa):
        return None

    def unit_normal_vector(self, abscissa):
        return None

    def point3d_to_parameter(self, point: volmdlr.Point3D):
        """
        Search for the value of the normalized evaluation parameter t
        (between 0 and 1) that would return the given point when the
        BSplineCurve3D is evaluated at the t value.
        """
        def f(param):
            p3d = volmdlr.Point3D(*self.curve.evaluate_single(param))
            return point.point_distance(p3d)
        res = scipy.optimize.minimize(fun=f, x0=(0.5), bounds=[(0, 1)],
                                      tol=1e-9)
        return res.x[0]

    def FreeCADExport(self, ip, ndigits=3):
        name = 'primitive{}'.format(ip)
        points = '['
        for i in range(len(self.control_points)):
            point = 'fc.Vector({},{},{}),'.format(self.control_points[i][0],
                                                  self.control_points[i][1],
                                                  self.control_points[i][2])
            points += point
        points = points[:-1]
        points += ']'
        # !!! : A QUOI SERT LE DERNIER ARG DE BSplineCurve (False)?
        # LA MULTIPLICITE EN 3e ARG ET LES KNOTS EN 2e ARG ?
        return '{} = Part.BSplineCurve({},{},{},{},{},{},{})\n'.format(name,
                                                                       points,
                                                                       self.knot_multiplicities,
                                                                       self.knots,
                                                                       self.periodic,
                                                                       self.degree,
                                                                       self.weights,
                                                                       False)

    @classmethod
    def from_step(cls, arguments, object_dict):
        name = arguments[0][1:-1]
        degree = int(arguments[1])
        points = [object_dict[int(i[1:])] for i in arguments[2]]
        lines = [LineSegment3D(pt1, pt2) for pt1, pt2 in zip(points[:-1], points[1:])]
        dir_vector = lines[0].unit_direction_vector()
        if all(line.unit_direction_vector() == dir_vector for line in lines):
            return LineSegment3D(points[0], points[-1])
        # curve_form = arguments[3]
        if arguments[4] == '.F.':
            closed_curve = False
        elif arguments[4] == '.T.':
            closed_curve = True
        else:
            raise ValueError
        # self_intersect = arguments[5]
        knot_multiplicities = [int(i) for i in arguments[6][1:-1].split(",")]
        knots = [float(i) for i in arguments[7][1:-1].split(",")]
        # knot_spec = arguments[8]
        knot_vector = []
        for i, knot in enumerate(knots):
            knot_vector.extend([knot] * knot_multiplicities[i])

        if 9 in range(len(arguments)):
            weight_data = [float(i) for i in arguments[9][1:-1].split(",")]
        else:
            weight_data = None

        # FORCING CLOSED_CURVE = FALSE:
        # closed_curve = False
        return cls(degree, points, knot_multiplicities, knots, weight_data,
                   closed_curve, name)

    def to_step(self, current_id, surface_id=None, curve2d=None):

        points_ids = []
        content = ''
        point_id = current_id
        for point in self.control_points:
            point_content, point_id = point.to_step(point_id,
                                                    vertex=False)
            content += point_content
            points_ids.append(point_id)
            point_id += 1

        curve_id = point_id
        content += "#{} = B_SPLINE_CURVE_WITH_KNOTS('{}',{},({})," \
                   ".UNSPECIFIED.,.F.,.F.,{},{}," \
                   ".UNSPECIFIED.);\n".format(
                       curve_id, self.name, self.degree,
                       volmdlr.core.step_ids_to_str(points_ids),
                       tuple(self.knot_multiplicities),
                       tuple(self.knots))

        if surface_id:
            content += "#{} = SURFACE_CURVE('',#{},(#{}),.PCURVE_S1.);\n".format(
                curve_id + 1, curve_id, curve_id + 2)
            content += "#{} = PCURVE('',#{},#{});\n".format(
                curve_id + 2, surface_id, curve_id + 3)

            # 2D parametric curve
            curve2d_content, curve2d_id = curve2d.to_step(curve_id + 5)

            content += "#{} = DEFINITIONAL_REPRESENTATION('',(#{}),#{});\n".format(
                curve_id + 3, curve2d_id - 1, curve_id + 4)
            content += f"#{curve_id + 4} = ( GEOMETRIC_REPRESENTATION_CONTEXT(2)" \
                       f"PARAMETRIC_REPRESENTATION_CONTEXT() REPRESENTATION_CONTEXT('2D SPACE','') );\n"

            content += curve2d_content
            current_id = curve2d_id
        else:
            current_id = curve_id + 1

        start_content, start_id = self.start.to_step(current_id, vertex=True)
        current_id = start_id + 1
        end_content, end_id = self.end.to_step(current_id + 1, vertex=True)
        content += start_content + end_content
        current_id = end_id + 1
        if surface_id:
            content += "#{} = EDGE_CURVE('{}',#{},#{},#{},.T.);\n".format(
                current_id, self.name,
                start_id, end_id, curve_id + 1)
        else:
            content += "#{} = EDGE_CURVE('{}',#{},#{},#{},.T.);\n".format(
                current_id, self.name,
                start_id, end_id, curve_id)
        return content, [current_id]

    def point_distance(self, pt1):
        distances = []
        for point in self.points:
            #            vmpt = Point3D((point[1], point[2], point[3]))
            distances.append(pt1.point_distance(point))
        return min(distances)

    # def point_belongs(self, point):
    #     polygon_points = self.polygon_points()
    #     for p1, p2 in zip(polygon_points[:-1], polygon_points[1:]):
    #         line = LineSegment3D(p1, p2)
    #         if line.point_belongs(point):
    #             return True
    #     return False

    def rotation(self, center: volmdlr.Point3D, axis: volmdlr.Vector3D, angle: float):
        """
        BSplineCurve3D rotation
        :param center: rotation center
        :param axis: rotation axis
        :param angle: angle rotation
        :return: a new rotated BSplineCurve3D
        """
        new_control_points = [p.rotation(center, axis, angle) for p in
                              self.control_points]
        new_bsplinecurve3d = BSplineCurve3D(self.degree, new_control_points,
                                            self.knot_multiplicities,
                                            self.knots, self.weights,
                                            self.periodic, self.name)
        return new_bsplinecurve3d

    def rotation_inplace(self, center: volmdlr.Point3D, axis: volmdlr.Vector3D, angle: float):
        """
        BSplineCurve3D rotation. Object is updated inplace
        :param center: rotation center
        :param axis: rotation axis
        :param angle: rotation angle
        """
        new_control_points = [p.rotation(center, axis, angle) for p in
                              self.control_points]
        new_bsplinecurve3d = BSplineCurve3D(self.degree, new_control_points,
                                            self.knot_multiplicities,
                                            self.knots, self.weights,
                                            self.periodic, self.name)

        self.control_points = new_control_points
        self.curve = new_bsplinecurve3d.curve
        self.points = new_bsplinecurve3d.points

    def trim(self, point1: volmdlr.Point3D, point2: volmdlr.Point3D):
        if (point1 == self.start and point2 == self.end) \
                or (point1 == self.end and point2 == self.start):
            return self

        elif point1 == self.start and point2 != self.end:
            parameter2 = self.point3d_to_parameter(point2)
            return self.cut_after(parameter2)

        elif point2 == self.start and point1 != self.end:
            parameter1 = self.point3d_to_parameter(point1)
            return self.cut_after(parameter1)

        elif point1 != self.start and point2 == self.end:
            parameter1 = self.point3d_to_parameter(point1)
            return self.cut_before(parameter1)

        elif point2 != self.start and point1 == self.end:
            parameter2 = self.point3d_to_parameter(point2)
            return self.cut_before(parameter2)

        parameter1 = self.point3d_to_parameter(point1)
        parameter2 = self.point3d_to_parameter(point2)
        if parameter1 is None or parameter2 is None:
            raise ValueError('Point not on BSplineCurve for trim method')

        if parameter1 > parameter2:
            parameter1, parameter2 = parameter2, parameter1
            point1, point2 = point2, point1

        bspline_curve = self.cut_before(parameter1)
        new_param2 = bspline_curve.point3d_to_parameter(point2)
        trimmed_bspline_cruve = bspline_curve.cut_after(new_param2)
        return trimmed_bspline_cruve

    def trim_between_evaluations(self, parameter1: float, parameter2: float):
        print('Use BSplineCurve3D.trim instead of trim_between_evaluation')
        parameter1, parameter2 = min([parameter1, parameter2]), \
            max([parameter1, parameter2])

        if math.isclose(parameter1, 0, abs_tol=1e-7) \
                and math.isclose(parameter2, 1, abs_tol=1e-7):
            return self
        elif math.isclose(parameter1, 0, abs_tol=1e-7):
            return self.cut_after(parameter2)
        elif math.isclose(parameter2, 1, abs_tol=1e-7):
            return self.cut_before(parameter1)

        # Cut before
        bspline_curve = self.insert_knot(parameter1, num=self.degree)
        if bspline_curve.weights is not None:
            raise NotImplementedError

        # Cut after
        bspline_curve = bspline_curve.insert_knot(parameter2, num=self.degree)
        if bspline_curve.weights is not None:
            raise NotImplementedError

        # Que faire quand on rajoute un noeud au milieu ?
        # plus simple de passer par cut_after cut_before
        new_ctrlpts = bspline_curve.control_points[bspline_curve.degree:
                                                   -bspline_curve.degree]
        new_multiplicities = bspline_curve.knot_multiplicities[1:-1]
        # new_multiplicities = bspline_curve.knot_multiplicities[2:-5]
        new_multiplicities[-1] += 1
        new_multiplicities[0] += 1
        new_knots = bspline_curve.knots[1:-1]
        # new_knots = bspline_curve.knots[2:-5]
        new_knots = standardize_knot_vector(new_knots)

        return BSplineCurve3D(degree=bspline_curve.degree,
                              control_points=new_ctrlpts,
                              knot_multiplicities=new_multiplicities,
                              knots=new_knots,
                              weights=None,
                              periodic=bspline_curve.periodic,
                              name=bspline_curve.name)

    def cut_before(self, parameter: float):
        # Is a value of parameter below 4e-3 a real need for precision ?
        if math.isclose(parameter, 0, abs_tol=4e-3):
            return self
        elif math.isclose(parameter, 1, abs_tol=4e-3):
            raise ValueError('Nothing will be left from the BSplineCurve3D')
        curves = operations.split_curve(self.curve, parameter)
        return self.from_geomdl_curve(curves[1])

    def cut_after(self, parameter: float):
        # Is a value of parameter below 4e-3 a real need for precision ?
        if math.isclose(parameter, 0, abs_tol=4e-3):
            raise ValueError('Nothing will be left from the BSplineCurve3D')
        if math.isclose(parameter, 1, abs_tol=4e-3):
            return self
        curves = operations.split_curve(self.curve, parameter)
        return self.from_geomdl_curve(curves[0])

    def insert_knot(self, knot: float, num: int = 1):
        """
        Returns a new BSplineCurve3D
        """
        curve_copy = self.curve.__deepcopy__({})
        modified_curve = operations.insert_knot(curve_copy, [knot], num=[num])
        return self.from_geomdl_curve(modified_curve)

    # Copy paste du LineSegment3D
    def plot(self, ax=None, edge_ends=False, color='k', alpha=1,
             edge_direction=False):
        if ax is None:
            fig = plt.figure()
            ax = fig.add_subplot(111, projection='3d')
        else:
            fig = ax.figure

        x = [p.x for p in self.points]
        y = [p.y for p in self.points]
        z = [p.z for p in self.points]
        ax.plot(x, y, z, color=color, alpha=alpha)
        if edge_ends:
            ax.plot(x, y, z, 'o', color=color, alpha=alpha)
        return ax

    def to_2d(self, plane_origin, x1, x2):
        control_points2d = [p.to_2d(plane_origin, x1, x2) for p in
                            self.control_points]
        return BSplineCurve2D(self.degree, control_points2d,
                              self.knot_multiplicities, self.knots,
                              self.weights, self.periodic, self.name)

    def polygon_points(self):
        warnings.warn('polygon_points is deprecated,\
        please use discretization_points instead',
                      DeprecationWarning)
        return self.discretization_points()

    def curvature(self, u: float, point_in_curve: bool = False):
        # u should be in the interval [0,1]
        curve = self.curve
        ders = curve.derivatives(u, 3)  # 3 first derivative
        c1, c2 = volmdlr.Point3D(*ders[1]), volmdlr.Point3D(*ders[2])
        denom = c1.cross(c2)
        if c1 == volmdlr.O3D or c2 == volmdlr.O3D or denom.norm() == 0.0:
            if point_in_curve:
                return 0., volmdlr.Point3D(*ders[0])
            return 0.
        r_c = ((c1.norm()) ** 3) / denom.norm()
        point = volmdlr.Point3D(*ders[0])
        if point_in_curve:
            return 1 / r_c, point
        return 1 / r_c

    def global_maximum_curvature(self, nb_eval: int = 21, point_in_curve: bool = False):
        check = [i / (nb_eval - 1) for i in range(nb_eval)]
        curvatures = []
        for u in check:
            curvatures.append(self.curvature(u, point_in_curve))
        return curvatures

    def maximum_curvature(self, point_in_curve: bool = False):
        """
        Returns the maximum curvature of a curve and the point where it is located
        """
        if point_in_curve:
            maximum_curvarture, point = max(self.global_maximum_curvature(nb_eval=21, point_in_curve=point_in_curve))
            return maximum_curvarture, point
        # print(self.global_maximum_curvature(point_in_curve))
        maximum_curvarture = max(self.global_maximum_curvature(nb_eval=21, point_in_curve=point_in_curve))
        return maximum_curvarture

    def minimum_radius(self, point_in_curve=False):
        """
        Returns the minimum curvature radius of a curve and the point where it is located
        """
        if point_in_curve:
            maximum_curvarture, point = self.maximum_curvature(point_in_curve)
            return 1 / maximum_curvarture, point
        maximum_curvarture = self.maximum_curvature(point_in_curve)
        return 1 / maximum_curvarture

    @classmethod
    def from_geomdl_curve(cls, curve):
        knots = list(sorted(set(curve.knotvector)))
        knot_multiplicities = [curve.knotvector.count(k) for k in knots]
        return cls(degree=curve.degree,
                   control_points=[volmdlr.Point3D(*pts)
                                   for pts in curve.ctrlpts],
                   knots=knots,
                   knot_multiplicities=knot_multiplicities)

    def global_minimum_curvature(self, nb_eval: int = 21):
        check = [i / (nb_eval - 1) for i in range(nb_eval)]
        radius = []
        for u in check:
            radius.append(self.minimum_curvature(u))
        return radius

    def triangulation(self):
        return None

    def linesegment_intersection(self, linesegment: LineSegment3D):
        points = self.discretization_points()
        linesegments = [LineSegment3D(start, end) for start, end in zip(points[:-1], points[1:])]
        for line_segment in linesegments:
            intersection = line_segment.linesegment_intersection(linesegment)
            if intersection:
                return intersection
        return None


class BezierCurve3D(BSplineCurve3D):
    """
    A class for 3 dimensional Bezier curves.

    :param degree: The degree of the Bezier curve
    :type degree: int
    :param control_points: A list of 3 dimensional points
    :type control_points: List[:class:`volmdlr.Point3D`]
    :param name: The name of the B-spline curve. Default value is ''
    :type name: str, optional
    """

    def __init__(self, degree: int, control_points: List[volmdlr.Point3D],
                 name: str = ''):
        knotvector = utilities.generate_knot_vector(degree,
                                                    len(control_points))
        knot_multiplicity = [1] * len(knotvector)

        BSplineCurve3D.__init__(self, degree, control_points,
                                knot_multiplicity, knotvector,
                                None, False, name)


class Arc3D(Arc):
    """
    An arc is defined by a starting point, an end point and an interior point
    """

    def __init__(self, start, interior, end, name=''):
        self._utd_normal = False
        self._utd_center = False
        self._utd_frame = False
        self._utd_is_trigo = False
        self._utd_angle = False
        self._normal = None
        self._frame = None
        self._center = None
        self._is_trigo = None
        self._angle = None
        # self._utd_clockwise_and_trigowise_paths = False
        Arc.__init__(self, start=start, end=end, interior=interior, name=name)
        self._bbox = None
        # self.bounding_box = self._bounding_box()

    @property
    def bounding_box(self):
        if not self._bbox:
            self._bbox = self.get_bounding_box()
        return self._bbox

    @bounding_box.setter
    def bounding_box(self, new_bounding_box):
        self._bbox = new_bounding_box

    def get_bounding_box(self):
        # TODO: implement exact calculation

        points = self.polygon_points()
        xmin = min(point.x for point in points)
        xmax = max(point.x for point in points)
        ymin = min(point.y for point in points)
        ymax = max(point.y for point in points)
        zmin = min(point.z for point in points)
        zmax = max(point.z for point in points)
        return volmdlr.core.BoundingBox(xmin, xmax, ymin, ymax, zmin, zmax)

    @classmethod
    def from_angle(cls, start: volmdlr.Point3D, angle: float,
                   axis_point: volmdlr.Point3D, axis: volmdlr.Vector3D):
        start_gen = start
        int_gen = start_gen.rotation(axis_point, axis, angle / 2)
        end_gen = start_gen.rotation(axis_point, axis, angle)
        if angle == volmdlr.TWO_PI:
            line = Line3D(axis_point, axis_point + axis)
            center, _ = line.point_projection(start)
            radius = center.point_distance(start)
            u = start - center
            v = axis.cross(u)
            return volmdlr.wires.Circle3D(volmdlr.Frame3D(center, u, v, axis),
                                          radius)
        return cls(start_gen, int_gen, end_gen, axis)

    @property
    def normal(self):
        if not self._utd_normal:
            self._normal = self.get_normal()
            self._utd_normal = True
        return self._normal

    def get_normal(self):
        u1 = self.interior - self.start
        u2 = self.interior - self.end
        try:
            u1.normalize()
            u2.normalize()
        except ZeroDivisionError:
            raise ValueError(
                'Start, end and interior points of an arc must be distincts') from ZeroDivisionError

        normal = u2.cross(u1)
        normal.normalize()
        return normal

    @property
    def center(self):
        if not self._utd_center:
            self._center = self.get_center()
            self._utd_center = True
        return self._center

    def get_center(self):
        u1 = self.interior - self.start
        u2 = self.interior - self.end
        if u1 == u2:
            u2 = self.normal.cross(u1)
            u2.normalize()

        v1 = self.normal.cross(u1)  # v1 is normal, equal u2
        v2 = self.normal.cross(u2)  # equal -u1

        p11 = 0.5 * (self.start + self.interior)  # Mid point of segment s,m
        p12 = p11 + v1
        p21 = 0.5 * (self.end + self.interior)  # Mid point of segment s,m
        p22 = p21 + v2

        l1 = Line3D(p11, p12)
        l2 = Line3D(p21, p22)

        try:
            center, _ = l1.minimum_distance_points(l2)
        except ZeroDivisionError:
            raise ValueError(
                'Start, end and interior points  of an arc must be distincts') from ZeroDivisionError

        return center

    @property
    def frame(self):
        if not self._utd_frame:
            self._frame = self.get_frame()
            self._utd_frame = True
        return self._frame

    def get_frame(self):
        vec1 = (self.start - self.center)
        vec1.normalize()
        vec2 = self.normal.cross(vec1)
        frame = volmdlr.Frame3D(self.center, vec1, vec2, self.normal)
        return frame

    @property
    def is_trigo(self):
        if not self._utd_is_trigo:
            self._is_trigo = self.get_arc_direction()
            self._utd_is_trigo = True
        return self._is_trigo

    def get_arc_direction(self):
        """
        Verifies if arc is clockwise of trigowise
        :return:
        """
        clockwise_path, trigowise_path = self.clockwise_and_trigowise_paths
        if clockwise_path > trigowise_path:
            return True
        return False

    @property
    def clockwise_and_trigowise_paths(self):
        """
        :return: clockwise path and trigonomectric path property
        """
        if not self._utd_clockwise_and_trigowise_paths:
            vec1 = (self.start - self.center)
            vec1.normalize()
            vec2 = self.normal.cross(vec1)
            radius_1 = self.start.to_2d(self.center, vec1, vec2)
            radius_2 = self.end.to_2d(self.center, vec1, vec2)
            radius_i = self.interior.to_2d(self.center, vec1, vec2)
            self._clockwise_and_trigowise_paths = \
                self.get_clockwise_and_trigowise_paths(radius_1,
                                                       radius_2,
                                                       radius_i)
            self._utd_clockwise_and_trigowise_paths = True
        return self._clockwise_and_trigowise_paths

    @property
    def angle(self):
        """
        Arc angle property
        :return: arc angle
        """
        if not self._utd_angle:
            self._angle = self.get_angle()
            self._utd_angle = True
        return self._angle

    def get_angle(self):
        """
        Gets the arc angle
        :return: arc angle
        """
        clockwise_path, trigowise_path = \
            self.clockwise_and_trigowise_paths
        if self.is_trigo:
            return trigowise_path
        return clockwise_path

    @property
    def points(self):
        return [self.start, self.interior, self.end]

    def reverse(self):
        return self.__class__(self.end.copy(),
                              self.interior.copy(),
                              self.start.copy())

    def point_at_abscissa(self, abscissa):
        return self.start.rotation(self.center, self.normal,
                                   abscissa / self.radius)

    def normal_vector(self, abscissa):
        theta = abscissa / self.radius
        n_0 = self.center - self.start
        normal = n_0.rotation(self.center, self.normal, theta)
        return normal

    def unit_normal_vector(self, abscissa):
        normal_vector = self.normal_vector(abscissa)
        normal_vector.normalize()
        return normal_vector

    def direction_vector(self, abscissa):
        normal_vector = self.normal_vector(abscissa)
        tangent = normal_vector.cross(self.normal)
        return tangent

    def unit_direction_vector(self, abscissa):
        direction_vector = self.direction_vector(abscissa)
        direction_vector.normalize()
        return direction_vector

    def rotation(self, center: volmdlr.Point3D,
                 axis: volmdlr.Vector3D, angle: float):
        """
        Arc3D rotation
        :param center: rotation center
        :param axis: rotation axis
        :param angle: angle rotation
        :return: a new rotated Arc3D
        """
        new_start = self.start.rotation(center, axis, angle)
        new_interior = self.interior.rotation(center, axis, angle)
        new_end = self.end.rotation(center, axis, angle)
        return Arc3D(new_start, new_interior, new_end, name=self.name)

    def rotation_inplace(self, center: volmdlr.Point3D,
                         axis: volmdlr.Vector3D, angle: float):
        """
        Arc3D rotation. Object is updated inplace
        :param center: rotation center
        :param axis: rotation axis
        :param angle: rotation angle
        """
        self.center.rotation_inplace(center, axis, angle)
        self.start.rotation_inplace(center, axis, angle)
        self.interior.rotation_inplace(center, axis, angle)
        self.end.rotation_inplace(center, axis, angle)
        new_bounding_box = self.get_bounding_box()
        self.bounding_box = new_bounding_box
        for prim in self.primitives:
            prim.rotation_inplace(center, axis, angle)

    def translation(self, offset: volmdlr.Vector3D):
        """
        Arc3D translation
        :param offset: translation vector
        :return: A new translated Arc3D
        """
        new_start = self.start.translation(offset)
        new_interior = self.interior.translation(offset)
        new_end = self.end.translation(offset)
        return Arc3D(new_start, new_interior, new_end, name=self.name)

    def translation_inplace(self, offset: volmdlr.Vector3D):
        """
        Arc3D translation. Object is updated inplace
        :param offset: translation vector
        """
        self.center.translation_inplace(offset)
        self.start.translation_inplace(offset)
        self.interior.translation_inplace(offset)
        self.end.translation_inplace(offset)
        new_bounding_box = self.get_bounding_box()
        self.bounding_box = new_bounding_box
        for prim in self.primitives:
            prim.translation_inplace(offset)

    def plot(self, ax=None, color='k', alpha=1,
             edge_ends=False, edge_direction=False):
        if ax is None:
            fig = plt.figure()
            ax = Axes3D(fig)
        else:
            fig = None
        # if plot_points:
        #     ax.plot([self.interior[0]], [self.interior[1]], [self.interior[2]],
        #             color='b')
        #     ax.plot([self.start[0]], [self.start[1]], [self.start[2]], c='r')
        #     ax.plot([self.end[0]], [self.end[1]], [self.end[2]], c='r')
        #     ax.plot([self.interior[0]], [self.interior[1]], [self.interior[2]],
        #             c='g')
        x = []
        y = []
        z = []
        for pointx, pointy, pointz in self.discretization_points(number_points=25):
            x.append(pointx)
            y.append(pointy)
            z.append(pointz)

        ax.plot(x, y, z, color=color, alpha=alpha)
        if edge_ends:
            self.start.plot(ax=ax)
            self.end.plot(ax=ax)

        if edge_direction:
            x, y, z = self.point_at_abscissa(0.5 * self.length())
            u, v, w = 0.05 * self.unit_direction_vector(0.5 * self.length())
            ax.quiver(x, y, z, u, v, w, length=self.length() / 100,
                      arrow_length_ratio=5, normalize=True,
                      pivot='tip', color=color)
        return ax

    def plot2d(self, center: volmdlr.Point3D = volmdlr.O3D,
               x3d: volmdlr.Vector3D = volmdlr.X3D, y3d: volmdlr.Vector3D = volmdlr.Y3D,
               ax=None, color='k'):

        if ax is None:
            fig = plt.figure()
            ax = fig.add_subplot(111, projection='3d')
        else:
            fig = ax.figure

        # TODO: Enhance this plot
        l = self.length()
        x = []
        y = []
        for i in range(30):
            p = self.point_at_abscissa(i / (29.) * l)
            xi, yi = p.plane_projection2d(center, x3d, y3d)
            x.append(xi)
            y.append(yi)
        ax.plot(x, y, color=color)

        return ax

    def FreeCADExport(self, name, ndigits=6):
        xs, ys, zs = round(1000 * self.start, ndigits)
        xi, yi, zi = round(1000 * self.interior, ndigits)
        xe, ye, ze = round(1000 * self.end, ndigits)
        return '{} = Part.Arc(fc.Vector({},{},{}),fc.Vector({},{},{}),fc.Vector({},{},{}))\n' \
            .format(name, xs, ys, zs, xi, yi, zi, xe, ye, ze)

    def copy(self, *args, **kwargs):
        return Arc3D(self.start.copy(), self.interior.copy(), self.end.copy())

    def frame_mapping_parameters(self, frame: volmdlr.Frame3D, side: str):
        if side == 'old':
            new_start = frame.old_coordinates(self.start.copy())
            new_interior = frame.old_coordinates(self.interior.copy())
            new_end = frame.old_coordinates(self.end.copy())
        elif side == 'new':
            new_start = frame.new_coordinates(self.start.copy())
            new_interior = frame.new_coordinates(self.interior.copy())
            new_end = frame.new_coordinates(self.end.copy())
        else:
            raise ValueError('side value not valid, please specify'
                             'a correct value: \'old\' or \'new\'')
        return new_start, new_interior, new_end

    def frame_mapping(self, frame: volmdlr.Frame3D, side: str):
        """
        Changes vector frame_mapping and return a new Arc3D
        side = 'old' or 'new'
        """
        new_start, new_interior, new_end =\
            self.frame_mapping_parameters(frame, side)

        return Arc3D(new_start, new_interior, new_end, name=self.name)

    def frame_mapping_inplace(self, frame: volmdlr.Frame3D, side: str):
        """
        Changes vector frame_mapping and the object is updated inplace
        side = 'old' or 'new'
        """
        new_start, new_interior, new_end = \
            self.frame_mapping_parameters(frame, side)
        self.start, self.interior, self.end = new_start, new_interior, new_end

    def abscissa(self, point3d: volmdlr.Point3D):
        x, y, _ = self.frame.new_coordinates(point3d)
        u1 = x / self.radius
        u2 = y / self.radius
        theta = volmdlr.core.sin_cos_angle(u1, u2)

        return self.radius * abs(theta)

    def split(self, split_point: volmdlr.Point3D):
        abscissa = self.abscissa(split_point)

        return [Arc3D(self.start,
                      self.point_at_abscissa(0.5 * abscissa),
                      split_point),
                Arc3D(split_point,
                      self.point_at_abscissa(1.5 * abscissa),
                      self.end)
                ]

    def to_2d(self, plane_origin, x, y):
        ps = self.start.to_2d(plane_origin, x, y)
        pi = self.interior.to_2d(plane_origin, x, y)
        pe = self.end.to_2d(plane_origin, x, y)
        return Arc2D(ps, pi, pe, name=self.name)

    def minimum_distance_points_arc(self, other_arc):

        u1 = self.start - self.center
        u1.normalize()
        u2 = self.normal.cross(u1)

        w = other_arc.center - self.center

        u3 = other_arc.start - other_arc.center
        u3.normalize()
        u4 = other_arc.normal.cross(u3)

        r1, r2 = self.radius, other_arc.radius

        a, b, c, d = u1.dot(u1), u1.dot(u2), u1.dot(u3), u1.dot(u4)
        e, f, g = u2.dot(u2), u2.dot(u3), u2.dot(u4)
        h, i = u3.dot(u3), u3.dot(u4)
        j = u4.dot(u4)
        k, l, m, n, o = w.dot(u1), w.dot(u2), w.dot(u3), w.dot(u4), w.dot(w)

        def distance_squared(x):
            return (a * ((math.cos(x[0])) ** 2) * r1 ** 2 + e * (
                    (math.sin(x[0])) ** 2) * r1 ** 2
                    + o + h * ((math.cos(x[1])) ** 2) * r2 ** 2 + j * (
                (math.sin(x[1])) ** 2) * r2 ** 2
                + b * math.sin(2 * x[0]) * r1 ** 2 - 2 * r1 * math.cos(
                        x[0]) * k
                - 2 * r1 * r2 * math.cos(x[0]) * math.cos(x[1]) * c
                - 2 * r1 * r2 * math.cos(x[0]) * math.sin(
                        x[1]) * d - 2 * r1 * math.sin(x[0]) * l
                - 2 * r1 * r2 * math.sin(x[0]) * math.cos(x[1]) * f
                - 2 * r1 * r2 * math.sin(x[0]) * math.sin(
                        x[1]) * g + 2 * r2 * math.cos(x[1]) * m
                + 2 * r2 * math.sin(x[1]) * n + i * math.sin(
                        2 * x[1]) * r2 ** 2)

        x01 = npy.array([self.angle / 2, other_arc.angle / 2])

        res1 = scp.optimize.least_squares(distance_squared, x01,
                                          bounds=[(0, 0), (
                                              self.angle, other_arc.angle)])

        p1 = self.point_at_abscissa(res1.x[0] * r1)
        p2 = other_arc.point_at_abscissa(res1.x[1] * r2)

        return p1, p2

    def minimum_distance_points_line(self, other_line):

        u = other_line.direction_vector()
        k = self.start - self.center
        k.normalize()
        w = self.center - other_line.start
        v = self.normal.cross(k)

        r = self.radius

        a = u.dot(u)
        b = u.dot(v)
        c = u.dot(k)
        d = v.dot(v)
        e = v.dot(k)
        f = k.dot(k)
        g = w.dot(u)
        h = w.dot(v)
        i = w.dot(k)
        j = w.dot(w)

        # x = (s, theta)
        def distance_squared(x):
            return (a * x[0] ** 2 + j + d * (
                    (math.sin(x[1])) ** 2) * r ** 2 + f * (
                (math.cos(x[1])) ** 2) * r ** 2
                - 2 * x[0] * g - 2 * x[0] * r * math.sin(x[1]) * b - 2 * x[
                        0] * r * math.cos(x[1]) * c
                + 2 * r * math.sin(x[1]) * h + 2 * r * math.cos(x[1]) * i
                + math.sin(2 * x[1]) * e * r ** 2)

        x01 = npy.array([0.5, self.angle / 2])
        x02 = npy.array([0.5, 0])
        x03 = npy.array([0.5, self.angle])

        res1 = scp.optimize.least_squares(distance_squared, x01,
                                          bounds=[(0, 0), (1, self.angle)])
        res2 = scp.optimize.least_squares(distance_squared, x02,
                                          bounds=[(0, 0), (1, self.angle)])
        res3 = scp.optimize.least_squares(distance_squared, x03,
                                          bounds=[(0, 0), (1, self.angle)])

        p1 = other_line.point_at_abscissa(
            res1.x[0] * other_line.length())
        p2 = self.point_at_abscissa(res1.x[1] * r)

        res = [res2, res3]
        for couple in res:
            ptest1 = other_line.point_at_abscissa(
                couple.x[0] * other_line.length())
            ptest2 = self.point_at_abscissa(couple.x[1] * r)
            dtest = ptest1.point_distance(ptest2)
            if dtest < d:
                p1, p2 = ptest1, ptest2

        return p1, p2

    def minimum_distance(self, element, return_points=False):
        if element.__class__ is Arc3D or element.__class__.__name__ == 'Circle3D':
            p1, p2 = self.minimum_distance_points_arc(element)
            if return_points:
                return p1.point_distance(p2), p1, p2
            else:
                return p1.point_distance(p2)

        elif element.__class__ is LineSegment3D:
            pt1, pt2 = self.minimum_distance_points_line(element)
            if return_points:
                return pt1.point_distance(pt2), pt1, pt2
            else:
                return pt1.point_distance(pt2)
        else:
            return NotImplementedError

    def extrusion(self, extrusion_vector):
        if self.normal.is_colinear_to(extrusion_vector):
            u = self.start - self.center
            u.normalize()
            w = extrusion_vector.copy()
            w.normalize()
            v = w.cross(u)
            arc2d = self.to_2d(self.center, u, v)
            angle1, angle2 = arc2d.angle1, arc2d.angle2
            if angle2 < angle1:
                angle2 += volmdlr.TWO_PI
            cylinder = volmdlr.faces.CylindricalSurface3D(
                volmdlr.Frame3D(self.center,
                                u,
                                v,
                                w),
                self.radius
            )
            return [cylinder.rectangular_cut(angle1,
                                             angle2,
                                             0, extrusion_vector.norm())]
        else:
            raise NotImplementedError(
                'Elliptic faces not handled: dot={}'.format(
                    self.normal.dot(extrusion_vector)
                ))

    def revolution(self, axis_point: volmdlr.Point3D, axis: volmdlr.Vector3D,
                   angle: float):
        line3d = Line3D(axis_point, axis_point + axis)
        tore_center, _ = line3d.point_projection(self.center)
        if math.isclose(tore_center.point_distance(self.center), 0.,
                        abs_tol=1e-9):
            # Sphere
            start_p, _ = line3d.point_projection(self.start)
            u = self.start - start_p

            if math.isclose(u.norm(), 0, abs_tol=1e-9):
                end_p, _ = line3d.point_projection(self.end)
                u = self.end - end_p
                if math.isclose(u.norm(), 0, abs_tol=1e-9):
                    interior_p, _ = line3d.point_projection(self.interior)
                    u = self.interior - interior_p

            u.normalize()
            v = axis.cross(u)
            arc2d = self.to_2d(self.center, u, axis)

            surface = volmdlr.faces.SphericalSurface3D(
                volmdlr.Frame3D(self.center, u, v, axis), self.radius)

            return [surface.rectangular_cut(0, angle,
                                            arc2d.angle1, arc2d.angle2)]

        else:
            # Toroidal
            u = self.center - tore_center
            u.normalize()
            v = axis.cross(u)
            if not math.isclose(self.normal.dot(u), 0., abs_tol=1e-9):
                raise NotImplementedError(
                    'Outside of plane revolution not supported')

            R = tore_center.point_distance(self.center)
            surface = volmdlr.faces.ToroidalSurface3D(
                volmdlr.Frame3D(tore_center, u, v, axis), R,
                self.radius)
            arc2d = self.to_2d(tore_center, u, axis)
            return [surface.rectangular_cut(0, angle,
                                            arc2d.angle1, arc2d.angle2)]

    def to_step(self, current_id, surface_id=None):
        if self.angle >= math.pi:
            l = self.length()
            arc1, arc2 = self.split(self.point_at_abscissa(0.33 * l))
            arc2, arc3 = arc2.split(self.point_at_abscissa(0.66 * l))
            content, arcs1_id = arc1.to_step_without_splitting(current_id)
            arc2_content, arcs2_id = arc2.to_step_without_splitting(
                arcs1_id[0] + 1)
            arc3_content, arcs3_id = arc3.to_step_without_splitting(
                arcs2_id[0] + 1)
            content += arc2_content + arc3_content
            return content, [arcs1_id[0], arcs2_id[0], arcs3_id[0]]
        return self.to_step_without_splitting(current_id)

    def to_step_without_splitting(self, current_id, surface_id=None):
        u = self.start - self.center
        u.normalize()
        v = self.normal.cross(u)
        frame = volmdlr.Frame3D(self.center, self.normal, u, v)

        content, frame_id = frame.to_step(current_id)
        curve_id = frame_id + 1
        content += "#{} = CIRCLE('{}', #{}, {:.6f});\n".format(curve_id,
                                                               self.name,
                                                               frame_id,
                                                               self.radius * 1000,
                                                               )

        if surface_id:
            content += "#{} = SURFACE_CURVE('',#{},(#{}),.PCURVE_S1.);\n".format(
                curve_id + 1, curve_id, surface_id)
            curve_id += 1

        current_id = curve_id + 1
        start_content, start_id = self.start.to_step(current_id, vertex=True)
        end_content, end_id = self.end.to_step(start_id + 1, vertex=True)
        content += start_content + end_content
        current_id = end_id + 1
        content += "#{} = EDGE_CURVE('{}',#{},#{},#{},.T.);\n".format(
            current_id, self.name,
            start_id, end_id, curve_id)
        return content, [current_id]

    def point_belongs(self, point3d, abs_tol=1e-10):
        """
        check if a point3d belongs to the arc_3d or not
        """
        def f(x):
            return (point3d - self.point_at_abscissa(x)).norm()
        length_ = self.length()
        x = npy.linspace(0, length_, 5)
        x_init = []
        for xi in x:
            x_init.append(xi)

        for x0 in x_init:
            z = scp.optimize.least_squares(f, x0=x0, bounds=([0, length_]))
            if z.fun < abs_tol:
                return True
        return False

    def triangulation(self):
        return None

    def middle_point(self):
        return self.point_at_abscissa(self.length() / 2)


class FullArc3D(Arc3D):
    """
    An edge that starts at start_end, ends at the same point after having described
    a circle
    """

    def __init__(self, center: volmdlr.Point3D, start_end: volmdlr.Point3D,
                 normal: volmdlr.Vector3D,
                 name: str = ''):
        self.__center = center
        self.__normal = normal
        interior = start_end.rotation(center, normal, math.pi)
        Arc3D.__init__(self, start=start_end, end=start_end,
                       interior=interior, name=name)  # !!! this is dangerous

    def __hash__(self):
        return hash(self.center) + 5 * hash(self.start_end)

    def __eq__(self, other_arc):
        return (self.center == other_arc.center) \
            and (self.start == other_arc.start)

    @property
    def center(self):
        return self.__center

    @property
    def angle(self):
        return volmdlr.TWO_PI

    @property
    def normal(self):
        return self.__normal

    @property
    def is_trigo(self):
        return True

    def copy(self, *args, **kwargs):
        return FullArc3D(self._center.copy(), self.end.copy(), self._normal.copy())

    def to_2d(self, plane_origin, x, y):
        center = self.center.to_2d(plane_origin, x, y)
        start_end = self.start.to_2d(plane_origin, x, y)
        return FullArc2D(center, start_end)

    def to_step(self, current_id, surface_id=None):
        # Not calling Circle3D.to_step because of circular imports
        u = self.start - self.center
        u.normalize()
        v = self.normal.cross(u)
        frame = volmdlr.Frame3D(self.center, self.normal, u, v)
        content, frame_id = frame.to_step(current_id)
        curve_id = frame_id + 1
        # Not calling Circle3D.to_step because of circular imports
        content += "#{} = CIRCLE('{}',#{},{:.6f});\n".format(curve_id,
                                                             self.name,
                                                             frame_id,
                                                             self.radius * 1000,
                                                             )

        if surface_id:
            content += "#{} = SURFACE_CURVE('',#{},(#{}),.PCURVE_S1.);\n".format(
                curve_id + 1, curve_id, surface_id)
            curve_id += 1

        p1 = (self.center + u * self.radius).to_point()
        # p2 = self.center + v*self.radius
        # p3 = self.center - u*self.radius
        # p4 = self.center - v*self.radius

        p1_content, p1_id = p1.to_step(curve_id + 1, vertex=True)
        content += p1_content
        # p2_content, p2_id = p2.to_step(p1_id+1, vertex=True)
        # p3_content, p3_id = p3.to_step(p2_id+1, vertex=True)
        # p4_content, p4_id = p4.to_step(p3_id+1, vertex=True)
        # content += p1_content + p2_content + p3_content + p4_content

        # arc1_id = p4_id + 1
        # content += "#{} = EDGE_CURVE('{}',#{},#{},#{},.T.);\n".format(arc1_id, self.name,
        #                                                             p1_id, p2_id,
        #                                                             circle_id)

        # arc2_id = arc1_id + 1
        # content += "#{} = EDGE_CURVE('{}',#{},#{},#{},.T.);\n".format(arc2_id, self.name,
        #                                                             p2_id, p3_id,
        #                                                             circle_id)

        # arc3_id = arc2_id + 1
        # content += "#{} = EDGE_CURVE('{}',#{},#{},#{},.T.);\n".format(arc3_id, self.name,
        #                                                             p3_id, p4_id,
        #                                                             circle_id)

        # arc4_id = arc3_id + 1
        # content += "#{} = EDGE_CURVE('{}',#{},#{},#{},.T.);\n".format(arc4_id, self.name,
        #                                                             p4_id, p1_id,
        #                                                             circle_id)

        edge_curve = p1_id + 1
        content += f"#{edge_curve} = EDGE_CURVE('{self.name}',#{p1_id},#{p1_id},#{curve_id},.T.);\n"
        curve_id += 1

        # return content, [arc1_id, arc2_id, arc3_id, arc4_id]
        return content, [edge_curve]

    def plot(self, ax=None, color='k', alpha=1., edge_ends=False,
             edge_direction=False):
        if ax is None:
            ax = Axes3D(plt.figure())

        x = []
        y = []
        z = []
        for px, py, pz in self.discretization_points(number_points=20):
            x.append(px)
            y.append(py)
            z.append(pz)
        x.append(x[0])
        y.append(y[0])
        z.append(z[0])
        ax.plot(x, y, z, color=color, alpha=alpha)

        if edge_ends:
            self.start.plot(ax=ax)
            self.end.plot(ax=ax)

        if edge_direction:
            s = 0.5 * self.length()
            x, y, z = self.point_at_abscissa(s)
            tangent = self.unit_direction_vector(s)
            arrow_length = 0.15 * s
            ax.quiver(x, y, z, *arrow_length * tangent,
                      pivot='tip')

        return ax

    def rotation(self, center: volmdlr.Point3D, axis: volmdlr.Vector3D, angle: float):
        new_start_end = self.start.rotation(center, axis, angle, True)
        new_center = self._center.rotation(center, axis, angle, True)
        new_normal = self._normal.rotation(center, axis, angle, True)
        return FullArc3D(new_center, new_start_end,
                         new_normal, name=self.name)

    def rotation_inplace(self, center: volmdlr.Point3D, axis: volmdlr.Vector3D, angle: float):
        self.start.rotation(center, axis, angle, False)
        self.end.rotation(center, axis, angle, False)
        self._center.rotation(center, axis, angle, False)
        self.interior.rotation(center, axis, angle, False)

    def translation(self, offset: volmdlr.Vector3D):
        new_start_end = self.start.translation(offset, True)
        new_center = self._center.translation(offset, True)
        new_normal = self._normal.translation(offset, True)
        return FullArc3D(new_center, new_start_end,
                         new_normal, name=self.name)

    def translation_inplace(self, offset: volmdlr.Vector3D):
        self.start.translation(offset, False)
        self.end.translation(offset, False)
        self._center.translation(offset, False)
        self.interior.translation(offset, False)

    def linesegment_intersections(self, linesegment: LineSegment3D):
        """
        Calculates the intersections between a fullarc3d and a linesegment3d
        :param linesegment: linesegment3d to verifie intersections
        :return: list of points3d, if there are any intersections, an empty list if otherwise
        """
        distance_center_lineseg = linesegment.point_distance(self.frame.origin)
        if distance_center_lineseg > self.radius:
            return []
        direction_vector = linesegment.direction_vector()
        if math.isclose(self.frame.w.dot(direction_vector), 0, abs_tol=1e-6) and \
                not math.isclose(linesegment.start.z - self.frame.origin.z, 0, abs_tol=1e-6):
            return []

        if linesegment.start.z == linesegment.end.z == self.frame.origin.z:
            quadratic_equation_a = (1 + (direction_vector.y ** 2 / direction_vector.x ** 2))
            quadratic_equation_b = (-2 * (direction_vector.y ** 2 / direction_vector.x ** 2) * linesegment.start.x +
                                    2 * (direction_vector.y / direction_vector.x) * linesegment.start.y)
            quadratic_equation_c = ((linesegment.start.y - (direction_vector.y / direction_vector.x) *
                                     linesegment.start.x) ** 2 - self.radius ** 2)
            delta = (quadratic_equation_b ** 2 - 4 * quadratic_equation_a * quadratic_equation_c)
            x1 = (- quadratic_equation_b + math.sqrt(delta)) / (2 * quadratic_equation_a)
            x2 = (- quadratic_equation_b - math.sqrt(delta)) / (2 * quadratic_equation_a)
            y1 = (direction_vector.y / direction_vector.x) * (x1 - linesegment.start.x) + linesegment.start.y
            y2 = (direction_vector.y / direction_vector.x) * (x2 - linesegment.start.x) + linesegment.start.y
            return [volmdlr.Point3D(x1, y1, self.frame.origin.z), volmdlr.Point3D(x2, y2, self.frame.origin.z)]
        if math.isclose(direction_vector.z, 0, abs_tol=1e-6):
            print(True)
        constant = (self.frame.origin.z - linesegment.start.z) / direction_vector.z
        x_coordinate = constant * direction_vector.x + linesegment.start.x
        y_coordinate = constant * direction_vector.y + linesegment.start.y
        if math.isclose((x_coordinate - self.frame.origin.x) ** 2 + (y_coordinate - self.frame.origin.y) ** 2,
                        self.radius ** 2, abs_tol=1e-6):
            return [volmdlr.Point3D(x_coordinate, y_coordinate, self.frame.origin.z)]
        return []


class ArcEllipse3D(Edge):
    """
    An arc is defined by a starting point, an end point and an interior point
    """

    def __init__(self, start, interior, end, center, major_dir,
                 name=''):  # , extra=None):
        # Extra is an additionnal point if start=end because you need 3 points on the arcellipse to define it
        Edge.__init__(self, start=start, end=end, name=name)
        self.interior = interior
        self.center = center
        major_dir.normalize()
        self.major_dir = major_dir  # Vector for Gradius
        # self.extra = extra

        u1 = (self.interior - self.start)
        u2 = (self.interior - self.end)
        u1.normalize()
        u2.normalize()

        if u1 == u2:
            u2 = (self.interior - self.extra)
            u2.normalize()

        # if normal is None:
        n = u2.cross(u1)
        n.normalize()
        self.normal = n
        # else:
        #     n = normal
        #     n.normalize()
        #     self.normal = normal

        self.minor_dir = self.normal.cross(self.major_dir)

        frame = volmdlr.Frame3D(self.center, self.major_dir, self.minor_dir, self.normal)
        self.frame = frame
        start_new, end_new = frame.new_coordinates(
            self.start), frame.new_coordinates(self.end)
        interior_new, center_new = frame.new_coordinates(
            self.interior), frame.new_coordinates(self.center)

        # from :
        # https://math.stackexchange.com/questions/339126/how-to-draw-an-ellipse-if-a-center-and-3-arbitrary-points-on-it-are-given
        def theta_A_B(s, i, e, c):
            # theta=angle d'inclinaison ellipse par rapport à horizontal(sens horaire),A=demi
            # grd axe, B=demi petit axe
            xs, ys, xi, yi, xe, ye = s[0] - c[0], s[1] - c[1], i[0] - c[0], i[
                1] - c[1], e[0] - c[0], e[1] - c[1]
            A = npy.array(([xs ** 2, ys ** 2, 2 * xs * ys],
                           [xi ** 2, yi ** 2, 2 * xi * yi],
                           [xe ** 2, ye ** 2, 2 * xe * ye]))
            invA = npy.linalg.inv(A)
            One = npy.array(([1],
                             [1],
                             [1]))
            C = npy.dot(invA, One)  # matrice colonne de taille 3
            theta = 0.5 * math.atan(2 * C[2] / (C[1] - C[0]))
            c1 = C[0] + C[1]
            c2 = (C[1] - C[0]) / math.cos(2 * theta)
            gdaxe = math.sqrt((2 / (c1 - c2)))
            ptax = math.sqrt((2 / (c1 + c2)))
            return theta, gdaxe, ptax

        if start == end:
            extra_new = frame.new_coordinates(self.extra)
            theta, A, B = theta_A_B(start_new, extra_new, interior_new,
                                    center_new)
        else:
            theta, A, B = theta_A_B(start_new, interior_new, end_new,
                                    center_new)

        self.Gradius = A
        self.Sradius = B
        self.theta = theta

        # Angle pour start
        u1, u2 = start_new.x / self.Gradius, start_new.y / self.Sradius
        angle1 = volmdlr.core.sin_cos_angle(u1, u2)
        self.angle_start = angle1
        # Angle pour end
        u3, u4 = end_new.x / self.Gradius, end_new.y / self.Sradius
        angle2 = volmdlr.core.sin_cos_angle(u3, u4)
        self.angle_end = angle2
        # Angle pour interior
        u5, u6 = interior_new.x / self.Gradius, interior_new.y / self.Sradius
        anglei = volmdlr.core.sin_cos_angle(u5, u6)
        self.angle_interior = anglei

        # Going trigo/clock wise from start to interior
        if anglei < angle1:
            trigowise_path = (anglei + volmdlr.TWO_PI) - angle1
            clockwise_path = angle1 - anglei
        else:
            trigowise_path = anglei - angle1
            clockwise_path = angle1 - anglei + volmdlr.TWO_PI

        # Going trigo wise from interior to interior
        if angle2 < anglei:
            trigowise_path += (angle2 + volmdlr.TWO_PI) - anglei
            clockwise_path += anglei - angle2
        else:
            trigowise_path += angle2 - anglei
            clockwise_path += anglei - angle2 + volmdlr.TWO_PI

        if clockwise_path > trigowise_path:
            self.is_trigo = True
            self.angle = trigowise_path
        else:
            # Clock wise
            self.is_trigo = False
            self.angle = clockwise_path

        if self.start == self.end:
            self.angle = volmdlr.TWO_PI

        if self.is_trigo:
            self.offset_angle = angle1
        else:
            self.offset_angle = angle2

        volmdlr.core.CompositePrimitive3D.__init__(self,
                                                   primitives=self.discretization_points(),
                                                   name=name)

    def discretization_points(self, *, number_points: int = None, angle_resolution: int = 20):
        """
        discretize a Contour to have "n" points
        :param number_points: the number of points (including start and end points)
             if unset, only start and end will be returned
        :param angle_resolution: if set, the sampling will be adapted to have a controlled angular distance. Usefull
            to mesh an arc
        :return: a list of sampled points
        """

        if not number_points:
            if not angle_resolution:
                number_points = 2
            else:
                number_points = math.ceil(angle_resolution * abs(0.5 * self.angle / math.pi)) + 1
        if self.angle_start > self.angle_end:
            if self.angle_start >= self.angle_interior >= self.angle_end:
                angle_start = self.angle_end
                angle_end = self.angle_start
            else:
                angle_end = self.angle_end + volmdlr.TWO_PI
                angle_start = self.angle_start
        elif self.angle_start == self.angle_end:
            angle_start = 0
            angle_end = 2 * math.pi
        else:
            angle_end = self.angle_end
            angle_start = self.angle_start

        discretization_points = [self.frame.old_coordinates(
            volmdlr.Point3D(self.Gradius * math.cos(angle), self.Sradius * math.sin(angle), 0))
            for angle in npy.linspace(angle_start, angle_end, number_points)]
        return discretization_points

    def polygon_points(self, discretization_resolution: int):
        warnings.warn('polygon_points is deprecated,\
        please use discretization_points instead',
                      DeprecationWarning)
        return self.discretization_points(angle_resolution=discretization_resolution)

    def _get_points(self):
        return self.discretization_points()

    points = property(_get_points)

    def to_2d(self, plane_origin, x, y):
        point_start2d = self.start.to_2d(plane_origin, x, y)
        point_interior2d = self.interior.to_2d(plane_origin, x, y)
        point_end2d = self.end.to_2d(plane_origin, x, y)
        center = self.center.to_2d(plane_origin, x, y)
        point_major_dir = self.center + self.Gradius * self.major_dir
        point_major_dir_2d = point_major_dir.to_2d(plane_origin, x, y)
        vector_major_dir_2d = point_major_dir_2d - center
        vector_major_dir_2d.normalize()
        return ArcEllipse2D(point_start2d, point_interior2d, point_end2d, center, vector_major_dir_2d, name=self.name)

    def length(self):
        return self.angle * math.sqrt(
            (self.Gradius ** 2 + self.Sradius ** 2) / 2)

    def normal_vector(self, abscissa):
        raise NotImplementedError

    def unit_normal_vector(self, abscissa):
        raise NotImplementedError

    def direction_vector(self, abscissa):
        raise NotImplementedError

    def unit_direction_vector(self, abscissa):
        raise NotImplementedError

    def reverse(self):
        return self.__class__(self.end.copy(),
                              self.interior.copy(),
                              self.start.copy(),
                              self.center.copy(),
                              self.major_dir.copy(),
                              self.name)

    def plot(self, ax=None, color: str = 'k', alpha=1.0, edge_ends=False, edge_direction=False):
        if ax is None:
            fig = plt.figure()
            ax = Axes3D(fig)
        else:
            fig = None

        ax.plot([self.interior[0]], [self.interior[1]], [self.interior[2]],
                color='b')
        ax.plot([self.start[0]], [self.start[1]], [self.start[2]], c='r')
        ax.plot([self.end[0]], [self.end[1]], [self.end[2]], c='r')
        ax.plot([self.interior[0]], [self.interior[1]], [self.interior[2]],
                c='g')
        x = []
        y = []
        z = []
        for px, py, pz in self.discretization_points(number_points=20):
            x.append(px)
            y.append(py)
            z.append(pz)

        ax.plot(x, y, z, 'k')
        ax.plot(x, y, z, color, alpha=alpha)
        if edge_ends:
            self.start.plot(ax)
            self.end.plot(ax)
        return ax

    def plot2d(self, x3d: volmdlr.Vector3D = volmdlr.X3D, y3d: volmdlr.Vector3D = volmdlr.Y3D,
               ax=None, color='k'):
        if ax is None:
            fig = plt.figure()
            ax = fig.add_subplot(111, projection='3d')
        else:
            fig = ax.figure

        # TODO: Enhance this plot
        l = self.length()
        x = []
        y = []
        for i in range(30):
            p = self.point_at_abscissa(i / (29.) * l)
            xi, yi = p.plane_projection2d(x3d, y3d)
            x.append(xi)
            y.append(yi)
        ax.plot(x, y, color=color)
        return ax

    def FreeCADExport(self, name, ndigits=6):
        xs, ys, zs = round(1000 * self.start, ndigits).vector
        xi, yi, zi = round(1000 * self.interior, ndigits).vector
        xe, ye, ze = round(1000 * self.end, ndigits).vector
        return '{} = Part.Arc(fc.Vector({},{},{}),fc.Vector({},{},{}),fc.Vector({},{},{}))\n'.format(
            name, xs, ys, zs, xi, yi, zi, xe, ye, ze)

    def point_at_abscissa(self, abscissa):
        if self.is_trigo:
            return self.start.rotation(self.center, self.normal,
                                       abscissa / self.Gradius)
        else:
            return self.start.rotation(self.center, self.normal,
                                       -abscissa / self.Gradius)

    def triangulation(self):
        return None<|MERGE_RESOLUTION|>--- conflicted
+++ resolved
@@ -227,12 +227,8 @@
 
     def sort_points_along_line(self, points):
         """
-<<<<<<< HEAD
-        Sort point along a line
-=======
         Sort point along a line.
 
->>>>>>> b55be9f0
         :param points: list of points to be sorted
         :return: sorted points
         """
@@ -969,7 +965,6 @@
     def cut_between_two_points(self, point1, point2):
         return LineSegment2D(point1, point2)
 
-<<<<<<< HEAD
     def point_belongs(self, point2d, abs_tol: float = 1e-6):
         """
         Verifies if the point2d belongs to the line
@@ -978,8 +973,6 @@
         """
         return math.isclose(self.point_distance(point2d), 0, abs_tol=abs_tol)
 
-=======
->>>>>>> b55be9f0
     def point_distance(self, point2d):
         """
         Calculates the distance of a line2d to a point2d
