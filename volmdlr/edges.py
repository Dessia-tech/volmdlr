#!/usr/bin/env python3
# -*- coding: utf-8 -*-
"""
Edges related classes.
"""
import math
import sys
import warnings
from itertools import product
from typing import List, Union, Dict, Any

import dessia_common.core as dc
import matplotlib.patches
import matplotlib.pyplot as plt
import numpy as npy
import plot_data.core as plot_data
import plot_data.colors
import scipy.integrate as scipy_integrate
from scipy.optimize import least_squares
from geomdl import NURBS, BSpline

from volmdlr.nurbs.operations import split_curve
from volmdlr.nurbs.core import evaluate_curve, derivatives_curve
from volmdlr.nurbs import fitting
import volmdlr.nurbs.helpers as nurbs_helpers

import volmdlr.core
import volmdlr.core_compiled
import volmdlr.geometry
from volmdlr import curves as volmdlr_curves
import volmdlr.utils.common_operations as vm_common_operations
import volmdlr.utils.intersections as vm_utils_intersections
from volmdlr.core import EdgeStyle


class Edge(dc.DessiaObject):
    """
    Defines a simple edge Object.
    """

    def __init__(self, start, end, name=''):
        self.start = start
        self.end = end
        self._length = None
        self._direction_vector_memo = None
        self._unit_direction_vector_memo = None
        self._reverse = None
        self._middle_point = None
        # Disabling super init call for performance
        # dc.DessiaObject.__init__(self, name=name)
        self.name = name

    def __getitem__(self, key):
        if key == 0:
            return self.start
        if key == 1:
            return self.end
        raise IndexError

    def is_close(self, other_edge, tol: float = 1e-6):
        """
        Verify if two edges are equal, considering a certain tolerance.

        """
        raise NotImplementedError(f'is_close method not implemented by {self.__class__.__name__}')

    def get_reverse(self):
        """
        Gets the same edge, but in the opposite direction.

        """
        raise NotImplementedError(f'get_reverse method not implemented by {self.__class__.__name__}')

    def split(self, split_point, tol: float = 1e-6):
        """
        Gets the same edge, but in the opposite direction.

        """
        raise NotImplementedError(f'split method not implemented by {self.__class__.__name__}')

    def reverse(self):
        if self._reverse is None:
            self._reverse = self.get_reverse()
        return self._reverse

    def direction_independent_is_close(self, other_edge, tol: float = 1e-6):
        """
        Verifies if two line segments are the same, not considering its direction.

        """
        if not isinstance(self, other_edge.__class__):
            return False
        if self.is_close(other_edge, tol):
            return True
        return self.reverse().is_close(other_edge, tol)

    def length(self):
        """
        Calculates the edge's length.
        """
        raise NotImplementedError(f'length method not implemented by {self.__class__.__name__}')

    def point_at_abscissa(self, abscissa):
        """
        Calculates the point at given abscissa.

        """
        raise NotImplementedError(f'point_at_abscissa method not implemented by {self.__class__.__name__}')

    def middle_point(self):
        """
        Gets the middle point for an edge.

        :return:
        """
        if not self._middle_point:
            half_length = self.length() / 2
            self._middle_point = self.point_at_abscissa(abscissa=half_length)
        return self._middle_point

    def discretization_points(self, *, number_points: int = None, angle_resolution: int = None):
        """
        Discretize an Edge to have "n" points.

        :param number_points: the number of points (including start and end
            points) if unset, only start and end will be returned
        :param angle_resolution: if set, the sampling will be adapted to have
            a controlled angular distance. Useful to mesh an arc
        :return: a list of sampled points
        """
        if angle_resolution:
            number_points = int(angle_resolution * (self.length() / math.pi))
        if number_points is None or number_points <= 1:
            number_points = 2
        step = self.length() / (number_points - 1)
        return [self.point_at_abscissa(i * step) for i in range(number_points)]

    def polygon_points(self, discretization_resolution: int):
        """
        Deprecated method of discretization_points.
        """
        warnings.warn('polygon_points is deprecated,\
        please use discretization_points instead',
                      DeprecationWarning)
        return self.discretization_points(number_points=discretization_resolution)

    @classmethod
    def from_step(cls, arguments, object_dict, **kwargs):
        """
        Converts a step primitive to an Edge type object.

        :param arguments: The arguments of the step primitive.
        :type arguments: list
        :param object_dict: The dictionary containing all the step primitives
            that have already been instantiated
        :type object_dict: dict
        :return: The corresponding Edge object
        :rtype: :class:`volmdlr.edges.Edge`
        """
        obj = object_dict[arguments[3]]
        point1 = object_dict[arguments[1]]
        point2 = object_dict[arguments[2]]
        same_sense = bool(arguments[4] == ".T.")
        if obj.__class__.__name__ == 'LineSegment3D':
            return object_dict[arguments[3]]
        if obj.__class__.__name__ == 'Line3D':
            if not same_sense:
                obj = obj.reverse()
            if not point1.is_close(point2):
                return LineSegment3D(point1, point2, obj, arguments[0][1:-1])
            return None

        if hasattr(obj, 'trim'):
            trimmed_edge = obj.trim(point1, point2, same_sense)
            trimmed_edge.name = arguments[0][1:-1]
            return trimmed_edge

        raise NotImplementedError(f'Unsupported #{arguments[3]}: {object_dict[arguments[3]]}')

    def normal_vector(self, abscissa):
        """
        Calculates the normal vector the edge at given abscissa.

        :return: the normal vector
        """
        raise NotImplementedError('the normal_vector method must be'
                                  'overloaded by subclassing class')

    def unit_normal_vector(self, abscissa: float = 0.0):
        """
        Calculates the unit normal vector the edge at given abscissa.

        :param abscissa: edge abscissa
        :return: unit normal vector
        """
        vector = self.normal_vector(abscissa).copy(deep=True)
        vector.normalize()
        return vector

    def direction_vector(self, abscissa):
        """
        Calculates the direction vector the edge at given abscissa.

        :param abscissa: edge abscissa
        :return: direction vector
        """
        raise NotImplementedError('the direction_vector method must be'
                                  'overloaded by subclassing class')

    def unit_direction_vector(self, abscissa: float = 0.0):
        """
        Calculates the unit direction vector the edge at given abscissa.

        :param abscissa: edge abscissa
        :return: unit direction vector
        """
        if not self._unit_direction_vector_memo:
            self._unit_direction_vector_memo = {}
        if abscissa not in self._unit_direction_vector_memo:
            vector = self.direction_vector(abscissa).copy(deep=True)
            vector.normalize()
            self._unit_direction_vector_memo[abscissa] = vector
        return self._unit_direction_vector_memo[abscissa]

    def straight_line_point_belongs(self, point):
        """
        Verifies if a point belongs to the surface created by closing the edge.

        :param point: Point to be verified
        :return: Return True if the point belongs to this surface,
            or False otherwise
        """
        raise NotImplementedError(f'the straight_line_point_belongs method must be'
                                  f' overloaded by {self.__class__.__name__}')

    def touching_points(self, edge2):
        """
        Verifies if two edges are touching each other.

        In case these two edges are touching each other, return these touching points.

        :param edge2: edge2 to verify touching points.
        :return: list of touching points.
        """
        point1, point2 = edge2.start, edge2.end
        point3, point4 = self.start, self.end
        touching_points = []
        for primitive, points in zip([self, edge2], [[point1, point2], [point3, point4]]):
            for point in points:
                if point not in touching_points and primitive.point_belongs(point):
                    touching_points.append(point)
        return touching_points

    def intersections(self, edge2: 'Edge', abs_tol: float = 1e-6):
        """
        Gets the intersections between two edges.

        :param edge2: other edge.
        :param abs_tol: tolerance.
        :return: list of intersection points.
        """
        method_name = f'{edge2.__class__.__name__.lower()[:-2]}_intersections'
        if hasattr(self, method_name):
            intersections = getattr(self, method_name)(edge2, abs_tol)
            return intersections
        method_name = f'{self.__class__.__name__.lower()[:-2]}_intersections'
        if hasattr(edge2, method_name):
            intersections = getattr(edge2, method_name)(self, abs_tol)
            return intersections
        raise NotImplementedError(f'There is no method to calculate the intersectios between'
                                  f' a {self.__class__.__name__} and a {edge2.__class__.__name__}')

    def validate_crossings(self, edge, intersection):
        """Validates the intersections as crossings: edge not touching the other at one end, or in a tangent point."""
        if not volmdlr.core.point_in_list(intersection, [self.start, self.end, edge.start, edge.end]):
            tangent1 = self.unit_direction_vector(self.abscissa(intersection))
            tangent2 = edge.unit_direction_vector(edge.abscissa(intersection))
            if math.isclose(abs(tangent1.dot(tangent2)), 1, abs_tol=1e-6):
                return None
        else:
            return None
        return intersection

    def crossings(self, edge):
        """
        Gets the crossings between two edges.

        """
        valid_crossings = []
        intersections = self.intersections(edge)
        for intersection in intersections:
            crossing = self.validate_crossings(edge, intersection)
            if crossing:
                valid_crossings.append(crossing)
        return valid_crossings

    def abscissa(self, point, tol: float = 1e-6):
        """
        Computes the abscissa of an Edge.

        :param point: The point located on the edge.
        :type point: Union[:class:`volmdlr.Point2D`, :class:`volmdlr.Point3D`].
        :param tol: The precision in terms of distance. Default value is 1e-4.
        :type tol: float, optional.
        :return: The abscissa of the point.
        :rtype: float
        """
        raise NotImplementedError(f'the abscissa method must be overloaded by {self.__class__.__name__}')

    def local_discretization(self, point1, point2, number_points: int = 10):
        """
        Gets n discretization points between two given points of the edge.

        :param point1: point 1 on edge.
        :param point2: point 2 on edge.
        :param number_points: number of points to discretize locally.
        :return: list of locally discretized points.
        """
        abscissa1 = self.abscissa(point1)
        abscissa2 = self.abscissa(point2)
        discretized_points_between_1_2 = []
        for abscissa in npy.linspace(abscissa1, abscissa2, num=number_points):
            if abscissa > self.length() + 1e-6:
                continue
            abscissa_point = self.point_at_abscissa(abscissa)
            if not volmdlr.core.point_in_list(abscissa_point, discretized_points_between_1_2):
                discretized_points_between_1_2.append(abscissa_point)
        return discretized_points_between_1_2

    def split_between_two_points(self, point1, point2):
        """
        Split edge between two points.

        :param point1: point 1.
        :param point2: point 2.
        :return: edge split.
        """
        split1 = self.split(point1)
        if split1[0] and split1[0].point_belongs(point2, abs_tol=1e-6):
            split2 = split1[0].split(point2)
        else:
            split2 = split1[1].split(point2)
        new_split_edge = None
        for split_edge in split2:
            if split_edge and split_edge.point_belongs(point1, 1e-4) and split_edge.point_belongs(point2, 1e-4):
                new_split_edge = split_edge
                break
        return new_split_edge

    def point_distance_to_edge(self, point):
        """
        Calculates the distance from a given point to an edge.

        :param point: point.
        :return: distance to edge.
        """
        best_distance = math.inf
        abscissa1 = 0
        abscissa2 = self.abscissa(self.end)
        distance = best_distance
        point1_ = self.start
        point2_ = self.end
        linesegment_class_ = getattr(sys.modules[__name__], 'LineSegment' + self.__class__.__name__[-2:])
        while True:
            discretized_points_between_1_2 = self.local_discretization(point1_, point2_)
            if not discretized_points_between_1_2:
                break
            distance = point.point_distance(discretized_points_between_1_2[0])
            for point1, point2 in zip(discretized_points_between_1_2[:-1], discretized_points_between_1_2[1:]):
                line = linesegment_class_(point1, point2)
                dist = line.point_distance(point)
                if dist < distance:
                    point1_ = point1
                    point2_ = point2
                    distance = dist
            if not point1_ or math.isclose(distance, best_distance, abs_tol=1e-6):
                break
            best_distance = distance
            if math.isclose(abscissa1, abscissa2, abs_tol=1e-6):
                break
        return distance

    @property
    def simplify(self):
        """Search another simplified edge that can represent the edge."""
        return self

    def is_point_edge_extremity(self, other_point, abs_tol: float = 1e-6):
        """
        Verifies if a point is the start or the end of the edge.

        :param other_point: other point to verify if it is any end of the edge.
        :param abs_tol: tolerance.
        :return: True of False.
        """
        if self.start.is_close(other_point, abs_tol):
            return True
        if self.end.is_close(other_point, abs_tol):
            return True
        return False

    def _generic_minimum_distance(self, element, return_points=False):
        """
        Gets the minimum distance two methods.

        This is a generalized method in a case an analytical method has not yet been defined.

        :param element: another edge.
        :param return_points: weather also to return the corresponding points.
        :return: minimum distance.
        """
        linesegment_class_ = getattr(sys.modules[__name__], 'LineSegment' + self.__class__.__name__[-2:])

        def clean_points(list_pts):
            points_ = []
            for point in list_pts:
                if not volmdlr.core.point_in_list(point, points_):
                    points_.append(point)
            return points_

        points = clean_points(self.discretization_points(number_points=100))
        discretization_primitves1 = [linesegment_class_(pt1, pt2) for pt1, pt2 in zip(points[:-1], points[1:])]
        discretization_points2 = element.discretization_points(number_points=100)
        points = clean_points(discretization_points2)
        discretization_primitves2 = [linesegment_class_(pt1, pt2) for pt1, pt2 in zip(points[:-1], points[1:])]
        minimum_distance = math.inf
        points = None
        for prim1 in discretization_primitves1:
            for prim2 in discretization_primitves2:
                distance, point1, point2 = prim1.distance_linesegment(prim2, return_points=True)
                if distance < minimum_distance:
                    minimum_distance = distance
                    points = (point1, point2)
        if return_points:
            return minimum_distance, points[0], points[1]
        return minimum_distance

    def minimum_distance(self, element, return_points=False):
        """
        Evaluates the minimal distance between the edge and another specified primitive.

        :param element: Another primitive object to compute the distance to.
        :param return_points: (optional) If True, return the closest points on both primitives.
        :type return_points: bool

        :return: The minimum distance between the edge and the specified primitive.
            tuple, optional: A tuple containing the closest points if return_points is True.
        """
        method_name_ = 'distance_'+element.__class__.__name__.lower()[:-2]
        if hasattr(self, method_name_):
            return getattr(self, method_name_)(element, return_points)
        method_name_ = 'distance_to_' + self.__class__.__name__.lower()[:-2]
        if hasattr(element, method_name_):
            return getattr(element, method_name_)(self, return_points)
        return self._generic_minimum_distance(element, return_points)

    def abscissa_discretization(self, abscissa1, abscissa2, max_number_points: int = 10,
                                return_abscissas: bool = True):
        """
        Gets n discretization points between two given points of the edge.

        :param abscissa1: Initial abscissa.
        :param abscissa2: Final abscissa.
        :param max_number_points: Expected number of points to discretize locally.
        :param return_abscissas: By default, returns also a list of abscissas corresponding to the
            discretization points
        :return: list of locally discretized point and a list containing the abscissas' values.
        """
        discretized_points_between_1_2 = []
        points_abscissas = []
        for abscissa in npy.linspace(abscissa1, abscissa2, num=max_number_points):
            abscissa_point = self.point_at_abscissa(abscissa)
            if not volmdlr.core.point_in_list(abscissa_point, discretized_points_between_1_2):
                discretized_points_between_1_2.append(abscissa_point)
                points_abscissas.append(abscissa)
        if return_abscissas:
            return discretized_points_between_1_2, points_abscissas
        return discretized_points_between_1_2


class LineSegment(Edge):
    """
    Abstract class.

    """

    def __init__(self, start: Union[volmdlr.Point2D, volmdlr.Point3D], end: Union[volmdlr.Point2D, volmdlr.Point3D],
                 line: [volmdlr_curves.Line2D, volmdlr_curves.Line3D] = None, name: str = ''):
        self.line = line
        Edge.__init__(self, start, end, name)

    def length(self):
        """Gets the length of a Line Segment."""
        if not self._length:
            self._length = self.end.point_distance(self.start)
        return self._length

    def abscissa(self, point, tol=1e-6):
        """
        Calculates the abscissa parameter of a Line Segment, at a point.

        :param point: point to verify abscissa.
        :param tol: tolerance.
        :return: abscissa parameter.
        """
        if point.point_distance(self.start) < tol:
            return 0
        if point.point_distance(self.end) < tol:
            return self.length()

        vector = self.end - self.start
        length = vector.norm()
        t_param = (point - self.start).dot(vector) / length
        if t_param < -1e-9 or t_param > length + 1e-9:
            raise ValueError(f'Point is not on linesegment: abscissa={t_param}')
        return t_param

    def direction_vector(self, abscissa=0.):
        """
        Returns a direction vector at a given abscissa, it is not normalized.

        :param abscissa: defines where in the line segment
            direction vector is to be calculated.
        :return: The direction vector of the LineSegment.
        """
        if not self._direction_vector_memo:
            self._direction_vector_memo = {}
        if abscissa not in self._direction_vector_memo:
            self._direction_vector_memo[abscissa] = self.end - self.start
        return self._direction_vector_memo[abscissa]

    def normal_vector(self, abscissa=0.):
        """
        Returns a normal vector at a given abscissa, it is not normalized.

        :param abscissa: defines where in the line_segment
        normal vector is to be calculated.
        :return: The normal vector of the LineSegment.
        """
        return self.direction_vector(abscissa).normal_vector()

    def point_projection(self, point):
        """
        Calculates the projection of a point on a Line Segment.

        :param point: point to be verified.
        :return: point projection.
        """
        point1, point2 = self.start, self.end
        vector = point2 - point1
        norm_u = vector.norm()
        t_param = (point - point1).dot(vector) / norm_u ** 2
        projection = point1 + t_param * vector

        return projection, t_param * norm_u

    def split(self, split_point, tol: float = 1e-6):
        """
        Split a Line Segment at a given point into two Line Segments.

        :param split_point: splitting point.
        :param tol: tolerance.
        :return: list with the two split line segments.
        """
        if split_point.is_close(self.start, tol):
            return [None, self.copy()]
        if split_point.is_close(self.end, tol):
            return [self.copy(), None]
        return [self.__class__(self.start, split_point),
                self.__class__(split_point, self.end)]

    def middle_point(self):
        """
        Calculates the middle point of a Line Segment.

        :return:
        """
        if not self._middle_point:
            self._middle_point = 0.5 * (self.start + self.end)
        return self._middle_point

    def point_at_abscissa(self, abscissa):
        """
        Calculates a point in the LineSegment at a given abscissa.

        :param abscissa: abscissa where in the curve the point should be calculated.
        :return: Corresponding point.
        """
        return self.start + self.unit_direction_vector() * abscissa

    def get_geo_lines(self, tag: int, start_point_tag: int, end_point_tag: int):
        """
        Gets the lines that define a LineSegment in a .geo file.

        :param tag: The linesegment index
        :type tag: int
        :param start_point_tag: The linesegment' start point index
        :type start_point_tag: int
        :param end_point_tag: The linesegment' end point index
        :type end_point_tag: int

        :return: A line
        :rtype: str
        """

        return 'Line(' + str(tag) + ') = {' + str(start_point_tag) + ', ' + str(end_point_tag) + '};'

    def get_geo_points(self):
        return [self.start, self.end]

    def get_shared_section(self, other_linesegment, abs_tol: float = 1e-6):
        """
        Gets the shared section between two line segments.

        :param other_linesegment: other line segment to verify for shared section.
        :param abs_tol: tolerance.
        :return: shared line segment section.
        """
        if self.__class__ != other_linesegment.__class__:
            if self.__class__ == other_linesegment.simplify.__class__:
                return self.get_shared_section(other_linesegment.simplify)
            return []
        if not self.direction_vector().is_colinear_to(other_linesegment.direction_vector()) or \
                (not any(self.point_belongs(point, abs_tol)
                         for point in [other_linesegment.start, other_linesegment.end]) and
                 not any(other_linesegment.point_belongs(point, abs_tol) for point in [self.start, self.end])):
            return []
        if all(self.point_belongs(point) for point in other_linesegment.discretization_points(number_points=5)):
            return [other_linesegment]
        if all(other_linesegment.point_belongs(point) for point in self.discretization_points(number_points=5)):
            return [self]
        new_linesegment_points = []
        for point in [self.start, self.end]:
            if other_linesegment.point_belongs(point, abs_tol=abs_tol) and\
                    not volmdlr.core.point_in_list(point, new_linesegment_points):
                new_linesegment_points.append(point)
        for point in [other_linesegment.start, other_linesegment.end]:
            if self.point_belongs(point, abs_tol=abs_tol) and\
                    not volmdlr.core.point_in_list(point, new_linesegment_points):
                new_linesegment_points.append(point)
        if len(new_linesegment_points) == 1:
            return []
        if len(new_linesegment_points) != 2:
            raise ValueError
        class_ = self.__class__
        return [class_(new_linesegment_points[0], new_linesegment_points[1])]

    def delete_shared_section(self, other_linesegment, abs_tol: float = 1e-6):
        """
        Deletes from self, the section shared with the other line segment.

        :param other_linesegment:
        :param abs_tol: tolerance.
        :return:
        """
        shared_section = self.get_shared_section(other_linesegment, abs_tol)
        if not shared_section:
            return [self]
        points = []
        for point in [self.start, self.end, shared_section[0].start, shared_section[0].end]:
            if not volmdlr.core.point_in_list(point, points):
                points.append(point)
        points = sorted(points, key=self.start.point_distance)
        new_line_segments = []
        class_ = self.__class__
        for point1, point2 in zip(points[:-1], points[1:]):
            lineseg = class_(point1, point2)
            if not lineseg.direction_independent_is_close(shared_section[0]):
                new_line_segments.append(lineseg)
        return new_line_segments

    def straight_line_point_belongs(self, point):
        """
        Closing straight line point belongs verification.

        Verifies if a point belongs to the surface created by closing the edge with a
        line between its start and end points.

        :param point: Point to be verified.
        :return: Return True if the point belongs to this surface, or False otherwise.
        """
        return self.point_belongs(point)

    def point_belongs(self, point: Union[volmdlr.Point2D, volmdlr.Point3D], abs_tol: float = 1e-6):
        """
        Checks if a point belongs to the line segment. It uses the point_distance.

        :param point: The point to be checked
        :type point: Union[:class:`volmdlr.Point2D`, :class:`volmdlr.Point3D`]
        :param abs_tol: The precision in terms of distance.
            Default value is 1e-6
        :type abs_tol: float, optional
        :return: `True` if the point belongs to the B-spline curve, `False`
            otherwise
        :rtype: bool
        """
        point_distance = self.point_distance(point)
        if math.isclose(point_distance, 0, abs_tol=abs_tol):
            return True
        return False

    def point_distance(self, point):
        """
        Abstract method.
        """
        raise NotImplementedError('the point_distance method must be'
                                  'overloaded by subclassing class')

    def to_step(self, current_id, *args, **kwargs):
        """Exports to STEP format."""
        line = self.line
        content, line_id = line.to_step(current_id)

        current_id = line_id + 1
        start_content, start_id = self.start.to_step(current_id, vertex=True)
        current_id = start_id + 1
        end_content, end_id = self.end.to_step(current_id + 1, vertex=True)
        content += start_content + end_content
        current_id = end_id + 1
        content += f"#{current_id} = EDGE_CURVE('{self.name}',#{start_id},#{end_id},#{line_id},.T.);\n"
        return content, current_id

    def is_close(self, other_edge, tol: float = 1e-6):
        """
        Checks if two line segments are the same considering the Euclidean distance.

        :param other_edge: other line segment.
        :param tol: The tolerance under which the Euclidean distance is considered equal to 0, defaults to 1e-6.
        :type tol: float, optional.
        """

        if isinstance(other_edge, self.__class__):
            if (self.start.is_close(other_edge.start, tol)
                    and self.end.is_close(other_edge.end, tol)):
                return True
        return False


class BSplineCurve(Edge):
    """
    An abstract class for B-spline curves.

    The following rule must be
    respected : `number of knots = number of control points + degree + 1`.

    :param degree: The degree of the B-spline curve.
    :type degree: int
    :param control_points: A list of 2 or 3-dimensional points
    :type control_points: Union[List[:class:`volmdlr.Point2D`],
        List[:class:`volmdlr.Point3D`]]
    :param knot_multiplicities: The vector of multiplicities for each knot
    :type knot_multiplicities: List[int]
    :param knots: The knot vector composed of values between 0 and 1
    :type knots: List[float]
    :param weights: The weight vector applied to the knot vector. Default
        value is None
    :type weights: List[float], optional
    :param periodic: If `True` the B-spline curve is periodic. Default value
        is False
    :type periodic: bool, optional
    :param name: The name of the B-spline curve. Default value is ''
    :type name: str, optional
    """

    def __init__(self,
                 degree: int,
                 control_points: Union[List[volmdlr.Point2D], List[volmdlr.Point3D]],
                 knot_multiplicities: List[int],
                 knots: List[float],
                 weights: List[float] = None,
                 name: str = ''):
        self.ctrlpts = [[*point] for point in control_points]
        self.degree = degree
        self.knots = nurbs_helpers.standardize_knot_vector(knots)
        self.knot_multiplicities = knot_multiplicities
        self.weights = weights

        Edge.__init__(self, control_points[0], control_points[-1], name=name)
        self._simplified = None
        self._delta = 0.01
        self._length = None
        self._points = None
        self._eval_points = None
        self.ctrlptsw = None
        self.rational = False
        if self.weights:
            self.rational = True
            ctrlptsw = []
            for point, w in zip(self.control_points, weights):
                temp = [float(c * w) for c in point]
                temp.append(float(w))
                ctrlptsw.append(temp)
            self.ctrlptsw = ctrlptsw

    def __hash__(self):
        """
        Return a hash value for the B-spline curve.
        """
        return hash((tuple(self.control_points), self.degree, tuple(self.knots)))

    def __eq__(self, other):
        """
        Return True if the other B-spline curve has the same control points, degree, and knot vector, False otherwise.
        """
        if isinstance(other, self.__class__):
            return (self.control_points == other.control_points
                    and self.degree == other.degree
                    and self.knots == other.knots)
        return False

    @property
    def control_points(self):
        """Return the control points of the bspline curve."""
        point_name = "Point" + self.__class__.__name__[-2:]
        return [getattr(volmdlr, point_name)(*point) for point in self.ctrlpts]

    @property
    def knotvector(self):
        """Return the knot vector."""
        knot_vector = []
        for knot, knot_mut in zip(self.knots, self.knot_multiplicities):
            knot_vector.extend([knot] * knot_mut)
        return knot_vector

    @property
    def periodic(self):
        """Return True if the BSpline is periodic."""
        control_points = self.control_points
        return control_points[0].is_close(control_points[-1])

    @property
    def points(self):
        """
        Evaluate the BSpline points based on the set delta value of the curve.
        """
        if self._points is None:
            if self._eval_points is None:
                self.evaluate()
            self._points = [getattr(volmdlr,
                               f'Point{self.__class__.__name__[-2::]}')(*point)
                       for point in self._eval_points]
        return self._points

    @property
    def data(self):
        """
        Returns a dictionary of the BSpline data.
        """
        datadict = {
            "degree": self.degree,
            "knotvector": self.knotvector,
            "size": len(self.ctrlpts),
            "sample_size": self.sample_size,
            "rational": bool(self.weights),
            "dimension": 3 if self.__class__.__name__[-2:] == "3D" else 2,
            "precision": 18
        }
        if self.weights:
            datadict["control_points"] = tuple(self.ctrlptsw)
        else:
            datadict["control_points"] = tuple(self.ctrlpts)
        return datadict

    @property
    def sample_size(self):
        """
        Sample size.

        Sample size defines the number of evaluated points to generate. It also sets the ``delta`` property.

        :getter: Gets sample size
        :setter: Sets sample size
        :type: int
        """
        s_size = math.floor((1.0 / self.delta) + 0.5)
        return int(s_size)

    @sample_size.setter
    def sample_size(self, value):
        if not isinstance(value, int):
            raise ValueError("Sample size must be an integer value")

        # To make it operate like linspace, we have to know the starting and ending points.
        start = self.knotvector[self.degree]
        stop = self.knotvector[-(self.degree + 1)]

        # Set delta value
        self.delta = (stop - start) / float(value)

    @property
    def delta(self):
        """
        Evaluation delta.

        Evaluation delta corresponds to the *step size* while ``evaluate`` function iterates on the knot vector to
        generate curve points. Decreasing step size results in generation of more curve points.
        Therefore, smaller the delta value, smoother the curve.

        :getter: Gets the delta value
        :setter: Sets the delta value
        :type: float
        """
        return self._delta

    @delta.setter
    def delta(self, value):
        # Delta value for surface evaluation should be between 0 and 1
        if float(value) <= 0 or float(value) >= 1:
            print(True)
            raise ValueError("Curve evaluation delta should be between 0.0 and 1.0")

        # Clean up the curve points list
        self._points = None
        self._eval_points = None

        # Set new delta value
        self._delta = float(value)

    @property
    def domain(self):
        """
        Domain.

        Domain is determined using the knot vector(s).

        :getter: Gets the domain
        """
        return self.knotvector[self.degree], self.knotvector[-(self.degree + 1)]

    def to_geomdl(self):
        """Converts the BSpline curve into a geomdl curve."""
        if self.weights is None:
            curve = BSpline.Curve()
            curve.degree = self.degree
            curve.ctrlpts = self.ctrlpts
        else:
            curve = NURBS.Curve()
            curve.degree = self.degree
            curve.ctrlpts = self.ctrlpts
            curve.weights = self.weights
        curve.knotvector = self.knotvector
        curve.delta = self.delta
        return curve

    def to_dict(self, *args, **kwargs):
        """Avoids storing points in memo that makes serialization slow."""
        dict_ = self.base_dict()
        dict_['degree'] = self.degree
        dict_['control_points'] = [point.to_dict() for point in self.control_points]
        dict_['knot_multiplicities'] = self.knot_multiplicities
        dict_['knots'] = self.knots
        dict_['weights'] = self.weights
        return dict_

    def evaluate(self, **kwargs):
        """
        Evaluates the curve.

        The evaluated points are stored in :py:attr:`evalpts` property.

        Keyword Arguments:

            * ``start``: start parameter
            * ``stop``: stop parameter

        The ``start`` and ``stop`` parameters allow evaluation of a curve segment in the range *[start, stop]*, i.e.
        the curve will also be evaluated at the ``stop`` parameter value.

        The following examples illustrate the usage of the keyword arguments.

        """

        # Find evaluation start and stop parameter values
        start = kwargs.get('start', self.knotvector[self.degree])
        stop = kwargs.get('stop', self.knotvector[-(self.degree + 1)])

        # # Check parameters
        # if self._kv_normalize:
        #     if not utilities.check_params([start, stop]):
        #         raise GeomdlException("Parameters should be between 0 and 1")

        # Clean up the curve points
        self._points = None

        # Evaluate and cache
        self._eval_points = npy.asarray(evaluate_curve(self.data, start=start, stop=stop), dtype=npy.float64)

    def evaluate_single(self, u):
        """
        Calculates a point in the BSplineCurve at a given parameter u.

        :param u: Curve parameter. Must be a value between 0 and 1.
        :type u: float
        :return: Corresponding point.
        :rtype: Union[volmdlr.Point2D, Union[volmdlr.Point3D]
        """
        point_name = 'Point' + self.__class__.__name__[-2:]
        return getattr(volmdlr, point_name)(*evaluate_curve(self.data, u, u)[0])

    def derivatives(self, u, order):
        """
        Evaluates n-th order curve derivatives at the given parameter value.

        The output of this method is list of n-th order derivatives. If ``order`` is ``0``, then it will only output
        the evaluated point. Similarly, if ``order`` is ``2``, then it will output the evaluated point, 1st derivative
        and the 2nd derivative.

        :Example:

        Assuming a curve self is defined on a parametric domain [0.0, 1.0].
        Let's take the curve derivative at the parametric position u = 0.35.

        >>> derivatives = self.derivatives(u=0.35, order=2)
        >>> derivatives[0]  # evaluated point, equal to crv.evaluate_single(0.35)
        >>> derivatives[1]  # 1st derivative at u = 0.35
        >>> derivatives[2]  # 2nd derivative at u = 0.35

        :param u: parameter value
        :type u: float
        :param order: derivative order
        :type order: int
        :return: a list containing up to {order}-th derivative of the curve
        :rtype: Union[List[`volmdlr.Vector2D`], List[`volmdlr.Vector3D`]]
        """
        vector_name = 'Vector' + self.__class__.__name__[-2:]
        datadict = {
            "degree": self.degree,
            "knotvector": self.knotvector,
            "size": len(self.ctrlpts),
            "sample_size": self.sample_size,
            "rational": bool(self.weights),
            "dimension": 3 if vector_name == "Vector3D" else 2,
        }
        if self.weights:
            datadict["control_points"] = tuple(self.ctrlptsw)
        else:
            datadict["control_points"] = tuple(self.ctrlpts)
        return [getattr(volmdlr, vector_name)(*point)
                for point in derivatives_curve(datadict, u, order)]

    def split(self, point: Union[volmdlr.Point2D, volmdlr.Point3D],
              tol: float = 1e-6):
        """
        Splits of B-spline curve in two pieces using a 2D or 3D point.

        :param point: The point where the B-spline curve is split
        :type point: Union[:class:`volmdlr.Point2D`, :class:`volmdlr.Point3D`]
        :param tol: The precision in terms of distance. Default value is 1e-4
        :type tol: float, optional
        :return: A list containing the first and second split of the B-spline
            curve
        :rtype: List[:class:`volmdlr.edges.BSplineCurve`]
        """
        if point.is_close(self.start, tol):
            return [None, self.copy()]
        if point.is_close(self.end, tol):
            return [self.copy(), None]
        adim_abscissa = min(1.0, max(0.0, round(self.abscissa(point) / self.length(), 7)))
        return split_curve(self, adim_abscissa)

    def get_reverse(self):
        """
        Reverses the BSpline's direction by reversing its control points.

        :return: A reversed B-Spline curve.
        :rtype: :class:`volmdlr.edges.BSplineCurve`.
        """
        return self.__class__(
            degree=self.degree,
            control_points=self.control_points[::-1],
            knot_multiplicities=self.knot_multiplicities[::-1],
            knots=self.knots[::-1],
            weights=self.weights,
           )

    @property
    def simplify(self):
        """Search another simplified edge that can represent the bspline."""
        if self.length() < 1e-6:
            return self
        class_sufix = self.__class__.__name__[-2:]
        if self._simplified is None:
            if self.periodic:
                fullarc_class_ = getattr(sys.modules[__name__], 'FullArc' + class_sufix)
                n = len(self.points)
                try_fullarc = fullarc_class_.from_3_points(self.points[0], self.points[int(0.5 * n)],
                                                           self.points[int(0.75 * n)])

                if all(try_fullarc.point_belongs(point, 1e-6) for point in self.points):
                    self._simplified = try_fullarc
                    return try_fullarc
            else:
                lineseg_class = getattr(sys.modules[__name__], 'LineSegment' + class_sufix)
                lineseg = lineseg_class(self.points[0], self.points[-1])
                if all(lineseg.point_belongs(pt) for pt in self.points):
                    self._simplified = lineseg
                    return lineseg
                interior = self.point_at_abscissa(0.5 * self.length())
                vector1 = interior - self.start
                vector2 = interior - self.end
                if vector1.is_colinear_to(vector2) or vector1.norm() == 0 or vector2.norm() == 0:
                    return self
                arc_class_ = getattr(sys.modules[__name__], 'Arc' + class_sufix)
                try_arc = arc_class_.from_3_points(self.start, interior, self.end)
                if all(try_arc.point_belongs(point, 1e-6) for point in self.points):
                    self._simplified = try_arc
                    return try_arc
            self._simplified = self
        return self._simplified

    @classmethod
    def from_geomdl_curve(cls, curve, name: str = ""):
        """
        # TODO: to be completed.

        :param curve:
        :type curve:
        :param name: curve name.
        :return: A reversed B-spline curve
        :rtype: :class:`volmdlr.edges.BSplineCurve`
        """
        point_dimension = f'Point{cls.__name__[-2::]}'

        knots = list(sorted(set(curve.knotvector)))
        knot_multiplicities = [curve.knotvector.count(k) for k in knots]
        return cls(degree=curve.degree,
                   control_points=[getattr(volmdlr, point_dimension)(*point)
                                   for point in curve.ctrlpts],
                   knots=knots,
                   knot_multiplicities=knot_multiplicities,
                   weights=curve.weights, name=name)

    def length(self):
        """
        Returns the length of the B-spline curve.

        :return: The length of the B-spline curve.
        :rtype: float
        """
        if not self._length:
            if self.delta != 0.01:
                self.delta = 0.01
            if self._eval_points is None:
                self.evaluate()
            differences = npy.diff(self._eval_points, axis=0)

            squared_distances = npy.sum(differences ** 2, axis=1)

            self._length = npy.sum(npy.sqrt(squared_distances))
            # self._length = length_curve(self.curve)
        return self._length

    def normal_vector(self, abscissa):
        """
        Calculates the normal vector to the BSpline curve at given abscissa.

        :return: the normal vector
        """
        return self.direction_vector(abscissa).deterministic_unit_normal_vector()

    def direction_vector(self, abscissa):
        """
        Calculates the direction vector on the BSpline curve at given abscissa.

        :param abscissa: edge abscissa
        :return: direction vector
        """
        u = abscissa / self.length()
        derivatives = self.derivatives(u, 1)
        return derivatives[1]

    def abscissa(self, point: Union[volmdlr.Point2D, volmdlr.Point3D],
                 tol: float = 1e-6):
        """
        Computes the abscissa of a 2D or 3D point using the least square method.

        :param point: The point located on the B-spline curve.
        :type point: Union[:class:`volmdlr.Point2D`, :class:`volmdlr.Point3D`].
        :param tol: The precision in terms of distance. Default value is 1e-6.
        :type tol: float, optional.
        :return: The abscissa of the point.
        :rtype: float
        """
        if point.is_close(self.start):
            return 0
        if point.is_close(self.end):
            return self.length()
        length = self.length()
        initial_condition_list = [0, 0.15, 0.25, 0.35, 0.5, 0.65, 0.75, 0.9, 1]

        def evaluate_point_distance(u_param):
            return (point - self.evaluate_single(u_param)).norm()
        results = []
        initial_condition_list.sort(key=evaluate_point_distance)
        for u0 in initial_condition_list:
            u, convergence_sucess = self.point_invertion(u0, point)
            abscissa = u * length
            if convergence_sucess:  # sometimes we don't achieve convergence with a given initial guess
                return abscissa
            dist = evaluate_point_distance(u)
            if dist < tol:
                return abscissa
            results.append((abscissa, dist))
        result = min(results, key=lambda r: r[1])[0]
        return result

    def _point_inversion_funcs(self, u, point):
        """
        Helper function to evaluate Newton-Rapshon terms.
        """
        curve_derivatives = self.derivatives(u, 2)
        distance_vector = curve_derivatives[0] - point
        func = curve_derivatives[1].dot(distance_vector)
        func_first_derivative = curve_derivatives[2].dot(distance_vector) + curve_derivatives[1].norm() ** 2
        return func, func_first_derivative, curve_derivatives, distance_vector

    def point_invertion(self, u0: float, point, maxiter: int = 50, tol1: float = 1e-6, tol2: float = 1e-8):
        """
        Finds the equivalent B-Spline curve parameter u to a given a point 3D or 2D using an initial guess u0.

        :param u0: An initial guess between 0 and 1.
        :type u0: float
        :param point: Point to evaluation.
        :type point: Union[volmdlr.Point2D, volmdlr.Point3D]
        :param maxiter: Maximum number of iterations.
        :type maxiter: int
        :param tol1: Distance tolerance to stop.
        :type tol1: float
        :param tol2: Zero cos tolerance to stop.
        :type tol2: float
        :return: u parameter and convergence check
        :rtype: int, bool
        """
        if maxiter == 0:
            return u0, False
        func, func_first_derivative, curve_derivatives, distance_vector = self._point_inversion_funcs(u0, point)
        if self._check_convergence(curve_derivatives, distance_vector, tol1=tol1, tol2=tol2):
            return u0, True
        new_u = u0 - func / (func_first_derivative + 1e-18)
        new_u = self._check_bounds(new_u)
        residual = (new_u - u0) * curve_derivatives[1]
        if residual.norm() <= 1e-6:
            return u0, False
        u0 = new_u
        return self.point_invertion(u0, point, maxiter=maxiter - 1)

    @staticmethod
    def _check_convergence(curve_derivatives, distance_vector, tol1: float = 1e-6, tol2: float = 1e-8):
        """
        Helper function to check convergence of point_invertion method.
        """
        distance = distance_vector.norm()
        if distance <= tol1:
            return True
        if curve_derivatives[1].norm() == 0.0:
            return False
        zero_cos = abs(curve_derivatives[1].dot(distance_vector)) / curve_derivatives[1].norm() * distance
        if distance <= tol1 and zero_cos <= tol2:
            return True
        return False

    def _check_bounds(self, u):
        """
        Helper function to check if evaluated parameters in point_invertion method are contained in the bspline domain.
        """
        a, b = self.domain
        if self.periodic:
            if u < a:
                u = b - (a - u)
            elif u > b:
                u = a + (u - b)
        if u < a:
            u = a

        elif u > b:
            u = b
        return u

    def translation(self, offset: Union[volmdlr.Vector2D, volmdlr.Vector3D]):
        """
        Translates the B-spline curve.

        :param offset: The translation vector
        :type offset: Union[:class:`volmdlr.Vector2D`,
            :class:`volmdlr.Vector3D`]
        :return: A new translated BSplineCurve
        :rtype: :class:`volmdlr.edges.BSplineCurve`
        """
        control_points = [point.translation(offset)
                          for point in self.control_points]
        return self.__class__(self.degree, control_points,
                              self.knot_multiplicities, self.knots,
                              self.weights)

    def point_belongs(self, point: Union[volmdlr.Point2D, volmdlr.Point3D], abs_tol: float = 1e-6):
        """
        Checks if a 2D or 3D point belongs to the B-spline curve or not. It uses the point_distance.

        :param point: The point to be checked.
        :type point: Union[:class:`volmdlr.Point2D`, :class:`volmdlr.Point3D`]
        :param abs_tol: The precision in terms of distance.
            Default value is 1e-6
        :type abs_tol: float, optional.
        :return: `True` if the point belongs to the B-spline curve, `False`
            otherwise
        :rtype: bool
        """

        if self.point_distance(point) < abs_tol:
            return True
        return False

    def point_distance(self, point: Union[volmdlr.Point2D, volmdlr.Point3D]):
        """
        Calculates the distance from a given point to a BSplineCurve2D or 3D.

        :param point: The point to be checked.
        :type point: Union[:class:`volmdlr.Point2D`, :class:`volmdlr.Point3D`]
        :return: distance.
        """

        return self.point_distance_to_edge(point)

    def merge_with(self, bspline_curve: 'BSplineCurve'):
        """
        Merges consecutive B-spline curves to define a new merged one.

        :param bspline_curve: Another B-spline curve
        :type bspline_curve: :class:`volmdlr.edges.BSplineCurve`
        :return: A merged B-spline curve
        :rtype: :class:`volmdlr.edges.BSplineCurve`
        """
        point_dimension = f'Wire{self.__class__.__name__[-2::]}'
        wire = getattr(volmdlr.wires, point_dimension)(bspline_curve)
        ordered_wire = wire.order_wire()

        points, n = [], 10
        for primitive in ordered_wire.primitives:
            points.extend(primitive.discretization_points(n))
        points.pop(n + 1)

        return self.__class__.from_points_interpolation(points, min(self.degree, bspline_curve.degree))

    @classmethod
    def from_bsplines(cls, bsplines: List['BSplineCurve'],
                      discretization_points: int = 10):
        """
        Creates a B-spline curve from a list of B-spline curves.

        :param bsplines: A list of B-spline curve
        :type bsplines: List[:class:`volmdlr.edges.BSplineCurve`]
        :param discretization_points: The number of points for the
            discretization. Default value is 10
        :type discretization_points: int, optional
        :return: A merged B-spline curve
        :rtype: :class:`volmdlr.edges.BSplineCurve`
        """
        point_dimension = f'Wire{cls.__name__[-2::]}'
        wire = getattr(volmdlr.wires, point_dimension)(bsplines)
        ordered_wire = wire.order_wire()

        points, degree = [], []
        for i, primitive in enumerate(ordered_wire.primitives):
            degree.append(primitive.degree)
            if i == 0:
                points.extend(primitive.discretization_points(number_points=discretization_points))
            else:
                points.extend(
                    primitive.discretization_points(number_points=discretization_points)[1::])

        return cls.from_points_interpolation(points, min(degree))

    @classmethod
    def from_points_approximation(cls, points: Union[List[volmdlr.Point2D], List[volmdlr.Point3D]],
                                  degree: int, name: str = "", **kwargs):
        """
        Creates a B-spline curve approximation using least squares method with fixed number of control points.

        It is recommended to specify the
        number of control points.
        Please refer to The NURBS Book (2nd Edition), pp.410-413 for details.

        :param points: The data points
        :type points: Union[List[:class:`volmdlr.Point2D`],
            List[:class:`volmdlr.Point3D`]]
        :param degree: The degree of the output parametric curve
        :type degree: int
        :param name: (optional) Curve name.
        :param kwargs: See below
        :return: A B-spline curve from points approximation
        :rtype: :class:`volmdlr.edges.BSplineCurve`
        :keyword centripetal: Activates centripetal parametrization method.
            Default value is False
        :keyword ctrlpts_size: Number of control points. Default value is
            len(points) - 1
        """
        point_name = 'Point' + points[0].__class__.__name__[-2:]
        control_points, knots, knot_multiplicities = fitting.approximate_curve(
            npy.asarray([npy.asarray([*point], dtype=npy.float64) for point in points], dtype=npy.float64),
            degree, **kwargs)
        control_points = [getattr(volmdlr, point_name)(*point) for point in control_points]
        return cls(degree, control_points, knot_multiplicities, knots, name=name)

    def tangent(self, position: float = 0.0, normalize: bool = True):
        """
        Evaluates the tangent vector of the B-spline curve at the input parameter value.

        :param position: Value of the parameter, between 0 and 1
        :type position: float
        :param normalize: By default return a normilized tangent vector.
        :return: The tangent vector
        :rtype: Union[:class:`volmdlr.Point2D`, :class:`volmdlr.Point3D`]
        """
        # 1st derivative of the curve gives the tangent
        ders = self.derivatives(position, 1)
        tangent = ders[1].unit_vector() if normalize else ders[1]
        return tangent

    @classmethod
    def from_points_interpolation(cls, points: Union[List[volmdlr.Point2D], List[volmdlr.Point3D]],
                                  degree: int, centripetal: bool = True,  name: str = " "):
        """
        Creates a B-spline curve interpolation through the data points.

        Please refer to Algorithm A9.1 on The NURBS Book (2nd Edition),
        pp.369-370 for details.

        :param points: The data points
        :type points: Union[List[:class:`volmdlr.Point2D`],
            List[:class:`volmdlr.Point3D`]]
        :param degree: The degree of the output parametric curve
        :type degree: int
        :param centripetal: Please refer to Algorithm A9.1 on The NURBS Book (2nd Edition),
        pp.369-370 for details.
        :type centripetal: bool
        :param name: curve name.
        :return: A B-spline curve from points interpolation
        :rtype: :class:`volmdlr.edges.BSplineCurve`
        """
        point_name = 'Point' + points[0].__class__.__name__[-2:]
        ctrlpts, knots, knot_multiplicities = fitting.interpolate_curve(
            npy.asarray([npy.asarray([*point], dtype=npy.float64) for point in points], dtype=npy.float64),
            degree, centripetal=centripetal)
        ctrlpts = [getattr(volmdlr, point_name)(*point) for point in ctrlpts]
        return cls(degree, ctrlpts, knot_multiplicities, knots, name=name)

    def discretization_points(self, *, number_points: int = None, angle_resolution: int = None):
        """
        Linear spaced discretization of the curve.

        :param number_points: The number of points to include in the discretization.
        :type number_points: int
        :param angle_resolution: The resolution of the angle to use when calculating the number of points.
        :type angle_resolution: int
        :return: A list of discretized points on the B-spline curve.
        :rtype: List[`volmdlr.Point2D] or List[`volmdlr.Point3D]
        """

        if angle_resolution:
            number_points = int(math.pi * angle_resolution)

        if len(self.points) == number_points or (not number_points and not angle_resolution):
            return self.points

        temp_curve = self.copy(deep=True)
        temp_curve.sample_size = number_points

        return temp_curve.points

    def get_geo_lines(self, tag: int, control_points_tags: List[int]):
        """
        Gets the lines that define a BsplineCurve in a .geo file.

        :param tag: The BsplineCurve index
        :type tag: int
        :param start_point_tag: The linesegment' start point index
        :type start_point_tag: int
        :param end_point_tag: The linesegment' end point index
        :type end_point_tag: int

        :return: A line
        :rtype: str
        """

        return 'BSpline(' + str(tag) + ') = {' + str(control_points_tags)[1:-1] + '};'

    def get_geo_points(self):
        """Gets the points that define a BsplineCurve in a .geo file."""
        return list(self.discretization_points())

    def line_intersections(self, line):
        """
        Calculates the intersections of a BSplineCurve (2D or 3D) with a Line (2D or 3D).

        :param line: line to verify intersections
        :return: list of intersections
        """
        polygon_points = []
        for point in self.points:
            if not volmdlr.core.point_in_list(point, polygon_points):
                polygon_points.append(point)
        list_intersections = []
        initial_abscissa = 0
        linesegment_name = 'LineSegment' + self.__class__.__name__[-2:]
        for points in zip(polygon_points[:-1], polygon_points[1:]):
            linesegment = getattr(sys.modules[__name__], linesegment_name)(points[0], points[1])
            intersections = linesegment.line_intersections(line)

            if not intersections and linesegment.direction_vector().is_colinear_to(line.direction_vector()):
                if line.point_distance(linesegment.middle_point()) < 1e-8:
                    list_intersections.append(linesegment.middle_point())
            if intersections and intersections[0] not in list_intersections:
                if self.point_belongs(intersections[0], 1e-6):
                    list_intersections.append(intersections[0])
                    continue
                abs1 = self.abscissa(linesegment.start)
                abs2 = self.abscissa(linesegment.end)
                list_abscissas = list(new_abscissa for new_abscissa in npy.linspace(abs1, abs2, 1000))
                intersection = self.select_intersection_point(list_abscissas, intersections, line)
                list_intersections.append(intersection)
            initial_abscissa += linesegment.length()
        return list_intersections

    def select_intersection_point(self, list_abscissas, intersections, line, abs_tol: float = 1e-7):
        """
        Select closest point in curve to intersection point obtained with discretized linesegment.

        :param list_abscissas: list of abscissas to verify the closest point.
        :param intersections: intersection with discretized line.
        :param line: other line.
        :param abs_tol: tolerance allowed.
        :return:
        """
        distance = npy.inf
        intersection = None
        for i_abscissa in list_abscissas:
            point_in_curve = BSplineCurve.point_at_abscissa(self, i_abscissa)
            if line.point_distance(point_in_curve) <= abs_tol:
                return point_in_curve
            dist = point_in_curve.point_distance(intersections[0])
            if dist < distance:
                distance = dist
                intersection = point_in_curve
            else:
                break
        return intersection

    def get_linesegment_intersections(self, linesegment):
        """
        Calculates intersections between a BSplineCurve and a LineSegment.

        :param linesegment: linesegment to verify intersections.
        :return: list with the intersections points.
        """
        results = self.line_intersections(linesegment.line)
        intersections_points = []
        for result in results:
            if linesegment.point_belongs(result, 1e-5):
                intersections_points.append(result)
        return intersections_points

    def point_at_abscissa(self, abscissa):
        """
        Calculates a point in the BSplineCurve at a given abscissa.

        :param abscissa: abscissa where in the curve the point should be calculated.
        :return: Corresponding point.
        """
        length = self.length()
        adim_abs = max(min(abscissa / length, 1.), 0.0)
        point_name = 'Point' + self.__class__.__name__[-2:]
        return getattr(volmdlr, point_name)(*self.evaluate_single(adim_abs))

    def get_shared_section(self, other_bspline2, abs_tol: float = 1e-6):
        """
        Gets the shared section between two BSpline curves.

        :param other_bspline2: other arc to verify for shared section.
        :param abs_tol: tolerance.
        :return: shared arc section.
        """
        if self.__class__ != other_bspline2.__class__:
            if self.simplify.__class__ == other_bspline2.__class__:
                return self.simplify.get_shared_section(other_bspline2, abs_tol)
            return []
        if not self.is_shared_section_possible(other_bspline2, 1e-7):
            return []
        if not any(self.point_belongs(point, abs_tol=abs_tol)
                   for point in other_bspline2.discretization_points(number_points=10)):
            return []
        if all(self.point_belongs(point, abs_tol=abs_tol) for point in other_bspline2.points):
            return [other_bspline2]
        if all(other_bspline2.point_belongs(point, abs_tol=abs_tol) for point in self.points):
            return [self]
        if self.point_belongs(other_bspline2.start, abs_tol=abs_tol):
            bspline1_, bspline2_ = self.split(other_bspline2.start, tol=abs_tol)
        elif self.point_belongs(other_bspline2.end, abs_tol=abs_tol):
            bspline1_, bspline2_ = self.split(other_bspline2.end, tol=abs_tol)
        else:
            return []
            # raise NotImplementedError
        return self._get_shared_section_from_split(bspline1_, bspline2_, other_bspline2, abs_tol)

    def is_shared_section_possible(self, other_bspline2, tol):
        """
        Verifies if it there is any possibility of the two bsplines share a section.

        :param other_bspline2: other bspline.
        :param tol: tolerance used.
        :return: True or False.
        """
        raise NotImplementedError(f"is_shared_section_possible is not yet implemented by {self.__class__.__name__}")

    @staticmethod
    def _get_shared_section_from_split(bspline1_, bspline2_, other_bspline2, abs_tol):
        """
        Helper function to get_shared_section.
        """
        shared_bspline_section = []
        for bspline in [bspline1_, bspline2_]:
            if bspline and all(other_bspline2.point_belongs(point, abs_tol=abs_tol)
                               for point in bspline.discretization_points(number_points=10)):
                shared_bspline_section.append(bspline)
                break
        return shared_bspline_section

    def delete_shared_section(self, other_bspline2, abs_tol: float = 1e-6):
        """
        Deletes from self, the section shared with the other arc.

        :param other_bspline2:
        :param abs_tol: tolerance.
        :return:
        """
        shared_section = self.get_shared_section(other_bspline2, abs_tol)
        if not shared_section:
            return [self]
        if shared_section == self:
            return []
        split_bspline1 = self.split(shared_section[0].start)
        split_bspline2 = self.split(shared_section[0].end)
        new_arcs = []
        shared_section_middle_point = shared_section[0].point_at_abscissa(0.5 * shared_section[0].length())
        for arc in split_bspline1 + split_bspline2:
            if arc and not arc.point_belongs(shared_section_middle_point, abs_tol=abs_tol):
                new_arcs.append(arc)
        return new_arcs

    def straight_line_point_belongs(self, point):
        """
        Verifies if a point belongs to the surface created by closing the edge.

        :param point: Point to be verified
        :return: Return True if the point belongs to this surface,
            or False otherwise
        """
        raise NotImplementedError(f'the straight_line_point_belongs method must be'
                                  f' overloaded by {self.__class__.__name__}')

    def get_intersection_sections(self, edge2):
        """
        Identify the sections where there may exist intersection between a bspline and another edge.

        :param edge2: other edge.
        :return: list containing the sections pairs to further search for intersections.
        """
        lineseg_class_ = getattr(sys.modules[__name__], 'LineSegment' + self.__class__.__name__[-2:])
        bspline_discretized_points1 = []
        for point in self.discretization_points(number_points=30):
            if not volmdlr.core.point_in_list(point, bspline_discretized_points1):
                bspline_discretized_points1.append(point)
        line_segments1 = [lineseg_class_(point1, point2) for point1, point2 in
                          zip(bspline_discretized_points1[:-1], bspline_discretized_points1[1:])]
        edge_discretized_points2 = []
        for point in edge2.discretization_points(number_points=30):
            if not volmdlr.core.point_in_list(point, edge_discretized_points2):
                edge_discretized_points2.append(point)
        line_segments2 = [lineseg_class_(point1, point2) for point1, point2 in
                          zip(edge_discretized_points2[:-1], edge_discretized_points2[1:])]
        intersection_section_pairs = []
        for lineseg1, lineseg2 in product(line_segments1, line_segments2):
            lineseg_inter = lineseg1.linesegment_intersections(lineseg2)
            if lineseg_inter:
                intersection_section_pairs.append((self.split_between_two_points(lineseg1.start, lineseg1.end),
                                                   edge2.split_between_two_points(lineseg2.start, lineseg2.end)))
        return intersection_section_pairs

    def point_projection(self, point):
        """
        Calculates the projection of a point on the B-Spline.

        :param point: point to be verified.
        :return: point projection.
        """
        return [self.point_at_abscissa(self.abscissa(point))]

    def local_discretization(self, point1, point2, number_points: int = 10):
        """
        Gets n discretization points between two given points of the edge.

        :param point1: point 1 on edge.
        :param point2: point 2 on edge.
        :param number_points: number of points to discretize locally.
        :return: list of locally discretized points.
        """
        abscissa1 = self.abscissa(point1)
        abscissa2 = self.abscissa(point2)
        # special case periodical bsplinecurve
        if self.periodic and math.isclose(abscissa2, 0.0, abs_tol=1e-6):
            abscissa2 = self.length()
        discretized_points_between_1_2 = []
        for abscissa in npy.linspace(abscissa1, abscissa2, num=number_points):
            abscissa_point = self.point_at_abscissa(abscissa)
            if not volmdlr.core.point_in_list(abscissa_point, discretized_points_between_1_2):
                discretized_points_between_1_2.append(abscissa_point)
        return discretized_points_between_1_2

    def is_close(self, other_edge, tol: float = 1e-6):
        """
        Checks if two bsplines are the same considering the Euclidean distance.

        :param other_edge: other bspline.
        :param tol: The tolerance under which the Euclidean distance is considered equal to 0, defaults to 1e-6.
        :type tol: float, optional
        """
        if isinstance(other_edge, self.__class__):
            if self.start.is_close(other_edge.start) and self.end.is_close(other_edge.end):
                is_true = True
                for point in other_edge.discretization_points(number_points=20):
                    if not self.point_belongs(point):
                        is_true = False
                        break
                if is_true:
                    return True
        return False

    def sort_points_along_curve(self, points: List[Union[volmdlr.Point2D, volmdlr.Point3D]]):
        """
        Sort point along a curve.

        :param points: list of points to be sorted.
        :return: sorted points.
        """
        return sorted(points, key=self.abscissa)

    def frame_mapping(self, frame: Union[volmdlr.Frame3D, volmdlr.Frame2D], side: str):
        """
        Returns a new Revolution Surface positioned in the specified frame.

        :param frame: Frame of reference
        :type frame: `volmdlr.Frame3D`
        :param side: 'old' or 'new'
        """
        new_control_points = [control_point.frame_mapping(frame, side) for control_point in self.control_points]
        return self.__class__(self.degree, new_control_points, self.knot_multiplicities, self.knots, self.weights,
                              self.name)


class BSplineCurve2D(BSplineCurve):
    """
    A class for 2-dimensional B-spline curves.

    The following rule must be
    respected : `number of knots = number of control points + degree + 1`.

    :param degree: The degree of the 2-dimensional B-spline curve
    :type degree: int
    :param control_points: A list of 2-dimensional points
    :type control_points: List[:class:`volmdlr.Point2D`]
    :param knot_multiplicities: The vector of multiplicities for each knot
    :type knot_multiplicities: List[int]
    :param knots: The knot vector composed of values between 0 and 1
    :type knots: List[float]
    :param weights: The weight vector applied to the knot vector. Default
        value is None
    :type weights: List[float], optional
    :param periodic: If `True` the B-spline curve is periodic. Default value
        is False
    :type periodic: bool, optional
    :param name: The name of the B-spline curve. Default value is ''
    :type name: str, optional
    """

    def __init__(self,
                 degree: int,
                 control_points: List[volmdlr.Point2D],
                 knot_multiplicities: List[int],
                 knots: List[float],
                 weights: List[float] = None,
                 name: str = ''):
        self._bounding_rectangle = None

        BSplineCurve.__init__(self, degree,
                              control_points,
                              knot_multiplicities,
                              knots,
                              weights,
                              name)
        self._bounding_rectangle = None
        self._length = None

    @property
    def bounding_rectangle(self):
        """
        Computes the bounding rectangle of the 2-dimensional B-spline curve.

        :return: The bounding rectangle.
        :rtype: :class:`volmdlr.core.BoundingRectangle`
        """
        if not self._bounding_rectangle:
            self._bounding_rectangle = volmdlr.core.BoundingRectangle.from_points(self.points)
        return self._bounding_rectangle

    def straight_line_area(self):
        """
        Uses shoelace algorithm for evaluating the area.
        """
        points = self.discretization_points(number_points=100)
        x = [point.x for point in points]
        y = [point.y for point in points]
        x1 = [x[-1]] + x[0:-1]
        y1 = [y[-1]] + y[0:-1]
        return 0.5 * abs(sum(i * j for i, j in zip(x, y1))
                         - sum(i * j for i, j in zip(y, x1)))

    def straight_line_center_of_mass(self):
        """Straight line center of mass."""
        polygon_points = self.discretization_points(number_points=100)
        cog = volmdlr.O2D
        for point in polygon_points:
            cog += point
        cog = cog / len(polygon_points)
        return cog

    def plot(self, ax=None, edge_style: EdgeStyle = EdgeStyle()):
        """Plot a B-Spline curve 2D."""
        if ax is None:
            _, ax = plt.subplots()

        points = self.points

        x_points = [point.x for point in points]
        y_points = [point.y for point in points]
        ax.plot(x_points, y_points, color=edge_style.color, alpha=edge_style.alpha)
        if edge_style.plot_points:
            for point in points:
                point.plot(ax, color=edge_style.color)
        return ax

    def to_3d(self, plane_origin, x1, x2):
        """Transforms a B-Spline Curve 2D in 3D."""
        control_points3d = [point.to_3d(plane_origin, x1, x2) for point in
                            self.control_points]
        return BSplineCurve3D(self.degree, control_points3d,
                              self.knot_multiplicities, self.knots,
                              self.weights)

    def to_step(self, current_id, *args, **kwargs):
        """Exports to STEP format."""
        points_ids = []
        content = ''
        point_id = current_id
        for point in self.control_points:
            point_content, point_id = point.to_step(point_id,
                                                    vertex=False)
            content += point_content
            points_ids.append(point_id)
            point_id += 1

        content += f"#{point_id} = B_SPLINE_CURVE_WITH_KNOTS('{self.name}',{self.degree}," \
                   f"({volmdlr.core.step_ids_to_str(points_ids)})," \
                   f".UNSPECIFIED.,.F.,.F.,{tuple(self.knot_multiplicities)},{tuple(self.knots)},.UNSPECIFIED.);\n"
        return content, point_id + 1

    def rotation(self, center: volmdlr.Point2D, angle: float):
        """
        BSplineCurve2D rotation.

        :param center: rotation center
        :param angle: angle rotation
        :return: a new rotated Line2D
        """
        control_points = [point.rotation(center, angle)
                          for point in self.control_points]
        return BSplineCurve2D(self.degree, control_points,
                              self.knot_multiplicities, self.knots,
                              self.weights)

    def line_crossings(self, line2d: volmdlr_curves.Line2D):
        """Bspline Curve crossings with a line 2d."""
        polygon_points = self.discretization_points(number_points=50)
        crossings = []
        for p1, p2 in zip(polygon_points[:-1], polygon_points[1:]):
            linesegment = LineSegment2D(p1, p2)
            crossings.extend(linesegment.line_crossings(line2d))
        return crossings

    def get_reverse(self):
        """
        Reverse the BSpline's direction by reversing its start and end points.

        """

        return self.__class__(degree=self.degree,
                              control_points=self.control_points[::-1],
                              knot_multiplicities=self.knot_multiplicities[::-1],
                              knots=self.knots[::-1],
                              weights=self.weights)

    def nearest_point_to(self, point):
        """
        Find out the nearest point on the linesegment to point.

        """

        points = self.discretization_points(number_points=500)
        return point.nearest_point(points)

    def edge_intersections(self, edge, abs_tol=1e-6):
        """
        General method to calculate the intersection of a bspline curve and another edge.

        :param edge: other edge
        :param abs_tol: tolerance.
        :return: intersections between the two edges.
        """
        intersection_section_pairs = self.get_intersection_sections(edge)
        intersections = []
        for bspline, edge2 in intersection_section_pairs:
            intersections_points = vm_utils_intersections.get_bsplinecurve_intersections(
                edge2, bspline, abs_tol=abs_tol)
            intersections.extend(intersections_points)
        return intersections

    def linesegment_intersections(self, linesegment2d, abs_tol: float = 1e-6):
        """
        Calculates intersections between a BSpline Curve 2D and a Line Segment 2D.

        :param linesegment2d: line segment to verify intersections.
        :param abs_tol: tolerance.
        :return: list with the intersections points.
        """
        if self.bounding_rectangle.distance_to_b_rectangle(linesegment2d.bounding_rectangle) > abs_tol:
            return []
        intersections_points = vm_utils_intersections.get_bsplinecurve_intersections(
            linesegment2d, self, abs_tol=abs_tol)
        return intersections_points

    def arc_intersections(self, arc, abs_tol=1e-6):
        """
        Calculates intersections between a BSpline Curve 2D and an arc 2D.

        :param arc: arc to verify intersections.
        :param abs_tol: tolerance.
        :return: list with the intersections points.
        """
        if self.bounding_rectangle.distance_to_b_rectangle(arc.bounding_rectangle) > abs_tol:
            return []
        return self.edge_intersections(arc, abs_tol)

    def bsplinecurve_intersections(self, bspline, abs_tol=1e-6):
        """
        Calculates intersections between a two BSpline Curve 2D.

        :param bspline: bspline to verify intersections.
        :param abs_tol: tolerance.
        :return: list with the intersections points.
        """
        if self.bounding_rectangle.distance_to_b_rectangle(bspline.bounding_rectangle) > abs_tol:
            return []
        return self.edge_intersections(bspline, abs_tol)

    def axial_symmetry(self, line):
        """
        Finds out the symmetric bsplinecurve2d according to a line.

        """

        points_symmetry = [point.axial_symmetry(line) for point in self.control_points]

        return self.__class__(degree=self.degree,
                              control_points=points_symmetry,
                              knot_multiplicities=self.knot_multiplicities[::-1],
                              knots=self.knots[::-1],
                              weights=self.weights)

    def offset(self, offset_length: float):
        """
        Offsets a BSplineCurve2D in one of its normal direction.

        :param offset_length: the length taken to offset the BSpline. if positive, the offset is in the normal
            direction of the curve. if negative, in the opposite direction of the normal.
        :return: returns an offset bsplinecurve2D, created with from_points_interpolation.
        """
        unit_normal_vectors = [self.unit_normal_vector(
            self.abscissa(point)) for point in self.points]
        offseted_points = [point.translation(normal_vector * offset_length) for point, normal_vector
                           in zip(self.points, unit_normal_vectors)]
        offseted_bspline = BSplineCurve2D.from_points_interpolation(offseted_points, self.degree)
        return offseted_bspline

    def is_shared_section_possible(self, other_bspline2, tol):
        """
        Verifies if it there is any possibility of the two bsplines share a section.

        :param other_bspline2: other bspline.
        :param tol: tolerance used.
        :return: True or False.
        """
        if self.bounding_rectangle.distance_to_b_rectangle(other_bspline2.bounding_rectangle) > tol:
            return False
        return True

    def normal(self, position: float = 0.0):
        der = self.derivatives(position, 1)
        tangent = der[1].unit_vector()
        return tangent.rotation(der[0], 0.5 * math.pi)


class BezierCurve2D(BSplineCurve2D):
    """
    A class for 2-dimensional Bézier curves.

    :param degree: The degree of the Bézier curve.
    :type degree: int
    :param control_points: A list of 2-dimensional points
    :type control_points: List[:class:`volmdlr.Point2D`]
    :param name: The name of the B-spline curve. Default value is ''
    :type name: str, optional
    """

    def __init__(self, degree: int, control_points: List[volmdlr.Point2D],
                 name: str = ''):
        knotvector = nurbs_helpers.generate_knot_vector(degree,
                                                    len(control_points))
        knot_multiplicity = [1] * len(knotvector)

        BSplineCurve2D.__init__(self, degree, control_points,
                                knot_multiplicity, knotvector,
                                None, name)


class LineSegment2D(LineSegment):
    """
    Define a line segment limited by two points.

    """

    def __init__(self, start: volmdlr.Point2D, end: volmdlr.Point2D, *,
                 line: volmdlr_curves.Line2D = None, name: str = ''):
        if start.is_close(end, 1e-6):
            raise NotImplementedError('Start & end of linesegment2D are equal')
        self._bounding_rectangle = None
        self.line = line
        if not line:
            self.line = volmdlr_curves.Line2D(start, end)
        LineSegment.__init__(self, start, end, self.line, name=name)

    def copy(self, deep=True, memo=None):
        """
        A specified copy of a LineSegment2D.
        """
        return self.__class__(start=self.start.copy(deep, memo), end=self.end.copy(deep, memo), name=self.name)

    def __hash__(self):
        return hash(('linesegment2d', self.start, self.end, self.line))

    def _data_hash(self):
        return self.start._data_hash() + self.end._data_hash()

    def _data_eq(self, other_object):
        if self.__class__.__name__ != other_object.__class__.__name__:
            return False
        return self.start == other_object.start and self.end == other_object.end

    def __eq__(self, other_object):
        if self.__class__.__name__ != other_object.__class__.__name__:
            return False
        return self.start == other_object.start and self.end == other_object.end

    def to_dict(self, *args, **kwargs):
        """Stores all Line Segment 2D in a dict object."""
        return {'object_class': 'volmdlr.edges.LineSegment2D',
                'name': self.name,
                'start': self.start.to_dict(),
                'end': self.end.to_dict()
                }

    @property
    def bounding_rectangle(self):
        """
        Evaluates the bounding rectangle of the Line segment.
        """
        if not self._bounding_rectangle:
            self._bounding_rectangle = volmdlr.core.BoundingRectangle(
                min(self.start.x, self.end.x), max(self.start.x, self.end.x),
                min(self.start.y, self.end.y), max(self.start.y, self.end.y))
        return self._bounding_rectangle

    def straight_line_area(self):
        """
        Calculates the area of the LineSegment2D, with line drawn from start to end.

        :return: straight_line_area.
        """
        return 0.

    def straight_line_second_moment_area(self, *args, **kwargs):
        """Straight line second moment area for a line segment."""
        return 0, 0, 0

    def straight_line_center_of_mass(self):
        """Straight line center of mass."""
        return 0.5 * (self.start + self.end)

    def point_distance(self, point, return_other_point=False):
        """
        Computes the distance of a point to segment of line.

        :param point: point to calculate distance.
        :param return_other_point: Boolean variable to return line segment's corresponding point or not.
        """
        distance, point = volmdlr.LineSegment2DPointDistance(
            [(self.start.x, self.start.y), (self.end.x, self.end.y)],
            (point.x, point.y))
        if return_other_point:
            return distance, volmdlr.Point2D(*point)
        return distance

    def point_projection(self, point):
        """
        If the projection falls outside the LineSegment2D, returns None.
        """
        point, curv_abs = volmdlr_curves.Line2D.point_projection(self.line, point)
        if curv_abs < 0 or curv_abs > self.length():
            if abs(curv_abs) < 1e-6 or math.isclose(curv_abs, self.length(),
                                                    abs_tol=1e-6):
                return point, curv_abs
            return None, curv_abs
        return point, curv_abs

    def line_intersections(self, line: volmdlr_curves.Line2D):
        """Line Segment intersections with volmdlr_curves.Line2D."""
        if self.direction_vector().is_colinear_to(line.direction_vector()):
            return []
        point = volmdlr.Point2D.line_intersection(self, line)
        if point is not None:
            point_projection1, _ = self.point_projection(point)
            intersections = [point_projection1]
            if point_projection1 is None:
                intersections = []

            elif line.__class__.__name__ == 'LineSegment2D':
                point_projection2, _ = line.point_projection(point)
                if point_projection2 is None:
                    intersections = []

            return intersections
        if line.point_belongs(self.start):
            return [self.start]
        if line.point_belongs(self.end):
            return [self.end]
        return []

    def linesegment_intersections(self, linesegment2d: 'LineSegment2D', abs_tol=1e-6):
        """
        Touching line segments does not intersect.
        """
        if self.bounding_rectangle.distance_to_b_rectangle(linesegment2d.bounding_rectangle) > abs_tol:
            return []
        if self.direction_vector(0.0).is_colinear_to(linesegment2d.direction_vector(0.0), abs_tol=abs_tol):
            return []
        point = volmdlr.Point2D.line_intersection(self, linesegment2d)
        # TODO: May be these commented conditions should be used for linesegment_crossings
        if point:  # and (point != self.start) and (point != self.end):
            point_projection1, _ = self.point_projection(point)
            if point_projection1 is None:
                return []

            point_projection2, _ = linesegment2d.point_projection(point)
            if point_projection2 is None:
                return []

            return [point_projection1]
        return []

    def line_crossings(self, line: 'volmdlr.curves.Line2D'):
        """Line Segment crossings with line 2d."""
        if self.direction_vector().is_colinear_to(line.direction_vector()):
            return []
        line_intersection = self.line_intersections(line)
        if line_intersection and (line_intersection[0].is_close(self.end) or
                                  line_intersection[0].is_close(self.start)):
            return []
        return line_intersection

    def plot(self, ax=None, edge_style: EdgeStyle = EdgeStyle()):
        """
        Plots the Linesegment2D.
        """
        width = edge_style.width

        if ax is None:
            _, ax = plt.subplots()

        p1, p2 = self.start, self.end
        if edge_style.arrow:
            if edge_style.plot_points:
                ax.plot([p1[0], p2[0]], [p1[1], p2[1]], color=edge_style.color,
                        alpha=edge_style.alpha, style='o-')
            else:
                ax.plot([p1[0], p2[0]], [p1[1], p2[1]], color=edge_style.color,
                        alpha=edge_style.alpha)

            length = ((p1[0] - p2[0]) ** 2 + (p1[1] - p2[1]) ** 2) ** 0.5
            if width is None:
                width = length / 1000.
                head_length = length / 20.
                head_width = head_length / 2.
            else:
                head_width = 2 * width
                head_length = head_width
            ax.arrow(p1[0], p1[1],
                     (p2[0] - p1[0]) / length * (length - head_length),
                     (p2[1] - p1[1]) / length * (length - head_length),
                     head_width=head_width, fc='b', linewidth=0,
                     head_length=head_length, width=width, alpha=0.3)
        else:
            if width is None:
                width = 1
            if edge_style.plot_points:
                ax.plot([p1[0], p2[0]], [p1[1], p2[1]], color=edge_style.color,
                        marker='o', linewidth=width, alpha=edge_style.alpha)
            else:
                ax.plot([p1[0], p2[0]], [p1[1], p2[1]], color=edge_style.color,
                        linewidth=width, alpha=edge_style.alpha)
        return ax

    def to_3d(self, plane_origin, x1, x2):
        """
        Transforms the Line segment 2D into a 3D line segment.

        :param plane_origin: The origin of plane to draw the Line segment 3D.
        :type plane_origin: volmdlr.Point3D
        :param x1: First direction of the plane
        :type x1: volmdlr.Vector3D
        :param x2: Second direction of the plane.
        :type x2: volmdlr.Vector3D
        :return: A 3D line segment.
        :rtype: LineSegment3D
        """
        start = self.start.to_3d(plane_origin, x1, x2)
        end = self.end.to_3d(plane_origin, x1, x2)
        return LineSegment3D(start, end, name=self.name)

    def get_reverse(self):
        """
        Invert the sense of the line segment.
        """
        return LineSegment2D(self.end.copy(), self.start.copy())

    def rotation(self, center: volmdlr.Point2D, angle: float):
        """
        LineSegment2D rotation.

        :param center: rotation center
        :param angle: angle rotation
        :return: a new rotated LineSegment2D
        """
        return LineSegment2D(self.start.rotation(center, angle), self.end.rotation(center, angle))

    def translation(self, offset: volmdlr.Vector2D):
        """
        LineSegment2D translation.

        :param offset: translation vector.
        :return: A new translated LineSegment2D.
        """
        return LineSegment2D(self.start.translation(offset), self.end.translation(offset))

    def frame_mapping(self, frame: volmdlr.Frame2D, side: str):
        """
        Changes vector frame_mapping and return a new LineSegment2D.

        side = 'old' or 'new'.
        """
        if side == 'old':
            new_start = frame.local_to_global_coordinates(self.start)
            new_end = frame.local_to_global_coordinates(self.end)
        elif side == 'new':
            new_start = frame.global_to_local_coordinates(self.start)
            new_end = frame.global_to_local_coordinates(self.end)
        else:
            raise ValueError('Please Enter a valid side: old or new')
        return LineSegment2D(new_start, new_end)

    def plot_data(self, edge_style: plot_data.EdgeStyle = None):
        """
        Plot data method for a LineSegment2D.

        :param edge_style: edge style.
        :return: plot_data.LineSegment2D object.
        """
        return plot_data.LineSegment2D([self.start.x, self.start.y],
                                       [self.end.x, self.end.y],
                                       edge_style=edge_style)

    def create_tangent_circle(self, point, other_line):
        """Create a circle tangent to a LineSegment."""
        circle1, circle2 = other_line.create_tangent_circle(point, self.line)
        if circle1 is not None:
            _, curv_abs1 = self.line.point_projection(circle1.center)
            if curv_abs1 < 0. or curv_abs1 > self.length():
                circle1 = None
        if circle2 is not None:
            _, curv_abs2 = self.line.point_projection(circle2.center)
            if curv_abs2 < 0. or curv_abs2 > self.length():
                circle2 = None
        return circle1, circle2

    def infinite_primitive(self, offset):
        """Get an infinite primitive."""
        n = -self.unit_normal_vector()
        offset_point_1 = self.start + offset * n
        offset_point_2 = self.end + offset * n

        return volmdlr_curves.Line2D(offset_point_1, offset_point_2)

    def nearest_point_to(self, point):
        """
        Find out the nearest point on the linesegment to point.

        """

        points = self.discretization_points(number_points=500)
        return point.nearest_point(points)

    def axial_symmetry(self, line):
        """
        Finds out the symmetric linesegment2d according to a line.
        """

        points_symmetry = [point.axial_symmetry(line) for point in [self.start, self.end]]

        return self.__class__(points_symmetry[0], points_symmetry[1])

    def closest_point_on_segment(self, point):
        """Gets the closest point on the line segment and another given point."""
        segment_vector = self.direction_vector()
        p_vector = point - self.start
        p_vector = p_vector.to_vector()
        t_param = p_vector.dot(segment_vector) / segment_vector.dot(segment_vector)
        t_param = max(0, min(t_param, 1))
        closest_point = volmdlr.Point2D(self.start.x + t_param * segment_vector[0],
                                        self.start.y + t_param * segment_vector[1])
        return closest_point

    def distance_linesegment(self, linesegment, return_points=False):
        """
        Calculates the minimum distance between two line segments.

        :param linesegment: other line segment.
        :param return_points: boolean weather to return the minimum distance corresponding points or not.
        :return: minimum distance / minimal distance with corresponding points.
        """
        intersections = self.linesegment_intersections(linesegment)
        if intersections:
            if return_points:
                return 0.0, intersections[0], intersections[0]
            return 0.0
        closest_point_on_self_to_start = self.closest_point_on_segment(linesegment.start)
        closest_point_on_self_to_end = self.closest_point_on_segment(linesegment.end)
        closest_point_on_lineseg_to_start = linesegment.closest_point_on_segment(self.start)
        closest_point_on_lineseg_to_end = linesegment.closest_point_on_segment(self.end)
        min_dist, min_dist_point1, min_dist_point2 = math.inf, None, None
        for point1, point2 in zip([closest_point_on_self_to_start, closest_point_on_self_to_end,
                                   closest_point_on_lineseg_to_start, closest_point_on_lineseg_to_end],
                                  [linesegment.start, linesegment.end, self.start, self.end]):
            dist = point1.point_distance(point2)
            if dist < min_dist:
                min_dist = dist
                min_dist_point1, min_dist_point2 = point1, point2
        if return_points:
            return min_dist, min_dist_point1, min_dist_point2
        return min_dist


class ArcMixin:
    """
    Abstract class representing an arc.

    :param circle: arc related circle curve.
    :type circle: Union['volmdlr.curves.Circle2D', 'volmdlr.curves.Circle2D'].
    # :param start: The starting point
    # :type start: Union[:class:`volmdlr.Point2D`, :class:`volmdlr.Point3D`]
    # :param end: The finish point
    # :type end: Union[:class:`volmdlr.Point2D`, :class:`volmdlr.Point3D`]
    # :param name: The name of the arc. Default value is an empty string
    # :type name: str, optional
    """

    def __init__(self, circle, start, end, is_trigo: bool = True):
        # Edge.__init__(self, start=start, end=end, name=name)
        self.start = start
        self.end = end
        self.circle = circle
        self.center = circle.center
        self.is_trigo = is_trigo
        self._length = None

    def length(self):
        """
        Calculates the length of the Arc, with its radius, and its arc angle.

        :return: the length of the Arc.
        """
        if not self._length:
            self._length = self.circle.radius * abs(self.angle)
        return self._length

    def point_at_abscissa(self, abscissa):
        """
        Calculates a point in the Arc at a given abscissa.

        :param abscissa: abscissa where in the curve the point should be calculated.
        :return: Corresponding point.
        """
        if self.is_trigo:
            return self.start.rotation(self.circle.center, abscissa / self.circle.radius)
        return self.start.rotation(self.circle.center, -abscissa / self.circle.radius)

    def normal_vector(self, abscissa: float):
        """
        Get the normal vector of the Arc2D.

        :param abscissa: defines where in the Arc2D the
        normal vector is to be calculated
        :return: The normal vector of the Arc2D
        """
        point = self.point_at_abscissa(abscissa)
        normal_vector = self.circle.center - point
        normal_vector = normal_vector.to_vector()
        return normal_vector

    def direction_vector(self, abscissa: float):
        """
        Get direction vector of the Arc2D.

        :param abscissa: defines where in the Arc2D the
        direction vector is to be calculated
        :return: The direction vector of the Arc2D
        """
        return -self.normal_vector(abscissa=abscissa).normal_vector()

    def point_distance(self, point):
        """Returns the minimal distance to a point."""
        if self.point_belongs(point):
            return 0
        if self.circle.center.is_close(point):
            return self.circle.radius
        class_sufix = self.__class__.__name__[-2:]
        linesegment_class = getattr(sys.modules[__name__], 'LineSegment' + class_sufix)
        linesegment = linesegment_class(self.circle.center, point)
        if linesegment.length() > self.circle.radius:
            if self.linesegment_intersections(linesegment):
                return linesegment.length() - self.circle.radius
            return min(self.start.point_distance(point), self.end.point_distance(point))
        vector_to_point = point - self.circle.center
        vector_to_point.normalize()
        projected_point = self.circle.center + self.circle.radius * vector_to_point
        if self.point_belongs(projected_point):
            return self.circle.radius - linesegment.length()
        return min(self.start.point_distance(point), self.end.point_distance(point))

    def discretization_points(self, *, number_points: int = None, angle_resolution: int = 20):
        """
        Discretize an Edge to have "n" points.

        :param number_points: the number of points (including start and end points)
             if unset, only start and end will be returned
        :param angle_resolution: if set, the sampling will be adapted to have a controlled angular distance. Useful
            to mesh an arc
        :return: a list of sampled points
        """
        if not number_points:
            if not angle_resolution:
                number_points = 2
            else:
                number_points = max(math.ceil(self.angle * angle_resolution) + 1, 2)

        step = self.length() / (number_points - 1)
        return [self.point_at_abscissa(i * step)
                for i in range(number_points)]

    def get_geo_lines(self, tag: int, start_point_tag: int, center_point_tag: int, end_point_tag: int):
        """
        Gets the lines that define an Arc in a .geo file.

        :param tag: The linesegment index
        :type tag: int
        :param start_point_tag: The linesegment' start point index
        :type start_point_tag: int
        :param center_point_tag: The linesegment' center point index
        :type center_point_tag: int
        :param end_point_tag: The line segment's end point index
        :type end_point_tag: int

        :return: A line
        :rtype: str
        """

        return 'Circle(' + str(tag) + ') = {' + str(start_point_tag) + ', ' + \
            str(center_point_tag) + ', ' + str(end_point_tag) + '};'

    def get_geo_points(self):
        """
        Gets the points that define an Arc to use them in a .geo file.

        :return: A list of characteristic arc points
        :rtype: List

        """
        return [self.start, self.circle.center, self.end]

    def get_reverse(self):
        """
        Gets the reverse version of an arc.

        :return: An arc
        """

        return self.__class__(self.circle, start=self.end, end=self.start, is_trigo=not self.is_trigo)

    def split(self, split_point, tol: float = 1e-6):
        """
        Splits arc at a given point.

        :param split_point: splitting point.
        :param tol: tolerance.
        :return: list of two Arc.
        """
        if split_point.is_close(self.start, tol):
            return [None, self.copy()]
        if split_point.is_close(self.end, tol):
            return [self.copy(), None]
        return [self.__class__(self.circle, self.start, split_point, self.is_trigo),
                self.__class__(self.circle, split_point, self.end, self.is_trigo)]

    def get_shared_section(self, other_arc2, abs_tol: float = 1e-6):
        """
        Gets the shared section between two arcs.

        :param other_arc2: other arc to verify for shared section.
        :param abs_tol: tolerance.
        :return: shared arc section.
        """
        if self.__class__ != other_arc2.__class__:
            if self.__class__ == other_arc2.simplify.__class__:
                return self.get_shared_section(other_arc2.simplify, abs_tol)
            return []
        if not self.circle.center.is_close(other_arc2.circle.center) or self.circle.radius != self.circle.radius or \
                not any(self.point_belongs(point) for point in [other_arc2.start,
                                                                other_arc2.middle_point(), other_arc2.end]):
            return []
        if all(self.point_belongs(point, abs_tol) for point in
               [other_arc2.start, other_arc2.middle_point(), other_arc2.end]):
            return [other_arc2]
        if all(other_arc2.point_belongs(point, abs_tol) for point in
               [self.start, self.point_at_abscissa(self.length() * .5), self.end]):
            return [self]
        if self.point_belongs(other_arc2.start, abs_tol):
            arc1_, arc2_ = self.split(other_arc2.start, abs_tol)
        elif self.point_belongs(other_arc2.end, abs_tol):
            arc1_, arc2_ = self.split(other_arc2.end, abs_tol)
        else:
            raise NotImplementedError
        shared_arc_section = []
        for arc in [arc1_, arc2_]:
            if arc and all(other_arc2.point_belongs(point, abs_tol)
                           for point in [arc.start, arc.middle_point(), arc.end]):
                shared_arc_section.append(arc)
                break
        return shared_arc_section

    def delete_shared_section(self, other_arc2, abs_tol: float = 1e-6):
        """
        Deletes from self, the section shared with the other arc.

        :param other_arc2:
        :param abs_tol: tolerance.
        :return:
        """
        shared_section = self.get_shared_section(other_arc2, abs_tol)
        if not shared_section:
            return [self]
        if shared_section == self:
            return []
        split_arcs1 = self.split(shared_section[0].start)
        split_arcs2 = self.split(shared_section[0].end)
        new_arcs = []
        for arc in split_arcs1 + split_arcs2:
            if arc and not arc.point_belongs(shared_section[0].middle_point(), abs_tol):
                new_arcs.append(arc)
        return new_arcs

    def is_close(self, other_edge, tol: float = 1e-6):
        """
        Checks if two arc are the same considering the Euclidean distance.

        :param other_edge: other arc.
        :param tol: The tolerance under which the Euclidean distance is considered equal to 0, defaults to 1e-6
        :type tol: float, optional
        """

        if isinstance(other_edge, self.__class__):
            if (self.start.is_close(other_edge.start, tol) and self.end.is_close(other_edge.end, tol)
                    and self.circle.center.is_close(other_edge.circle.center, tol)
                    and self.point_belongs(other_edge.middle_point(), tol)):
                return True
        return False


class FullArcMixin(ArcMixin):
    """
    Abstract class for representing a circle with a start and end points that are the same.
    """

    def __init__(self, circle: Union[volmdlr.curves.Circle2D, volmdlr.curves.Circle3D],
                 start_end: Union[volmdlr.Point2D, volmdlr.Point3D]):
        self.circle = circle
        self.start_end = start_end
        ArcMixin.__init__(self, circle=circle, start=start_end, end=start_end)  # !!! this is dangerous

    @property
    def angle(self):
        """Angle of Full Arc. """
        return volmdlr.TWO_PI

    def split(self, split_point, tol: float = 1e-6):
        """
        Splits arc at a given point.

        :param split_point: splitting point.
        :param tol: tolerance.
        :return: list of two Arc.
        """
        if split_point.is_close(self.start, tol):
            return [None, self.copy()]
        if split_point.is_close(self.end, tol):
            return [self.copy(), None]
        class_ = getattr(sys.modules[__name__], 'Arc' + self.__class__.__name__[-2:])
        return [class_(self.circle, self.start, split_point, self.is_trigo),
                class_(self.circle, split_point, self.end, self.is_trigo)]

    @classmethod
    def from_curve(cls, circle):
        """Creates A full arc, 2d or 3d, from circle."""
        return cls(circle, circle.center + circle.frame.u * circle.radius)


class Arc2D(ArcMixin, Edge):
    """
    Class to draw Arc2D.

    angle: the angle measure always >= 0
    """

    def __init__(self, circle: 'volmdlr.curves.Circle2D',
                 start: volmdlr.Point2D,
                 end: volmdlr.Point2D,
                 is_trigo: bool = True,
                 name: str = ''):
        # self._center = center
        self.circle = circle
        self.is_trigo = is_trigo
        self._angle = None
        self._bounding_rectangle = None
        ArcMixin.__init__(self, circle, start, end, is_trigo)
        Edge.__init__(self, start=start, end=end, name=name)
        start_to_center = start - self.circle.center
        end_to_center = end - self.circle.center
        angle1 = math.atan2(start_to_center.y, start_to_center.x)
        angle2 = math.atan2(end_to_center.y, end_to_center.x)
        if self.is_trigo:
            self.angle1 = angle1
            self.angle2 = angle2
            if self.angle2 == 0.0:
                self.angle2 = volmdlr.TWO_PI
        else:
            self.angle1 = angle2
            self.angle2 = angle1

    def __hash__(self):
        return hash(('arc2d', self.circle, self.start, self.end, self.is_trigo))

    def __eq__(self, other_arc):
        if self.__class__.__name__ != other_arc.__class__.__name__:
            return False
        return (self.circle == other_arc.circle and self.start == other_arc.start
                and self.end == other_arc.end and self.is_trigo == other_arc.is_trigo)

    @classmethod
    def from_3_points(cls, point1, point2, point3):
        """
        Creates a circle 2d from 3 points.

        :return: circle 2d.
        """
        circle = volmdlr_curves.Circle2D.from_3_points(point1, point2, point3)
        arc = cls(circle, point1, point3)
        if not arc.point_belongs(point2):
            return cls(circle, point1, point3, False)
        return arc

    @property
    def angle(self):
        """
        Returns the angle in radians of the arc.
        """
        if not self._angle:
            self._angle = self.get_angle()
        return self._angle

    def get_angle(self):
        """
        Gets arc angle.

        """
        clockwise_arc = self.reverse() if self.is_trigo else self
        vector_start = clockwise_arc.start - clockwise_arc.circle.center
        vector_end = clockwise_arc.end - clockwise_arc.circle.center
        arc_angle = volmdlr.geometry.clockwise_angle(vector_start, vector_end)
        return arc_angle

    def _get_points(self):
        return [self.start, self.end]

    points = property(_get_points)

    def point_belongs(self, point, abs_tol=1e-6):
        """
        Check if a Point2D belongs to the Arc2D.

        """
        distance_point_to_center = point.point_distance(self.circle.center)
        if not math.isclose(distance_point_to_center, self.circle.radius, abs_tol=abs_tol):
            return False
        if point.is_close(self.start) or point.is_close(self.end):
            return True
        clockwise_arc = self.reverse() if self.is_trigo else self
        vector_start = clockwise_arc.start - clockwise_arc.circle.center
        vector_end = clockwise_arc.end - clockwise_arc.circle.center
        vector_point = point - clockwise_arc.circle.center
        arc_angle = volmdlr.geometry.clockwise_angle(vector_start, vector_end)
        point_start_angle = volmdlr.geometry.clockwise_angle(vector_start, vector_point)
        point_end_angle = volmdlr.geometry.clockwise_angle(vector_point, vector_end)
        if math.isclose(arc_angle, point_start_angle + point_end_angle, rel_tol=0.01):
            return True
        return False

    def to_full_arc_2d(self):
        """
        Convert to a full arc2d.
        """
        return FullArc2D(circle=self.circle, start_end=self.point_at_abscissa(0), name=self.name)

    def line_intersections(self, line2d: volmdlr_curves.Line2D):
        """
        Calculates the intersection between a line and an Arc2D.

        :param line2d: Line2D to verify intersections.
        :return: a list with intersections points.
        """
        full_arc_2d = self.to_full_arc_2d()
        fa2d_intersection_points = full_arc_2d.line_intersections(line2d)
        intersection_points = []
        for point in fa2d_intersection_points:
            if self.point_belongs(point):
                intersection_points.append(point)
        return intersection_points

    def linesegment_intersections(self, linesegment2d: LineSegment2D, abs_tol=1e-6):
        """
        Calculates the intersection between a LineSegment2D and an Arc2D.

        :param linesegment2d: LineSegment2D to verify intersections.
        :param abs_tol: tolerance.
        :return: a list with intersections points.
        """
        if self.bounding_rectangle.distance_to_b_rectangle(linesegment2d.bounding_rectangle) > abs_tol:
            return []
        full_arc_2d = self.to_full_arc_2d()
        fa2d_intersection_points = full_arc_2d.linesegment_intersections(linesegment2d, abs_tol)
        intersection_points = []
        for point in fa2d_intersection_points:
            if self.point_belongs(point, abs_tol):
                intersection_points.append(point)
        return intersection_points

    def bsplinecurve_intersections(self, bspline, abs_tol: float = 1e-6):
        """
        Intersections between an arc 2d and bspline curve 2d.

        :param bspline: bspline curve 2d.
        :param abs_tol: tolerance.
        :return: list of intersection points.
        """
        intersections = bspline.arc_intersections(self, abs_tol)
        return intersections

    def arc_intersections(self, arc, abs_tol: float = 1e-6):
        """Intersections between two arc 2d."""
        circle_intersections = vm_utils_intersections.get_circle_intersections(self.circle, arc.circle)
        arc_intersections = [inter for inter in circle_intersections if self.point_belongs(inter, abs_tol)]
        return arc_intersections

    def arcellipse_intersections(self, arcellipse, abs_tol: float = 1e-6):
        """
        Intersections between an arc 2d and arc-ellipse 2d.

        :param arcellipse: arc-ellipse 2d.
        :param abs_tol: tolerance
        :return: list of intersection points.
        """
        if self.bounding_rectangle.distance_to_b_rectangle(arcellipse.bounding_rectangle) > abs_tol:
            return []
        intersections = vm_utils_intersections.get_bsplinecurve_intersections(arcellipse, self, abs_tol)
        return intersections

    def abscissa(self, point: volmdlr.Point2D, tol=1e-6):
        """
        Returns the abscissa of a given point 2d.

        """
        if not math.isclose(point.point_distance(self.circle.center), self.circle.radius, abs_tol=tol):
            raise ValueError('Point not in arc')
        if point.point_distance(self.start) < tol:
            return 0
        if point.point_distance(self.end) < tol:
            return self.length()
        clockwise_arc = self.reverse() if self.is_trigo else self
        vector_start = clockwise_arc.start - clockwise_arc.circle.center
        vector_end = clockwise_arc.end - clockwise_arc.circle.center
        vector_point = point - clockwise_arc.circle.center
        arc_angle = volmdlr.geometry.clockwise_angle(vector_start, vector_end)
        point_start_angle = volmdlr.geometry.clockwise_angle(vector_start, vector_point)
        point_end_angle = volmdlr.geometry.clockwise_angle(vector_point, vector_end)
        if math.isclose(arc_angle, point_start_angle + point_end_angle, abs_tol=tol):
            if self.is_trigo:
                return self.length() - self.circle.radius * point_start_angle
            return self.circle.radius * point_start_angle
        raise ValueError('Point not in arc')

    def area(self):
        """
        Calculates the area of the Arc2D.

        :return: the area of the Arc2D.
        """
        return self.circle.radius ** 2 * self.angle / 2

    def center_of_mass(self):
        """
        Calculates the center of mass of the Arc2D.

        :return: center of mass point.
        """
        u = self.middle_point() - self.circle.center
        u.normalize()
        return self.circle.center + 4 / (3 * self.angle) * self.circle.radius * math.sin(
            self.angle * 0.5) * u

    @property
    def bounding_rectangle(self):
        """Gets the bounding rectangle for an Arc 2D."""
        if not self._bounding_rectangle:
            discretization_points = self.discretization_points(number_points=20)
            x_values, y_values = [], []
            for point in discretization_points:
                x_values.append(point.x)
                y_values.append(point.y)
            self._bounding_rectangle = volmdlr.core.BoundingRectangle(min(x_values), max(x_values),
                                                                      min(y_values), max(y_values))
        return self._bounding_rectangle

    def straight_line_area(self):
        """
        Calculates the area of the arc 2D, with line drawn from start to end.

        :return: straight_line_area.
        """
        if self.angle >= math.pi:
            angle = volmdlr.TWO_PI - self.angle
            area = math.pi * self.circle.radius ** 2 - 0.5 * self.circle.radius ** 2 * (
                    angle - math.sin(angle))
        else:
            angle = self.angle
            area = 0.5 * self.circle.radius ** 2 * (angle - math.sin(angle))

        if self.is_trigo:
            return area
        return -area

    def straight_line_second_moment_area(self, point: volmdlr.Point2D):
        """Straight line second moment area for an Arc 2D."""
        if self.angle2 < self.angle1:
            angle2 = self.angle2 + volmdlr.TWO_PI

        else:
            angle2 = self.angle2
        angle1 = self.angle1

        # Full arc section
        moment_area_x1 = self.circle.radius ** 4 / 8 * (angle2 - angle1 + 0.5 * (
                math.sin(2 * angle1) - math.sin(2 * angle2)))
        moment_area_y1 = self.circle.radius ** 4 / 8 * (angle2 - angle1 + 0.5 * (
                math.sin(2 * angle2) - math.sin(2 * angle1)))
        moment_area_xy1 = self.circle.radius ** 4 / 8 * (
                math.cos(angle1) ** 2 - math.cos(angle2) ** 2)

        # Triangle
        moment_area_x2, moment_area_y2, moment_area_xy2 = self._triangle_moment_inertia()
        if moment_area_x2 < 0.:
            moment_area_x2, moment_area_y2, moment_area_xy2 = -moment_area_x2, -moment_area_y2, -moment_area_xy2
        if self.angle < math.pi:
            if self.is_trigo:
                moment_area_x = moment_area_x1 - moment_area_x2
                moment_area_y = moment_area_y1 - moment_area_y2
                moment_area_xy = moment_area_xy1 - moment_area_xy2
            else:
                moment_area_x = moment_area_x2 - moment_area_x1
                moment_area_y = moment_area_y2 - moment_area_y1
                moment_area_xy = moment_area_xy2 - moment_area_xy1
        else:
            if self.is_trigo:
                moment_area_x = moment_area_x1 + moment_area_x2
                moment_area_y = moment_area_y1 + moment_area_y2
                moment_area_xy = moment_area_xy1 + moment_area_xy2
            else:
                moment_area_x = -moment_area_x2 - moment_area_x1
                moment_area_y = -moment_area_y2 - moment_area_y1
                moment_area_xy = -moment_area_xy2 - moment_area_xy1

        return volmdlr.geometry.huygens2d(moment_area_x, moment_area_y, moment_area_xy,
                                          self.straight_line_area(),
                                          self.circle.center,
                                          point)

    def _full_arc_moment_inertia(self, angle1, angle2):
        moment_inertia_x1 = self.circle.radius ** 4 / 8 * (angle2 - angle1 + 0.5 * (
                math.sin(2 * angle1) - math.sin(2 * angle2)))
        moment_inertia_y1 = self.circle.radius ** 4 / 8 * (angle2 - angle1 + 0.5 * (
                math.sin(2 * angle2) - math.sin(2 * angle1)))
        moment_inertia_xy1 = self.circle.radius ** 4 / 8 * (
                math.cos(angle1) ** 2 - math.cos(angle2) ** 2)
        return moment_inertia_x1, moment_inertia_y1, moment_inertia_xy1

    def _triangle_moment_inertia(self):
        xi, yi = self.start - self.circle.center
        xj, yj = self.end - self.circle.center
        moment_inertia_x2 = (yi ** 2 + yi * yj + yj ** 2) * (xi * yj - xj * yi) / 12.
        moment_inertia_y2 = (xi ** 2 + xi * xj + xj ** 2) * (xi * yj - xj * yi) / 12.
        moment_inertia_xy2 = (xi * yj + 2 * xi * yi + 2 * xj * yj + xj * yi) * (
                xi * yj - xj * yi) / 24.
        return moment_inertia_x2, moment_inertia_y2, moment_inertia_xy2

    def straight_line_center_of_mass(self):
        """Straight line center of mass."""
        if self.angle == math.pi:
            return self.center_of_mass()

        u = self.middle_point() - self.circle.center
        u.normalize()
        if self.angle >= math.pi:
            u = -u
        bissec = volmdlr_curves.Line2D(self.circle.center, self.circle.center + u)
        string = volmdlr_curves.Line2D(self.start, self.end)
        point = volmdlr.Point2D.line_intersection(bissec, string)
        a = point.point_distance(self.start)
        height = point.point_distance(self.circle.center)
        triangle_area = height * a
        triangle_cog = self.circle.center + 2 / 3. * height * u
        if self.angle < math.pi:
            cog = (
                          self.center_of_mass() * self.area() - triangle_area * triangle_cog) / abs(
                self.straight_line_area())
        else:
            cog = (
                          self.center_of_mass() * self.area() + triangle_area * triangle_cog) / abs(
                self.straight_line_area())

        return cog

    def straight_line_point_belongs(self, point):
        """
        Verifies if a point belongs to the surface created by closing the edge.

        :param point: Point to be verified.
        :return: Return True if the point belongs to this surface, or False otherwise.
        """
        if self.point_belongs(point):
            return True
        if self.start == self.end:
            if point.point_distance(self.circle.center) <= self.circle.radius:
                return True
        center_distance_point = self.circle.center.point_distance(point)
        straight_line = LineSegment2D(self.start, self.end)
        for edge in [self, straight_line]:
            line_passing_trough_point = volmdlr_curves.Line2D(self.circle.center, point)
            straight_line_intersections = edge.line_intersections(line_passing_trough_point)
            if straight_line_intersections:
                if self.circle.center.point_distance(straight_line_intersections[0]) > center_distance_point:
                    return True
        return False

    def plot(self, ax=None, edge_style: EdgeStyle = EdgeStyle()):
        """Plot arc 2d with Matplotlib."""
        if ax is None:
            _, ax = plt.subplots()

        if edge_style.plot_points:
            for point in [self.circle.center, self.circle.start, self.circle.end]:
                point.plot(ax=ax, color=edge_style.color, alpha=edge_style.alpha)

        ax.add_patch(matplotlib.patches.Arc((self.circle.center.x, self.circle.center.y), 2 * self.circle.radius,
                                            2 * self.circle.radius, angle=0,
                                            theta1=self.angle1 * 0.5 / math.pi * 360,
                                            theta2=self.angle2 * 0.5 / math.pi * 360,
                                            color=edge_style.color,
                                            alpha=edge_style.alpha))
        return ax

    def to_3d(self, plane_origin, x, y):
        """
        Transforms the arc 2D into a 3D arc.

        :param plane_origin: The origin of plane to draw the arc 3D.
        :type plane_origin: volmdlr.Point3D
        :param x: First direction of the plane
        :type x: volmdlr.Vector3D
        :param y: Second direction of the plane.
        :type y: volmdlr.Vector3D
        :return: A 3D arc.
        :type: Arc3D.
        """
        circle3d = self.circle.to_3d(plane_origin, x, y)
        point_start = self.start.to_3d(plane_origin, x, y)
        point_interior = self.middle_point().to_3d(plane_origin, x, y)
        point_end = self.end.to_3d(plane_origin, x, y)
        arc = Arc3D(circle3d, point_start, point_end, name=self.name)
        if not arc.point_belongs(point_interior):
            circle3d = volmdlr_curves.Circle3D(volmdlr.Frame3D(
                circle3d.center, circle3d.frame.u, -circle3d.frame.v, circle3d.frame.u.cross(-circle3d.frame.v)),
                circle3d.radius)
            arc = Arc3D(circle3d, point_start, point_end, name=self.name)
        return arc

    def rotation(self, center: volmdlr.Point2D, angle: float):
        """
        Arc2D rotation.

        :param center: rotation center
        :param angle: angle rotation.
        :return: a new rotated Arc2D.
        """
        return Arc2D(*[point.rotation(center, angle) if point else point for point in
                       [self.circle, self.start, self.end]])

    def translation(self, offset: volmdlr.Vector2D):
        """
        Arc2D translation.

        :param offset: translation vector.
        :return: A new translated Arc2D.
        """
        return Arc2D(*[point.translation(offset) if point else point for point in
                       [self.circle, self.start, self.end]])

    def frame_mapping(self, frame: volmdlr.Frame2D, side: str):
        """
        Changes vector frame_mapping and return a new Arc2D.

        side = 'old' or 'new'
        """
        return Arc2D(self.circle.frame_mapping(frame, side), self.start.frame_mapping(frame, side),
                     self.end.frame_mapping(frame, side))

    def second_moment_area(self, point):
        """
        Second moment area of part of disk.

        """
        if self.angle2 < self.angle1:
            angle2 = self.angle2 + volmdlr.TWO_PI

        else:
            angle2 = self.angle2
        angle1 = self.angle1
        moment_area_x = self.circle.radius ** 4 / 8 * (angle2 - angle1 + 0.5 * (
                math.sin(2 * angle1) - math.sin(2 * angle2)))
        moment_area_y = self.circle.radius ** 4 / 8 * (angle2 - angle1 + 0.5 * (
                math.sin(2 * angle2) - math.sin(2 * angle1)))
        moment_area_xy = self.circle.radius ** 4 / 8 * (
                math.cos(angle1) ** 2 - math.cos(angle2) ** 2)

        # Must be computed at center, so huygens related to center
        return volmdlr.geometry.huygens2d(moment_area_x, moment_area_y, moment_area_xy, self.area(),
                                          self.circle.center, point)

    def plot_data(self, edge_style: plot_data.EdgeStyle = None, anticlockwise: bool = None):
        """
        Plot data method for a Arc2D.

        :param edge_style: edge style.
        :return: plot_data.Arc2D object.
        """
        list_node = self.discretization_points(number_points=20)
        data = []
        for node in list_node:
            data.append({'x': node.x, 'y': node.y})
        return plot_data.Arc2D(cx=self.circle.center.x,
                               cy=self.circle.center.y,
                               r=self.circle.radius,
                               start_angle=self.angle1,
                               end_angle=self.angle2,
                               edge_style=edge_style,
                               data=data,
                               anticlockwise=anticlockwise,
                               name=self.name)

    def copy(self, *args, **kwargs):
        """
        Creates and returns a deep copy of the Arc2D object.

        :param *args: Variable-length argument list.
        :param **kwargs: Arbitrary keyword arguments.
        :return: A new Arc2D object that is a deep copy of the original.

        """
        return Arc2D(self.circle.copy(), self.start.copy(), self.end.copy(), self.is_trigo)

    def cut_between_two_points(self, point1, point2):
        """
        Cuts Arc between two points, and return a new arc between these two points.
        """
        if (point1.is_close(self.start) and point2.is_close(self.end)) or \
                (point2.is_close(self.start) and point1.is_close(self.end)):
            return self
        raise NotImplementedError

    def infinite_primitive(self, offset):
        """Create an offset curve from a distance of the original curve."""
        vector_start_center = self.start - self.circle.center
        vector_start_center.normalize()
        vector_end_center = self.end - self.circle.center
        vector_end_center.normalize()
        if self.is_trigo:
            radius = self.circle.radius + offset
            center = self.circle.center
        else:
            radius = self.circle.radius - offset
            if radius < 0:
                return None
            center = self.circle.center
        new_circle = volmdlr_curves.Circle2D(center, radius)
        start = center + radius * vector_start_center
        end = center + radius * vector_end_center
        return Arc2D(new_circle, start, end, self.is_trigo)

    def complementary(self):
        """Gets the complementary Arc 2D. """
        return Arc2D(self.circle, self.end, self.start, self.is_trigo)

    def axial_symmetry(self, line):
        """ Finds out the symmetric arc 2D according to a line. """
        points_symmetry = [point.axial_symmetry(line) for point in [self.start, self.end]]

        return self.__class__(self.circle, start=points_symmetry[0],
                              end=points_symmetry[1], is_trigo=self.is_trigo)


class FullArc2D(FullArcMixin, Arc2D):
    """ An edge that starts at start_end, ends at the same point after having described a circle. """

    def __init__(self, circle: 'volmdlr.curves.Circle2D', start_end: volmdlr.Point2D,
                 name: str = ''):
        # self.interior = start_end.rotation(center, math.pi)
        self._bounding_rectangle = None
        FullArcMixin.__init__(self, circle=circle, start_end=start_end)
        Arc2D.__init__(self, circle=circle, start=start_end, end=start_end, name=name)
        self.angle1 = 0.0
        self.angle2 = volmdlr.TWO_PI

    def to_dict(self, use_pointers: bool = False, memo=None, path: str = '#', id_method=True, id_memo=None):
        dict_ = self.base_dict()
        dict_['circle'] = self.circle.to_dict(use_pointers=use_pointers, memo=memo,
                                              id_method=id_method, id_memo=id_memo, path=path + '/circle')
        dict_['angle'] = self.angle
        dict_['is_trigo'] = self.is_trigo
        dict_['start_end'] = self.start.to_dict(use_pointers=use_pointers, memo=memo,
                                                id_method=id_method, id_memo=id_memo, path=path + '/start_end')
        return dict_

    def copy(self, *args, **kwargs):
        """Creates a copy of a fullarc 2d."""
        return FullArc2D(self.circle.copy(), self.start.copy())

    @classmethod

    def dict_to_object(cls, dict_, *args, **kwargs):
        circle = volmdlr_curves.Circle2D.dict_to_object(dict_['circle'])
        start_end = volmdlr.Point2D.dict_to_object(dict_['start_end'])

        return cls(circle, start_end, name=dict_['name'])

    def __hash__(self):
        return hash((self.__class__.__name__, self.circle, self.start_end))

    def __eq__(self, other_arc):
        if self.__class__.__name__ != other_arc.__class__.__name__:
            return False
        return (self.circle == other_arc.circle) \
            and (self.start_end == other_arc.start_end)

    @property
    def bounding_rectangle(self):
        """Gets the bounding rectangle for a full arc 2d."""
        if not self._bounding_rectangle:
            self._bounding_rectangle = volmdlr.core.BoundingRectangle(
                self.circle.center.x - self.circle.radius, self.circle.center.x + self.circle.radius,
                self.circle.center.y - self.circle.radius, self.circle.center.y + self.circle.radius)
        return self._bounding_rectangle

    def straight_line_area(self):
        """
        Calculates the area of the full arc, with line drawn from start to end.

        :return: straight_line_area.
        """
        area = self.area()
        return area

    def center_of_mass(self):
        """Gets the center of the full arc 2d."""
        return self.circle.center

    def straight_line_center_of_mass(self):
        """Straight line center of mass."""
        return self.center_of_mass()

    def straight_line_point_belongs(self, point):
        """
        Verifies if a point belongs to the surface created by closing the edge.

        :param point: Point to be verified.
        :return: Return True if the point belongs to this surface, or False otherwise.
        """
        if point.point_distance(self.circle.center) <= self.circle.radius:
            return True
        return False

    def to_3d(self, plane_origin, x, y):
        """
        Transforms the full arc 2D into a 3D full arc.

        :param plane_origin: The origin of plane to draw the full arc 3D.
        :type plane_origin: volmdlr.Point3D
        :param x: First direction of the plane
        :type x: volmdlr.Vector3D
        :param y: Second direction of the plane.
        :type y: volmdlr.Vector3D
        :return: A 3D full arc.
        :type: Full Arc 3D.
        """
        circle = self.circle.to_3d(plane_origin, x, y)
        start = self.start.to_3d(plane_origin, x, y)
        return FullArc3D(circle, start)

    def rotation(self, center: volmdlr.Point2D, angle: float):
        """Rotation of a full arc 2D."""
        new_circle = self.circle.rotation(center, angle)
        new_start_end = self.start.rotation(center, angle)
        return FullArc2D(new_circle, new_start_end)

    def translation(self, offset: volmdlr.Vector2D):
        """Translation of a full arc 2D."""
        new_circle = self.circle.translation(offset)
        new_start_end = self.start.translation(offset)
        return FullArc2D(new_circle, new_start_end)

    def frame_mapping(self, frame: volmdlr.Frame2D, side: str):
        """
        Map the 2D full arc to a new frame or its original frame.

        :param frame: The target frame for the mapping.
        :type frame: :class:`volmdlr.Frame2D`
        :param side: Specify whether to map the arc to the new frame ('new')
            or its original frame ('old').
        :type side: str
        :return: The full arc in the specified frame.
        :rtype: :class:`volmdlr.edges.FullArc2D`
        """
        return FullArc2D(*[point.frame_mapping(frame, side) for point in
                           [self.circle, self.start]])

    def polygonization(self):
        return volmdlr.wires.ClosedPolygon2D(self.discretization_points(angle_resolution=15))

    def plot(self, ax=None, edge_style: EdgeStyle = EdgeStyle()):
        """Plots a fullarc using Matplotlib."""
        return vm_common_operations.plot_circle(self.circle, ax, edge_style)

    def cut_between_two_points(self, point1, point2):
        """
        Cuts a full arc between two points on the fullarc.

        This method calculates the angles between the circle's center and the two points
        in order to determine the starting and ending angles of the arc. It then creates
        an Arc2D object representing the cut arc. If the original arc and the cut arc have
        opposite rotation directions, the cut arc is flipped to match the original arc's
        direction.

        :param point1: The first point defining the cut arc.
        :param point2: The second point defining the cut arc.

        :return: The cut arc between the two points.
        :rtype: Arc2D.
        """
        x1, y1 = point1 - self.circle.center
        x2, y2 = point2 - self.circle.center
        angle1 = math.atan2(y1, x1)
        angle2 = math.atan2(y2, x2)
        if angle2 < angle1:
            angle2 += volmdlr.TWO_PI
        arc = Arc2D(self.circle, point1, point2, self.is_trigo)
        if self.is_trigo != arc.is_trigo:
            arc = arc.complementary()
        return arc

    def line_intersections(self, line2d: volmdlr_curves.Line2D, tol=1e-9):
        """Full Arc 2D intersections with a Line 2D."""
        return self.circle.line_intersections(line2d, tol)

    def linesegment_intersections(self, linesegment2d: LineSegment2D, abs_tol=1e-9):
        """Full arc 2D intersections with a line segment."""
        return self.circle.linesegment_intersections(linesegment2d, abs_tol)

    def get_reverse(self):
        """Reverse of full arc 2D."""
        return self

    def point_belongs(self, point: volmdlr.Point2D, abs_tol: float = 1e-6):
        """
        Returns if given point belongs to the FullArc2D.
        """
        distance = point.point_distance(self.circle.center)
        return math.isclose(distance, self.circle.radius, abs_tol=abs_tol)


class ArcEllipse2D(Edge):
    """
    An 2-dimensional elliptical arc.

    :param ellipse: An ellipse curve, as base for the arc ellipse.
    :type ellipse: volmdlr.curves.Ellipse2D.
    :param start: The starting point of the elliptical arc
    :type start: :class:`volmdlr.Point2D`
    :param end: The end point of the elliptical arc
    :type end: :class:`volmdlr.Point2D`
    :param name: The name of the elliptical arc. Default value is ''
    :type name: str, optional
    """

    def __init__(self, ellipse: volmdlr_curves.Ellipse2D, start: volmdlr.Point2D,
                 end: volmdlr.Point2D, name: str = ''):
        Edge.__init__(self, start, end, name)
        self.ellipse = ellipse
        self.angle_start, self.angle_end = self.get_start_end_angles()
        self.angle = self.angle_end - self.angle_start
        self.center = ellipse.center
        self._bounding_rectangle = None
        self._reverse = None

    def get_start_end_angles(self):
        local_start_point = self.ellipse.frame.global_to_local_coordinates(self.start)
        u1, u2 = local_start_point.x / self.ellipse.major_axis, local_start_point.y / self.ellipse.minor_axis
        start_angle = volmdlr.geometry.sin_cos_angle(u1, u2)
        local_end_point = self.ellipse.frame.global_to_local_coordinates(self.end)
        u1, u2 = local_end_point.x / self.ellipse.major_axis, local_end_point.y / self.ellipse.minor_axis
        end_angle = volmdlr.geometry.sin_cos_angle(u1, u2)
        if self.ellipse.is_trigo and end_angle == 0.0:
            end_angle = volmdlr.TWO_PI
        return start_angle, end_angle

    @classmethod
    def from_3_points_and_center(cls, start, interior, end, center):
        """
        Creates an arcellipse using 3 points and a center.

        :param start: start point.
        :param interior: interior point.
        :param end: end point.
        :param center: ellipse's point.
        :return: An arc-ellipse2D object.
        """
        vector_center_start = start - center
        vector_center_end = end - center
        if vector_center_start.norm() >= vector_center_end.norm():
            x1 = start.x - center.x
            y1 = start.y - center.y
            x2 = end.x - center.x
            y2 = end.y - center.y
        else:
            x2 = start.x - center.x
            y2 = start.y - center.y
            x1 = end.x - center.x
            y1 = end.y - center.y
        if vector_center_start.is_colinear_to(vector_center_end) or abs(x1) == abs(x2):
            x2 = interior.x - center.x
            y2 = interior.y - center.y
            if abs(x1) == abs(x2):
                raise ValueError(f"Interior point{interior} is not valid. Try specifying another interior point.")
        minor_axis = math.sqrt((x1 ** 2 * y2 ** 2 - x2 ** 2 * y1 ** 2) / (x1 ** 2 - x2 ** 2))
        if abs(y1) != minor_axis:
            major_axis = math.sqrt(x1 ** 2 / (1 - (y1 ** 2 / minor_axis ** 2)))
        elif abs(y2) != minor_axis:
            major_axis = math.sqrt(x2 ** 2 / (1 - (y2 ** 2 / minor_axis ** 2)))
        else:
            raise NotImplementedError
        ellipse = volmdlr_curves.Ellipse2D(major_axis, minor_axis, volmdlr.Frame2D(center, volmdlr.X2D, volmdlr.Y2D))
        arcellipse = cls(ellipse, start, end)
        if not arcellipse.point_belongs(interior):
            ellipse = volmdlr_curves.Ellipse2D(major_axis, minor_axis,
                                               volmdlr.Frame2D(center, volmdlr.X2D, -volmdlr.Y2D))
            arcellipse = cls(ellipse, start, end)

        return arcellipse

    def _get_points(self):
        return self.discretization_points(number_points=20)

    points = property(_get_points)

    def length(self):
        """
        Calculates the length of the arc-ellipse 2d.

        :return: arc ellipse 2d's length
        """
        if not self._length:
            self._length = self.abscissa(self.end)
        return self._length

    def point_belongs(self, point, abs_tol: float = 1e-6):
        """
        Verifies if a point belongs to the arc ellipse 2d.

        :param point: point to be verified
        :param abs_tol: tolerance applied during calculations
        :return: True if the point belongs, False otherwise
        """
        if self.start.is_close(point, abs_tol) or self.end.is_close(point, abs_tol):
            return True
        point_in_local_coords = self.ellipse.frame.global_to_local_coordinates(point)
        if not math.isclose(
                (point_in_local_coords.x - self.ellipse.center.x) ** 2 / self.ellipse.major_axis ** 2 +
                (point_in_local_coords.y - self.ellipse.center.y) ** 2 / self.ellipse.minor_axis ** 2,
                1, abs_tol=abs_tol) and\
                not math.isclose(
                    (point_in_local_coords.x - self.ellipse.center.x) ** 2 / self.ellipse.minor_axis ** 2 +
                    (point_in_local_coords.y - self.ellipse.center.y) ** 2 / self.ellipse.major_axis ** 2,
                    1, abs_tol=abs_tol):
            return False
        clockwise_arcellipse = self.reverse() if self.ellipse.is_trigo else self
        vector_start = clockwise_arcellipse.start - clockwise_arcellipse.ellipse.center
        vector_end = clockwise_arcellipse.end - clockwise_arcellipse.ellipse.center
        vector_point = point - clockwise_arcellipse.ellipse.center
        arc_angle = volmdlr.geometry.clockwise_angle(vector_start, vector_end)
        point_start_angle = volmdlr.geometry.clockwise_angle(vector_start, vector_point)
        point_end_angle = volmdlr.geometry.clockwise_angle(vector_point, vector_end)
        if math.isclose(arc_angle, point_start_angle + point_end_angle, abs_tol=1e-5):
            return True
        return False

    def valid_abscissa_start_end_angle(self, angle_abscissa):
        """Get valid abscissa angle for start and end."""
        angle_start = self.angle_start
        angle_end = angle_abscissa
        if self.angle_start > angle_abscissa >= self.angle_end:
            if angle_abscissa >= 0.0:
                angle_abscissa += 2 * math.pi
                angle_end = angle_abscissa
            else:
                angle_start = angle_abscissa
                angle_end = self.angle_start
        elif self.angle_start > self.angle_end >= angle_abscissa:
            angle_start = self.angle_start - 2 * math.pi
        return angle_start, angle_end

    def point_at_abscissa(self, abscissa):
        """Get a point at given abscissa."""
        if math.isclose(abscissa, 0.0, abs_tol=1e-6):
            return self.start
        if math.isclose(abscissa, self.length(), abs_tol=1e-6):
            return self.end
        if not self.ellipse.is_trigo:
            arc_ellipse_trigo = self.reverse()
            new_abscissa = self.length() - abscissa
            return arc_ellipse_trigo.point_at_abscissa(new_abscissa)
        discretized_points = self.discretization_points(number_points=100)
        aproximation_abscissa = 0
        aproximation_point = None
        for point1, point2 in zip(discretized_points[:-1], discretized_points[1:]):
            dist1 = point1.point_distance(point2)
            if aproximation_abscissa + dist1 > abscissa:
                aproximation_point = point1
                break
            aproximation_abscissa += dist1
        initial_point = self.ellipse.frame.global_to_local_coordinates(aproximation_point)
        u1, u2 = initial_point.x / self.ellipse.major_axis, initial_point.y / self.ellipse.minor_axis
        initial_angle = volmdlr.geometry.sin_cos_angle(u1, u2)
        angle_start, initial_angle = self.valid_abscissa_start_end_angle(initial_angle)

        def ellipse_arc_length(theta):
            return math.sqrt((self.ellipse.major_axis ** 2) * math.sin(theta) ** 2 +
                             (self.ellipse.minor_axis ** 2) * math.cos(theta) ** 2)

        iter_counter = 0
        while True:
            res, _ = scipy_integrate.quad(ellipse_arc_length, angle_start, initial_angle)
            if math.isclose(res, abscissa, abs_tol=1e-8):
                abscissa_angle = initial_angle
                break
            if res > abscissa:
                increment_factor = (abs(initial_angle - angle_start) * (abscissa - res))/(2 * abs(res))
            else:
                increment_factor = (abs(initial_angle - angle_start) * (abscissa - res))/abs(res)
            initial_angle += increment_factor
            iter_counter += 1
        x = self.ellipse.major_axis * math.cos(abscissa_angle)
        y = self.ellipse.minor_axis * math.sin(abscissa_angle)
        return self.ellipse.frame.local_to_global_coordinates(volmdlr.Point2D(x, y))

    def abscissa(self, point: volmdlr.Point2D, tol: float = 1e-6):
        """
        Calculates the abscissa of a given point.

        :param point: point for calculating abscissa
        :param tol: tolerance.
        :return: a float, between 0 and the arc ellipse 2d's length
        """
        if self.start.is_close(point, tol):
            return 0.0
        if self.end.is_close(point, tol):
            if self._length:
                return self._length
            if not self.ellipse.is_trigo:
                arc_ellipse_trigo = self.reverse()
                abscissa_end = arc_ellipse_trigo.abscissa(self.start)
                return abscissa_end
        if self.point_belongs(point, 1e-4):
            if not self.ellipse.is_trigo:
                arc_ellipse_trigo = self.reverse()
                abscissa_point = arc_ellipse_trigo.abscissa(point)
                return self.length() - abscissa_point
            new_point = self.ellipse.frame.global_to_local_coordinates(point)
            u1, u2 = new_point.x / self.ellipse.major_axis, new_point.y / self.ellipse.minor_axis
            angle_abscissa = volmdlr.geometry.sin_cos_angle(u1, u2)
            if angle_abscissa == 0.0 and point.is_close(self.end):
                angle_abscissa = 2 * math.pi
            angle_start, angle_end = self.valid_abscissa_start_end_angle(angle_abscissa)

            def ellipse_arc_length(theta):
                return math.sqrt((self.ellipse.major_axis ** 2) * math.sin(theta) ** 2 +
                                 (self.ellipse.minor_axis ** 2) * math.cos(theta) ** 2)

            res, _ = scipy_integrate.quad(ellipse_arc_length, angle_start, angle_end)
            return res
        raise ValueError(f'point {point} does not belong to ellipse')

    @property
    def bounding_rectangle(self):
        """
        Calculates the bounding rectangle for the arc ellipse 2d.

        :return: Bounding Rectangle object.
        """
        if not self._bounding_rectangle:
            discretization_points = self.discretization_points(number_points=20)
            x_values, y_values = [], []
            for point in discretization_points:
                x_values.append(point.x)
                y_values.append(point.y)
            self._bounding_rectangle = volmdlr.core.BoundingRectangle(min(x_values), max(x_values),
                                                                      min(y_values), max(y_values))
        return self._bounding_rectangle

    def straight_line_area(self):
        """
        Calculates the area of the elliptic arc, with line drawn from start to end.

        :return: straight_line_area.
        """
        if self.angle >= math.pi:
            angle = volmdlr.TWO_PI - self.angle
            area = math.pi * self.ellipse.major_axis * self.ellipse.minor_axis -\
                0.5 * self.ellipse.major_axis * self.ellipse.minor_axis * (angle - math.sin(angle))
        else:
            angle = self.angle
            area = 0.5 * self.ellipse.major_axis * self.ellipse.minor_axis * (angle - math.sin(angle))

        if self.ellipse.is_trigo:
            return area
        return -area

    def discretization_points(self, *, number_points: int = None, angle_resolution: int = None):
        """
        Discretization of an Edge to have "n" points.

        :param number_points: the number of points (including start and end points)
             if unset, only start and end will be returned.
        :param angle_resolution: if set, the sampling will be adapted to have a controlled angular distance. Useful
            to mesh an arc.
        :return: a list of sampled points.
        """

        if not number_points:
            if not angle_resolution:
                number_points = 2
            else:
                number_points = math.ceil(angle_resolution * abs(self.angle / math.pi)) + 2
        if self.angle_start > self.angle_end:
            angle_end = self.angle_end + volmdlr.TWO_PI
            angle_start = self.angle_start
        elif self.angle_start == self.angle_end:
            angle_start = 0
            angle_end = 2 * math.pi
        else:
            angle_end = self.angle_end
            angle_start = self.angle_start
        discretization_points = [self.ellipse.frame.local_to_global_coordinates(
            volmdlr.Point2D(self.ellipse.major_axis * math.cos(angle), self.ellipse.minor_axis * math.sin(angle)))
            for angle in npy.linspace(angle_start, angle_end, number_points)]
        return discretization_points

    def to_3d(self, plane_origin, x, y):
        """
        Transforms the arc of ellipse 2D into a 3D arc of ellipse.

        :param plane_origin: The origin of plane to draw the arc of ellipse 3D.
        :type plane_origin: volmdlr.Point3D
        :param x: First direction of the plane
        :type x: volmdlr.Vector3D
        :param y: Second direction of the plane.
        :type y: volmdlr.Vector3D
        :return: A 3D arc of ellipse.
        :type: ArcEllipse3D.
        """
        interior2d = self.point_at_abscissa(self.length() * 0.5)
        ellipse3d = self.ellipse.to_3d(plane_origin, x, y)
        start3d = self.start.to_3d(plane_origin, x, y)
        end3d = self.end.to_3d(plane_origin, x, y)
        interior3d = interior2d.to_3d(plane_origin, x, y)
        arcellipse = ArcEllipse3D(ellipse3d, start3d, end3d)
        if not arcellipse.point_belongs(interior3d):
            raise NotImplementedError
        return ArcEllipse3D(ellipse3d, start3d, end3d)

    def plot(self, ax=None, edge_style: EdgeStyle = EdgeStyle()):
        """
        Plot arc-ellipse 2d using Matplotlib.

        :param ax: Matplotlib plot if there exists any.
        :param edge_style: edge styles.
        :return: Matplotlib plot
        """
        if ax is None:
            _, ax = plt.subplots()

        self.start.plot(ax=ax, color='r')
        self.end.plot(ax=ax, color='b')
        self.ellipse.center.plot(ax=ax, color='y')

        return vm_common_operations.plot_from_discretization_points(ax, edge_style, self, number_points=100)

    def normal_vector(self, abscissa):
        """
        Calculates the normal vector to an ellipse at a given abscissa.

        :param abscissa: The abscissa value at which the normal vector is to be calculated.
        :type abscissa: float.
        :return: The normal vector to the ellipse at the given abscissa.
        :rtype: volmdlr.Vector2D.

        :raises: ValueError If the abscissa is out of range.
        """
        tangent_vector = self.direction_vector(abscissa)
        return tangent_vector.normal_vector()

    def direction_vector(self, abscissa):
        """
        Calculates the tangent vector to an ellipse at a given abscissa.

        :param abscissa: The abscissa value at which the tangent vector is to be calculated.
        :type abscissa: float.
        :return: The tangent vector to the ellipse at the given abscissa.
        :rtype: volmdlr.Vector2D.

        :raises: ValueError If the abscissa is out of range.
        """
        point_at_abscissa = self.point_at_abscissa(abscissa)

        # Convert the point to local coordinates within the ellipse's frame
        point_at_abscissa_at_local_coord = self.ellipse.frame.global_to_local_coordinates(point_at_abscissa)

        # Calculate the slope of the tangent line at the given abscissa
        dy_dx = -(self.ellipse.minor_axis ** 2 * point_at_abscissa_at_local_coord.x) / (
                self.ellipse.major_axis ** 2 * point_at_abscissa_at_local_coord.y)

        # Construct the second point on the tangent line still on ellipse's frame.
        tangent_second_point = point_at_abscissa_at_local_coord + 1 * volmdlr.Point2D(1, dy_dx)

        # Convert the second point back to global coordinates
        global_coord_second_point = self.ellipse.frame.local_to_global_coordinates(tangent_second_point)

        tangent_vector = global_coord_second_point - point_at_abscissa
        tangent_vector = tangent_vector.to_vector()

        return tangent_vector

    def get_reverse(self):
        ellipse = self.ellipse.__class__(self.ellipse.major_axis, self.ellipse.minor_axis,
                                         volmdlr.Frame2D(self.ellipse.center, self.ellipse.frame.u,
                                                         -self.ellipse.frame.v))
        return self.__class__(ellipse, self.end.copy(), self.start.copy(), self.name + '_reverse')

    def line_intersections(self, line2d: volmdlr_curves.Line2D):
        """
        Intersections between an Arc Ellipse 2D and a Line 2D.

        :param line2d: Line 2D to verify intersections
        :return: List with all intersections
        """
        ellipse2d_linesegment_intersections = vm_utils_intersections.ellipse2d_line_intersections(
            self.ellipse, line2d)
        linesegment_intersections = []
        for inter in ellipse2d_linesegment_intersections:
            if self.point_belongs(inter):
                linesegment_intersections.append(inter)
        return linesegment_intersections

    def linesegment_intersections(self, linesegment2d: LineSegment2D, abs_tol=1e-6):
        """
        Intersections between an Arc Ellipse 2D and a Line Segment 2D.

        :param linesegment2d: LineSegment 2D to verify intersections.
        :param abs_tol: tolerance.
        :return: List with all intersections.
        """
        if self.bounding_rectangle.distance_to_b_rectangle(linesegment2d.bounding_rectangle) > abs_tol:
            return []
        intersections = self.line_intersections(linesegment2d.line)
        linesegment_intersections = []
        for inter in intersections:
            if linesegment2d.point_belongs(inter, abs_tol):
                linesegment_intersections.append(inter)
        return linesegment_intersections

    def bsplinecurve_intersections(self, bspline, abs_tol: float = 1e-6):
        """
        Intersections between an Arc Ellipse 2D and a bSpline 2D.

        :param bspline: bspline 2D to verify intersections.
        :param abs_tol: tolerance.
        :return: List with all intersections.
        """
        if self.bounding_rectangle.distance_to_b_rectangle(bspline.bounding_rectangle) > abs_tol:
            return []
        intersections = vm_utils_intersections.get_bsplinecurve_intersections(self, bspline, abs_tol)
        return intersections

    def rotation(self, center, angle: float):
        """
        Rotation of ellipse around a center and an angle.

        :param center: center of the rotation.
        :param angle: angle to rotated of.
        :return: a rotated new ellipse.
        """
        return ArcEllipse2D(self.ellipse.rotation(center, angle), self.start.rotation(center, angle),
                            self.end.rotation(center, angle))

    def frame_mapping(self, frame: volmdlr.Frame2D, side: str):
        """
        Changes frame_mapping and return a new Arc Ellipse 2D.

        side = 'old' or 'new'
        """
        return ArcEllipse2D(self.ellipse.frame_mapping(frame, side),
                            self.start.frame_mapping(frame, side),
                            self.end.frame_mapping(frame, side))

    def translation(self, offset: volmdlr.Vector2D):
        """
        Translates the Arc ellipse given an offset vector.

        :param offset: offset vector
        :return: new translated arc ellipse 2d.
        """
        return ArcEllipse2D(self.ellipse.translation(offset),
                            self.start.translation(offset),
                            self.end.translation(offset))

    def point_distance(self, point):
        """
        Calculates the distance from a given point to an Arc Ellipse 2d.

        :param point: point 2d.
        :return: distance.
        """
        return self.point_distance_to_edge(point)

    def straight_line_point_belongs(self, point):
        """
        Verifies if a point belongs to the surface created by closing the edge.

        :param point: Point to be verified
        :return: Return True if the point belongs to this surface,
            or False otherwise
        """
        raise NotImplementedError(f'the straight_line_point_belongs method must be'
                                  f' overloaded by {self.__class__.__name__}')

    def split(self, split_point, tol: float = 1e-6):
        """
        Splits arc-ellipse at a given point.

        :param split_point: splitting point.
        :param tol: tolerance.
        :return: list of two Arc-Ellipse.
        """
        if split_point.is_close(self.start, tol):
            return [None, self.copy()]
        if split_point.is_close(self.end, tol):
            return [self.copy(), None]
        return [self.__class__(self.ellipse, self.start, split_point),
                self.__class__(self.ellipse, split_point, self.end)]

    def is_close(self, other_edge, tol: float = 1e-6):
        """
        Checks if two arc-ellipse are the same considering the Euclidean distance.

        :param other_edge: other arc-ellipse.
        :param tol: The tolerance under which the Euclidean distance is considered equal to 0, defaults to 1e-6.
        :type tol: float, optional
        """

        if isinstance(other_edge, self.__class__):
            if (self.start.is_close(other_edge.start, tol) and self.end.is_close(other_edge.end, tol)
                    and self.ellipse.center.is_close(other_edge.ellipse.center, tol) and
                    self.point_belongs(other_edge.point_at_abscissa(other_edge.length() * 0.5), tol)):
                return True
        return False

    def complementary(self):
        """Gets the complementary arc of ellipse."""
        return self.__class__(self.ellipse, self.end, self.start, name=self.name + '_complementary')


class FullArcEllipse(Edge):
    """
    Abstract class to define an ellipse.
    """

    def __init__(self, ellipse: Union[volmdlr_curves.Ellipse2D, volmdlr_curves.Ellipse3D],
                 start_end: Union[volmdlr.Point2D, volmdlr.Point3D], name: str = ''):
        self.start_end = start_end
        self.ellipse = ellipse
        self.is_trigo = True
        self.angle_start = 0.0
        self.center = ellipse.center
        self.angle_end = volmdlr.TWO_PI
        Edge.__init__(self, start=start_end, end=start_end, name=name)

    def length(self):
        """
        Calculates the length of the ellipse.

        Ramanujan's approximation for the perimeter of the ellipse.
        P = math.pi * (a + b) [ 1 + (3h) / (10 + √(4 - 3h) ) ], where h = (a - b)**2/(a + b)**2.

        :return: Perimeter of the ellipse
        :rtype: float
        """
        return self.ellipse.length()

    def point_belongs(self, point: Union[volmdlr.Point2D, volmdlr.Point3D], abs_tol: float = 1e-6):
        """
        Verifies if a given point lies on the ellipse.

        :param point: point to be verified.
        :param abs_tol: Absolute tolerance to consider the point on the ellipse.
        :return: True is point lies on the ellipse, False otherwise
        """
        new_point = self.ellipse.frame.global_to_local_coordinates(point)
        return math.isclose(new_point.x ** 2 / self.ellipse.major_axis ** 2 +
                            new_point.y ** 2 / self.ellipse.minor_axis ** 2, 1.0, abs_tol=abs_tol)

    def get_reverse(self):
        """
        Defines a new FullArcEllipse, identical to self, but in the opposite direction.

        """
        ellipse = self.ellipse.reverse()
        return self.__class__(ellipse, self.start_end)

    def straight_line_point_belongs(self, point):
        """
        Verifies if a point belongs to the surface created by closing the edge.

        :param point: Point to be verified
        :return: Return True if the point belongs to this surface,
            or False otherwise
        """
        raise NotImplementedError(f'the straight_line_point_belongs method must be'
                                  f' overloaded by {self.__class__.__name__}')

    def abscissa(self, point, tol: float = 1e-6):
        """
        Computes the abscissa of an Edge.

        :param point: The point located on the edge.
        :type point: Union[:class:`volmdlr.Point2D`, :class:`volmdlr.Point3D`].
        :param tol: The precision in terms of distance. Default value is 1e-4.
        :type tol: float, optional.
        :return: The abscissa of the point.
        :rtype: float
        """
        raise NotImplementedError(f'the abscissa method must be overloaded by {self.__class__.__name__}')

    @classmethod
    def from_curve(cls, ellipse):
        """Creates a fullarc ellipse from a ellipse curve."""
        return cls(ellipse, ellipse.center + ellipse.frame.u * ellipse.major_axis)


class FullArcEllipse2D(FullArcEllipse, ArcEllipse2D):
    """
    Defines a FullArcEllipse2D.
    """

    def __init__(self, ellipse: volmdlr_curves.Ellipse2D, start_end: volmdlr.Point2D, name: str = ''):
        FullArcEllipse.__init__(self, ellipse, start_end, name)
        ArcEllipse2D.__init__(self, ellipse, start_end, start_end, name)
        self.theta = volmdlr.geometry.clockwise_angle(self.ellipse.major_dir, volmdlr.X2D)
        if self.theta == math.pi * 2:
            self.theta = 0.0
        self._bounding_rectangle = None

    def discretization_points(self, *, number_points: int = None, angle_resolution: int = 20):
        """
        Calculates the discretized points for the ellipse.

        :param number_points: number of point to have in the discretized points.
        :param angle_resolution: the angle resolution to be used to discretize points.
        :return: discretized points.
        """
        return self.ellipse.discretization_points(number_points=number_points, angle_resolution=angle_resolution)

    def to_3d(self, plane_origin, x, y):
        """
        Transforms the full arc of ellipse 2D into a 3D full arc of ellipse.

        :param plane_origin: The origin of plane to draw the full arc of ellipse 3D.
        :type plane_origin: volmdlr.Point3D
        :param x: First direction of the plane
        :type x: volmdlr.Vector3D
        :param y: Second direction of the plane.
        :type y: volmdlr.Vector3D
        :return: A 3D full arc of ellipse.
        :rtype: FullArcEllipse3D
        """
        point_start_end3d = self.start_end.to_3d(plane_origin, x, y)
        ellipse = self.ellipse.to_3d(plane_origin, x, y)
        return FullArcEllipse3D(ellipse, point_start_end3d, name=self.name + "_3D")

    def frame_mapping(self, frame: volmdlr.Frame2D, side: str):
        """
        Changes frame_mapping and return a new FullArcEllipse2D.

        :param frame: Local coordinate system.
        :type frame: volmdlr.Frame2D
        :param side: 'old' will perform a transformation from local to global coordinates. 'new' will
            perform a transformation from global to local coordinates.
        :type side: str
        :return: A new transformed FulLArcEllipse2D.
        :rtype: FullArcEllipse2D
        """
        return FullArcEllipse2D(self.ellipse.frame_mapping(frame, side),
                                self.start_end.frame_mapping(frame, side))

    def translation(self, offset: volmdlr.Vector2D):
        """
        FullArcEllipse2D translation.

        :param offset: translation vector.
        :type offset: volmdlr.Vector2D
        :return: A new translated FullArcEllipse2D.
        :rtype: FullArcEllipse2D
        """
        return FullArcEllipse2D(self.ellipse.translation(offset), self.start_end.translation(offset), self.name)

    def abscissa(self, point: Union[volmdlr.Point2D, volmdlr.Point3D], tol: float = 1e-6):
        """
        Calculates the abscissa of a given point.

        :param point: point for calculating abscissa.
        :param tol: tolerance.
        :return: a float, between 0 and the ellipse's length.
        """
        return self.ellipse.abscissa(point, tol)

    def plot(self, ax=None, edge_style: EdgeStyle = EdgeStyle()):
        """
        Matplotlib plot for an ellipse.

        """
        if ax is None:
            _, ax = plt.subplots()
        ax = vm_common_operations.plot_from_discretization_points(
            ax, edge_style=edge_style, element=self, number_points=50)
        if edge_style.equal_aspect:
            ax.set_aspect('equal')
        return ax


class LineSegment3D(LineSegment):
    """
    Define a line segment limited by two points.

    """

    def __init__(self, start: volmdlr.Point3D, end: volmdlr.Point3D, line: volmdlr_curves.Line3D = None,
                 name: str = ''):
        if start.is_close(end):
            raise NotImplementedError('Start and end of Linesegment3D are equal')
        self.line = line
        if not line:
            self.line = volmdlr_curves.Line3D(start, end)
        LineSegment.__init__(self, start=start, end=end, line=self.line, name=name)
        self._bbox = None

    @property
    def bounding_box(self):
        """Gets bounding box for Line Segment 3D. """
        if not self._bbox:
            self._bbox = self._bounding_box()
        return self._bbox

    @bounding_box.setter
    def bounding_box(self, new_bounding_box):
        """Sets new value to Line Segment's Bounding box."""
        self._bbox = new_bounding_box

    def __hash__(self):
        return hash((self.__class__.__name__, self.start, self.end))

    def __eq__(self, other_linesegment3d):
        if other_linesegment3d.__class__ != self.__class__:
            return False
        return (self.start == other_linesegment3d.start
                and self.end == other_linesegment3d.end)

    def _bounding_box(self):
        """
        Calculates the bounding box for a line segment 3D.

        :return: Bounding box for line segment 3d.
        """

        xmin = min(self.start.x, self.end.x)
        xmax = max(self.start.x, self.end.x)
        ymin = min(self.start.y, self.end.y)
        ymax = max(self.start.y, self.end.y)
        zmin = min(self.start.z, self.end.z)
        zmax = max(self.start.z, self.end.z)

        return volmdlr.core.BoundingBox(xmin, xmax, ymin, ymax, zmin, zmax)

    def to_dict(self, *args, **kwargs):
        """Stores all Line Segment 3D in a dict object."""
        return {'object_class': 'volmdlr.edges.LineSegment3D',
                'name': self.name,
                'start': self.start.to_dict(),
                'end': self.end.to_dict()
                }

    def normal_vector(self, abscissa=0.):
<<<<<<< HEAD
        """Calculates the Line segment's normal vector."""
=======
        """
        Returns the normal vector to the curve at the specified abscissa.
        """
>>>>>>> 8f285eb6
        direction_vector = self.direction_vector()
        return direction_vector.deterministic_normal_vector()

    def unit_normal_vector(self, abscissa=0.):
        """Calculates the Line segment's unit normal vector."""
        return self.normal_vector().unit_vector()

    def point_distance(self, point):
        """Returns the minimal distance to a point."""
        distance, point = volmdlr.LineSegment3DPointDistance(
            [(self.start.x, self.start.y, self.start.z),
             (self.end.x, self.end.y, self.end.z)],
            (point.x, point.y, point.z))
        return distance

    def plane_projection2d(self, center, x, y):
        """
        Calculates the projection of a line segment 3d on to a plane.

        :param center: plane center.
        :param x: plane u direction.
        :param y: plane v direction.
        :return: line segment 3d.
        """
        start, end = self.start.plane_projection2d(center, x, y), self.end.plane_projection2d(center, x, y)
        if not start.is_close(end):
            return LineSegment2D(start, end)
        return None

    def line_intersections(self, line):
        """
        Gets the intersection between a line segment 3d and line3D.

        :param line: other line.
        :return: a list with the intersection points.
        """
        line_self = self.line
        if line_self.skew_to(line):
            return []
        intersection = line_self.intersection(line)
        if intersection and self.point_belongs(intersection):
            return [intersection]
        return []

    def linesegment_intersections(self, linesegment):
        """
        Gets the intersection between a line segment 3d and another line segment 3D.

        :param linesegment: other line segment.
        :return: a list with the intersection points.
        """
        intersection = self.line.intersection(linesegment.line)
        if intersection and self.point_belongs(intersection) and linesegment.point_belongs(intersection):
            return [intersection]
        return []

    def rotation(self, center: volmdlr.Point3D,
                 axis: volmdlr.Vector3D, angle: float):
        """
        LineSegment3D rotation.

        :param center: rotation center
        :param axis: rotation axis
        :param angle: angle rotation
        :return: a new rotated LineSegment3D
        """
        start = self.start.rotation(center, axis, angle)
        end = self.end.rotation(center, axis, angle)
        return LineSegment3D(start, end)

    def __contains__(self, point):

        point1, point2 = self.start, self.end
        axis = point2 - point1
        test = point.rotation(point1, axis, math.pi)
        if test.is_close(point):
            return True

        return False

    def translation(self, offset: volmdlr.Vector3D):
        """
        LineSegment3D translation.

        :param offset: translation vector
        :return: A new translated LineSegment3D
        """
        return LineSegment3D(
            self.start.translation(offset), self.end.translation(offset))

    def frame_mapping(self, frame: volmdlr.Frame3D, side: str):
        """
        Changes LineSegment3D frame_mapping and return a new LineSegment3D.

        side = 'old' or 'new'
        """
        if side == 'old':
            return LineSegment3D(
                *[frame.local_to_global_coordinates(point) for point in [self.start, self.end]])
        if side == 'new':
            return LineSegment3D(
                *[frame.global_to_local_coordinates(point) for point in [self.start, self.end]])
        raise ValueError('Please Enter a valid side: old or new')

    def copy(self, *args, **kwargs):
        """Returns a copy of the line segment."""
        return LineSegment3D(self.start.copy(), self.end.copy())

    def plot(self, ax=None, edge_style: EdgeStyle = EdgeStyle()):
<<<<<<< HEAD
        """Plots the Line segment 3d using matplotlib."""
=======
        """Plot."""
>>>>>>> 8f285eb6
        if ax is None:
            fig = plt.figure()
            ax = fig.add_subplot(111, projection='3d')

        points = [self.start, self.end]
        x = [point.x for point in points]
        y = [point.y for point in points]
        z = [point.z for point in points]
        if edge_style.edge_ends:
            ax.plot(x, y, z, color=edge_style.color, alpha=edge_style.alpha, marker='o')
        else:
            ax.plot(x, y, z, color=edge_style.color, alpha=edge_style.alpha)
        if edge_style.edge_direction:
            x, y, z = self.point_at_abscissa(0.5 * self.length())
            u, v, w = 0.05 * self.direction_vector()
            ax.quiver(x, y, z, u, v, w, length=self.length() / 100,
                      arrow_length_ratio=5, normalize=True,
                      pivot='tip', color=edge_style.color)
        return ax

    def plot2d(self, x_3d, y_3d, ax=None, color='k', width=None):
<<<<<<< HEAD
        """Creates a 2d plot of the Line segment 3d using matplotlib."""
=======
        """2D Plot."""
>>>>>>> 8f285eb6
        if ax is None:
            fig = plt.figure()
            ax = fig.add_subplot(111, projection='3d')

        edge2d = self.plane_projection2d(volmdlr.O3D, x_3d, y_3d)
        edge2d.plot(ax=ax, edge_style=EdgeStyle(color=color, width=width))
        return ax

    def plot_data(self, x_3d, y_3d, edge_style = plot_data.EdgeStyle(color_stroke=plot_data.colors.BLACK,
                                                                     line_width=1, dashline=None)):
        """Plot a Line Segment 3D object using dessia's plot_data library."""
        edge2d = self.plane_projection2d(volmdlr.O3D, x_3d, y_3d)
        return edge2d.plot_data(edge_style)

    def to_2d(self, plane_origin, x, y):
        """
        Transforms a LineSegment3D into an LineSegment2D, given a plane origin and an u and v plane vector.

        :param plane_origin: plane origin.
        :param x: plane u vector.
        :param y: plane v vector.
        :return: LineSegment2D.
        """
        p2d = [point.to_2d(plane_origin, x, y) for point in (self.start, self.end)]
        if p2d[0].is_close(p2d[1]):
            return None
        return LineSegment2D(*p2d, name=self.name)

    def to_bspline_curve(self, resolution=10):
        """
        Convert a LineSegment3D to a BSplineCurve3D.
        """
        degree = 1
        points = [self.point_at_abscissa(abscissa / self.length())
                  for abscissa in range(resolution + 1)]
        bspline_curve = BSplineCurve3D.from_points_interpolation(points, degree)
        return bspline_curve

    def get_reverse(self):
        """
        Gets the reverse of the Line Segment.
        """
        return LineSegment3D(self.end.copy(), self.start.copy())

    def minimum_distance_points(self, other_line):
        """
        Returns the points on this line and the other line that are the closest of lines.
        """
        u = self.end - self.start
        v = other_line.end - other_line.start
        w = self.start - other_line.start
        u_dot_u = u.dot(u)
        u_dot_v = u.dot(v)
        v_dot_v = v.dot(v)
        u_dot_w = u.dot(w)
        v_dot_w = v.dot(w)
        if (u_dot_u * v_dot_v - u_dot_v ** 2) != 0:
            s_param = (u_dot_v * v_dot_w - v_dot_v * u_dot_w) / (u_dot_u * v_dot_v - u_dot_v ** 2)
            t_param = (u_dot_u * v_dot_w - u_dot_v * u_dot_w) / (u_dot_u * v_dot_v - u_dot_v ** 2)
            point1 = self.start + s_param * u
            point2 = other_line.start + t_param * v
            return point1, point2
        return self.start, other_line.start

    def matrix_distance(self, other_line):
        """
        Gets the points corresponding to the distance between to lines using matrix distance.

        :param other_line: Other line.
        :return: Two points corresponding to the distance between to lines.
        """
        return volmdlr.core_compiled.LineSegment3DDistance([self.start, self.end], [other_line.start, other_line.end])

    def parallel_distance(self, other_linesegment):
        """Calculates the parallel distance between two Line Segments 3D."""
        pt_a, pt_b, pt_c = self.start, self.end, other_linesegment.start
        vector = volmdlr.Vector3D((pt_a - pt_b).vector)
        vector.normalize()
        plane1 = volmdlr.surfaces.Plane3D.from_3_points(pt_a, pt_b, pt_c)
        v = vector.cross(plane1.frame.w)  # distance vector
        # pt_a = k*u + c*v + pt_c
        res = (pt_a - pt_c).vector
        x, y, z = res[0], res[1], res[2]
        u1, u2, u3 = vector.x, vector.y, vector.z
        v1, v2, v3 = v.x, v.y, v.z

        if (u1 * v2 - v1 * u2) != 0 and u1 != 0:
            c = (y * u1 - x * u2) / (u1 * v2 - v1 * u2)
            k = (x - c * v1) / u1
            if math.isclose(k * u3 + c * v3, z, abs_tol=1e-7):
                return k
        elif (u1 * v3 - v1 * u3) != 0 and u1 != 0:
            c = (z * u1 - x * u3) / (u1 * v3 - v1 * u3)
            k = (x - c * v1) / u1
            if math.isclose(k * u2 + c * v2, y, abs_tol=1e-7):
                return k
        elif (v1 * u2 - v2 * u1) != 0 and u2 != 0:
            c = (u2 * x - y * u1) / (v1 * u2 - v2 * u1)
            k = (y - c * v2) / u2
            if math.isclose(k * u3 + c * v3, z, abs_tol=1e-7):
                return k
        elif (v3 * u2 - v2 * u3) != 0 and u2 != 0:
            c = (u2 * z - y * u3) / (v3 * u2 - v2 * u3)
            k = (y - c * v2) / u2
            if math.isclose(k * u1 + c * v1, x, abs_tol=1e-7):
                return k
        elif (u1 * v3 - v1 * u3) != 0 and u3 != 0:
            c = (z * u1 - x * u3) / (u1 * v3 - v1 * u3)
            k = (z - c * v3) / u3
            if math.isclose(k * u2 + c * v2, y, abs_tol=1e-7):
                return k
        elif (u2 * v3 - v2 * u3) != 0 and u3 != 0:
            c = (z * u2 - y * u3) / (u2 * v3 - v2 * u3)
            k = (z - c * v3) / u3
            if math.isclose(k * u1 + c * v1, x, abs_tol=1e-7):
                return k
        raise NotImplementedError

    def distance_linesegment(self, linesegment, return_points=False):
        """
        Calculates the minimum distance between two line segments in 3d.

        :param linesegment: other line segment.
        :param return_points: boolean weather to return the minimum distance corresponding points or not.
        :return: minimum distance / minimal distance with corresponding points.
        """
        p1, p2 = self.matrix_distance(linesegment)
        if return_points:
            return p1.point_distance(p2), p1, p2
        return p1.point_distance(p2)

    def distance_arc(self, arc3d, return_points=False):
        """
        Calculates the minimum distance between a line segment and an arc in 3d.

        :param arc3d: other line segment.
        :param return_points: boolean weather to return the minimum distance corresponding points or not.
        :return: minimum distance / minimal distance with corresponding points.
        """
        return arc3d.distance_linesegment(self, return_points)

    def extrusion(self, extrusion_vector):
        """
        Extrusion of a Line Segment 3D, in a specific extrusion direction.

        :param extrusion_vector: the extrusion vector used.
        :return: An extruded Plane Face 3D.
        """
        u = self.unit_direction_vector()
        v = extrusion_vector.copy()
        v.normalize()
        w = u.cross(v)
        length_1 = self.length()
        length_2 = extrusion_vector.norm()
        plane = volmdlr.surfaces.Plane3D(volmdlr.Frame3D(self.start, u, v, w))
        return [volmdlr.faces.PlaneFace3D.from_surface_rectangular_cut(plane, 0, length_1, 0, length_2)]

    def _conical_revolution(self, params):
        """Creates a conical revolution of a Line Segment 3D."""
        axis, u, p1_proj, dist1, dist2, angle = params
        v = axis.cross(u)
        direction_vector = self.direction_vector()
        direction_vector.normalize()

        semi_angle = math.atan2(direction_vector.dot(u), direction_vector.dot(axis))
        cone_origin = p1_proj - dist1 / math.tan(semi_angle) * axis
        if semi_angle > 0.5 * math.pi:
            semi_angle = math.pi - semi_angle

            cone_frame = volmdlr.Frame3D(cone_origin, u, -v, -axis)
            angle2 = - angle
        else:
            angle2 = angle
            cone_frame = volmdlr.Frame3D(cone_origin, u, v, axis)

        surface = volmdlr.surfaces.ConicalSurface3D(cone_frame, semi_angle)
        return [volmdlr.faces.ConicalFace3D.from_surface_rectangular_cut(
            surface, 0, angle2, z1=dist1 / math.tan(semi_angle), z2=dist2 / math.tan(semi_angle))]

    def _cylindrical_revolution(self, params):
        """Creates a cylindrical revolution of a Line Segment 3D."""
        axis, u, p1_proj, dist1, _, angle = params
        v = axis.cross(u)
        surface = volmdlr.surfaces.CylindricalSurface3D(volmdlr.Frame3D(p1_proj, u, v, axis), dist1)
        return [volmdlr.faces.CylindricalFace3D.from_surface_rectangular_cut(
            surface, 0, angle, 0, (self.end - self.start).dot(axis))]

    def revolution(self, axis_point, axis, angle):
        """
        Returns the face generated by the revolution of the line segments.
        """
        axis_line3d = volmdlr_curves.Line3D(axis_point, axis_point + axis)
        if axis_line3d.point_belongs(self.start) and axis_line3d.point_belongs(
                self.end):
            return []

        p1_proj, _ = axis_line3d.point_projection(self.start)
        p2_proj, _ = axis_line3d.point_projection(self.end)
        distance_1 = self.start.point_distance(p1_proj)
        distance_2 = self.end.point_distance(p2_proj)
        if not math.isclose(distance_1, 0., abs_tol=1e-9):
            u = self.start - p1_proj  # Unit vector from p1_proj to p1
            u.normalize()
        elif not math.isclose(distance_2, 0., abs_tol=1e-9):
            u = self.end - p2_proj  # Unit vector from p1_proj to p1
            u.normalize()
        else:
            return []
        if u.is_colinear_to(self.direction_vector()):
            # Planar face
            v = axis.cross(u)
            surface = volmdlr.surfaces.Plane3D(
                volmdlr.Frame3D(p1_proj, u, v, axis))
            smaller_r, bigger_r = sorted([distance_1, distance_2])
            if angle == volmdlr.TWO_PI:
                # Only 2 circles as contours
                bigger_circle = volmdlr_curves.Circle2D(volmdlr.O2D, bigger_r)
                outer_contour2d = volmdlr.wires.Contour2D(
                    bigger_circle.split_at_abscissa(bigger_circle.length() * 0.5))
                if not math.isclose(smaller_r, 0, abs_tol=1e-9):
                    smaller_circle = volmdlr_curves.Circle2D(volmdlr.O2D, smaller_r)
                    inner_contours2d = [volmdlr.wires.Contour2D(
                        smaller_circle.split_at_abscissa(smaller_circle.length() * 0.5))]
                else:
                    inner_contours2d = []
            else:
                inner_contours2d = []
                if math.isclose(smaller_r, 0, abs_tol=1e-9):
                    # One arc and 2 lines (pizza slice)
                    arc2_e = volmdlr.Point2D(bigger_r, 0)
                    arc2_i = arc2_e.rotation(center=volmdlr.O2D,
                                             angle=0.5 * angle)
                    arc2_s = arc2_e.rotation(center=volmdlr.O2D, angle=angle)
                    arc2 = Arc2D.from_3_points(arc2_s, arc2_i, arc2_e)
                    line1 = LineSegment2D(arc2_e, volmdlr.O2D)
                    line2 = LineSegment2D(volmdlr.O2D, arc2_s)
                    outer_contour2d = volmdlr.wires.Contour2D([arc2, line1, line2])

                else:
                    # Two arcs and lines
                    arc1_s = volmdlr.Point2D(bigger_r, 0)
                    arc1_i = arc1_s.rotation(center=volmdlr.O2D,
                                             angle=0.5 * angle)
                    arc1_e = arc1_s.rotation(center=volmdlr.O2D, angle=angle)
                    arc1 = Arc2D.from_3_points(arc1_s, arc1_i, arc1_e)

                    arc2_e = volmdlr.Point2D(smaller_r, 0)
                    arc2_i = arc2_e.rotation(center=volmdlr.O2D,
                                             angle=0.5 * angle)
                    arc2_s = arc2_e.rotation(center=volmdlr.O2D, angle=angle)
                    arc2 = Arc2D.from_3_points(arc2_s, arc2_i, arc2_e)

                    line1 = LineSegment2D(arc1_e, arc2_s)
                    line2 = LineSegment2D(arc2_e, arc1_s)

                    outer_contour2d = volmdlr.wires.Contour2D([arc1, line1,
                                                               arc2, line2])

            return [volmdlr.faces.PlaneFace3D(surface,
                                              volmdlr.surfaces.Surface2D(
                                                  outer_contour2d,
                                                  inner_contours2d))]

        if not math.isclose(distance_1, distance_2, abs_tol=1e-9):
            # Conical
            return self._conical_revolution([axis, u, p1_proj, distance_1, distance_2, angle])

        # Cylindrical face
        return self._cylindrical_revolution([axis, u, p1_proj, distance_1, distance_2, angle])

    def trim(self, point1: volmdlr.Point3D, point2: volmdlr.Point3D):
        """Trims a Line Segment at two given points."""
        if not self.point_belongs(point1) or not self.point_belongs(point2):
            raise ValueError('Point not on curve')

        return LineSegment3D(point1, point2)

    def sweep(self, *args):
        """
        Line Segment 3D is used as path for sweeping given section through it.

        :return:
        """
        section_contour2d, section_contour3d = args
        if section_contour3d is None:
            start_tangent = self.unit_direction_vector(0.)
            normal = self.unit_normal_vector(0.)
            if normal is None:
                normal = start_tangent.deterministic_unit_normal_vector()
            tangent_normal_orthonormal = start_tangent.cross(normal)
            section_contour3d = section_contour2d.to_3d(self.start, normal, tangent_normal_orthonormal)
        new_faces = []
        for contour_primitive in section_contour3d.primitives:
            new_faces.extend(contour_primitive.extrusion(self.length()
                                                         * self.unit_direction_vector()))
        return new_faces


class BSplineCurve3D(BSplineCurve):
    """
    A class for 3-dimensional B-spline curves.

    The following rule must be respected : `number of knots = number of control points + degree + 1`

    :param degree: The degree of the 3-dimensional B-spline curve
    :type degree: int
    :param control_points: A list of 3-dimensional points
    :type control_points: List[:class:`volmdlr.Point3D`]
    :param knot_multiplicities: The vector of multiplicities for each knot
    :type knot_multiplicities: List[int]
    :param knots: The knot vector composed of values between 0 and 1
    :type knots: List[float]
    :param weights: The weight vector applied to the knot vector. Default
        value is None
    :type weights: List[float], optional
    :param periodic: If `True` the B-spline curve is periodic. Default value
        is False
    :type periodic: bool, optional
    :param name: The name of the B-spline curve. Default value is ''
    :type name: str, optional
    """

    def __init__(self,
                 degree: int,
                 control_points: List[volmdlr.Point3D],
                 knot_multiplicities: List[int],
                 knots: List[float],
                 weights: List[float] = None,
                 name: str = ''):

        BSplineCurve.__init__(self, degree,
                              control_points,
                              knot_multiplicities,
                              knots,
                              weights,
                              name)

        self._bbox = None

    @property
    def bounding_box(self):
        if not self._bbox:
            self._bbox = self._bounding_box()
        return self._bbox

    @bounding_box.setter
    def bounding_box(self, new_bounding_box):
        self._bbox = new_bounding_box

    def _bounding_box(self):
        """Creates a bounding box from the bspline points."""
        return volmdlr.core.BoundingBox.from_points(self.discretization_points())

    def look_up_table(self, resolution: int = 20, start_parameter: float = 0,
                      end_parameter: float = 1):
        """
        Creates a table of equivalence between parameter t (evaluation of BSplineCurve) and the cumulative distance.

        :param resolution: The precision of the table. Auto-adjusted by the
            algorithm. Default value set to 20
        :type resolution: int, optional
        :param start_parameter: First parameter evaluated in the table.
            Default value set to 0
        :type start_parameter: float, optional
        :param end_parameter: Last parameter evaluated in the table.
            Default value set to 1
        :type start_parameter: float, optional
        :return: Yields a list of tuples containing the parameter and the
            cumulated distance along the BSplineCruve3D from the evaluation of
            start_parameter
        :rtype: Tuple[float, float]
        """
        resolution = max(10, min(resolution, int(self.length() / 1e-4)))
        delta_param = 1 / resolution * (end_parameter - start_parameter)
        distance = 0
        for i in range(resolution + 1):
            if i == 0:
                yield start_parameter, 0
            else:
                param1 = start_parameter + (i - 1) * delta_param
                param2 = start_parameter + i * delta_param
                point1 = self.evaluate_single(param1)
                point2 = self.evaluate_single(param2)
                distance += point1.point_distance(point2)
                yield param2, distance

    def normal(self, position: float = 0.0):
        der = self.derivatives(position, 1)
        point1 = self.evaluate_single(0.0)
        points = [point1]
        count = 1
        u = 0.1
        while count < 3 and u <= 0.9:
            point = self.evaluate_single(u)
            if not volmdlr.core.point_in_list(point, points):
                points.append(point)
                count += 1
            u += 0.1
        if count < 3:
            raise NotImplementedError("BSplineCurve3D is a line segment")
        vec1 = points[1] - point1
        vec2 = points[2] - point1
        plane_normal = vec1.cross(vec2)
        normal = plane_normal.cross(der[1])
        return normal.unit_vector()

    def get_direction_vector(self, abscissa=0.0):
        """
        Calculates direction vector at given abscissa value (value between o and bspline length).

        """
        length = self.length()
        if abscissa >= length:
            abscissa2 = length
            abscissa = abscissa2 - 0.001 * length

        else:
            abscissa2 = min(abscissa + 0.001 * length, length)

        tangent = self.point_at_abscissa(abscissa2) - self.point_at_abscissa(
            abscissa)
        return tangent

    def direction_vector(self, abscissa=0.):
        """
        Gets direction vector at given abscissa value (value between o and bspline length).

        """
        if not self._direction_vector_memo:
            self._direction_vector_memo = {}
        if abscissa not in self._direction_vector_memo:
            self._direction_vector_memo[abscissa] = self.get_direction_vector(abscissa)
        return self._direction_vector_memo[abscissa]

    def point3d_to_parameter(self, point: volmdlr.Point3D):
        """
        Search for the value of the normalized evaluation parameter t (between 0 and 1).

        :return: the given point when the BSplineCurve3D is evaluated at the t value.
        """
        return self.abscissa(point) / self.length()

    @classmethod
    def from_step(cls, arguments, object_dict, **kwargs):
        """
        Converts a step primitive to a BSplineCurve3D.

        :param arguments: The arguments of the step primitive.
        :type arguments: list
        :param object_dict: The dictionary containing all the step primitives
            that have already been instantiated
        :type object_dict: dict
        :return: The corresponding BSplineCurve3D.
        :rtype: :class:`volmdlr.edges.BSplineCurve3D`
        """
        name = arguments[0][1:-1]
        degree = int(arguments[1])
        points = [object_dict[int(i[1:])] for i in arguments[2]]
        lines = [LineSegment3D(pt1, pt2) for pt1, pt2 in zip(points[:-1], points[1:]) if not pt1.is_close(pt2)]
        if lines and not points[0].is_close(points[-1]):
            # quick fix. Real problem: Tolerance too low (1e-6 m = 0.001mm)
            dir_vector = lines[0].unit_direction_vector()
            if all(line.unit_direction_vector() == dir_vector for line in lines):
                return LineSegment3D(points[0], points[-1])

        knot_multiplicities = [int(i) for i in arguments[6][1:-1].split(",")]
        knots = [float(i) for i in arguments[7][1:-1].split(",")]
        knot_vector = []
        for i, knot in enumerate(knots):
            knot_vector.extend([knot] * knot_multiplicities[i])

        if 9 in range(len(arguments)):
            weight_data = [float(i) for i in arguments[9][1:-1].split(",")]
        else:
            weight_data = None

        return cls(degree, points, knot_multiplicities, knots, weight_data, name)

    def to_step(self, current_id, surface_id=None, curve2d=None):
        """Exports to STEP format."""
        points_ids = []
        content = ''
        point_id = current_id
        for point in self.control_points:
            point_content, point_id = point.to_step(point_id,
                                                    vertex=False)
            content += point_content
            points_ids.append(point_id)
            point_id += 1

        curve_id = point_id
        content += f"#{curve_id} = B_SPLINE_CURVE_WITH_KNOTS('{self.name}',{self.degree}," \
                   f"({volmdlr.core.step_ids_to_str(points_ids)})," \
                   f".UNSPECIFIED.,.F.,.F.,{tuple(self.knot_multiplicities)},{tuple(self.knots)}," \
                   f".UNSPECIFIED.);\n"

        if surface_id and curve2d:
            content += f"#{curve_id + 1} = SURFACE_CURVE('',#{curve_id},(#{curve_id + 2}),.PCURVE_S1.);\n"
            content += f"#{curve_id + 2} = PCURVE('',#{surface_id},#{curve_id + 3});\n"

            # 2D parametric curve
            curve2d_content, curve2d_id = curve2d.to_step(curve_id + 3)  # 5

            # content += f"#{curve_id + 3} = DEFINITIONAL_REPRESENTATION('',(#{curve2d_id - 1}),#{curve_id + 4});\n"
            # content += f"#{curve_id + 4} = ( GEOMETRIC_REPRESENTATION_CONTEXT(2)" \
            #            f"PARAMETRIC_REPRESENTATION_CONTEXT() REPRESENTATION_CONTEXT('2D SPACE','') );\n"

            content += curve2d_content
            current_id = curve2d_id
        else:
            current_id = curve_id + 1

        start_content, start_id = self.start.to_step(current_id, vertex=True)
        current_id = start_id + 1
        end_content, end_id = self.end.to_step(current_id + 1, vertex=True)
        content += start_content + end_content
        current_id = end_id + 1
        if surface_id:
            content += f"#{current_id} = EDGE_CURVE('{self.name}',#{start_id},#{end_id},#{curve_id},.T.);\n"
        else:
            content += f"#{current_id} = EDGE_CURVE('{self.name}',#{start_id},#{end_id},#{curve_id},.T.);\n"
        return content, current_id

    def rotation(self, center: volmdlr.Point3D, axis: volmdlr.Vector3D, angle: float):
        """
        BSplineCurve3D rotation.

        :param center: rotation center
        :param axis: rotation axis
        :param angle: angle rotation
        :return: a new rotated BSplineCurve3D
        """
        new_control_points = [point.rotation(center, axis, angle) for point in
                              self.control_points]
        new_bsplinecurve3d = BSplineCurve3D(self.degree, new_control_points,
                                            self.knot_multiplicities,
                                            self.knots, self.weights, self.name)
        return new_bsplinecurve3d

    def trim(self, point1: volmdlr.Point3D, point2: volmdlr.Point3D, same_sense: bool = True):
        """
        Trims a bspline curve between two points.

        :param point1: point 1 used to trim.
        :param point2: point2 used to trim.
        :same_sense: Used for periodical curves only. Indicates whether the curve direction agrees with (True)
            or is in the opposite direction (False) to the edge direction. By default, it's assumed True
        :return: New BSpline curve between these two points.
        """
        if self.periodic and not point1.is_close(point2):
            return self.trim_with_interpolation(point1, point2, same_sense)
        bsplinecurve = self
        if not same_sense:
            bsplinecurve = self.reverse()
        if (point1.is_close(bsplinecurve.start) and point2.is_close(bsplinecurve.end)) \
                or (point1.is_close(bsplinecurve.end) and point2.is_close(bsplinecurve.start)):
            return bsplinecurve

        if point1.is_close(bsplinecurve.start) and not point2.is_close(bsplinecurve.end):
            return bsplinecurve.cut_after(bsplinecurve.point3d_to_parameter(point2))

        if point2.is_close(bsplinecurve.start) and not point1.is_close(bsplinecurve.end):
            return bsplinecurve.cut_after(bsplinecurve.point3d_to_parameter(point1))

        if not point1.is_close(bsplinecurve.start) and point2.is_close(bsplinecurve.end):
            return bsplinecurve.cut_before(bsplinecurve.point3d_to_parameter(point1))

        if not point2.is_close(bsplinecurve.start) and point1.is_close(bsplinecurve.end):
            return bsplinecurve.cut_before(bsplinecurve.point3d_to_parameter(point2))

        parameter1 = bsplinecurve.point3d_to_parameter(point1)
        parameter2 = bsplinecurve.point3d_to_parameter(point2)
        if parameter1 is None or parameter2 is None:
            raise ValueError('Point not on BSplineCurve for trim method')

        if parameter1 > parameter2:
            parameter1, parameter2 = parameter2, parameter1
            point1, point2 = point2, point1

        bspline_curve = bsplinecurve.cut_before(parameter1)
        new_param2 = bspline_curve.point3d_to_parameter(point2)
        trimmed_bspline_cruve = bspline_curve.cut_after(new_param2)
        return trimmed_bspline_cruve

    def trim_with_interpolation(self, point1: volmdlr.Point3D, point2: volmdlr.Point3D, same_sense: bool = True):
        """
        Creates a new BSplineCurve3D between point1 and point2 using interpolation method.
        """
        bspline_curve = self
        if not same_sense:
            bspline_curve = self.reverse()
        n = len(bspline_curve.control_points)
        local_discretization = bspline_curve.local_discretization(point1, point2, n)
        return bspline_curve.__class__.from_points_interpolation(local_discretization, bspline_curve.degree)

    def trim_between_evaluations(self, parameter1: float, parameter2: float):
        """
        Trims the Bspline between two abscissa evaluation parameters.

        :param parameter1: evaluation parameter 1, bigger than 0 and smaller than its length.
        :param parameter2: evaluation parameter 2, bigger than 0 and smaller than its length.
        """
        warnings.warn('Use BSplineCurve3D.trim instead of trim_between_evaluation')
        parameter1, parameter2 = min([parameter1, parameter2]), \
            max([parameter1, parameter2])

        if math.isclose(parameter1, 0, abs_tol=1e-7) \
                and math.isclose(parameter2, 1, abs_tol=1e-7):
            return self
        if math.isclose(parameter1, 0, abs_tol=1e-7):
            return self.cut_after(parameter2)
        if math.isclose(parameter2, 1, abs_tol=1e-7):
            return self.cut_before(parameter1)

        # Cut before
        bspline_curve = self.insert_knot(parameter1, num=self.degree)
        if bspline_curve.weights is not None:
            raise NotImplementedError

        # Cut after
        bspline_curve = bspline_curve.insert_knot(parameter2, num=self.degree)
        if bspline_curve.weights is not None:
            raise NotImplementedError

        new_ctrlpts = bspline_curve.control_points[bspline_curve.degree:
                                                   -bspline_curve.degree]
        new_multiplicities = bspline_curve.knot_multiplicities[1:-1]
        # new_multiplicities = bspline_curve.knot_multiplicities[2:-5]
        new_multiplicities[-1] += 1
        new_multiplicities[0] += 1
        new_knots = bspline_curve.knots[1:-1]
        # new_knots = bspline_curve.knots[2:-5]
        new_knots = nurbs_helpers.standardize_knot_vector(new_knots)

        return BSplineCurve3D(degree=bspline_curve.degree,
                              control_points=new_ctrlpts,
                              knot_multiplicities=new_multiplicities,
                              knots=new_knots,
                              weights=None,
                              name=bspline_curve.name)

    def cut_before(self, parameter: float):
        """
        Returns the right side of the split curve at a given parameter.

        :param parameter: parameter value that specifies where to split the curve.
        :type parameter: float
        """
        # Is a value of parameter below 4e-3 a real need for precision ?
        if math.isclose(parameter, 0, abs_tol=4e-3):
            return self
        if math.isclose(parameter, 1, abs_tol=4e-3):
            return self.reverse()
        #     raise ValueError('Nothing will be left from the BSplineCurve3D')

        curves = volmdlr.nurbs.operations.split_curve(self, round(parameter, 7))
        return curves[1]

    def cut_after(self, parameter: float):
        """
        Returns the left side of the split curve at a given parameter.

        :param parameter: parameter value that specifies where to split the curve.
        :type parameter: float
        """
        # Is a value of parameter below 4e-3 a real need for precision ?
        if math.isclose(parameter, 0, abs_tol=1e-6):
            #     # raise ValueError('Nothing will be left from the BSplineCurve3D')
            #     curves = operations.split_curve(operations.refine_knotvector(self.curve, [4]), parameter)
            #     return self.from_geomdl_curve(curves[0])
            return self.reverse()
        if math.isclose(parameter, 1, abs_tol=4e-3):
            return self
        curves = volmdlr.nurbs.operations.split_curve(self, round(parameter, 7))
        return curves[0]

    def insert_knot(self, knot: float, num: int = 1):
        """
        Returns a new BSplineCurve3D.

        """
        return volmdlr.nurbs.operations.insert_knot_curve(self, [knot], num=[num])

    # Copy paste du LineSegment3D
    def plot(self, ax=None, edge_style: EdgeStyle = EdgeStyle()):
        if ax is None:
            fig = plt.figure()
            ax = fig.add_subplot(111, projection='3d')

        x = [point.x for point in self.points]
        y = [point.y for point in self.points]
        z = [point.z for point in self.points]
        ax.plot(x, y, z, color=edge_style.color, alpha=edge_style.alpha)
        if edge_style.edge_ends:
            ax.plot(x, y, z, 'o', color=edge_style.color, alpha=edge_style.alpha)
        return ax

    def to_2d(self, plane_origin, x, y):
        """
        Transforms a BSplineCurve3D into an BSplineCurve2D, given a plane origin and an u and v plane vector.

        :param plane_origin: plane origin.
        :param x: plane u vector.
        :param y: plane v vector.
        :return: BSplineCurve2D.
        """
        control_points2d = [point.to_2d(plane_origin, x, y) for point in
                            self.control_points]
        return BSplineCurve2D(self.degree, control_points2d,
                              self.knot_multiplicities, self.knots,
                              self.weights, self.name)

    def curvature(self, u: float, point_in_curve: bool = False):
        """
        Returns the curvature of a curve and the point where it is located.
        """
        ders = self.derivatives(u, 3)  # 3 first derivative
        c1, c2 = ders[1], ders[2]
        denom = c1.cross(c2)
        if c1.is_close(volmdlr.O3D) or c2.is_close(volmdlr.O3D) or denom.norm() == 0.0:
            if point_in_curve:
                return 0., volmdlr.Point3D(*ders[0])
            return 0.
        r_c = ((c1.norm()) ** 3) / denom.norm()
        point = volmdlr.Point3D(*ders[0])
        if point_in_curve:
            return 1 / r_c, point
        return 1 / r_c

    def global_maximum_curvature(self, nb_eval: int = 21, point_in_curve: bool = False):
        """
        Returns the global maximum curvature of a curve and the point where it is located.
        """
        check = [i / (nb_eval - 1) for i in range(nb_eval)]
        curvatures = []
        for u in check:
            curvatures.append(self.curvature(u, point_in_curve))
        return curvatures

    def maximum_curvature(self, point_in_curve: bool = False):
        """
        Returns the maximum curvature of a curve and the point where it is located.
        """
        if point_in_curve:
            maximum_curvarture, point = max(self.global_maximum_curvature(nb_eval=21, point_in_curve=point_in_curve))
            return maximum_curvarture, point
        maximum_curvarture = max(self.global_maximum_curvature(nb_eval=21, point_in_curve=point_in_curve))
        return maximum_curvarture

    def minimum_radius(self, point_in_curve=False):
        """
        Returns the minimum curvature radius of a curve and the point where it is located.
        """
        if point_in_curve:
            maximum_curvarture, point = self.maximum_curvature(point_in_curve)
            return 1 / maximum_curvarture, point
        maximum_curvarture = self.maximum_curvature(point_in_curve)
        return 1 / maximum_curvarture

    # def global_minimum_curvature(self, nb_eval: int = 21):
    #     check = [i / (nb_eval - 1) for i in range(nb_eval)]
    #     radius = []
    #     for u in check:
    #         radius.append(self.minimum_curvature(u))
    #     return radius

    def triangulation(self):
        """Triangulation method for a BSplineCurve3D."""
        return None

    def linesegment_intersections(self, linesegment3d: LineSegment3D):
        """
        Calculates intersections between a BSplineCurve3D and a LineSegment3D.

        :param linesegment3d: linesegment to verify intersections.
        :return: list with the intersections points.
        """
        if not self.bounding_box.bbox_intersection(linesegment3d.bounding_box):
            return []
        intersections_points = self.get_linesegment_intersections(linesegment3d)
        return intersections_points

    def is_shared_section_possible(self, other_bspline2, tol):
        """
        Verifies if it there is any possibility of the two bsplines share a section.

        :param other_bspline2: other bspline.
        :param tol: tolerance used.
        :return: True or False.
        """
        if self.bounding_box.distance_to_bbox(other_bspline2.bounding_box) > tol:
            return False
        return True

    def sweep(self, *args):
        """
        Bspline 3D is used as path for sweeping given section through it.

        :return:
        """
        new_faces = []
        tangents = []
        section_contour2d, _ = args
        for k, _ in enumerate(self.points):
            position = k / (len(self.points) - 1)
            tangents.append(self.unit_direction_vector(position * self.length()))

        contours = []
        for point, tan in zip(self.points, tangents):
            normal = tan.deterministic_unit_normal_vector()
            v_vector = tan.cross(normal)
            section_contour3d = section_contour2d.to_3d(point, normal, v_vector)
            contours.append(section_contour3d)

        polys = [volmdlr.wires.ClosedPolygon3D(c.discretization_points(number_points=36)) for c in contours]

        size_v, size_u = len(polys[0].points) + 1, len(polys)
        degree_u, degree_v = 3, 3

        points_3d = []
        for poly in polys:
            points_3d.extend(poly.points)
            points_3d.append(poly.points[0])

        bezier_surface3d = volmdlr.surfaces.BezierSurface3D(degree_u, degree_v, points_3d, size_u, size_v)

        outer_contour = volmdlr.wires.Contour2D([volmdlr.edges.LineSegment2D(volmdlr.O2D, volmdlr.X2D),
                                                 volmdlr.edges.LineSegment2D(
                                                     volmdlr.X2D, volmdlr.X2D + volmdlr.Y2D),
                                                 volmdlr.edges.LineSegment2D(
                                                     volmdlr.X2D + volmdlr.Y2D, volmdlr.Y2D),
                                                 volmdlr.edges.LineSegment2D(volmdlr.Y2D, volmdlr.O2D)])
        surf2d = volmdlr.surfaces.Surface2D(outer_contour, [])

        bsface3d = volmdlr.faces.BSplineFace3D(bezier_surface3d, surf2d)
        new_faces.append(bsface3d)
        return new_faces


class BezierCurve3D(BSplineCurve3D):
    """
    A class for 3-dimensional Bézier curves.

    :param degree: The degree of the Bézier curve
    :type degree: int
    :param control_points: A list of 3-dimensional points
    :type control_points: List[:class:`volmdlr.Point3D`]
    :param name: The name of the B-spline curve. Default value is ''
    :type name: str, optional
    """

    def __init__(self, degree: int, control_points: List[volmdlr.Point3D],
                 name: str = ''):
        knotvector = nurbs_helpers.generate_knot_vector(degree,
                                                    len(control_points))
        knot_multiplicity = [1] * len(knotvector)

        BSplineCurve3D.__init__(self, degree, control_points,
                                knot_multiplicity, knotvector,
                                None, name)


class Arc3D(ArcMixin, Edge):
    """
    An arc is defined by a starting point, an end point and an interior point.

    """

    def __init__(self, circle, start, end, name=''):
        ArcMixin.__init__(self, circle, start=start, end=end)
        Edge.__init__(self, start=start, end=end, name=name)
        self._angle = None
        self.frame = self.circle.frame
        self.radius = self.circle.radius
        self.angle_start, self.angle_end = self.get_start_end_angles()
        self._bbox = None

    def __hash__(self):
        return hash(('arc3d', self.circle, self.start, self.end, self.is_trigo))

    def __eq__(self, other_arc):
        if self.__class__.__name__ != other_arc.__class__.__name__:
            return False
        return (self.circle == other_arc.circle and self.start == other_arc.start
                and self.end == other_arc.end and self.is_trigo == other_arc.is_trigo)

    def to_dict(self, use_pointers: bool = False, memo=None, path: str = '#', id_method=True, id_memo=None):
        """Saves the object parameters into a dictionary."""
        dict_ = self.base_dict()
        dict_['circle'] = self.circle.to_dict(use_pointers=use_pointers, memo=memo,
                                              id_method=id_method, id_memo=id_memo, path=path + '/circle')
        dict_['start'] = self.start.to_dict(use_pointers=use_pointers, memo=memo,
                                            id_method=id_method, id_memo=id_memo, path=path + '/start')
        dict_['end'] = self.end.to_dict(use_pointers=use_pointers, memo=memo,
                                        id_method=id_method, id_memo=id_memo, path=path + '/end')
        return dict_

    def _arc_point_angle(self, point):
        """Helper function to calculate the angle of point on a trigonometric arc."""
        local_start_point = self.circle.frame.global_to_local_coordinates(point)
        u1, u2 = local_start_point.x / self.radius, local_start_point.y / self.radius
        point_angle = volmdlr.geometry.sin_cos_angle(u1, u2)
        return point_angle

    def get_arc_point_angle(self, point):
        """Returns the angle of point on a trigonometric arc."""
        point_theta = self._arc_point_angle(point)
        if self.angle_start > point_theta:
            point_theta += volmdlr.TWO_PI
        return point_theta

    def get_start_end_angles(self):
        """Returns the start and end angle of the arc."""
        start_angle = self._arc_point_angle(self.start)
        end_angle = self._arc_point_angle(self.end)
        if start_angle >= end_angle:
            end_angle += volmdlr.TWO_PI
        return start_angle, end_angle

    @property
    def bounding_box(self):
        """Bounding box for Arc 3D."""
        if not self._bbox:
            self._bbox = self.get_bounding_box()
        return self._bbox

    @bounding_box.setter
    def bounding_box(self, new_bounding_box):
        self._bbox = new_bounding_box

    def get_bounding_box(self):
        """
        Calculates the bounding box of the Arc3D.

        :return: Bounding Box object.
        """
        # TODO: implement exact calculation

        points = self.discretization_points(angle_resolution=5)
        xmin = min(point.x for point in points)
        xmax = max(point.x for point in points)
        ymin = min(point.y for point in points)
        ymax = max(point.y for point in points)
        zmin = min(point.z for point in points)
        zmax = max(point.z for point in points)
        return volmdlr.core.BoundingBox(xmin, xmax, ymin, ymax, zmin, zmax)

    @classmethod
    def from_angle(cls, start: volmdlr.Point3D, angle: float,
                   axis_point: volmdlr.Point3D, axis: volmdlr.Vector3D):
        """Gives the arc3D from a start, an angle and an axis."""
        start_gen = start
        end_gen = start_gen.rotation(axis_point, axis, angle)
        line = volmdlr_curves.Line3D(axis_point, axis_point + axis)
        center, _ = line.point_projection(start)
        radius = center.point_distance(start)
        u = start - center
        v = axis.cross(u)
        circle = volmdlr.curves.Circle3D(volmdlr.Frame3D(center, u, v, axis), radius)
        if angle == volmdlr.TWO_PI:
            return circle
        return cls(circle, start_gen, end_gen)

    @classmethod
    def from_3_points(cls, point1, point2, point3):
        """
        Creates an Arc 3d using three points.

        :param point1: start point.
        :param point2: interior point.
        :param point3: end point.
        :return: Arc 3D.
        """
        circle = volmdlr_curves.Circle3D.from_3_points(point1, point2, point3)
        arc = cls(circle, point1, point3)
        return arc

    @property
    def angle(self):
        """
        Arc angle property.

        :return: arc angle.
        """
        if not self._angle:
            self._angle = self.angle_end - self.angle_start
        return self._angle

    @property
    def points(self):
        return [self.start, self.end]

    def get_reverse(self):
        """
        Defines a new Arc3D, identical to self, but in the opposite direction.

        """
        circle3d = self.circle.reverse()
        return self.__class__(circle3d, self.end, self.start, self.name + '_reverse')

    def abscissa(self, point: volmdlr.Point3D, tol: float = 1e-6):
        """
        Calculates the abscissa given a point in the Arc3D.

        :param point: point to calculate the abscissa.
        :param tol: (Optional) Confusion distance to consider points equal. Default 1e-6.
        :return: corresponding abscissa.
        """
        if point.point_distance(self.start) <= tol:
            return 0
        if point.point_distance(self.end) <= tol:
            return self.length()
        point_theta = self.get_arc_point_angle(point)
        if not self.angle_start <= point_theta <= self.angle_end:
            raise ValueError(f"{point} not in Arc3D.")
        return self.radius * abs(point_theta - self.angle_start)

    def point_at_abscissa(self, abscissa):
        """
        Calculates a point in the Arc3D at a given abscissa.

        :param abscissa: abscissa where in the curve the point should be calculated.
        :return: Corresponding point.
        """
        if abscissa > self.length() + 1e-6:
            raise ValueError(f"{abscissa} abscissa is not on the curve. max length of arc is {self.length()}.")
        return self.start.rotation(self.circle.center, self.circle.normal, abscissa / self.radius)

    def direction_vector(self, abscissa):
        """
        Calculates a direction vector at a given abscissa of the Arc3D.

        :param abscissa: abscissa where in the curve the direction vector should be calculated.
        :return: Corresponding direction vector.
        """
        normal_vector = self.normal_vector(abscissa)
        tangent = normal_vector.cross(self.circle.normal)
        return tangent

    def rotation(self, center: volmdlr.Point3D,
                 axis: volmdlr.Vector3D, angle: float):
        """
        Arc3D rotation.

        :param center: rotation center
        :param axis: rotation axis
        :param angle: angle rotation
        :return: a new rotated Arc3D
        """
        circle = self.circle.rotation(center, axis, angle)
        new_start = self.start.rotation(center, axis, angle)
        new_end = self.end.rotation(center, axis, angle)
        return Arc3D(circle, new_start, new_end, name=self.name)

    def translation(self, offset: volmdlr.Vector3D):
        """
        Arc3D translation.

        :param offset: translation vector.
        :return: A new translated Arc3D.
        """
        new_circle = self.circle.translation(offset)
        new_start = self.start.translation(offset)
        new_end = self.end.translation(offset)
        return Arc3D(new_circle, new_start, new_end, name=self.name)

    def frame_mapping(self, frame: volmdlr.Frame3D, side: str):
        """
        Changes vector frame_mapping and return a new Arc3D.

        side = 'old' or 'new'
        """
        new_circle = self.circle.frame_mapping(frame, side)
        new_start = self.start.frame_mapping(frame, side)
        new_end = self.end.frame_mapping(frame, side)
        return Arc3D(new_circle, new_start, new_end, name=self.name)

    def plot(self, ax=None, edge_style: EdgeStyle = EdgeStyle()):
        """Plot method for Arc 3D using Matplolib."""
        if ax is None:
            ax = plt.figure().add_subplot(111, projection='3d')
        ax = vm_common_operations.plot_from_discretization_points(
            ax, edge_style=edge_style, element=self, number_points=25)
        if edge_style.edge_ends:
            self.start.plot(ax=ax, color='r')
            self.end.plot(ax=ax, color='b')

        if edge_style.edge_direction:
            x, y, z = self.point_at_abscissa(0.5 * self.length())
            u, v, w = 0.05 * self.unit_direction_vector(0.5 * self.length())
            ax.quiver(x, y, z, u, v, w, length=self.length() / 100,
                      arrow_length_ratio=5, normalize=True,
                      pivot='tip', color=edge_style.color)
        return ax

    def plot2d(self, center: volmdlr.Point3D = volmdlr.O3D,
               x3d: volmdlr.Vector3D = volmdlr.X3D, y3d: volmdlr.Vector3D = volmdlr.Y3D,
               ax=None, color='k'):

        if ax is None:
            fig = plt.figure()
            ax = fig.add_subplot(111, projection='3d')

        # TODO: Enhance this plot
        length = self.length()
        x = []
        y = []
        for i in range(30):
            point = self.point_at_abscissa(i / 29. * length)
            xi, yi = point.plane_projection2d(center, x3d, y3d)
            x.append(xi)
            y.append(yi)
        ax.plot(x, y, color=color)

        return ax

    def copy(self, *args, **kwargs):
        return Arc3D(self.circle.copy(), self.start.copy(), self.end.copy())

    def to_2d(self, plane_origin, x, y):
        """
        Transforms a Arc3D into an Arc2D, given a plane origin and an u and v plane vector.

        :param plane_origin: plane origin.
        :param x: plane u vector.
        :param y: plane v vector.
        :return: Arc2D.
        """
        circle2d = self.circle.to_2d(plane_origin, x, y)
        point_start = self.start.to_2d(plane_origin, x, y)
        point_interior = self.middle_point().to_2d(plane_origin, x, y)
        point_end = self.end.to_2d(plane_origin, x, y)
        arc = Arc2D(circle2d, point_start, point_end, self.is_trigo, name=self.name)
        if not arc.point_belongs(point_interior):
            arc = Arc2D(circle2d, point_start, point_end, False, name=self.name)
        return arc

    def minimum_distance_points_arc(self, other_arc):
        """Calculates the minimum distance points between two arcs."""
        u1 = self.start - self.circle.center
        u1.normalize()
        u2 = self.circle.normal.cross(u1)

        w = other_arc.circle.center - self.circle.center

        u3 = other_arc.start - other_arc.circle.center
        u3.normalize()
        u4 = other_arc.circle.normal.cross(u3)

        radius1, radius2 = self.radius, other_arc.radius

        a, b, c, d = u1.dot(u1), u1.dot(u2), u1.dot(u3), u1.dot(u4)
        e, f, g = u2.dot(u2), u2.dot(u3), u2.dot(u4)
        h, i = u3.dot(u3), u3.dot(u4)
        j = u4.dot(u4)
        k, l, m, n, o = w.dot(u1), w.dot(u2), w.dot(u3), w.dot(u4), w.dot(w)

        def distance_squared(x):
            return (a * ((math.cos(x[0])) ** 2) * radius1 ** 2 + e * (
                    (math.sin(x[0])) ** 2) * radius1 ** 2
                    + o + h * ((math.cos(x[1])) ** 2) * radius2 ** 2 + j * (
                            (math.sin(x[1])) ** 2) * radius2 ** 2
                    + b * math.sin(2 * x[0]) * radius1 ** 2 - 2 * radius1 * math.cos(
                        x[0]) * k
                    - 2 * radius1 * radius2 * math.cos(x[0]) * math.cos(x[1]) * c
                    - 2 * radius1 * radius2 * math.cos(x[0]) * math.sin(
                        x[1]) * d - 2 * radius1 * math.sin(x[0]) * l
                    - 2 * radius1 * radius2 * math.sin(x[0]) * math.cos(x[1]) * f
                    - 2 * radius1 * radius2 * math.sin(x[0]) * math.sin(
                        x[1]) * g + 2 * radius2 * math.cos(x[1]) * m
                    + 2 * radius2 * math.sin(x[1]) * n + i * math.sin(
                        2 * x[1]) * radius2 ** 2)

        x01 = npy.array([self.angle / 2, other_arc.angle / 2])

        res1 = least_squares(distance_squared, x01, bounds=[(0, 0), (self.angle, other_arc.angle)])

        point1 = self.point_at_abscissa(res1.x[0] * radius1)
        point2 = other_arc.point_at_abscissa(res1.x[1] * radius2)

        return point1, point2

    def distance_linesegment(self, linesegment3d, return_points=False):
        """
        Gets the minimum distance between an Arc 3D and Line Segment 3D.

        :param linesegment3d: other line segment 3d.
        :param return_points: boolean to decide weather to return the corresponding minimal distance points or not.
        :return: minimum distance / minimal distance with corresponding points.
        """
        point1, point2 = vm_common_operations.minimum_distance_points_circle3d_linesegment3d(self, linesegment3d)
        if return_points:
            return point1.point_distance(point2), point1, point2
        return point1.point_distance(point2)

    def distance_arc(self, arc3d, return_points=False):
        """
        Gets the minimum distance between two Arcs 3D.

        :param arc3d: other arc 3d.
        :param return_points: boolean to decide weather to return the corresponding minimal distance points or not.
        :return: minimum distance / minimal distance with corresponding points.
        """
        p1, p2 = self.minimum_distance_points_arc(arc3d)
        if return_points:
            return p1.point_distance(p2), p1, p2
        return p1.point_distance(p2)

    def extrusion(self, extrusion_vector):
        """Extrudes an arc 3d in the given extrusion vector direction."""
        if self.circle.normal.is_colinear_to(extrusion_vector):
            u = self.start - self.circle.center
            u.normalize()
            w = extrusion_vector.copy()
            w.normalize()
            v = w.cross(u)
            arc2d = self.to_2d(self.circle.center, u, v)
            angle1, angle2 = arc2d.angle1, arc2d.angle2
            if angle2 < angle1:
                angle2 += volmdlr.TWO_PI
            cylinder = volmdlr.surfaces.CylindricalSurface3D(
                volmdlr.Frame3D(self.circle.center, u, v, w),
                self.radius
            )
            return [volmdlr.faces.CylindricalFace3D.from_surface_rectangular_cut(
                cylinder, angle1, angle2, 0., extrusion_vector.norm())]
        raise NotImplementedError(f'Elliptic faces not handled: dot={self.circle.normal.dot(extrusion_vector)}')

    def revolution(self, axis_point: volmdlr.Point3D, axis: volmdlr.Vector3D,
                   angle: float):
        line3d = volmdlr_curves.Line3D(axis_point, axis_point + axis)
        tore_center, _ = line3d.point_projection(self.circle.center)

        # Sphere
        if math.isclose(tore_center.point_distance(self.circle.center), 0.,
                        abs_tol=1e-6):

            start_p, _ = line3d.point_projection(self.start)
            u = self.start - start_p

            if math.isclose(u.norm(), 0, abs_tol=1e-6):
                end_p, _ = line3d.point_projection(self.end)
                u = self.end - end_p
                if math.isclose(u.norm(), 0, abs_tol=1e-6):
                    interior_p, _ = line3d.point_projection(self.middle_point())
                    u = self.middle_point - interior_p

            u.normalize()
            v = axis.cross(u)
            arc2d = self.to_2d(self.circle.center, u, axis)

            surface = volmdlr.surfaces.SphericalSurface3D(
                volmdlr.Frame3D(self.circle.center, u, v, axis), self.radius)

            return [volmdlr.faces.SphericalFace3D.from_surface_rectangular_cut(surface, 0, angle,
                                                                               arc2d.angle1, arc2d.angle2)]

        # Toroidal
        u = self.circle.center - tore_center
        u.normalize()
        v = axis.cross(u)
        if not math.isclose(self.circle.normal.dot(u), 0., abs_tol=1e-6):
            raise NotImplementedError(
                'Outside of plane revolution not supported')

        radius = tore_center.point_distance(self.circle.center)
        # from volmdlr import surfaces, faces
        surface = volmdlr.surfaces.ToroidalSurface3D(
            volmdlr.Frame3D(tore_center, u, v, axis), radius,
            self.radius)
        arc2d = self.to_2d(tore_center, u, axis)
        return [volmdlr.faces.ToroidalFace3D.from_surface_rectangular_cut(
            surface, 0, angle, arc2d.angle1, arc2d.angle2)]

    def to_step(self, current_id, surface_id=None):
        """
        Converts the object to a STEP representation.

        :param current_id: The ID of the last written primitive.
        :type current_id: int
        :return: The STEP representation of the object and the last ID.
        :rtype: tuple[str, list[int]]
        """
        content, frame_id = self.circle.frame.to_step(current_id)
        curve_id = frame_id + 1
        content += f"#{curve_id} = CIRCLE('{self.name}', #{frame_id}, {self.radius * 1000});\n"

        current_id = curve_id
        start_content, start_id = self.start.to_step(current_id, vertex=True)
        end_content, end_id = self.end.to_step(start_id + 1, vertex=True)
        content += start_content + end_content
        current_id = end_id + 1
        content += f"#{current_id} = EDGE_CURVE('{self.name}',#{start_id},#{end_id},#{curve_id},.T.);\n"
        return content, current_id

    def point_belongs(self, point, abs_tol: float = 1e-6):
        """
        Check if a point 3d belongs to the arc_3d or not.

        :param point: point to be verified is on arc.
        :param abs_tol: tolerance allowed.
        :return: True if point is on Arc, False otherwise.
        """
        # point_local_coordinates = self.circle.frame.global_to_local_coordinates(point)
        if not math.isclose(point.point_distance(self.circle.center), self.radius, abs_tol=abs_tol):
            return False
        vector = point - self.circle.center
        if not math.isclose(vector.dot(self.circle.frame.w), 0.0, abs_tol=abs_tol):
            return False
        point_theta = self.get_arc_point_angle(point)
        if not self.angle_start <= point_theta <= self.angle_end:
            return False
        return True

    def triangulation(self):
        """
        Triangulation for an Arc3D.

        """
        return None

    def line_intersections(self, line3d: volmdlr_curves.Line3D):
        """
        Calculates intersections between an Arc3D and a Line3D.

        :param line3d: line to verify intersections.
        :return: list with intersections points between line and Arc3D.
        """
        if line3d.point_belongs(self.start):
            return [self.start]
        if line3d.point_belongs(self.end):
            return [self.end]
        circle3d_lineseg_inters = vm_utils_intersections.circle_3d_line_intersections(self.circle, line3d)
        linesegment_intersections = []
        for intersection in circle3d_lineseg_inters:
            if self.point_belongs(intersection, 1e-6):
                linesegment_intersections.append(intersection)
        return linesegment_intersections

    def linesegment_intersections(self, linesegment3d: LineSegment3D):
        """
        Calculates intersections between an Arc3D and a LineSegment3D.

        :param linesegment3d: linesegment to verify intersections.
        :return: list with intersections points between linesegment and Arc3D.
        """
        linesegment_intersections = []
        intersections = self.line_intersections(linesegment3d.line)
        for intersection in intersections:
            if linesegment3d.point_belongs(intersection):
                linesegment_intersections.append(intersection)
        return linesegment_intersections

    def complementary(self):
        return Arc3D(self.circle, self.end, self.start)

    def sweep(self, *args):
        """
        Arc 3D is used as path for sweeping given section through it.

        :return:
        """
        new_faces = []
        section_contour2d, section_contour3d = args
        if section_contour3d is None:
            start_tangent = self.unit_direction_vector(0.)
            normal = self.unit_normal_vector(0.)
            tangent_normal_orthonormal = start_tangent.cross(normal)
            section_contour3d = section_contour2d.to_3d(self.start, normal, tangent_normal_orthonormal)
        for contour_primitive in section_contour3d.primitives:
            new_faces.extend(contour_primitive.revolution(
                self.circle.center, self.circle.normal, self.angle))
        return new_faces


class FullArc3D(FullArcMixin, Arc3D):
    """
    An edge that starts at start_end, ends at the same point after having described a circle.

    """

    def __init__(self, circle: volmdlr.curves.Circle3D, start_end: volmdlr.Point3D,
                 name: str = ''):
        self._utd_frame = None
        self._bbox = None
        FullArcMixin.__init__(self, circle=circle, start_end=start_end)
        Arc3D.__init__(self, circle=circle, start=start_end, end=start_end, name=name)

    def __hash__(self):
        return hash(('Fullarc3D', self.circle, self.start_end))

    def __eq__(self, other_arc):
        return (self.circle == other_arc.circle) \
            and (self.start == other_arc.start)

    def copy(self, *args, **kwargs):
        return FullArc3D(self.circle.copy(), self.end.copy())

    def to_dict(self, use_pointers: bool = False, memo=None, path: str = '#'):
        dict_ = self.base_dict()
        dict_['circle'] = self.circle.to_dict(use_pointers=use_pointers, memo=memo, path=path + '/circle')
        dict_['angle'] = self.angle
        dict_['is_trigo'] = self.is_trigo
        dict_['start_end'] = self.start.to_dict(use_pointers=use_pointers, memo=memo, path=path + '/start_end')
        dict_['name'] = self.name
        return dict_

    def to_2d(self, plane_origin, x, y):
        """
        Transforms a FullArc3D into an FullArc2D, given a plane origin and an u and v plane vector.

        :param plane_origin: plane origin.
        :param x: plane u vector.
        :param y: plane v vector.
        :return: FullArc2D.
        """
        circle = self.circle.to_2d(plane_origin, x, y)
        start_end = self.start.to_2d(plane_origin, x, y)
        return FullArc2D(circle, start_end)

    def to_step(self, current_id, surface_id=None):
        """Exports to STEP format."""
        content, frame_id = self.circle.frame.to_step(current_id)
        # Not calling Circle3D.to_step because of circular imports
        u = self.start - self.circle.center
        u.normalize()
        curve_id = frame_id + 1
        # Not calling Circle3D.to_step because of circular imports
        content += f"#{curve_id} = CIRCLE('{self.name}',#{frame_id},{self.radius * 1000});\n"

        point1 = (self.circle.center + u * self.radius).to_point()

        p1_content, p1_id = point1.to_step(curve_id + 1, vertex=True)
        content += p1_content

        edge_curve = p1_id + 1
        content += f"#{edge_curve} = EDGE_CURVE('{self.name}',#{p1_id},#{p1_id},#{curve_id},.T.);\n"
        curve_id += 1

        return content, edge_curve

    def plot(self, ax=None, edge_style: EdgeStyle = EdgeStyle(), show_frame=False):
        if ax is None:
            ax = plt.figure().add_subplot(111, projection='3d')
        if show_frame:
            self.circle.frame.plot(ax, ratio=self.radius)
        ax = vm_common_operations.plot_from_discretization_points(
            ax, edge_style=edge_style, element=self, number_points=25, close_plot=True)
        if edge_style.edge_ends:
            self.start.plot(ax=ax)
            self.end.plot(ax=ax)
        if edge_style.edge_direction:
            half_length = 0.5 * self.length()
            x, y, z = self.point_at_abscissa(half_length)
            tangent = self.unit_direction_vector(half_length)
            arrow_length = 0.15 * half_length
            ax.quiver(x, y, z, *arrow_length * tangent, pivot='tip')

        return ax

    def rotation(self, center: volmdlr.Point3D, axis: volmdlr.Vector3D, angle: float):
        """
        Rotates the FullArc3D object around a specified axis by a given angle.

        :param center: The center point of rotation.
        :type center: (volmdlr.Point3D)
        :param axis: The axis of rotation.
        :type axis: (volmdlr.Vector3D)
        :param angle: The angle of rotation in radians.
        :type angle: (float)

        :return: A new FullArc3D object that is the result of the rotation.
        :rtype: FullArc3D:
        """
        new_start_end = self.start.rotation(center, axis, angle)
        new_circle = self.circle.rotation(center, axis, angle)
        return FullArc3D(new_circle, new_start_end, name=self.name)

    def translation(self, offset: volmdlr.Vector3D):
        """
        Translates the FullArc3D object by a specified offset.

        :param offset: The translation offset vector.
        :type offset: (volmdlr.Vector3D).
        :return: A new FullArc3D object that is the result of the translation.
        :rtype: FullArc3D.
        """
        new_start_end = self.start.translation(offset)
        new_circle = self.circle.translation(offset)
        return FullArc3D(new_circle, new_start_end, name=self.name)

    def frame_mapping(self, frame: volmdlr.Frame3D, side: str):
        """
        Changes vector frame_mapping and return a new FullArc3D.

        side = 'old' or 'new'
        """
        new_circle = self.circle.frame_mapping(frame, side)
        new_start_end = self.start_end.frame_mapping(frame, side)
        return FullArc3D(new_circle, new_start_end, name=self.name)

    def linesegment_intersections(self, linesegment3d: LineSegment3D):
        """
        Calculates the intersections between a full arc 3d and a line segment 3d.

        :param linesegment3d: linesegment 3d to verify intersections.
        :return: list of points 3d, if there are any intersections, an empty list if otherwise.
        """
        distance_center_lineseg = linesegment3d.point_distance(self.circle.frame.origin)
        if distance_center_lineseg > self.radius:
            return []
        return self.circle.linesegment_intersections(linesegment3d)

    def get_reverse(self):
        """
        Defines a new FullArc3D, identical to self, but in the opposite direction.

        """
        circle = self.circle.reverse()
        return self.__class__(circle, self.start_end)

    def point_belongs(self, point: volmdlr.Point3D, abs_tol: float = 1e-6):
        """
        Returns if given point belongs to the FullArc3D.
        """
        distance = point.point_distance(self.circle.center)
        vec = volmdlr.Vector3D(*point - self.circle.center)
        dot = self.circle.normal.dot(vec)
        return math.isclose(distance, self.radius, abs_tol=abs_tol) \
            and math.isclose(dot, 0, abs_tol=abs_tol)

    @classmethod
    def from_3_points(cls, point1, point2, point3):
        fullarc = cls(volmdlr_curves.Circle3D.from_3_points(point1, point2, point3), point1)
        return fullarc

    def split(self, split_point, tol: float = 1e-6):
        """
        Splits the circle into two arcs at a given point.

        :param split_point: splitting point.
        :param tol: tolerance.
        :return: list of two arcs.
        """
        if split_point.is_close(self.start, tol) or split_point.is_close(self.end, tol):
            raise ValueError("Point should be different of start and end.")
        if not self.point_belongs(split_point, 1e-5):
            raise ValueError("Point not on the circle.")
        return [Arc3D(self.circle, self.start, split_point),
                Arc3D(self.circle, split_point, self.end)]

    @classmethod
    def from_center_normal(cls, center: volmdlr.Point3D, normal: volmdlr.Vector3D, start_end: volmdlr.Point3D):
        u_vector = normal.deterministic_unit_normal_vector()
        v_vector = normal.cross(u_vector)
        circle = volmdlr_curves.Circle3D(volmdlr.Frame3D(center, u_vector, v_vector, normal),
                                         center.point_distance(start_end))
        return cls(circle, start_end)

    @classmethod
    def from_curve(cls, circle):
        return cls(circle, circle.center + circle.frame.u * circle.radius)


class ArcEllipse3D(Edge):
    """
    An arc is defined by a starting point, an end point and an interior point.

    """

    def __init__(self, ellipse: volmdlr_curves.Ellipse3D, start: volmdlr.Point3D, end: volmdlr.Point3D, name=''):
        Edge.__init__(self, start=start, end=end, name=name)
        self.ellipse = ellipse
        self.angle_start, self.angle_end = self.get_start_end_angles()
        self.angle = self.angle_end - self.angle_start
        self.center = ellipse.center
        self._self_2d = None
        self._length = None
        self._bbox = None

    def get_start_end_angles(self):
        local_start_point = self.ellipse.frame.global_to_local_coordinates(self.start)
        u1, u2 = local_start_point.x / self.ellipse.major_axis, local_start_point.y / self.ellipse.minor_axis
        start_angle = volmdlr.geometry.sin_cos_angle(u1, u2)
        local_end_point = self.ellipse.frame.global_to_local_coordinates(self.end)
        u1, u2 = local_end_point.x / self.ellipse.major_axis, local_end_point.y / self.ellipse.minor_axis
        end_angle = volmdlr.geometry.sin_cos_angle(u1, u2)
        if math.isclose(end_angle, 0.0, abs_tol=1e-6):
            end_angle = volmdlr.TWO_PI
        return start_angle, end_angle

    @property
    def self_2d(self):
        if not self._self_2d:
            self._self_2d = self.to_2d(self.ellipse.center, self.ellipse.frame.u, self.ellipse.frame.v)
        return self._self_2d

    def discretization_points(self, *, number_points: int = None, angle_resolution: int = 20):
        """
        Discretization of a Contour to have "n" points.

        :param number_points: the number of points (including start and end points)
             if unset, only start and end will be returned
        :param angle_resolution: if set, the sampling will be adapted to have a controlled angular distance. Useful
            to mesh an arc
        :return: a list of sampled points
        """
        if not number_points:
            if not angle_resolution:
                number_points = 2
            else:
                number_points = math.ceil(angle_resolution * abs(0.5 * self.angle / math.pi)) + 1
        angle_end = self.angle_end
        angle_start = self.angle_start
        if self.angle_start == self.angle_end:
            angle_start = 0
            angle_end = 2 * math.pi
        else:
            if angle_end < angle_start:
                angle_end = self.angle_end + volmdlr.TWO_PI

        discretization_points = [self.ellipse.frame.local_to_global_coordinates(
            volmdlr.Point3D(self.ellipse.major_axis * math.cos(angle),
                            self.ellipse.minor_axis * math.sin(angle), 0))
            for angle in npy.linspace(angle_start, angle_end, number_points)]
        return discretization_points

    def to_2d(self, plane_origin, x, y):
        """
        Transforms an Arc Ellipse 3D into an Arc Ellipse 2D, given a plane origin and an u and v plane vector.

        :param plane_origin: plane origin.
        :param x: plane u vector.
        :param y: plane v vector.
        :return: ArcEllipse2D.
        """
        point_start2d = self.start.to_2d(plane_origin, x, y)
        point_end2d = self.end.to_2d(plane_origin, x, y)
        ellipse2d = self.ellipse.to_2d(plane_origin, x, y)
        return ArcEllipse2D(ellipse2d, point_start2d, point_end2d)

    def length(self):
        """Computes the length."""
        if not self._length:
            self._length = self.self_2d.length()
        return self._length

    def normal_vector(self, abscissa):
        return self.direction_vector(abscissa).deterministic_normal_vector()

    def direction_vector(self, abscissa):
        direction_vector_2d = self.self_2d.direction_vector(abscissa)
        direction_vector_3d = direction_vector_2d.to_3d(
            self.ellipse.center, self.ellipse.frame.u, self.ellipse.frame.v)
        return direction_vector_3d

    def abscissa(self, point: volmdlr.Point3D, tol: float = 1e-6):
        """
        Calculates the abscissa a given point.

        :param point: point to calculate abscissa.
        :param tol: tolerance allowed.
        :return: abscissa
        """
        if point.point_distance(self.start) < tol:
            return 0
        point2d = point.to_2d(self.ellipse.center, self.ellipse.major_dir, self.ellipse.minor_dir)
        return self.self_2d.abscissa(point2d)

    def plot(self, ax=None, edge_style: EdgeStyle = EdgeStyle()):
        """Plot the arc ellipse."""
        if ax is None:
            ax = plt.figure().add_subplot(111, projection='3d')

        ax.plot([self.start[0]], [self.start[1]], [self.start[2]], c='r')
        ax.plot([self.end[0]], [self.end[1]], [self.end[2]], c='b')
        ax = vm_common_operations.plot_from_discretization_points(
            ax, edge_style=edge_style, element=self, number_points=25)
        if edge_style.edge_ends:
            self.start.plot(ax, 'r')
            self.end.plot(ax, 'b')
        return ax

    def plot2d(self, x3d: volmdlr.Vector3D = volmdlr.X3D, y3d: volmdlr.Vector3D = volmdlr.Y3D,
               ax=None, color='k'):
        """
        Plot 2d for an arc ellipse 3d.

        """
        if ax is None:
            fig = plt.figure()
            ax = fig.add_subplot(111, projection='3d')

        # TODO: Enhance this plot
        length = self.length()
        x = []
        y = []
        number_points = 30
        for i in range(number_points):
            point = self.point_at_abscissa(i / (number_points - 1) * length)
            xi, yi = point.plane_projection2d(x3d, y3d)
            x.append(xi)
            y.append(yi)
        ax.plot(x, y, color=color)
        return ax

    def triangulation(self):
        """
        Triangulation for an ArcEllipse3D.

        """
        return None

    @property
    def bounding_box(self):
        """
        Getter Bounding Box for an arc ellipse 3d.

        :return: bounding box.
        """
        if not self._bbox:
            self._bbox = self.get_bounding_box()
        return self._bbox

    @bounding_box.setter
    def bounding_box(self, new_bounding_box):
        """
        Bounding Box setter.

        :param new_bounding_box: new bounding box.
        """
        self._bbox = new_bounding_box

    def get_bounding_box(self):
        """
        Calculates the bounding box of the Arc3D.

        :return: Bounding Box object.
        """
        # TODO: implement exact calculation

        points = self.discretization_points(angle_resolution=10)
        xmin = min(point.x for point in points)
        xmax = max(point.x for point in points)
        ymin = min(point.y for point in points)
        ymax = max(point.y for point in points)
        zmin = min(point.z for point in points)
        zmax = max(point.z for point in points)
        return volmdlr.core.BoundingBox(xmin, xmax, ymin, ymax, zmin, zmax)

    def rotation(self, center: volmdlr.Point3D, axis: volmdlr.Vector3D, angle: float):
        """
        Arc-Ellipse3D rotation.

        :param center: rotation center.
        :param axis: rotation axis.
        :param angle: angle rotation.
        :return: a new rotated Arc-Ellipse3D.
        """
        new_start = self.start.rotation(center, axis, angle)
        new_end = self.end.rotation(center, axis, angle)
        new_ellipse3d = self.ellipse.rotation(center, axis, angle)
        return ArcEllipse3D(new_ellipse3d, new_start, new_end)

    def translation(self, offset: volmdlr.Vector3D):
        """
        ArcEllipse3D translation.

        :param offset: translation vector.
        :return: A new translated ArcEllipse3D.
        """
        new_start = self.start.translation(offset)
        new_end = self.end.translation(offset)
        new_ellipse3d = self.ellipse.translation(offset)
        return ArcEllipse3D(new_ellipse3d, new_start, new_end)

    def frame_mapping(self, frame: volmdlr.Frame3D, side: str):
        """
        Changes frame_mapping and return a new ArcEllipse3D.

        :param frame: Local coordinate system.
        :type frame: volmdlr.Frame3D
        :param side: 'old' will perform a transformation from local to global coordinates. 'new' will
            perform a transformation from global to local coordinates.
        :type side: str
        :return: A new transformed ArcEllipse3D.
        :rtype: ArcEllipse3D
        """
        return ArcEllipse3D(self.ellipse.frame_mapping(frame, side), self.start.frame_mapping(frame, side),
                            self.end.frame_mapping(frame, side))

    def point_belongs(self, point, abs_tol: float = 1e-6):
        """
        Verifies if a given point lies on the arc of ellipse 3D.

        :param point: point to be verified.
        :param abs_tol: Absolute tolerance to consider the point on the curve.
        :return: True is point lies on the arc of ellipse, False otherwise
        """
        point2d = point.to_2d(self.ellipse.center, self.ellipse.major_dir, self.ellipse.minor_dir)
        return self.self_2d.point_belongs(point2d, abs_tol=abs_tol)

    def is_close(self, other_edge, tol: float = 1e-6):
        """
        Checks if two arc-ellipse are the same considering the Euclidean distance.

        :param other_edge: other arc-ellipse.
        :param tol: The tolerance under which the Euclidean distance is considered equal to 0, defaults to 1e-6.
        :type tol: float, optional
        """

        if isinstance(other_edge, self.__class__):
            if (self.start.is_close(other_edge.start, tol) and self.end.is_close(other_edge.end, tol)
                    and self.ellipse.center.is_close(other_edge.ellipse3d.center, tol)
                    and self.point_belongs(other_edge.point_at_abscissa(other_edge.length() * 0.5), tol)):
                return True
        return False

    def complementary(self):
        """Gets the complementary arc of ellipse."""
        return self.__class__(self.ellipse, self.end, self.start)

    def point_at_abscissa(self, abscissa):
        """
        Calculates the point at a given abscissa.

        :param abscissa: abscissa to calculate point.
        :return: volmdlr.Point3D
        """
        point2d = self.self_2d.point_at_abscissa(abscissa)
        return point2d.to_3d(self.ellipse.center, self.ellipse.major_dir, self.ellipse.minor_dir)

    def split(self, split_point, tol: float = 1e-6):
        """
        Splits arc-ellipse at a given point.

        :param split_point: splitting point.
        :param tol: tolerance.
        :return: list of two Arc-Ellipse.
        """
        if split_point.is_close(self.start, tol):
            return [None, self.copy()]
        if split_point.is_close(self.end, tol):
            return [self.copy(), None]
        return [self.__class__(self.ellipse, self.start, split_point),
                self.__class__(self.ellipse, split_point, self.end)]

    def get_reverse(self):
        """Gets the same ellipse but in the reverse direction."""
        new_frame = volmdlr.Frame3D(self.ellipse.frame.origin, self.ellipse.frame.u, -self.ellipse.frame.v,
                                    self.ellipse.frame.u.cross(-self.ellipse.frame.v))
        ellipse3d = volmdlr_curves.Ellipse3D(self.ellipse.major_axis, self.ellipse.minor_axis, new_frame)
        return self.__class__(ellipse3d, self.end, self.start, self.name + '_reverse')


class FullArcEllipse3D(FullArcEllipse, ArcEllipse3D):
    """
    Defines a FullArcEllipse3D.
    """

    def __init__(self, ellipse: volmdlr_curves.Ellipse3D, start_end: volmdlr.Point3D, name: str = ''):
        self.ellipse = ellipse
        self.normal = self.ellipse.normal
        center2d = self.ellipse.center.to_2d(self.ellipse.center,
                                             self.ellipse.major_dir, self.ellipse.minor_dir)
        point_major_dir = self.ellipse.center + self.ellipse.major_axis * self.ellipse.major_dir
        point_major_dir_2d = point_major_dir.to_2d(
            self.ellipse.center, self.ellipse.major_dir, self.ellipse.minor_dir)
        vector_major_dir_2d = (point_major_dir_2d - center2d).to_vector()
        self.theta = volmdlr.geometry.clockwise_angle(vector_major_dir_2d, volmdlr.X2D)
        if self.theta == math.pi * 2:
            self.theta = 0.0
        self._bbox = None

        FullArcEllipse.__init__(self, self.ellipse, start_end, name)
        ArcEllipse3D.__init__(self, self.ellipse, start_end, start_end)

    def to_dict(self, use_pointers: bool = False, memo=None, path: str = '#'):
        dict_ = self.base_dict()
        dict_["ellipse"] = self.ellipse.to_dict(use_pointers=use_pointers, memo=memo, path=path + '/ellipse')
        dict_['start_end'] = self.start_end.to_dict(use_pointers=use_pointers, memo=memo, path=path + '/start_end')
        return dict_

    @classmethod
    def dict_to_object(cls, dict_, global_dict=None, pointers_memo: Dict[str, Any] = None, path: str = '#'):
        ellipse = volmdlr_curves.Ellipse3D.dict_to_object(dict_['ellipse'])
        start_end = volmdlr.Point3D.dict_to_object(dict_['start_end'])

        return cls(ellipse, start_end, name=dict_['name'])

    def discretization_points(self, *, number_points: int = None, angle_resolution: int = 20):
        """
        Discretize a Contour to have "n" points.

        :param number_points: the number of points (including start and end points)
             if unset, only start and end will be returned.
        :param angle_resolution: if set, the sampling will be adapted to have a controlled angular distance. Useful
            to mesh an arc.
        :return: a list of sampled points.
        """
        return self.ellipse.discretization_points(number_points=number_points, angle_resolution=angle_resolution)

    def to_2d(self, plane_origin, x, y):
        """
        Transforms a FullArcEllipse3D into an FullArcEllipse2D, given an plane origin and a u and v plane vector.

        :param plane_origin: plane origin.
        :param x: plane u vector.
        :param y: plane v vector.
        :return: FullArcEllipse2D.
        """
        point_start_end2d = self.start_end.to_2d(plane_origin, x, y)
        ellipse2d = self.ellipse.to_2d(plane_origin, x, y)
        return FullArcEllipse2D(ellipse2d, point_start_end2d, name=self.name)

    def frame_mapping(self, frame: volmdlr.Frame3D, side: str):
        """
        Changes frame_mapping and return a new FullArcEllipse3D.

        :param frame: Local coordinate system.
        :type frame: volmdlr.Frame3D
        :param side: 'old' will perform a transformation from local to global coordinates. 'new' will
            perform a transformation from global to local coordinates.
        :type side: str
        :return: A new transformed FulLArcEllipse3D.
        :rtype: FullArcEllipse3D
        """
        return FullArcEllipse3D(self.ellipse.frame_mapping(frame, side),
                                self.start_end.frame_mapping(frame, side), name=self.name)

    def translation(self, offset: volmdlr.Vector3D):
        """
        Ellipse3D translation.

        :param offset: translation vector.
        :type offset: volmdlr.Vector3D
        :return: A new translated FullArcEllipse3D.
        :rtype: FullArcEllipse3D
        """
        return FullArcEllipse3D(self.ellipse.translation(offset), self.start_end.translation(offset), self.name)

    def abscissa(self, point: volmdlr.Point3D, tol: float = 1e-6):
        """
        Calculates the abscissa a given point.

        :param point: point to calculate abscissa.
        :param tol: tolerance allowed.
        :return: abscissa
        """
        point2d = point.to_2d(self.ellipse.center, self.ellipse.major_dir, self.ellipse.minor_dir)
        return self.self_2d.abscissa(point2d, tol=tol)

    def split(self, split_point, tol: float = 1e-6):
        """
        Splits the ellipse into two arc of ellipse at a given point.

        :param split_point: splitting point.
        :param tol: tolerance.
        :return: list of two Arc of ellipse.
        """
        if split_point.is_close(self.start, tol) or split_point.is_close(self.end, tol):
            return [self, None]
        if not self.point_belongs(split_point, 1e-5):
            raise ValueError("Point not on the ellipse.")
        return [ArcEllipse3D(self.ellipse, self.start_end, split_point),
                ArcEllipse3D(self.ellipse, split_point, self.start_end)]

    def plot(self, ax=None, edge_style: EdgeStyle = EdgeStyle()):
        """Ellipse plot."""
        return self.ellipse.plot(ax, edge_style)<|MERGE_RESOLUTION|>--- conflicted
+++ resolved
@@ -4096,13 +4096,9 @@
                 }
 
     def normal_vector(self, abscissa=0.):
-<<<<<<< HEAD
-        """Calculates the Line segment's normal vector."""
-=======
         """
         Returns the normal vector to the curve at the specified abscissa.
         """
->>>>>>> 8f285eb6
         direction_vector = self.direction_vector()
         return direction_vector.deterministic_normal_vector()
 
@@ -4212,11 +4208,7 @@
         return LineSegment3D(self.start.copy(), self.end.copy())
 
     def plot(self, ax=None, edge_style: EdgeStyle = EdgeStyle()):
-<<<<<<< HEAD
         """Plots the Line segment 3d using matplotlib."""
-=======
-        """Plot."""
->>>>>>> 8f285eb6
         if ax is None:
             fig = plt.figure()
             ax = fig.add_subplot(111, projection='3d')
@@ -4238,11 +4230,7 @@
         return ax
 
     def plot2d(self, x_3d, y_3d, ax=None, color='k', width=None):
-<<<<<<< HEAD
         """Creates a 2d plot of the Line segment 3d using matplotlib."""
-=======
-        """2D Plot."""
->>>>>>> 8f285eb6
         if ax is None:
             fig = plt.figure()
             ax = fig.add_subplot(111, projection='3d')
