--- conflicted
+++ resolved
@@ -838,14 +838,8 @@
         return (min(points_x), max(points_x),
                 min(points_y), max(points_y))
 
-<<<<<<< HEAD
     def length(self):
         return length_curve(self.curve)
-
-    def point_at_abscissa(self, curvilinear_abscissa):
-        length = self.length()
-        adim_abs = max(min(curvilinear_abscissa / length, 1.), 0.)
-        return volmdlr.Point2D(*self.curve.evaluate_single(adim_abs))
 
     def tangent(self, position: float = 0.0):
         _, tangent = operations.tangent(self.curve, position,
@@ -853,13 +847,11 @@
         tangent = volmdlr.Point2D(tangent[0], tangent[1])
         return tangent
 
-=======
     def point_at_abscissa(self, abscissa):
         l = self.length()
         adim_abs = max(min(abscissa / l, 1.), 0.)
         return volmdlr.Point2D(*self.curve.evaluate_single(adim_abs))
-
->>>>>>> 2df4647e
+      
     def direction_vector(self, abscissa: float):
         """
         :param abscissa: defines where in the BSplineCurve2D the
@@ -996,7 +988,6 @@
 
         return volmdlr.wires.Wire2D.from_points(points)
 
-<<<<<<< HEAD
     def reverse(self):
         '''
         reverse the bspline's direction by reversing its start and end points
@@ -1008,15 +999,6 @@
                               knots=self.knots[::-1],
                               weights=self.weights,
                               periodic=self.periodic)
-=======
-    # def point_belongs(self, point, abs_tol=1e-7):
-    #     polygon_points = self.polygon_points()
-    #     for p1, p2 in zip(polygon_points[:-1], polygon_points[1:]):
-    #         line = LineSegment2D(p1, p2)
-    #         if line.point_belongs(point, abs_tol=abs_tol):
-    #             return True
-    #     return False
->>>>>>> 2df4647e
 
     def point_distance(self, point):
         distance = math.inf
