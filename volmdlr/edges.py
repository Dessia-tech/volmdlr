#!/usr/bin/env python3
# -*- coding: utf-8 -*-
"""
Edges related classes.
"""

import math
import sys
import warnings
from typing import Any, Dict, List, Union

import dessia_common.core as dc
import matplotlib.patches
import matplotlib.pyplot as plt
import numpy as npy
import plot_data.core as plot_data
import scipy as scp
import scipy.integrate as scipy_integrate
import scipy.optimize
from geomdl import NURBS, BSpline, fitting, operations, utilities
from geomdl.operations import length_curve, split_curve
from matplotlib import __version__ as _mpl_version
from mpl_toolkits.mplot3d import Axes3D
from packaging import version

import volmdlr.core
import volmdlr.core_compiled
import volmdlr.geometry
import volmdlr.utils.intersections as vm_utils_intersections
from volmdlr import bspline_fitting
from volmdlr.core import EdgeStyle


def standardize_knot_vector(knot_vector):
    """
    Standardize a knot vector to range from 0 to 1.
    """
    u0 = knot_vector[0]
    u1 = knot_vector[-1]
    standard_u_knots = []
    if u0 != 0 or u1 != 1:
        x = 1 / (u1 - u0)
        y = u0 / (u0 - u1)
        for u in knot_vector:
            standard_u_knots.append(u * x + y)
        return standard_u_knots
    return knot_vector


def insert_knots_and_mutiplicity(knots, knot_mutiplicities, knot_to_add, num):
    """
    Compute knot elements and multiplicities based on the global knot vector.

    """
    new_knots = []
    new_knot_mutiplicities = []
    i = 0
    for i, knot in enumerate(knots):
        if knot > knot_to_add:
            new_knots.extend([knot_to_add])
            new_knot_mutiplicities.append(num)
            new_knots.extend(knots[i:])
            new_knot_mutiplicities.extend(knot_mutiplicities[i:])
            break
        new_knots.append(knot)
        new_knot_mutiplicities.append(knot_mutiplicities[i])
    return new_knots, new_knot_mutiplicities, i


class Edge(dc.DessiaObject):
    """
    Defines a simple edge Object.
    """

    def __init__(self, start, end, name=''):
        self.start = start
        self.end = end
        self._length = None
        self._direction_vector = None

        # Disabling super init call for performance
        # dc.DessiaObject.__init__(self, name=name)
        self.name = name

    def __getitem__(self, key):
        if key == 0:
            return self.start
        if key == 1:
            return self.end
        raise IndexError

    def length(self):
        """
        Calculates the edge's length.
        """
        raise NotImplementedError(f'length method not implemented by {self.__class__.__name__}')

    def point_at_abscissa(self, abscissa):
        """
        Calculates the point at given abscissa.
        """
        raise NotImplementedError(f'point_at_abscissa method not implemented by {self.__class__.__name__}')

    def middle_point(self):
        half_length = self.length() / 2
        middle_point = self.point_at_abscissa(abscissa=half_length)
        return middle_point

    def discretization_points(self, *, number_points: int = None, angle_resolution: int = None):
        """
        Discretizes an Edge to have "n" points.

        :param number_points: the number of points (including start and end
            points) if unset, only start and end will be returned
        :param angle_resolution: if set, the sampling will be adapted to have
            a controlled angular distance. Useful to mesh an arc
        :return: a list of sampled points
        """
        if number_points is None or number_points == 1:
            number_points = 2
        if angle_resolution:
            number_points = int(math.pi * angle_resolution)
        step = self.length() / (number_points - 1)
        return [self.point_at_abscissa(i * step) for i in range(number_points)]

    def polygon_points(self, discretization_resolution: int):
        """
        Deprecated method of discretization_points.
        """
        warnings.warn('polygon_points is deprecated,\
        please use discretization_points instead',
                      DeprecationWarning)
        return self.discretization_points(discretization_resolution)

    @classmethod
    def from_step(cls, arguments, object_dict, **kwargs):
        """
        Converts a step primitive to an Edge type object.

        :param arguments: The arguments of the step primitive.
        :type arguments: list
        :param object_dict: The dictionary containing all the step primitives
            that have already been instantiated
        :type object_dict: dict
        :return: The corresponding Edge object
        :rtype: :class:`volmdlr.edges.Edge`
        """
        obj = object_dict[arguments[3]]
        p1 = object_dict[arguments[1]]
        p2 = object_dict[arguments[2]]
        orientation = arguments[4]
        if orientation == '.F.':
            p1, p2 = p2, p1
        if obj.__class__.__name__ == 'LineSegment3D':
            return object_dict[arguments[3]]
        if obj.__class__.__name__ == 'Line3D':
            if not p1.is_close(p2):
                return LineSegment3D(p1, p2, arguments[0][1:-1])
            return None
        if hasattr(obj, 'trim'):
            if obj.__class__.__name__ == 'Circle3D':
                p1, p2 = p2, p1
            return obj.trim(p1, p2)

        raise NotImplementedError(f'Unsupported: {object_dict[arguments[3]]}')

    def normal_vector(self, abscissa):
        """
        Calculates the normal vector the edge at given abscissa.

        :return: the normal vector
        """
        raise NotImplementedError('the normal_vector method must be'
                                  'overloaded by subclassing class')

    def unit_normal_vector(self, abscissa):
        """
        Calculates the unit normal vector the edge at given abscissa.

        :param abscissa: edge abscissa
        :return: unit normal vector
        """
        raise NotImplementedError('the unit_normal_vector method must be'
                                  'overloaded by subclassing class')

    def direction_vector(self, abscissa):
        """
        Calculates the direction vector the edge at given abscissa.

        :param abscissa: edge abscissa
        :return: direction vector
        """
        raise NotImplementedError('the direction_vector method must be'
                                  'overloaded by subclassing class')

    def unit_direction_vector(self, abscissa):
        """
        Calculates the unit direction vector the edge at given abscissa.

        :param abscissa: edge abscissa
        :return: unit direction vector
        """
        raise NotImplementedError('the unit_direction_vector method must be'
                                  'overloaded by subclassing class')

    def straight_line_point_belongs(self, point):
        """
        Verifies if a point belongs to the surface created by closing the edge.

        :param point: Point to be verified
        :return: Return True if the point belongs to this surface,
            or False otherwise
        """
        raise NotImplementedError(f'the straight_line_point_belongs method must be'
                                  f' overloaded by {self.__class__.__name__}')

    def touching_points(self, edge2):
        """
        Verifies if two edges are touching each other.

        In case these two edges are touching each other, return these touching points.

        :param edge2: edge2 to verify touching points.
        :return: list of touching points.
        """
        point1, point2 = edge2.start, edge2.end
        point3, point4 = self.start, self.end
        touching_points = []
        for primitive, points in zip([self, edge2], [[point1, point2], [point3, point4]]):
            for point in points:
                if point not in touching_points and primitive.point_belongs(point):
                    touching_points.append(point)
        return touching_points

    def edge_intersections(self, edge2: 'Edge'):
        if not self.bounding_rectangle.b_rectangle_intersection(edge2.bounding_rectangle):
            return []
        intersections = []
        method_name = f'{edge2.__class__.__name__.lower()[:-2]}_intersections'
        if hasattr(self, method_name):
            intersections = getattr(self, method_name)(edge2)
            return intersections
        method_name = f'{self.__class__.__name__.lower()[:-2]}_intersections'
        if hasattr(edge2, method_name):
            intersections = getattr(edge2, method_name)(self)
            return intersections
        raise NotImplementedError


class Line(dc.DessiaObject):
    """
    Abstract class representing a line.

    :param point1: The first point defining the line
    :type point1: Union[:class:`volmdlr.Point2D`, :class:`volmdlr.Point3D`]
    :param point2: The second point defining the line
    :type point2: Union[:class:`volmdlr.Point2D`, :class:`volmdlr.Point3D`]
    :param name: Name of the line. Default value is an empty string
    :type name: str, optional
    """

    def __init__(self, point1, point2, name=''):
        self.point1 = point1
        self.point2 = point2
        self._direction_vector = None
        dc.DessiaObject.__init__(self, name=name)

    def __getitem__(self, key):
        """
        Get a point of the line by its index.
        """
        if key == 0:
            return self.point1
        if key == 1:
            return self.point2
        raise IndexError

    def unit_direction_vector(self, *args, **kwargs):
        """
        Get the unit direction vector of the line.

        :return: The unit direction vector of the line
        :rtype:  Union[:class:`volmdlr.Vector2D`, :class:`volmdlr.Vector3D`]
        """
        vector = self.direction_vector()
        vector.normalize()
        return vector

    def direction_vector(self, *args, **kwargs):
        """
        Get the direction vector of the line.

        :return: The direction vector of the line
        :rtype: Union[:class:`volmdlr.Vector2D`, :class:`volmdlr.Vector3D`]
        """
        if not self._direction_vector:
            self._direction_vector = self.point2 - self.point1
        return self._direction_vector

    def normal_vector(self, *args, **kwargs):
        """
        Get the normal vector of the line.

        :return: The normal vector of the line
        :rtype: Union[:class:`volmdlr.Vector2D`, :class:`volmdlr.Vector3D`]
        """
        return self.direction_vector().normal_vector()

    def unit_normal_vector(self, abscissa=0.):
        """
        Get the unit normal vector of the line.

        :param abscissa: The abscissa of the point from which to calculate
            the normal vector
        :type abscissa: float, optional
        :return: The unit normal vector of the line
        :rtype: Union[:class:`volmdlr.Vector2D`, :class:`volmdlr.Vector3D`]
        """
        return self.unit_direction_vector().normal_vector()

    def point_projection(self, point):
        """
        Calculate the projection of a point onto the line.

        :param point: The point to project
        :type point: Union[:class:`volmdlr.Point2D`, :class:`volmdlr.Point3D`]
        :return: The projection of the point onto the line and the distance
            between the point and the projection
        :rtype: Tuple(Union[:class:`volmdlr.Point2D`,
            :class:`volmdlr.Point3D`], float)
        """
        vector = self.point2 - self.point1
        norm_u = vector.norm()
        t = (point - self.point1).dot(vector) / norm_u ** 2
        projection = self.point1 + t * vector
        projection = projection.to_point()
        return projection, t * norm_u

    def abscissa(self, point):
        """
        Calculate the abscissa of a point on the line.

        :param point: The point for which to calculate the abscissa
        :type point: Union[:class:`volmdlr.Point2D`, :class:`volmdlr.Point3D`]
        :return: The abscissa of the point
        :rtype: float
        """
        vector = self.point2 - self.point1
        norm_u = vector.norm()
        t = (point - self.point1).dot(vector) / norm_u
        return t

    def sort_points_along_line(self, points):
        """
        Sort point along a line.

        :param points: list of points to be sorted.
        :return: sorted points.
        """
        return sorted(points, key=self.abscissa)

    def split(self, split_point):
        """
        Split a line into two lines.

        :param split_point: The point where to split the line
        :type split_point: Union[:class:`volmdlr.Point2D`,
            :class:`volmdlr.Point3D`]
        :return: A list containing two lines
        """
        return [self.__class__(self.point1, split_point),
                self.__class__(split_point, self.point2)]

    def is_between_points(self, point1: Union[volmdlr.Point2D, volmdlr.Point3D],
                          point2: Union[volmdlr.Point2D, volmdlr.Point3D]):
        """
        Verifies if a line is between two points.

        :param point1: The first point
        :type point1: Union[:class:`volmdlr.Point2D`, :class:`volmdlr.Point3D`]
        :param point2: The second point
        :type point2: Union[:class:`volmdlr.Point2D`, :class:`volmdlr.Point3D`]
        :return: True if the line is between the two points, False otherwise
        :rtype: bool
        """

        if point1.is_close(point2):
            return False

        line_segment = LineSegment2D(point1, point2)
        if line_segment.line_intersections(self):
            return True
        return False


class LineSegment(Edge):
    """
    Abstract class.

    """

    def length(self):
        if not self._length:
            self._length = self.end.point_distance(self.start)
        return self._length

    def abscissa(self, point, tol=1e-6):
        """
        Calculates the abscissa parameter of a Line Segment, at a point.

        :param point: point to verify abscissa.
        :param tol: tolerance.
        :return: abscissa parameter.
        """
        if point.point_distance(self.start) < tol:
            return 0
        if point.point_distance(self.end) < tol:
            return self.length()

        vector = self.end - self.start
        length = vector.norm()
        t = (point - self.start).dot(vector) / length
        if t < -1e-9 or t > length + 1e-9:
            raise ValueError(f'Point is not on linesegment: abscissa={t}')
        return t

    def unit_direction_vector(self, abscissa=0.):
        """
        Computes a unit direction vector for the line segment.

        :param abscissa: defines where in the line segment the unit
            direction vector is to be calculated.
        :return: The unit direction vector of the LineSegment.
        """
        direction_vector = self.direction_vector()
        direction_vector.normalize()
        return direction_vector

    def direction_vector(self, abscissa=0.):
        """
        Returns a direction vector at a given abscissa, it is not normalized.

        :param abscissa: defines where in the line segment
            direction vector is to be calculated.
        :return: The direction vector of the LineSegment.
        """
        if not self._direction_vector:
            self._direction_vector = self.end - self.start
        return self._direction_vector

    def normal_vector(self, abscissa=0.):
        """
        Returns a normal vector at a given abscissa, it is not normalized.

        :param abscissa: defines where in the line_segment
        normal vector is to be calculated.
        :return: The normal vector of the LineSegment.
        """
        return self.direction_vector(abscissa).normal_vector()

    def unit_normal_vector(self, abscissa=0.):
        """
        Returns the unit normal vector at a given abscissa.

        :param abscissa: defines where in the line_segment unit normal vector is to be calculated.
        :return: The unit normal vector of the LineSegment.
        """
        return self.unit_direction_vector(abscissa).normal_vector()

    def point_projection(self, point):
        """
        Calculates the projection of a point on a Line Segment.

        :param point: point to be verified.
        :return: point projection.
        """
        p1, p2 = self.start, self.end
        vector = p2 - p1
        norm_u = vector.norm()
        projection_parameter = (point - p1).dot(vector) / norm_u ** 2
        projection = p1 + projection_parameter * vector

        return projection, projection_parameter * norm_u

    def split(self, split_point):
        """
        Split a Line Segment at a given point into two Line Segments.

        :param split_point: splitting point.
        :return: list with the two split line segments.
        """
        if split_point.is_close(self.start):
            return [None, self.copy()]
        if split_point.is_close(self.end):
            return [self.copy(), None]
        return [self.__class__(self.start, split_point),
                self.__class__(split_point, self.end)]

    def middle_point(self):
        """
        Calculates the middle point of a Line Segment.
        :return:
        """
        return 0.5 * (self.start + self.end)

    def point_at_abscissa(self, abscissa):
        """
        Calculates a point in the LineSegment at a given abscissa.

        :param abscissa: abscissa where in the curve the point should be calculated.
        :return: Corresponding point.
        """
        return self.start + self.unit_direction_vector() * abscissa

    def get_geo_lines(self, tag: int, start_point_tag: int, end_point_tag: int):
        """
        Gets the lines that define a LineSegment in a .geo file.

        :param tag: The linesegment index
        :type tag: int
        :param start_point_tag: The linesegment' start point index
        :type start_point_tag: int
        :param end_point_tag: The linesegment' end point index
        :type end_point_tag: int

        :return: A line
        :rtype: str
        """

        return 'Line(' + str(tag) + ') = {' + str(start_point_tag) + ', ' + str(end_point_tag) + '};'

    def get_geo_points(self):
        return [self.start, self.end]


class BSplineCurve(Edge):
    """
    An abstract class for B-spline curves.

    The following rule must be
    respected : `number of knots = number of control points + degree + 1`.

    :param degree: The degree of the B-spline curve.
    :type degree: int
    :param control_points: A list of 2 or 3 dimensional points
    :type control_points: Union[List[:class:`volmdlr.Point2D`],
        List[:class:`volmdlr.Point3D`]]
    :param knot_multiplicities: The vector of multiplicities for each knot
    :type knot_multiplicities: List[int]
    :param knots: The knot vector composed of values between 0 and 1
    :type knots: List[float]
    :param weights: The weight vector applied to the knot vector. Default
        value is None
    :type weights: List[float], optional
    :param periodic: If `True` the B-spline curve is periodic. Default value
        is False
    :type periodic: bool, optional
    :param name: The name of the B-spline curve. Default value is ''
    :type name: str, optional
    """
    _non_serializable_attributes = ['curve']

    def __init__(self,
                 degree: int,
                 control_points: Union[List[volmdlr.Point2D],
                 List[volmdlr.Point3D]],
                 knot_multiplicities: List[int],
                 knots: List[float],
                 weights: List[float] = None,
                 periodic: bool = False,
                 name: str = ''):
        self.control_points = control_points
        self.degree = degree
        knots = standardize_knot_vector(knots)
        self.knots = knots
        self.knot_multiplicities = knot_multiplicities
        self.weights = weights
        self.periodic = periodic

        points = [[*point] for point in control_points]
        if weights is None:
            curve = BSpline.Curve()
            curve.degree = degree
            curve.ctrlpts = points
        else:
            curve = NURBS.Curve()
            curve.degree = degree
            curve.ctrlpts = points
            curve.weights = weights

        knot_vector = []
        for i, knot in enumerate(knots):
            knot_vector.extend([knot] * knot_multiplicities[i])
        curve.knotvector = knot_vector
        curve.delta = 0.01
        curve_points = curve.evalpts
        self.curve = curve

        self._length = None
        self.points = [getattr(volmdlr,
                               f'Point{self.__class__.__name__[-2::]}')(*p)
                       for p in curve_points]

        Edge.__init__(self, self.points[0], self.points[-1], name=name)

    def to_dict(self, *args, **kwargs):
        """Avoids storing points in memo that makes serialization slow."""
        dict_ = self.base_dict()
        dict_['degree'] = self.degree
        dict_['control_points'] = [p.to_dict() for p in self.control_points]
        dict_['knot_multiplicities'] = self.knot_multiplicities
        dict_['knots'] = self.knots
        dict_['weights'] = self.weights
        dict_['periodic'] = self.periodic
        return dict_

    def __hash__(self):
        """
        Return a hash value for the B-spline curve.
        """
        return hash((tuple(self.control_points), self.degree, tuple(self.knots)))

    def __eq__(self, other):
        """
        Return True if the other B-spline curve has the same control points, degree, and knot vector, False otherwise.
        """
        if isinstance(other, self.__class__):
            return (self.control_points == other.control_points
                    and self.degree == other.degree
                    and self.knots == other.knots)
        return False

    def reverse(self):
        """
        Reverses the B-spline's direction by reversing its control points.

        :return: A reversed B-spline curve.
        :rtype: :class:`volmdlr.edges.BSplineCurve`.
        """
        return self.__class__(
            degree=self.degree,
            control_points=self.control_points[::-1],
            knot_multiplicities=self.knot_multiplicities[::-1],
            knots=self.knots[::-1],
            weights=self.weights,
            periodic=self.periodic)

    @classmethod
    def from_geomdl_curve(cls, curve):
        """
        # TODO: to be completed.

        :param curve:
        :type curve:
        :return: A reversed B-spline curve
        :rtype: :class:`volmdlr.edges.BSplineCurve`
        """
        point_dimension = f'Point{cls.__name__[-2::]}'

        knots = list(sorted(set(curve.knotvector)))
        knot_multiplicities = [curve.knotvector.count(k) for k in knots]

        return cls(degree=curve.degree,
                   control_points=[getattr(volmdlr, point_dimension)(*p)
                                   for p in curve.ctrlpts],
                   knots=knots,
                   knot_multiplicities=knot_multiplicities)

    def length(self):
        """
        Returns the length of the B-spline curve.

        :return: The length of the B-spline curve.
        :rtype: float
        """
        # print('self.__class__: ', self.__class__)
        # print('self.curve.__class__: ', self.curve.__class__)

        # d=self.to_dict()
        # bs=self.__class__.dict_to_object(d)
        # length_curve(bs.curve)
        # print('bs.curve.__class__: ', bs.curve.__class__)
        from geomdl.exceptions import GeomdlException

        if not self._length:
            try:
                self._length = length_curve(self.curve)
            except GeomdlException:
                control_points = self.control_points
                weights = self.weights
                degree = self.degree
                knots = self.knots
                knot_multiplicities = self.knot_multiplicities

                points = [[*point] for point in control_points]
                if weights is None:
                    curve = BSpline.Curve()
                    curve.degree = degree
                    curve.ctrlpts = points
                else:
                    curve = NURBS.Curve()
                    curve.degree = degree
                    curve.ctrlpts = points
                    curve.weights = weights

                knot_vector = []
                for i, knot in enumerate(knots):
                    knot_vector.extend([knot] * knot_multiplicities[i])
                curve.knotvector = knot_vector
                curve.delta = 0.01
                self.curve = curve

                self._length = length_curve(self.curve)

                # self._length = self.to_wire(50).length()
        return self._length

    def unit_direction_vector(self, abscissa: float):
        """
        Computes the 2D or 3D unit direction vector of B-spline curve at a given abscissa.

        :param abscissa: The abscissa on the B-spline curve where the unit
            direction vector will be computed
        :type abscissa: float
        :return: The unit direction vector of the B-spline curve
        :rtype: Union[:class:`volmdlr.Vector2D`, :class:`volmdlr.Vector3D`]
        """
        direction_vector = self.direction_vector(abscissa)
        direction_vector.normalize()
        return direction_vector

    def normal_vector(self, abscissa):
        """
        Calculates the normal vector the edge at given abscissa.

        :return: the normal vector
        """
        raise NotImplementedError('the normal_vector method must be'
                                  'overloaded by child class')

    def unit_normal_vector(self, abscissa):
        """
        Calculates the unit normal vector the edge at given abscissa.

        :param abscissa: edge abscissa
        :return: unit normal vector
        """
        raise NotImplementedError('the unit_normal_vector method must be'
                                  'overloaded by child class')

    def direction_vector(self, abscissa):
        """
        Calculates the direction vector the edge at given abscissa.

        :param abscissa: edge abscissa
        :return: direction vector
        """
        raise NotImplementedError('the direction_vector method must be overloaded by child class')

    def middle_point(self):
        """
        Computes the 2D or 3D middle point of the B-spline curve.

        :return: The middle point
        :rtype: Union[:class:`volmdlr.Point2D`, :class:`volmdlr.Point3D`]
        """
        return self.point_at_abscissa(self.length() * 0.5)

    def abscissa(self, point: Union[volmdlr.Point2D, volmdlr.Point3D],
                 tol: float = 1e-4):
        """
        Computes the abscissa of a 2D or 3D point using the least square method.

        :param point: The point located on the B-spline curve.
        :type point: Union[:class:`volmdlr.Point2D`, :class:`volmdlr.Point3D`].
        :param tol: The precision in terms of distance. Default value is 1e-4.
        :type tol: float, optional.
        :return: The abscissa of the point.
        :rtype: float
        """
        length = self.length()
        for x0 in [0, length * 0.25, length * 0.5, length * 0.75, length]:
            res = scp.optimize.least_squares(
                lambda u: (point - self.point_at_abscissa(u)).norm(),
                x0=x0,
                bounds=([0], [length])
            )
            if res.fun < tol:
                return res.x[0]

        print('distance =', res.cost)
        print('res.fun:', res.fun)
        # ax = self.plot()
        # point.plot(ax=ax)
        # best_point = self.point_at_abscissa(res.x)
        # best_point.plot(ax=ax, color='r')
        raise ValueError('abscissa not found')

    def split(self, point: Union[volmdlr.Point2D, volmdlr.Point3D],
              tol: float = 1e-5):
        """
        Splits of B-spline curve in two pieces using a 2D or 3D point.

        :param point: The point where the B-spline curve is split
        :type point: Union[:class:`volmdlr.Point2D`, :class:`volmdlr.Point3D`]
        :param tol: The precision in terms of distance. Default value is 1e-4
        :type tol: float, optional
        :return: A list containing the first and second split of the B-spline
            curve
        :rtype: List[:class:`volmdlr.edges.BSplineCurve`]
        """
        if point.point_distance(self.start) < tol:
            return [None, self.copy()]
        if point.point_distance(self.end) < tol:
            return [self.copy(), None]
        adim_abscissa = self.abscissa(point) / self.length()
        curve1, curve2 = split_curve(self.curve, adim_abscissa)

        return [self.__class__.from_geomdl_curve(curve1),
                self.__class__.from_geomdl_curve(curve2)]

    def translation(self, offset: Union[volmdlr.Vector2D, volmdlr.Vector3D]):
        """
        Translates the B-spline curve.

        :param offset: The translation vector
        :type offset: Union[:class:`volmdlr.Vector2D`,
            :class:`volmdlr.Vector3D`]
        :return: A new translated BSplineCurve
        :rtype: :class:`volmdlr.edges.BSplineCurve`
        """
        control_points = [point.translation(offset)
                          for point in self.control_points]
        return self.__class__(self.degree, control_points,
                              self.knot_multiplicities, self.knots,
                              self.weights, self.periodic)

    def translation_inplace(self, offset: Union[volmdlr.Vector2D,
    volmdlr.Vector3D]):
        """
        Translates the B-spline curve and its parameters are modified inplace.

        :param offset: The translation vector
        :type offset: Union[:class:`volmdlr.Vector2D`,
            :class:`volmdlr.Vector3D`]
        :return: None
        :rtype: None
        """
        warnings.warn("'inplace' methods are deprecated. Use a not inplace method instead.", DeprecationWarning)

        for point in self.control_points:
            point.translation_inplace(offset)

    def point_belongs(self, point: Union[volmdlr.Point2D, volmdlr.Point3D],
                      abs_tol: float = 1e-10):
        """
        Checks if a 2D or 3D point belongs to the B-spline curve or not. It uses the least square method.

        :param point: The point to be checked
        :type point: Union[:class:`volmdlr.Point2D`, :class:`volmdlr.Point3D`]
        :param abs_tol: The precision in terms of distance.
            Default value is 1e-4
        :type abs_tol: float, optional
        :return: `True` if the point belongs to the B-spline curve, `False`
            otherwise
        :rtype: bool
        """
        point_dimension = f'Point{self.__class__.__name__[-2::]}'

        def fun(x):
            return (point - getattr(volmdlr, point_dimension)(*self.curve.evaluate_single(x))).norm()

        x = npy.linspace(0, 1, 5)
        x_init = []
        for xi in x:
            x_init.append(xi)

        for x0 in x_init:
            z = scp.optimize.least_squares(fun, x0=x0, bounds=([0, 1]))
            if z.fun < abs_tol:
                return True
        return False

    def merge_with(self, bspline_curve: 'BSplineCurve'):
        """
        Merges consecutive B-spline curves to define a new merged one.

        :param bspline_curve: Another B-spline curve
        :type bspline_curve: :class:`volmdlr.edges.BSplineCurve`
        :return: A merged B-spline curve
        :rtype: :class:`volmdlr.edges.BSplineCurve`
        """
        point_dimension = f'Wire{self.__class__.__name__[-2::]}'
        wire = getattr(volmdlr.wires, point_dimension)(bspline_curve)
        ordered_wire = wire.order_wire()

        points, n = [], 10
        for primitive in ordered_wire.primitives:
            points.extend(primitive.discretization_points(n))
        points.pop(n + 1)

        return self.__class__.from_points_interpolation(
            points, min(self.degree, bspline_curve.degree))

    @classmethod
    def from_bsplines(cls, bsplines: List['BSplineCurve'],
                      discretization_points: int = 10):
        """
        Creates a B-spline curve from a list of B-spline curves.

        :param bsplines: A list of B-spline curve
        :type bsplines: List[:class:`volmdlr.edges.BSplineCurve`]
        :param discretization_points: The number of points for the
            discretization. Default value is 10
        :type discretization_points: int, optional
        :return: A merged B-spline curve
        :rtype: :class:`volmdlr.edges.BSplineCurve`
        """
        point_dimension = f'Wire{cls.__name__[-2::]}'
        wire = getattr(volmdlr.wires, point_dimension)(bsplines)
        ordered_wire = wire.order_wire()

        points, degree = [], []
        for i, primitive in enumerate(ordered_wire.primitives):
            degree.append(primitive.degree)
            if i == 0:
                points.extend(primitive.discretization_points(number_points=discretization_points))
            else:
                points.extend(
                    primitive.discretization_points(number_points=discretization_points)[1::])

        return cls.from_points_interpolation(points, min(degree))

    @classmethod
    def from_points_approximation(cls, points: Union[List[volmdlr.Point2D],
    List[volmdlr.Point3D]],
                                  degree: int, **kwargs):
        """
        Creates a B-spline curve approximation using least squares method with fixed number of control points.

        It is recommended to specify the
        number of control points.
        Please refer to The NURBS Book (2nd Edition), pp.410-413 for details.

        :param points: The data points
        :type points: Union[List[:class:`volmdlr.Point2D`],
            List[:class:`volmdlr.Point3D`]]
        :param degree: The degree of the output parametric curve
        :type degree: int
        :param kwargs: See below
        :return: A B-spline curve from points approximation
        :rtype: :class:`volmdlr.edges.BSplineCurve`
        :keyword centripetal: Activates centripetal parametrization method.
            Default value is False
        :keyword ctrlpts_size: Number of control points. Default value is
            len(points) - 1
        """
        curve = fitting.approximate_curve([[*point] for point in points],
                                          degree, **kwargs)
        return cls.from_geomdl_curve(curve)

    def tangent(self, position: float = 0.0):
        """
        Evaluates the tangent vector of the B-spline curve at the input parameter value.

        :param position: Value of the parameter, between 0 and 1
        :type position: float
        :return: The tangent vector
        :rtype: Union[:class:`volmdlr.Point2D`, :class:`volmdlr.Point3D`]
        """
        _, tangent = operations.tangent(self.curve, position, normalize=True)

        dimension = f'Vector{self.__class__.__name__[-2::]}'
        tangent = getattr(volmdlr, dimension)(*tangent)

        return tangent

    @classmethod
    def from_points_interpolation(cls, points: Union[List[volmdlr.Point2D],
    List[volmdlr.Point3D]],
                                  degree: int, periodic: bool = False):
        """
        Creates a B-spline curve interpolation through the data points.

        Please refer to Algorithm A9.1 on The NURBS Book (2nd Edition),
        pp.369-370 for details.

        :param points: The data points
        :type points: Union[List[:class:`volmdlr.Point2D`],
            List[:class:`volmdlr.Point3D`]]
        :param degree: The degree of the output parametric curve
        :type degree: int
        :param periodic: `True` if the curve should be periodic. Default value
            is `False`
        :type periodic: bool, optional
        :return: A B-spline curve from points interpolation
        :rtype: :class:`volmdlr.edges.BSplineCurve`
        """
        curve = bspline_fitting.interpolate_curve([[*point] for point in points], degree, centripetal=True)

        bsplinecurve = cls.from_geomdl_curve(curve)
        if not periodic:
            return bsplinecurve
        bsplinecurve.periodic = True
        return bsplinecurve

    def discretization_points(self, *, number_points: int = None, angle_resolution: int = None):
        """
        Linear spaced discretization of the curve.

        :param number_points: The number of points to include in the discretization.
        :type number_points: int
        :param angle_resolution: The resolution of the angle to use when calculating the number of points.
        :type angle_resolution: int
        :return: A list of discretized points on the B-spline curve.
        :rtype: List[`volmdlr.Point2D] or List[`volmdlr.Point3D]
        """

        if angle_resolution:
            number_points = int(math.pi * angle_resolution)

        if len(self.points) == number_points or (not number_points and not angle_resolution):
            return self.points
        curve = self.curve
        curve.delta = 1 / number_points
        curve_points = curve.evalpts

        point_dimension = f'Point{self.__class__.__name__[-2::]}'
        return [getattr(volmdlr, point_dimension)(*p) for p in curve_points]

    def derivatives(self, u, order):
        """
        Evaluates n-th order curve derivatives at the given parameter value.

        The output of this method is list of n-th order derivatives. If ``order`` is ``0``, then it will only output
        the evaluated point. Similarly, if ``order`` is ``2``, then it will output the evaluated point, 1st derivative
        and the 2nd derivative.

        :Example:

        Assuming a curve self is defined on a parametric domain [0.0, 1.0].
        Let's take the curve derivative at the parametric position u = 0.35.

        >>> ders = self.derivatives(u=0.35, order=2)
        >>> ders[0]  # evaluated point, equal to crv.evaluate_single(0.35)
        >>> ders[1]  # 1st derivative at u = 0.35
        >>> ders[2]  # 2nd derivative at u = 0.35

        :param u: parameter value
        :type u: float
        :param order: derivative order
        :type order: int
        :return: a list containing up to {order}-th derivative of the curve
        :rtype: Union[List[`volmdlr.Vector2D`], List[`volmdlr.Vector3D`]]
        """

        return [getattr(volmdlr, f'Vector{self.__class__.__name__[-2::]}')(*p)
                for p in self.curve.derivatives(u, order)]

    def get_geo_lines(self, tag: int, control_points_tags: List[int]):
        """
        Gets the lines that define a BsplineCurve in a .geo file.

        :param tag: The BsplineCurve index
        :type tag: int
        :param start_point_tag: The linesegment' start point index
        :type start_point_tag: int
        :param end_point_tag: The linesegment' end point index
        :type end_point_tag: int

        :return: A line
        :rtype: str
        """

        return 'BSpline(' + str(tag) + ') = {' + str(control_points_tags)[1:-1] + '};'

    def get_geo_points(self):
        return list(self.discretization_points())

    def line_intersections(self, line):
        """
        Calculates the intersections of a BSplineCurve (2D or 3D) with a Line (2D or 3D).

        :param line: line to verify intersections
        :return: list of intersections
        """
        polygon_points = []
        for point in self.points:
            if not volmdlr.core.point_in_list(point, polygon_points):
                polygon_points.append(point)
        list_intersections = []
        length = self.length()
        initial_abscissa = 0
        for points in zip(polygon_points[:-1], polygon_points[1:]):
            linesegment_name = 'LineSegment' + self.__class__.__name__[-2:]
            linesegment = getattr(sys.modules[__name__], linesegment_name)(points[0], points[1])
            intersections = linesegment.line_intersections(line)
            if not intersections and linesegment.direction_vector().is_colinear_to(line.direction_vector()):
                if line.point_distance(linesegment.middle_point()) < 1e-8:
                    list_intersections.append(linesegment.middle_point())
            if intersections and intersections[0] not in list_intersections:
                abscissa = initial_abscissa + linesegment.abscissa(intersections[0])
                if initial_abscissa < length * 0.1:
                    number_points = int(linesegment.length() / 1e-6)
                    list_abscissas = list(
                        n for n in npy.linspace(initial_abscissa, initial_abscissa + linesegment.length(),
                                                number_points))
                else:
                    distance_from_point_to_search = 0.0001 / 2
                    list_abscissas = list(new_abscissa for new_abscissa in npy.linspace(
                        abscissa - distance_from_point_to_search, abscissa + distance_from_point_to_search, 1000))
                intersection = self.select_intersection_point(list_abscissas, intersections)
                list_intersections.append(intersection)
            initial_abscissa += linesegment.length()
        return list_intersections

    def select_intersection_point(self, list_abscissas, intersections):
        """
        Select closest point in curve to intersection point obtained with discretised linesegment.

        :param list_abscissas: list of abscissas to verify the closest point.
        :param intersections: intersection with discretised line.
        :return:
        """
        distance = npy.inf
        intersection = None
        for i_abscissa in list_abscissas:
            point_in_curve = BSplineCurve.point_at_abscissa(self, i_abscissa)
            dist = point_in_curve.point_distance(intersections[0])
            if dist < distance:
                distance = dist
                intersection = point_in_curve
            else:
                break
        return intersection

    def get_linesegment_intersections(self, linesegment):
        """
        Calculates intersections between a BSplineCurve and a LineSegment.

        :param linesegment: linesegment to verify intersections.
        :return: list with the intersections points.
        """
        results = self.line_intersections(linesegment.to_line())
        intersections_points = []
        for result in results:
            if linesegment.point_belongs(result, 1e-5):
                intersections_points.append(result)
        return intersections_points

    def point_at_abscissa(self, abscissa):
        """
        Calculates a point in the BSplineCurve at a given abscissa.

        :param abscissa: abscissa where in the curve the point should be calculated.
        :return: Corresponding point.
        """
        length = self.length()
        adim_abs = max(min(abscissa / length, 1.), 0.)
        point_name = 'Point' + self.__class__.__name__[-2:]
        return getattr(volmdlr, point_name)(*self.curve.evaluate_single(adim_abs))


class Line2D(Line):
    """
    Define an infinite line given by two points.

    """

    def __init__(self, point1: volmdlr.Point2D,
                 point2: volmdlr.Point2D, *, name=''):
        # self.points = [point1, point2]
        Line.__init__(self, point1, point2, name=name)

    def to_3d(self, plane_origin, x1, x2):
        """
        Convert the line to a 3D line.

        :param plane_origin: Origin of the plane in which the line is.
        :type plane_origin: :class:`volmdlr.Point3D`
        :param x1: First direction of the plane in which the line is.
        :type x1: :class:`volmdlr.Vector3D`
        :param x2: Second direction of the plane in which the line is.
        :type x2: :class:`volmdlr.Vector3D`
        :return: The 3D line.
        :rtype: :class:`volmdlr.edges.Line3D`
        """
        points_3d = [p.to_3d(plane_origin, x1, x2) for p in [self.point1, self.point2]]
        return Line3D(*points_3d, self.name)

    def rotation(self, center: volmdlr.Point2D, angle: float):
        """
        Line2D rotation.

        :param center: rotation center.
        :param angle: angle rotation.
        :return: a new rotated Line2D.
        """
        return Line2D(*[point.rotation(center, angle)
                        for point in [self.point1, self.point2]])

    def rotation_inplace(self, center: volmdlr.Point2D, angle: float):
        """
        Line2D rotation. Object is updated inplace.

        :param center: rotation center.
        :param angle: rotation angle.
        """
        warnings.warn("'inplace' methods are deprecated. Use a not inplace method instead.", DeprecationWarning)

        for point in [self.point1, self.point2]:
            point.rotation_inplace(center, angle)

    def translation(self, offset: volmdlr.Vector2D):
        """
        Line2D translation.

        :param offset: translation vector.
        :return: A new translated Line2D.
        """
        return Line2D(*[point.translation(offset) for point in [self.point1, self.point2]])

    def translation_inplace(self, offset: volmdlr.Vector2D):
        """
        Line2D translation. Object is updated inplace.

        :param offset: translation vector.
        """
        warnings.warn("'inplace' methods are deprecated. Use a not inplace method instead.", DeprecationWarning)

        for point in [self.point1, self.point2]:
            point.translation_inplace(offset)

    def frame_mapping(self, frame: volmdlr.Frame2D, side: str):
        """
        Map the line to a new coordinate frame.

        :param frame: The new coordinate frame.
        :type frame: :class:`volmdlr.Frame2D`
        :param side: The side to which the mapping is made. 'old' for the
            original coordinate frame, 'new' for the new one.
        :type side: str
        :return: The mapped line.
        :rtype: :class:`volmdlr.edges.Line2D`
        """
        return Line2D(*[point.frame_mapping(frame, side) for point in [self.point1, self.point2]])

    def plot(self, ax=None, edge_style: EdgeStyle = EdgeStyle()):
        """
        Plot the line.

        :param ax: Matplotlib axis on which to plot the line. If none,
            a new figure is created.
        :type ax: matplotlib.axes._subplots.AxesSubplot, optional
        :param edge_style: data class instance, containing all parameters needed to plot Line 2D.
        :return: The matplotlib axis.
        :rtype: matplotlib.axes._subplots.AxesSubplot
        """
        if ax is None:
            _, ax = plt.subplots()

        if version.parse(_mpl_version) >= version.parse('3.3.2'):
            if edge_style.dashed:
                ax.axline((self.point1.x, self.point1.y),
                          (self.point2.x, self.point2.y),
                          dashes=[30, 5, 10, 5],
                          color=edge_style.color)
            else:
                ax.axline((self.point1.x, self.point1.y),
                          (self.point2.x, self.point2.y),
                          color=edge_style.color)
        else:
            direction_vector = self.direction_vector()
            point3 = self.point1 - 3 * direction_vector
            point4 = self.point2 + 4 * direction_vector
            if edge_style.dashed:
                ax.plot([point3[0], point4[0]], [point3[1], point4[1]], color=edge_style.color,
                        dashes=[30, 5, 10, 5])
            else:
                ax.plot([point3[0], point4[0]], [point3[1], point4[1]], color=edge_style.color)

        return ax

    def plot_data(self, edge_style=None):
        """
        Get plot data for the line.

        :param edge_style: Plotting style for the line.
        :type edge_style: :class:`plot_data.EdgeStyle`, optional
        :return: Plot data for the line.
        :rtype: :class:`plot_data.Line2D`
        """
        return plot_data.Line2D([self.point1.x, self.point1.y],
                                [self.point2.x, self.point2.y],
                                edge_style=edge_style)

    def line_intersections(self, line):
        """
        Calculate the intersection between the two lines.

        :param line: The line to calculate intersections with.
        :type line: :class:`volmdlr.Line2D`
        :return: A list of at most one intersection point between
            the two lines.
        :rtype: List[:class:`volmdlr.Point2D`]
        """

        point = volmdlr.Point2D.line_intersection(self, line)
        if point is not None:
            point_projection1, _ = self.point_projection(point)
            if point_projection1 is None:
                return []

            if line.__class__.__name__ == 'Line2D':
                point_projection2, _ = line.point_projection(point)
                if point_projection2 is None:
                    return []

            return [point_projection1]
        return []

    @staticmethod
    def _compute_data_create_tangent_circle(line, point, other_line):
        """
        Static helper method to compute some data used in create_tangent_circle method.
        """
        if math.isclose(line.point_distance(point), 0, abs_tol=1e-10):
            vector_i = volmdlr.Vector2D(point.x, point.y)
            vector_a = volmdlr.Vector2D(line.point1.x, line.point1.y)
            vector_b = volmdlr.Vector2D(line.point2.x, line.point2.y)
            vector_c = volmdlr.Vector2D(other_line.point1.x, other_line.point1.y)
            vector_d = volmdlr.Vector2D(other_line.point2.x, other_line.point2.y)
        elif math.isclose(other_line.point_distance(point), 0, abs_tol=1e-10):
            vector_i = volmdlr.Vector2D(line.x, point.y)
            vector_c = volmdlr.Vector2D(line.point1.x, line.point1.y)
            vector_d = volmdlr.Vector2D(line.point2.x, line.point2.y)
            vector_a = volmdlr.Vector2D(other_line.point1.x, other_line.point1.y)
            vector_b = volmdlr.Vector2D(other_line.point2.x, other_line.point2.y)
        else:
            raise AttributeError("The point isn't on any of the two lines")
        return vector_i, vector_a, vector_b, vector_c, vector_d

    @staticmethod
    def _change_reference_frame(I, A, B, C, D):
        new_u = volmdlr.Vector2D((B - A))
        new_u.normalize()
        new_v = new_u.unit_normal_vector()
        new_basis = volmdlr.Frame2D(I, new_u, new_v)

        new_a = new_basis.global_to_local_coordinates(A)
        new_b = new_basis.global_to_local_coordinates(B)
        new_c = new_basis.global_to_local_coordinates(C)
        new_d = new_basis.global_to_local_coordinates(D)

        return new_basis, new_a, new_b, new_c, new_d

    @staticmethod
    def compute_tangent_circle_for_parallel_segments(new_basis, new_a, new_c):
        segments_distance = abs(new_c[1] - new_a[1])
        r = segments_distance / 2
        new_circle_center = volmdlr.Point2D((0, npy.sign(new_c[1] - new_a[1]) * r))
        circle_center = new_basis.local_to_global_coordinates(new_circle_center)
        circle = volmdlr.wires.Circle2D(circle_center, r)
        return circle, None

    @staticmethod
    def compute_tangent_circles_for_perpendicular_segments(new_basis, new_a, new_b, new_c, new_d):
        line_ab = Line2D(volmdlr.Point2D(new_a), volmdlr.Point2D(new_b))
        line_cd = Line2D(volmdlr.Point2D(new_c), volmdlr.Point2D(new_d))
        new_pt_k = volmdlr.Point2D.line_intersection(line_ab, line_cd)

        r = abs(new_pt_k[0])
        new_circle_center1 = volmdlr.Point2D((0, r))
        new_circle_center2 = volmdlr.Point2D((0, -r))
        circle_center1 = new_basis.local_to_global_coordinates(new_circle_center1)
        circle_center2 = new_basis.local_to_global_coordinates(new_circle_center2)
        circle1 = volmdlr.wires.Circle2D(circle_center1, r)
        circle2 = volmdlr.wires.Circle2D(circle_center2, r)

        return circle1, circle2

    def create_tangent_circle(self, point, other_line):
        """
        Computes the two circles that are tangent to 2 lines and intersect a point located on one of the two lines.
        """
        # point will be called I(x_I, y_I)
        # self will be (AB)
        # line will be (CD)
        i, a, b, c, d = self._compute_data_create_tangent_circle(self, point, other_line)
        # Basis change
        new_basis, new_a, new_b, new_c, new_d = self._change_reference_frame(i, a, b, c, d)

        if new_c[1] == 0 and new_d[1] == 0:
            # Segments are on the same line: no solution
            return None, None

        if math.isclose(self.unit_direction_vector().dot(
                other_line.unit_normal_vector()), 0, abs_tol=1e-06):
            # Parallel segments: one solution
            return self.compute_tangent_circle_for_parallel_segments(new_basis, new_a, new_c)

        if math.isclose(self.unit_direction_vector().dot(
                other_line.unit_direction_vector()), 0, abs_tol=1e-06):
            # Perpendicular segments: 2 solution
            return self.compute_tangent_circles_for_perpendicular_segments(new_basis, new_a, new_b, new_c, new_d)

        # =============================================================================
        # LES SEGMENTS SONT QUELCONQUES
        #   => 2 SOLUTIONS
        # =============================================================================

        line_ab = Line2D(volmdlr.Point2D(new_a), volmdlr.Point2D(new_b))
        line_cd = Line2D(volmdlr.Point2D(new_c), volmdlr.Point2D(new_d))
        new_pt_k = volmdlr.Point2D.line_intersection(line_ab, line_cd)
        pt_k = volmdlr.Point2D(new_basis.local_to_global_coordinates(new_pt_k))

        if pt_k.is_close(i):
            return None, None

        # CHANGEMENT DE REPERE:
        new_u2 = volmdlr.Vector2D(pt_k - i)
        new_u2.normalize()
        new_v2 = new_u2.normal_vector(unit=True)
        new_basis2 = volmdlr.Frame2D(i, new_u2, new_v2)

        new_c = new_basis2.global_to_local_coordinates(c)
        new_d = new_basis2.global_to_local_coordinates(d)
        new_pt_k = new_basis2.global_to_local_coordinates(pt_k)

        teta1 = math.atan2(new_c[1], new_c[0] - new_pt_k[0])
        teta2 = math.atan2(new_d[1], new_d[0] - new_pt_k[0])

        if teta1 < 0:
            teta1 += math.pi
        if teta2 < 0:
            teta2 += math.pi

        if not math.isclose(teta1, teta2, abs_tol=1e-08):
            if math.isclose(teta1, math.pi, abs_tol=1e-08) or math.isclose(
                    teta1, 0., abs_tol=1e-08):
                teta = teta2
            elif math.isclose(teta2, math.pi,
                              abs_tol=1e-08) or math.isclose(teta2, 0.,
                                                             abs_tol=1e-08):
                teta = teta1
        else:
            teta = teta1

        r1 = new_pt_k[0] * math.sin(teta) / (1 + math.cos(teta))
        r2 = new_pt_k[0] * math.sin(teta) / (1 - math.cos(teta))

        new_circle_center1 = volmdlr.Point2D(0, -r1)
        new_circle_center2 = volmdlr.Point2D(0, r2)

        circle_center1 = new_basis2.local_to_global_coordinates(new_circle_center1)
        circle_center2 = new_basis2.local_to_global_coordinates(new_circle_center2)

        if new_basis.global_to_local_coordinates(circle_center1)[1] > 0:
            circle1 = volmdlr.wires.Circle2D(circle_center1, r1)
            circle2 = volmdlr.wires.Circle2D(circle_center2, r2)
        else:
            circle1 = volmdlr.wires.Circle2D(circle_center2, r2)
            circle2 = volmdlr.wires.Circle2D(circle_center1, r1)

        return circle1, circle2

    def cut_between_two_points(self, point1: volmdlr.Point2D,
                               point2: volmdlr.Point2D):
        """
        Cut the line between two points to create a linesegment.

        :param point1: The first point defining the linesegment
        :type point1: :class:`volmdlr.Point2D`
        :param point2: The second point defining the linesegment
        :type point2: :class:`volmdlr.Point2D`
        :return: The created linesegment
        :rtype: :class:`volmdlr.edges.LineSegment2D`
        """
        return LineSegment2D(point1, point2)

    def point_belongs(self, point2d, abs_tol: float = 1e-6):
        """
        Verifies if the point2d belongs to the line.

        :param point2d: point to be verified.
        :param abs_tol: absolute tolerance to consider in calculus.
        :return: True if point belongs to line, False otherwise.
        """
        return math.isclose(self.point_distance(point2d), 0, abs_tol=abs_tol)

    def point_distance(self, point2d):
        """
        Calculate the shortest distance between a line and a point.

        :param point2d: Point to calculate distance.
        :type point2d: :class:`volmdlr.Point2D`.
        :return: Distance to point.
        :rtype: float.
        """
        vector_r = self.point1 - point2d
        vector_v = self.normal_vector()
        return abs(vector_v.dot(vector_r)) / vector_v.norm()


class BSplineCurve2D(BSplineCurve):
    """
    A class for 2 dimensional B-spline curves.

    The following rule must be
    respected : `number of knots = number of control points + degree + 1`.

    :param degree: The degree of the 2 dimensional B-spline curve
    :type degree: int
    :param control_points: A list of 2 dimensional points
    :type control_points: List[:class:`volmdlr.Point2D`]
    :param knot_multiplicities: The vector of multiplicities for each knot
    :type knot_multiplicities: List[int]
    :param knots: The knot vector composed of values between 0 and 1
    :type knots: List[float]
    :param weights: The weight vector applied to the knot vector. Default
        value is None
    :type weights: List[float], optional
    :param periodic: If `True` the B-spline curve is periodic. Default value
        is False
    :type periodic: bool, optional
    :param name: The name of the B-spline curve. Default value is ''
    :type name: str, optional
    """

    _non_serializable_attributes = ['curve']

    def __init__(self,
                 degree: int,
                 control_points: List[volmdlr.Point2D],
                 knot_multiplicities: List[int],
                 knots: List[float],
                 weights: List[float] = None,
                 periodic: bool = False,
                 name: str = ''):
        self._bounding_rectangle = None

        BSplineCurve.__init__(self, degree,
                              control_points,
                              knot_multiplicities,
                              knots,
                              weights,
                              periodic,
                              name)
        self._bounding_rectangle = None
        self._length = None

    @property
    def bounding_rectangle(self):
        """
        Computes the bounding rectangle of the 2 dimensional B-spline curve.

        :return: The bounding rectangle.
        :rtype: :class:`volmdlr.core.BoundingRectangle`
        """
        if not self._bounding_rectangle:
<<<<<<< HEAD
            # bbox = self.curve.bbox
            try:
                bbox = self.curve.bbox
            except AttributeError:
                control_points = self.control_points
                weights = self.weights
                degree = self.degree
                knots = self.knots
                knot_multiplicities = self.knot_multiplicities

                points = [[*point] for point in control_points]
                if weights is None:
                    curve = BSpline.Curve()
                    curve.degree = degree
                    curve.ctrlpts = points
                else:
                    curve = NURBS.Curve()
                    curve.degree = degree
                    curve.ctrlpts = points
                    curve.weights = weights

                knot_vector = []
                for i, knot in enumerate(knots):
                    knot_vector.extend([knot] * knot_multiplicities[i])
                curve.knotvector = knot_vector
                curve.delta = 0.01
                self.curve = curve

                bbox = self.curve.bbox

            self._bounding_rectangle = volmdlr.core.BoundingRectangle(bbox[0][0], bbox[1][0],
                                                                      bbox[0][1], bbox[1][1])
=======
            self._bounding_rectangle = volmdlr.core.BoundingRectangle.from_points(self.points)
>>>>>>> d3df8109
        return self._bounding_rectangle

    def tangent(self, position: float = 0.0):
        """
        Computes the tangent at a given parameter between 0 and 1.

        :param position: The parameter at which the tangent is computed.
        :type position: float
        :return: A 2 dimensional point representing the tangent
        :rtype: :class:`volmdlr.Point2D`
        """
        _, tangent = operations.tangent(self.curve, position,
                                        normalize=True)
        tangent = volmdlr.Point2D(tangent[0], tangent[1])
        return tangent

    def direction_vector(self, abscissa: float):
        """
        Get direction vector at abscissa.

        :param abscissa: defines where in the BSplineCurve2D the
        direction vector is to be calculated.
        :return: The direction vector vector of the BSplineCurve2D
        """
        return self.tangent(abscissa / self.length())

    def normal_vector(self, abscissa: float):
        """
        Get normal vector at abscissa.

        :param abscissa: defines where in the BSplineCurve2D the
        normal vector is to be calculated
        :return: The normal vector of the BSplineCurve2D
        """
        tangent_vector = self.tangent(abscissa / self.length())
        normal_vector = tangent_vector.normal_vector()
        return normal_vector

    def unit_normal_vector(self, abscissa: float):
        """
        Get unit normal vector at given abscissa.

        :param abscissa: defines where in the BSplineCurve2D the unit normal vector is to be calculated.
        :return: The unit normal vector of the BSplineCurve2D.
        """
        normal_vector = self.normal_vector(abscissa)
        normal_vector.normalize()
        return normal_vector

    def straight_line_area(self):
        """
        Uses shoelace algorithm for evaluating the area.
        """
        points = self.discretization_points(number_points=100)
        x = [point.x for point in points]
        y = [point.y for point in points]
        x1 = [x[-1]] + x[0:-1]
        y1 = [y[-1]] + y[0:-1]
        return 0.5 * abs(sum(i * j for i, j in zip(x, y1))
                         - sum(i * j for i, j in zip(y, x1)))

    def straight_line_center_of_mass(self):
        polygon_points = self.discretization_points(number_points=100)
        cog = volmdlr.O2D
        for point in polygon_points:
            cog += point
        cog = cog / len(polygon_points)
        return cog

<<<<<<< HEAD
    def plot(self, ax=None, color='k', alpha=1, plot_points=False, discretization_points=True):
=======
    def plot(self, ax=None, edge_style: EdgeStyle = EdgeStyle()):
>>>>>>> d3df8109
        if ax is None:
            _, ax = plt.subplots()

        points = self.points
        if discretization_points:
            points = self.discretization_points(number_points=10000)

        x_points = [p.x for p in points]
        y_points = [p.y for p in points]
        ax.plot(x_points, y_points, color=edge_style.color, alpha=edge_style.alpha)
        if edge_style.plot_points:
            for point in points:
                point.plot(ax, color=edge_style.color)
        return ax

    def to_3d(self, plane_origin, x1, x2):
        control_points3D = [p.to_3d(plane_origin, x1, x2) for p in
                            self.control_points]
        return BSplineCurve3D(self.degree, control_points3D,
                              self.knot_multiplicities, self.knots,
                              self.weights, self.periodic)

    def to_step(self, current_id, surface_id=None):
        points_ids = []
        content = ''
        point_id = current_id
        for point in self.control_points:
            point_content, point_id = point.to_step(point_id,
                                                    vertex=False)
            content += point_content
            points_ids.append(point_id)
            point_id += 1

        content += "#{} = B_SPLINE_CURVE_WITH_KNOTS('{}',{},({})," \
                   ".UNSPECIFIED.,.F.,.F.,{},{}," \
                   ".UNSPECIFIED.);\n".format(
            point_id, self.name, self.degree,
            volmdlr.core.step_ids_to_str(points_ids),
            tuple(self.knot_multiplicities),
            tuple(self.knots))
        return content, point_id + 1

    def rotation(self, center: volmdlr.Point2D, angle: float):
        """
        BSplineCurve2D rotation.

        :param center: rotation center
        :param angle: angle rotation
        :return: a new rotated Line2D
        """
        control_points = [point.rotation(center, angle)
                          for point in self.control_points]
        return BSplineCurve2D(self.degree, control_points,
                              self.knot_multiplicities, self.knots,
                              self.weights, self.periodic)

    def rotation_inplace(self, center: volmdlr.Point2D, angle: float):
        """
        BSplineCurve2D rotation. Object is updated inplace.

        :param center: rotation center
        :param angle: rotation angle
        """
        warnings.warn("'inplace' methods are deprecated. Use a not inplace method instead.", DeprecationWarning)

        for point in self.control_points:
            point.rotation_inplace(center, angle)

    def line_crossings(self, line2d: Line2D):
        polygon_points = self.discretization_points(number_points=50)
        crossings = []
        for p1, p2 in zip(polygon_points[:-1], polygon_points[1:]):
            linesegment = LineSegment2D(p1, p2)
            crossings.extend(linesegment.line_crossings(line2d))
        return crossings

    def to_wire(self, n: int):
        """
        Convert a Bspline curve to a wire2d defined with 'n' line_segments.

        """

        u = npy.linspace(0, 1, num=n + 1).tolist()
        points = []
        for u0 in u:
            p = self.curve.evaluate_single(u0)
            points.append(volmdlr.Point2D(p[0], p[1]))

        return volmdlr.wires.Wire2D.from_points(points)

    def reverse(self):
        """
        Reverse the Bspline's direction by reversing its start and end points.

        """

        return self.__class__(degree=self.degree,
                              control_points=self.control_points[::-1],
                              knot_multiplicities=self.knot_multiplicities[::-1],
                              knots=self.knots[::-1],
                              weights=self.weights,
                              periodic=self.periodic)

    def point_distance(self, point):
<<<<<<< HEAD
        best_distance = math.inf
        # polygon_points = self.points
        distance_changing_significantly = True
        abscissa1 = 0
        abscissa2 = self.abscissa(self.end)
        distance = best_distance
        while distance_changing_significantly:
            discretized_points_between_1_2 = [self.point_at_abscissa(abscissa) for abscissa
                                              in npy.linspace(abscissa1, abscissa2, num=10)]
=======
        """
        Calculates the distance from a given point to a BSplineCurve2D.

        :param point: point 2d.
        :return: distance.
        """
        best_distance = math.inf
        abscissa1 = 0
        abscissa2 = self.abscissa(self.end)
        distance = best_distance
        point1_ = None
        point2_ = None
        while True:
            discretized_points_between_1_2 = []
            for abscissa in npy.linspace(abscissa1, abscissa2, num=8):
                abscissa_point = self.point_at_abscissa(abscissa)
                if not volmdlr.core.point_in_list(abscissa_point, discretized_points_between_1_2):
                    discretized_points_between_1_2.append(abscissa_point)
            if not discretized_points_between_1_2:
                break
>>>>>>> d3df8109
            distance = point.point_distance(discretized_points_between_1_2[0])
            for point1, point2 in zip(discretized_points_between_1_2[:-1], discretized_points_between_1_2[1:]):
                line = LineSegment2D(point1, point2)
                dist = line.point_distance(point)
                if dist < distance:
                    point1_ = point1
                    point2_ = point2
                    distance = dist
<<<<<<< HEAD
                    line_  = line
                    #todo break?
            if math.isclose(distance, best_distance, abs_tol=1e-6):
                distance_changing_significantly = False
                continue
            abscissa1 = self.abscissa(point1_)
            abscissa2 = self.abscissa(point2_)
            best_distance = distance
=======
            if not point1_ or math.isclose(distance, best_distance, abs_tol=1e-6):
                break
            abscissa1 = self.abscissa(point1_)
            abscissa2 = self.abscissa(point2_)
            best_distance = distance
            if math.isclose(abscissa1, abscissa2, abs_tol=1e-6):
                break
>>>>>>> d3df8109
        return distance

    def nearest_point_to(self, point):
        """
        Find out the nearest point on the linesegment to point.

        """

        points = self.discretization_points(number_points=500)
        return point.nearest_point(points)

    def linesegment_intersections(self, linesegment2d):
        """
        Calculates intersections between a BSplineCurve2D and a LineSegment2D.

        :param linesegment2d: linesegment to verify intersections.
        :return: list with the intersections points.
        """
        if not self.bounding_rectangle.b_rectangle_intersection(linesegment2d.bounding_rectangle):
            return []
        intersections_points = self.get_linesegment_intersections(linesegment2d)
        return intersections_points

    def axial_symmetry(self, line):
        """
        Finds out the symmetric bsplinecurve2d according to a line.

        """

        points_symmetry = [point.axial_symmetry(line) for point in self.control_points]

        return self.__class__(degree=self.degree,
                              control_points=points_symmetry,
                              knot_multiplicities=self.knot_multiplicities[::-1],
                              knots=self.knots[::-1],
                              weights=self.weights,
                              periodic=self.periodic)

    def offset(self, offset_length: volmdlr.Vector2D):
        """
        Offsets a BSplineCurve2D in one of its normal direction.

        :param offset_length: the length taken to offset the BSpline. if positive, the offset is in the normal
            direction of the curve. if negetive, in the opposite direction of the normal.
        :return: returns an offseted bsplinecurve2D, created with from_points_interpolation.
        """
        unit_normal_vectors = [self.unit_normal_vector(
            self.abscissa(point)) for point in self.points]
        offseted_points = [point.translation(normal_vector * offset_length) for point, normal_vector
                           in zip(self.points, unit_normal_vectors)]
        offseted_bspline = BSplineCurve2D.from_points_interpolation(offseted_points, self.degree,
<<<<<<< HEAD
                                                                      self.periodic)
        return offseted_bspline

=======
                                                                    self.periodic)
        return offseted_bspline

    def point_belongs(self, point: volmdlr.Point2D, abs_tol: float = 1e-7):
        """
        Checks if a 2D point belongs to the B-spline curve 2D or not. It uses the point_distance.

        :param point: The point to be checked
        :type point: Union[:class:`volmdlr.Point2D`, :class:`volmdlr.Point3D`]
        :param abs_tol: The precision in terms of distance.
            Default value is 1e-7
        :type abs_tol: float, optional
        :return: `True` if the point belongs to the B-spline curve, `False`
            otherwise
        :rtype: bool
        """
        if self.point_distance(point) < abs_tol:
            return True
        return False

>>>>>>> d3df8109

class BezierCurve2D(BSplineCurve2D):
    """
    A class for 2 dimensional Bezier curves.

    :param degree: The degree of the Bezier curve
    :type degree: int
    :param control_points: A list of 2 dimensional points
    :type control_points: List[:class:`volmdlr.Point2D`]
    :param name: The name of the B-spline curve. Default value is ''
    :type name: str, optional
    """

    def __init__(self, degree: int, control_points: List[volmdlr.Point2D],
                 name: str = ''):
        knotvector = utilities.generate_knot_vector(degree,
                                                    len(control_points))
        knot_multiplicity = [1] * len(knotvector)

        BSplineCurve2D.__init__(self, degree, control_points,
                                knot_multiplicity, knotvector,
                                None, False, name)


class LineSegment2D(LineSegment):
    """
    Define a line segment limited by two points.

    """

    def __init__(self, start: volmdlr.Point2D, end: volmdlr.Point2D, *, name: str = ''):
        if start.is_close(end):
            raise NotImplementedError
        # self.points = [start, end]
        self._bounding_rectangle = None
        LineSegment.__init__(self, start, end, name=name)

    def __hash__(self):
        # return self._data_hash()
        # tolerance = 1e-6
        # factor = 1 / tolerance
        # return hash(math.floor(component * factor) / factor for point in [self.start, self.end]
        #             for component in [point.x, point.y])
        return hash(('linesegment2d', self.start, self.end))

    def _data_hash(self):
        return self.start._data_hash() + self.end._data_hash()

    def _data_eq(self, other_object):
        if self.__class__.__name__ != other_object.__class__.__name__:
            return False
        return self.start == other_object.start and self.end == other_object.end

    def __eq__(self, other_object):
        if self.__class__.__name__ != other_object.__class__.__name__:
            return False
        return self.start == other_object.start and self.end == other_object.end

    def direction_independent_eq(self, linesegment2):
        """
        Verifies if two line segments are the same, not considering its direction.

        """
        if self == linesegment2:
            return True
        return self.start == linesegment2.end and self.end == linesegment2.start

    def to_dict(self, *args, **kwargs):
        return {'object_class': 'volmdlr.edges.LineSegment2D',
                'name': self.name,
                'start': self.start.to_dict(),
                'end': self.end.to_dict()
                }

    # def middle_point(self):
    #     return 0.5 * (self.start + self.end)
    #
    # def point_at_abscissa(self, abscissa):
    #     return self.start + self.unit_direction_vector() * abscissa

    def point_belongs(self, point, abs_tol=1e-6):
        point_distance = self.point_distance(point)
        if math.isclose(point_distance, 0, abs_tol=abs_tol):
            return True
        return False

    @property
    def bounding_rectangle(self):
        if not self._bounding_rectangle:
            self._bounding_rectangle = volmdlr.core.BoundingRectangle(
                min(self.start.x, self.end.x), max(self.start.x, self.end.x),
                min(self.start.y, self.end.y), max(self.start.y, self.end.y))
        return self._bounding_rectangle

    def straight_line_area(self):
        """
        Calculates the area of the LineSegment2D, with line drawn from start to end.

        :return: straight_line_area.
        """
        return 0.

    def straight_line_second_moment_area(self, point: volmdlr.Point2D):
        return 0, 0, 0

    def straight_line_center_of_mass(self):
        return 0.5 * (self.start + self.end)

    def straight_line_point_belongs(self, point):
        """
        Closing straight line point belongs verification.

        Verifies if a point belongs to the surface created by closing the edge with a
        line between its start and end points.

        :param point: Point to be verified.
        :return: Return True if the point belongs to this surface, or False otherwise.
        """
        return self.point_belongs(point)

    def point_distance(self, point, return_other_point=False):
        """
        Computes the distance of a point to segment of line.

        :param point: point to calculate distance.
        :param return_other_points: Boolean variable to return linesegment's corresponding point or not.
        """
        distance, point = volmdlr.LineSegment2DPointDistance(
            [(self.start.x, self.start.y), (self.end.x, self.end.y)],
            (point.x, point.y))
        if return_other_point:
            return distance, volmdlr.Point2D(*point)
        return distance

    def point_projection(self, point):
        """
        If the projection falls outside the LineSegment2D, returns None.
        """
        point, curv_abs = Line2D.point_projection(Line2D(self.start, self.end),
                                                  point)
        # print('curv_abs :', curv_abs, 'length :', self.length())
        if curv_abs < 0 or curv_abs > self.length():
            if abs(curv_abs) < 1e-6 or math.isclose(curv_abs, self.length(),
                                                    abs_tol=1e-6):
                return point, curv_abs
            return None, curv_abs
        return point, curv_abs

    def line_intersections(self, line: Line2D):
        if self.direction_vector().is_colinear_to(line.direction_vector()):
            return []
        point = volmdlr.Point2D.line_intersection(self, line)
        if point is not None:
            point_projection1, _ = self.point_projection(point)
            intersections = [point_projection1]
            if point_projection1 is None:
                intersections = []

            elif line.__class__.__name__ == 'LineSegment2D':
                point_projection2, _ = line.point_projection(point)
                if point_projection2 is None:
                    intersections = []

            return intersections
        if line.point_belongs(self.start):
            return [self.start]
        if line.point_belongs(self.end):
            return [self.end]
        return []

    def linesegment_intersections(self, linesegment2d: 'LineSegment2D'):
        """
        Touching line segments does not intersect.
        """
        if not self.bounding_rectangle.b_rectangle_intersection(linesegment2d.bounding_rectangle):
            return []
        point = volmdlr.Point2D.line_intersection(self, linesegment2d)
        # TODO: May be these commented conditions should be used for linesegment_crossings
        if point:  # and (point != self.start) and (point != self.end):
            point_projection1, _ = self.point_projection(point)
            if point_projection1 is None:
                return []

            point_projection2, _ = linesegment2d.point_projection(point)
            if point_projection2 is None:
                return []

            return [point_projection1]
        return []

    def line_crossings(self, line: 'Line2D'):
        if self.direction_vector().is_colinear_to(line.direction_vector()):
            return []
        line_intersection = self.line_intersections(line)
        if line_intersection and (line_intersection[0].is_close(self.end) or
                                  line_intersection[0].is_close(self.start)):
            return []
        return line_intersection

    def linesegment_crossings(self, linesegment: 'LineSegment2D'):
        """
        Gives the crossings with a linesegment.
        """
        if self.direction_vector().is_colinear_to(
                linesegment.direction_vector()):
            return []
        return self.linesegment_intersections(linesegment)

    def plot(self, ax=None, edge_style: EdgeStyle = EdgeStyle()):
        """
        Plots the Linesegment2D.
        """
        width = edge_style.width

        if ax is None:
            _, ax = plt.subplots()

        p1, p2 = self.start, self.end
        if edge_style.arrow:
            if edge_style.plot_points:
                ax.plot([p1[0], p2[0]], [p1[1], p2[1]], color=edge_style.color,
                        alpha=edge_style.alpha, style='o-')
            else:
                ax.plot([p1[0], p2[0]], [p1[1], p2[1]], color=edge_style.color,
                        alpha=edge_style.alpha)

            length = ((p1[0] - p2[0]) ** 2 + (p1[1] - p2[1]) ** 2) ** 0.5
            if width is None:
                width = length / 1000.
                head_length = length / 20.
                head_width = head_length / 2.
            else:
                head_width = 2 * width
                head_length = head_width
            ax.arrow(p1[0], p1[1],
                     (p2[0] - p1[0]) / length * (length - head_length),
                     (p2[1] - p1[1]) / length * (length - head_length),
                     head_width=head_width, fc='b', linewidth=0,
                     head_length=head_length, width=width, alpha=0.3)
        else:
            if width is None:
                width = 1
            if edge_style.plot_points:
                ax.plot([p1[0], p2[0]], [p1[1], p2[1]], color=edge_style.color,
                        marker='o', linewidth=width, alpha=edge_style.alpha)
            else:
                ax.plot([p1[0], p2[0]], [p1[1], p2[1]], color=edge_style.color,
                        linewidth=width, alpha=edge_style.alpha)
        return ax

    def to_3d(self, plane_origin, x1, x2):
        start = self.start.to_3d(plane_origin, x1, x2)
        end = self.end.to_3d(plane_origin, x1, x2)
        return LineSegment3D(start, end, name=self.name)

    def reverse(self):
        return LineSegment2D(self.end.copy(), self.start.copy())

    def to_line(self):
        return Line2D(self.start, self.end)

    def rotation(self, center: volmdlr.Point2D, angle: float):
        """
        LineSegment2D rotation.

        :param center: rotation center
        :param angle: angle rotation
        :return: a new rotated LineSegment2D
        """
        return LineSegment2D(self.start.rotation(center, angle),
                             self.end.rotation(center, angle))

    def rotation_inplace(self, center: volmdlr.Point2D, angle: float):
        """
        LineSegment2D rotation. Object is updated inplace.

        :param center: rotation center.
        :param angle: rotation angle.
        """
        warnings.warn("'inplace' methods are deprecated. Use a not inplace method instead.", DeprecationWarning)

        for point in [self.start, self.end]:
            point.rotation_inplace(center, angle)

    def translation(self, offset: volmdlr.Vector2D):
        """
        LineSegment2D translation.

        :param offset: translation vector.
        :return: A new translated LineSegment2D.
        """
        return LineSegment2D(self.start.translation(offset),
                             self.end.translation(offset))

    def translation_inplace(self, offset: volmdlr.Vector2D):
        """
        LineSegment2D translation. Object is updated inplace.

        :param offset: translation vector.
        """
        warnings.warn("'inplace' methods are deprecated. Use a not inplace method instead.", DeprecationWarning)

        for point in [self.start, self.end]:
            point.translation_inplace(offset)

    def frame_mapping(self, frame: volmdlr.Frame2D, side: str):
        """
        Changes vector frame_mapping and return a new LineSegment2D.

        side = 'old' or 'new'.
        """
        if side == 'old':
            new_start = frame.local_to_global_coordinates(self.start)
            new_end = frame.local_to_global_coordinates(self.end)
        elif side == 'new':
            new_start = frame.global_to_local_coordinates(self.start)
            new_end = frame.global_to_local_coordinates(self.end)
        else:
            raise ValueError('Please Enter a valid side: old or new')
        return LineSegment2D(new_start, new_end)

    def frame_mapping_inplace(self, frame: volmdlr.Frame2D, side: str):
        """
        Changes vector frame_mapping and the object is updated inplace.

        :param frame: frame to execute the frame mapping.
        :param side: 'old' or 'new'.
        """
        warnings.warn("'inplace' methods are deprecated. Use a not inplace method instead.", DeprecationWarning)

        if side == 'old':
            new_start = frame.local_to_global_coordinates(self.start)
            new_end = frame.local_to_global_coordinates(self.end)
        elif side == 'new':
            new_start = frame.global_to_local_coordinates(self.start)
            new_end = frame.global_to_local_coordinates(self.end)
        else:
            raise ValueError('Please Enter a valid side: old or new')
        self.start = new_start
        self.end = new_end

    def plot_data(self, edge_style: plot_data.EdgeStyle = None):
        """
        Plot data method for a LineSegment2D.

        :param edge_style: edge style.
        :return: plot_data.LineSegment2D object.
        """
        return plot_data.LineSegment2D([self.start.x, self.start.y],
                                       [self.end.x, self.end.y],
                                       edge_style=edge_style)

    def create_tangent_circle(self, point, other_line):
        circle1, circle2 = Line2D.create_tangent_circle(other_line, point, self)
        if circle1 is not None:
            _, curv_abs1 = Line2D.point_projection(self, circle1.center)
            if curv_abs1 < 0. or curv_abs1 > self.length():
                circle1 = None
        if circle2 is not None:
            _, curv_abs2 = Line2D.point_projection(self, circle2.center)
            if curv_abs2 < 0. or curv_abs2 > self.length():
                circle2 = None
        return circle1, circle2

    def infinite_primitive(self, offset):
        n = -self.unit_normal_vector()
        offset_point_1 = self.start + offset * n
        offset_point_2 = self.end + offset * n

        return Line2D(offset_point_1, offset_point_2)

    def to_wire(self, n: int):
        """
        Convert a linesegment2d to a wire2d defined with 'n' line_segments.

        """

        points = self.discretization_points(number_points=n + 1)
        return volmdlr.wires.Wire2D.from_points(points)

    def nearest_point_to(self, point):
        """
        Find out the nearest point on the linesegment to point.

        """

        points = self.discretization_points(number_points=500)
        return point.nearest_point(points)

    def axial_symmetry(self, line):
        """
        Finds out the symmetric linesegment2d according to a line.
        """

        points_symmetry = [point.axial_symmetry(line) for point in [self.start, self.end]]

        return self.__class__(points_symmetry[0], points_symmetry[1])


class Arc(Edge):
    """
    Abstract class representing an arc.

    :param start: The starting point
    :type start: Union[:class:`volmdlr.Point2D`, :class:`volmdlr.Point3D`]
    :param end: The finish point
    :type end: Union[:class:`volmdlr.Point2D`, :class:`volmdlr.Point3D`]
    :param interior: An interior point
    :type interior: Union[:class:`volmdlr.Point2D`, :class:`volmdlr.Point3D`]
    :param name: The name of the arc. Default value is an empty string
    :type name: str, optional
    """

    def __init__(self, start,
                 end,
                 interior,
                 name: str = ''):
        Edge.__init__(self, start=start, end=end, name=name)
        self.interior = interior
        self._utd_clockwise_and_trigowise_paths = False
        self._clockwise_and_trigowise_paths = None
        self._radius = None

    @property
    def center(self):
        """
        Gets the arc's center.

        :return: The center of the arc.
        """
        raise NotImplementedError(
            'the property method center must be overloaded by subclassing'
            'class if not a given parameter')

    @property
    def angle(self):
        """
        Gets the angle of the arc.

        :return: The angle of the arc.
        """
        return NotImplementedError(
            'the property method angle must be overloaded by subclassing'
            'class if not a given parameter')

    @property
    def is_trigo(self):
        """
        Verifies if arc is trigonometric wise or clockwise.

        :return: True if trigonometric wise or False otherwise.
        """
        return NotImplementedError(
            'the property method is_trigo must be overloaded by subclassing'
            'class if not a given parameter')

    @property
    def radius(self):
        if not self._radius:
            self._radius = (self.start - self.center).norm()
        return self._radius

    def length(self):
        """
        Calculates the length of the Arc, with its radius and it arc angle.

        :return: the length of the Arc.
        """
        return self.radius * abs(self.angle)

    def point_at_abscissa(self, abscissa):
        """
        Calculates a point in the Arc at a given abscissa.

        :param abscissa: abscissa where in the curve the point should be calculated.
        :return: Corresponding point.
        """
        if self.is_trigo:
            return self.start.rotation(self.center, abscissa / self.radius)
        return self.start.rotation(self.center, -abscissa / self.radius)

    @staticmethod
    def get_clockwise_and_trigowise_paths(radius_1, radius_2, radius_i):
        """
        Get arc paths from radius.

        :param radius_1: radius from center to start point.
        :param radius_2: radius form center to end point.
        :param radius_i: radius from center to interior point.
        :return: the clockwise and trigowise paths.
        """
        angle1 = math.atan2(radius_1.y, radius_1.x)
        anglei = math.atan2(radius_i.y, radius_i.x)
        angle2 = math.atan2(radius_2.y, radius_2.x)

        # Going trigo/clock wise from start to interior
        if anglei < angle1:
            trigowise_path = (anglei + volmdlr.TWO_PI) - angle1
            clockwise_path = angle1 - anglei
        else:
            trigowise_path = anglei - angle1
            clockwise_path = angle1 - anglei + volmdlr.TWO_PI

        # Going trigo wise from interior to interior
        if angle2 < anglei:
            trigowise_path += (angle2 + volmdlr.TWO_PI) - anglei
            clockwise_path += anglei - angle2
        else:
            trigowise_path += angle2 - anglei
            clockwise_path += anglei - angle2 + volmdlr.TWO_PI
        return clockwise_path, trigowise_path

    def middle_point(self):
        """
        Get point in the middle of Arc.
        """
        return self.point_at_abscissa(0.5 * self.length())

    def point_distance(self, point):
        points = self.discretization_points(angle_resolution=100)
        return point.point_distance(point.nearest_point(points))

    def discretization_points(self, *, number_points: int = None, angle_resolution: int = None):
        """
        Discretize a Edge to have "n" points.

        :param number_points: the number of points (including start and end points)
             if unset, only start and end will be returned
        :param angle_resolution: if set, the sampling will be adapted to have a controlled angular distance. Useful
            to mesh an arc
        :return: a list of sampled points
        """
        if not number_points:
            if not angle_resolution:
                number_points = 2
            else:
                number_points = math.ceil(self.angle * angle_resolution) + 2

        step = self.length() / (number_points - 1)
        return [self.point_at_abscissa(i * step)
                for i in range(number_points)]

    def polygon_points(self, discretization_resolution: int):
        warnings.warn('polygon_points is deprecated,\
        please use discretization_points instead',
                      DeprecationWarning)
        return self.discretization_points(number_points=discretization_resolution)

    def get_geo_lines(self, tag: int, start_point_tag: int, center_point_tag: int, end_point_tag: int):
        """
        Gets the lines that define an Arc in a .geo file.

        :param tag: The linesegment index
        :type tag: int
        :param start_point_tag: The linesegment' start point index
        :type start_point_tag: int
        :param center_point_tag: The linesegment' center point index
        :type center_point_tag: int
        :param end_point_tag: The linesegment' end point index
        :type end_point_tag: int

        :return: A line
        :rtype: str
        """

        return 'Circle(' + str(tag) + ') = {' + str(start_point_tag) + ', ' + \
            str(center_point_tag) + ', ' + str(end_point_tag) + '};'

    def get_geo_points(self):
        """
        Gets the points that define an Arc to use them in a .geo file.

        :return: A list of characteristic arc points
        :rtype: List

        """
        return [self.start, self.center, self.end]

    def reverse(self):
        """
        Gets the reverse version of an arc.

        :return: An arc
        :rtype: Arc
        """

        return self.__class__(start=self.end, interior=self.interior, end=self.start)


class Arc2D(Arc):
    """
    Class to draw Arc2D.

    angle: the angle measure always >= 0
    """

    def __init__(self,
                 start: volmdlr.Point2D,
                 interior: volmdlr.Point2D,
                 end: volmdlr.Point2D,
                 name: str = ''):
        self._center = None
        self._is_trigo = None
        self._angle = None
        self._bounding_rectangle = None
        Arc.__init__(self, start=start, end=end, interior=interior, name=name)
        start_to_center = start - self.center
        end_to_center = end - self.center
        angle1 = math.atan2(start_to_center.y, start_to_center.x)
        angle2 = math.atan2(end_to_center.y, end_to_center.x)
        if self.is_trigo:
            self.angle1 = angle1
            self.angle2 = angle2
        else:
            self.angle1 = angle2
            self.angle2 = angle1

    def __hash__(self):
        return hash(('arc2d', self.start, self.interior, self.end))

    def __eq__(self, other_arc):
        if self.__class__.__name__ != other_arc.__class__.__name__:
            return False
        return (self.center == other_arc.center
                and self.start == other_arc.start
                and self.end == other_arc.end
                and self.interior == other_arc.interior)

    @property
    def center(self):
        if not self._center:
            self._center = self.get_center()
        return self._center

    def get_center(self):
        """
        Calculates the center of the Arc.

        :return: asc's center.
        """
        xi, yi = self.interior.x, self.interior.y
        xe, ye = self.end.x, self.end.y
        xs, ys = self.start.x, self.start.y
        try:
            matrix_a = volmdlr.Matrix22(2 * (xs - xi), 2 * (ys - yi),
                                        2 * (xs - xe), 2 * (ys - ye))
            b_vector = - volmdlr.Vector2D(xi ** 2 + yi ** 2 - xs ** 2 - ys ** 2,
                                          xe ** 2 + ye ** 2 - xs ** 2 - ys ** 2)
            inv_matrix_a = matrix_a.inverse()
            x = inv_matrix_a.vector_multiplication(b_vector)
            center = volmdlr.Point2D(x.x, x.y)
        except ValueError:
            matrix_a = npy.array([[2 * (xs - xi), 2 * (ys - yi)],
                                  [2 * (xs - xe), 2 * (ys - ye)]])
            b_vector = - npy.array([xi ** 2 + yi ** 2 - xs ** 2 - ys ** 2,
                                    xe ** 2 + ye ** 2 - xs ** 2 - ys ** 2])
            center = volmdlr.Point2D(*npy.linalg.solve(matrix_a, b_vector))
        return center

    @property
    def is_trigo(self):
        """
        Gives if the edge goes in the trigo direction.
        """
        if not self._is_trigo:
            self._is_trigo = self.get_arc_direction()
        return self._is_trigo

    @property
    def clockwise_and_trigowise_paths(self):
        if not self._clockwise_and_trigowise_paths:
            radius_1 = self.start - self.center
            radius_2 = self.end - self.center
            radius_i = self.interior - self.center
            self._clockwise_and_trigowise_paths = \
                self.get_clockwise_and_trigowise_paths(radius_1,
                                                       radius_2,
                                                       radius_i)
            self._utd_clockwise_and_trigowise_paths = True
        return self._clockwise_and_trigowise_paths

    def get_arc_direction(self):
        """
        Gets arc direction: clockwise or trigonometric.

        :return: True if clockwise. trigowise if False.
        """
        clockwise_path, trigowise_path = \
            self.clockwise_and_trigowise_paths
        if clockwise_path > trigowise_path:
            return True
        return False

    @property
    def angle(self):
        """
        Returns the angle in radians of the arc.
        """
        if not self._angle:
            self._angle = self.get_angle()
        return self._angle

    def get_angle(self):
        """
        Gets arc angle.

        """
        clockwise_path, trigowise_path = \
            self.clockwise_and_trigowise_paths
        if self.is_trigo:
            return trigowise_path
        return clockwise_path

    def _get_points(self):
        return [self.start, self.interior, self.end]

    points = property(_get_points)

    def point_distance(self, point):
        """
        Returns the distance between a point and the edge.
        """
        vector_start = self.start - self.center
        vector_point = point - self.center
        vector_end = self.end - self.center
        if self.is_trigo:
            vector_start, vector_end = vector_end, vector_start
        arc_angle = volmdlr.geometry.clockwise_angle(vector_start, vector_end)
        point_angle = volmdlr.geometry.clockwise_angle(vector_start, vector_point)
        if point_angle <= arc_angle:
            return abs(
                LineSegment2D(point, self.center).length() - self.radius)
        return min(LineSegment2D(point, self.start).length(), LineSegment2D(point, self.end).length())

    def point_belongs(self, point2d, abs_tol=1e-10):
        """
        Check if a Point2D belongs to the Arc2D.

        """
        distance_point_to_center = point2d.point_distance(self.center)
        if not math.isclose(distance_point_to_center, self.radius, abs_tol=abs_tol):
            return False
        try:
            point_abscissa = self.abscissa(point2d)
        except ValueError:
            return False
        if self.length() >= point_abscissa >= 0:
            return True
        return False

    def to_full_arc_2d(self):
        """
        Convert to a full arc2d.
        """
        return FullArc2D(center=self.center,
                         start_end=self.point_at_abscissa(0),
                         name=self.name)

    def line_intersections(self, line2d: Line2D):
        """
        Calculates the intersection between a line and an Arc2D.

        :param line2d: Line2D to verify intersections.
        :return: a list with intersections points.
        """
        # circle = self.to_circle()
        # circle_intersection_points = circle.line_intersections(line2d)
        full_arc_2d = self.to_full_arc_2d()
        fa2d_intersection_points = full_arc_2d.line_intersections(line2d)
        intersection_points = []
        for pt in fa2d_intersection_points:
            if self.point_belongs(pt):
                intersection_points.append(pt)
        return intersection_points

    def linesegment_intersections(self, linesegment2d: LineSegment2D):
        """
        Calculates the intersection between a LineSegment2D and an Arc2D.

        :param line2d: LineSegment2D to verify intersections.
        :return: a list with intersections points.
        """
        if not self.bounding_rectangle.b_rectangle_intersection(linesegment2d.bounding_rectangle):
            return []
        full_arc_2d = self.to_full_arc_2d()
        fa2d_intersection_points = full_arc_2d.linesegment_intersections(
            linesegment2d)
        intersection_points = []
        for point in fa2d_intersection_points:
            if self.point_belongs(point):
                intersection_points.append(point)
        return intersection_points

    def bsplinecurve_intersections(self, bspline):
        linesegments = bspline.to_wire(1000).primitives
        intersections = []
        for linesegment in linesegments:
            intersection = self.linesegment_intersections(linesegment)
            if intersection:
                intersections.extend(intersection)
        return intersections

    def abscissa(self, point2d: volmdlr.Point2D, tol=1e-9):
        """
        Returns the abscissa of a given point2d.
        """
        if point2d.point_distance(self.start) < tol:
            return 0
        if point2d.point_distance(self.end) < tol:
            return self.length()

        p = point2d - self.center
        u = self.start - self.center
        u.normalize()
        if self.is_trigo:
            v = u.normal_vector()
        else:
            v = -u.normal_vector()

        x, y = p.dot(u), p.dot(v)
        theta = math.atan2(y, x)
        if theta < -tol or theta > self.angle + tol:
            raise ValueError('Point not in arc')

        if theta < 0:
            return 0.
        if theta > self.angle:
            return self.angle * self.radius

        return self.radius * theta

    def direction_vector(self, abscissa: float):
        """
        Get direction vector of the Arc2D.

        :param abscissa: defines where in the Arc2D the
        direction vector is to be calculated
        :return: The direction vector of the Arc2D
        """
        return -self.normal_vector(abscissa=abscissa).normal_vector()

    def unit_direction_vector(self, abscissa: float):
        """
        Get unit direction vector of the Arc2D.

        :param abscissa: defines where in the Arc2D the
        unit direction vector is to be calculated

        :return: The unit direction vector of the Arc2D
        """
        direction_vector = self.direction_vector(abscissa)
        direction_vector.normalize()
        return direction_vector

    def normal_vector(self, abscissa: float):
        """
        Get the normal vector of the Arc2D.

        :param abscissa: defines where in the Arc2D the
        normal vector is to be calculated
        :return: The normal vector of the Arc2D
        """
        point = self.point_at_abscissa(abscissa)
        # if self.is_trigo:
        normal_vector = self.center - point
        # else:
        #     normal_vector = point - self.center
        return normal_vector

    def unit_normal_vector(self, abscissa: float):
        """
        Get the unit normal vector of the Arc2D.

        :param abscissa: defines where in the Arc2D the
        unit normal vector is to be calculated
        :return: The unit normal vector of the Arc2D
        """
        normal_vector = self.normal_vector(abscissa)
        normal_vector.normalize()
        return normal_vector

    def area(self):
        """
        Calculates the area of the Arc2D.

        :return: the area of the Arc2D.
        """
        return self.radius ** 2 * self.angle / 2

    def center_of_mass(self):
        """
        Calculates the center of mass of the Arc2D.

        :return: center of mass point.
        """
        #        u=self.middle.vector-self.center.vector
        u = self.middle_point() - self.center
        u.normalize()
        # alpha = abs(self.angle)
        return self.center + 4 / (3 * self.angle) * self.radius * math.sin(
            self.angle * 0.5) * u

    @property
    def bounding_rectangle(self):
        if not self._bounding_rectangle:
            discretization_points = self.discretization_points(number_points=20)
            x_values, y_values = [], []
            for point in discretization_points:
                x_values.append(point.x)
                y_values.append(point.y)
            self._bounding_rectangle = volmdlr.core.BoundingRectangle(min(x_values), max(x_values),
                                                                      min(y_values), max(y_values))
        return self._bounding_rectangle

    def straight_line_area(self):
        """
        Calculates the area of the arc2d, with line drawn from start to end.

        :return: straight_line_area.
        """
        if self.angle >= math.pi:
            angle = volmdlr.TWO_PI - self.angle
            area = math.pi * self.radius ** 2 - 0.5 * self.radius ** 2 * (
                    angle - math.sin(angle))
        else:
            angle = self.angle
            area = 0.5 * self.radius ** 2 * (angle - math.sin(angle))

        if self.is_trigo:
            return area
        return -area

    def straight_line_second_moment_area(self, point: volmdlr.Point2D):

        if self.angle2 < self.angle1:
            angle2 = self.angle2 + volmdlr.TWO_PI

        else:
            angle2 = self.angle2
        angle1 = self.angle1

        # Full arc section
        Ix1, Iy1, Ixy1 = self._full_arc_moment_inertia(angle1, angle2)

        # Triangle
        Ix2, Iy2, Ixy2 = self._triangle_moment_inertia()
        if Ix2 < 0.:
            Ix2, Iy2, Ixy2 = -Ix2, -Iy2, -Ixy2
        if self.angle < math.pi:
            if self.is_trigo:
                Ix = Ix1 - Ix2
                Iy = Iy1 - Iy2
                Ixy = Ixy1 - Ixy2
            else:
                Ix = Ix2 - Ix1
                Iy = Iy2 - Iy1
                Ixy = Ixy2 - Ixy1
        else:
            # print('Ixy12', Ixy1, Ixy2)
            if self.is_trigo:
                Ix = Ix1 + Ix2
                Iy = Iy1 + Iy2
                Ixy = Ixy1 + Ixy2
            else:
                Ix = -Ix2 - Ix1
                Iy = -Iy2 - Iy1
                Ixy = -Ixy2 - Ixy1

        return volmdlr.geometry.huygens2d(Ix, Iy, Ixy,
                                          self.straight_line_area(),
                                          self.center,
                                          point)

    def _full_arc_moment_inertia(self, angle1, angle2):
        Ix1 = self.radius ** 4 / 8 * (angle2 - angle1 + 0.5 * (
                math.sin(2 * angle1) - math.sin(2 * angle2)))
        Iy1 = self.radius ** 4 / 8 * (angle2 - angle1 + 0.5 * (
                math.sin(2 * angle2) - math.sin(2 * angle1)))
        Ixy1 = self.radius ** 4 / 8 * (
                math.cos(angle1) ** 2 - math.cos(angle2) ** 2)
        return Ix1, Iy1, Ixy1

    def _triangle_moment_inertia(self):
        xi, yi = self.start - self.center
        xj, yj = self.end - self.center
        Ix2 = (yi ** 2 + yi * yj + yj ** 2) * (xi * yj - xj * yi) / 12.
        Iy2 = (xi ** 2 + xi * xj + xj ** 2) * (xi * yj - xj * yi) / 12.
        Ixy2 = (xi * yj + 2 * xi * yi + 2 * xj * yj + xj * yi) * (
                xi * yj - xj * yi) / 24.
        return Ix2, Iy2, Ixy2

    def straight_line_center_of_mass(self):
        if self.angle == math.pi:
            return self.center_of_mass()

        u = self.middle_point() - self.center
        u.normalize()
        if self.angle >= math.pi:
            u = -u
        bissec = Line2D(self.center, self.center + u)
        string = Line2D(self.start, self.end)
        p = volmdlr.Point2D.line_intersection(bissec, string)
        a = p.point_distance(self.start)
        height = p.point_distance(self.center)
        triangle_area = height * a
        # alpha = abs(self.angle)
        triangle_cog = self.center + 2 / 3. * height * u
        if self.angle < math.pi:
            cog = (
                          self.center_of_mass() * self.area() - triangle_area * triangle_cog) / abs(
                self.straight_line_area())
        else:
            cog = (
                          self.center_of_mass() * self.area() + triangle_area * triangle_cog) / abs(
                self.straight_line_area())

        return cog

    def straight_line_point_belongs(self, point):
        """
        Verifies if a point belongs to the surface created by closing the edge.

        :param point_2d: Point to be verified.
        :return: Return True if the point belongs to this surface, or False otherwise.
        """
        if self.point_belongs(point):
            return True
        if self.start == self.end:
            if point.point_distance(self.center) <= self.radius:
                return True
        center_distance_point = self.center.point_distance(point)
        straight_line = LineSegment2D(self.start, self.end)
        for edge in [self, straight_line]:
            line_passing_trough_point = Line2D(self.center, point)
            straight_line_intersections = edge.line_intersections(line_passing_trough_point)
            if straight_line_intersections:
                if self.center.point_distance(straight_line_intersections[0]) > center_distance_point:
                    return True
        return False

    def plot(self, ax=None, edge_style: EdgeStyle = EdgeStyle()):
        if ax is None:
            _, ax = plt.subplots()

        if edge_style.plot_points:
            for point in [self.center, self.start, self.interior, self.end]:
                point.plot(ax=ax, color=edge_style.color, alpha=edge_style.alpha)

        ax.add_patch(matplotlib.patches.Arc((self.center.x, self.center.y), 2 * self.radius,
                                            2 * self.radius, angle=0,
                                            theta1=self.angle1 * 0.5 / math.pi * 360,
                                            theta2=self.angle2 * 0.5 / math.pi * 360,
                                            color=edge_style.color,
                                            alpha=edge_style.alpha))
        return ax

    def to_3d(self, plane_origin, x, y):
        ps = self.start.to_3d(plane_origin, x, y)
        pi = self.interior.to_3d(plane_origin, x, y)
        pe = self.end.to_3d(plane_origin, x, y)

        return Arc3D(ps, pi, pe, name=self.name)

    def rotation(self, center: volmdlr.Point2D, angle: float):
        """
        Arc2D rotation.

        :param center: rotation center
        :param angle: angle rotation.
        :return: a new rotated Arc2D.
        """
        return Arc2D(*[point.rotation(center, angle, ) for point in
                       [self.start, self.interior, self.end]])

    def rotation_inplace(self, center: volmdlr.Point2D, angle: float):
        """
        Arc2D rotation. Object is updated inplace.

        :param center: rotation center.
        :param angle: rotation angle.
        """
        warnings.warn("'inplace' methods are deprecated. Use a not inplace method instead.", DeprecationWarning)

        self.start.rotation_inplace(center, angle)
        self.interior.rotation_inplace(center, angle)
        self.end.rotation_inplace(center, angle)
        self._angle = None
        self._is_trigo = None
        self._center = None
        self._clockwise_and_trigowise_paths = None

    def translation(self, offset: volmdlr.Vector2D):
        """
        Arc2D translation.

        :param offset: translation vector.
        :return: A new translated Arc2D.
        """
        return Arc2D(*[point.translation(offset) for point in
                       [self.start, self.interior, self.end]])

    def translation_inplace(self, offset: volmdlr.Vector2D):
        """
        Arc2D translation. Object is updated inplace.

        :param offset: translation vector.
        """
        warnings.warn("'inplace' methods are deprecated. Use a not inplace method instead.", DeprecationWarning)

        self.start.translation_inplace(offset)
        self.interior.translation_inplace(offset)
        self.end.translation_inplace(offset)
        self._angle = None
        self._is_trigo = None
        self._center = None
        self._clockwise_and_trigowise_paths = None

    def frame_mapping(self, frame: volmdlr.Frame2D, side: str):
        """
        Changes vector frame_mapping and return a new Arc2D.

        side = 'old' or 'new'
        """
        return Arc2D(*[point.frame_mapping(frame, side) for point in
                       [self.start, self.interior, self.end]])

    def frame_mapping_inplace(self, frame: volmdlr.Frame2D, side: str):
        """
        Changes vector frame_mapping and the object is updated inplace.

        side = 'old' or 'new'
        """
        warnings.warn("'inplace' methods are deprecated. Use a not inplace method instead.", DeprecationWarning)

        self.__init__(*[point.frame_mapping(frame, side) for point in
                        [self.start, self.interior, self.end]])

    def second_moment_area(self, point):
        """
        Second moment area of part of disk.

        """
        if self.angle2 < self.angle1:
            angle2 = self.angle2 + volmdlr.TWO_PI

        else:
            angle2 = self.angle2
        angle1 = self.angle1

        Ix = self.radius ** 4 / 8 * (angle2 - angle1 + 0.5 * (
                math.sin(2 * angle1) - math.sin(2 * angle2)))
        Iy = self.radius ** 4 / 8 * (angle2 - angle1 + 0.5 * (
                math.sin(2 * angle2) - math.sin(2 * angle1)))
        Ixy = self.radius ** 4 / 8 * (
                math.cos(angle1) ** 2 - math.cos(angle2) ** 2)
        # Ic = npy.array([[Ix, Ixy], [Ixy, Iy]])

        # Must be computed at center, so huygens related to center
        return volmdlr.geometry.huygens2d(Ix, Iy, Ixy, self.area(),
                                          self.center, point)

    def plot_data(self, edge_style: plot_data.EdgeStyle = None,
                  anticlockwise: bool = None):
        """
        Plot data method for a Arc2D.

        :param edge_style: edge style.
        :return: plot_data.Arc2D object.
        """
        list_node = self.discretization_points(number_points=20)
        data = []
        for node in list_node:
            data.append({'x': node.x, 'y': node.y})
        return plot_data.Arc2D(cx=self.center.x,
                               cy=self.center.y,
                               r=self.radius,
                               start_angle=self.angle1,
                               end_angle=self.angle2,
                               edge_style=edge_style,
                               data=data,
                               anticlockwise=anticlockwise,
                               name=self.name)

    def copy(self, *args, **kwargs):
        return Arc2D(self.start.copy(),
                     self.interior.copy(),
                     self.end.copy())

    def split(self, split_point: volmdlr.Point2D):
        """
        Splits arc at a given point.

        :param split_point: splitting point.
        :return: list of two Arc2D.
        """
        abscissa = self.abscissa(split_point)

        return [Arc2D(self.start,
                      self.point_at_abscissa(0.5 * abscissa),
                      split_point),
                Arc2D(split_point,
                      self.point_at_abscissa((self.abscissa(self.end)
                                              - abscissa) * 0.5 + abscissa),
                      self.end)
                ]

    def cut_between_two_points(self, point1, point2):
        """
        Cuts Arc between two points, and return the a new arc bwetween these two points.

        """
        if (point1.is_close(self.start) and point2.is_close(self.end)) or \
                (point2.is_close(self.start) and point1.is_close(self.end)):
            return self
        raise NotImplementedError

    def infinite_primitive(self, offset):
        vector_start_center = self.start - self.center
        vector_start_center.normalize()
        vector_end_center = self.end - self.center
        vector_end_center.normalize()
        vector_interior_center = self.interior - self.center
        vector_interior_center.normalize()
        if self.is_trigo:
            radius = self.radius + offset
            center = self.center

        else:
            radius = self.radius - offset
            if radius < 0:
                return None
            center = self.center
            # mid_point = self.middle_point()
            # vec1 = self.center - mid_point
            # vec1.normalize()
            # vec1 = 2 * offset * math.sqrt(2) * vec1
            # center = self.center.translation(vec1)
        start = center + radius * vector_start_center
        end = center + radius * vector_end_center
        interior = center + radius * vector_interior_center
        return Arc2D(start, interior, end)

    def complementary(self):

        interior = self.middle_point().rotation(self.center, math.pi)
        return Arc2D(self.start, interior, self.end)

    def to_wire(self, angle_resolution: float = 10.):
        """ Convert an arc to a wire2d defined with line_segments. """
        return volmdlr.wires.Wire2D.from_points(self.discretization_points(angle_resolution=angle_resolution))

    def axial_symmetry(self, line):
        """ Finds out the symmetric arc2d according to a line. """
        points_symmetry = [point.axial_symmetry(line) for point in [self.start, self.interior, self.end]]

        return self.__class__(start=points_symmetry[0],
                              interior=points_symmetry[1],
                              end=points_symmetry[2])


class FullArc2D(Arc2D):
    """ An edge that starts at start_end, ends at the same point after having described a circle. """

    def __init__(self, center: volmdlr.Point2D, start_end: volmdlr.Point2D,
                 name: str = ''):
        self.__center = center
        self.start_end = start_end
        interior = start_end.rotation(center, math.pi)
        Arc2D.__init__(self, start=start_end, interior=interior,
                       end=start_end, name=name)  # !!! this is dangerous

    @property
    def is_trigo(self):
        return True

    @property
    def center(self):
        return self.__center

    @property
    def angle(self):
        return volmdlr.TWO_PI

    def to_dict(self, use_pointers: bool = False, memo=None, path: str = '#'):
        dict_ = self.base_dict()
        dict_['center'] = self.center.to_dict(use_pointers=use_pointers, memo=memo, path=path + '/center')
        dict_['radius'] = self.radius
        dict_['angle'] = self.angle
        dict_['is_trigo'] = self.is_trigo
        dict_['start_end'] = self.start.to_dict(use_pointers=use_pointers, memo=memo, path=path + '/start_end')
        return dict_

    def copy(self, *args, **kwargs):
        return FullArc2D(self.center.copy(), self.start.copy())

    @classmethod
    def dict_to_object(cls, dict_, global_dict=None, pointers_memo: Dict[str, Any] = None, path: str = '#'):
        center = volmdlr.Point2D.dict_to_object(dict_['center'])
        start_end = volmdlr.Point2D.dict_to_object(dict_['start_end'])

        return cls(center, start_end, name=dict_['name'])

    # def __hash__(self):
    #     return hash(("fullarc", self.center, self.radius, self.start, self.end))
    #     # return hash(self.center) + 5*hash(self.start)

    def __hash__(self):
        return hash((self.__class__.__name__, self.center, self.radius, self.start_end))

    def __eq__(self, other_arc):
        if self.__class__.__name__ != other_arc.__class__.__name__:
            return False
        return (self.center == other_arc.center) \
            and (self.start_end == other_arc.start_end)

    @property
    def bounding_rectangle(self):
        if not self._bounding_rectangle:
            self._bounding_rectangle = volmdlr.core.BoundingRectangle(
                self.center.x - self.radius, self.center.x + self.radius,
                self.center.y - self.radius, self.center.y + self.radius)
        return self._bounding_rectangle

    def straight_line_area(self):
        """
        Calculates the area of the fullarc, with line drawn from start to end.

        :return: straight_line_area.
        """
        area = self.area()
        return area

    def center_of_mass(self):
        return self.center

    def straight_line_center_of_mass(self):
        return self.center_of_mass()

    def straight_line_point_belongs(self, point):
        """
        Verifies if a point belongs to the surface created by closing the edge.

        :param point2d: Point to be verified.
        :return: Return True if the point belongs to this surface, or False otherwise.
        """
        if point.point_distance(self.center) <= self.radius:
            return True
        return False

    def to_3d(self, plane_origin, x, y):
        center = self.center.to_3d(plane_origin, x, y)
        start = self.start.to_3d(plane_origin, x, y)
        z = x.cross(y)
        z.normalize()

        return FullArc3D(center, start, z)

    def rotation(self, center: volmdlr.Point2D, angle: float):
        new_center = self._center.rotation(center, angle, True)
        new_start_end = self.start.rotation(center, angle, True)
        return FullArc2D(new_center, new_start_end)

    def rotation_inplace(self, center: volmdlr.Point2D, angle: float):
        warnings.warn("'inplace' methods are deprecated. Use a not inplace method instead.", DeprecationWarning)

        self._center.rotation(center, angle, False)
        self.start.rotation(center, angle, False)
        self.interior.rotation(center, angle, False)
        self.end.rotation(center, angle, False)

    def translation(self, offset: volmdlr.Vector2D):
        new_center = self._center.translation(offset)
        new_start_end = self.start.translation(offset)
        return FullArc2D(new_center, new_start_end)

    def translation_inplace(self, offset: volmdlr.Vector2D):
        warnings.warn("'inplace' methods are deprecated. Use a not inplace method instead.", DeprecationWarning)

        self._center.translation_inplace(offset)
        self.start.translation_inplace(offset)
        self.end.translation_inplace(offset)
        self.interior.translation_inplace(offset)

    def frame_mapping(self, frame: volmdlr.Frame2D, side: str):
        """
        Map the 2D full arc to a new frame or its original frame.

        :param frame: The target frame for the mapping.
        :type frame: :class:`volmdlr.Frame2D`
        :param side: Specify whether to map the arc to the new frame ('new')
            or its original frame ('old').
        :type side: str
        :return: The full arc in the specified frame.
        :rtype: :class:`volmdlr.edges.FullArc2D`
        """
        return FullArc2D(*[point.frame_mapping(frame, side) for point in
                           [self._center, self.start]])

    def frame_mapping_inplace(self, frame: volmdlr.Frame2D, side: str):
        warnings.warn("'inplace' methods are deprecated. Use a not inplace method instead.", DeprecationWarning)

        for p in [self._center, self.start, self.end, self.interior]:
            p.frame_mapping_inplace(frame, side)

    def polygonization(self):
        return volmdlr.wires.ClosedPolygon2D(self.discretization_points(angle_resolution=15))

    def plot(self, ax=None, edge_style: EdgeStyle = EdgeStyle()):
        if ax is None:
            _, ax = plt.subplots()

        if self.radius > 0:
            ax.add_patch(matplotlib.patches.Arc((self.center.x, self.center.y),
                                                2 * self.radius,
                                                2 * self.radius,
                                                angle=0,
                                                theta1=0,
                                                theta2=360,
                                                color=edge_style.color,
                                                linestyle=edge_style.linestyle,
                                                linewidth=edge_style.linewidth))
        if edge_style.plot_points:
            ax.plot([self.start.x], [self.start.y], 'o',
                    color=edge_style.color, alpha=edge_style.alpha)
        return ax

    def cut_between_two_points(self, point1, point2):

        x1, y1 = point1 - self.center
        x2, y2 = point2 - self.center

        angle1 = math.atan2(y1, x1)
        angle2 = math.atan2(y2, x2)
        if angle2 < angle1:
            angle2 += volmdlr.TWO_PI
        angle_i = 0.5 * (angle1 + angle2)
        interior = point1.rotation(self.center, angle_i)
        arc = Arc2D(point1, interior, point2)
        if self.is_trigo != arc.is_trigo:
            arc = arc.complementary()

        return arc

    def line_intersections(self, line2d: Line2D, tol=1e-9):
        try:
            if line2d.start.is_close(self.center):
                pt1 = line2d.end
                vec = line2d.start - line2d.end
            else:
                pt1 = line2d.start
                vec = line2d.end - line2d.start
        except AttributeError:
            if line2d.point1.is_close(self.center):
                pt1 = line2d.point2
                vec = line2d.point1 - line2d.point2
            else:
                pt1 = line2d.point1
                vec = line2d.point2 - line2d.point1
        a = vec.dot(vec)
        b = 2 * vec.dot(pt1 - self.center)
        c = pt1.dot(pt1) + self.center.dot(self.center) \
            - 2 * pt1.dot(self.center) - self.radius ** 2

        disc = b ** 2 - 4 * a * c
        if math.isclose(disc, 0., abs_tol=tol):
            t1 = -b / (2 * a)
            return [pt1 + t1 * vec]

        if disc > 0:
            sqrt_disc = math.sqrt(disc)
            t1 = (-b + sqrt_disc) / (2 * a)
            t2 = (-b - sqrt_disc) / (2 * a)
            return [pt1 + t1 * vec,
                    pt1 + t2 * vec]

        return []

    def linesegment_intersections(self, linesegment2d: LineSegment2D, tol=1e-9):
        if not self.bounding_rectangle.b_rectangle_intersection(linesegment2d.bounding_rectangle):
            return []
        try:
            if linesegment2d.start.is_close(self.center):
                pt1 = linesegment2d.end
                vec = linesegment2d.start - linesegment2d.end
            else:
                pt1 = linesegment2d.start
                vec = linesegment2d.end - linesegment2d.start
        except AttributeError:
            if linesegment2d.point1.is_close(self.center):
                pt1 = linesegment2d.point2
                vec = linesegment2d.point1 - linesegment2d.point2
            else:
                pt1 = linesegment2d.point1
                vec = linesegment2d.point2 - linesegment2d.point1
        a = vec.dot(vec)
        b = 2 * vec.dot(pt1 - self.center)
        c = pt1.dot(pt1) + self.center.dot(self.center) \
            - 2 * pt1.dot(self.center) - self.radius ** 2

        disc = b ** 2 - 4 * a * c
        if math.isclose(disc, 0., abs_tol=tol):
            t1 = -b / (2 * a)
            points = [pt1 + t1 * vec]
            if linesegment2d.point_belongs(points[0]):
                return points
            return []

        if disc > 0:
            sqrt_disc = math.sqrt(disc)
            t1 = (-b + sqrt_disc) / (2 * a)
            t2 = (-b - sqrt_disc) / (2 * a)
            points = [pt1 + t1 * vec, pt1 + t2 * vec]
            valid_points = [pt for pt in points if
                            linesegment2d.point_belongs(pt)]
            return valid_points

        return []

    def reverse(self):
        return self


class ArcEllipse2D(Edge):
    """
    An 2 dimensional elliptical arc.

    :param start: The starting point of the elliptical arc
    :type start: :class:`volmdlr.Point2D`
    :param interior: An interior point of the elliptical arc
    :type interior: :class:`volmdlr.Point2D`
    :param end: The end point of the elliptical arc
    :type end: :class:`volmdlr.Point2D`
    :param center: The center of the ellipse
    :type center: :class:`volmdlr.Point2D`
    :param major_dir: The major direction of the ellipse
    :type major_dir: :class:`volmdlr.Vector2D`
    :param name: The name of the elliptical arc. Default value is ''
    :type name: str, optional
    :param extra: An extra interior point if start is equal to end. Default
        value is None
    :type extra: :class:`volmdlr.Point2D`, optional
    """

    def __init__(self, start: volmdlr.Point2D, interior: volmdlr.Point2D,
                 end: volmdlr.Point2D, center: volmdlr.Point2D,
                 major_dir: volmdlr.Vector2D, name: str = '',
                 extra: volmdlr.Point2D = None):
        Edge.__init__(self, start, end, name)
        self.interior = interior
        self.center = center
        self.extra = extra
        self.major_dir = major_dir
        self.minor_dir = self.major_dir.deterministic_unit_normal_vector()
        frame = volmdlr.Frame2D(self.center, self.major_dir, self.minor_dir)
        self.frame = frame
        start_new = frame.global_to_local_coordinates(self.start)
        end_new = frame.global_to_local_coordinates(self.end)
        interior_new = frame.global_to_local_coordinates(self.interior)
        center_new = frame.global_to_local_coordinates(self.center)
        self._bounding_rectangle = None

        def theta_A_B(s, i, e, c):
            """
            From : https://math.stackexchange.com/questions/339126/how-to-draw-an-ellipse-if-a-center-and-3-arbitrary-points-on-it-are-given.
            theta= ellipse's inclination angle related to the horizontal
            (clockwise),A=semi major axis, B=semi minor axis.

            """
            xs, ys, xi, yi, xe, ye = s[0] - c[0], s[1] - c[1], i[0] - c[0], i[
                1] - c[1], e[0] - c[0], e[1] - c[1]
            A = npy.array(([xs ** 2, ys ** 2, 2 * xs * ys],
                           [xi ** 2, yi ** 2, 2 * xi * yi],
                           [xe ** 2, ye ** 2, 2 * xe * ye]))
            invA = npy.linalg.inv(A)
            One = npy.array(([1],
                             [1],
                             [1]))
            C = npy.dot(invA, One)
            theta = 0.5 * math.atan(2 * C[2] / (C[1] - C[0]))
            c1 = C[0] + C[1]
            c2 = (C[1] - C[0]) / math.cos(2 * theta)
            gdaxe = math.sqrt((2 / (c1 - c2)))
            ptax = math.sqrt((2 / (c1 + c2)))
            return theta, gdaxe, ptax

        if start.is_close(end):
            extra_new = frame.global_to_local_coordinates(self.extra)
            theta, major_axis, minor_axis = theta_A_B(start_new, extra_new, interior_new,
                                                      center_new)
        else:
            theta, major_axis, minor_axis = theta_A_B(start_new, interior_new, end_new,
                                                      center_new)

        self.major_axis = major_axis
        self.minor_axis = minor_axis
        self.theta = theta

        # Angle pour start
        u1, u2 = start_new.x / self.major_axis, start_new.y / self.minor_axis
        angle1 = volmdlr.geometry.sin_cos_angle(u1, u2)
        self.angle_start = angle1
        # Angle pour end
        u3, u4 = end_new.x / self.major_axis, end_new.y / self.minor_axis
        angle2 = volmdlr.geometry.sin_cos_angle(u3, u4)
        self.angle_end = angle2
        # Angle pour interior
        u5, u6 = interior_new.x / self.major_axis, interior_new.y / self.minor_axis
        anglei = volmdlr.geometry.sin_cos_angle(u5, u6)
        self.angle_interior = anglei
        # Going trigo/clock wise from start to interior
        if anglei < angle1:
            trigowise_path = (anglei + volmdlr.TWO_PI) - angle1
            clockwise_path = angle1 - anglei
        else:
            trigowise_path = anglei - angle1
            clockwise_path = angle1 - anglei + volmdlr.TWO_PI

        # Going trigo wise from interior to interior
        if angle2 < anglei:
            trigowise_path += (angle2 + volmdlr.TWO_PI) - anglei
            clockwise_path += anglei - angle2
        else:
            trigowise_path += angle2 - anglei
            clockwise_path += anglei - angle2 + volmdlr.TWO_PI

        if clockwise_path > trigowise_path:
            self.is_trigo = True
            self.angle = trigowise_path
        else:
            # Clock wise
            self.is_trigo = False
            self.angle = clockwise_path

        if self.start.is_close(self.end) or self.angle == 0:
            self.angle = volmdlr.TWO_PI

        if self.is_trigo:  # sens trigo
            self.offset_angle = angle1
        else:
            self.offset_angle = angle2

    def _get_points(self):
        return self.discretization_points(number_points=20)

    points = property(_get_points)

    def length(self):
        """
        Calculates the length of the arcellipse2d.

        :return: arcellipse2d's length
        """
        length = self.abscissa(self.end)
        return length

    def point_belongs(self, point, abs_tol: float = 1e-6):
        """
        Verifies if a point belongs to the arcellipse2d.

        :param point: point to be verified
        :param abs_tol: tolerance applied during calculations
        :return: True if the point belongs, False otherwise
        """
        if not math.isclose((point.x - self.center.x) ** 2 / self.major_axis ** 2 +
                            (point.y - self.center.y) ** 2 / self.minor_axis ** 2, 1, abs_tol=abs_tol) and not \
                math.isclose((point.x - self.center.x) ** 2 / self.minor_axis ** 2 +
                             (point.y - self.center.y) ** 2 / self.major_axis ** 2, 1, abs_tol=abs_tol):
            return False
        new_point = self.frame.global_to_local_coordinates(point)
        u1, u2 = new_point.x / self.major_axis, new_point.y / self.minor_axis
        angle_new_point = volmdlr.geometry.sin_cos_angle(u1, u2)
        if self.angle_start < self.angle_end and self.angle_end >= angle_new_point >= self.angle_start:
            return True
        if self.angle_start > self.angle_end and self.angle_end <= angle_new_point <= self.angle_start:
            return True
        return False

    def abscissa(self, point: volmdlr.Point2D):
        """
        Calculates the abscissa of a given point.

        :param point: point for calculating abscissa
        :return: a float, between 0 and the arcellise2d's length
        """
        if self.point_belongs(point):
            angle_abscissa = volmdlr.geometry.clockwise_angle(point - self.center, self.major_dir)
            angle_start = self.angle_start
            angle_end = angle_abscissa
            if self.angle_start > angle_abscissa > self.angle_end:
                angle_start = angle_abscissa
                angle_end = self.angle_start

            def arc_length(theta):
                return math.sqrt((self.major_axis ** 2) * math.sin(theta) ** 2 +
                                 (self.minor_axis ** 2) * math.cos(theta) ** 2)

            res, _ = scipy_integrate.quad(arc_length, angle_start, angle_end)
            return res
        raise ValueError(f'point {point} does not belong to ellipse')

    @property
    def bounding_rectangle(self):
        """
        Calculates the bounding rectangle for the arcellipse2d.

        :return: volmdlr.core.BoudingRectangle object.
        """
        if not self._bounding_rectangle:
            discretization_points = self.discretization_points(number_points=20)
            x_values, y_values = [], []
            for point in discretization_points:
                x_values.append(point.x)
                y_values.append(point.y)
            self._bounding_rectangle = volmdlr.core.BoundingRectangle(min(x_values), max(x_values),
                                                                      min(y_values), max(y_values))
        return self._bounding_rectangle

    def straight_line_area(self):
        """
        Calculates the area of the elliptic arc, with line drawn from start to end.

        :return: straight_line_area.
        """
        if self.angle >= math.pi:
            angle = volmdlr.TWO_PI - self.angle
            area = math.pi * self.major_axis * self.minor_axis - 0.5 * self.major_axis * self.minor_axis * (
                    angle - math.sin(angle))
        else:
            angle = self.angle
            area = 0.5 * self.major_axis * self.minor_axis * (angle - math.sin(angle))

        if self.is_trigo:
            return area
        return -area

    def discretization_points(self, *, number_points: int = None, angle_resolution: int = None):
        """
        Discretize an Edge to have "n" points.

        :param number_points: the number of points (including start and end points)
             if unset, only start and end will be returned.
        :param angle_resolution: if set, the sampling will be adapted to have a controlled angular distance. Useful
            to mesh an arc.
        :return: a list of sampled points.
        """
        if not number_points:
            if not angle_resolution:
                number_points = 2
            else:
                number_points = math.ceil(angle_resolution * abs(0.5 * self.angle / math.pi))
        is_trigo = True
        if self.angle_start > self.angle_end:
            if self.angle_start >= self.angle_interior >= self.angle_end:
                angle_start = self.angle_end
                angle_end = self.angle_start
                is_trigo = False
            else:
                angle_end = self.angle_end + volmdlr.TWO_PI
                angle_start = self.angle_start
        elif self.angle_start == self.angle_end:
            angle_start = 0
            angle_end = 2 * math.pi
        else:
            angle_end = self.angle_end
            angle_start = self.angle_start

        discretization_points = [self.frame.local_to_global_coordinates(
            volmdlr.Point2D(self.major_axis * math.cos(angle), self.minor_axis * math.sin(angle)))
            for angle in npy.linspace(angle_start, angle_end, number_points)]
        if not is_trigo:
            discretization_points = discretization_points[::-1]
        return discretization_points

    def polygon_points(self, discretization_resolution: int):
        warnings.warn('polygon_points is deprecated,\
                please use discretization_points instead',
                      DeprecationWarning)
        return self.discretization_points(angle_resolution=discretization_resolution)

    def to_3d(self, plane_origin, x, y):
        point_start3d = self.start.to_3d(plane_origin, x, y)
        point_interior3d = self.interior.to_3d(plane_origin, x, y)
        point_end3d = self.end.to_3d(plane_origin, x, y)
        point_center3d = self.center.to_3d(plane_origin, x, y)

        a_max2d = self.center + self.major_dir * self.major_axis
        a_max3d = a_max2d.to_3d(plane_origin, x, y)
        new_major_dir = a_max3d - point_center3d
        new_major_dir.normalize()
        return ArcEllipse3D(point_start3d, point_interior3d, point_end3d,
                            point_center3d, new_major_dir, name=self.name)

    def plot(self, ax=None, edge_style: EdgeStyle = EdgeStyle()):
        if ax is None:
            _, ax = plt.subplots()

        self.interior.plot(ax=ax, color='m')
        self.start.plot(ax=ax, color='r')
        self.end.plot(ax=ax, color='b')
        self.center.plot(ax=ax, color='y')

        x = []
        y = []
        for px, py in self.discretization_points(number_points=100):
            x.append(px)
            y.append(py)

        plt.plot(x, y, color=edge_style.color, alpha=edge_style.alpha)
        return ax

    def normal_vector(self, abscissa):
        raise NotImplementedError

    def unit_normal_vector(self, abscissa):
        raise NotImplementedError

    def direction_vector(self, abscissa):
        raise NotImplementedError

    def unit_direction_vector(self, abscissa):
        raise NotImplementedError

    def reverse(self):
        return self.__class__(self.end.copy(), self.interior.copy(), self.start.copy(),
                              self.center.copy(), self.major_dir.copy(), self.name)

    def line_intersections(self, line2d: Line2D):
        """
        Intersections between an ArcEllipse2D and a Line2D.

        :param line2d: Line2D to verify intersections
        :return: List with all intersections
        """
        ellipse2d_linesegment_intersections = vm_utils_intersections.ellipse2d_line_intersections(self, line2d)
        linesegment_intersections = []
        for inter in ellipse2d_linesegment_intersections:
            if self.point_belongs(inter):
                linesegment_intersections.append(inter)
        return linesegment_intersections

    def linesegment_intersections(self, linesegment2d: LineSegment2D):
        """
        Intersections between an ArcEllipse2D and a LineSegment2D.

        :param linesegment2d: LineSegment2D to verify intersections
        :return: List with all intersections
        """
        if not self.bounding_rectangle.b_rectangle_intersection(linesegment2d.bounding_rectangle):
            return []
        intersections = self.line_intersections(linesegment2d)
        linesegment_intersections = []
        for inter in intersections:
            if linesegment2d.point_belongs(inter):
                linesegment_intersections.append(inter)
        return linesegment_intersections

    def frame_mapping(self, frame: volmdlr.Frame2D, side: str):
        """
        Changes frame_mapping and return a new ArcEllipse2D.

        side = 'old' or 'new'
        """
        if side == 'old':
            return ArcEllipse2D(frame.local_to_global_coordinates(self.start),
                                frame.local_to_global_coordinates(self.interior),
                                frame.local_to_global_coordinates(self.end),
                                frame.local_to_global_coordinates(self.center),
                                self.major_dir)
        if side == 'new':
            point_major_dir = self.center + self.major_dir * self.major_axis
            major_dir = frame.global_to_local_coordinates(point_major_dir)
            major_dir.normalize()
            return ArcEllipse2D(frame.global_to_local_coordinates(self.start),
                                frame.global_to_local_coordinates(self.interior),
                                frame.global_to_local_coordinates(self.end),
                                frame.global_to_local_coordinates(self.center),
                                major_dir)
        raise ValueError('Side should be \'new\' \'old\'')


class Line3D(Line):
    """
    Define an infinite line passing through the 2 points.

    """
    _non_eq_attributes = ['name', 'basis_primitives', 'bounding_box']

    def __init__(self, point1: volmdlr.Point3D, point2: volmdlr.Point3D,
                 name: str = ''):
        Line.__init__(self, point1, point2, name=name)
        # self.points = [point1, point2]
        self._bbox = None

    @property
    def bounding_box(self):
        if not self._bbox:
            self._bbox = self._bounding_box()
        return self._bbox

    @bounding_box.setter
    def bounding_box(self, new_bounding_box):
        self._bbox = new_bounding_box

    def _bounding_box(self):
        xmin = min([self.point1[0], self.point2[0]])
        xmax = max([self.point1[0], self.point2[0]])
        ymin = min([self.point1[1], self.point2[1]])
        ymax = max([self.point1[1], self.point2[1]])
        zmin = min([self.point1[2], self.point2[2]])
        zmax = max([self.point1[2], self.point2[2]])

        return volmdlr.core.BoundingBox(xmin, xmax, ymin, ymax, zmin, zmax)

    def point_at_abscissa(self, abscissa):
        return self.point1 + (
                self.point2 - self.point1) * abscissa

    def point_belongs(self, point3d):
        if point3d.is_close(self.point1):
            return True
        return self.direction_vector().is_colinear_to(point3d - self.point1)

    def point_distance(self, point):
        vector1 = point - self.point1
        vector1.to_vector()
        vector2 = self.point2 - self.point1
        vector2.to_vector()
        return vector1.cross(vector2).norm() / vector2.norm()

    def line_distance(self, line2):
        """
        Calculates the distance between two Line3D.

        :param line2: other Line3D.
        :return: The distance between the two lines.
        """
        direction_vector1 = self.direction_vector()
        direction_vector2 = line2.direction_vector()
        if direction_vector1.is_colinear_to(direction_vector2):
            return direction_vector1.cross(line2.point1 - self.point1).norm() / direction_vector1.norm()
        vector = line2.point1 - self.point1
        line_distance = abs(vector.dot(direction_vector1.cross(direction_vector2))) / direction_vector1.cross(
            direction_vector2).norm()
        return line_distance

    def skew_to(self, line):
        """
        Verifies if two Line3D are skew to each other, that is, they are not parallel and never intersect.

        :param line: other line.
        :return: True if they are skew, False otherwise.
        """
        if self.direction_vector().is_colinear_to(line.direction_vector()):
            return False
        if math.isclose(self.line_distance(line), 0, abs_tol=1e-6):
            return False
        return True

    def intersection(self, line2):
        """
        Calculates the intersection between to Line3D, if there is an intersection.

        :param line: other Line3D
        :return: None if there is no intersection between Lines. A volmdlr.Point3D if there existes an intersection
        """
        direction_vector1 = self.direction_vector()
        direction_vector2 = line2.direction_vector()
        distance_to_line = self.line_distance(line2)
        if direction_vector1.is_colinear_to(direction_vector2) or \
                not math.isclose(distance_to_line, 0, abs_tol=1e-6):
            return None
        if math.isclose(distance_to_line, 0, abs_tol=1e-6) and \
                math.isclose(direction_vector1.dot(direction_vector2), 0, abs_tol=1e-6):
            projected_point, _ = self.point_projection(line2.point1)
            return projected_point
        vector = self.point1 - line2.point1
        t_coefficient = (
                                vector.dot(direction_vector2) * direction_vector2.dot(direction_vector1) -
                                vector.dot(direction_vector1) * direction_vector2.dot(direction_vector2)) / (
                                direction_vector1.dot(direction_vector1) * direction_vector2.dot(direction_vector2) -
                                direction_vector1.dot(direction_vector2) * direction_vector2.dot(direction_vector1))
        # u_coefficient = (vector.dot(direction_vector2) + t_coefficient * direction_vector1.dot(
        # direction_vector2)) / direction_vector2.dot(direction_vector2)
        intersection = self.point1 + t_coefficient * direction_vector1
        return intersection

    def plot(self, ax=None, color='k', alpha=1, dashed=True):
        if ax is None:
            ax = Axes3D(plt.figure())

        # Line segment
        ax.plot([self.point1.x, self.point2.x], [self.point1.y, self.point2.y],
                [self.point1.z, self.point2.z], color=color, alpha=alpha)

        # Drawing 3 times length of segment on each side
        u = self.point2 - self.point1
        v1 = self.point1 - 3 * u
        x1, y1, z1 = v1.x, v1.y, v1.z
        v2 = self.point2 - 3 * u
        x2, y2, z2 = v2.x, v2.y, v2.z
        if dashed:
            ax.plot([x1, x2], [y1, y2], [z1, z2], color=color,
                    dashes=[30, 5, 10, 5])
        else:
            ax.plot([x1, x2], [y1, y2], [z1, z2], color=color)
        return ax

    def plane_projection2d(self, center, x, y):
        return Line2D(self.point1.plane_projection2d(center, x, y),
                      self.point2.plane_projection2d(center, x, y))

    def minimum_distance_points(self, other_line):
        """
        Returns the points on this line and the other line that are the closest of lines.
        """
        u = self.point2 - self.point1
        v = other_line.point2 - other_line.point1
        w = self.point1 - other_line.point1
        a = u.dot(u)
        b = u.dot(v)
        c = v.dot(v)
        d = u.dot(w)
        e = v.dot(w)

        s = (b * e - c * d) / (a * c - b ** 2)
        t = (a * e - b * d) / (a * c - b ** 2)
        p1 = self.point1 + s * u
        p2 = other_line.point1 + t * v
        return p1, p2

    def rotation(self, center: volmdlr.Point3D, axis: volmdlr.Vector3D, angle: float):
        """
        Line3D rotation.

        :param center: rotation center
        :param axis: rotation axis
        :param angle: angle rotation
        :return: a new rotated Line3D
        """

        return Line3D(*[p.rotation(center, axis, angle) for p in
                        [self.point1, self.point2]])

    def rotation_inplace(self, center: volmdlr.Point3D, axis: volmdlr.Vector3D, angle: float):
        """
        Line3D rotation. Object is updated inplace.

        :param center: rotation center
        :param axis: rotation axis
        :param angle: rotation angle
        """
        warnings.warn("'inplace' methods are deprecated. Use a not inplace method instead.", DeprecationWarning)

        for p in [self.point1, self.point2]:
            p.rotation_inplace(center, axis, angle)
        self._bbox = None

    def translation(self, offset: volmdlr.Vector3D):
        """
        Line3D translation.

        :param offset: translation vector
        :return: A new translated Line3D
        """
        return Line3D(*[point.translation(offset) for point in
                        [self.point1, self.point2]])

    def translation_inplace(self, offset: volmdlr.Vector3D):
        """
        Line3D translation. Object is updated inplace.

        :param offset: translation vector
        """
        warnings.warn("'inplace' methods are deprecated. Use a not inplace method instead.", DeprecationWarning)

        for point in [self.point1, self.point2]:
            point.translation_inplace(offset)
        self._bbox = None

    def frame_mapping(self, frame: volmdlr.Frame3D, side: str):
        """
        Changes vector frame_mapping and return a new Line3D.

        side = 'old' or 'new'
        """
        if side == 'old':
            new_start = frame.local_to_global_coordinates(self.point1)
            new_end = frame.local_to_global_coordinates(self.point2)
        elif side == 'new':
            new_start = frame.global_to_local_coordinates(self.point1)
            new_end = frame.global_to_local_coordinates(self.point2)
        else:
            raise ValueError('Please Enter a valid side: old or new')
        return Line3D(new_start, new_end)

    def frame_mapping_inplace(self, frame: volmdlr.Frame3D, side: str):
        """
        Changes Line3D frame_mapping and the object is updated inplace.

        side = 'old' or 'new'
        """
        warnings.warn("'inplace' methods are deprecated. Use a not inplace method instead.", DeprecationWarning)

        if side == 'old':
            new_start = frame.local_to_global_coordinates(self.point1)
            new_end = frame.local_to_global_coordinates(self.point2)
        elif side == 'new':
            new_start = frame.global_to_local_coordinates(self.point1)
            new_end = frame.global_to_local_coordinates(self.point2)
        else:
            raise ValueError('Please Enter a valid side: old or new')
        self.point1 = new_start
        self.point2 = new_end
        self._bbox = None

    def trim(self, point1: volmdlr.Point3D, point2: volmdlr.Point3D):
        if not self.point_belongs(point1) or not self.point_belongs(point2):
            raise ValueError('Point not on curve')

        return LineSegment3D(point1, point2)

    def copy(self, *args, **kwargs):
        return Line3D(*[p.copy() for p in [self.point1, self.point2]])

    @classmethod
    def from_step(cls, arguments, object_dict, **kwargs):
        """
        Converts a step primitive to an Line3D.

        :param arguments: The arguments of the step primitive.
        :type arguments: list
        :param object_dict: The dictionary containing all the step primitives
            that have already been instantiated
        :type object_dict: dict
        :return: The corresponding Line3D object
        :rtype: :class:`volmdlr.edges.Line3D`
        """
        point1 = object_dict[arguments[1]]
        direction = object_dict[arguments[2]]
        point2 = point1 + direction
        return cls(point1, point2, arguments[0][1:-1])

    def to_step(self, current_id, surface_id=None):
        p1_content, p1_id = self.point1.to_step(current_id)
        # p2_content, p2_id = self.point2.to_step(current_id+1)
        current_id = p1_id + 1
        u_content, u_id = volmdlr.Vector3D.to_step(
            self.unit_direction_vector(),
            current_id,
            vector=True)
        current_id = u_id + 1
        content = p1_content + u_content
        content += f"#{current_id} = LINE('{self.name}',#{p1_id},#{u_id});\n"
        return content, current_id

    def to_2d(self, plane_origin, x, y):
        """
        Transforms a Line3D into an Line2D, given an plane origin and a u and v plane vector.

        :param plane_origin: plane origin.
        :param x: plane u vector.
        :param y: plane v vector.
        :return: Line2D.
        """
        p2d = [p.to_2d(plane_origin, x, y) for p in (self.point1, self.point2)]
        if p2d[0] == p2d[1]:
            return None
        return Line2D(*p2d, name=self.name)


class LineSegment3D(LineSegment):
    """
    Define a line segment limited by two points.

    """

    def __init__(self, start: volmdlr.Point3D, end: volmdlr.Point3D,
                 name: str = ''):
        if start.is_close(end):
            raise NotImplementedError
        # self.points = [start, end]
        LineSegment.__init__(self, start=start, end=end, name=name)
        self._bbox = None

    @property
    def bounding_box(self):
        if not self._bbox:
            self._bbox = self._bounding_box()
        return self._bbox

    @bounding_box.setter
    def bounding_box(self, new_bounding_box):
        self._bbox = new_bounding_box

    def __hash__(self):
        return hash((self.__class__.__name__, self.start, self.end))

    def __eq__(self, other_linesegment3d):
        if other_linesegment3d.__class__ != self.__class__:
            return False
        return (self.start == other_linesegment3d.start
                and self.end == other_linesegment3d.end)

    def _bounding_box(self):

        xmin = min(self.start.x, self.end.x)
        xmax = max(self.start.x, self.end.x)
        ymin = min(self.start.y, self.end.y)
        ymax = max(self.start.y, self.end.y)
        zmin = min(self.start.z, self.end.z)
        zmax = max(self.start.z, self.end.z)

        return volmdlr.core.BoundingBox(xmin, xmax, ymin, ymax, zmin, zmax)

    def to_dict(self, *args, **kwargs):
        return {'object_class': 'volmdlr.edges.LineSegment3D',
                'name': self.name,
                'start': self.start.to_dict(),
                'end': self.end.to_dict()
                }

    # def point_at_abscissa(self, abscissa):
    #     return self.start + abscissa * (
    #         self.end - self.start) / self.length()

    def point_belongs(self, point, abs_tol=1e-7):
        point_distance = self.point_distance(point)
        if math.isclose(point_distance, 0, abs_tol=abs_tol):
            return True
        return False

    def normal_vector(self, abscissa=0.):
        return None

    def unit_normal_vector(self, abscissa=0.):
        return None

    # def middle_point(self):
    #     return self.point_at_abscissa(0.5 * self.length())

    def point_distance(self, point):
        distance, point = volmdlr.LineSegment3DPointDistance(
            [(self.start.x, self.start.y, self.start.z),
             (self.end.x, self.end.y, self.end.z)],
            (point.x, point.y, point.z))
        return distance

    def plane_projection2d(self, center, x, y):
        start, end = self.start.plane_projection2d(center, x, y), self.end.plane_projection2d(center, x, y)
        if not start.is_close(end):
            return LineSegment2D(start, end)
        return None

    def line_intersections(self, line):
        line_self = self.to_line()
        if line_self.skew_to(line):
            return []
        intersection = line_self.intersection(line)
        if intersection and self.point_belongs(intersection):
            return [intersection]
        return []

    def linesegment_intersections(self, linesegment):
        line1 = self.to_line()
        line2 = linesegment.to_line()
        intersection = line1.intersection(line2)
        if intersection and self.point_belongs(intersection) and linesegment.point_belongs(intersection):
            return [intersection]
        return []

    def rotation(self, center: volmdlr.Point3D,
                 axis: volmdlr.Vector3D, angle: float):
        """
        LineSegment3D rotation.

        :param center: rotation center
        :param axis: rotation axis
        :param angle: angle rotation
        :return: a new rotated LineSegment3D
        """
        start = self.start.rotation(center, axis, angle)
        end = self.end.rotation(center, axis, angle)
        return LineSegment3D(start, end)

    def rotation_inplace(self, center: volmdlr.Point3D,
                         axis: volmdlr.Vector3D, angle: float):
        """
        Line2D rotation. Object is updated inplace.

        :param center: rotation center
        :param axis: rotation axis
        :param angle: rotation angle
        """
        warnings.warn("'inplace' methods are deprecated. Use a not inplace method instead.", DeprecationWarning)

        for point in self.points:
            point.rotation_inplace(center, axis, angle)
        self._bbox = None

    def __contains__(self, point):

        point1, point2 = self.start, self.end
        axis = point2 - point1
        test = point.rotation(point1, axis, math.pi)
        if test.is_close(point):
            return True

        return False

    def translation(self, offset: volmdlr.Vector3D):
        """
        LineSegment3D translation.

        :param offset: translation vector
        :return: A new translated LineSegment3D
        """
        return LineSegment3D(
            *[point.translation(offset) for point in self.points])

    def translation_inplace(self, offset: volmdlr.Vector3D):
        """
        LineSegment3D translation. Object is updated inplace.

        :param offset: translation vector
        """
        warnings.warn("'inplace' methods are deprecated. Use a not inplace method instead.", DeprecationWarning)

        for point in self.points:
            point.translation_inplace(offset)
        self._bbox = None

    def frame_mapping(self, frame: volmdlr.Frame3D, side: str):
        """
        Changes LineSegment3D frame_mapping and return a new LineSegment3D.

        side = 'old' or 'new'
        """
        if side == 'old':
            return LineSegment3D(
                *[frame.local_to_global_coordinates(point) for point in [self.start, self.end]])
        if side == 'new':
            return LineSegment3D(
                *[frame.global_to_local_coordinates(point) for point in [self.start, self.end]])
        raise ValueError('Please Enter a valid side: old or new')

    def frame_mapping_inplace(self, frame: volmdlr.Frame3D, side: str):
        """
        Changes vector frame_mapping and the object is updated inplace.

        side = 'old' or 'new'
        """
        warnings.warn("'inplace' methods are deprecated. Use a not inplace method instead.", DeprecationWarning)

        if side == 'old':
            new_start = frame.local_to_global_coordinates(self.start)
            new_end = frame.local_to_global_coordinates(self.end)
        elif side == 'new':
            new_start = frame.global_to_local_coordinates(self.start)
            new_end = frame.global_to_local_coordinates(self.end)
        else:
            raise ValueError('Please Enter a valid side: old or new')
        self.start = new_start
        self.end = new_end
        self._bbox = None

    def copy(self, *args, **kwargs):
        return LineSegment3D(self.start.copy(), self.end.copy())

    def plot(self, ax=None, edge_style: EdgeStyle = EdgeStyle()):
        if ax is None:
            fig = plt.figure()
            ax = fig.add_subplot(111, projection='3d')
        else:
            fig = ax.figure

        points = [self.start, self.end]
        x = [p.x for p in points]
        y = [p.y for p in points]
        z = [p.z for p in points]
        if edge_style.edge_ends:
            ax.plot(x, y, z, color=edge_style.color, alpha=edge_style.alpha, marker='o')
        else:
            ax.plot(x, y, z, color=edge_style.color, alpha=edge_style.alpha)
        if edge_style.edge_direction:
            x, y, z = self.point_at_abscissa(0.5 * self.length())
            u, v, w = 0.05 * self.direction_vector()
            ax.quiver(x, y, z, u, v, w, length=self.length() / 100,
                      arrow_length_ratio=5, normalize=True,
                      pivot='tip', color=edge_style.color)
        return ax

    def plot2d(self, x_3d, y_3d, ax=None, color='k', width=None):
        if ax is None:
            fig = plt.figure()
            ax = fig.add_subplot(111, projection='3d')
        else:
            fig = ax.figure

        edge2d = self.plane_projection2d(volmdlr.O3D, x_3d, y_3d)
        edge2d.plot(ax=ax, edge_style=EdgeStyle(color=color, width=width))
        return ax

    def plot_data(self, x_3d, y_3d, marker=None, color='black', stroke_width=1,
                  dash=False, opacity=1, arrow=False):
        edge2d = self.plane_projection2d(volmdlr.O3D, x_3d, y_3d)
        return edge2d.plot_data(marker, color, stroke_width,
                                dash, opacity, arrow)

    def to_line(self):
        return Line3D(self.start, self.end)

    def to_2d(self, plane_origin, x, y):
        """
        Transforms a LineSegment3D into an LineSegment2D, given an plane origin and a u and v plane vector.

        :param plane_origin: plane origin.
        :param x: plane u vector.
        :param y: plane v vector.
        :return: LineSegment2D.
        """
        p2d = [p.to_2d(plane_origin, x, y) for p in (self.start, self.end)]
        if p2d[0].is_close(p2d[1]):
            return None
        return LineSegment2D(*p2d, name=self.name)

    def to_bspline_curve(self, resolution=10):
        """
        Convert a LineSegment3D to a BSplineCurve3D.
        """
        degree = 1
        points = [self.point_at_abscissa(abscissa / self.length())
                  for abscissa in range(resolution + 1)]
        bspline_curve = BSplineCurve3D.from_points_interpolation(points,
                                                                 degree)
        return bspline_curve

    def reverse(self):
        return LineSegment3D(self.end.copy(), self.start.copy())

    def minimum_distance_points(self, other_line):
        """
        Returns the points on this line and the other line that are the closest of lines.
        """
        u = self.end - self.start
        v = other_line.end - other_line.start
        w = self.start - other_line.start
        a = u.dot(u)
        b = u.dot(v)
        c = v.dot(v)
        d = u.dot(w)
        e = v.dot(w)
        if (a * c - b ** 2) != 0:
            s = (b * e - c * d) / (a * c - b ** 2)
            t = (a * e - b * d) / (a * c - b ** 2)
            p1 = self.start + s * u
            p2 = other_line.start + t * v
            return p1, p2
        return self.start, other_line.start

    def matrix_distance(self, other_line):
        u = self.direction_vector()
        v = other_line.direction_vector()
        w = other_line.start - self.start

        a11 = u.dot(u)
        a12 = -u.dot(v)
        a22 = v.dot(v)

        A = npy.array([[a11, a12],
                       [a12, a22]])
        B = npy.array([w.dot(u), -w.dot(v)])

        res = scp.optimize.lsq_linear(A, B, bounds=(0, 1))
        p1 = self.point_at_abscissa(res.x[0] * self.length())
        p2 = other_line.point_at_abscissa(
            res.x[1] * other_line.length())
        return p1, p2

    def parallel_distance(self, other_linesegment):
        pt_a, pt_b, pt_c = self.start, self.end, other_linesegment.start
        vector = volmdlr.Vector3D((pt_a - pt_b).vector)
        vector.normalize()
        plane1 = volmdlr.faces.Plane3D.from_3_points(pt_a, pt_b, pt_c)
        v = vector.cross(plane1.frame.w)  # distance vector
        # pt_a = k*u + c*v + pt_c
        res = (pt_a - pt_c).vector
        x, y, z = res[0], res[1], res[2]
        u1, u2, u3 = vector.x, vector.y, vector.z
        v1, v2, v3 = v.x, v.y, v.z

        if (u1 * v2 - v1 * u2) != 0 and u1 != 0:
            c = (y * u1 - x * u2) / (u1 * v2 - v1 * u2)
            k = (x - c * v1) / u1
            if math.isclose(k * u3 + c * v3, z, abs_tol=1e-7):
                return k
        elif (u1 * v3 - v1 * u3) != 0 and u1 != 0:
            c = (z * u1 - x * u3) / (u1 * v3 - v1 * u3)
            k = (x - c * v1) / u1
            if math.isclose(k * u2 + c * v2, y, abs_tol=1e-7):
                return k
        elif (v1 * u2 - v2 * u1) != 0 and u2 != 0:
            c = (u2 * x - y * u1) / (v1 * u2 - v2 * u1)
            k = (y - c * v2) / u2
            if math.isclose(k * u3 + c * v3, z, abs_tol=1e-7):
                return k
        elif (v3 * u2 - v2 * u3) != 0 and u2 != 0:
            c = (u2 * z - y * u3) / (v3 * u2 - v2 * u3)
            k = (y - c * v2) / u2
            if math.isclose(k * u1 + c * v1, x, abs_tol=1e-7):
                return k
        elif (u1 * v3 - v1 * u3) != 0 and u3 != 0:
            c = (z * u1 - x * u3) / (u1 * v3 - v1 * u3)
            k = (z - c * v3) / u3
            if math.isclose(k * u2 + c * v2, y, abs_tol=1e-7):
                return k
        elif (u2 * v3 - v2 * u3) != 0 and u3 != 0:
            c = (z * u2 - y * u3) / (u2 * v3 - v2 * u3)
            k = (z - c * v3) / u3
            if math.isclose(k * u1 + c * v1, x, abs_tol=1e-7):
                return k
        raise NotImplementedError

    def minimum_distance(self, element, return_points=False):
        if element.__class__ is Arc3D or element.__class__ is volmdlr.wires.Circle3D:
            pt1, pt2 = element.minimum_distance_points_line(self)
            if return_points:
                return pt1.point_distance(pt2), pt1, pt2
            return pt1.point_distance(pt2)

        if element.__class__ is LineSegment3D:
            p1, p2 = self.matrix_distance(element)
            if return_points:
                return p1.point_distance(p2), p1, p2
            return p1.point_distance(p2)

        if element.__class__ is BSplineCurve3D:
            points = element.points
            lines = []
            dist_min = math.inf
            for p1, p2 in zip(points[0:-1], points[1:]):
                lines.append(LineSegment3D(p1, p2))
            for line in lines:
                p1, p2 = self.matrix_distance(line)
                dist = p1.point_distance(p2)
                if dist < dist_min:
                    dist_min = dist
                    min_points = (p1, p2)
            if return_points:
                p1, p2 = min_points
                return dist_min, p1, p2
            return dist_min

        raise NotImplementedError

    def extrusion(self, extrusion_vector):
        u = self.unit_direction_vector()
        v = extrusion_vector.copy()
        v.normalize()
        w = u.cross(v)
        l1 = self.length()
        l2 = extrusion_vector.norm()
        # outer_contour = Polygon2D([O2D, Point2D((l1, 0.)),
        #                            Point2D((l1, l2)), Point2D((0., l2))])
        plane = volmdlr.faces.Plane3D(volmdlr.Frame3D(self.start, u, v, w))
        return [plane.rectangular_cut(0, l1, 0, l2)]

    def _revolution_conical(self, params):
        axis, u, p1_proj, dist1, dist2, angle = params
        v = axis.cross(u)
        dv = self.direction_vector()
        dv.normalize()

        semi_angle = math.atan2(dv.dot(u), dv.dot(axis))
        cone_origin = p1_proj - dist1 / math.tan(semi_angle) * axis
        if semi_angle > 0.5 * math.pi:
            semi_angle = math.pi - semi_angle

            cone_frame = volmdlr.Frame3D(cone_origin, u, -v, -axis)
            angle2 = - angle
        else:
            angle2 = angle
            cone_frame = volmdlr.Frame3D(cone_origin, u, v, axis)

        surface = volmdlr.faces.ConicalSurface3D(cone_frame, semi_angle)
        return [surface.rectangular_cut(0, angle2, z1=dist1 / math.tan(semi_angle), z2=dist2 / math.tan(semi_angle))]

    def _cylindrical_revolution(self, params):
        axis, u, p1_proj, dist1, dist2, angle = params
        v = axis.cross(u)
        surface = volmdlr.faces.CylindricalSurface3D(volmdlr.Frame3D(p1_proj, u, v, axis), dist1)
        return [surface.rectangular_cut(0, angle, 0, (self.end - self.start).dot(axis))]

    def revolution(self, axis_point, axis, angle):
        """
        Returns the face generated by the revolution of the line segments.
        """
        axis_line3d = Line3D(axis_point, axis_point + axis)
        if axis_line3d.point_belongs(self.start) and axis_line3d.point_belongs(
                self.end):
            return []

        p1_proj, _ = axis_line3d.point_projection(self.start)
        p2_proj, _ = axis_line3d.point_projection(self.end)
        dist1 = self.start.point_distance(p1_proj)
        dist2 = self.end.point_distance(p2_proj)
        if not math.isclose(dist1, 0., abs_tol=1e-9):
            u = self.start - p1_proj  # Unit vector from p1_proj to p1
            u.normalize()
        elif not math.isclose(dist2, 0., abs_tol=1e-9):
            u = self.end - p2_proj  # Unit vector from p1_proj to p1
            u.normalize()
        else:
            return []
        if u.is_colinear_to(self.direction_vector()):
            # Planar face
            v = axis.cross(u)
            surface = volmdlr.faces.Plane3D(
                volmdlr.Frame3D(p1_proj, u, v, axis))
            r, R = sorted([dist1, dist2])
            if angle == volmdlr.TWO_PI:
                # Only 2 circles as contours
                outer_contour2d = volmdlr.wires.Circle2D(volmdlr.O2D, R)
                if not math.isclose(r, 0, abs_tol=1e-9):
                    inner_contours2d = [volmdlr.wires.Circle2D(volmdlr.O2D, r)]
                else:
                    inner_contours2d = []
            else:
                inner_contours2d = []
                if math.isclose(r, 0, abs_tol=1e-9):
                    # One arc and 2 lines (pizza slice)
                    arc2_e = volmdlr.Point2D(R, 0)
                    arc2_i = arc2_e.rotation(center=volmdlr.O2D,
                                             angle=0.5 * angle)
                    arc2_s = arc2_e.rotation(center=volmdlr.O2D, angle=angle)
                    arc2 = Arc2D(arc2_s, arc2_i, arc2_e)
                    line1 = LineSegment2D(arc2_e, volmdlr.O2D)
                    line2 = LineSegment2D(volmdlr.O2D, arc2_s)
                    outer_contour2d = volmdlr.wires.Contour2D([arc2, line1,
                                                               line2])

                else:
                    # Two arcs and lines
                    arc1_s = volmdlr.Point2D(R, 0)
                    arc1_i = arc1_s.rotation(center=volmdlr.O2D,
                                             angle=0.5 * angle)
                    arc1_e = arc1_s.rotation(center=volmdlr.O2D, angle=angle)
                    arc1 = Arc2D(arc1_s, arc1_i, arc1_e)

                    arc2_e = volmdlr.Point2D(r, 0)
                    arc2_i = arc2_e.rotation(center=volmdlr.O2D,
                                             angle=0.5 * angle)
                    arc2_s = arc2_e.rotation(center=volmdlr.O2D, angle=angle)
                    arc2 = Arc2D(arc2_s, arc2_i, arc2_e)

                    line1 = LineSegment2D(arc1_e, arc2_s)
                    line2 = LineSegment2D(arc2_e, arc1_s)

                    outer_contour2d = volmdlr.wires.Contour2D([arc1, line1,
                                                               arc2, line2])

            return [volmdlr.faces.PlaneFace3D(surface,
                                              volmdlr.faces.Surface2D(
                                                  outer_contour2d,
                                                  inner_contours2d))]

        if not math.isclose(dist1, dist2, abs_tol=1e-9):
            # Conical
            return self._revolution_conical([axis, u, p1_proj, dist1, dist2, angle])

        # Cylindrical face
        return self._cylindrical_revolution([axis, u, p1_proj, dist1, dist2, angle])

    def to_step(self, current_id, surface_id=None):
        line = self.to_line()
        content, line_id = line.to_step(current_id)
        current_id = line_id + 1
        start_content, start_id = self.start.to_step(current_id, vertex=True)
        current_id = start_id + 1
        end_content, end_id = self.end.to_step(current_id + 1, vertex=True)
        content += start_content + end_content
        current_id = end_id + 1
        content += "#{} = EDGE_CURVE('{}',#{},#{},#{},.T.);\n".format(
            current_id, self.name,
            start_id, end_id, line_id)
        return content, [current_id]


class BSplineCurve3D(BSplineCurve):
    """
    A class for 3 dimensional B-spline curves.

    The following rule must be respected : `number of knots = number of control points + degree + 1`

    :param degree: The degree of the 3 dimensional B-spline curve
    :type degree: int
    :param control_points: A list of 3 dimensional points
    :type control_points: List[:class:`volmdlr.Point3D`]
    :param knot_multiplicities: The vector of multiplicities for each knot
    :type knot_multiplicities: List[int]
    :param knots: The knot vector composed of values between 0 and 1
    :type knots: List[float]
    :param weights: The weight vector applied to the knot vector. Default
        value is None
    :type weights: List[float], optional
    :param periodic: If `True` the B-spline curve is periodic. Default value
        is False
    :type periodic: bool, optional
    :param name: The name of the B-spline curve. Default value is ''
    :type name: str, optional
    """
    _non_serializable_attributes = ['curve']

    def __init__(self,
                 degree: int,
                 control_points: List[volmdlr.Point3D],
                 knot_multiplicities: List[int],
                 knots: List[float],
                 weights: List[float] = None,
                 periodic: bool = False,
                 name: str = ''):

        BSplineCurve.__init__(self, degree,
                              control_points,
                              knot_multiplicities,
                              knots,
                              weights,
                              periodic,
                              name)

        self._bbox = None

    @property
    def bounding_box(self):
        if not self._bbox:
            self._bbox = self._bounding_box()
        return self._bbox

    @bounding_box.setter
    def bounding_box(self, new_bounding_box):
        self._bbox = new_bounding_box

    def _bounding_box(self):
        bbox = self.curve.bbox
        return volmdlr.core.BoundingBox(bbox[0][0], bbox[1][0],
                                        bbox[0][1], bbox[1][1],
                                        bbox[0][2], bbox[1][2])

    def look_up_table(self, resolution: int = 20, start_parameter: float = 0,
                      end_parameter: float = 1):
        """
        Creates a table of equivalence between the parameter t (eval. of the BSplineCurve) and the cumulative distance.

        :param resolution: The precision of the table. Auto-adjusted by the
            algorithm. Default value set to 20
        :type resolution: int, optional
        :param start_parameter: First parameter evaluated in the table.
            Default value set to 0
        :type start_parameter: float, optional
        :param end_parameter: Last parameter evaluated in the table.
            Default value set to 1
        :type start_parameter: float, optional
        :return: Yields a list of tuples containing the parameter and the
            cumulated distance along the BSplineCruve3D from the evaluation of
            start_parameter
        :rtype: Tuple[float, float]
        """
        resolution = max(10, min(resolution, int(self.length() / 1e-4)))
        delta_param = 1 / resolution * (end_parameter - start_parameter)
        distance = 0
        for i in range(resolution + 1):
            if i == 0:
                yield start_parameter, 0
            else:
                param1 = start_parameter + (i - 1) * delta_param
                param2 = start_parameter + i * delta_param
                point1 = volmdlr.Point3D(*self.curve.evaluate_single(param1))
                point2 = volmdlr.Point3D(*self.curve.evaluate_single(param2))
                distance += point1.point_distance(point2)
                yield param2, distance

    def point_at_abscissa(self, abscissa: float, resolution: int = 1000):
        """
        Returns the 3 dimensional point at a given curvilinear abscissa.

        This is an approximation. Resolution parameter can be increased
        for more accurate result.

        :param abscissa: The distance on the BSplineCurve3D from its start
        :type abscissa: float
        :param resolution: The precision of the approximation. Default value
            set to 1000
        :type resolution: int, optional
        :return: The Point3D at the given curvilinear abscissa.
        :rtype: :class:`volmdlr.Point3D`
        """
        if math.isclose(abscissa, 0, abs_tol=1e-10):
            return self.start
        if math.isclose(abscissa, self.length(), abs_tol=1e-10):
            return self.end
        lut = self.look_up_table(resolution=resolution)
        if 0 < abscissa < self.length():
            last_param = 0
            for t, dist in lut:
                if abscissa < dist:
                    t1 = last_param
                    t2 = t
                    return volmdlr.Point3D(
                        *self.curve.evaluate_single((t1 + t2) / 2))
                last_param = t
        raise ValueError('Curvilinear abscissa is bigger than length,'
                         ' or negative')

    def normal(self, position: float = 0.0):
        _, normal = operations.normal(self.curve, position, normalize=True)
        normal = volmdlr.Point3D(normal[0], normal[1], normal[2])
        return normal

    def direction_vector(self, abscissa=0.):
        l = self.length()
        if abscissa >= l:
            abscissa2 = l
            abscissa = abscissa2 - 0.001 * l

        else:
            abscissa2 = min(abscissa + 0.001 * l, l)

        tangent = self.point_at_abscissa(abscissa2) - self.point_at_abscissa(
            abscissa)
        return tangent

    def normal_vector(self, abscissa):
        return None

    def unit_normal_vector(self, abscissa):
        return None

    def point3d_to_parameter(self, point: volmdlr.Point3D):
        """
        Search for the value of the normalized evaluation parameter t (between 0 and 1).

        :return: the given point when the BSplineCurve3D is evaluated at the t value.
        """

        def f(param):
            p3d = volmdlr.Point3D(*self.curve.evaluate_single(param))
            return point.point_distance(p3d)

        res = scipy.optimize.minimize(fun=f, x0=(0.5), bounds=[(0, 1)],
                                      tol=1e-9)
        return res.x[0]

    @classmethod
    def from_step(cls, arguments, object_dict, **kwargs):
        """
        Converts a step primitive to a BSplineCurve3D.

        :param arguments: The arguments of the step primitive.
        :type arguments: list
        :param object_dict: The dictionary containing all the step primitives
            that have already been instantiated
        :type object_dict: dict
        :return: The corresponding BSplineCurve3D.
        :rtype: :class:`volmdlr.edges.BSplineCurve3D`
        """
        name = arguments[0][1:-1]
        degree = int(arguments[1])
        points = [object_dict[int(i[1:])] for i in arguments[2]]
        lines = [LineSegment3D(pt1, pt2) for pt1, pt2 in zip(points[:-1], points[1:]) if not pt1.is_close(pt2)]
        if lines:  # quick fix. Real problem: Tolerance too low (1e-6 m = 0.001mm)
            dir_vector = lines[0].unit_direction_vector()
            if all(line.unit_direction_vector() == dir_vector for line in lines):
                return LineSegment3D(points[0], points[-1])
        # curve_form = arguments[3]
        if arguments[4] == '.F.':
            closed_curve = False
        elif arguments[4] == '.T.':
            closed_curve = True
        else:
            raise ValueError
        # self_intersect = arguments[5]
        knot_multiplicities = [int(i) for i in arguments[6][1:-1].split(",")]
        knots = [float(i) for i in arguments[7][1:-1].split(",")]
        # knot_spec = arguments[8]
        knot_vector = []
        for i, knot in enumerate(knots):
            knot_vector.extend([knot] * knot_multiplicities[i])

        if 9 in range(len(arguments)):
            weight_data = [float(i) for i in arguments[9][1:-1].split(",")]
        else:
            weight_data = None

        # FORCING CLOSED_CURVE = FALSE:
        # closed_curve = False
        return cls(degree, points, knot_multiplicities, knots, weight_data,
                   closed_curve, name)

    def to_step(self, current_id, surface_id=None, curve2d=None):

        points_ids = []
        content = ''
        point_id = current_id
        for point in self.control_points:
            point_content, point_id = point.to_step(point_id,
                                                    vertex=False)
            content += point_content
            points_ids.append(point_id)
            point_id += 1

        curve_id = point_id
        content += "#{} = B_SPLINE_CURVE_WITH_KNOTS('{}',{},({})," \
                   ".UNSPECIFIED.,.F.,.F.,{},{}," \
                   ".UNSPECIFIED.);\n".format(
            curve_id, self.name, self.degree,
            volmdlr.core.step_ids_to_str(points_ids),
            tuple(self.knot_multiplicities),
            tuple(self.knots))

        if surface_id:
            content += f"#{curve_id + 1} = SURFACE_CURVE('',#{curve_id},(#{curve_id + 2}),.PCURVE_S1.);\n"
            content += f"#{curve_id + 2} = PCURVE('',#{surface_id},#{curve_id + 3});\n"

            # 2D parametric curve
            curve2d_content, curve2d_id = curve2d.to_step(curve_id + 5)

            content += f"#{curve_id + 3} = DEFINITIONAL_REPRESENTATION('',(#{curve2d_id - 1}),#{curve_id + 4});\n"
            content += f"#{curve_id + 4} = ( GEOMETRIC_REPRESENTATION_CONTEXT(2)" \
                       f"PARAMETRIC_REPRESENTATION_CONTEXT() REPRESENTATION_CONTEXT('2D SPACE','') );\n"

            content += curve2d_content
            current_id = curve2d_id
        else:
            current_id = curve_id + 1

        start_content, start_id = self.start.to_step(current_id, vertex=True)
        current_id = start_id + 1
        end_content, end_id = self.end.to_step(current_id + 1, vertex=True)
        content += start_content + end_content
        current_id = end_id + 1
        if surface_id:
            content += "#{} = EDGE_CURVE('{}',#{},#{},#{},.T.);\n".format(
                current_id, self.name,
                start_id, end_id, curve_id + 1)
        else:
            content += "#{} = EDGE_CURVE('{}',#{},#{},#{},.T.);\n".format(
                current_id, self.name,
                start_id, end_id, curve_id)
        return content, [current_id]

    def point_distance(self, pt1):
        distances = []
        for point in self.points:
            #            vmpt = Point3D((point[1], point[2], point[3]))
            distances.append(pt1.point_distance(point))
        return min(distances)

    def rotation(self, center: volmdlr.Point3D, axis: volmdlr.Vector3D, angle: float):
        """
        BSplineCurve3D rotation.

        :param center: rotation center
        :param axis: rotation axis
        :param angle: angle rotation
        :return: a new rotated BSplineCurve3D
        """
        new_control_points = [p.rotation(center, axis, angle) for p in
                              self.control_points]
        new_bsplinecurve3d = BSplineCurve3D(self.degree, new_control_points,
                                            self.knot_multiplicities,
                                            self.knots, self.weights,
                                            self.periodic, self.name)
        return new_bsplinecurve3d

    def rotation_inplace(self, center: volmdlr.Point3D, axis: volmdlr.Vector3D, angle: float):
        """
        BSplineCurve3D rotation. Object is updated inplace.

        :param center: rotation center
        :param axis: rotation axis
        :param angle: rotation angle
        """
        warnings.warn("'inplace' methods are deprecated. Use a not inplace method instead.", DeprecationWarning)

        new_control_points = [p.rotation(center, axis, angle) for p in
                              self.control_points]
        new_bsplinecurve3d = BSplineCurve3D(self.degree, new_control_points,
                                            self.knot_multiplicities,
                                            self.knots, self.weights,
                                            self.periodic, self.name)
        self.control_points = new_control_points
        self.curve = new_bsplinecurve3d.curve
        self.points = new_bsplinecurve3d.points
        self._bbox = None

    def trim(self, point1: volmdlr.Point3D, point2: volmdlr.Point3D):
        if (point1.is_close(self.start) and point2.is_close(self.end)) \
                or (point1.is_close(self.end) and point2.is_close(self.start)):
            return self

        if point1.is_close(self.start) and not point2.is_close(self.end):
            return self.cut_after(self.point3d_to_parameter(point2))

        if point2.is_close(self.start) and not point1.is_close(self.end):
            return self.cut_after(self.point3d_to_parameter(point1))

        if not point1.is_close(self.start) and point2.is_close(self.end):
            return self.cut_before(self.point3d_to_parameter(point1))

        if not point2.is_close(self.start) and point1.is_close(self.end):
            return self.cut_before(self.point3d_to_parameter(point2))

        parameter1 = self.point3d_to_parameter(point1)
        parameter2 = self.point3d_to_parameter(point2)
        if parameter1 is None or parameter2 is None:
            raise ValueError('Point not on BSplineCurve for trim method')

        if parameter1 > parameter2:
            parameter1, parameter2 = parameter2, parameter1
            point1, point2 = point2, point1

        bspline_curve = self.cut_before(parameter1)
        new_param2 = bspline_curve.point3d_to_parameter(point2)
        trimmed_bspline_cruve = bspline_curve.cut_after(new_param2)
        return trimmed_bspline_cruve

    def trim_between_evaluations(self, parameter1: float, parameter2: float):
        print('Use BSplineCurve3D.trim instead of trim_between_evaluation')
        parameter1, parameter2 = min([parameter1, parameter2]), \
            max([parameter1, parameter2])

        if math.isclose(parameter1, 0, abs_tol=1e-7) \
                and math.isclose(parameter2, 1, abs_tol=1e-7):
            return self
        if math.isclose(parameter1, 0, abs_tol=1e-7):
            return self.cut_after(parameter2)
        if math.isclose(parameter2, 1, abs_tol=1e-7):
            return self.cut_before(parameter1)

        # Cut before
        bspline_curve = self.insert_knot(parameter1, num=self.degree)
        if bspline_curve.weights is not None:
            raise NotImplementedError

        # Cut after
        bspline_curve = bspline_curve.insert_knot(parameter2, num=self.degree)
        if bspline_curve.weights is not None:
            raise NotImplementedError

        new_ctrlpts = bspline_curve.control_points[bspline_curve.degree:
                                                   -bspline_curve.degree]
        new_multiplicities = bspline_curve.knot_multiplicities[1:-1]
        # new_multiplicities = bspline_curve.knot_multiplicities[2:-5]
        new_multiplicities[-1] += 1
        new_multiplicities[0] += 1
        new_knots = bspline_curve.knots[1:-1]
        # new_knots = bspline_curve.knots[2:-5]
        new_knots = standardize_knot_vector(new_knots)

        return BSplineCurve3D(degree=bspline_curve.degree,
                              control_points=new_ctrlpts,
                              knot_multiplicities=new_multiplicities,
                              knots=new_knots,
                              weights=None,
                              periodic=bspline_curve.periodic,
                              name=bspline_curve.name)

    def cut_before(self, parameter: float):
        # Is a value of parameter below 4e-3 a real need for precision ?
        if math.isclose(parameter, 0, abs_tol=4e-3):
            return self
        if math.isclose(parameter, 1, abs_tol=4e-3):
            return self.reverse()
        #     raise ValueError('Nothing will be left from the BSplineCurve3D')

        curves = operations.split_curve(self.curve, parameter)
        return self.from_geomdl_curve(curves[1])

    def cut_after(self, parameter: float):
        # Is a value of parameter below 4e-3 a real need for precision ?
        if math.isclose(parameter, 0, abs_tol=1e-6):
            #     # raise ValueError('Nothing will be left from the BSplineCurve3D')
            #     curves = operations.split_curve(operations.refine_knotvector(self.curve, [4]), parameter)
            #     return self.from_geomdl_curve(curves[0])
            return self.reverse()
        if math.isclose(parameter, 1, abs_tol=4e-3):
            return self
        curves = operations.split_curve(self.curve, parameter)
        return self.from_geomdl_curve(curves[0])

    def insert_knot(self, knot: float, num: int = 1):
        """
        Returns a new BSplineCurve3D.

        """
        curve_copy = self.curve.__deepcopy__({})
        modified_curve = operations.insert_knot(curve_copy, [knot], num=[num])
        return self.from_geomdl_curve(modified_curve)

    # Copy paste du LineSegment3D
    def plot(self, ax=None, edge_style: EdgeStyle = EdgeStyle()):
        if ax is None:
            fig = plt.figure()
            ax = fig.add_subplot(111, projection='3d')
        else:
            fig = ax.figure

        x = [p.x for p in self.points]
        y = [p.y for p in self.points]
        z = [p.z for p in self.points]
        ax.plot(x, y, z, color=edge_style.color, alpha=edge_style.alpha)
        if edge_style.edge_ends:
            ax.plot(x, y, z, 'o', color=edge_style.color, alpha=edge_style.alpha)
        return ax

    def to_2d(self, plane_origin, x, y):
        """
        Transforms a BSplineCurve3D into an BSplineCurve2D, given an plane origin and a u and v plane vector.

        :param plane_origin: plane origin.
        :param x: plane u vector.
        :param y: plane v vector.
        :return: BSplineCurve2D.
        """
        control_points2d = [p.to_2d(plane_origin, x, y) for p in
                            self.control_points]
        return BSplineCurve2D(self.degree, control_points2d,
                              self.knot_multiplicities, self.knots,
                              self.weights, self.periodic, self.name)

    def polygon_points(self, discretization_resolution: int):
        warnings.warn('polygon_points is deprecated,\
                please use discretization_points instead',
                      DeprecationWarning)
        return self.discretization_points(angle_resolution=discretization_resolution)

    def curvature(self, u: float, point_in_curve: bool = False):
        # u should be in the interval [0,1]
        ders = self.derivatives(u, 3)  # 3 first derivative
        c1, c2 = ders[1], ders[2]
        denom = c1.cross(c2)
        if c1.is_close(volmdlr.O3D) or c2.is_close(volmdlr.O3D) or denom.norm() == 0.0:
            if point_in_curve:
                return 0., volmdlr.Point3D(*ders[0])
            return 0.
        r_c = ((c1.norm()) ** 3) / denom.norm()
        point = volmdlr.Point3D(*ders[0])
        if point_in_curve:
            return 1 / r_c, point
        return 1 / r_c

    def global_maximum_curvature(self, nb_eval: int = 21, point_in_curve: bool = False):
        check = [i / (nb_eval - 1) for i in range(nb_eval)]
        curvatures = []
        for u in check:
            curvatures.append(self.curvature(u, point_in_curve))
        return curvatures

    def maximum_curvature(self, point_in_curve: bool = False):
        """
        Returns the maximum curvature of a curve and the point where it is located.
        """
        if point_in_curve:
            maximum_curvarture, point = max(self.global_maximum_curvature(nb_eval=21, point_in_curve=point_in_curve))
            return maximum_curvarture, point
        # print(self.global_maximum_curvature(point_in_curve))
        maximum_curvarture = max(self.global_maximum_curvature(nb_eval=21, point_in_curve=point_in_curve))
        return maximum_curvarture

    def minimum_radius(self, point_in_curve=False):
        """
        Returns the minimum curvature radius of a curve and the point where it is located.
        """
        if point_in_curve:
            maximum_curvarture, point = self.maximum_curvature(point_in_curve)
            return 1 / maximum_curvarture, point
        maximum_curvarture = self.maximum_curvature(point_in_curve)
        return 1 / maximum_curvarture

    def global_minimum_curvature(self, nb_eval: int = 21):
        check = [i / (nb_eval - 1) for i in range(nb_eval)]
        radius = []
        for u in check:
            radius.append(self.minimum_curvature(u))
        return radius

    def triangulation(self):
        return None

    def linesegment_intersections(self, linesegment3d: LineSegment3D):
        """
        Calculates intersections between a BSplineCurve3D and a LineSegment3D.

        :param linesegment3d: linesegment to verify intersections.
        :return: list with the intersections points.
        """
        if not self.bounding_box.bbox_intersection(linesegment3d.bounding_box):
            return []
        intersections_points = self.get_linesegment_intersections(linesegment3d)
        return intersections_points


class BezierCurve3D(BSplineCurve3D):
    """
    A class for 3 dimensional Bezier curves.

    :param degree: The degree of the Bezier curve
    :type degree: int
    :param control_points: A list of 3 dimensional points
    :type control_points: List[:class:`volmdlr.Point3D`]
    :param name: The name of the B-spline curve. Default value is ''
    :type name: str, optional
    """

    def __init__(self, degree: int, control_points: List[volmdlr.Point3D],
                 name: str = ''):
        knotvector = utilities.generate_knot_vector(degree,
                                                    len(control_points))
        knot_multiplicity = [1] * len(knotvector)

        BSplineCurve3D.__init__(self, degree, control_points,
                                knot_multiplicity, knotvector,
                                None, False, name)


class Arc3D(Arc):
    """
    An arc is defined by a starting point, an end point and an interior point.

    """

    def __init__(self, start, interior, end, name=''):
        self._utd_normal = False
        self._utd_center = False
        self._utd_frame = False
        self._utd_is_trigo = False
        self._utd_angle = False
        self._normal = None
        self._frame = None
        self._center = None
        self._is_trigo = None
        self._angle = None
        # self._utd_clockwise_and_trigowise_paths = False
        Arc.__init__(self, start=start, end=end, interior=interior, name=name)
        self._bbox = None

    def __hash__(self):
        return hash(('arc3d', self.interior, self.start, self.end))

    def __eq__(self, other_arc):
        if self.__class__.__name__ != other_arc.__class__.__name__:
            return False
        return (self.center == other_arc.center
                and self.start == other_arc.start
                and self.end == other_arc.end
                and self.interior == other_arc.interior)

    @property
    def bounding_box(self):
        if not self._bbox:
            self._bbox = self.get_bounding_box()
        return self._bbox

    @bounding_box.setter
    def bounding_box(self, new_bounding_box):
        self._bbox = new_bounding_box

    def get_bounding_box(self):
        """
        Calculates the bounding box of the Arc3D.

        :return: a volmdlr.core.BoundingBox object.
        """
        # TODO: implement exact calculation

        points = self.discretization_points(angle_resolution=10)
        xmin = min(point.x for point in points)
        xmax = max(point.x for point in points)
        ymin = min(point.y for point in points)
        ymax = max(point.y for point in points)
        zmin = min(point.z for point in points)
        zmax = max(point.z for point in points)
        return volmdlr.core.BoundingBox(xmin, xmax, ymin, ymax, zmin, zmax)

    @classmethod
    def from_angle(cls, start: volmdlr.Point3D, angle: float,
                   axis_point: volmdlr.Point3D, axis: volmdlr.Vector3D):
        """Gives the arc3D from a start, an angle and an axis."""
        start_gen = start
        int_gen = start_gen.rotation(axis_point, axis, angle / 2)
        end_gen = start_gen.rotation(axis_point, axis, angle)
        if angle == volmdlr.TWO_PI:
            line = Line3D(axis_point, axis_point + axis)
            center, _ = line.point_projection(start)
            radius = center.point_distance(start)
            u = start - center
            v = axis.cross(u)
            return volmdlr.wires.Circle3D(volmdlr.Frame3D(center, u, v, axis),
                                          radius)
        return cls(start_gen, int_gen, end_gen, axis)

    @property
    def normal(self):
        if not self._utd_normal:
            self._normal = self.get_normal()
            self._utd_normal = True
        return self._normal

    def get_normal(self):
        u1 = self.interior - self.start
        u2 = self.interior - self.end
        try:
            u1.normalize()
            u2.normalize()
        except ZeroDivisionError:
            raise ValueError(
                'Start, end and interior points of an arc must be distincts') from ZeroDivisionError

        normal = u2.cross(u1)
        normal.normalize()
        return normal

    @property
    def center(self):
        if not self._utd_center:
            self._center = self.get_center()
            self._utd_center = True
        return self._center

    def get_center(self):
        u1 = self.interior - self.start
        u2 = self.interior - self.end
        if u1.is_close(u2):
            u2 = self.normal.cross(u1)
            u2.normalize()

        v1 = self.normal.cross(u1)  # v1 is normal, equal u2
        v2 = self.normal.cross(u2)  # equal -u1

        p11 = 0.5 * (self.start + self.interior)  # Mid point of segment s,m
        p12 = p11 + v1
        p21 = 0.5 * (self.end + self.interior)  # Mid point of segment s,m
        p22 = p21 + v2

        l1 = Line3D(p11, p12)
        l2 = Line3D(p21, p22)

        try:
            center, _ = l1.minimum_distance_points(l2)
        except ZeroDivisionError:
            raise ValueError(
                'Start, end and interior points  of an arc must be distincts') from ZeroDivisionError

        return center

    @property
    def frame(self):
        if not self._utd_frame:
            self._frame = self.get_frame()
            self._utd_frame = True
        return self._frame

    def get_frame(self):
        vec1 = self.start - self.center
        vec1.normalize()
        vec2 = self.normal.cross(vec1)
        frame = volmdlr.Frame3D(self.center, vec1, vec2, self.normal)
        return frame

    @property
    def is_trigo(self):
        if not self._utd_is_trigo:
            self._is_trigo = self.get_arc_direction()
            self._utd_is_trigo = True
        return self._is_trigo

    def get_arc_direction(self):
        """
        Verifies if arc is clockwise or trigowise.

        :return: True if clockwise, False if trigowise.
        """
        clockwise_path, trigowise_path = self.clockwise_and_trigowise_paths
        if clockwise_path > trigowise_path:
            return True
        return False

    @property
    def clockwise_and_trigowise_paths(self):
        """
        :return: clockwise path and trigonometric path property.
        """
        if not self._utd_clockwise_and_trigowise_paths:
            vec1 = self.start - self.center
            vec1.normalize()
            vec2 = self.normal.cross(vec1)
            radius_1 = self.start.to_2d(self.center, vec1, vec2)
            radius_2 = self.end.to_2d(self.center, vec1, vec2)
            radius_i = self.interior.to_2d(self.center, vec1, vec2)
            self._clockwise_and_trigowise_paths = \
                self.get_clockwise_and_trigowise_paths(radius_1,
                                                       radius_2,
                                                       radius_i)
            self._utd_clockwise_and_trigowise_paths = True
        return self._clockwise_and_trigowise_paths

    @property
    def angle(self):
        """
        Arc angle property.

        :return: arc angle.
        """
        if not self._utd_angle:
            self._angle = self.get_angle()
            self._utd_angle = True
        return self._angle

    def get_angle(self):
        """
        Gets the arc angle.

        :return: arc angle.
        """
        clockwise_path, trigowise_path = \
            self.clockwise_and_trigowise_paths
        if self.is_trigo:
            return trigowise_path
        return clockwise_path

    @property
    def points(self):
        return [self.start, self.interior, self.end]

    def reverse(self):
        """
        Defines a new Arc3D, odentical to self, but in the opposite direction.

        """
        return self.__class__(self.end.copy(),
                              self.interior.copy(),
                              self.start.copy())

    def point_at_abscissa(self, abscissa):
        """
        Calculates a point in the Arc3D at a given abscissa.

        :param abscissa: abscissa where in the curve the point should be calculated.
        :return: Corresponding point.
        """
        return self.start.rotation(self.center, self.normal,
                                   abscissa / self.radius)

    def normal_vector(self, abscissa):
        """
        Calculates a normal vector at a given abscissa of the Arc3D.

        :param abscissa: abscissa where in the curve the normal vector should be calculated.
        :return: Corresponding normal vector.
        """
        theta = abscissa / self.radius
        n_0 = self.center - self.start
        normal = n_0.rotation(self.center, self.normal, theta)
        return normal

    def unit_normal_vector(self, abscissa):
        """
        Calculates a unit normal vector at a given abscissa of the Arc3D.

        :param abscissa: abscissa where in the curve the unit normal vector should be calculated.
        :return: Corresponding unit normal vector.
        """
        normal_vector = self.normal_vector(abscissa)
        normal_vector.normalize()
        return normal_vector

    def direction_vector(self, abscissa):
        """
        Calculates a direction vector at a given abscissa of the Arc3D.

        :param abscissa: abscissa where in the curve the direction vector should be calculated.
        :return: Corresponding direction vector.
        """
        normal_vector = self.normal_vector(abscissa)
        tangent = normal_vector.cross(self.normal)
        return tangent

    def unit_direction_vector(self, abscissa):
        """
        Calculates a unit direction vector at a given abscissa of the Arc3D.

        :param abscissa: abscissa where in the curve the unit direction vector should be calculated.
        :return: Corresponding unit direction vector.
        """
        direction_vector = self.direction_vector(abscissa)
        direction_vector.normalize()
        return direction_vector

    def rotation(self, center: volmdlr.Point3D,
                 axis: volmdlr.Vector3D, angle: float):
        """
        Arc3D rotation.

        :param center: rotation center
        :param axis: rotation axis
        :param angle: angle rotation
        :return: a new rotated Arc3D
        """
        new_start = self.start.rotation(center, axis, angle)
        new_interior = self.interior.rotation(center, axis, angle)
        new_end = self.end.rotation(center, axis, angle)
        return Arc3D(new_start, new_interior, new_end, name=self.name)

    def rotation_inplace(self, center: volmdlr.Point3D,
                         axis: volmdlr.Vector3D, angle: float):
        """
        Arc3D rotation. Object is updated inplace.

        :param center: rotation center
        :param axis: rotation axis
        :param angle: rotation angle
        """
        warnings.warn("'inplace' methods are deprecated. Use a not inplace method instead.", DeprecationWarning)

        self.center.rotation_inplace(center, axis, angle)
        self.start.rotation_inplace(center, axis, angle)
        self.interior.rotation_inplace(center, axis, angle)
        self.end.rotation_inplace(center, axis, angle)
        self._bbox = None

    def translation(self, offset: volmdlr.Vector3D):
        """
        Arc3D translation.

        :param offset: translation vector.
        :return: A new translated Arc3D.
        """
        new_start = self.start.translation(offset)
        new_interior = self.interior.translation(offset)
        new_end = self.end.translation(offset)
        return Arc3D(new_start, new_interior, new_end, name=self.name)

    def translation_inplace(self, offset: volmdlr.Vector3D):
        """
        Arc3D translation. Object is updated inplace.

        :param offset: translation vector.
        """
        warnings.warn("'inplace' methods are deprecated. Use a not inplace method instead.", DeprecationWarning)

        self.center.translation_inplace(offset)
        self.start.translation_inplace(offset)
        self.interior.translation_inplace(offset)
        self.end.translation_inplace(offset)
        self._bbox = None

    def plot(self, ax=None, edge_style: EdgeStyle = EdgeStyle()):
        if ax is None:
            ax = plt.figure().add_subplot(111, projection='3d')
        # if plot_points:
        #     ax.plot([self.interior[0]], [self.interior[1]], [self.interior[2]],
        #             color='b')
        #     ax.plot([self.start[0]], [self.start[1]], [self.start[2]], c='r')
        #     ax.plot([self.end[0]], [self.end[1]], [self.end[2]], c='r')
        #     ax.plot([self.interior[0]], [self.interior[1]], [self.interior[2]],
        #             c='g')
        x = []
        y = []
        z = []
        for pointx, pointy, pointz in self.discretization_points(number_points=25):
            x.append(pointx)
            y.append(pointy)
            z.append(pointz)

        ax.plot(x, y, z, color=edge_style.color, alpha=edge_style.alpha)
        if edge_style.edge_ends:
            self.start.plot(ax=ax)
            self.end.plot(ax=ax)

        if edge_style.edge_direction:
            x, y, z = self.point_at_abscissa(0.5 * self.length())
            u, v, w = 0.05 * self.unit_direction_vector(0.5 * self.length())
            ax.quiver(x, y, z, u, v, w, length=self.length() / 100,
                      arrow_length_ratio=5, normalize=True,
                      pivot='tip', color=edge_style.color)
        return ax

    def plot2d(self, center: volmdlr.Point3D = volmdlr.O3D,
               x3d: volmdlr.Vector3D = volmdlr.X3D, y3d: volmdlr.Vector3D = volmdlr.Y3D,
               ax=None, color='k'):

        if ax is None:
            fig = plt.figure()
            ax = fig.add_subplot(111, projection='3d')
        else:
            fig = ax.figure

        # TODO: Enhance this plot
        l = self.length()
        x = []
        y = []
        for i in range(30):
            p = self.point_at_abscissa(i / (29.) * l)
            xi, yi = p.plane_projection2d(center, x3d, y3d)
            x.append(xi)
            y.append(yi)
        ax.plot(x, y, color=color)

        return ax

    def copy(self, *args, **kwargs):
        return Arc3D(self.start.copy(), self.interior.copy(), self.end.copy())

    def frame_mapping_parameters(self, frame: volmdlr.Frame3D, side: str):
        if side == 'old':
            new_start = frame.local_to_global_coordinates(self.start.copy())
            new_interior = frame.local_to_global_coordinates(self.interior.copy())
            new_end = frame.local_to_global_coordinates(self.end.copy())
        elif side == 'new':
            new_start = frame.global_to_local_coordinates(self.start.copy())
            new_interior = frame.global_to_local_coordinates(self.interior.copy())
            new_end = frame.global_to_local_coordinates(self.end.copy())
        else:
            raise ValueError('side value not valid, please specify'
                             'a correct value: \'old\' or \'new\'')
        return new_start, new_interior, new_end

    def frame_mapping(self, frame: volmdlr.Frame3D, side: str):
        """
        Changes vector frame_mapping and return a new Arc3D.

        side = 'old' or 'new'
        """
        new_start, new_interior, new_end = \
            self.frame_mapping_parameters(frame, side)

        return Arc3D(new_start, new_interior, new_end, name=self.name)

    def frame_mapping_inplace(self, frame: volmdlr.Frame3D, side: str):
        """
        Changes vector frame_mapping and the object is updated inplace.

        side = 'old' or 'new'
        """
        warnings.warn("'inplace' methods are deprecated. Use a not inplace method instead.", DeprecationWarning)

        new_start, new_interior, new_end = \
            self.frame_mapping_parameters(frame, side)
        self.start, self.interior, self.end = new_start, new_interior, new_end
        self._bbox = None

    def abscissa(self, point3d: volmdlr.Point3D):
        """
        Calculates the abscissa given a point in the Arc3D.

        :param point3d: point to calculate the abscissa.
        :return: corresponding abscissa.
        """
        x, y, _ = self.frame.global_to_local_coordinates(point3d)
        u1 = x / self.radius
        u2 = y / self.radius
        theta = volmdlr.geometry.sin_cos_angle(u1, u2)

        return self.radius * abs(theta)

    def split(self, split_point: volmdlr.Point3D):
        """
        Splits the Arc2D in two at a given point.

        :param split_point: splitting point
        :return: two Arc2D.
        """
        abscissa = self.abscissa(split_point)

        return [Arc3D(self.start,
                      self.point_at_abscissa(0.5 * abscissa),
                      split_point),
                Arc3D(split_point,
                      self.point_at_abscissa(1.5 * abscissa),
                      self.end)
                ]

    def to_2d(self, plane_origin, x, y):
        """
        Transforms a Arc3D into an Arc2D, given an plane origin and a u and v plane vector.

        :param plane_origin: plane origin.
        :param x: plane u vector.
        :param y: plane v vector.
        :return: Arc2D.
        """
        ps = self.start.to_2d(plane_origin, x, y)
        pi = self.interior.to_2d(plane_origin, x, y)
        pe = self.end.to_2d(plane_origin, x, y)
        return Arc2D(ps, pi, pe, name=self.name)

    def minimum_distance_points_arc(self, other_arc):

        u1 = self.start - self.center
        u1.normalize()
        u2 = self.normal.cross(u1)

        w = other_arc.center - self.center

        u3 = other_arc.start - other_arc.center
        u3.normalize()
        u4 = other_arc.normal.cross(u3)

        r1, r2 = self.radius, other_arc.radius

        a, b, c, d = u1.dot(u1), u1.dot(u2), u1.dot(u3), u1.dot(u4)
        e, f, g = u2.dot(u2), u2.dot(u3), u2.dot(u4)
        h, i = u3.dot(u3), u3.dot(u4)
        j = u4.dot(u4)
        k, l, m, n, o = w.dot(u1), w.dot(u2), w.dot(u3), w.dot(u4), w.dot(w)

        def distance_squared(x):
            return (a * ((math.cos(x[0])) ** 2) * r1 ** 2 + e * (
                    (math.sin(x[0])) ** 2) * r1 ** 2
                    + o + h * ((math.cos(x[1])) ** 2) * r2 ** 2 + j * (
                            (math.sin(x[1])) ** 2) * r2 ** 2
                    + b * math.sin(2 * x[0]) * r1 ** 2 - 2 * r1 * math.cos(
                        x[0]) * k
                    - 2 * r1 * r2 * math.cos(x[0]) * math.cos(x[1]) * c
                    - 2 * r1 * r2 * math.cos(x[0]) * math.sin(
                        x[1]) * d - 2 * r1 * math.sin(x[0]) * l
                    - 2 * r1 * r2 * math.sin(x[0]) * math.cos(x[1]) * f
                    - 2 * r1 * r2 * math.sin(x[0]) * math.sin(
                        x[1]) * g + 2 * r2 * math.cos(x[1]) * m
                    + 2 * r2 * math.sin(x[1]) * n + i * math.sin(
                        2 * x[1]) * r2 ** 2)

        x01 = npy.array([self.angle / 2, other_arc.angle / 2])

        res1 = scp.optimize.least_squares(distance_squared, x01,
                                          bounds=[(0, 0), (
                                              self.angle, other_arc.angle)])

        p1 = self.point_at_abscissa(res1.x[0] * r1)
        p2 = other_arc.point_at_abscissa(res1.x[1] * r2)

        return p1, p2

    def distance_squared(self, x, u, v, k, w):
        a = u.dot(u)
        b = u.dot(v)
        c = u.dot(k)
        d = v.dot(v)
        e = v.dot(k)
        f = k.dot(k)
        g = w.dot(u)
        h = w.dot(v)
        i = w.dot(k)
        j = w.dot(w)

        r = self.radius
        return (a * x[0] ** 2 + j + d * (
                (math.sin(x[1])) ** 2) * r ** 2 + f * (
                        (math.cos(x[1])) ** 2) * r ** 2
                - 2 * x[0] * g - 2 * x[0] * r * math.sin(x[1]) * b - 2 * x[
                    0] * r * math.cos(x[1]) * c
                + 2 * r * math.sin(x[1]) * h + 2 * r * math.cos(x[1]) * i
                + math.sin(2 * x[1]) * e * r ** 2)

    def minimum_distance_points_line(self, other_line):
        u = other_line.direction_vector()
        k = self.start - self.center
        k.normalize()
        w = self.center - other_line.start
        v = self.normal.cross(k)

        r = self.radius

        # x = (s, theta)
        # def distance_squared(x):
        #     return (a * x[0] ** 2 + j + d * (
        #             (math.sin(x[1])) ** 2) * r ** 2 + f * (
        #         (math.cos(x[1])) ** 2) * r ** 2
        #         - 2 * x[0] * g - 2 * x[0] * r * math.sin(x[1]) * b - 2 * x[
        #                 0] * r * math.cos(x[1]) * c
        #         + 2 * r * math.sin(x[1]) * h + 2 * r * math.cos(x[1]) * i
        #         + math.sin(2 * x[1]) * e * r ** 2)

        x01 = npy.array([0.5, self.angle / 2])
        x02 = npy.array([0.5, 0])
        x03 = npy.array([0.5, self.angle])

        res1 = scp.optimize.least_squares(self.distance_squared, x01,
                                          bounds=[(0, 0), (1, self.angle)], args=(u, v, k, w))
        res2 = scp.optimize.least_squares(self.distance_squared, x02,
                                          bounds=[(0, 0), (1, self.angle)], args=(u, v, k, w))
        res3 = scp.optimize.least_squares(self.distance_squared, x03,
                                          bounds=[(0, 0), (1, self.angle)], args=(u, v, k, w))

        p1 = other_line.point_at_abscissa(
            res1.x[0] * other_line.length())
        p2 = self.point_at_abscissa(res1.x[1] * r)

        res = [res2, res3]
        for couple in res:
            ptest1 = other_line.point_at_abscissa(
                couple.x[0] * other_line.length())
            ptest2 = self.point_at_abscissa(couple.x[1] * r)
            dtest = ptest1.point_distance(ptest2)
            if dtest < v.dot(v):
                p1, p2 = ptest1, ptest2

        return p1, p2

    def minimum_distance(self, element, return_points=False):
        if element.__class__ is Arc3D or element.__class__.__name__ == 'Circle3D':
            p1, p2 = self.minimum_distance_points_arc(element)
            if return_points:
                return p1.point_distance(p2), p1, p2
            return p1.point_distance(p2)

        if element.__class__ is LineSegment3D:
            pt1, pt2 = self.minimum_distance_points_line(element)
            if return_points:
                return pt1.point_distance(pt2), pt1, pt2
            return pt1.point_distance(pt2)

        return NotImplementedError

    def extrusion(self, extrusion_vector):
        if self.normal.is_colinear_to(extrusion_vector):
            u = self.start - self.center
            u.normalize()
            w = extrusion_vector.copy()
            w.normalize()
            v = w.cross(u)
            arc2d = self.to_2d(self.center, u, v)
            angle1, angle2 = arc2d.angle1, arc2d.angle2
            if angle2 < angle1:
                angle2 += volmdlr.TWO_PI
            cylinder = volmdlr.faces.CylindricalSurface3D(
                volmdlr.Frame3D(self.center,
                                u,
                                v,
                                w),
                self.radius
            )
            return [cylinder.rectangular_cut(angle1, angle2, 0., extrusion_vector.norm())]
        raise NotImplementedError(f'Elliptic faces not handled: dot={self.normal.dot(extrusion_vector)}')

    def revolution(self, axis_point: volmdlr.Point3D, axis: volmdlr.Vector3D,
                   angle: float):
        line3d = Line3D(axis_point, axis_point + axis)
        tore_center, _ = line3d.point_projection(self.center)

        # Sphere
        if math.isclose(tore_center.point_distance(self.center), 0.,
                        abs_tol=1e-6):

            start_p, _ = line3d.point_projection(self.start)
            u = self.start - start_p

            if math.isclose(u.norm(), 0, abs_tol=1e-6):
                end_p, _ = line3d.point_projection(self.end)
                u = self.end - end_p
                if math.isclose(u.norm(), 0, abs_tol=1e-6):
                    interior_p, _ = line3d.point_projection(self.interior)
                    u = self.interior - interior_p

            u.normalize()
            v = axis.cross(u)
            arc2d = self.to_2d(self.center, u, axis)

            surface = volmdlr.faces.SphericalSurface3D(
                volmdlr.Frame3D(self.center, u, v, axis), self.radius)

            return [surface.rectangular_cut(0, angle,
                                            arc2d.angle1, arc2d.angle2)]

        # Toroidal
        u = self.center - tore_center
        u.normalize()
        v = axis.cross(u)
        if not math.isclose(self.normal.dot(u), 0., abs_tol=1e-6):
            raise NotImplementedError(
                'Outside of plane revolution not supported')

        R = tore_center.point_distance(self.center)
        surface = volmdlr.faces.ToroidalSurface3D(
            volmdlr.Frame3D(tore_center, u, v, axis), R,
            self.radius)
        arc2d = self.to_2d(tore_center, u, axis)
        return [surface.rectangular_cut(0, angle,
                                        arc2d.angle1, arc2d.angle2)]

    def to_step(self, current_id, surface_id=None):
        if self.angle >= math.pi:
            l = self.length()
            arc1, arc2 = self.split(self.point_at_abscissa(0.33 * l))
            arc2, arc3 = arc2.split(self.point_at_abscissa(0.66 * l))
            content, arcs1_id = arc1.to_step_without_splitting(current_id)
            arc2_content, arcs2_id = arc2.to_step_without_splitting(
                arcs1_id[0] + 1)
            arc3_content, arcs3_id = arc3.to_step_without_splitting(
                arcs2_id[0] + 1)
            content += arc2_content + arc3_content
            return content, [arcs1_id[0], arcs2_id[0], arcs3_id[0]]
        return self.to_step_without_splitting(current_id)

    def to_step_without_splitting(self, current_id, surface_id=None):
        u = self.start - self.center
        u.normalize()
        v = self.normal.cross(u)
        frame = volmdlr.Frame3D(self.center, self.normal, u, v)

        content, frame_id = frame.to_step(current_id)
        curve_id = frame_id + 1
        content += "#{} = CIRCLE('{}', #{}, {:.6f});\n".format(curve_id,
                                                               self.name,
                                                               frame_id,
                                                               self.radius * 1000,
                                                               )

        if surface_id:
            content += "#{} = SURFACE_CURVE('',#{},(#{}),.PCURVE_S1.);\n".format(
                curve_id + 1, curve_id, surface_id)
            curve_id += 1

        current_id = curve_id + 1
        start_content, start_id = self.start.to_step(current_id, vertex=True)
        end_content, end_id = self.end.to_step(start_id + 1, vertex=True)
        content += start_content + end_content
        current_id = end_id + 1
        content += "#{} = EDGE_CURVE('{}',#{},#{},#{},.T.);\n".format(
            current_id, self.name,
            start_id, end_id, curve_id)
        return content, [current_id]

    def point_belongs(self, point3d, abs_tol: float = 1e-6):
        """
        Check if a point3d belongs to the arc_3d or not.

        :param point3d: point to be verified is on arc
        :return: True if point is on Arc, False otherwise.
        """
        if not math.isclose(point3d.point_distance(self.center), self.radius, abs_tol=abs_tol):
            return False
        # vector1 = self.start - self.center
        # vector2 = self.interior - self.center
        vector = point3d - self.center
        if not math.isclose(vector.dot(self.frame.w), 0.0, abs_tol=abs_tol):
            return False
        point_abscissa = self.abscissa(point3d)
        abscissa_start = self.abscissa(self.start)
        abscissa_end = self.abscissa(self.end)
        if abscissa_start <= point_abscissa <= abscissa_end:
            return True
        return False

    def triangulation(self):
        return None

    def middle_point(self):
        return self.point_at_abscissa(self.length() / 2)

    def line_intersections(self, line3d: Line3D):
        """
        Calculates intersections between an Arc3D and a Line3D.

        :param linesegment3d: linesegment to verify intersections.
        :return: list with intersections points between line and Arc3D.
        """
        circle3d_lineseg_inters = vm_utils_intersections.circle_3d_line_intersections(self, line3d)
        linesegment_intersections = []
        for intersection in circle3d_lineseg_inters:
            if self.point_belongs(intersection, 1e-6):
                linesegment_intersections.append(intersection)
        return linesegment_intersections

    def linesegment_intersections(self, linesegment3d: LineSegment3D):
        """
        Calculates intersections between an Arc3D and a LineSegment3D.

        :param linesegment3d: linesegment to verify intersections.
        :return: list with intersections points between linesegment and Arc3D.
        """
        linesegment_intersections = []
        intersections = self.line_intersections(linesegment3d)
        for intersection in intersections:
            if linesegment3d.point_belongs(intersection):
                linesegment_intersections.append(intersection)
        return linesegment_intersections


class FullArc3D(Arc3D):
    """
    An edge that starts at start_end, ends at the same point after having described a circle.

    """

    def __init__(self, center: volmdlr.Point3D, start_end: volmdlr.Point3D,
                 normal: volmdlr.Vector3D,
                 name: str = ''):
        self.__center = center
        self.__normal = normal
        self.start_end = start_end
        interior = start_end.rotation(center, normal, math.pi)
        Arc3D.__init__(self, start=start_end, end=start_end,
                       interior=interior, name=name)  # !!! this is dangerous

    def __hash__(self):
        return hash(self.center) + 5 * hash(self.start_end)

    def __eq__(self, other_arc):
        return (self.center == other_arc.center) \
            and (self.start == other_arc.start)

    @property
    def center(self):
        return self.__center

    @property
    def angle(self):
        return volmdlr.TWO_PI

    @property
    def normal(self):
        return self.__normal

    @property
    def is_trigo(self):
        return True

    def copy(self, *args, **kwargs):
        return FullArc3D(self._center.copy(), self.end.copy(), self._normal.copy())

    def to_dict(self, use_pointers: bool = False, memo=None, path: str = '#'):
        dict_ = self.base_dict()
        dict_['center'] = self.center.to_dict(use_pointers=use_pointers, memo=memo, path=path + '/center')
        dict_['radius'] = self.radius
        dict_['angle'] = self.angle
        dict_['is_trigo'] = self.is_trigo
        dict_['start_end'] = self.start.to_dict(use_pointers=use_pointers, memo=memo, path=path + '/start_end')
        dict_['normal'] = self.normal.to_dict(use_pointers=use_pointers, memo=memo, path=path + '/normal')
        dict_['name'] = self.name
        return dict_

    def to_2d(self, plane_origin, x, y):
        """
        Transforms a FullArc3D into an FullArc2D, given an plane origin and a u and v plane vector.

        :param plane_origin: plane origin.
        :param x: plane u vector.
        :param y: plane v vector.
        :return: FullArc2D.
        """
        center = self.center.to_2d(plane_origin, x, y)
        start_end = self.start.to_2d(plane_origin, x, y)
        return FullArc2D(center, start_end)

    def to_step(self, current_id, surface_id=None):
        # Not calling Circle3D.to_step because of circular imports
        u = self.start - self.center
        u.normalize()
        v = self.normal.cross(u)
        frame = volmdlr.Frame3D(self.center, self.normal, u, v)
        content, frame_id = frame.to_step(current_id)
        curve_id = frame_id + 1
        # Not calling Circle3D.to_step because of circular imports
        content += "#{} = CIRCLE('{}',#{},{:.6f});\n".format(curve_id,
                                                             self.name,
                                                             frame_id,
                                                             self.radius * 1000,
                                                             )

        if surface_id:
            content += "#{} = SURFACE_CURVE('',#{},(#{}),.PCURVE_S1.);\n".format(
                curve_id + 1, curve_id, surface_id)
            curve_id += 1

        p1 = (self.center + u * self.radius).to_point()
        # p2 = self.center + v*self.radius
        # p3 = self.center - u*self.radius
        # p4 = self.center - v*self.radius

        p1_content, p1_id = p1.to_step(curve_id + 1, vertex=True)
        content += p1_content
        # p2_content, p2_id = p2.to_step(p1_id+1, vertex=True)
        # p3_content, p3_id = p3.to_step(p2_id+1, vertex=True)
        # p4_content, p4_id = p4.to_step(p3_id+1, vertex=True)
        # content += p1_content + p2_content + p3_content + p4_content

        # arc1_id = p4_id + 1
        # content += "#{} = EDGE_CURVE('{}',#{},#{},#{},.T.);\n".format(arc1_id, self.name,
        #                                                             p1_id, p2_id,
        #                                                             circle_id)

        # arc2_id = arc1_id + 1
        # content += "#{} = EDGE_CURVE('{}',#{},#{},#{},.T.);\n".format(arc2_id, self.name,
        #                                                             p2_id, p3_id,
        #                                                             circle_id)

        # arc3_id = arc2_id + 1
        # content += "#{} = EDGE_CURVE('{}',#{},#{},#{},.T.);\n".format(arc3_id, self.name,
        #                                                             p3_id, p4_id,
        #                                                             circle_id)

        # arc4_id = arc3_id + 1
        # content += "#{} = EDGE_CURVE('{}',#{},#{},#{},.T.);\n".format(arc4_id, self.name,
        #                                                             p4_id, p1_id,
        #                                                             circle_id)

        edge_curve = p1_id + 1
        content += f"#{edge_curve} = EDGE_CURVE('{self.name}',#{p1_id},#{p1_id},#{curve_id},.T.);\n"
        curve_id += 1

        # return content, [arc1_id, arc2_id, arc3_id, arc4_id]
        return content, [edge_curve]

    def plot(self, ax=None, edge_style: EdgeStyle = EdgeStyle()):
        if ax is None:
            ax = Axes3D(plt.figure())

        x = []
        y = []
        z = []
        for px, py, pz in self.discretization_points(number_points=20):
            x.append(px)
            y.append(py)
            z.append(pz)
        x.append(x[0])
        y.append(y[0])
        z.append(z[0])
        ax.plot(x, y, z, color=edge_style.color, alpha=edge_style.alpha)

        if edge_style.edge_ends:
            self.start.plot(ax=ax)
            self.end.plot(ax=ax)

        if edge_style.edge_direction:
            s = 0.5 * self.length()
            x, y, z = self.point_at_abscissa(s)
            tangent = self.unit_direction_vector(s)
            arrow_length = 0.15 * s
            ax.quiver(x, y, z, *arrow_length * tangent,
                      pivot='tip')

        return ax

    def rotation(self, center: volmdlr.Point3D, axis: volmdlr.Vector3D, angle: float):
        new_start_end = self.start.rotation(center, axis, angle)
        new_center = self._center.rotation(center, axis, angle)
        new_normal = self._normal.rotation(center, axis, angle)
        return FullArc3D(new_center, new_start_end,
                         new_normal, name=self.name)

    def rotation_inplace(self, center: volmdlr.Point3D, axis: volmdlr.Vector3D, angle: float):
        warnings.warn("'inplace' methods are deprecated. Use a not inplace method instead.", DeprecationWarning)

        self.start.rotation(center, axis, angle, False)
        self.end.rotation(center, axis, angle, False)
        self._center.rotation(center, axis, angle, False)
        self.interior.rotation(center, axis, angle, False)
        self._bbox = None

    def translation(self, offset: volmdlr.Vector3D):
        new_start_end = self.start.translation(offset, True)
        new_center = self._center.translation(offset, True)
        new_normal = self._normal.translation(offset, True)
        return FullArc3D(new_center, new_start_end,
                         new_normal, name=self.name)

    def translation_inplace(self, offset: volmdlr.Vector3D):
        warnings.warn("'inplace' methods are deprecated. Use a not inplace method instead.", DeprecationWarning)

        self.start.translation(offset, False)
        self.end.translation(offset, False)
        self._center.translation(offset, False)
        self.interior.translation(offset, False)
        self._bbox = None

    def linesegment_intersections(self, linesegment: LineSegment3D):
        """
        Calculates the intersections between a fullarc3d and a linesegment3d.

        :param linesegment: linesegment3d to verify intersections.
        :return: list of points3d, if there are any intersections, an empty list if otherwise.
        """
        distance_center_lineseg = linesegment.point_distance(self.frame.origin)
        if distance_center_lineseg > self.radius:
            return []
        direction_vector = linesegment.direction_vector()
        if math.isclose(self.frame.w.dot(direction_vector), 0, abs_tol=1e-6) and \
                not math.isclose(linesegment.start.z - self.frame.origin.z, 0, abs_tol=1e-6):
            return []

        if linesegment.start.z == linesegment.end.z == self.frame.origin.z:
            quadratic_equation_a = 1 + (direction_vector.y ** 2 / direction_vector.x ** 2)
            quadratic_equation_b = -2 * (direction_vector.y ** 2 / direction_vector.x ** 2) * linesegment.start.x + \
                                   2 * (direction_vector.y / direction_vector.x) * linesegment.start.y
            quadratic_equation_c = (linesegment.start.y - (direction_vector.y / direction_vector.x) *
                                    linesegment.start.x) ** 2 - self.radius ** 2
            delta = quadratic_equation_b ** 2 - 4 * quadratic_equation_a * quadratic_equation_c
            x1 = (- quadratic_equation_b + math.sqrt(delta)) / (2 * quadratic_equation_a)
            x2 = (- quadratic_equation_b - math.sqrt(delta)) / (2 * quadratic_equation_a)
            y1 = (direction_vector.y / direction_vector.x) * (x1 - linesegment.start.x) + linesegment.start.y
            y2 = (direction_vector.y / direction_vector.x) * (x2 - linesegment.start.x) + linesegment.start.y
            return [volmdlr.Point3D(x1, y1, self.frame.origin.z), volmdlr.Point3D(x2, y2, self.frame.origin.z)]
        if math.isclose(direction_vector.z, 0, abs_tol=1e-6):
            print(True)
        constant = (self.frame.origin.z - linesegment.start.z) / direction_vector.z
        x_coordinate = constant * direction_vector.x + linesegment.start.x
        y_coordinate = constant * direction_vector.y + linesegment.start.y
        if math.isclose((x_coordinate - self.frame.origin.x) ** 2 + (y_coordinate - self.frame.origin.y) ** 2,
                        self.radius ** 2, abs_tol=1e-6):
            return [volmdlr.Point3D(x_coordinate, y_coordinate, self.frame.origin.z)]
        return []

    def reverse(self):
        """
        Defines a new FullArc3D, identical to self, but in the opposite direction.

        """
        return self


class ArcEllipse3D(Edge):
    """
    An arc is defined by a starting point, an end point and an interior point.

    """

    def __init__(self, start, interior, end, center, major_dir,
                 name=''):  # , extra=None):
        Edge.__init__(self, start=start, end=end, name=name)
        self.interior = interior
        self.center = center
        major_dir.normalize()
        self.major_dir = major_dir  # Vector for Gradius
        # self.extra = extra

        u1 = self.interior - self.start
        u2 = self.interior - self.end
        u1.normalize()
        u2.normalize()

        if u1.is_close(u2):
            u2 = self.interior - self.extra
            u2.normalize()

        n = u2.cross(u1)
        n.normalize()
        self.normal = n

        self.minor_dir = self.normal.cross(self.major_dir)

        frame = volmdlr.Frame3D(self.center, self.major_dir, self.minor_dir, self.normal)
        self.frame = frame
        start_new, end_new = frame.global_to_local_coordinates(
            self.start), frame.global_to_local_coordinates(self.end)
        interior_new, center_new = frame.global_to_local_coordinates(
            self.interior), frame.global_to_local_coordinates(self.center)
        self._bbox = None

        # from :
        # https://math.stackexchange.com/questions/339126/how-to-draw-an-ellipse-if-a-center-and-3-arbitrary-points-on-it-are-given

        def theta_A_B(s, i, e, c):
            """
            Theta is the tilt angle of the ellipse with the horizontal line clockwise. A is the major axis, B the minor
            """
            xs, ys, xi, yi, xe, ye = s[0] - c[0], s[1] - c[1], i[0] - c[0], i[
                1] - c[1], e[0] - c[0], e[1] - c[1]
            A = npy.array(([xs ** 2, ys ** 2, 2 * xs * ys],
                           [xi ** 2, yi ** 2, 2 * xi * yi],
                           [xe ** 2, ye ** 2, 2 * xe * ye]))
            invA = npy.linalg.inv(A)
            identity = npy.array(([1], [1], [1]))
            r1, r2, r3 = npy.dot(invA, identity)  # 3 item column matrix
            theta = 0.5 * math.atan(2 * r3 / (r2 - r1))
            c1 = r1 + r2
            c2 = (r2 - r1) / math.cos(2 * theta)
            gdaxe = math.sqrt((2 / (c1 - c2)))
            ptax = math.sqrt((2 / (c1 + c2)))
            return theta, gdaxe, ptax

        if start.is_close(end):
            extra_new = frame.global_to_local_coordinates(self.interior)
            theta, A, B = theta_A_B(start_new, extra_new, interior_new,
                                    center_new)
        else:
            theta, A, B = theta_A_B(start_new, interior_new, end_new,
                                    center_new)

        self.Gradius = A
        self.Sradius = B
        self.theta = theta

        # Angle pour start
        u1, u2 = start_new.x / self.Gradius, start_new.y / self.Sradius
        angle1 = volmdlr.geometry.sin_cos_angle(u1, u2)
        self.angle_start = angle1
        # Angle pour end
        u3, u4 = end_new.x / self.Gradius, end_new.y / self.Sradius
        angle2 = volmdlr.geometry.sin_cos_angle(u3, u4)
        self.angle_end = angle2
        # Angle pour interior
        u5, u6 = interior_new.x / self.Gradius, interior_new.y / self.Sradius
        anglei = volmdlr.geometry.sin_cos_angle(u5, u6)
        self.angle_interior = anglei
        # Going trigo/clock wise from start to interior
        if anglei < angle1:
            trigowise_path = (anglei + volmdlr.TWO_PI) - angle1
            clockwise_path = angle1 - anglei
        else:
            trigowise_path = anglei - angle1
            clockwise_path = angle1 - anglei + volmdlr.TWO_PI

        # Going trigo wise from interior to interior
        if angle2 < anglei:
            trigowise_path += (angle2 + volmdlr.TWO_PI) - anglei
            clockwise_path += anglei - angle2
        else:
            trigowise_path += angle2 - anglei
            clockwise_path += anglei - angle2 + volmdlr.TWO_PI

        if clockwise_path > trigowise_path:
            self.is_trigo = True
            self.angle = trigowise_path
        else:
            # Clock wise
            self.is_trigo = False
            self.angle = clockwise_path

        if self.start.is_close(self.end):
            self.angle = volmdlr.TWO_PI

        if self.is_trigo:
            self.offset_angle = angle1
        else:
            self.offset_angle = angle2

        volmdlr.core.CompositePrimitive3D.__init__(self,
                                                   primitives=self.discretization_points(number_points=20),
                                                   name=name)

    def discretization_points(self, *, number_points: int = None, angle_resolution: int = 20):
        """
        Discretize a Contour to have "n" points.

        :param number_points: the number of points (including start and end points)
             if unset, only start and end will be returned
        :param angle_resolution: if set, the sampling will be adapted to have a controlled angular distance. Useful
            to mesh an arc
        :return: a list of sampled points
        """
        if not number_points:
            if not angle_resolution:
                number_points = 2
            else:
                number_points = math.ceil(angle_resolution * abs(0.5 * self.angle / math.pi)) + 1
        if self.angle_start > self.angle_end:
            if self.angle_start >= self.angle_interior >= self.angle_end:
                angle_start = self.angle_end
                angle_end = self.angle_start
            else:
                angle_end = self.angle_end + volmdlr.TWO_PI
                angle_start = self.angle_start
        elif self.angle_start == self.angle_end:
            angle_start = 0
            angle_end = 2 * math.pi
        else:
            angle_end = self.angle_end
            angle_start = self.angle_start
        discretization_points = [self.frame.local_to_global_coordinates(
            volmdlr.Point3D(self.Gradius * math.cos(angle), self.Sradius * math.sin(angle), 0))
            for angle in npy.linspace(angle_start, angle_end, number_points)]
        return discretization_points

    def polygon_points(self, discretization_resolution: int):
        warnings.warn('polygon_points is deprecated,\
        please use discretization_points instead',
                      DeprecationWarning)
        return self.discretization_points(angle_resolution=discretization_resolution)

    def _get_points(self):
        return self.discretization_points(number_points=20)

    points = property(_get_points)

    def to_2d(self, plane_origin, x, y):
        """
        Transforms a ArcEllipse3D into an ArcEllipse2D, given an plane origin and a u and v plane vector.

        :param plane_origin: plane origin.
        :param x: plane u vector.
        :param y: plane v vector.
        :return: ArcEllipse2D.
        """
        point_start2d = self.start.to_2d(plane_origin, x, y)
        point_interior2d = self.interior.to_2d(plane_origin, x, y)
        point_end2d = self.end.to_2d(plane_origin, x, y)
        center = self.center.to_2d(plane_origin, x, y)
        point_major_dir = self.center + self.Gradius * self.major_dir
        point_major_dir_2d = point_major_dir.to_2d(plane_origin, x, y)
        vector_major_dir_2d = point_major_dir_2d - center
        vector_major_dir_2d.normalize()
        return ArcEllipse2D(point_start2d, point_interior2d, point_end2d, center, vector_major_dir_2d, name=self.name)

    def length(self):
        """Computes the length."""
        return self.angle * math.sqrt(
            (self.Gradius ** 2 + self.Sradius ** 2) / 2)

    def normal_vector(self, abscissa):
        raise NotImplementedError

    def unit_normal_vector(self, abscissa):
        raise NotImplementedError

    def direction_vector(self, abscissa):
        raise NotImplementedError

    def unit_direction_vector(self, abscissa):
        raise NotImplementedError

    def reverse(self):
        return self.__class__(self.end.copy(),
                              self.interior.copy(),
                              self.start.copy(),
                              self.center.copy(),
                              self.major_dir.copy(),
                              self.name)

    def plot(self, ax=None, edge_style: EdgeStyle = EdgeStyle()):
        """Plot the arc ellipse."""
        if ax is None:
            fig = plt.figure()
            ax = Axes3D(fig)
        else:
            fig = None

        ax.plot([self.interior[0]], [self.interior[1]], [self.interior[2]],
                color='b')
        ax.plot([self.start[0]], [self.start[1]], [self.start[2]], c='r')
        ax.plot([self.end[0]], [self.end[1]], [self.end[2]], c='r')
        ax.plot([self.interior[0]], [self.interior[1]], [self.interior[2]],
                c='g')
        x = []
        y = []
        z = []
        for px, py, pz in self.discretization_points(number_points=20):
            x.append(px)
            y.append(py)
            z.append(pz)

        ax.plot(x, y, z, edge_style.color, alpha=edge_style.alpha)
        if edge_style.edge_ends:
            self.start.plot(ax)
            self.end.plot(ax)
        return ax

    def plot2d(self, x3d: volmdlr.Vector3D = volmdlr.X3D, y3d: volmdlr.Vector3D = volmdlr.Y3D,
               ax=None, color='k'):
        if ax is None:
            fig = plt.figure()
            ax = fig.add_subplot(111, projection='3d')
        else:
            fig = ax.figure

        # TODO: Enhance this plot
        length = self.length()
        x = []
        y = []
        for i in range(30):
            p = self.point_at_abscissa(i / (29.) * length)
            xi, yi = p.plane_projection2d(x3d, y3d)
            x.append(xi)
            y.append(yi)
        ax.plot(x, y, color=color)
        return ax

    def triangulation(self):
        return None

    @property
    def bounding_box(self):
        if not self._bbox:
            self._bbox = self.get_bounding_box()
        return self._bbox

    @bounding_box.setter
    def bounding_box(self, new_bounding_box):
        self._bbox = new_bounding_box

    def get_bounding_box(self):
        """
        Calculates the bounding box of the Arc3D.

        :return: a volmdlr.core.BoundingBox object.
        """
        # TODO: implement exact calculation

        points = self.discretization_points(angle_resolution=10)
        xmin = min(point.x for point in points)
        xmax = max(point.x for point in points)
        ymin = min(point.y for point in points)
        ymax = max(point.y for point in points)
        zmin = min(point.z for point in points)
        zmax = max(point.z for point in points)
        return volmdlr.core.BoundingBox(xmin, xmax, ymin, ymax, zmin, zmax)<|MERGE_RESOLUTION|>--- conflicted
+++ resolved
@@ -1558,42 +1558,7 @@
         :rtype: :class:`volmdlr.core.BoundingRectangle`
         """
         if not self._bounding_rectangle:
-<<<<<<< HEAD
-            # bbox = self.curve.bbox
-            try:
-                bbox = self.curve.bbox
-            except AttributeError:
-                control_points = self.control_points
-                weights = self.weights
-                degree = self.degree
-                knots = self.knots
-                knot_multiplicities = self.knot_multiplicities
-
-                points = [[*point] for point in control_points]
-                if weights is None:
-                    curve = BSpline.Curve()
-                    curve.degree = degree
-                    curve.ctrlpts = points
-                else:
-                    curve = NURBS.Curve()
-                    curve.degree = degree
-                    curve.ctrlpts = points
-                    curve.weights = weights
-
-                knot_vector = []
-                for i, knot in enumerate(knots):
-                    knot_vector.extend([knot] * knot_multiplicities[i])
-                curve.knotvector = knot_vector
-                curve.delta = 0.01
-                self.curve = curve
-
-                bbox = self.curve.bbox
-
-            self._bounding_rectangle = volmdlr.core.BoundingRectangle(bbox[0][0], bbox[1][0],
-                                                                      bbox[0][1], bbox[1][1])
-=======
             self._bounding_rectangle = volmdlr.core.BoundingRectangle.from_points(self.points)
->>>>>>> d3df8109
         return self._bounding_rectangle
 
     def tangent(self, position: float = 0.0):
@@ -1663,17 +1628,11 @@
         cog = cog / len(polygon_points)
         return cog
 
-<<<<<<< HEAD
-    def plot(self, ax=None, color='k', alpha=1, plot_points=False, discretization_points=True):
-=======
     def plot(self, ax=None, edge_style: EdgeStyle = EdgeStyle()):
->>>>>>> d3df8109
         if ax is None:
             _, ax = plt.subplots()
 
         points = self.points
-        if discretization_points:
-            points = self.discretization_points(number_points=10000)
 
         x_points = [p.x for p in points]
         y_points = [p.y for p in points]
@@ -1772,17 +1731,6 @@
                               periodic=self.periodic)
 
     def point_distance(self, point):
-<<<<<<< HEAD
-        best_distance = math.inf
-        # polygon_points = self.points
-        distance_changing_significantly = True
-        abscissa1 = 0
-        abscissa2 = self.abscissa(self.end)
-        distance = best_distance
-        while distance_changing_significantly:
-            discretized_points_between_1_2 = [self.point_at_abscissa(abscissa) for abscissa
-                                              in npy.linspace(abscissa1, abscissa2, num=10)]
-=======
         """
         Calculates the distance from a given point to a BSplineCurve2D.
 
@@ -1803,7 +1751,6 @@
                     discretized_points_between_1_2.append(abscissa_point)
             if not discretized_points_between_1_2:
                 break
->>>>>>> d3df8109
             distance = point.point_distance(discretized_points_between_1_2[0])
             for point1, point2 in zip(discretized_points_between_1_2[:-1], discretized_points_between_1_2[1:]):
                 line = LineSegment2D(point1, point2)
@@ -1812,16 +1759,6 @@
                     point1_ = point1
                     point2_ = point2
                     distance = dist
-<<<<<<< HEAD
-                    line_  = line
-                    #todo break?
-            if math.isclose(distance, best_distance, abs_tol=1e-6):
-                distance_changing_significantly = False
-                continue
-            abscissa1 = self.abscissa(point1_)
-            abscissa2 = self.abscissa(point2_)
-            best_distance = distance
-=======
             if not point1_ or math.isclose(distance, best_distance, abs_tol=1e-6):
                 break
             abscissa1 = self.abscissa(point1_)
@@ -1829,7 +1766,6 @@
             best_distance = distance
             if math.isclose(abscissa1, abscissa2, abs_tol=1e-6):
                 break
->>>>>>> d3df8109
         return distance
 
     def nearest_point_to(self, point):
@@ -1881,11 +1817,6 @@
         offseted_points = [point.translation(normal_vector * offset_length) for point, normal_vector
                            in zip(self.points, unit_normal_vectors)]
         offseted_bspline = BSplineCurve2D.from_points_interpolation(offseted_points, self.degree,
-<<<<<<< HEAD
-                                                                      self.periodic)
-        return offseted_bspline
-
-=======
                                                                     self.periodic)
         return offseted_bspline
 
@@ -1906,7 +1837,6 @@
             return True
         return False
 
->>>>>>> d3df8109
 
 class BezierCurve2D(BSplineCurve2D):
     """
