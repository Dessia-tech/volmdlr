--- conflicted
+++ resolved
@@ -553,12 +553,7 @@
 
     def __init__(self,
                  degree: int,
-<<<<<<< HEAD
-                 control_points: Union[List[volmdlr.Point2D],
-                                       List[volmdlr.Point3D]],
-=======
                  control_points: Union[List[volmdlr.Point2D], List[volmdlr.Point3D]],
->>>>>>> e1f3e362
                  knot_multiplicities: List[int],
                  knots: List[float],
                  weights: List[float] = None,
@@ -789,12 +784,7 @@
                               self.knot_multiplicities, self.knots,
                               self.weights, self.periodic)
 
-<<<<<<< HEAD
-    def translation_inplace(self, offset: Union[volmdlr.Vector2D,
-                                                volmdlr.Vector3D]):
-=======
     def translation_inplace(self, offset: Union[volmdlr.Vector2D, volmdlr.Vector3D]):
->>>>>>> e1f3e362
         """
         Translates the B-spline curve and its parameters are modified inplace.
 
@@ -890,12 +880,8 @@
         return cls.from_points_interpolation(points, min(degree))
 
     @classmethod
-<<<<<<< HEAD
-    def from_points_approximation(cls, points: Union[List[volmdlr.Point2D],
-                                                     List[volmdlr.Point3D]],
-=======
+
     def from_points_approximation(cls, points: Union[List[volmdlr.Point2D], List[volmdlr.Point3D]],
->>>>>>> e1f3e362
                                   degree: int, **kwargs):
         """
         Creates a B-spline curve approximation using least squares method with fixed number of control points.
@@ -938,14 +924,8 @@
         return tangent
 
     @classmethod
-<<<<<<< HEAD
-    def from_points_interpolation(cls, points: Union[List[volmdlr.Point2D],
-                                                     List[volmdlr.Point3D]],
+    def from_points_interpolation(cls, points: Union[List[volmdlr.Point2D], List[volmdlr.Point3D]],
                                   degree: int, periodic: bool = False, name: str = ""):
-=======
-    def from_points_interpolation(cls, points: Union[List[volmdlr.Point2D], List[volmdlr.Point3D]],
-                                  degree: int, periodic: bool = False):
->>>>>>> e1f3e362
         """
         Creates a B-spline curve interpolation through the data points.
 
@@ -1633,19 +1613,9 @@
             points_ids.append(point_id)
             point_id += 1
 
-<<<<<<< HEAD
-        content += "#{} = B_SPLINE_CURVE_WITH_KNOTS('{}',{},({})," \
-                   ".UNSPECIFIED.,.F.,.F.,{},{}," \
-                   ".UNSPECIFIED.);\n".format(
-                       point_id, self.name, self.degree,
-                       volmdlr.core.step_ids_to_str(points_ids),
-                       tuple(self.knot_multiplicities),
-                       tuple(self.knots))
-=======
         content += f"#{point_id} = B_SPLINE_CURVE_WITH_KNOTS('{self.name}',{self.degree}," \
                    f"({volmdlr.core.step_ids_to_str(points_ids)})," \
                    f".UNSPECIFIED.,.F.,.F.,{tuple(self.knot_multiplicities)},{tuple(self.knots)},.UNSPECIFIED.);\n"
->>>>>>> e1f3e362
         return content, point_id + 1
 
     def rotation(self, center: volmdlr.Point2D, angle: float):
@@ -4779,20 +4749,10 @@
             point_id += 1
 
         curve_id = point_id
-<<<<<<< HEAD
-        content += "#{} = B_SPLINE_CURVE_WITH_KNOTS('{}',{},({})," \
-                   ".UNSPECIFIED.,.F.,.F.,{},{}," \
-                   ".UNSPECIFIED.);\n".format(
-                       curve_id, self.name, self.degree,
-                       volmdlr.core.step_ids_to_str(points_ids),
-                       tuple(self.knot_multiplicities),
-                       tuple(self.knots))
-=======
         content += f"#{curve_id} = B_SPLINE_CURVE_WITH_KNOTS('{self.name}',{self.degree}," \
                    f"({volmdlr.core.step_ids_to_str(points_ids)})," \
                    f".UNSPECIFIED.,.F.,.F.,{tuple(self.knot_multiplicities)},{tuple(self.knots)}," \
                    f".UNSPECIFIED.);\n"
->>>>>>> e1f3e362
 
         if surface_id:
             content += f"#{curve_id + 1} = SURFACE_CURVE('',#{curve_id},(#{curve_id + 2}),.PCURVE_S1.);\n"
@@ -5993,13 +5953,8 @@
 
         if linesegment.start.z == linesegment.end.z == self.frame.origin.z:
             quadratic_equation_a = 1 + (direction_vector.y ** 2 / direction_vector.x ** 2)
-<<<<<<< HEAD
-            quadratic_equation_b = -2 * (direction_vector.y ** 2 / direction_vector.x ** 2) * linesegment.start.x + \
-                2 * (direction_vector.y / direction_vector.x) * linesegment.start.y
-=======
             quadratic_equation_b = (-2 * (direction_vector.y ** 2 / direction_vector.x ** 2) * linesegment.start.x +
                                     2 * (direction_vector.y / direction_vector.x) * linesegment.start.y)
->>>>>>> e1f3e362
             quadratic_equation_c = (linesegment.start.y - (direction_vector.y / direction_vector.x) *
                                     linesegment.start.x) ** 2 - self.radius ** 2
             delta = quadratic_equation_b ** 2 - 4 * quadratic_equation_a * quadratic_equation_c
@@ -6040,7 +5995,6 @@
         self.center = center
         major_dir.normalize()
         self.major_dir = major_dir  # Vector for Gradius
-<<<<<<< HEAD
         self.normal = normal
         self.extra = extra
         if not normal:
@@ -6056,21 +6010,6 @@
             n = u2.cross(u1)
             n.normalize()
             self.normal = n
-=======
-        # self.extra = extra
-
-        vector_start_interior = self.interior - self.start
-        vector_end_interior = self.interior - self.end
-        vector_start_interior.normalize()
-        vector_end_interior.normalize()
-        if vector_start_interior.is_close(vector_end_interior):
-            u2 = self.interior - self.interior
-            u2.normalize()
-
-        normal = vector_end_interior.cross(vector_start_interior)
-        normal.normalize()
-        self.normal = normal
->>>>>>> e1f3e362
 
         self.minor_dir = self.normal.cross(self.major_dir)
 
@@ -6093,24 +6032,12 @@
             (clockwise),A=semi major axis, B=semi minor axis.
 
             """
-<<<<<<< HEAD
-            xs, ys, xi, yi, xe, ye = s[0] - c[0], s[1] - c[1], i[0] - c[0], i[
-                1] - c[1], e[0] - c[0], e[1] - c[1]
-            A = npy.array(([xs ** 2, ys ** 2, 2 * xs * ys],
-                           [xi ** 2, yi ** 2, 2 * xi * yi],
-                           [xe ** 2, ye ** 2, 2 * xe * ye]))
-            try:
-                invA = npy.linalg.inv(A)
-            except Exception:
-                print(True)
-=======
             x_start, y_start, x_interior, y_interior, x_end, y_end = start_[0] - center_[0], start_[1] - center_[1], \
                 iterior_[0] - center_[0], iterior_[1] - center_[1], end_[0] - center_[0], end_[1] - center_[1]
             matrix_a = npy.array(([x_start ** 2, y_start ** 2, 2 * x_start * y_start],
                                   [x_interior ** 2, y_interior ** 2, 2 * x_interior * y_interior],
                                   [x_end ** 2, y_end ** 2, 2 * x_end * y_end]))
             inv_matrix_a = npy.linalg.inv(matrix_a)
->>>>>>> e1f3e362
             identity = npy.array(([1], [1], [1]))
             r1, r2, r3 = npy.dot(inv_matrix_a, identity)  # 3 item column matrix
             theta = 0.5 * math.atan(2 * r3 / (r2 - r1))
@@ -6121,13 +6048,11 @@
             return theta, gdaxe, ptax
 
         if start.is_close(end):
-<<<<<<< HEAD
             extra_new = frame.global_to_local_coordinates(self.extra)
             theta, A, B = theta_A_B(start_new, interior_new, extra_new,
                                     center_new)
 
         else:
-            # try:
             if not self.extra:
                 theta, A, B = theta_A_B(start_new, interior_new, end_new,
                                         center_new)
@@ -6135,14 +6060,6 @@
                 extra_new = frame.global_to_local_coordinates(self.extra)
                 theta, A, B = theta_A_B(start_new, interior_new, extra_new,
                                         center_new)
-            # except Exception:
-            #     print(True)
-=======
-            extra_new = frame.global_to_local_coordinates(self.interior)
-            theta, major_axis, minor_axis = theta_a_b(start_new, extra_new, interior_new, center_new)
-        else:
-            theta, major_axis, minor_axis = theta_a_b(start_new, interior_new, end_new, center_new)
->>>>>>> e1f3e362
 
         self.Gradius = major_axis
         self.Sradius = minor_axis
@@ -6279,20 +6196,17 @@
         raise NotImplementedError
 
     def reverse(self):
-<<<<<<< HEAD
+        """
+        Reverse the Arc Ellipse 3D.
+
+        :return:
+        """
         normal = None
         extra = None
         if self.normal:
             normal = self.normal.copy()
         if self.extra:
             extra = self.extra.copy()
-=======
-        """
-        Reverse the Arc Ellipse 3D.
-
-        :return:
-        """
->>>>>>> e1f3e362
         return self.__class__(self.end.copy(),
                               self.interior.copy(),
                               self.start.copy(),
