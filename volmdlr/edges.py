#!/usr/bin/env python3
# -*- coding: utf-8 -*-
"""
Edges related classes.
"""
import math
import sys
import warnings
from itertools import product
from typing import List, Union, Dict, Any

import dessia_common.core as dc
import matplotlib.patches
import matplotlib.pyplot as plt
import numpy as npy
import plot_data.core as plot_data
import plot_data.colors
import scipy.integrate as scipy_integrate
from scipy.optimize import least_squares
from geomdl import NURBS, BSpline

from volmdlr.nurbs.operations import split_curve
from volmdlr.nurbs.core import evaluate_curve, derivatives_curve
from volmdlr.nurbs import fitting
import volmdlr.nurbs.helpers as nurbs_helpers

import volmdlr.core
import volmdlr.core_compiled
import volmdlr.geometry
from volmdlr import curves as volmdlr_curves
import volmdlr.utils.common_operations as vm_common_operations
import volmdlr.utils.intersections as vm_utils_intersections
from volmdlr.core import EdgeStyle


class Edge(dc.DessiaObject):
    """
    Defines a simple edge Object.
    """

    def __init__(self, start, end, name=''):
        self.start = start
        self.end = end
        self._length = None
        self._direction_vector_memo = None
        self._unit_direction_vector_memo = None
        self._reverse = None
        self._middle_point = None
        # Disabling super init call for performance
        # dc.DessiaObject.__init__(self, name=name)
        self.name = name

    def __getitem__(self, key):
        if key == 0:
            return self.start
        if key == 1:
            return self.end
        raise IndexError

    @property
    def periodic(self):
        """Returns True if edge is periodic."""
        return False

    def is_close(self, other_edge, tol: float = 1e-6):
        """
        Verify if two edges are equal, considering a certain tolerance.

        """
        raise NotImplementedError(f'is_close method not implemented by {self.__class__.__name__}')

    @property
    def periodic(self):
        """Return True if an edge is periodic."""
        return False

    def get_reverse(self):
        """
        Gets the same edge, but in the opposite direction.

        """
        raise NotImplementedError(f'get_reverse method not implemented by {self.__class__.__name__}')

    def split(self, split_point, tol: float = 1e-6):
        """
        Gets the same edge, but in the opposite direction.

        """
        raise NotImplementedError(f'split method not implemented by {self.__class__.__name__}')

    def reverse(self):
        if self._reverse is None:
            self._reverse = self.get_reverse()
        return self._reverse

    def direction_independent_is_close(self, other_edge, tol: float = 1e-6):
        """
        Verifies if two line segments are the same, not considering its direction.

        """
        if not isinstance(self, other_edge.__class__):
            return False
        if self.is_close(other_edge, tol):
            return True
        return self.reverse().is_close(other_edge, tol)

    def length(self):
        """
        Calculates the edge's length.
        """
        raise NotImplementedError(f'length method not implemented by {self.__class__.__name__}')

    def point_at_abscissa(self, abscissa):
        """
        Calculates the point at given abscissa.

        """
        raise NotImplementedError(f'point_at_abscissa method not implemented by {self.__class__.__name__}')

    def middle_point(self):
        """
        Gets the middle point for an edge.

        :return:
        """
        if not self._middle_point:
            half_length = self.length() / 2
            self._middle_point = self.point_at_abscissa(abscissa=half_length)
        return self._middle_point

    def discretization_points(self, *, number_points: int = None, angle_resolution: int = None):
        """
        Discretize an Edge to have "n" points.

        :param number_points: the number of points (including start and end
            points) if unset, only start and end will be returned
        :param angle_resolution: if set, the sampling will be adapted to have
            a controlled angular distance. Useful to mesh an arc
        :return: a list of sampled points
        """
        if angle_resolution:
            number_points = int(angle_resolution * (self.length() / math.pi))
        if number_points is None or number_points <= 1:
            number_points = 2
        step = self.length() / (number_points - 1)
        return [self.point_at_abscissa(i * step) for i in range(number_points)]

    def polygon_points(self, discretization_resolution: int):
        """
        Deprecated method of discretization_points.
        """
        warnings.warn('polygon_points is deprecated,\
        please use discretization_points instead',
                      DeprecationWarning)
        return self.discretization_points(number_points=discretization_resolution)

    @classmethod
    def from_step(cls, arguments, object_dict, **kwargs):
        """
        Converts a step primitive to an Edge type object.

        :param arguments: The arguments of the step primitive.
        :type arguments: list
        :param object_dict: The dictionary containing all the step primitives
            that have already been instantiated
        :type object_dict: dict
        :return: The corresponding Edge object
        :rtype: :class:`volmdlr.edges.Edge`
        """
        obj = object_dict[arguments[3]]
        point1 = object_dict[arguments[1]]
        point2 = object_dict[arguments[2]]
        same_sense = bool(arguments[4] == ".T.")
        if obj.__class__.__name__ == 'LineSegment3D':
            if not point1.is_close(point2):
                return LineSegment3D(point1, point2, name=arguments[0][1:-1])
            return None
        if obj.__class__.__name__ == 'Line3D':
            if not same_sense:
                obj = obj.reverse()
            if not point1.is_close(point2):
                return LineSegment3D(point1, point2, obj, arguments[0][1:-1])
            return None

        if hasattr(obj, 'trim'):
            trimmed_edge = obj.trim(point1, point2, same_sense)
            if trimmed_edge:
                trimmed_edge.name = arguments[0][1:-1]
            return trimmed_edge

        raise NotImplementedError(f'Unsupported #{arguments[3]}: {object_dict[arguments[3]]}')

    def normal_vector(self, abscissa):
        """
        Calculates the normal vector the edge at given abscissa.

        :return: the normal vector
        """
        raise NotImplementedError('the normal_vector method must be'
                                  'overloaded by subclassing class')

    def unit_normal_vector(self, abscissa: float = 0.0):
        """
        Calculates the unit normal vector the edge at given abscissa.

        :param abscissa: edge abscissa
        :return: unit normal vector
        """
        vector = self.normal_vector(abscissa).copy(deep=True)
        vector = vector.unit_vector()
        return vector

    def direction_vector(self, abscissa):
        """
        Calculates the direction vector the edge at given abscissa.

        :param abscissa: edge abscissa
        :return: direction vector
        """
        raise NotImplementedError('the direction_vector method must be'
                                  'overloaded by subclassing class')

    def unit_direction_vector(self, abscissa: float = 0.0):
        """
        Calculates the unit direction vector the edge at given abscissa.

        :param abscissa: edge abscissa
        :return: unit direction vector
        """
        if not self._unit_direction_vector_memo:
            self._unit_direction_vector_memo = {}
        if abscissa not in self._unit_direction_vector_memo:
            vector = self.direction_vector(abscissa).copy(deep=True)
            vector = vector.unit_vector()
            self._unit_direction_vector_memo[abscissa] = vector
        return self._unit_direction_vector_memo[abscissa]

    def straight_line_point_belongs(self, point):
        """
        Verifies if a point belongs to the surface created by closing the edge.

        :param point: Point to be verified
        :return: Return True if the point belongs to this surface,
            or False otherwise
        """
        raise NotImplementedError(f'the straight_line_point_belongs method must be'
                                  f' overloaded by {self.__class__.__name__}')

    def point_belongs(self, point, abs_tol: float = 1e-6):
        """
        Checks if a point belongs to the edge.

        :param point: The point to be checked
        :type point: Union[:class:`volmdlr.Point2D`, :class:`volmdlr.Point3D`]
        :param abs_tol: The precision in terms of distance.
            Default value is 1e-6
        :type abs_tol: float, optional
        :return: `True` if the point belongs to the edge, `False` otherwise
        :rtype: bool
        """
        raise NotImplementedError(f'the point_belongs method must be'
                                  f' overloaded by {self.__class__.__name__}')

    def touching_points(self, edge2):
        """
        Verifies if two edges are touching each other.

        In case these two edges are touching each other, return these touching points.

        :param edge2: edge2 to verify touching points.
        :return: list of touching points.
        """
        point1, point2 = edge2.start, edge2.end
        point3, point4 = self.start, self.end
        touching_points = []
        for primitive, points in zip([self, edge2], [[point1, point2], [point3, point4]]):
            for point in points:
                if point not in touching_points and primitive.point_belongs(point):
                    touching_points.append(point)
        return touching_points

    def _get_intersection_sections(self, edge2):
        """
        Identify the sections where there may exist intersection between any two edges.

        :param edge2: other edge.
        :return: list containing the sections pairs to further search for intersections.
        """
        def edge3d_section_validator(line_seg1, line_seg2):
            return line_seg1.bounding_box.bbox_intersection(line_seg2.bounding_box)

        def edge2d_section_validator(line_seg1, line_seg2):
            return line_seg1.linesegment_intersections(line_seg2)

        # min_dist, pt1, pt2 = self.minimum_distance(edge2, True)
        lineseg_class_ = getattr(sys.modules[__name__], 'LineSegment' + self.__class__.__name__[-2:])
        section_validor_ = edge2d_section_validator
        if lineseg_class_ == LineSegment3D:
            section_validor_ = edge3d_section_validator
        bspline_discretized_points1 = []
        for point in self.discretization_points(number_points=30):
            if not volmdlr.core.point_in_list(point, bspline_discretized_points1):
                bspline_discretized_points1.append(point)
        line_segments1 = [lineseg_class_(point1, point2) for point1, point2 in
                          zip(bspline_discretized_points1[:-1], bspline_discretized_points1[1:])]
        edge_discretized_points2 = []
        for point in edge2.discretization_points(number_points=30):
            if not volmdlr.core.point_in_list(point, edge_discretized_points2):
                edge_discretized_points2.append(point)
        line_segments2 = [lineseg_class_(point1, point2) for point1, point2 in
                          zip(edge_discretized_points2[:-1], edge_discretized_points2[1:])]
        intersection_section_pairs = []
        for lineseg1, lineseg2 in product(line_segments1, line_segments2):
            valid_section = section_validor_(lineseg1, lineseg2)
            if valid_section:
                intersection_section_pairs.append((self.split_between_two_points(lineseg1.start, lineseg1.end),
                                                   edge2.split_between_two_points(lineseg2.start, lineseg2.end)))
        return intersection_section_pairs

    def _generic_edge_intersections(self, edge2, abs_tol: float = 1e-6):
        """
        General method to calculate the intersection of any two edges.

        :param edge2: other edge
        :param abs_tol: tolerance.
        :return: intersections between the two edges.
        """
        intersections = []
        for edge_extremity in [self.start, self.end]:
            if edge2.point_belongs(edge_extremity):
                intersections.append(edge_extremity)
        for edge_extremity in [edge2.start, edge2.end]:
            if self.point_belongs(edge_extremity):
                intersections.append(edge_extremity)
        intersection_section_pairs = self._get_intersection_sections(edge2)
        for bspline, edge2_ in intersection_section_pairs:
            min_dist, point_min_dist_1, _ = bspline.minimum_distance(edge2_, True)
            if not math.isclose(min_dist, 0.0, abs_tol=1e-6):
                continue
            intersections_points = vm_utils_intersections.get_bsplinecurve_intersections(
                edge2_, bspline, abs_tol=abs_tol)
            if not intersections_points:
                intersections.append(point_min_dist_1)
            for intersection in intersections_points:
                if not volmdlr.core.point_in_list(intersection, intersections):
                    intersections.append(intersection)
            # intersections.extend(intersections_points)
        return intersections

    def intersections(self, edge2: 'Edge', abs_tol: float = 1e-6):
        """
        Gets the intersections between two edges.

        :param edge2: other edge.
        :param abs_tol: tolerance.
        :return: list of intersection points.
        """
        method_name = f'{edge2.__class__.__name__.lower()[:-2]}_intersections'
        if hasattr(self, method_name):
            intersections = getattr(self, method_name)(edge2, abs_tol)
            return intersections
        method_name = f'{self.__class__.__name__.lower()[:-2]}_intersections'
        if hasattr(edge2, method_name):
            intersections = getattr(edge2, method_name)(self, abs_tol)
            return intersections
        return self._generic_edge_intersections(edge2, abs_tol)

    def validate_crossings(self, edge, intersection):
        """Validates the intersections as crossings: edge not touching the other at one end, or in a tangent point."""
        if not volmdlr.core.point_in_list(intersection, [self.start, self.end, edge.start, edge.end]):
            tangent1 = self.unit_direction_vector(self.abscissa(intersection))
            tangent2 = edge.unit_direction_vector(edge.abscissa(intersection))
            if math.isclose(abs(tangent1.dot(tangent2)), 1, abs_tol=1e-6):
                return None
        else:
            return None
        return intersection

    def crossings(self, edge):
        """
        Gets the crossings between two edges.

        """
        valid_crossings = []
        intersections = self.intersections(edge)
        for intersection in intersections:
            crossing = self.validate_crossings(edge, intersection)
            if crossing:
                valid_crossings.append(crossing)
        return valid_crossings

    def abscissa(self, point, tol: float = 1e-6):
        """
        Computes the abscissa of an Edge.

        :param point: The point located on the edge.
        :type point: Union[:class:`volmdlr.Point2D`, :class:`volmdlr.Point3D`].
        :param tol: The precision in terms of distance. Default value is 1e-4.
        :type tol: float, optional.
        :return: The abscissa of the point.
        :rtype: float
        """
        raise NotImplementedError(f'the abscissa method must be overloaded by {self.__class__.__name__}')

    def local_discretization(self, point1, point2, number_points: int = 10):
        """
        Gets n discretization points between two given points of the edge.

        :param point1: point 1 on edge.
        :param point2: point 2 on edge.
        :param number_points: number of points to discretize locally.
        :return: list of locally discretized points.
        """
        abscissa1 = self.abscissa(point1)
        abscissa2 = self.abscissa(point2)
        return vm_common_operations.get_abscissa_discretization(self, abscissa1, abscissa2, number_points, False)

    def split_between_two_points(self, point1, point2):
        """
        Split edge between two points.

        :param point1: point 1.
        :param point2: point 2.
        :return: edge split.
        """
        split1 = self.split(point1)
        if split1[0] and split1[0].point_belongs(point2, abs_tol=1e-6):
            split2 = split1[0].split(point2)
        else:
            split2 = split1[1].split(point2)
        new_split_edge = None
        for split_edge in split2:
            if split_edge and split_edge.point_belongs(point1, 1e-4) and split_edge.point_belongs(point2, 1e-4):
                new_split_edge = split_edge
                break
        return new_split_edge

    def point_distance_to_edge(self, point):
        """
        Calculates the distance from a given point to an edge.

        :param point: point.
        :return: distance to edge.
        """
        return vm_common_operations.get_point_distance_to_edge(self, point, self.start, self.end)

    @property
    def simplify(self):
        """Search another simplified edge that can represent the edge."""
        return self

    def is_point_edge_extremity(self, other_point, abs_tol: float = 1e-6):
        """
        Verifies if a point is the start or the end of the edge.

        :param other_point: other point to verify if it is any end of the edge.
        :param abs_tol: tolerance.
        :return: True of False.
        """
        if self.start.is_close(other_point, abs_tol):
            return True
        if self.end.is_close(other_point, abs_tol):
            return True
        return False

    def _generic_minimum_distance(self, element, return_points=False):
        """
        Gets the minimum distance between two elements.

        This is a generalized method in a case an analytical method has not yet been defined.

        :param element: other element.
        :param return_points: Weather to return the corresponding points or not.
        :return: distance to edge.
        """
        n = max(1, int(self.length() / element.length()))
        best_distance = math.inf
        distance_points = None
        distance = best_distance

        point1_edge1_ = self.start
        point2_edge1_ = self.end

        point1_edge2_ = element.start
        point2_edge2_ = element.end
        # min_dist_point1 = None
        # min_dist_point2 = None
        linesegment_class_ = getattr(sys.modules[__name__], 'LineSegment' + self.__class__.__name__[-2:])
        while True:
            edge1_discretized_points_between_1_2 = self.local_discretization(point1_edge1_, point2_edge1_,
                                                                             number_points=10 * n)
            edge2_discretized_points_between_1_2 = element.local_discretization(point1_edge2_, point2_edge2_)
            if not edge1_discretized_points_between_1_2:
                break
            distance = edge2_discretized_points_between_1_2[0].point_distance(edge1_discretized_points_between_1_2[0])
            distance_points = [edge2_discretized_points_between_1_2[0], edge1_discretized_points_between_1_2[0]]
            for point1_edge1, point2_edge1 in zip(edge1_discretized_points_between_1_2[:-1],
                                                  edge1_discretized_points_between_1_2[1:]):
                lineseg1 = linesegment_class_(point1_edge1, point2_edge1)
                for point1_edge2, point2_edge2 in zip(edge2_discretized_points_between_1_2[:-1],
                                                      edge2_discretized_points_between_1_2[1:]):
                    lineseg2 = linesegment_class_(point1_edge2, point2_edge2)
                    dist, min_dist_point1_, min_dist_point2_ = lineseg1.minimum_distance(lineseg2, True)
                    if dist < distance:
                        point1_edge1_, point2_edge1_ = point1_edge1, point2_edge1
                        point1_edge2_, point2_edge2_ = point1_edge2, point2_edge2
                        distance = dist
                        distance_points = [min_dist_point1_, min_dist_point2_]
            if math.isclose(distance, best_distance, abs_tol=1e-6):
                break
            best_distance = distance
            # best_distance_points = distance_points
            n = 1
        if return_points:
            return distance, distance_points[0], distance_points[1]
        return distance

    def minimum_distance(self, element, return_points=False):
        """
        Evaluates the minimal distance between the edge and another specified primitive.

        :param element: Another primitive object to compute the distance to.
        :param return_points: (optional) If True, return the closest points on both primitives.
        :type return_points: bool

        :return: The minimum distance between the edge and the specified primitive.
            tuple, optional: A tuple containing the closest points if return_points is True.
        """
        method_name_ = 'distance_' + element.__class__.__name__.lower()[:-2]
        if hasattr(self, method_name_):
            return getattr(self, method_name_)(element, return_points)
        method_name_ = 'distance_to_' + self.__class__.__name__.lower()[:-2]
        if hasattr(element, method_name_):
            return getattr(element, method_name_)(self, return_points)
        return self._generic_minimum_distance(element, return_points)

    def abscissa_discretization(self, abscissa1, abscissa2, max_number_points: int = 10,
                                return_abscissas: bool = True):
        """
        Gets n discretization points between two given points of the edge.

        :param abscissa1: Initial abscissa.
        :param abscissa2: Final abscissa.
        :param max_number_points: Expected number of points to discretize locally.
        :param return_abscissas: By default, returns also a list of abscissas corresponding to the
            discretization points
        :return: list of locally discretized point and a list containing the abscissas' values.
        """
        return vm_common_operations.get_abscissa_discretization(self, abscissa1, abscissa2,
                                                                max_number_points, return_abscissas)

    def sort_points_along_curve(self, points: List[Union[volmdlr.Point2D, volmdlr.Point3D]]):
        """
        Sort point along a curve.

        :param points: list of points to be sorted.
        :return: sorted points.
        """
        return sorted(points, key=self.abscissa)


class LineSegment(Edge):
    """
    Abstract class.

    """

    def __init__(self, start: Union[volmdlr.Point2D, volmdlr.Point3D], end: Union[volmdlr.Point2D, volmdlr.Point3D],
                 line: [volmdlr_curves.Line2D, volmdlr_curves.Line3D] = None, name: str = ''):
        self.line = line
        Edge.__init__(self, start, end, name)

    def length(self):
        """Gets the length of a Line Segment."""
        if not self._length:
            self._length = self.end.point_distance(self.start)
        return self._length

    def abscissa(self, point, tol=1e-6):
        """
        Calculates the abscissa parameter of a Line Segment, at a point.

        :param point: point to verify abscissa.
        :param tol: tolerance.
        :return: abscissa parameter.
        """
        if point.point_distance(self.start) < tol:
            return 0
        if point.point_distance(self.end) < tol:
            return self.length()

        vector = self.end - self.start
        length = vector.norm()
        t_param = (point - self.start).dot(vector) / length
        if t_param < -1e-9 or t_param > length + 1e-9:
            raise ValueError(f'Point is not on linesegment: abscissa={t_param}')
        return t_param

    def direction_vector(self, abscissa=0.):
        """
        Returns a direction vector at a given abscissa, it is not normalized.

        :param abscissa: defines where in the line segment
            direction vector is to be calculated.
        :return: The direction vector of the LineSegment.
        """
        if not self._direction_vector_memo:
            self._direction_vector_memo = {}
        if abscissa not in self._direction_vector_memo:
            self._direction_vector_memo[abscissa] = self.end - self.start
        return self._direction_vector_memo[abscissa]

    def normal_vector(self, abscissa=0.):
        """
        Returns a normal vector at a given abscissa, it is not normalized.

        :param abscissa: defines where in the line_segment
        normal vector is to be calculated.
        :return: The normal vector of the LineSegment.
        """
        return self.direction_vector(abscissa).normal_vector()

    def point_projection(self, point):
        """
        Calculates the projection of a point on a Line Segment.

        :param point: point to be verified.
        :return: point projection.
        """
        point1, point2 = self.start, self.end
        vector = point2 - point1
        norm_u = vector.norm()
        t_param = (point - point1).dot(vector) / norm_u ** 2
        projection = point1 + t_param * vector

        return projection, t_param * norm_u

    def split(self, split_point, tol: float = 1e-6):
        """
        Split a Line Segment at a given point into two Line Segments.

        :param split_point: splitting point.
        :param tol: tolerance.
        :return: list with the two split line segments.
        """
        if split_point.is_close(self.start, tol):
            return [None, self.copy()]
        if split_point.is_close(self.end, tol):
            return [self.copy(), None]
        return [self.__class__(self.start, split_point),
                self.__class__(split_point, self.end)]

    def middle_point(self):
        """
        Calculates the middle point of a Line Segment.

        :return:
        """
        if not self._middle_point:
            self._middle_point = 0.5 * (self.start + self.end)
        return self._middle_point

    def point_at_abscissa(self, abscissa):
        """
        Calculates a point in the LineSegment at a given abscissa.

        :param abscissa: abscissa where in the curve the point should be calculated.
        :return: Corresponding point.
        """
        return self.start + self.unit_direction_vector() * abscissa

    def get_geo_lines(self, tag: int, start_point_tag: int, end_point_tag: int):
        """
        Gets the lines that define a LineSegment in a .geo file.

        :param tag: The linesegment index
        :type tag: int
        :param start_point_tag: The linesegment' start point index
        :type start_point_tag: int
        :param end_point_tag: The linesegment' end point index
        :type end_point_tag: int

        :return: A line
        :rtype: str
        """

        return 'Line(' + str(tag) + ') = {' + str(start_point_tag) + ', ' + str(end_point_tag) + '};'

    def get_geo_points(self):
        return [self.start, self.end]

    def get_shared_section(self, other_linesegment, abs_tol: float = 1e-6):
        """
        Gets the shared section between two line segments.

        :param other_linesegment: other line segment to verify for shared section.
        :param abs_tol: tolerance.
        :return: shared line segment section.
        """
        if self.__class__ != other_linesegment.__class__:
            if self.__class__ == other_linesegment.simplify.__class__:
                return self.get_shared_section(other_linesegment.simplify)
            return []
        if not self.direction_vector().is_colinear_to(other_linesegment.direction_vector()) or \
                (not any(self.point_belongs(point, abs_tol)
                         for point in [other_linesegment.start, other_linesegment.end]) and
                 not any(other_linesegment.point_belongs(point, abs_tol) for point in [self.start, self.end])):
            return []
        if all(self.point_belongs(point) for point in other_linesegment.discretization_points(number_points=5)):
            return [other_linesegment]
        if all(other_linesegment.point_belongs(point) for point in self.discretization_points(number_points=5)):
            return [self]
        new_linesegment_points = []
        for point in [self.start, self.end]:
            if other_linesegment.point_belongs(point, abs_tol=abs_tol) and\
                    not volmdlr.core.point_in_list(point, new_linesegment_points):
                new_linesegment_points.append(point)
        for point in [other_linesegment.start, other_linesegment.end]:
            if self.point_belongs(point, abs_tol=abs_tol) and\
                    not volmdlr.core.point_in_list(point, new_linesegment_points):
                new_linesegment_points.append(point)
        if len(new_linesegment_points) == 1:
            return []
        if len(new_linesegment_points) != 2:
            raise ValueError
        class_ = self.__class__
        return [class_(new_linesegment_points[0], new_linesegment_points[1])]

    def delete_shared_section(self, other_linesegment, abs_tol: float = 1e-6):
        """
        Deletes from self, the section shared with the other line segment.

        :param other_linesegment:
        :param abs_tol: tolerance.
        :return:
        """
        shared_section = self.get_shared_section(other_linesegment, abs_tol)
        if not shared_section:
            return [self]
        points = []
        for point in [self.start, self.end, shared_section[0].start, shared_section[0].end]:
            if not volmdlr.core.point_in_list(point, points):
                points.append(point)
        points = sorted(points, key=self.start.point_distance)
        new_line_segments = []
        class_ = self.__class__
        for point1, point2 in zip(points[:-1], points[1:]):
            lineseg = class_(point1, point2)
            if not lineseg.direction_independent_is_close(shared_section[0]):
                new_line_segments.append(lineseg)
        return new_line_segments

    def straight_line_point_belongs(self, point):
        """
        Closing straight line point belongs verification.

        Verifies if a point belongs to the surface created by closing the edge with a
        line between its start and end points.

        :param point: Point to be verified.
        :return: Return True if the point belongs to this surface, or False otherwise.
        """
        return self.point_belongs(point)

    def point_belongs(self, point: Union[volmdlr.Point2D, volmdlr.Point3D], abs_tol: float = 1e-6):
        """
        Checks if a point belongs to the line segment. It uses the point_distance.

        :param point: The point to be checked
        :type point: Union[:class:`volmdlr.Point2D`, :class:`volmdlr.Point3D`]
        :param abs_tol: The precision in terms of distance.
            Default value is 1e-6
        :type abs_tol: float, optional
        :return: `True` if the point belongs to the B-spline curve, `False`
            otherwise
        :rtype: bool
        """
        point_distance = self.point_distance(point)
        if math.isclose(point_distance, 0, abs_tol=abs_tol):
            return True
        return False

    def point_distance(self, point):
        """
        Abstract method.
        """
        raise NotImplementedError('the point_distance method must be'
                                  'overloaded by subclassing class')

    def to_step(self, current_id, *args, **kwargs):
        """Exports to STEP format."""
        line = self.line
        content, line_id = line.to_step(current_id)

        current_id = line_id + 1
        start_content, start_id = self.start.to_step(current_id, vertex=True)
        current_id = start_id + 1
        end_content, end_id = self.end.to_step(current_id + 1, vertex=True)
        content += start_content + end_content
        current_id = end_id + 1
        content += f"#{current_id} = EDGE_CURVE('{self.name}',#{start_id},#{end_id},#{line_id},.T.);\n"
        return content, current_id

    def is_close(self, other_edge, tol: float = 1e-6):
        """
        Checks if two line segments are the same considering the Euclidean distance.

        :param other_edge: other line segment.
        :param tol: The tolerance under which the Euclidean distance is considered equal to 0, defaults to 1e-6.
        :type tol: float, optional.
        """

        if isinstance(other_edge, self.__class__):
            if (self.start.is_close(other_edge.start, tol)
                    and self.end.is_close(other_edge.end, tol)):
                return True
        return False


class BSplineCurve(Edge):
    """
    An abstract class for B-spline curves.

    The following rule must be
    respected : `number of knots = number of control points + degree + 1`.

    :param degree: The degree of the B-spline curve.
    :type degree: int
    :param control_points: A list of 2 or 3-dimensional points
    :type control_points: Union[List[:class:`volmdlr.Point2D`],
        List[:class:`volmdlr.Point3D`]]
    :param knot_multiplicities: The vector of multiplicities for each knot
    :type knot_multiplicities: List[int]
    :param knots: The knot vector composed of values between 0 and 1
    :type knots: List[float]
    :param weights: The weight vector applied to the knot vector. Default
        value is None
    :type weights: List[float], optional
    :param periodic: If `True` the B-spline curve is periodic. Default value
        is False
    :type periodic: bool, optional
    :param name: The name of the B-spline curve. Default value is ''
    :type name: str, optional
    """

    def __init__(self,
                 degree: int,
                 control_points: Union[List[volmdlr.Point2D], List[volmdlr.Point3D]],
                 knot_multiplicities: List[int],
                 knots: List[float],
                 weights: List[float] = None,
                 name: str = ''):
        self.ctrlpts = [[*point] for point in control_points]
        self.degree = degree
        self.knots = nurbs_helpers.standardize_knot_vector(knots)
        self.knot_multiplicities = knot_multiplicities
        self.weights = weights

        Edge.__init__(self, control_points[0], control_points[-1], name=name)
        self._simplified = None
        self._delta = 0.01
        self._length = None
        self._eval_points = None
        self.ctrlptsw = None
        self.rational = False
        if self.weights:
            self.rational = True
            ctrlptsw = []
            for point, w in zip(self.control_points, weights):
                temp = [float(c * w) for c in point]
                temp.append(float(w))
                ctrlptsw.append(temp)
            self.ctrlptsw = ctrlptsw

    def __hash__(self):
        """
        Return a hash value for the B-spline curve.
        """
        return hash((tuple(self.control_points), self.degree, tuple(self.knots)))

    def __eq__(self, other):
        """
        Return True if the other B-spline curve has the same control points, degree, and knot vector, False otherwise.
        """
        if isinstance(other, self.__class__) and self.rational == other.rational:
            common_check = (self.control_points == other.control_points
                            and self.degree == other.degree
                            and self.knots == other.knots)
            if self.weights is None:
                return common_check
            return common_check and self.weights == other.weights
        return False

    def _data_eq(self, other):
        """
        Defines dessia common object equality.
        """
        return self == other

    @property
    def control_points(self):
        """Return the control points of the bspline curve."""
        point_name = "Point" + self.__class__.__name__[-2:]
        return [getattr(volmdlr, point_name)(*point) for point in self.ctrlpts]

    @property
    def knotvector(self):
        """Return the knot vector."""
        knot_vector = []
        for knot, knot_mut in zip(self.knots, self.knot_multiplicities):
            knot_vector.extend([knot] * knot_mut)
        return knot_vector

    @property
    def periodic(self):
        """Return True if the BSpline is periodic."""
        control_points = self.control_points
        return control_points[0].is_close(control_points[-1])

    @property
    def points(self):
        """
        Evaluate the BSpline points based on the set delta value of the curve.
        """
        if self._eval_points is None:
            self.evaluate()
        point_name = f'Point{self.__class__.__name__[-2:]}'
        return [getattr(volmdlr, point_name)(*point) for point in self._eval_points]

    @property
    def data(self):
        """
        Returns a dictionary of the BSpline data.
        """
        datadict = {
            "degree": self.degree,
            "knotvector": self.knotvector,
            "size": len(self.ctrlpts),
            "sample_size": self.sample_size,
            "rational": bool(self.weights),
            "dimension": 3 if self.__class__.__name__[-2:] == "3D" else 2,
            "precision": 18
        }
        if self.weights:
            datadict["control_points"] = tuple(self.ctrlptsw)
        else:
            datadict["control_points"] = tuple(self.ctrlpts)
        return datadict

    @property
    def sample_size(self):
        """
        Sample size.

        Sample size defines the number of evaluated points to generate. It also sets the ``delta`` property.

        :getter: Gets sample size
        :setter: Sets sample size
        :type: int
        """
        s_size = math.floor((1.0 / self.delta) + 0.5)
        return int(s_size)

    @sample_size.setter
    def sample_size(self, value):
        if not isinstance(value, int):
            raise ValueError("Sample size must be an integer value")

        # To make it operate like linspace, we have to know the starting and ending points.
        start = self.knotvector[self.degree]
        stop = self.knotvector[-(self.degree + 1)]

        # Set delta value
        self.delta = (stop - start) / float(value)

    @property
    def delta(self):
        """
        Evaluation delta.

        Evaluation delta corresponds to the *step size* while ``evaluate`` function iterates on the knot vector to
        generate curve points. Decreasing step size results in generation of more curve points.
        Therefore, smaller the delta value, smoother the curve.

        :getter: Gets the delta value
        :setter: Sets the delta value
        :type: float
        """
        return self._delta

    @delta.setter
    def delta(self, value):
        # Delta value for surface evaluation should be between 0 and 1
        if float(value) <= 0 or float(value) >= 1:
            raise ValueError("Curve evaluation delta should be between 0.0 and 1.0")

        # Clean up the curve points list
        self._points = None
        self._eval_points = None

        # Set new delta value
        self._delta = float(value)

    @property
    def domain(self):
        """
        Domain.

        Domain is determined using the knot vector(s).

        :getter: Gets the domain
        """
        return self.knotvector[self.degree], self.knotvector[-(self.degree + 1)]

    def to_geomdl(self):
        """Converts the BSpline curve into a geomdl curve."""
        if self.weights is None:
            curve = BSpline.Curve()
            curve.degree = self.degree
            curve.ctrlpts = self.ctrlpts
        else:
            curve = NURBS.Curve()
            curve.degree = self.degree
            curve.ctrlpts = self.ctrlpts
            curve.weights = self.weights
        curve.knotvector = self.knotvector
        curve.delta = self.delta
        return curve

    def to_dict(self, *args, **kwargs):
        """Avoids storing points in memo that makes serialization slow."""
        dict_ = self.base_dict()
        dict_['degree'] = self.degree
        dict_['control_points'] = [point.to_dict() for point in self.control_points]
        dict_['knot_multiplicities'] = self.knot_multiplicities
        dict_['knots'] = self.knots
        dict_['weights'] = self.weights
        return dict_

    def evaluate(self, **kwargs):
        """
        Evaluates the curve.

        The evaluated points are stored in :py:attr:`evalpts` property.

        Keyword Arguments:

            * ``start``: start parameter
            * ``stop``: stop parameter

        The ``start`` and ``stop`` parameters allow evaluation of a curve segment in the range *[start, stop]*, i.e.
        the curve will also be evaluated at the ``stop`` parameter value.

        The following examples illustrate the usage of the keyword arguments.

        """

        # Find evaluation start and stop parameter values
        start = kwargs.get('start', self.knotvector[self.degree])
        stop = kwargs.get('stop', self.knotvector[-(self.degree + 1)])

        # # Check parameters
        # if self._kv_normalize:
        #     if not utilities.check_params([start, stop]):
        #         raise GeomdlException("Parameters should be between 0 and 1")

        # Clean up the curve points
        self._points = None

        # Evaluate and cache
        self._eval_points = npy.asarray(evaluate_curve(self.data, start=start, stop=stop), dtype=npy.float64)

    def evaluate_single(self, u):
        """
        Calculates a point in the BSplineCurve at a given parameter u.

        :param u: Curve parameter. Must be a value between 0 and 1.
        :type u: float
        :return: Corresponding point.
        :rtype: Union[volmdlr.Point2D, Union[volmdlr.Point3D]
        """
        point_name = 'Point' + self.__class__.__name__[-2:]
        return getattr(volmdlr, point_name)(*evaluate_curve(self.data, u, u)[0])

    def derivatives(self, u, order):
        """
        Evaluates n-th order curve derivatives at the given parameter value.

        The output of this method is list of n-th order derivatives. If ``order`` is ``0``, then it will only output
        the evaluated point. Similarly, if ``order`` is ``2``, then it will output the evaluated point, 1st derivative
        and the 2nd derivative.

        :Example:

        Assuming a curve self is defined on a parametric domain [0.0, 1.0].
        Let's take the curve derivative at the parametric position u = 0.35.

        >>> derivatives = self.derivatives(u=0.35, order=2)
        >>> derivatives[0]  # evaluated point, equal to crv.evaluate_single(0.35)
        >>> derivatives[1]  # 1st derivative at u = 0.35
        >>> derivatives[2]  # 2nd derivative at u = 0.35

        :param u: parameter value
        :type u: float
        :param order: derivative order
        :type order: int
        :return: a list containing up to {order}-th derivative of the curve
        :rtype: Union[List[`volmdlr.Vector2D`], List[`volmdlr.Vector3D`]]
        """
        vector_name = 'Vector' + self.__class__.__name__[-2:]
        datadict = {
            "degree": self.degree,
            "knotvector": self.knotvector,
            "size": len(self.ctrlpts),
            "sample_size": self.sample_size,
            "rational": bool(self.weights),
            "dimension": 3 if vector_name == "Vector3D" else 2,
        }
        if self.weights:
            datadict["control_points"] = tuple(self.ctrlptsw)
        else:
            datadict["control_points"] = tuple(self.ctrlpts)
        return [getattr(volmdlr, vector_name)(*point)
                for point in derivatives_curve(datadict, u, order)]

    def split(self, point: Union[volmdlr.Point2D, volmdlr.Point3D],
              tol: float = 1e-6):
        """
        Splits of B-spline curve in two pieces using a 2D or 3D point.

        :param point: The point where the B-spline curve is split
        :type point: Union[:class:`volmdlr.Point2D`, :class:`volmdlr.Point3D`]
        :param tol: The precision in terms of distance. Default value is 1e-6
        :type tol: float, optional
        :return: A list containing the first and second split of the B-spline
            curve
        :rtype: List[:class:`volmdlr.edges.BSplineCurve`]
        """
        if point.is_close(self.start, tol):
            return [None, self.copy()]
        if point.is_close(self.end, tol):
            return [self.copy(), None]
        adim_abscissa = min(1.0, max(0.0, round(self.abscissa(point) / self.length(), 7)))
        return split_curve(self, adim_abscissa)

    def get_reverse(self):
        """
        Reverses the BSpline's direction by reversing its control points.

        :return: A reversed B-Spline curve.
        :rtype: :class:`volmdlr.edges.BSplineCurve`.
        """
        return self.__class__(
            degree=self.degree,
            control_points=self.control_points[::-1],
            knot_multiplicities=self.knot_multiplicities[::-1],
            knots=self.knots[::-1],
            weights=self.weights,
        )

    @property
    def simplify(self):
        """Search another simplified edge that can represent the bspline."""
        if self.length() < 1e-6:
            return self
        class_sufix = self.__class__.__name__[-2:]
        if self._simplified is None:
            points = self.points
            if self.periodic:
                fullarc_class_ = getattr(sys.modules[__name__], 'FullArc' + class_sufix)
                n = len(points)
                try_fullarc = fullarc_class_.from_3_points(points[0], points[int(0.5 * n)],
                                                           points[int(0.75 * n)])

                if all(try_fullarc.point_belongs(point, 1e-6) for point in points):
                    self._simplified = try_fullarc
                    return try_fullarc
            else:
                lineseg_class = getattr(sys.modules[__name__], 'LineSegment' + class_sufix)
                lineseg = lineseg_class(points[0], points[-1])
                if all(lineseg.point_belongs(pt) for pt in points):
                    self._simplified = lineseg
                    return lineseg
                interior = self.point_at_abscissa(0.5 * self.length())
                vector1 = interior - self.start
                vector2 = interior - self.end
                if vector1.is_colinear_to(vector2) or vector1.norm() == 0 or vector2.norm() == 0:
                    return self
                arc_class_ = getattr(sys.modules[__name__], 'Arc' + class_sufix)
                try_arc = arc_class_.from_3_points(self.start, interior, self.end)
                if all(try_arc.point_belongs(point, 1e-6) for point in points):
                    self._simplified = try_arc
                    return try_arc
            self._simplified = self
        return self._simplified

    @classmethod
    def from_geomdl_curve(cls, curve, name: str = ""):
        """
        # TODO: to be completed.

        :param curve:
        :type curve:
        :param name: curve name.
        :return: A reversed B-spline curve
        :rtype: :class:`volmdlr.edges.BSplineCurve`
        """
        point_dimension = f'Point{cls.__name__[-2::]}'

        knots = list(sorted(set(curve.knotvector)))
        knot_multiplicities = [curve.knotvector.count(k) for k in knots]
        return cls(degree=curve.degree,
                   control_points=[getattr(volmdlr, point_dimension)(*point)
                                   for point in curve.ctrlpts],
                   knots=knots,
                   knot_multiplicities=knot_multiplicities,
                   weights=curve.weights, name=name)

    def length(self):
        """
        Returns the length of the B-spline curve.

        :return: The length of the B-spline curve.
        :rtype: float
        """
        if not self._length:
            if self._eval_points is None and self.delta == 0.01:
                self.evaluate()
                points = self._eval_points
            elif self.delta == 0.01:
                points = self._eval_points
            else:
                datadict = self.data
                datadict["sample_size"] = 100
                start, stop = self.domain
                points = npy.asarray(evaluate_curve(datadict, start=start, stop=stop), dtype=npy.float64)

            differences = npy.diff(points, axis=0)

            squared_distances = npy.sum(differences ** 2, axis=1)

            self._length = npy.sum(npy.sqrt(squared_distances))
            # self._length = length_curve(self.curve)
        return self._length

    def normal_vector(self, abscissa):
        """
        Calculates the normal vector to the BSpline curve at given abscissa.

        :return: the normal vector
        """
        return self.direction_vector(abscissa).deterministic_unit_normal_vector()

    def direction_vector(self, abscissa):
        """
        Calculates the direction vector on the BSpline curve at given abscissa.

        :param abscissa: edge abscissa
        :return: direction vector
        """
        u = self.abscissa_to_parameter(abscissa)
        derivatives = self.derivatives(u, 1)
        return derivatives[1]

    def point_to_parameter(self, point: Union[volmdlr.Point2D, volmdlr.Point3D]):
        """
        Search for the value of the normalized evaluation parameter u.

        :return: the given point when the BSplineCurve3D is evaluated at the u value.
        """
        abscissa = self.abscissa(point)
        u = max(min(abscissa / self.length(), 1.), 0.0)
        u_min, u_max = self.domain
        if u_min != 0 or u_max != 1.0:
            u = u * (u_max - u_min) + u_min
        return u

    def abscissa_to_parameter(self, abscissa: float):
        """
        Search for the value of the normalized evaluation parameter u.

        :return: the given point when the BSplineCurve3D is evaluated at the u value.
        """
        u = max(min(abscissa / self.length(), 1.), 0.0)
        u_min, u_max = self.domain
        if u_min != 0 or u_max != 1.0:
            u = u * (u_max - u_min) + u_min
        return u

    def abscissa(self, point: Union[volmdlr.Point2D, volmdlr.Point3D],
                 tol: float = 1e-7):
        """
        Computes the abscissa of a 2D or 3D point using the least square method.

        :param point: The point located on the B-spline curve.
        :type point: Union[:class:`volmdlr.Point2D`, :class:`volmdlr.Point3D`].
        :param tol: The precision in terms of distance. Default value is 1e-6.
        :type tol: float, optional.
        :return: The abscissa of the point.
        :rtype: float
        """
        if point.is_close(self.start):
            return 0
        if point.is_close(self.end):
            return self.length()
        length = self.length()
        point_array = npy.array(list(point), dtype=npy.float64)
        distances = npy.linalg.norm(self._eval_points - point_array, axis=1)
        index = npy.argmin(distances)
        u_min, u_max = self.domain
        u0 = u_min + index * (u_max - u_min) / (self.sample_size - 1)
        u, convergence_sucess = self.point_invertion(u0, point)
        if u_min != 0 or u_max != 1.0:
            u = (u - u_min) / (u_max - u_min)
        abscissa = u * length
        if convergence_sucess:  # sometimes we don't achieve convergence with a given initial guess
            return abscissa

        def evaluate_point_distance(u_param):
            return (point - self.evaluate_single(u_param)).norm()
        results = [(abscissa, evaluate_point_distance(u))]
        initial_condition_list = npy.linspace(u_min, u_max, 10).tolist()
        initial_condition_list.sort(key=evaluate_point_distance)
        for u0 in initial_condition_list[:2]:
            u, convergence_sucess = self.point_invertion(u0, point)
            if u_min != 0 or u_max != 1.0:
                u = (u - u_min) / (u_max - u_min)
            abscissa = u * length
            if convergence_sucess:  # sometimes we don't achieve convergence with a given initial guess
                return abscissa
            dist = evaluate_point_distance(u)
            if dist < tol:
                return abscissa
            results.append((abscissa, dist))
        result = min(results, key=lambda r: r[1])[0]
        return result

    def _point_inversion_funcs(self, u, point):
        """
        Helper function to evaluate Newton-Rapshon terms.
        """
        curve_derivatives = self.derivatives(u, 2)
        distance_vector = curve_derivatives[0] - point
        func = curve_derivatives[1].dot(distance_vector)
        func_first_derivative = curve_derivatives[2].dot(distance_vector) + curve_derivatives[1].norm() ** 2
        return func, func_first_derivative, curve_derivatives, distance_vector

    def point_invertion(self, u0: float, point, maxiter: int = 50, tol1: float = 1e-7, tol2: float = 1e-8):
        """
        Finds the equivalent B-Spline curve parameter u to a given a point 3D or 2D using an initial guess u0.

        :param u0: An initial guess between 0 and 1.
        :type u0: float
        :param point: Point to evaluation.
        :type point: Union[volmdlr.Point2D, volmdlr.Point3D]
        :param maxiter: Maximum number of iterations.
        :type maxiter: int
        :param tol1: Distance tolerance to stop.
        :type tol1: float
        :param tol2: Zero cos tolerance to stop.
        :type tol2: float
        :return: u parameter and convergence check
        :rtype: int, bool
        """
        if maxiter == 0:
            return u0, False
        func, func_first_derivative, curve_derivatives, distance_vector = self._point_inversion_funcs(u0, point)
        if self._check_convergence(curve_derivatives, distance_vector, tol1=tol1, tol2=tol2):
            return u0, True
        new_u = u0 - func / (func_first_derivative + 1e-18)
        new_u = self._check_bounds(new_u)
        residual = (new_u - u0) * curve_derivatives[1]
        if residual.norm() <= tol1:
            return u0, False
        u0 = new_u
        return self.point_invertion(u0, point, maxiter=maxiter - 1)

    @staticmethod
    def _check_convergence(curve_derivatives, distance_vector, tol1: float = 1e-7, tol2: float = 1e-8):
        """
        Helper function to check convergence of point_invertion method.
        """
        distance = distance_vector.norm()
        if distance <= tol1:
            return True
        if curve_derivatives[1].norm() == 0.0:
            return False
        zero_cos = abs(curve_derivatives[1].dot(distance_vector)) / curve_derivatives[1].norm() * distance
        if distance <= tol1 and zero_cos <= tol2:
            return True
        return False

    def _check_bounds(self, u):
        """
        Helper function to check if evaluated parameters in point_invertion method are contained in the bspline domain.
        """
        a, b = self.domain
        if self.periodic:
            if u < a:
                u = b - (a - u)
            elif u > b:
                u = a + (u - b)
        if u < a:
            u = a

        elif u > b:
            u = b
        return u

    def translation(self, offset: Union[volmdlr.Vector2D, volmdlr.Vector3D]):
        """
        Translates the B-spline curve.

        :param offset: The translation vector
        :type offset: Union[:class:`volmdlr.Vector2D`,
            :class:`volmdlr.Vector3D`]
        :return: A new translated BSplineCurve
        :rtype: :class:`volmdlr.edges.BSplineCurve`
        """
        control_points = [point.translation(offset)
                          for point in self.control_points]
        return self.__class__(self.degree, control_points,
                              self.knot_multiplicities, self.knots,
                              self.weights)

    def point_belongs(self, point: Union[volmdlr.Point2D, volmdlr.Point3D], abs_tol: float = 1e-6):
        """
        Checks if a 2D or 3D point belongs to the B-spline curve or not. It uses the point_distance.

        :param point: The point to be checked.
        :type point: Union[:class:`volmdlr.Point2D`, :class:`volmdlr.Point3D`]
        :param abs_tol: The precision in terms of distance.
            Default value is 1e-6
        :type abs_tol: float, optional.
        :return: `True` if the point belongs to the B-spline curve, `False`
            otherwise
        :rtype: bool
        """
        if self.point_distance(point) < abs_tol:
            return True
        return False

    def point_distance(self, point: Union[volmdlr.Point2D, volmdlr.Point3D]):
        """
        Calculates the distance from a given point to a BSplineCurve2D or 3D.

        :param point: The point to be checked.
        :type point: Union[:class:`volmdlr.Point2D`, :class:`volmdlr.Point3D`]
        :return: distance.
        """

        return self.point_distance_to_edge(point)

    def merge_with(self, bspline_curve: 'BSplineCurve'):
        """
        Merges consecutive B-spline curves to define a new merged one.

        :param bspline_curve: Another B-spline curve
        :type bspline_curve: :class:`volmdlr.edges.BSplineCurve`
        :return: A merged B-spline curve
        :rtype: :class:`volmdlr.edges.BSplineCurve`
        """
        point_dimension = f'Wire{self.__class__.__name__[-2::]}'
        wire = getattr(volmdlr.wires, point_dimension)(bspline_curve)
        ordered_wire = wire.order_wire()

        points, n = [], 10
        for primitive in ordered_wire.primitives:
            points.extend(primitive.discretization_points(n))
        points.pop(n + 1)

        return self.__class__.from_points_interpolation(points, min(self.degree, bspline_curve.degree))

    @classmethod
    def from_bsplines(cls, bsplines: List['BSplineCurve'],
                      discretization_points: int = 10, name: str = ''):
        """
        Creates a B-spline curve from a list of B-spline curves.

        :param bsplines: A list of B-spline curve
        :type bsplines: List[:class:`volmdlr.edges.BSplineCurve`]
        :param discretization_points: The number of points for the
            discretization. Default value is 10
        :type discretization_points: int, optional.
        :param name: object's name.
        :return: A merged B-spline curve
        :rtype: :class:`volmdlr.edges.BSplineCurve`
        """
        point_dimension = f'Wire{cls.__name__[-2::]}'
        wire = getattr(volmdlr.wires, point_dimension)(bsplines)
        ordered_wire = wire.order_wire()

        points, degree = [], []
        for i, primitive in enumerate(ordered_wire.primitives):
            degree.append(primitive.degree)
            if i == 0:
                points.extend(primitive.discretization_points(number_points=discretization_points))
            else:
                points.extend(
                    primitive.discretization_points(number_points=discretization_points)[1::])

        return cls.from_points_interpolation(points, min(degree), name=name)

    @classmethod
    def from_points_approximation(cls, points: Union[List[volmdlr.Point2D], List[volmdlr.Point3D]],
                                  degree: int, name: str = "", **kwargs):
        """
        Creates a B-spline curve approximation using least squares method with fixed number of control points.

        It is recommended to specify the
        number of control points.
        Please refer to The NURBS Book (2nd Edition), pp.410-413 for details.

        :param points: The data points
        :type points: Union[List[:class:`volmdlr.Point2D`],
            List[:class:`volmdlr.Point3D`]]
        :param degree: The degree of the output parametric curve
        :type degree: int
        :param name: (optional) Curve name.
        :param kwargs: See below
        :return: A B-spline curve from points approximation
        :rtype: :class:`volmdlr.edges.BSplineCurve`
        :keyword centripetal: Activates centripetal parametrization method.
            Default value is False
        :keyword ctrlpts_size: Number of control points. Default value is
            len(points) - 1
        """
        point_name = 'Point' + points[0].__class__.__name__[-2:]
        control_points, knots, knot_multiplicities = fitting.approximate_curve(
            npy.asarray([npy.asarray([*point], dtype=npy.float64) for point in points], dtype=npy.float64),
            degree, **kwargs)
        control_points = [getattr(volmdlr, point_name)(*point) for point in control_points]
        return cls(degree, control_points, knot_multiplicities, knots, name=name)

    def tangent(self, position: float = 0.0, normalize: bool = True):
        """
        Evaluates the tangent vector of the B-spline curve at the input parameter value.

        :param position: Value of the parameter, between 0 and 1
        :type position: float
        :param normalize: By default return a normalized tangent vector.
        :return: The tangent vector
        :rtype: Union[:class:`volmdlr.Point2D`, :class:`volmdlr.Point3D`]
        """
        # 1st derivative of the curve gives the tangent
        ders = self.derivatives(position, 1)
        tangent = ders[1].unit_vector() if normalize else ders[1]
        return tangent

    @classmethod
    def from_points_interpolation(cls, points: Union[List[volmdlr.Point2D], List[volmdlr.Point3D]],
                                  degree: int, centripetal: bool = True, name: str = " "):
        """
        Creates a B-spline curve interpolation through the data points.

        Please refer to Algorithm A9.1 on The NURBS Book (2nd Edition),
        pp.369-370 for details.

        :param points: The data points
        :type points: Union[List[:class:`volmdlr.Point2D`],
            List[:class:`volmdlr.Point3D`]]
        :param degree: The degree of the output parametric curve
        :type degree: int
        :param centripetal: Please refer to Algorithm A9.1 on The NURBS Book (2nd Edition),
        pp.369-370 for details.
        :type centripetal: bool
        :param name: curve name.
        :return: A B-spline curve from points interpolation
        :rtype: :class:`volmdlr.edges.BSplineCurve`
        """
        set_points = set(points)
        if len(set_points) < len(points) - 1:
            warnings.warn("Not able to perform point interpolation."
                          "There are repeated points not in the edges of the point list.")
            return None
        point_name = 'Point' + points[0].__class__.__name__[-2:]
        ctrlpts, knots, knot_multiplicities = fitting.interpolate_curve(
            npy.asarray([npy.asarray([*point], dtype=npy.float64) for point in points], dtype=npy.float64),
            degree, centripetal=centripetal)
        ctrlpts = [getattr(volmdlr, point_name)(*point) for point in ctrlpts]
        return cls(degree, ctrlpts, knot_multiplicities, knots, name=name)

    def discretization_points(self, *, number_points: int = None, angle_resolution: int = None):
        """
        Linear spaced discretization of the curve.

        :param number_points: The number of points to include in the discretization.
        :type number_points: int
        :param angle_resolution: The resolution of the angle to use when calculating the number of points.
        :type angle_resolution: int
        :return: A list of discretized points on the B-spline curve.
        :rtype: List[`volmdlr.Point2D] or List[`volmdlr.Point3D]
        """

        if angle_resolution:
            number_points = int(math.pi * angle_resolution)

        if self.sample_size == number_points or (not number_points and not angle_resolution):
            return self.points

        datadict = self.data
        datadict["sample_size"] = number_points
        start, stop = self.domain
        points_list = evaluate_curve(datadict, start, stop)
        point_name = 'Point' + self.__class__.__name__[-2:]
        return [getattr(volmdlr, point_name)(*point) for point in points_list]

    def get_geo_lines(self, tag: int, control_points_tags: List[int]):
        """
        Gets the lines that define a BsplineCurve in a .geo file.

        :param tag: The BsplineCurve index
        :type tag: int
        :param start_point_tag: The linesegment' start point index
        :type start_point_tag: int
        :param end_point_tag: The linesegment' end point index
        :type end_point_tag: int

        :return: A line
        :rtype: str
        """

        return 'BSpline(' + str(tag) + ') = {' + str(control_points_tags)[1:-1] + '};'

    def get_geo_points(self):
        """Gets the points that define a BsplineCurve in a .geo file."""
        return list(self.discretization_points())

    def line_intersections(self, line, tol: float = 1e-6):
        """
        Calculates the intersections of a BSplineCurve (2D or 3D) with a Line (2D or 3D).

        :param line: line to verify intersections
        :return: list of intersections
        """
        # if self.
        polygon_points = []
        for point in self.points:
            if not volmdlr.core.point_in_list(point, polygon_points):
                polygon_points.append(point)
        list_intersections = []
        initial_abscissa = 0
        linesegment_name = 'LineSegment' + self.__class__.__name__[-2:]
        for points in zip(polygon_points[:-1], polygon_points[1:]):
            linesegment = getattr(sys.modules[__name__], linesegment_name)(points[0], points[1])
            intersections = linesegment.line_intersections(line)

            if not intersections and linesegment.direction_vector().is_colinear_to(line.direction_vector()):
                if line.point_distance(linesegment.middle_point()) < (tol * 0.01):
                    list_intersections.append(linesegment.middle_point())
            if intersections and intersections[0] not in list_intersections:
                if self.point_belongs(intersections[0], tol):
                    list_intersections.append(intersections[0])
                    continue
                abs1 = self.abscissa(linesegment.start)
                abs2 = self.abscissa(linesegment.end)
                list_abscissas = list(new_abscissa for new_abscissa in npy.linspace(abs1, abs2, 1000))
                intersection = self.select_intersection_point(list_abscissas, intersections, line)
                list_intersections.append(intersection)
            initial_abscissa += linesegment.length()
        return list_intersections

    def select_intersection_point(self, list_abscissas, intersections, line, abs_tol: float = 1e-7):
        """
        Select closest point in curve to intersection point obtained with discretized linesegment.

        :param list_abscissas: list of abscissas to verify the closest point.
        :param intersections: intersection with discretized line.
        :param line: other line.
        :param abs_tol: tolerance allowed.
        :return:
        """
        distance = npy.inf
        intersection = None
        for i_abscissa in list_abscissas:
            point_in_curve = BSplineCurve.point_at_abscissa(self, i_abscissa)
            if line.point_distance(point_in_curve) <= abs_tol:
                return point_in_curve
            dist = point_in_curve.point_distance(intersections[0])
            if dist < distance:
                distance = dist
                intersection = point_in_curve
            else:
                break
        return intersection

    def get_linesegment_intersections(self, linesegment):
        """
        Calculates intersections between a BSplineCurve and a LineSegment.

        :param linesegment: linesegment to verify intersections.
        :return: list with the intersections points.
        """
        results = self.line_intersections(linesegment.line)
        intersections_points = []
        for result in results:
            if linesegment.point_belongs(result, 1e-5):
                intersections_points.append(result)
        return intersections_points

    def point_at_abscissa(self, abscissa):
        """
        Calculates a point in the BSplineCurve at a given abscissa.

        :param abscissa: abscissa where in the curve the point should be calculated.
        :return: Corresponding point.
        """
        u = self.abscissa_to_parameter(abscissa)
        point_name = 'Point' + self.__class__.__name__[-2:]
        return getattr(volmdlr, point_name)(*self.evaluate_single(u))

    def get_shared_section(self, other_bspline2, abs_tol: float = 1e-6):
        """
        Gets the shared section between two BSpline curves.

        :param other_bspline2: other arc to verify for shared section.
        :param abs_tol: tolerance.
        :return: shared arc section.
        """
        if self.__class__ != other_bspline2.__class__:
            if self.simplify.__class__ == other_bspline2.__class__:
                return self.simplify.get_shared_section(other_bspline2, abs_tol)
            return []
        if not self.is_shared_section_possible(other_bspline2, 1e-7):
            return []
        if not any(self.point_belongs(point, abs_tol=abs_tol)
                   for point in other_bspline2.discretization_points(number_points=10)):
            return []
        if all(self.point_belongs(point, abs_tol=abs_tol) for point in other_bspline2.points):
            return [other_bspline2]
        if all(other_bspline2.point_belongs(point, abs_tol=abs_tol) for point in self.points):
            return [self]
        if self.point_belongs(other_bspline2.start, abs_tol=abs_tol):
            bspline1_, bspline2_ = self.split(other_bspline2.start, tol=abs_tol)
        elif self.point_belongs(other_bspline2.end, abs_tol=abs_tol):
            bspline1_, bspline2_ = self.split(other_bspline2.end, tol=abs_tol)
        else:
            return []
            # raise NotImplementedError
        return self._get_shared_section_from_split(bspline1_, bspline2_, other_bspline2, abs_tol)

    def is_shared_section_possible(self, other_bspline2, tol):
        """
        Verifies if it there is any possibility of the two bsplines share a section.

        :param other_bspline2: other bspline.
        :param tol: tolerance used.
        :return: True or False.
        """
        raise NotImplementedError(f"is_shared_section_possible is not yet implemented by {self.__class__.__name__}")

    @staticmethod
    def _get_shared_section_from_split(bspline1_, bspline2_, other_bspline2, abs_tol):
        """
        Helper function to get_shared_section.
        """
        shared_bspline_section = []
        for bspline in [bspline1_, bspline2_]:
            if bspline and all(other_bspline2.point_belongs(point, abs_tol=abs_tol)
                               for point in bspline.discretization_points(number_points=10)):
                shared_bspline_section.append(bspline)
                break
        return shared_bspline_section

    def delete_shared_section(self, other_bspline2, abs_tol: float = 1e-6):
        """
        Deletes from self, the section shared with the other arc.

        :param other_bspline2:
        :param abs_tol: tolerance.
        :return:
        """
        shared_section = self.get_shared_section(other_bspline2, abs_tol)
        if not shared_section:
            return [self]
        if shared_section == self:
            return []
        split_bspline1 = self.split(shared_section[0].start)
        split_bspline2 = self.split(shared_section[0].end)
        new_arcs = []
        shared_section_middle_point = shared_section[0].point_at_abscissa(0.5 * shared_section[0].length())
        for arc in split_bspline1 + split_bspline2:
            if arc and not arc.point_belongs(shared_section_middle_point, abs_tol=abs_tol):
                new_arcs.append(arc)
        return new_arcs

    def straight_line_point_belongs(self, point):
        """
        Verifies if a point belongs to the surface created by closing the edge.

        :param point: Point to be verified
        :return: Return True if the point belongs to this surface,
            or False otherwise
        """
        raise NotImplementedError(f'the straight_line_point_belongs method must be'
                                  f' overloaded by {self.__class__.__name__}')

    def point_projection(self, point):
        """
        Calculates the projection of a point on the B-Spline.

        :param point: point to be verified.
        :return: point projection.
        """
        return [self.point_at_abscissa(self.abscissa(point))]

    def local_discretization(self, point1, point2, number_points: int = 10, tol: float = 1e-6):
        """
        Gets n discretization points between two given points of the edge.

        :param point1: point 1 on edge.
        :param point2: point 2 on edge.
        :param number_points: number of points to discretize locally.
        :return: list of locally discretized points.
        """
        abscissa1 = self.abscissa(point1)
        abscissa2 = self.abscissa(point2)
        # special case periodical bsplinecurve
        add_point_at_end = False
        if self.periodic:
            if math.isclose(abscissa2, 0.0, abs_tol=tol) or abscissa1 >= abscissa2:
                abscissa2 += self.length()
            if point1.is_close(point2):
                add_point_at_end = True

        discretized_points_between_1_2 = []
        length = self.length()
        for abscissa in npy.linspace(abscissa1, abscissa2, num=number_points):
            if self.periodic and abscissa > length:
                abscissa -= length
            abscissa_point = self.point_at_abscissa(abscissa)
            if not volmdlr.core.point_in_list(abscissa_point, discretized_points_between_1_2, tol=tol):
                discretized_points_between_1_2.append(abscissa_point)
        if add_point_at_end:
            discretized_points_between_1_2 += [discretized_points_between_1_2[0]]
        return discretized_points_between_1_2

    def is_close(self, other_edge, tol: float = 1e-6):
        """
        Checks if two bsplines are the same considering the Euclidean distance.

        :param other_edge: other bspline.
        :param tol: The tolerance under which the Euclidean distance is considered equal to 0, defaults to 1e-6.
        :type tol: float, optional
        """
        if isinstance(other_edge, self.__class__):
            if self.start.is_close(other_edge.start) and self.end.is_close(other_edge.end):
                is_true = True
                for point in other_edge.discretization_points(number_points=10):
                    if not self.point_belongs(point):
                        is_true = False
                        break
                if is_true:
                    return True
        return False

    def frame_mapping(self, frame: Union[volmdlr.Frame3D, volmdlr.Frame2D], side: str):
        """
        Returns a new Revolution Surface positioned in the specified frame.

        :param frame: Frame of reference
        :type frame: `volmdlr.Frame3D`
        :param side: 'old' or 'new'
        """
        new_control_points = [control_point.frame_mapping(frame, side) for control_point in self.control_points]
        return self.__class__(self.degree, new_control_points, self.knot_multiplicities, self.knots, self.weights,
                              self.name)


class BSplineCurve2D(BSplineCurve):
    """
    A class for 2-dimensional B-spline curves.

    The following rule must be
    respected : `number of knots = number of control points + degree + 1`.

    :param degree: The degree of the 2-dimensional B-spline curve
    :type degree: int
    :param control_points: A list of 2-dimensional points
    :type control_points: List[:class:`volmdlr.Point2D`]
    :param knot_multiplicities: The vector of multiplicities for each knot
    :type knot_multiplicities: List[int]
    :param knots: The knot vector composed of values between 0 and 1
    :type knots: List[float]
    :param weights: The weight vector applied to the knot vector. Default
        value is None
    :type weights: List[float], optional
    :param periodic: If `True` the B-spline curve is periodic. Default value
        is False
    :type periodic: bool, optional
    :param name: The name of the B-spline curve. Default value is ''
    :type name: str, optional
    """

    def __init__(self,
                 degree: int,
                 control_points: List[volmdlr.Point2D],
                 knot_multiplicities: List[int],
                 knots: List[float],
                 weights: List[float] = None,
                 name: str = ''):
        self._bounding_rectangle = None

        BSplineCurve.__init__(self, degree,
                              control_points,
                              knot_multiplicities,
                              knots,
                              weights,
                              name)
        self._bounding_rectangle = None
        self._length = None

    @property
    def bounding_rectangle(self):
        """
        Computes the bounding rectangle of the 2-dimensional B-spline curve.

        :return: The bounding rectangle.
        :rtype: :class:`volmdlr.core.BoundingRectangle`
        """
        if not self._bounding_rectangle:
            self._bounding_rectangle = volmdlr.core.BoundingRectangle.from_points(self.points)
        return self._bounding_rectangle

    def straight_line_area(self):
        """
        Uses shoelace algorithm for evaluating the area.
        """
        points = self.discretization_points(number_points=100)
        x = [point.x for point in points]
        y = [point.y for point in points]
        x1 = [x[-1]] + x[0:-1]
        y1 = [y[-1]] + y[0:-1]
        return 0.5 * abs(sum(i * j for i, j in zip(x, y1))
                         - sum(i * j for i, j in zip(y, x1)))

    def straight_line_center_of_mass(self):
        """Straight line center of mass."""
        polygon_points = self.discretization_points(number_points=100)
        cog = volmdlr.O2D
        for point in polygon_points:
            cog += point
        cog = cog / len(polygon_points)
        return cog

    def plot(self, ax=None, edge_style: EdgeStyle = EdgeStyle()):
        """Plot a B-Spline curve 2D."""
        if ax is None:
            _, ax = plt.subplots()

        points = self.points

        x_points = [point.x for point in points]
        y_points = [point.y for point in points]
        ax.plot(x_points, y_points, color=edge_style.color, alpha=edge_style.alpha)
        if edge_style.plot_points:
            for point in points:
                point.plot(ax, color=edge_style.color)
        return ax

    def to_3d(self, plane_origin, x1, x2):
        """Transforms a B-Spline Curve 2D in 3D."""
        control_points3d = [point.to_3d(plane_origin, x1, x2) for point in
                            self.control_points]
        return BSplineCurve3D(self.degree, control_points3d,
                              self.knot_multiplicities, self.knots,
                              self.weights)

    def to_step(self, current_id, *args, **kwargs):
        """Exports to STEP format."""
        points_ids = []
        content = ''
        point_id = current_id
        for point in self.control_points:
            point_content, point_id = point.to_step(point_id,
                                                    vertex=False)
            content += point_content
            points_ids.append(point_id)
            point_id += 1

        content += f"#{point_id} = B_SPLINE_CURVE_WITH_KNOTS('{self.name}',{self.degree}," \
                   f"({volmdlr.core.step_ids_to_str(points_ids)})," \
                   f".UNSPECIFIED.,.F.,.F.,{tuple(self.knot_multiplicities)},{tuple(self.knots)},.UNSPECIFIED.);\n"
        return content, point_id + 1

    def rotation(self, center: volmdlr.Point2D, angle: float):
        """
        BSplineCurve2D rotation.

        :param center: rotation center
        :param angle: angle rotation
        :return: a new rotated Line2D
        """
        control_points = [point.rotation(center, angle)
                          for point in self.control_points]
        return BSplineCurve2D(self.degree, control_points,
                              self.knot_multiplicities, self.knots,
                              self.weights)

    def line_crossings(self, line2d: volmdlr_curves.Line2D):
        """Bspline Curve crossings with a line 2d."""
        polygon_points = self.discretization_points(number_points=50)
        crossings = []
        for p1, p2 in zip(polygon_points[:-1], polygon_points[1:]):
            linesegment = LineSegment2D(p1, p2)
            crossings.extend(linesegment.line_crossings(line2d))
        return crossings

    def get_reverse(self):
        """
        Reverse the BSpline's direction by reversing its start and end points.

        """

        return self.__class__(degree=self.degree,
                              control_points=self.control_points[::-1],
                              knot_multiplicities=self.knot_multiplicities[::-1],
                              knots=self.knots[::-1],
                              weights=self.weights)

    def nearest_point_to(self, point):
        """
        Find out the nearest point on the linesegment to point.

        """

        points = self.discretization_points(number_points=500)
        return point.nearest_point(points)

    def linesegment_intersections(self, linesegment2d, abs_tol: float = 1e-6):
        """
        Calculates intersections between a BSpline Curve 2D and a Line Segment 2D.

        :param linesegment2d: line segment to verify intersections.
        :param abs_tol: tolerance.
        :return: list with the intersections points.
        """
        if self.bounding_rectangle.distance_to_b_rectangle(linesegment2d.bounding_rectangle) > abs_tol:
            return []
        intersections_points = vm_utils_intersections.get_bsplinecurve_intersections(
            linesegment2d, self, abs_tol=abs_tol)
        return intersections_points

    def arc_intersections(self, arc, abs_tol=1e-6):
        """
        Calculates intersections between a BSpline Curve 2D and an arc 2D.

        :param arc: arc to verify intersections.
        :param abs_tol: tolerance.
        :return: list with the intersections points.
        """
        if self.bounding_rectangle.distance_to_b_rectangle(arc.bounding_rectangle) > abs_tol:
            return []
        return self._generic_edge_intersections(arc, abs_tol)

    def bsplinecurve_intersections(self, bspline, abs_tol=1e-6):
        """
        Calculates intersections between a two BSpline Curve 2D.

        :param bspline: bspline to verify intersections.
        :param abs_tol: tolerance.
        :return: list with the intersections points.
        """
        if self.bounding_rectangle.distance_to_b_rectangle(bspline.bounding_rectangle) > abs_tol:
            return []
        return self._generic_edge_intersections(bspline, abs_tol)

    def axial_symmetry(self, line):
        """
        Finds out the symmetric bsplinecurve2d according to a line.

        """

        points_symmetry = [point.axial_symmetry(line) for point in self.control_points]

        return self.__class__(degree=self.degree,
                              control_points=points_symmetry,
                              knot_multiplicities=self.knot_multiplicities[::-1],
                              knots=self.knots[::-1],
                              weights=self.weights)

    def offset(self, offset_length: float):
        """
        Offsets a BSplineCurve2D in one of its normal direction.

        :param offset_length: the length taken to offset the BSpline. if positive, the offset is in the normal
            direction of the curve. if negative, in the opposite direction of the normal.
        :return: returns an offset bsplinecurve2D, created with from_points_interpolation.
        """
        points = self.points
        unit_normal_vectors = [self.unit_normal_vector(
            self.abscissa(point)) for point in points]
        offseted_points = [point.translation(normal_vector * offset_length) for point, normal_vector
                           in zip(points, unit_normal_vectors)]
        offseted_bspline = BSplineCurve2D.from_points_interpolation(offseted_points, self.degree)
        return offseted_bspline

    def is_shared_section_possible(self, other_bspline2, tol):
        """
        Verifies if it there is any possibility of the two bsplines share a section.

        :param other_bspline2: other bspline.
        :param tol: tolerance used.
        :return: True or False.
        """
        if self.bounding_rectangle.distance_to_b_rectangle(other_bspline2.bounding_rectangle) > tol:
            return False
        return True

    def normal(self, position: float = 0.0):
        """Normal vector to BPlineCurve2D."""
        der = self.derivatives(position, 1)
        tangent = der[1].unit_vector()
        return tangent.rotation(der[0], 0.5 * math.pi)


class BezierCurve2D(BSplineCurve2D):
    """
    A class for 2-dimensional Bézier curves.

    :param degree: The degree of the Bézier curve.
    :type degree: int
    :param control_points: A list of 2-dimensional points
    :type control_points: List[:class:`volmdlr.Point2D`]
    :param name: The name of the B-spline curve. Default value is ''
    :type name: str, optional
    """

    def __init__(self, degree: int, control_points: List[volmdlr.Point2D],
                 name: str = ''):
        knotvector = nurbs_helpers.generate_knot_vector(degree,
                                                        len(control_points))
        knot_multiplicity = [1] * len(knotvector)

        BSplineCurve2D.__init__(self, degree, control_points,
                                knot_multiplicity, knotvector,
                                None, name)


class LineSegment2D(LineSegment):
    """
    Define a line segment limited by two points.

    """

    def __init__(self, start: volmdlr.Point2D, end: volmdlr.Point2D, *,
                 line: volmdlr_curves.Line2D = None, name: str = ''):
        if start.is_close(end, 1e-6):
            raise NotImplementedError('Start & end of linesegment2D are equal')
        self._bounding_rectangle = None
        self.line = line
        if not line:
            self.line = volmdlr_curves.Line2D(start, end)
        LineSegment.__init__(self, start, end, self.line, name=name)

    def copy(self, deep=True, memo=None):
        """
        A specified copy of a LineSegment2D.
        """
        return self.__class__(start=self.start.copy(deep, memo), end=self.end.copy(deep, memo), name=self.name)

    def __hash__(self):
        return hash(('linesegment2d', self.start, self.end, self.line))

    def _data_hash(self):
        return self.start._data_hash() + self.end._data_hash()

    def _data_eq(self, other_object):
        if self.__class__.__name__ != other_object.__class__.__name__:
            return False
        return self.start == other_object.start and self.end == other_object.end

    def __eq__(self, other_object):
        if self.__class__.__name__ != other_object.__class__.__name__:
            return False
        return self.start == other_object.start and self.end == other_object.end

    def to_dict(self, *args, **kwargs):
        """Stores all Line Segment 2D attributes in a dict object."""
        return {'object_class': 'volmdlr.edges.LineSegment2D',
                'name': self.name,
                'start': self.start.to_dict(),
                'end': self.end.to_dict()
                }

    @property
    def bounding_rectangle(self):
        """
        Evaluates the bounding rectangle of the Line segment.
        """
        if not self._bounding_rectangle:
            self._bounding_rectangle = volmdlr.core.BoundingRectangle(
                min(self.start.x, self.end.x), max(self.start.x, self.end.x),
                min(self.start.y, self.end.y), max(self.start.y, self.end.y))
        return self._bounding_rectangle

    def straight_line_area(self):
        """
        Calculates the area of the LineSegment2D, with line drawn from start to end.

        :return: straight_line_area.
        """
        return 0.

    def straight_line_second_moment_area(self, *args, **kwargs):
        """Straight line second moment area for a line segment."""
        return 0, 0, 0

    def straight_line_center_of_mass(self):
        """Straight line center of mass."""
        return 0.5 * (self.start + self.end)

    def point_distance(self, point, return_other_point=False):
        """
        Computes the distance of a point to segment of line.

        :param point: point to calculate distance.
        :param return_other_point: Boolean variable to return line segment's corresponding point or not.
        """
        distance, point = volmdlr.linesegment2d_point_distance((self.start.x, self.start.y),
                                                               (self.end.x, self.end.y), (point.x, point.y))
        if return_other_point:
            return distance, volmdlr.Point2D(*point)
        return distance

    def point_projection(self, point):
        """
        If the projection falls outside the LineSegment2D, returns None.
        """
        point, curv_abs = volmdlr_curves.Line2D.point_projection(self.line, point)
        if curv_abs < 0 or curv_abs > self.length():
            if abs(curv_abs) < 1e-6 or math.isclose(curv_abs, self.length(),
                                                    abs_tol=1e-6):
                return point, curv_abs
            return None, curv_abs
        return point, curv_abs

    def line_intersections(self, line: volmdlr_curves.Line2D):
        """Line Segment intersections with volmdlr_curves.Line2D."""
        if self.direction_vector().is_colinear_to(line.direction_vector()):
            return []
        point = volmdlr.Point2D.line_intersection(self, line)
        if point is not None:
            point_projection1, _ = self.point_projection(point)
            intersections = [point_projection1]
            if point_projection1 is None:
                intersections = []

            elif line.__class__.__name__ == 'LineSegment2D':
                point_projection2, _ = line.point_projection(point)
                if point_projection2 is None:
                    intersections = []

            return intersections
        if line.point_belongs(self.start):
            return [self.start]
        if line.point_belongs(self.end):
            return [self.end]
        return []

    def linesegment_intersections(self, linesegment2d: 'LineSegment2D', abs_tol=1e-6):
        """
        Touching line segments does not intersect.
        """
        if self.bounding_rectangle.distance_to_b_rectangle(linesegment2d.bounding_rectangle) > abs_tol:
            return []
        if self.direction_vector(0.0).is_colinear_to(linesegment2d.direction_vector(0.0), abs_tol=abs_tol):
            return []
        point = volmdlr.Point2D.line_intersection(self, linesegment2d)
        # TODO: May be these commented conditions should be used for linesegment_crossings
        if point:  # and (point != self.start) and (point != self.end):
            point_projection1, _ = self.point_projection(point)
            if point_projection1 is None:
                return []

            point_projection2, _ = linesegment2d.point_projection(point)
            if point_projection2 is None:
                return []

            return [point_projection1]
        return []

    def line_crossings(self, line: 'volmdlr.curves.Line2D'):
        """Line Segment crossings with line 2d."""
        if self.direction_vector().is_colinear_to(line.direction_vector()):
            return []
        line_intersection = self.line_intersections(line)
        if line_intersection and (line_intersection[0].is_close(self.end) or
                                  line_intersection[0].is_close(self.start)):
            return []
        return line_intersection

    def plot(self, ax=None, edge_style: EdgeStyle = EdgeStyle()):
        """
        Plots the Linesegment2D.
        """
        width = edge_style.width

        if ax is None:
            _, ax = plt.subplots()

        p1, p2 = self.start, self.end
        if edge_style.arrow:
            if edge_style.plot_points:
                ax.plot([p1[0], p2[0]], [p1[1], p2[1]], color=edge_style.color,
                        alpha=edge_style.alpha, style='o-')
            else:
                ax.plot([p1[0], p2[0]], [p1[1], p2[1]], color=edge_style.color,
                        alpha=edge_style.alpha)

            length = ((p1[0] - p2[0]) ** 2 + (p1[1] - p2[1]) ** 2) ** 0.5
            if width is None:
                width = length / 1000.
                head_length = length / 20.
                head_width = head_length / 2.
            else:
                head_width = 2 * width
                head_length = head_width
            ax.arrow(p1[0], p1[1],
                     (p2[0] - p1[0]) / length * (length - head_length),
                     (p2[1] - p1[1]) / length * (length - head_length),
                     head_width=head_width, fc='b', linewidth=0,
                     head_length=head_length, width=width, alpha=0.3)
        else:
            if width is None:
                width = 1
            if edge_style.plot_points:
                ax.plot([p1[0], p2[0]], [p1[1], p2[1]], color=edge_style.color,
                        marker='o', linewidth=width, alpha=edge_style.alpha)
            else:
                ax.plot([p1[0], p2[0]], [p1[1], p2[1]], color=edge_style.color,
                        linewidth=width, alpha=edge_style.alpha)
        return ax

    def to_3d(self, plane_origin, x1, x2):
        """
        Transforms the Line segment 2D into a 3D line segment.

        :param plane_origin: The origin of plane to draw the Line segment 3D.
        :type plane_origin: volmdlr.Point3D
        :param x1: First direction of the plane
        :type x1: volmdlr.Vector3D
        :param x2: Second direction of the plane.
        :type x2: volmdlr.Vector3D
        :return: A 3D line segment.
        :rtype: LineSegment3D
        """
        start = self.start.to_3d(plane_origin, x1, x2)
        end = self.end.to_3d(plane_origin, x1, x2)
        return LineSegment3D(start, end, name=self.name)

    def get_reverse(self):
        """
        Invert the sense of the line segment.
        """
        return LineSegment2D(self.end.copy(), self.start.copy())

    def rotation(self, center: volmdlr.Point2D, angle: float):
        """
        LineSegment2D rotation.

        :param center: rotation center
        :param angle: angle rotation
        :return: a new rotated LineSegment2D
        """
        return LineSegment2D(self.start.rotation(center, angle), self.end.rotation(center, angle))

    def translation(self, offset: volmdlr.Vector2D):
        """
        LineSegment2D translation.

        :param offset: translation vector.
        :return: A new translated LineSegment2D.
        """
        return LineSegment2D(self.start.translation(offset), self.end.translation(offset))

    def frame_mapping(self, frame: volmdlr.Frame2D, side: str):
        """
        Changes vector frame_mapping and return a new LineSegment2D.

        side = 'old' or 'new'.
        """
        if side == 'old':
            new_start = frame.local_to_global_coordinates(self.start)
            new_end = frame.local_to_global_coordinates(self.end)
        elif side == 'new':
            new_start = frame.global_to_local_coordinates(self.start)
            new_end = frame.global_to_local_coordinates(self.end)
        else:
            raise ValueError('Please Enter a valid side: old or new')
        return LineSegment2D(new_start, new_end)

    def plot_data(self, edge_style: plot_data.EdgeStyle = None):
        """
        Plot data method for a LineSegment2D.

        :param edge_style: edge style.
        :return: plot_data.LineSegment2D object.
        """
        return plot_data.LineSegment2D([self.start.x, self.start.y],
                                       [self.end.x, self.end.y],
                                       edge_style=edge_style)

    def create_tangent_circle(self, point, other_line):
        """Create a circle tangent to a LineSegment."""
        circle1, circle2 = other_line.create_tangent_circle(point, self.line)
        if circle1 is not None:
            _, curv_abs1 = self.line.point_projection(circle1.center)
            if curv_abs1 < 0. or curv_abs1 > self.length():
                circle1 = None
        if circle2 is not None:
            _, curv_abs2 = self.line.point_projection(circle2.center)
            if curv_abs2 < 0. or curv_abs2 > self.length():
                circle2 = None
        return circle1, circle2

    def infinite_primitive(self, offset):
        """Get an infinite primitive."""
        n = -self.unit_normal_vector()
        offset_point_1 = self.start + offset * n
        offset_point_2 = self.end + offset * n

        return volmdlr_curves.Line2D(offset_point_1, offset_point_2)

    def nearest_point_to(self, point):
        """
        Find out the nearest point on the linesegment to point.

        """

        points = self.discretization_points(number_points=500)
        return point.nearest_point(points)

    def axial_symmetry(self, line):
        """
        Finds out the symmetric linesegment2d according to a line.
        """

        points_symmetry = [point.axial_symmetry(line) for point in [self.start, self.end]]

        return self.__class__(points_symmetry[0], points_symmetry[1])

    def closest_point_on_segment(self, point):
        """Gets the closest point on the line segment and another given point."""
        segment_vector = self.direction_vector()
        p_vector = point - self.start
        p_vector = p_vector.to_vector()
        t_param = p_vector.dot(segment_vector) / segment_vector.dot(segment_vector)
        t_param = max(0, min(t_param, 1))
        closest_point = volmdlr.Point2D(self.start.x + t_param * segment_vector[0],
                                        self.start.y + t_param * segment_vector[1])
        return closest_point

    def distance_linesegment(self, linesegment, return_points=False):
        """
        Calculates the minimum distance between two line segments.

        :param linesegment: other line segment.
        :param return_points: boolean weather to return the minimum distance corresponding points or not.
        :return: minimum distance / minimal distance with corresponding points.
        """
        intersections = self.linesegment_intersections(linesegment)
        if intersections:
            if return_points:
                return 0.0, intersections[0], intersections[0]
            return 0.0
        closest_point_on_self_to_start = self.closest_point_on_segment(linesegment.start)
        closest_point_on_self_to_end = self.closest_point_on_segment(linesegment.end)
        closest_point_on_lineseg_to_start = linesegment.closest_point_on_segment(self.start)
        closest_point_on_lineseg_to_end = linesegment.closest_point_on_segment(self.end)
        min_dist, min_dist_point1, min_dist_point2 = math.inf, None, None
        for point1, point2 in zip([closest_point_on_self_to_start, closest_point_on_self_to_end,
                                   closest_point_on_lineseg_to_start, closest_point_on_lineseg_to_end],
                                  [linesegment.start, linesegment.end, self.start, self.end]):
            dist = point1.point_distance(point2)
            if dist < min_dist:
                min_dist = dist
                min_dist_point1, min_dist_point2 = point1, point2
        if return_points:
            return min_dist, min_dist_point1, min_dist_point2
        return min_dist


class ArcMixin:
    """
    Abstract class representing an arc.

    :param circle: arc related circle curve.
    :type circle: Union['volmdlr.curves.Circle2D', 'volmdlr.curves.Circle2D'].
    # :param start: The starting point
    # :type start: Union[:class:`volmdlr.Point2D`, :class:`volmdlr.Point3D`]
    # :param end: The finish point
    # :type end: Union[:class:`volmdlr.Point2D`, :class:`volmdlr.Point3D`]
    # :param name: The name of the arc. Default value is an empty string
    # :type name: str, optional
    """

    def __init__(self, circle, start, end, is_trigo: bool = True, name: str = ''):
        # Edge.__init__(self, start=start, end=end, name=name)
        self.start = start
        self.end = end
        self.circle = circle
        self.center = circle.center
        self.is_trigo = is_trigo
        self._length = None
        self.name = name

    def length(self):
        """
        Calculates the length of the Arc, with its radius, and its arc angle.

        :return: the length of the Arc.
        """
        if not self._length:
            self._length = self.circle.radius * abs(self.angle)
        return self._length

    def point_at_abscissa(self, abscissa):
        """
        Calculates a point in the Arc at a given abscissa.

        :param abscissa: abscissa where in the curve the point should be calculated.
        :return: Corresponding point.
        """
        if self.is_trigo:
            return self.start.rotation(self.circle.center, abscissa / self.circle.radius)
        return self.start.rotation(self.circle.center, -abscissa / self.circle.radius)

    def normal_vector(self, abscissa: float):
        """
        Get the normal vector of the Arc2D.

        :param abscissa: defines where in the Arc2D the
        normal vector is to be calculated
        :return: The normal vector of the Arc2D
        """
        point = self.point_at_abscissa(abscissa)
        normal_vector = self.circle.center - point
        normal_vector = normal_vector.to_vector()
        return normal_vector

    def direction_vector(self, abscissa: float):
        """
        Get direction vector of the Arc2D.

        :param abscissa: defines where in the Arc2D the
        direction vector is to be calculated
        :return: The direction vector of the Arc2D
        """
        return -self.normal_vector(abscissa=abscissa).normal_vector()

    def point_distance(self, point):
        """Returns the minimal distance to a point."""
        if self.point_belongs(point):
            return 0
        if self.circle.center.is_close(point):
            return self.circle.radius
        class_sufix = self.__class__.__name__[-2:]
        linesegment_class = getattr(sys.modules[__name__], 'LineSegment' + class_sufix)
        linesegment = linesegment_class(self.circle.center, point)
        if linesegment.length() > self.circle.radius:
            if self.linesegment_intersections(linesegment):
                return linesegment.length() - self.circle.radius
            return min(self.start.point_distance(point), self.end.point_distance(point))
        vector_to_point = point - self.circle.center
        vector_to_point = vector_to_point.unit_vector()
        projected_point = self.circle.center + self.circle.radius * vector_to_point
        if self.point_belongs(projected_point):
            return self.circle.radius - linesegment.length()
        return min(self.start.point_distance(point), self.end.point_distance(point))

    def discretization_points(self, *, number_points: int = None, angle_resolution: int = 20):
        """
        Discretize an Edge to have "n" points.

        :param number_points: the number of points (including start and end points)
             if unset, only start and end will be returned
        :param angle_resolution: if set, the sampling will be adapted to have a controlled angular distance. Useful
            to mesh an arc
        :return: a list of sampled points
        """
        if not number_points:
            if not angle_resolution:
                number_points = 2
            else:
                number_points = max(math.ceil(self.angle * angle_resolution) + 1, 2)

        step = self.length() / (number_points - 1)
        return [self.point_at_abscissa(i * step)
                for i in range(number_points)]

    def get_geo_lines(self, tag: int, start_point_tag: int, center_point_tag: int, end_point_tag: int):
        """
        Gets the lines that define an Arc in a .geo file.

        :param tag: The linesegment index
        :type tag: int
        :param start_point_tag: The linesegment' start point index
        :type start_point_tag: int
        :param center_point_tag: The linesegment' center point index
        :type center_point_tag: int
        :param end_point_tag: The line segment's end point index
        :type end_point_tag: int

        :return: A line
        :rtype: str
        """

        return 'Circle(' + str(tag) + ') = {' + str(start_point_tag) + ', ' + \
            str(center_point_tag) + ', ' + str(end_point_tag) + '};'

    def get_geo_points(self):
        """
        Gets the points that define an Arc to use them in a .geo file.

        :return: A list of characteristic arc points
        :rtype: List

        """
        return [self.start, self.circle.center, self.end]

    def get_reverse(self):
        """
        Gets the reverse version of an arc.

        :return: An arc
        """

        return self.__class__(self.circle, start=self.end, end=self.start, is_trigo=not self.is_trigo)

    def split(self, split_point, tol: float = 1e-6):
        """
        Splits arc at a given point.

        :param split_point: splitting point.
        :param tol: tolerance.
        :return: list of two Arc.
        """
        if split_point.is_close(self.start, tol):
            return [None, self.copy()]
        if split_point.is_close(self.end, tol):
            return [self.copy(), None]
        if self.__class__.__name__[-2:] == "2D":
            return [self.__class__(self.circle, self.start, split_point, self.is_trigo),
                    self.__class__(self.circle, split_point, self.end, self.is_trigo)]
        return [self.__class__(self.circle, self.start, split_point),
                self.__class__(self.circle, split_point, self.end)]

    def get_shared_section(self, other_arc2, abs_tol: float = 1e-6):
        """
        Gets the shared section between two arcs.

        :param other_arc2: other arc to verify for shared section.
        :param abs_tol: tolerance.
        :return: shared arc section.
        """
        if self.__class__ != other_arc2.__class__:
            if self.__class__ == other_arc2.simplify.__class__:
                return self.get_shared_section(other_arc2.simplify, abs_tol)
            return []
        if not self.circle.center.is_close(other_arc2.circle.center) or self.circle.radius != self.circle.radius or \
                not any(self.point_belongs(point) for point in [other_arc2.start,
                                                                other_arc2.middle_point(), other_arc2.end]):
            return []
        if all(self.point_belongs(point, abs_tol) for point in
               [other_arc2.start, other_arc2.middle_point(), other_arc2.end]):
            return [other_arc2]
        if all(other_arc2.point_belongs(point, abs_tol) for point in
               [self.start, self.point_at_abscissa(self.length() * .5), self.end]):
            return [self]
        if self.point_belongs(other_arc2.start, abs_tol):
            arc1_, arc2_ = self.split(other_arc2.start, abs_tol)
        elif self.point_belongs(other_arc2.end, abs_tol):
            arc1_, arc2_ = self.split(other_arc2.end, abs_tol)
        else:
            raise NotImplementedError
        shared_arc_section = []
        for arc in [arc1_, arc2_]:
            if arc and all(other_arc2.point_belongs(point, abs_tol)
                           for point in [arc.start, arc.middle_point(), arc.end]):
                shared_arc_section.append(arc)
                break
        return shared_arc_section

    def delete_shared_section(self, other_arc2, abs_tol: float = 1e-6):
        """
        Deletes from self, the section shared with the other arc.

        :param other_arc2:
        :param abs_tol: tolerance.
        :return:
        """
        shared_section = self.get_shared_section(other_arc2, abs_tol)
        if not shared_section:
            return [self]
        if shared_section == self:
            return []
        split_arcs1 = self.split(shared_section[0].start)
        split_arcs2 = self.split(shared_section[0].end)
        new_arcs = []
        for arc in split_arcs1 + split_arcs2:
            if arc and not arc.point_belongs(shared_section[0].middle_point(), abs_tol):
                new_arcs.append(arc)
        return new_arcs

    def is_close(self, other_edge, tol: float = 1e-6):
        """
        Checks if two arc are the same considering the Euclidean distance.

        :param other_edge: other arc.
        :param tol: The tolerance under which the Euclidean distance is considered equal to 0, defaults to 1e-6
        :type tol: float, optional
        """

        if isinstance(other_edge, self.__class__):
            if (self.start.is_close(other_edge.start, tol) and self.end.is_close(other_edge.end, tol)
                    and self.circle.center.is_close(other_edge.circle.center, tol)
                    and self.point_belongs(other_edge.middle_point(), tol)):
                return True
        return False


class FullArcMixin(ArcMixin):
    """
    Abstract class for representing a circle with a start and end points that are the same.
    """

    def __init__(self, circle: Union[volmdlr.curves.Circle2D, volmdlr.curves.Circle3D],
                 start_end: Union[volmdlr.Point2D, volmdlr.Point3D], name: str = ''):
        self.circle = circle
        self.start_end = start_end
        ArcMixin.__init__(self, circle=circle, start=start_end, end=start_end, name=name)  # !!! this is dangerous

    @property
    def angle(self):
        """Angle of Full Arc. """
        return volmdlr.TWO_PI

    @property
    def periodic(self):
        """Return True if an edge is periodic."""
        return True

    def split(self, split_point, tol: float = 1e-6):
        """
        Splits arc at a given point.

        :param split_point: splitting point.
        :param tol: tolerance.
        :return: list of two Arc.
        """
        if split_point.is_close(self.start, tol):
            return [None, self.copy()]
        if split_point.is_close(self.end, tol):
            return [self.copy(), None]
        class_ = getattr(sys.modules[__name__], 'Arc' + self.__class__.__name__[-2:])
        return [class_(self.circle, self.start, split_point, self.is_trigo),
                class_(self.circle, split_point, self.end, self.is_trigo)]

    @classmethod
    def from_curve(cls, circle, name: str = ''):
        """Creates A full arc, 2d or 3d, from circle."""
        return cls(circle, circle.center + circle.frame.u * circle.radius, name=name)


class Arc2D(ArcMixin, Edge):
    """
    Class to draw Arc2D.

    angle: the angle measure always >= 0
    """

    def __init__(self, circle: 'volmdlr.curves.Circle2D',
                 start: volmdlr.Point2D,
                 end: volmdlr.Point2D,
                 is_trigo: bool = True,
                 name: str = ''):
        # self._center = center
        self.circle = circle
        self.is_trigo = is_trigo
        self._angle = None
        self._bounding_rectangle = None
        ArcMixin.__init__(self, circle, start, end, is_trigo, name=name)
        Edge.__init__(self, start=start, end=end, name=name)
        start_to_center = start - self.circle.center
        end_to_center = end - self.circle.center
        angle1 = math.atan2(start_to_center.y, start_to_center.x)
        angle2 = math.atan2(end_to_center.y, end_to_center.x)
        if self.is_trigo:
            self.angle1 = angle1
            self.angle2 = angle2
            if self.angle2 == 0.0:
                self.angle2 = volmdlr.TWO_PI
        else:
            self.angle1 = angle2
            self.angle2 = angle1

    def __hash__(self):
        return hash(('arc2d', self.circle, self.start, self.end, self.is_trigo))

    def __eq__(self, other_arc):
        if self.__class__.__name__ != other_arc.__class__.__name__:
            return False
        return (self.circle == other_arc.circle and self.start == other_arc.start
                and self.end == other_arc.end and self.is_trigo == other_arc.is_trigo)

    @classmethod
    def from_3_points(cls, point1, point2, point3, name: str = ''):
        """
        Creates a circle 2d from 3 points.

        :return: circle 2d.
        """
        circle = volmdlr_curves.Circle2D.from_3_points(point1, point2, point3)
        arc = cls(circle, point1, point3)
        if not arc.point_belongs(point2):
            return cls(circle, point1, point3, False, name=name)
        return arc

    @property
    def angle(self):
        """
        Returns the angle in radians of the arc.
        """
        if not self._angle:
            self._angle = self.get_angle()
        return self._angle

    def get_angle(self):
        """
        Gets arc angle.

        """
        clockwise_arc = self.reverse() if self.is_trigo else self
        vector_start = clockwise_arc.start - clockwise_arc.circle.center
        vector_end = clockwise_arc.end - clockwise_arc.circle.center
        arc_angle = volmdlr.geometry.clockwise_angle(vector_start, vector_end)
        return arc_angle

    def _get_points(self):
        return [self.start, self.end]

    points = property(_get_points)

    def point_belongs(self, point, abs_tol=1e-6):
        """
        Check if a Point2D belongs to the Arc2D.

        """
        distance_point_to_center = point.point_distance(self.circle.center)
        if not math.isclose(distance_point_to_center, self.circle.radius, rel_tol=0.005):
            return False
        if point.is_close(self.start, abs_tol) or point.is_close(self.end, abs_tol):
            return True
        clockwise_arc = self.reverse() if self.is_trigo else self
        vector_start = clockwise_arc.start - clockwise_arc.circle.center
        vector_end = clockwise_arc.end - clockwise_arc.circle.center
        vector_point = point - clockwise_arc.circle.center
        arc_angle = volmdlr.geometry.clockwise_angle(vector_start, vector_end)
        point_start_angle = volmdlr.geometry.clockwise_angle(vector_start, vector_point)
        point_end_angle = volmdlr.geometry.clockwise_angle(vector_point, vector_end)
        if math.isclose(arc_angle, point_start_angle + point_end_angle, rel_tol=0.01):
            return True
        return False

    def to_full_arc_2d(self):
        """
        Convert to a full arc2d.
        """
        return FullArc2D(circle=self.circle, start_end=self.point_at_abscissa(0), name=self.name)

    def line_intersections(self, line2d: volmdlr_curves.Line2D):
        """
        Calculates the intersection between a line and an Arc2D.

        :param line2d: Line2D to verify intersections.
        :return: a list with intersections points.
        """
        full_arc_2d = self.to_full_arc_2d()
        fa2d_intersection_points = full_arc_2d.line_intersections(line2d)
        intersection_points = []
        for point in fa2d_intersection_points:
            if self.point_belongs(point):
                intersection_points.append(point)
        return intersection_points

    def linesegment_intersections(self, linesegment2d: LineSegment2D, abs_tol=1e-6):
        """
        Calculates the intersection between a LineSegment2D and an Arc2D.

        :param linesegment2d: LineSegment2D to verify intersections.
        :param abs_tol: tolerance.
        :return: a list with intersections points.
        """
        if self.bounding_rectangle.distance_to_b_rectangle(linesegment2d.bounding_rectangle) > abs_tol:
            return []
        full_arc_2d = self.to_full_arc_2d()
        fa2d_intersection_points = full_arc_2d.linesegment_intersections(linesegment2d, abs_tol)
        intersection_points = []
        for point in fa2d_intersection_points:
            if self.point_belongs(point, abs_tol):
                intersection_points.append(point)
        return intersection_points

    def bsplinecurve_intersections(self, bspline, abs_tol: float = 1e-6):
        """
        Intersections between an arc 2d and bspline curve 2d.

        :param bspline: bspline curve 2d.
        :param abs_tol: tolerance.
        :return: list of intersection points.
        """
        intersections = bspline.arc_intersections(self, abs_tol)
        return intersections

    def arc_intersections(self, arc, abs_tol: float = 1e-6):
        """Intersections between two arc 2d."""
        circle_intersections = vm_utils_intersections.get_circle_intersections(self.circle, arc.circle)
        arc_intersections = [inter for inter in circle_intersections if self.point_belongs(inter, abs_tol)]
        return arc_intersections

    def arcellipse_intersections(self, arcellipse, abs_tol: float = 1e-6):
        """
        Intersections between an arc 2d and arc-ellipse 2d.

        :param arcellipse: arc-ellipse 2d.
        :param abs_tol: tolerance
        :return: list of intersection points.
        """
        if self.bounding_rectangle.distance_to_b_rectangle(arcellipse.bounding_rectangle) > abs_tol:
            return []
        intersections = vm_utils_intersections.get_bsplinecurve_intersections(arcellipse, self, abs_tol)
        return intersections

    def abscissa(self, point: volmdlr.Point2D, tol=1e-6):
        """
        Returns the abscissa of a given point 2d.

        """
        if not math.isclose(point.point_distance(self.circle.center), self.circle.radius, abs_tol=tol):
            raise ValueError('Point not in arc')
        if point.point_distance(self.start) < tol:
            return 0
        if point.point_distance(self.end) < tol:
            return self.length()
        clockwise_arc = self.reverse() if self.is_trigo else self
        vector_start = clockwise_arc.start - clockwise_arc.circle.center
        vector_end = clockwise_arc.end - clockwise_arc.circle.center
        vector_point = point - clockwise_arc.circle.center
        arc_angle = volmdlr.geometry.clockwise_angle(vector_start, vector_end)
        point_start_angle = volmdlr.geometry.clockwise_angle(vector_start, vector_point)
        point_end_angle = volmdlr.geometry.clockwise_angle(vector_point, vector_end)
        if math.isclose(arc_angle, point_start_angle + point_end_angle, abs_tol=tol):
            if self.is_trigo:
                return self.length() - self.circle.radius * point_start_angle
            return self.circle.radius * point_start_angle
        raise ValueError('Point not in arc')

    def area(self):
        """
        Calculates the area of the Arc2D.

        :return: the area of the Arc2D.
        """
        return self.circle.radius ** 2 * self.angle / 2

    def center_of_mass(self):
        """
        Calculates the center of mass of the Arc2D.

        :return: center of mass point.
        """
        u = self.middle_point() - self.circle.center
        u = u.unit_vector()
        return self.circle.center + 4 / (3 * self.angle) * self.circle.radius * math.sin(
            self.angle * 0.5) * u

    @property
    def bounding_rectangle(self):
        """Gets the bounding rectangle for an Arc 2D."""
        if not self._bounding_rectangle:
            discretization_points = self.discretization_points(number_points=20)
            x_values, y_values = [], []
            for point in discretization_points:
                x_values.append(point.x)
                y_values.append(point.y)
            self._bounding_rectangle = volmdlr.core.BoundingRectangle(min(x_values), max(x_values),
                                                                      min(y_values), max(y_values))
        return self._bounding_rectangle

    def straight_line_area(self):
        """
        Calculates the area of the arc 2D, with line drawn from start to end.

        :return: straight_line_area.
        """
        if self.angle >= math.pi:
            angle = volmdlr.TWO_PI - self.angle
            area = math.pi * self.circle.radius ** 2 - 0.5 * self.circle.radius ** 2 * (
                    angle - math.sin(angle))
        else:
            angle = self.angle
            area = 0.5 * self.circle.radius ** 2 * (angle - math.sin(angle))

        if self.is_trigo:
            return area
        return -area

    def straight_line_second_moment_area(self, point: volmdlr.Point2D):
        """Straight line second moment area for an Arc 2D."""
        if self.angle2 < self.angle1:
            angle2 = self.angle2 + volmdlr.TWO_PI

        else:
            angle2 = self.angle2
        angle1 = self.angle1

        # Full arc section
        moment_area_x1 = self.circle.radius ** 4 / 8 * (angle2 - angle1 + 0.5 * (
                math.sin(2 * angle1) - math.sin(2 * angle2)))
        moment_area_y1 = self.circle.radius ** 4 / 8 * (angle2 - angle1 + 0.5 * (
                math.sin(2 * angle2) - math.sin(2 * angle1)))
        moment_area_xy1 = self.circle.radius ** 4 / 8 * (
                math.cos(angle1) ** 2 - math.cos(angle2) ** 2)

        # Triangle
        moment_area_x2, moment_area_y2, moment_area_xy2 = self._triangle_moment_inertia()
        if moment_area_x2 < 0.:
            moment_area_x2, moment_area_y2, moment_area_xy2 = -moment_area_x2, -moment_area_y2, -moment_area_xy2
        if self.angle < math.pi:
            if self.is_trigo:
                moment_area_x = moment_area_x1 - moment_area_x2
                moment_area_y = moment_area_y1 - moment_area_y2
                moment_area_xy = moment_area_xy1 - moment_area_xy2
            else:
                moment_area_x = moment_area_x2 - moment_area_x1
                moment_area_y = moment_area_y2 - moment_area_y1
                moment_area_xy = moment_area_xy2 - moment_area_xy1
        else:
            if self.is_trigo:
                moment_area_x = moment_area_x1 + moment_area_x2
                moment_area_y = moment_area_y1 + moment_area_y2
                moment_area_xy = moment_area_xy1 + moment_area_xy2
            else:
                moment_area_x = -moment_area_x2 - moment_area_x1
                moment_area_y = -moment_area_y2 - moment_area_y1
                moment_area_xy = -moment_area_xy2 - moment_area_xy1

        return volmdlr.geometry.huygens2d(moment_area_x, moment_area_y, moment_area_xy,
                                          self.straight_line_area(),
                                          self.circle.center,
                                          point)

    def _full_arc_moment_inertia(self, angle1, angle2):
        moment_inertia_x1 = self.circle.radius ** 4 / 8 * (angle2 - angle1 + 0.5 * (
                math.sin(2 * angle1) - math.sin(2 * angle2)))
        moment_inertia_y1 = self.circle.radius ** 4 / 8 * (angle2 - angle1 + 0.5 * (
                math.sin(2 * angle2) - math.sin(2 * angle1)))
        moment_inertia_xy1 = self.circle.radius ** 4 / 8 * (
                math.cos(angle1) ** 2 - math.cos(angle2) ** 2)
        return moment_inertia_x1, moment_inertia_y1, moment_inertia_xy1

    def _triangle_moment_inertia(self):
        xi, yi = self.start - self.circle.center
        xj, yj = self.end - self.circle.center
        moment_inertia_x2 = (yi ** 2 + yi * yj + yj ** 2) * (xi * yj - xj * yi) / 12.
        moment_inertia_y2 = (xi ** 2 + xi * xj + xj ** 2) * (xi * yj - xj * yi) / 12.
        moment_inertia_xy2 = (xi * yj + 2 * xi * yi + 2 * xj * yj + xj * yi) * (
                xi * yj - xj * yi) / 24.
        return moment_inertia_x2, moment_inertia_y2, moment_inertia_xy2

    def straight_line_center_of_mass(self):
        """Straight line center of mass."""
        if self.angle == math.pi:
            return self.center_of_mass()

        u = self.middle_point() - self.circle.center
        u = u.unit_vector()
        if self.angle >= math.pi:
            u = -u
        bissec = volmdlr_curves.Line2D(self.circle.center, self.circle.center + u)
        string = volmdlr_curves.Line2D(self.start, self.end)
        point = volmdlr.Point2D.line_intersection(bissec, string)
        a = point.point_distance(self.start)
        height = point.point_distance(self.circle.center)
        triangle_area = height * a
        triangle_cog = self.circle.center + 2 / 3. * height * u
        if self.angle < math.pi:
            cog = (
                          self.center_of_mass() * self.area() - triangle_area * triangle_cog) / abs(
                self.straight_line_area())
        else:
            cog = (
                          self.center_of_mass() * self.area() + triangle_area * triangle_cog) / abs(
                self.straight_line_area())

        return cog

    def straight_line_point_belongs(self, point):
        """
        Verifies if a point belongs to the surface created by closing the edge.

        :param point: Point to be verified.
        :return: Return True if the point belongs to this surface, or False otherwise.
        """
        if self.point_belongs(point):
            return True
        if self.start == self.end:
            if point.point_distance(self.circle.center) <= self.circle.radius:
                return True
        center_distance_point = self.circle.center.point_distance(point)
        straight_line = LineSegment2D(self.start, self.end)
        for edge in [self, straight_line]:
            line_passing_trough_point = volmdlr_curves.Line2D(self.circle.center, point)
            straight_line_intersections = edge.line_intersections(line_passing_trough_point)
            if straight_line_intersections:
                if self.circle.center.point_distance(straight_line_intersections[0]) > center_distance_point:
                    return True
        return False

    def plot(self, ax=None, edge_style: EdgeStyle = EdgeStyle()):
        """Plot arc 2d with Matplotlib."""
        if ax is None:
            _, ax = plt.subplots()

        if edge_style.plot_points:
            for point in [self.circle.center, self.circle.start, self.circle.end]:
                point.plot(ax=ax, color=edge_style.color, alpha=edge_style.alpha)

        ax.add_patch(matplotlib.patches.Arc((self.circle.center.x, self.circle.center.y), 2 * self.circle.radius,
                                            2 * self.circle.radius, angle=0,
                                            theta1=self.angle1 * 0.5 / math.pi * 360,
                                            theta2=self.angle2 * 0.5 / math.pi * 360,
                                            color=edge_style.color,
                                            alpha=edge_style.alpha))
        x_min, x_max = self.circle.center[0] - self.circle.radius*1.2, self.circle.center[0] + self.circle.radius*1.2
        y_min, y_max = self.circle.center[1] - self.circle.radius*1.2, self.circle.center[1] + self.circle.radius*1.2
        ax.set_xlim(x_min, x_max)
        ax.set_ylim(y_min, y_max)

        return ax

    def to_3d(self, plane_origin, x, y):
        """
        Transforms the arc 2D into a 3D arc.

        :param plane_origin: The origin of plane to draw the arc 3D.
        :type plane_origin: volmdlr.Point3D
        :param x: First direction of the plane
        :type x: volmdlr.Vector3D
        :param y: Second direction of the plane.
        :type y: volmdlr.Vector3D
        :return: A 3D arc.
        :type: Arc3D.
        """
        circle3d = self.circle.to_3d(plane_origin, x, y)
        point_start = self.start.to_3d(plane_origin, x, y)
        point_interior = self.middle_point().to_3d(plane_origin, x, y)
        point_end = self.end.to_3d(plane_origin, x, y)
        arc = Arc3D(circle3d, point_start, point_end, name=self.name)
        if not arc.point_belongs(point_interior):
            circle3d = volmdlr_curves.Circle3D(volmdlr.Frame3D(
                circle3d.center, circle3d.frame.u, -circle3d.frame.v, circle3d.frame.u.cross(-circle3d.frame.v)),
                circle3d.radius)
            arc = Arc3D(circle3d, point_start, point_end, name=self.name)
        return arc

    def rotation(self, center: volmdlr.Point2D, angle: float):
        """
        Arc2D rotation.

        :param center: rotation center
        :param angle: angle rotation.
        :return: a new rotated Arc2D.
        """
        return Arc2D(*[point.rotation(center, angle) if point else point for point in
                       [self.circle, self.start, self.end]])

    def translation(self, offset: volmdlr.Vector2D):
        """
        Arc2D translation.

        :param offset: translation vector.
        :return: A new translated Arc2D.
        """
        return Arc2D(*[point.translation(offset) if point else point for point in
                       [self.circle, self.start, self.end]])

    def frame_mapping(self, frame: volmdlr.Frame2D, side: str):
        """
        Changes vector frame_mapping and return a new Arc2D.

        side = 'old' or 'new'
        """
        return Arc2D(self.circle.frame_mapping(frame, side), self.start.frame_mapping(frame, side),
                     self.end.frame_mapping(frame, side))

    def second_moment_area(self, point):
        """
        Second moment area of part of disk.

        """
        if self.angle2 < self.angle1:
            angle2 = self.angle2 + volmdlr.TWO_PI

        else:
            angle2 = self.angle2
        angle1 = self.angle1
        moment_area_x = self.circle.radius ** 4 / 8 * (angle2 - angle1 + 0.5 * (
                math.sin(2 * angle1) - math.sin(2 * angle2)))
        moment_area_y = self.circle.radius ** 4 / 8 * (angle2 - angle1 + 0.5 * (
                math.sin(2 * angle2) - math.sin(2 * angle1)))
        moment_area_xy = self.circle.radius ** 4 / 8 * (
                math.cos(angle1) ** 2 - math.cos(angle2) ** 2)

        # Must be computed at center, so huygens related to center
        return volmdlr.geometry.huygens2d(moment_area_x, moment_area_y, moment_area_xy, self.area(),
                                          self.circle.center, point)

    def plot_data(self, edge_style: plot_data.EdgeStyle = None, anticlockwise: bool = None):
        """
        Plot data method for a Arc2D.

        :param edge_style: edge style.
        :return: plot_data.Arc2D object.
        """
        list_node = self.discretization_points(number_points=20)
        data = []
        for node in list_node:
            data.append({'x': node.x, 'y': node.y})
        return plot_data.Arc2D(cx=self.circle.center.x,
                               cy=self.circle.center.y,
                               r=self.circle.radius,
                               start_angle=self.angle1,
                               end_angle=self.angle2,
                               edge_style=edge_style,
                               data=data,
                               anticlockwise=anticlockwise,
                               name=self.name)

    def copy(self, *args, **kwargs):
        """
        Creates and returns a deep copy of the Arc2D object.

        :param *args: Variable-length argument list.
        :param **kwargs: Arbitrary keyword arguments.
        :return: A new Arc2D object that is a deep copy of the original.

        """
        return Arc2D(self.circle.copy(), self.start.copy(), self.end.copy(), self.is_trigo)

    def cut_between_two_points(self, point1, point2):
        """
        Cuts Arc between two points, and return a new arc between these two points.
        """
        if (point1.is_close(self.start) and point2.is_close(self.end)) or \
                (point2.is_close(self.start) and point1.is_close(self.end)):
            return self
        raise NotImplementedError

    def infinite_primitive(self, offset):
        """Create an offset curve from a distance of the original curve."""
        vector_start_center = self.start - self.circle.center
        vector_start_center = vector_start_center.unit_vector()
        vector_end_center = self.end - self.circle.center
        vector_end_center = vector_end_center.unit_vector()
        if self.is_trigo:
            radius = self.circle.radius + offset
            center = self.circle.center
        else:
            radius = self.circle.radius - offset
            if radius < 0:
                return None
            center = self.circle.center
        new_circle = volmdlr_curves.Circle2D(center, radius)
        start = center + radius * vector_start_center
        end = center + radius * vector_end_center
        return Arc2D(new_circle, start, end, self.is_trigo)

    def complementary(self):
        """Gets the complementary Arc 2D. """
        return Arc2D(self.circle, self.end, self.start, self.is_trigo)

    def axial_symmetry(self, line):
        """ Finds out the symmetric arc 2D according to a line. """
        points_symmetry = [point.axial_symmetry(line) for point in [self.start, self.end]]

        return self.__class__(self.circle, start=points_symmetry[0],
                              end=points_symmetry[1], is_trigo=self.is_trigo)


class FullArc2D(FullArcMixin, Arc2D):
    """ An edge that starts at start_end, ends at the same point after having described a circle. """

    def __init__(self, circle: 'volmdlr.curves.Circle2D', start_end: volmdlr.Point2D,
                 name: str = ''):
        # self.interior = start_end.rotation(center, math.pi)
        self._bounding_rectangle = None
        FullArcMixin.__init__(self, circle=circle, start_end=start_end, name=name)
        Arc2D.__init__(self, circle=circle, start=start_end, end=start_end, name=name)
        self.angle1 = 0.0
        self.angle2 = volmdlr.TWO_PI

    def to_dict(self, use_pointers: bool = False, memo=None, path: str = '#', id_method=True, id_memo=None):
        """Stores all Full Arc 2D attributes in a dict object."""
        dict_ = self.base_dict()
        dict_['circle'] = self.circle.to_dict(use_pointers=use_pointers, memo=memo,
                                              id_method=id_method, id_memo=id_memo, path=path + '/circle')
        dict_['angle'] = self.angle
        dict_['is_trigo'] = self.is_trigo
        dict_['start_end'] = self.start.to_dict(use_pointers=use_pointers, memo=memo,
                                                id_method=id_method, id_memo=id_memo, path=path + '/start_end')
        return dict_

    def copy(self, *args, **kwargs):
        """Creates a copy of a fullarc 2d."""
        return FullArc2D(self.circle.copy(), self.start.copy())

    @classmethod
    def dict_to_object(cls, dict_, *args, **kwargs):
        circle = volmdlr_curves.Circle2D.dict_to_object(dict_['circle'])
        start_end = volmdlr.Point2D.dict_to_object(dict_['start_end'])

        return cls(circle, start_end, name=dict_['name'])

    def __hash__(self):
        return hash((self.__class__.__name__, self.circle, self.start_end))

    def __eq__(self, other_arc):
        if self.__class__.__name__ != other_arc.__class__.__name__:
            return False
        return (self.circle == other_arc.circle) \
            and (self.start_end == other_arc.start_end)

    @property
    def bounding_rectangle(self):
        """Gets the bounding rectangle for a full arc 2d."""
        if not self._bounding_rectangle:
            self._bounding_rectangle = volmdlr.core.BoundingRectangle(
                self.circle.center.x - self.circle.radius, self.circle.center.x + self.circle.radius,
                self.circle.center.y - self.circle.radius, self.circle.center.y + self.circle.radius)
        return self._bounding_rectangle

    def straight_line_area(self):
        """
        Calculates the area of the full arc, with line drawn from start to end.

        :return: straight_line_area.
        """
        area = self.area()
        return area

    def center_of_mass(self):
        """Gets the center of the full arc 2d."""
        return self.circle.center

    def straight_line_center_of_mass(self):
        """Straight line center of mass."""
        return self.center_of_mass()

    def straight_line_point_belongs(self, point):
        """
        Verifies if a point belongs to the surface created by closing the edge.

        :param point: Point to be verified.
        :return: Return True if the point belongs to this surface, or False otherwise.
        """
        if point.point_distance(self.circle.center) <= self.circle.radius:
            return True
        return False

    def to_3d(self, plane_origin, x, y):
        """
        Transforms the full arc 2D into a 3D full arc.

        :param plane_origin: The origin of plane to draw the full arc 3D.
        :type plane_origin: volmdlr.Point3D
        :param x: First direction of the plane
        :type x: volmdlr.Vector3D
        :param y: Second direction of the plane.
        :type y: volmdlr.Vector3D
        :return: A 3D full arc.
        :type: Full Arc 3D.
        """
        circle = self.circle.to_3d(plane_origin, x, y)
        start = self.start.to_3d(plane_origin, x, y)
        return FullArc3D(circle, start)

    def rotation(self, center: volmdlr.Point2D, angle: float):
        """Rotation of a full arc 2D."""
        new_circle = self.circle.rotation(center, angle)
        new_start_end = self.start.rotation(center, angle)
        return FullArc2D(new_circle, new_start_end)

    def translation(self, offset: volmdlr.Vector2D):
        """Translation of a full arc 2D."""
        new_circle = self.circle.translation(offset)
        new_start_end = self.start.translation(offset)
        return FullArc2D(new_circle, new_start_end)

    def frame_mapping(self, frame: volmdlr.Frame2D, side: str):
        """
        Map the 2D full arc to a new frame or its original frame.

        :param frame: The target frame for the mapping.
        :type frame: :class:`volmdlr.Frame2D`
        :param side: Specify whether to map the arc to the new frame ('new')
            or its original frame ('old').
        :type side: str
        :return: The full arc in the specified frame.
        :rtype: :class:`volmdlr.edges.FullArc2D`
        """
        return FullArc2D(*[point.frame_mapping(frame, side) for point in
                           [self.circle, self.start]])

    def polygonization(self):
        """Creates a Polygon from a full arc 2d."""
        return volmdlr.wires.ClosedPolygon2D(self.discretization_points(angle_resolution=15))

    def plot(self, ax=None, edge_style: EdgeStyle = EdgeStyle()):
        """Plots a fullarc using Matplotlib."""
        return vm_common_operations.plot_circle(self.circle, ax, edge_style)

    def cut_between_two_points(self, point1, point2):
        """
        Cuts a full arc between two points on the fullarc.

        This method calculates the angles between the circle's center and the two points
        in order to determine the starting and ending angles of the arc. It then creates
        an Arc2D object representing the cut arc. If the original arc and the cut arc have
        opposite rotation directions, the cut arc is flipped to match the original arc's
        direction.

        :param point1: The first point defining the cut arc.
        :param point2: The second point defining the cut arc.

        :return: The cut arc between the two points.
        :rtype: Arc2D.
        """
        x1, y1 = point1 - self.circle.center
        x2, y2 = point2 - self.circle.center
        angle1 = math.atan2(y1, x1)
        angle2 = math.atan2(y2, x2)
        if angle2 < angle1:
            angle2 += volmdlr.TWO_PI
        arc = Arc2D(self.circle, point1, point2, self.is_trigo)
        if self.is_trigo != arc.is_trigo:
            arc = arc.complementary()
        return arc

    def line_intersections(self, line2d: volmdlr_curves.Line2D, tol=1e-9):
        """Full Arc 2D intersections with a Line 2D."""
        return self.circle.line_intersections(line2d, tol)

    def linesegment_intersections(self, linesegment2d: LineSegment2D, abs_tol=1e-9):
        """Full arc 2D intersections with a line segment."""
        return self.circle.linesegment_intersections(linesegment2d, abs_tol)

    def get_reverse(self):
        """Reverse of full arc 2D."""
        return self

    def point_belongs(self, point: volmdlr.Point2D, abs_tol: float = 1e-6):
        """
        Returns if given point belongs to the FullArc2D.
        """
        distance = point.point_distance(self.circle.center)
        return math.isclose(distance, self.circle.radius, abs_tol=abs_tol)


class ArcEllipse2D(Edge):
    """
    An 2-dimensional elliptical arc.

    :param ellipse: An ellipse curve, as base for the arc ellipse.
    :type ellipse: volmdlr.curves.Ellipse2D.
    :param start: The starting point of the elliptical arc
    :type start: :class:`volmdlr.Point2D`
    :param end: The end point of the elliptical arc
    :type end: :class:`volmdlr.Point2D`
    :param name: The name of the elliptical arc. Default value is ''
    :type name: str, optional
    """

    def __init__(self, ellipse: volmdlr_curves.Ellipse2D, start: volmdlr.Point2D,
                 end: volmdlr.Point2D, name: str = ''):
        Edge.__init__(self, start, end, name)
        self.ellipse = ellipse
        self.angle_start, self.angle_end = self.get_start_end_angles()
        self.angle = self.angle_end - self.angle_start
        self.center = ellipse.center
        self._bounding_rectangle = None
        self._reverse = None

    def get_start_end_angles(self):
        """Gets start and end angles for start and end points, respectively."""
        local_start_point = self.ellipse.frame.global_to_local_coordinates(self.start)
        u1, u2 = local_start_point.x / self.ellipse.major_axis, local_start_point.y / self.ellipse.minor_axis
        start_angle = volmdlr.geometry.sin_cos_angle(u1, u2)
        local_end_point = self.ellipse.frame.global_to_local_coordinates(self.end)
        u1, u2 = local_end_point.x / self.ellipse.major_axis, local_end_point.y / self.ellipse.minor_axis
        end_angle = volmdlr.geometry.sin_cos_angle(u1, u2)
        if self.ellipse.is_trigo and end_angle == 0.0:
            end_angle = volmdlr.TWO_PI
        return start_angle, end_angle

    @classmethod
    def from_3_points_and_center(cls, start, interior, end, center, name: str = ''):
        """
        Creates an arc ellipse using 3 points and a center.

        :param start: start point.
        :param interior: interior point.
        :param end: end point.
        :param center: ellipse's point.
        :param name: object's name.
        :return: An arc-ellipse2D object.
        """
        vector_center_start = start - center
        vector_center_end = end - center
        if vector_center_start.norm() >= vector_center_end.norm():
            x1 = start.x - center.x
            y1 = start.y - center.y
            x2 = end.x - center.x
            y2 = end.y - center.y
        else:
            x2 = start.x - center.x
            y2 = start.y - center.y
            x1 = end.x - center.x
            y1 = end.y - center.y
        if vector_center_start.is_colinear_to(vector_center_end) or abs(x1) == abs(x2):
            x2 = interior.x - center.x
            y2 = interior.y - center.y
            if abs(x1) == abs(x2):
                raise ValueError(f"Interior point{interior} is not valid. Try specifying another interior point.")
        minor_axis = math.sqrt((x1 ** 2 * y2 ** 2 - x2 ** 2 * y1 ** 2) / (x1 ** 2 - x2 ** 2))
        if abs(y1) != minor_axis:
            major_axis = math.sqrt(x1 ** 2 / (1 - (y1 ** 2 / minor_axis ** 2)))
        elif abs(y2) != minor_axis:
            major_axis = math.sqrt(x2 ** 2 / (1 - (y2 ** 2 / minor_axis ** 2)))
        else:
            raise NotImplementedError
        arcellipse = cls(volmdlr_curves.Ellipse2D(
            major_axis, minor_axis, volmdlr.Frame2D(center, volmdlr.X2D, volmdlr.Y2D)), start, end, name=name)
        if not arcellipse.point_belongs(interior):
            arcellipse = cls(volmdlr_curves.Ellipse2D(
                major_axis, minor_axis, volmdlr.Frame2D(center, volmdlr.X2D, -volmdlr.Y2D)), start, end, name=name)

        return arcellipse

    def _get_points(self):
        return self.discretization_points(number_points=20)

    points = property(_get_points)

    def length(self):
        """
        Calculates the length of the arc-ellipse 2d.

        :return: arc ellipse 2d's length
        """
        if not self._length:
            self._length = self.abscissa(self.end)
        return self._length

    def point_belongs(self, point, abs_tol: float = 1e-6):
        """
        Verifies if a point belongs to the arc ellipse 2d.

        :param point: point to be verified
        :param abs_tol: tolerance applied during calculations
        :return: True if the point belongs, False otherwise
        """
        if self.start.is_close(point, abs_tol) or self.end.is_close(point, abs_tol):
            return True
        point_in_local_coords = self.ellipse.frame.global_to_local_coordinates(point)
        local_ellipse = self.frame_mapping(self.ellipse.frame, 'new')
        if not math.isclose((point_in_local_coords.x -
                             local_ellipse.ellipse.center.x) ** 2 / local_ellipse.ellipse.major_axis ** 2 +
                            (point_in_local_coords.y -
                             local_ellipse.ellipse.center.y) ** 2 / local_ellipse.ellipse.minor_axis ** 2,
                            1, abs_tol=abs_tol) and\
                not math.isclose((point_in_local_coords.x -
                                  local_ellipse.ellipse.center.x) ** 2 / local_ellipse.ellipse.minor_axis ** 2 +
                                 (point_in_local_coords.y -
                                  local_ellipse.ellipse.center.y) ** 2 / local_ellipse.ellipse.major_axis ** 2,
                                 1, abs_tol=abs_tol):
            return False
        clockwise_arcellipse = self.reverse() if self.ellipse.is_trigo else self
        vector_start = clockwise_arcellipse.start - clockwise_arcellipse.ellipse.center
        vector_end = clockwise_arcellipse.end - clockwise_arcellipse.ellipse.center
        vector_point = point - clockwise_arcellipse.ellipse.center
        arc_angle = volmdlr.geometry.clockwise_angle(vector_start, vector_end)
        point_start_angle = volmdlr.geometry.clockwise_angle(vector_start, vector_point)
        point_end_angle = volmdlr.geometry.clockwise_angle(vector_point, vector_end)
        if math.isclose(arc_angle, point_start_angle + point_end_angle, abs_tol=1e-5):
            return True
        return False

    def valid_abscissa_start_end_angle(self, angle_abscissa):
        """Get valid abscissa angle for start and end."""
        angle_start = self.angle_start
        angle_end = angle_abscissa
        if self.angle_start > angle_abscissa >= self.angle_end:
            if angle_abscissa >= 0.0:
                angle_abscissa += 2 * math.pi
                angle_end = angle_abscissa
            else:
                angle_start = angle_abscissa
                angle_end = self.angle_start
        elif self.angle_start > self.angle_end >= angle_abscissa:
            angle_start = self.angle_start - 2 * math.pi
        return angle_start, angle_end

    def point_at_abscissa(self, abscissa):
        """Get a point at given abscissa."""
        if math.isclose(abscissa, 0.0, abs_tol=1e-6):
            return self.start
        if math.isclose(abscissa, self.length(), abs_tol=1e-6):
            return self.end
        if not self.ellipse.is_trigo:
            arc_ellipse_trigo = self.reverse()
            new_abscissa = self.length() - abscissa
            return arc_ellipse_trigo.point_at_abscissa(new_abscissa)
        discretized_points = self.discretization_points(number_points=100)
        aproximation_abscissa = 0
        aproximation_point = None
        for point1, point2 in zip(discretized_points[:-1], discretized_points[1:]):
            dist1 = point1.point_distance(point2)
            if aproximation_abscissa + dist1 > abscissa:
                aproximation_point = point1
                break
            aproximation_abscissa += dist1
        initial_point = self.ellipse.frame.global_to_local_coordinates(aproximation_point)
        u1, u2 = initial_point.x / self.ellipse.major_axis, initial_point.y / self.ellipse.minor_axis
        initial_angle = volmdlr.geometry.sin_cos_angle(u1, u2)
        angle_start, initial_angle = self.valid_abscissa_start_end_angle(initial_angle)
        abscissa_angle = vm_common_operations.ellipse_abscissa_angle_integration(
            self.ellipse, abscissa, angle_start, initial_angle)
        x = self.ellipse.major_axis * math.cos(abscissa_angle)
        y = self.ellipse.minor_axis * math.sin(abscissa_angle)
        return self.ellipse.frame.local_to_global_coordinates(volmdlr.Point2D(x, y))

    def abscissa(self, point: volmdlr.Point2D, tol: float = 1e-6):
        """
        Calculates the abscissa of a given point.

        :param point: point for calculating abscissa
        :param tol: tolerance.
        :return: a float, between 0 and the arc ellipse 2d's length
        """
        if self.start.is_close(point, tol):
            return 0.0
        if self.end.is_close(point, tol):
            if self._length:
                return self._length
            if not self.ellipse.is_trigo:
                arc_ellipse_trigo = self.reverse()
                abscissa_end = arc_ellipse_trigo.abscissa(self.start)
                return abscissa_end
        if self.point_belongs(point, 1e-4):
            if not self.ellipse.is_trigo:
                arc_ellipse_trigo = self.reverse()
                abscissa_point = arc_ellipse_trigo.abscissa(point)
                return self.length() - abscissa_point
            new_point = self.ellipse.frame.global_to_local_coordinates(point)
            u1, u2 = new_point.x / self.ellipse.major_axis, new_point.y / self.ellipse.minor_axis
            angle_abscissa = volmdlr.geometry.sin_cos_angle(u1, u2)
            if angle_abscissa == 0.0 and point.is_close(self.end):
                angle_abscissa = 2 * math.pi
            angle_start, angle_end = self.valid_abscissa_start_end_angle(angle_abscissa)

            def ellipse_arc_length(theta):
                return math.sqrt((self.ellipse.major_axis ** 2) * math.sin(theta) ** 2 +
                                 (self.ellipse.minor_axis ** 2) * math.cos(theta) ** 2)

            res, _ = scipy_integrate.quad(ellipse_arc_length, angle_start, angle_end)
            return res
        raise ValueError(f'point {point} does not belong to ellipse')

    @property
    def bounding_rectangle(self):
        """
        Calculates the bounding rectangle for the arc ellipse 2d.

        :return: Bounding Rectangle object.
        """
        if not self._bounding_rectangle:
            discretization_points = self.discretization_points(number_points=20)
            x_values, y_values = [], []
            for point in discretization_points:
                x_values.append(point.x)
                y_values.append(point.y)
            self._bounding_rectangle = volmdlr.core.BoundingRectangle(min(x_values), max(x_values),
                                                                      min(y_values), max(y_values))
        return self._bounding_rectangle

    def straight_line_area(self):
        """
        Calculates the area of the elliptic arc, with line drawn from start to end.

        :return: straight_line_area.
        """
        if self.angle >= math.pi:
            angle = volmdlr.TWO_PI - self.angle
            area = math.pi * self.ellipse.major_axis * self.ellipse.minor_axis -\
                0.5 * self.ellipse.major_axis * self.ellipse.minor_axis * (angle - math.sin(angle))
        else:
            angle = self.angle
            area = 0.5 * self.ellipse.major_axis * self.ellipse.minor_axis * (angle - math.sin(angle))

        if self.ellipse.is_trigo:
            return area
        return -area

    def discretization_points(self, *, number_points: int = None, angle_resolution: int = None):
        """
        Discretization of an Edge to have "n" points.

        :param number_points: the number of points (including start and end points)
             if unset, only start and end will be returned.
        :param angle_resolution: if set, the sampling will be adapted to have a controlled angular distance. Useful
            to mesh an arc.
        :return: a list of sampled points.
        """

        if not number_points:
            if not angle_resolution:
                number_points = 2
            else:
                number_points = math.ceil(angle_resolution * abs(self.angle / math.pi)) + 2
        if self.angle_start > self.angle_end:
            angle_end = self.angle_end + volmdlr.TWO_PI
            angle_start = self.angle_start
        elif self.angle_start == self.angle_end:
            angle_start = 0
            angle_end = 2 * math.pi
        else:
            angle_end = self.angle_end
            angle_start = self.angle_start
        discretization_points = [self.ellipse.frame.local_to_global_coordinates(
            volmdlr.Point2D(self.ellipse.major_axis * math.cos(angle), self.ellipse.minor_axis * math.sin(angle)))
            for angle in npy.linspace(angle_start, angle_end, number_points)]
        return discretization_points

    def to_3d(self, plane_origin, x, y):
        """
        Transforms the arc of ellipse 2D into a 3D arc of ellipse.

        :param plane_origin: The origin of plane to draw the arc of ellipse 3D.
        :type plane_origin: volmdlr.Point3D
        :param x: First direction of the plane
        :type x: volmdlr.Vector3D
        :param y: Second direction of the plane.
        :type y: volmdlr.Vector3D
        :return: A 3D arc of ellipse.
        :type: ArcEllipse3D.
        """
        interior2d = self.point_at_abscissa(self.length() * 0.5)
        ellipse3d = self.ellipse.to_3d(plane_origin, x, y)
        start3d = self.start.to_3d(plane_origin, x, y)
        end3d = self.end.to_3d(plane_origin, x, y)
        interior3d = interior2d.to_3d(plane_origin, x, y)
        arcellipse = ArcEllipse3D(ellipse3d, start3d, end3d)
        if not arcellipse.point_belongs(interior3d):
            raise NotImplementedError
        return ArcEllipse3D(ellipse3d, start3d, end3d)

    def plot(self, ax=None, edge_style: EdgeStyle = EdgeStyle()):
        """
        Plot arc-ellipse 2d using Matplotlib.

        :param ax: Matplotlib plot if there exists any.
        :param edge_style: edge styles.
        :return: Matplotlib plot
        """
        if ax is None:
            _, ax = plt.subplots()

        self.start.plot(ax=ax, color='r')
        self.end.plot(ax=ax, color='b')
        self.ellipse.center.plot(ax=ax, color='y')

        return vm_common_operations.plot_from_discretization_points(ax, edge_style, self, number_points=100)

    def normal_vector(self, abscissa):
        """
        Calculates the normal vector to an ellipse at a given abscissa.

        :param abscissa: The abscissa value at which the normal vector is to be calculated.
        :type abscissa: float.
        :return: The normal vector to the ellipse at the given abscissa.
        :rtype: volmdlr.Vector2D.

        :raises: ValueError If the abscissa is out of range.
        """
        tangent_vector = self.direction_vector(abscissa)
        return tangent_vector.normal_vector()

    def direction_vector(self, abscissa):
        """
        Calculates the tangent vector to an ellipse at a given abscissa.

        :param abscissa: The abscissa value at which the tangent vector is to be calculated.
        :type abscissa: float.
        :return: The tangent vector to the ellipse at the given abscissa.
        :rtype: volmdlr.Vector2D.

        :raises: ValueError If the abscissa is out of range.
        """
        point_at_abscissa = self.point_at_abscissa(abscissa)

        # Convert the point to local coordinates within the ellipse's frame
        point_at_abscissa_at_local_coord = self.ellipse.frame.global_to_local_coordinates(point_at_abscissa)

        # Calculate the slope of the tangent line at the given abscissa
        dy_dx = -(self.ellipse.minor_axis ** 2 * point_at_abscissa_at_local_coord.x) / (
                self.ellipse.major_axis ** 2 * point_at_abscissa_at_local_coord.y)

        # Construct the second point on the tangent line still on ellipse's frame.
        tangent_second_point = point_at_abscissa_at_local_coord + 1 * volmdlr.Point2D(1, dy_dx)

        # Convert the second point back to global coordinates
        global_coord_second_point = self.ellipse.frame.local_to_global_coordinates(tangent_second_point)

        tangent_vector = global_coord_second_point - point_at_abscissa
        tangent_vector = tangent_vector.to_vector()

        return tangent_vector

    def get_reverse(self):
        """Gets the arc ellipse in the reverse direction."""
        ellipse = self.ellipse.__class__(self.ellipse.major_axis, self.ellipse.minor_axis,
                                         volmdlr.Frame2D(self.ellipse.center, self.ellipse.frame.u,
                                                         -self.ellipse.frame.v))
        return self.__class__(ellipse, self.end.copy(), self.start.copy(), self.name + '_reverse')

    def line_intersections(self, line2d: volmdlr_curves.Line2D, tol: float = 1e-6):
        """
        Intersections between an Arc Ellipse 2D and a Line 2D.

        :param line2d: Line 2D to verify intersections
        :param tol: maximum tolerance.
        :return: List with all intersections
        """
        ellipse2d_linesegment_intersections = vm_utils_intersections.ellipse2d_line_intersections(
            self.ellipse, line2d)
        linesegment_intersections = []
        for inter in ellipse2d_linesegment_intersections:
            if self.point_belongs(inter, tol):
                linesegment_intersections.append(inter)
        return linesegment_intersections

    def linesegment_intersections(self, linesegment2d: LineSegment2D, abs_tol=1e-6):
        """
        Intersections between an Arc Ellipse 2D and a Line Segment 2D.

        :param linesegment2d: LineSegment 2D to verify intersections.
        :param abs_tol: tolerance.
        :return: List with all intersections.
        """
        if self.bounding_rectangle.distance_to_b_rectangle(linesegment2d.bounding_rectangle) > abs_tol:
            return []
        intersections = self.line_intersections(linesegment2d.line)
        linesegment_intersections = []
        for inter in intersections:
            if linesegment2d.point_belongs(inter, abs_tol):
                linesegment_intersections.append(inter)
        return linesegment_intersections

    def bsplinecurve_intersections(self, bspline, abs_tol: float = 1e-6):
        """
        Intersections between an Arc Ellipse 2D and a bSpline 2D.

        :param bspline: bspline 2D to verify intersections.
        :param abs_tol: tolerance.
        :return: List with all intersections.
        """
        if self.bounding_rectangle.distance_to_b_rectangle(bspline.bounding_rectangle) > abs_tol:
            return []
        intersections = vm_utils_intersections.get_bsplinecurve_intersections(self, bspline, abs_tol)
        return intersections

    def rotation(self, center, angle: float):
        """
        Rotation of ellipse around a center and an angle.

        :param center: center of the rotation.
        :param angle: angle to rotated of.
        :return: a rotated new ellipse.
        """
        return ArcEllipse2D(self.ellipse.rotation(center, angle), self.start.rotation(center, angle),
                            self.end.rotation(center, angle))

    def frame_mapping(self, frame: volmdlr.Frame2D, side: str):
        """
        Changes frame_mapping and return a new Arc Ellipse 2D.

        side = 'old' or 'new'
        """
        return ArcEllipse2D(self.ellipse.frame_mapping(frame, side),
                            self.start.frame_mapping(frame, side),
                            self.end.frame_mapping(frame, side))

    def translation(self, offset: volmdlr.Vector2D):
        """
        Translates the Arc ellipse given an offset vector.

        :param offset: offset vector
        :return: new translated arc ellipse 2d.
        """
        return ArcEllipse2D(self.ellipse.translation(offset),
                            self.start.translation(offset),
                            self.end.translation(offset))

    def point_distance(self, point):
        """
        Calculates the distance from a given point to an Arc Ellipse 2d.

        :param point: point 2d.
        :return: distance.
        """
        return self.point_distance_to_edge(point)

    def straight_line_point_belongs(self, point):
        """
        Verifies if a point belongs to the surface created by closing the edge.

        :param point: Point to be verified
        :return: Return True if the point belongs to this surface,
            or False otherwise
        """
        raise NotImplementedError(f'the straight_line_point_belongs method must be'
                                  f' overloaded by {self.__class__.__name__}')

    def split(self, split_point, tol: float = 1e-6):
        """
        Splits arc-ellipse at a given point.

        :param split_point: splitting point.
        :param tol: tolerance.
        :return: list of two Arc-Ellipse.
        """
        if split_point.is_close(self.start, tol):
            return [None, self.copy()]
        if split_point.is_close(self.end, tol):
            return [self.copy(), None]
        return [self.__class__(self.ellipse, self.start, split_point),
                self.__class__(self.ellipse, split_point, self.end)]

    def is_close(self, other_edge, tol: float = 1e-6):
        """
        Checks if two arc-ellipse are the same considering the Euclidean distance.

        :param other_edge: other arc-ellipse.
        :param tol: The tolerance under which the Euclidean distance is considered equal to 0, defaults to 1e-6.
        :type tol: float, optional
        """

        if isinstance(other_edge, self.__class__):
            if (self.start.is_close(other_edge.start, tol) and self.end.is_close(other_edge.end, tol)
                    and self.ellipse.center.is_close(other_edge.ellipse.center, tol) and
                    self.point_belongs(other_edge.point_at_abscissa(other_edge.length() * 0.5), tol)):
                return True
        return False

    def complementary(self):
        """Gets the complementary arc of ellipse."""
        return self.__class__(self.ellipse, self.end, self.start, name=self.name + '_complementary')


class FullArcEllipse(Edge):
    """
    Abstract class to define an ellipse.
    """

    def __init__(self, ellipse: Union[volmdlr_curves.Ellipse2D, volmdlr_curves.Ellipse3D],
                 start_end: Union[volmdlr.Point2D, volmdlr.Point3D], name: str = ''):
        self.start_end = start_end
        self.ellipse = ellipse
        self.is_trigo = True
        self.angle_start = 0.0
        self.center = ellipse.center
        self.angle_end = volmdlr.TWO_PI
        Edge.__init__(self, start=start_end, end=start_end, name=name)

    @property
    def periodic(self):
<<<<<<< HEAD
        """Returns True if edge is periodic."""
=======
        """Return True if an edge is periodic."""
>>>>>>> 69df6042
        return True

    def length(self):
        """
        Calculates the length of the ellipse.

        Ramanujan's approximation for the perimeter of the ellipse.
        P = math.pi * (a + b) [ 1 + (3h) / (10 + √(4 - 3h) ) ], where h = (a - b)**2/(a + b)**2.

        :return: Perimeter of the ellipse
        :rtype: float
        """
        return self.ellipse.length()

    def point_belongs(self, point: Union[volmdlr.Point2D, volmdlr.Point3D], abs_tol: float = 1e-6):
        """
        Verifies if a given point lies on the ellipse.

        :param point: point to be verified.
        :param abs_tol: Absolute tolerance to consider the point on the ellipse.
        :return: True is point lies on the ellipse, False otherwise
        """
        new_point = self.ellipse.frame.global_to_local_coordinates(point)
        return math.isclose(round(new_point.x ** 2 / self.ellipse.major_axis ** 2 +
                            new_point.y ** 2 / self.ellipse.minor_axis ** 2, 2), 1.0, abs_tol=abs_tol)

    def get_reverse(self):
        """
        Defines a new FullArcEllipse, identical to self, but in the opposite direction.

        """
        ellipse = self.ellipse.reverse()
        return self.__class__(ellipse, self.start_end)

    def straight_line_point_belongs(self, point):
        """
        Verifies if a point belongs to the surface created by closing the edge.

        :param point: Point to be verified
        :return: Return True if the point belongs to this surface,
            or False otherwise
        """
        raise NotImplementedError(f'the straight_line_point_belongs method must be'
                                  f' overloaded by {self.__class__.__name__}')

    def abscissa(self, point, tol: float = 1e-6):
        """
        Computes the abscissa of an Edge.

        :param point: The point located on the edge.
        :type point: Union[:class:`volmdlr.Point2D`, :class:`volmdlr.Point3D`].
        :param tol: The precision in terms of distance. Default value is 1e-4.
        :type tol: float, optional.
        :return: The abscissa of the point.
        :rtype: float
        """
        raise NotImplementedError(f'the abscissa method must be overloaded by {self.__class__.__name__}')

    @classmethod
    def from_curve(cls, ellipse, name: str = ''):
        """Creates a fullarc ellipse from a ellipse curve."""
        return cls(ellipse, ellipse.center + ellipse.frame.u * ellipse.major_axis, name=name)


class FullArcEllipse2D(FullArcEllipse, ArcEllipse2D):
    """
    Defines a FullArcEllipse2D.
    """

    def __init__(self, ellipse: volmdlr_curves.Ellipse2D, start_end: volmdlr.Point2D, name: str = ''):
        FullArcEllipse.__init__(self, ellipse, start_end, name)
        ArcEllipse2D.__init__(self, ellipse, start_end, start_end, name)
        self.theta = volmdlr.geometry.clockwise_angle(self.ellipse.major_dir, volmdlr.X2D)
        if self.theta == math.pi * 2:
            self.theta = 0.0
        self._bounding_rectangle = None

    def discretization_points(self, *, number_points: int = None, angle_resolution: int = 20):
        """
        Calculates the discretized points for the ellipse.

        :param number_points: number of point to have in the discretized points.
        :param angle_resolution: the angle resolution to be used to discretize points.
        :return: discretized points.
        """
        return self.ellipse.discretization_points(number_points=number_points, angle_resolution=angle_resolution)

    def to_3d(self, plane_origin, x, y):
        """
        Transforms the full arc of ellipse 2D into a 3D full arc of ellipse.

        :param plane_origin: The origin of plane to draw the full arc of ellipse 3D.
        :type plane_origin: volmdlr.Point3D
        :param x: First direction of the plane
        :type x: volmdlr.Vector3D
        :param y: Second direction of the plane.
        :type y: volmdlr.Vector3D
        :return: A 3D full arc of ellipse.
        :rtype: FullArcEllipse3D
        """
        point_start_end3d = self.start_end.to_3d(plane_origin, x, y)
        ellipse = self.ellipse.to_3d(plane_origin, x, y)
        return FullArcEllipse3D(ellipse, point_start_end3d, name=self.name + "_3D")

    def frame_mapping(self, frame: volmdlr.Frame2D, side: str):
        """
        Changes frame_mapping and return a new FullArcEllipse2D.

        :param frame: Local coordinate system.
        :type frame: volmdlr.Frame2D
        :param side: 'old' will perform a transformation from local to global coordinates. 'new' will
            perform a transformation from global to local coordinates.
        :type side: str
        :return: A new transformed FulLArcEllipse2D.
        :rtype: FullArcEllipse2D
        """
        return FullArcEllipse2D(self.ellipse.frame_mapping(frame, side),
                                self.start_end.frame_mapping(frame, side))

    def translation(self, offset: volmdlr.Vector2D):
        """
        Full ArcEllipse 2D translation.

        :param offset: translation vector.
        :type offset: volmdlr.Vector2D
        :return: A new translated FullArcEllipse2D.
        :rtype: FullArcEllipse2D
        """
        return FullArcEllipse2D(self.ellipse.translation(offset), self.start_end.translation(offset), self.name)

    def abscissa(self, point: Union[volmdlr.Point2D, volmdlr.Point3D], tol: float = 1e-6):
        """
        Calculates the abscissa of a given point.

        :param point: point for calculating abscissa.
        :param tol: tolerance.
        :return: a float, between 0 and the ellipse's length.
        """
        return self.ellipse.abscissa(point, tol)

    def plot(self, ax=None, edge_style: EdgeStyle = EdgeStyle()):
        """
        Matplotlib plot for an ellipse.

        """
        if ax is None:
            _, ax = plt.subplots()
        ax = vm_common_operations.plot_from_discretization_points(
            ax, edge_style=edge_style, element=self, number_points=50)
        if edge_style.equal_aspect:
            ax.set_aspect('equal')
        return ax


class LineSegment3D(LineSegment):
    """
    Define a line segment limited by two points.

    """

    def __init__(self, start: volmdlr.Point3D, end: volmdlr.Point3D, line: volmdlr_curves.Line3D = None,
                 name: str = ''):
        if start.is_close(end):
            raise NotImplementedError('Start and end of Linesegment3D are equal')
        self.line = line
        if not line:
            self.line = volmdlr_curves.Line3D(start, end)
        LineSegment.__init__(self, start=start, end=end, line=self.line, name=name)
        self._bbox = None

    @property
    def bounding_box(self):
        """Gets bounding box for Line Segment 3D. """
        if not self._bbox:
            self._bbox = self._bounding_box()
        return self._bbox

    @bounding_box.setter
    def bounding_box(self, new_bounding_box):
        """Sets new value to Line Segment's Bounding box."""
        self._bbox = new_bounding_box

    def __hash__(self):
        return hash((self.__class__.__name__, self.start, self.end))

    def __eq__(self, other_linesegment3d):
        if other_linesegment3d.__class__ != self.__class__:
            return False
        return (self.start == other_linesegment3d.start
                and self.end == other_linesegment3d.end)

    def _bounding_box(self):
        """
        Calculates the bounding box for a line segment 3D.

        :return: Bounding box for line segment 3d.
        """

        xmin = min(self.start.x, self.end.x)
        xmax = max(self.start.x, self.end.x)
        ymin = min(self.start.y, self.end.y)
        ymax = max(self.start.y, self.end.y)
        zmin = min(self.start.z, self.end.z)
        zmax = max(self.start.z, self.end.z)

        return volmdlr.core.BoundingBox(xmin, xmax, ymin, ymax, zmin, zmax)

    def to_dict(self, *args, **kwargs):
        """Stores all Line Segment 3D in a dict object."""
        return {'object_class': 'volmdlr.edges.LineSegment3D',
                'name': self.name,
                'start': self.start.to_dict(),
                'end': self.end.to_dict()
                }

    def normal_vector(self, abscissa=0.):
        """
        Returns the normal vector to the curve at the specified abscissa.
        """
        direction_vector = self.direction_vector()
        return direction_vector.deterministic_normal_vector()

    def unit_normal_vector(self, abscissa=0.):
        """Calculates the Line segment's unit normal vector."""
        return self.normal_vector().unit_vector()

    def point_distance(self, point):
        """Returns the minimal distance to a point."""
        distance, point = volmdlr.linesegment3d_point_distance((self.start.x, self.start.y, self.start.z),
                                                               (self.end.x, self.end.y, self.end.z),
                                                               (point.x, point.y, point.z))
        return distance

    def plane_projection2d(self, center, x, y):
        """
        Calculates the projection of a line segment 3d on to a plane.

        :param center: plane center.
        :param x: plane u direction.
        :param y: plane v direction.
        :return: line segment 3d.
        """
        start, end = self.start.plane_projection2d(center, x, y), self.end.plane_projection2d(center, x, y)
        if not start.is_close(end):
            return LineSegment2D(start, end)
        return None

    def line_intersections(self, line, tol: float = 1e-6):
        """
        Gets the intersection between a line segment 3d and line3D.

        :param line: other line.
        :param tol: maximum tolerance.
        :return: a list with the intersection points.
        """
        line_self = self.line
        if line_self.skew_to(line):
            return []
        intersection = line_self.intersection(line, tol=tol)
        if intersection and self.point_belongs(intersection):
            return [intersection]
        if line.point_belongs(self.start):
            return [self.start]
        if line.point_belongs(self.end):
            return [self.end]
        return []

    def linesegment_intersections(self, linesegment, abs_tol: float = 1e-6):
        """
        Gets the intersection between a line segment 3d and another line segment 3D.

        :param linesegment: other line segment.
        :param abs_tol: tolerance.
        :return: a list with the intersection points.
        """
        intersection = self.line.intersection(linesegment.line)
        if intersection and self.point_belongs(intersection, abs_tol=abs_tol) and\
                linesegment.point_belongs(intersection, abs_tol=abs_tol):
            return [intersection]
        return []

    def rotation(self, center: volmdlr.Point3D,
                 axis: volmdlr.Vector3D, angle: float):
        """
        LineSegment3D rotation.

        :param center: rotation center
        :param axis: rotation axis
        :param angle: angle rotation
        :return: a new rotated LineSegment3D
        """
        start = self.start.rotation(center, axis, angle)
        end = self.end.rotation(center, axis, angle)
        return LineSegment3D(start, end)

    def __contains__(self, point):

        point1, point2 = self.start, self.end
        axis = point2 - point1
        test = point.rotation(point1, axis, math.pi)
        if test.is_close(point):
            return True

        return False

    def translation(self, offset: volmdlr.Vector3D):
        """
        LineSegment3D translation.

        :param offset: translation vector
        :return: A new translated LineSegment3D
        """
        return LineSegment3D(
            self.start.translation(offset), self.end.translation(offset))

    def frame_mapping(self, frame: volmdlr.Frame3D, side: str):
        """
        Changes LineSegment3D frame_mapping and return a new LineSegment3D.

        side = 'old' or 'new'
        """
        if side == 'old':
            return LineSegment3D(
                *[frame.local_to_global_coordinates(point) for point in [self.start, self.end]])
        if side == 'new':
            return LineSegment3D(
                *[frame.global_to_local_coordinates(point) for point in [self.start, self.end]])
        raise ValueError('Please Enter a valid side: old or new')

    def copy(self, *args, **kwargs):
        """Returns a copy of the line segment."""
        return LineSegment3D(self.start.copy(), self.end.copy())

    def plot(self, ax=None, edge_style: EdgeStyle = EdgeStyle()):
        """Plots the Line segment 3d using matplotlib."""
        if ax is None:
            fig = plt.figure()
            ax = fig.add_subplot(111, projection='3d')

        points = [self.start, self.end]
        x = [point.x for point in points]
        y = [point.y for point in points]
        z = [point.z for point in points]
        if edge_style.edge_ends:
            ax.plot(x, y, z, color=edge_style.color, alpha=edge_style.alpha, marker='o')
        else:
            ax.plot(x, y, z, color=edge_style.color, alpha=edge_style.alpha)
        if edge_style.edge_direction:
            x, y, z = self.point_at_abscissa(0.5 * self.length())
            u, v, w = 0.05 * self.direction_vector()
            ax.quiver(x, y, z, u, v, w, length=self.length() / 100,
                      arrow_length_ratio=5, normalize=True,
                      pivot='tip', color=edge_style.color)
        return ax

    def plot2d(self, x_3d, y_3d, ax=None, color='k', width=None):
        """Creates a 2d plot of the Line segment 3d using matplotlib."""
        if ax is None:
            fig = plt.figure()
            ax = fig.add_subplot(111, projection='3d')

        edge2d = self.plane_projection2d(volmdlr.O3D, x_3d, y_3d)
        edge2d.plot(ax=ax, edge_style=EdgeStyle(color=color, width=width))
        return ax

    def plot_data(self, x_3d, y_3d, edge_style=plot_data.EdgeStyle(color_stroke=plot_data.colors.BLACK,
                                                                   line_width=1, dashline=None)):
        """Plot a Line Segment 3D object using dessia's plot_data library."""
        edge2d = self.plane_projection2d(volmdlr.O3D, x_3d, y_3d)
        return edge2d.plot_data(edge_style)

    def to_2d(self, plane_origin, x, y):
        """
        Transforms a LineSegment3D into an LineSegment2D, given a plane origin and an u and v plane vector.

        :param plane_origin: plane origin.
        :param x: plane u vector.
        :param y: plane v vector.
        :return: LineSegment2D.
        """
        p2d = [point.to_2d(plane_origin, x, y) for point in (self.start, self.end)]
        if p2d[0].is_close(p2d[1]):
            return None
        return LineSegment2D(*p2d, name=self.name)

    def to_bspline_curve(self, resolution=10):
        """
        Convert a LineSegment3D to a BSplineCurve3D.
        """
        degree = 1
        points = [self.point_at_abscissa(abscissa / self.length())
                  for abscissa in range(resolution + 1)]
        bspline_curve = BSplineCurve3D.from_points_interpolation(points, degree)
        return bspline_curve

    def get_reverse(self):
        """
        Gets the reverse of the Line Segment.
        """
        return LineSegment3D(self.end.copy(), self.start.copy())

    def minimum_distance_points(self, other_line):
        """
        Returns the points on this line and on the other line that are the closest of lines.
        """
        u = self.end - self.start
        v = other_line.end - other_line.start
        w = self.start - other_line.start
        u_dot_u = u.dot(u)
        u_dot_v = u.dot(v)
        v_dot_v = v.dot(v)
        u_dot_w = u.dot(w)
        v_dot_w = v.dot(w)
        if (u_dot_u * v_dot_v - u_dot_v ** 2) != 0:
            s_param = (u_dot_v * v_dot_w - v_dot_v * u_dot_w) / (u_dot_u * v_dot_v - u_dot_v ** 2)
            t_param = (u_dot_u * v_dot_w - u_dot_v * u_dot_w) / (u_dot_u * v_dot_v - u_dot_v ** 2)
            point1 = self.start + s_param * u
            point2 = other_line.start + t_param * v
            return point1, point2
        return self.start, other_line.start

    def matrix_distance(self, other_line):
        """
        Gets the points corresponding to the distance between to lines using matrix distance.

        :param other_line: Other line.
        :return: Two points corresponding to the distance between to lines.
        """
        return volmdlr.core_compiled.LineSegment3DDistance([self.start, self.end], [other_line.start, other_line.end])

    def parallel_distance(self, other_linesegment):
        """Calculates the parallel distance between two Line Segments 3D."""
        pt_a, pt_b, pt_c = self.start, self.end, other_linesegment.start
        vector = volmdlr.Vector3D((pt_a - pt_b).vector)
        vector = vector.unit_vector()
        plane1 = volmdlr.surfaces.Plane3D.from_3_points(pt_a, pt_b, pt_c)
        v = vector.cross(plane1.frame.w)  # distance vector
        # pt_a = k*u + c*v + pt_c
        res = (pt_a - pt_c).vector
        x, y, z = res[0], res[1], res[2]
        u1, u2, u3 = vector.x, vector.y, vector.z
        v1, v2, v3 = v.x, v.y, v.z

        if (u1 * v2 - v1 * u2) != 0 and u1 != 0:
            c = (y * u1 - x * u2) / (u1 * v2 - v1 * u2)
            k = (x - c * v1) / u1
            if math.isclose(k * u3 + c * v3, z, abs_tol=1e-7):
                return k
        elif (u1 * v3 - v1 * u3) != 0 and u1 != 0:
            c = (z * u1 - x * u3) / (u1 * v3 - v1 * u3)
            k = (x - c * v1) / u1
            if math.isclose(k * u2 + c * v2, y, abs_tol=1e-7):
                return k
        elif (v1 * u2 - v2 * u1) != 0 and u2 != 0:
            c = (u2 * x - y * u1) / (v1 * u2 - v2 * u1)
            k = (y - c * v2) / u2
            if math.isclose(k * u3 + c * v3, z, abs_tol=1e-7):
                return k
        elif (v3 * u2 - v2 * u3) != 0 and u2 != 0:
            c = (u2 * z - y * u3) / (v3 * u2 - v2 * u3)
            k = (y - c * v2) / u2
            if math.isclose(k * u1 + c * v1, x, abs_tol=1e-7):
                return k
        elif (u1 * v3 - v1 * u3) != 0 and u3 != 0:
            c = (z * u1 - x * u3) / (u1 * v3 - v1 * u3)
            k = (z - c * v3) / u3
            if math.isclose(k * u2 + c * v2, y, abs_tol=1e-7):
                return k
        elif (u2 * v3 - v2 * u3) != 0 and u3 != 0:
            c = (z * u2 - y * u3) / (u2 * v3 - v2 * u3)
            k = (z - c * v3) / u3
            if math.isclose(k * u1 + c * v1, x, abs_tol=1e-7):
                return k
        raise NotImplementedError

    def distance_linesegment(self, linesegment, return_points=False):
        """
        Calculates the minimum distance between two line segments in 3d.

        :param linesegment: other line segment.
        :param return_points: boolean weather to return the minimum distance corresponding points or not.
        :return: minimum distance / minimal distance with corresponding points.
        """
        p1, p2 = self.minimum_distance_points(linesegment)
        if not self.point_belongs(p1):
            p1 = self.start if self.start.point_distance(p1) < self.end.point_distance(p1) else self.end
        if not linesegment.point_belongs(p2):
            p2 = linesegment.start if linesegment.start.point_distance(p2) <\
                                      linesegment.end.point_distance(p2) else linesegment.end
        if return_points:
            return p1.point_distance(p2), p1, p2
        return p1.point_distance(p2)

    def distance_arc(self, arc3d, return_points=False):
        """
        Calculates the minimum distance between a line segment and an arc in 3d.

        :param arc3d: other line segment.
        :param return_points: boolean weather to return the minimum distance corresponding points or not.
        :return: minimum distance / minimal distance with corresponding points.
        """
        return arc3d.distance_linesegment(self, return_points)

    def extrusion(self, extrusion_vector):
        """
        Extrusion of a Line Segment 3D, in a specific extrusion direction.

        :param extrusion_vector: the extrusion vector used.
        :return: An extruded Plane Face 3D.
        """
        u = self.unit_direction_vector()
        v = extrusion_vector.copy()
        v = v.unit_vector()
        w = u.cross(v)
        length_1 = self.length()
        length_2 = extrusion_vector.norm()
        plane = volmdlr.surfaces.Plane3D(volmdlr.Frame3D(self.start, u, v, w))
        return [volmdlr.faces.PlaneFace3D.from_surface_rectangular_cut(plane, 0, length_1, 0, length_2)]

    def _conical_revolution(self, params):
        """Creates a conical revolution of a Line Segment 3D."""
        axis, u, dist1, dist2, angle, cone_origin = params
        v = axis.cross(u)
        direction_vector = self.direction_vector()
        direction_vector = direction_vector.unit_vector()

        semi_angle = math.atan2(direction_vector.dot(u), direction_vector.dot(axis))
        if semi_angle > 0.5 * math.pi:
            semi_angle = math.pi - semi_angle
            cone_frame = volmdlr.Frame3D(cone_origin, u, -v, -axis)
            angle2 = - angle
        else:
            angle2 = angle
            cone_frame = volmdlr.Frame3D(cone_origin, u, v, axis)

        surface = volmdlr.surfaces.ConicalSurface3D(cone_frame, semi_angle)
        return [volmdlr.faces.ConicalFace3D.from_surface_rectangular_cut(
            surface, 0, angle2, z1=dist1 / math.tan(semi_angle), z2=dist2 / math.tan(semi_angle))]

    def _cylindrical_revolution(self, params):
        """Creates a cylindrical revolution of a Line Segment 3D."""
        axis, u, p1_proj, dist1, _, angle = params
        v = axis.cross(u)
        surface = volmdlr.surfaces.CylindricalSurface3D(volmdlr.Frame3D(p1_proj, u, v, axis), dist1)
        return [volmdlr.faces.CylindricalFace3D.from_surface_rectangular_cut(
            surface, 0, angle, 0, (self.end - self.start).dot(axis))]

    def _plane_revolution(self, params):
        """
        Creates Plane Revolution of a Line Segment 3D.

        :param params: needed parameters.
        :return: List of plane revolution faces.
        """
        axis, angle, p1_proj, u, distance_1, distance_2, line_intersection = params
        v = axis.cross(u)
        surface = volmdlr.surfaces.Plane3D(
            volmdlr.Frame3D(p1_proj, u, v, axis))
        if self.point_belongs(line_intersection):  # Linesegment intersects revolution axis
            faces = []
            for i, radius in enumerate([distance_1, distance_2]):
                if math.isclose(radius, 0, abs_tol=1e-9):
                    continue
                if i == 0:
                    arc_point1 = volmdlr.O2D + volmdlr.X2D * radius
                else:
                    arc_point1 = volmdlr.O2D - volmdlr.X2D * radius
                arc_point2 = arc_point1.rotation(volmdlr.O2D, angle / 2)
                arc_point3 = arc_point1.rotation(volmdlr.O2D, angle)
                arc = Arc2D.from_3_points(arc_point1, arc_point2, arc_point3)
                outer_contour = volmdlr.wires.Contour2D([LineSegment2D(volmdlr.O2D, arc_point1), arc,
                                                         LineSegment2D(arc_point3, volmdlr.O2D)])
                face = volmdlr.faces.PlaneFace3D(surface, volmdlr.surfaces.Surface2D(outer_contour, []))
                faces.append(face)
            return faces
        smaller_r, bigger_r = sorted([distance_1, distance_2])
        inner_contours2d = []
        if angle == volmdlr.TWO_PI:
            # Only 2 circles as contours
            bigger_circle = volmdlr_curves.Circle2D(volmdlr.O2D, bigger_r)
            outer_contour2d = volmdlr.wires.Contour2D(
                bigger_circle.split_at_abscissa(bigger_circle.length() * 0.5))
            if not math.isclose(smaller_r, 0, abs_tol=1e-9):
                smaller_circle = volmdlr_curves.Circle2D(volmdlr.O2D, smaller_r)
                inner_contours2d = [volmdlr.wires.Contour2D(
                    smaller_circle.split_at_abscissa(smaller_circle.length() * 0.5))]
            return [volmdlr.faces.PlaneFace3D(surface,
                                              volmdlr.surfaces.Surface2D(outer_contour2d, inner_contours2d))]
        # Two arcs and lines
        arc1_s = volmdlr.Point2D(bigger_r, 0)
        arc1_i = arc1_s.rotation(center=volmdlr.O2D,
                                 angle=0.5 * angle)
        arc1_e = arc1_s.rotation(center=volmdlr.O2D, angle=angle)
        arc1 = Arc2D.from_3_points(arc1_s, arc1_i, arc1_e)

        arc2_e = volmdlr.Point2D(smaller_r, 0)
        arc2_i = arc2_e.rotation(center=volmdlr.O2D,
                                 angle=0.5 * angle)
        arc2_s = arc2_e.rotation(center=volmdlr.O2D, angle=angle)
        arc2 = Arc2D.from_3_points(arc2_s, arc2_i, arc2_e)

        line1 = LineSegment2D(arc1_e, arc2_s)
        line2 = LineSegment2D(arc2_e, arc1_s)

        outer_contour2d = volmdlr.wires.Contour2D([arc1, line1,
                                                   arc2, line2])

        return [volmdlr.faces.PlaneFace3D(surface, volmdlr.surfaces.Surface2D(outer_contour2d, inner_contours2d))]

    def revolution(self, axis_point, axis, angle):
        """
        Returns the face generated by the revolution of the line segments.
        """
        axis_line3d = volmdlr_curves.Line3D(axis_point, axis_point + axis)
        if axis_line3d.point_belongs(self.start) and axis_line3d.point_belongs(
                self.end):
            return []
        line_intersection = self.line.intersection(axis_line3d)
        p1_proj, _ = axis_line3d.point_projection(self.start)
        p2_proj, _ = axis_line3d.point_projection(self.end)
        distance_1 = self.start.point_distance(p1_proj)
        distance_2 = self.end.point_distance(p2_proj)
        if not math.isclose(distance_1, 0., abs_tol=1e-9):
            u = self.start - p1_proj  # Unit vector from p1_proj to p1
            u = u.unit_vector()
        elif not math.isclose(distance_2, 0., abs_tol=1e-9):
            u = self.end - p2_proj  # Unit vector from p1_proj to p1
            u = u.unit_vector()
        else:
            return []
        if u.is_colinear_to(self.direction_vector()):
            # Planar face
            return self._plane_revolution([axis, angle, p1_proj, u, distance_1, distance_2, line_intersection])
        if line_intersection and self.point_belongs(line_intersection):
            if not math.isclose(distance_1, 0., abs_tol=1e-9) and not math.isclose(distance_2, 0., abs_tol=1e-9):
                u1 = self.start - p1_proj  # Unit vector from p1_proj to p1
                u1 = u1.unit_vector()
                u2 = self.end - p2_proj  # Unit vector from p1_proj to p1
                u2 = u2.unit_vector()
                faces = self._conical_revolution([axis, u1, 0, distance_1, angle, line_intersection]) + \
                        self._conical_revolution([axis, u2, 0, distance_2, angle, line_intersection])
                return faces
        if not math.isclose(distance_1, distance_2, abs_tol=1e-9):
            # Conical
            return self._conical_revolution([axis, u, distance_1, distance_2, angle, line_intersection])
        # Cylindrical face
        return self._cylindrical_revolution([axis, u, p1_proj, distance_1, distance_2, angle])

    def trim(self, point1: volmdlr.Point3D, point2: volmdlr.Point3D):
        """Trims a Line Segment at two given points."""
        if not self.point_belongs(point1) or not self.point_belongs(point2):
            raise ValueError('Point not on curve')

        return LineSegment3D(point1, point2)

    def sweep(self, *args):
        """
        Line Segment 3D is used as path for sweeping given section through it.

        :return:
        """
        section_contour2d, section_contour3d = args
        if section_contour3d is None:
            start_tangent = self.unit_direction_vector(0.)
            normal = self.unit_normal_vector(0.)
            if normal is None:
                normal = start_tangent.deterministic_unit_normal_vector()
            tangent_normal_orthonormal = start_tangent.cross(normal)
            section_contour3d = section_contour2d.to_3d(self.start, normal, tangent_normal_orthonormal)
        new_faces = []
        for contour_primitive in section_contour3d.primitives:
            new_faces.extend(contour_primitive.extrusion(self.length()
                                                         * self.unit_direction_vector()))
        return new_faces


class BSplineCurve3D(BSplineCurve):
    """
    A class for 3-dimensional B-spline curves.

    The following rule must be respected : `number of knots = number of control points + degree + 1`

    :param degree: The degree of the 3-dimensional B-spline curve
    :type degree: int
    :param control_points: A list of 3-dimensional points
    :type control_points: List[:class:`volmdlr.Point3D`]
    :param knot_multiplicities: The vector of multiplicities for each knot
    :type knot_multiplicities: List[int]
    :param knots: The knot vector composed of values between 0 and 1
    :type knots: List[float]
    :param weights: The weight vector applied to the knot vector. Default
        value is None
    :type weights: List[float], optional
    :param periodic: If `True` the B-spline curve is periodic. Default value
        is False
    :type periodic: bool, optional
    :param name: The name of the B-spline curve. Default value is ''
    :type name: str, optional
    """

    def __init__(self,
                 degree: int,
                 control_points: List[volmdlr.Point3D],
                 knot_multiplicities: List[int],
                 knots: List[float],
                 weights: List[float] = None,
                 name: str = ''):

        BSplineCurve.__init__(self, degree,
                              control_points,
                              knot_multiplicities,
                              knots,
                              weights,
                              name)

        self._bbox = None

    @property
    def bounding_box(self):
        if not self._bbox:
            self._bbox = self._bounding_box()
        return self._bbox

    @bounding_box.setter
    def bounding_box(self, new_bounding_box):
        self._bbox = new_bounding_box

    def _bounding_box(self):
        """Creates a bounding box from the bspline points."""
        return volmdlr.core.BoundingBox.from_points(self.discretization_points())

    def look_up_table(self, resolution: int = 20, start_parameter: float = 0,
                      end_parameter: float = 1):
        """
        Creates a table of equivalence between parameter t (evaluation of BSplineCurve) and the cumulative distance.

        :param resolution: The precision of the table. Auto-adjusted by the
            algorithm. Default value set to 20
        :type resolution: int, optional
        :param start_parameter: First parameter evaluated in the table.
            Default value set to 0
        :type start_parameter: float, optional
        :param end_parameter: Last parameter evaluated in the table.
            Default value set to 1
        :type start_parameter: float, optional
        :return: Yields a list of tuples containing the parameter and the
            cumulated distance along the BSplineCruve3D from the evaluation of
            start_parameter
        :rtype: Tuple[float, float]
        """
        resolution = max(10, min(resolution, int(self.length() / 1e-4)))
        delta_param = 1 / resolution * (end_parameter - start_parameter)
        distance = 0
        for i in range(resolution + 1):
            if i == 0:
                yield start_parameter, 0
            else:
                param1 = start_parameter + (i - 1) * delta_param
                param2 = start_parameter + i * delta_param
                point1 = self.evaluate_single(param1)
                point2 = self.evaluate_single(param2)
                distance += point1.point_distance(point2)
                yield param2, distance

    def normal(self, position: float = 0.0):
        der = self.derivatives(position, 1)
        point1 = self.evaluate_single(0.0)
        points = [point1]
        count = 1
        u = 0.1
        while count < 3 and u <= 0.9:
            point = self.evaluate_single(u)
            if not volmdlr.core.point_in_list(point, points):
                points.append(point)
                count += 1
            u += 0.1
        if count < 3:
            raise NotImplementedError("BSplineCurve3D is a line segment")
        vec1 = points[1] - point1
        vec2 = points[2] - point1
        plane_normal = vec1.cross(vec2)
        normal = plane_normal.cross(der[1])
        return normal.unit_vector()

    def get_direction_vector(self, abscissa=0.0):
        """
        Calculates direction vector at given abscissa value (value between o and bspline length).

        """
        length = self.length()
        if abscissa >= length:
            abscissa2 = length
            abscissa = abscissa2 - 0.001 * length

        else:
            abscissa2 = min(abscissa + 0.001 * length, length)

        tangent = self.point_at_abscissa(abscissa2) - self.point_at_abscissa(
            abscissa)
        return tangent

    def direction_vector(self, abscissa=0.):
        """
        Gets direction vector at given abscissa value (value between o and bspline length).

        """
        if not self._direction_vector_memo:
            self._direction_vector_memo = {}
        if abscissa not in self._direction_vector_memo:
            self._direction_vector_memo[abscissa] = self.get_direction_vector(abscissa)
        return self._direction_vector_memo[abscissa]

    @classmethod
    def from_step(cls, arguments, object_dict, **kwargs):
        """
        Converts a step primitive to a BSplineCurve3D.

        :param arguments: The arguments of the step primitive.
        :type arguments: list
        :param object_dict: The dictionary containing all the step primitives
            that have already been instantiated
        :type object_dict: dict
        :return: The corresponding BSplineCurve3D.
        :rtype: :class:`volmdlr.edges.BSplineCurve3D`
        """
        name = arguments[0][1:-1]
        degree = int(arguments[1])
        points = [object_dict[int(i[1:])] for i in arguments[2]]
        lines = [LineSegment3D(pt1, pt2) for pt1, pt2 in zip(points[:-1], points[1:]) if not pt1.is_close(pt2)]
        if lines and not points[0].is_close(points[-1]):
            # quick fix. Real problem: Tolerance too low (1e-6 m = 0.001mm)
            dir_vector = lines[0].unit_direction_vector()
            if all(line.unit_direction_vector() == dir_vector for line in lines):
                return LineSegment3D(points[0], points[-1])

        knot_multiplicities = [int(i) for i in arguments[6][1:-1].split(",")]
        knots = [float(i) for i in arguments[7][1:-1].split(",")]
        knot_vector = []
        for i, knot in enumerate(knots):
            knot_vector.extend([knot] * knot_multiplicities[i])

        if 9 in range(len(arguments)):
            weight_data = [float(i) for i in arguments[9][1:-1].split(",")]
        else:
            weight_data = None

        return cls(degree, points, knot_multiplicities, knots, weight_data, name)

    def to_step(self, current_id, surface_id=None, curve2d=None):
        """Exports to STEP format."""
        points_ids = []
        content = ''
        point_id = current_id
        for point in self.control_points:
            point_content, point_id = point.to_step(point_id,
                                                    vertex=False)
            content += point_content
            points_ids.append(point_id)
            point_id += 1

        curve_id = point_id
        content += f"#{curve_id} = B_SPLINE_CURVE_WITH_KNOTS('{self.name}',{self.degree}," \
                   f"({volmdlr.core.step_ids_to_str(points_ids)})," \
                   f".UNSPECIFIED.,.F.,.F.,{tuple(self.knot_multiplicities)},{tuple(self.knots)}," \
                   f".UNSPECIFIED.);\n"

        if surface_id and curve2d:
            content += f"#{curve_id + 1} = SURFACE_CURVE('',#{curve_id},(#{curve_id + 2}),.PCURVE_S1.);\n"
            content += f"#{curve_id + 2} = PCURVE('',#{surface_id},#{curve_id + 3});\n"

            # 2D parametric curve
            curve2d_content, curve2d_id = curve2d.to_step(curve_id + 3)  # 5

            # content += f"#{curve_id + 3} = DEFINITIONAL_REPRESENTATION('',(#{curve2d_id - 1}),#{curve_id + 4});\n"
            # content += f"#{curve_id + 4} = ( GEOMETRIC_REPRESENTATION_CONTEXT(2)" \
            #            f"PARAMETRIC_REPRESENTATION_CONTEXT() REPRESENTATION_CONTEXT('2D SPACE','') );\n"

            content += curve2d_content
            current_id = curve2d_id
        else:
            current_id = curve_id + 1

        start_content, start_id = self.start.to_step(current_id, vertex=True)
        current_id = start_id + 1
        end_content, end_id = self.end.to_step(current_id + 1, vertex=True)
        content += start_content + end_content
        current_id = end_id + 1
        if surface_id:
            content += f"#{current_id} = EDGE_CURVE('{self.name}',#{start_id},#{end_id},#{curve_id},.T.);\n"
        else:
            content += f"#{current_id} = EDGE_CURVE('{self.name}',#{start_id},#{end_id},#{curve_id},.T.);\n"
        return content, current_id

    def rotation(self, center: volmdlr.Point3D, axis: volmdlr.Vector3D, angle: float):
        """
        BSplineCurve3D rotation.

        :param center: rotation center
        :param axis: rotation axis
        :param angle: angle rotation
        :return: a new rotated BSplineCurve3D
        """
        new_control_points = [point.rotation(center, axis, angle) for point in
                              self.control_points]
        new_bsplinecurve3d = BSplineCurve3D(self.degree, new_control_points,
                                            self.knot_multiplicities,
                                            self.knots, self.weights, self.name)
        return new_bsplinecurve3d

    def trim(self, point1: volmdlr.Point3D, point2: volmdlr.Point3D, same_sense: bool = True):
        """
        Trims a bspline curve between two points.

        :param point1: point 1 used to trim.
        :param point2: point2 used to trim.
        :param same_sense: Used for periodical curves only. Indicates whether the curve direction agrees with (True)
            or is in the opposite direction (False) to the edge direction. By default, it's assumed True
        :return: New BSpline curve between these two points.
        """
        if self.periodic:
            return self.trim_with_interpolation(point1, point2, same_sense)
        bsplinecurve = self
        if not same_sense:
            bsplinecurve = self.reverse()
        if (point1.is_close(bsplinecurve.start) and point2.is_close(bsplinecurve.end)) \
                or (point1.is_close(bsplinecurve.end) and point2.is_close(bsplinecurve.start)):
            return bsplinecurve

        if point1.is_close(bsplinecurve.start) and not point2.is_close(bsplinecurve.end):
            return bsplinecurve.cut_after(bsplinecurve.point_to_parameter(point2))

        if point2.is_close(bsplinecurve.start) and not point1.is_close(bsplinecurve.end):
            if self.periodic:
                bsplinecurve = bsplinecurve.cut_before(bsplinecurve.point_to_parameter(point1))
            else:
                bsplinecurve = bsplinecurve.cut_after(bsplinecurve.point_to_parameter(point1))
            return bsplinecurve

        if not point1.is_close(bsplinecurve.start) and point2.is_close(bsplinecurve.end):
            return bsplinecurve.cut_before(bsplinecurve.point_to_parameter(point1))

        if not point2.is_close(bsplinecurve.start) and point1.is_close(bsplinecurve.end):
            if self.periodic:
                bsplinecurve = bsplinecurve.cut_after(bsplinecurve.point_to_parameter(point2))
            else:
                bsplinecurve = bsplinecurve.cut_before(bsplinecurve.point_to_parameter(point2))
            return bsplinecurve

        parameter1 = bsplinecurve.point_to_parameter(point1)
        parameter2 = bsplinecurve.point_to_parameter(point2)
        if parameter1 is None or parameter2 is None:
            raise ValueError('Point not on BSplineCurve for trim method')

        if parameter1 > parameter2:
            parameter1, parameter2 = parameter2, parameter1
            point1, point2 = point2, point1

        bsplinecurve = bsplinecurve.cut_before(parameter1)
        new_param2 = bsplinecurve.point_to_parameter(point2)
        trimmed_bspline_cruve = bsplinecurve.cut_after(new_param2)
        return trimmed_bspline_cruve

    def trim_with_interpolation(self, point1: volmdlr.Point3D, point2: volmdlr.Point3D, same_sense: bool = True):
        """
        Creates a new BSplineCurve3D between point1 and point2 using interpolation method.
        """
        bspline_curve = self
        if not same_sense:
            bspline_curve = self.reverse()
        n = len(bspline_curve.control_points)
        local_discretization = bspline_curve.local_discretization(point1, point2, n, tol=1e-8)
        if len(local_discretization) <= bspline_curve.degree:
            return bspline_curve
        return bspline_curve.__class__.from_points_interpolation(local_discretization, bspline_curve.degree)

    def trim_between_evaluations(self, parameter1: float, parameter2: float):
        """
        Trims the Bspline between two abscissa evaluation parameters.

        :param parameter1: evaluation parameter 1, bigger than 0 and smaller than its length.
        :param parameter2: evaluation parameter 2, bigger than 0 and smaller than its length.
        """
        warnings.warn('Use BSplineCurve3D.trim instead of trim_between_evaluation')
        parameter1, parameter2 = min([parameter1, parameter2]), \
            max([parameter1, parameter2])

        if math.isclose(parameter1, 0, abs_tol=1e-7) \
                and math.isclose(parameter2, 1, abs_tol=1e-7):
            return self
        if math.isclose(parameter1, 0, abs_tol=1e-7):
            return self.cut_after(parameter2)
        if math.isclose(parameter2, 1, abs_tol=1e-7):
            return self.cut_before(parameter1)

        # Cut before
        bspline_curve = self.insert_knot(parameter1, num=self.degree)
        if bspline_curve.weights is not None:
            raise NotImplementedError

        # Cut after
        bspline_curve = bspline_curve.insert_knot(parameter2, num=self.degree)
        if bspline_curve.weights is not None:
            raise NotImplementedError

        new_ctrlpts = bspline_curve.control_points[bspline_curve.degree:
                                                   -bspline_curve.degree]
        new_multiplicities = bspline_curve.knot_multiplicities[1:-1]
        # new_multiplicities = bspline_curve.knot_multiplicities[2:-5]
        new_multiplicities[-1] += 1
        new_multiplicities[0] += 1
        new_knots = bspline_curve.knots[1:-1]
        # new_knots = bspline_curve.knots[2:-5]
        new_knots = nurbs_helpers.standardize_knot_vector(new_knots)

        return BSplineCurve3D(degree=bspline_curve.degree,
                              control_points=new_ctrlpts,
                              knot_multiplicities=new_multiplicities,
                              knots=new_knots,
                              weights=None,
                              name=bspline_curve.name)

    def cut_before(self, parameter: float):
        """
        Returns the right side of the split curve at a given parameter.

        :param parameter: parameter value that specifies where to split the curve.
        :type parameter: float
        """
        # Is a value of parameter below 4e-3 a real need for precision ?
        a, b = self.domain
        if math.isclose(parameter, a, abs_tol=1e-6):
            return self
        if math.isclose(parameter, b, abs_tol=1e-6):
            return self.reverse()
        #     raise ValueError('Nothing will be left from the BSplineCurve3D')

        curves = volmdlr.nurbs.operations.split_curve(self, round(parameter, 7))
        return curves[1]

    def cut_after(self, parameter: float):
        """
        Returns the left side of the split curve at a given parameter.

        :param parameter: parameter value that specifies where to split the curve.
        :type parameter: float
        """
        # Is a value of parameter below 4e-3 a real need for precision ?
        a, b = self.domain
        if math.isclose(parameter, a, abs_tol=1e-6):
            return self.reverse()
        if math.isclose(parameter, b, abs_tol=1e-6):
            return self
        curves = volmdlr.nurbs.operations.split_curve(self, round(parameter, 7))
        return curves[0]

    def insert_knot(self, knot: float, num: int = 1):
        """
        Returns a new BSplineCurve3D.

        """
        return volmdlr.nurbs.operations.insert_knot_curve(self, [knot], num=[num])

    # Copy paste du LineSegment3D
    def plot(self, ax=None, edge_style: EdgeStyle = EdgeStyle()):
        if ax is None:
            fig = plt.figure()
            ax = fig.add_subplot(111, projection='3d')
        points = self.points
        x = [point.x for point in points]
        y = [point.y for point in points]
        z = [point.z for point in points]
        ax.plot(x, y, z, color=edge_style.color, alpha=edge_style.alpha)
        if edge_style.edge_ends:
            ax.plot(x, y, z, 'o', color=edge_style.color, alpha=edge_style.alpha)
        return ax

    def to_2d(self, plane_origin, x, y):
        """
        Transforms a BSplineCurve3D into an BSplineCurve2D, given a plane origin and an u and v plane vector.

        :param plane_origin: plane origin.
        :param x: plane u vector.
        :param y: plane v vector.
        :return: BSplineCurve2D.
        """
        control_points2d = [point.to_2d(plane_origin, x, y) for point in
                            self.control_points]
        return BSplineCurve2D(self.degree, control_points2d,
                              self.knot_multiplicities, self.knots,
                              self.weights, self.name)

    def curvature(self, u: float, point_in_curve: bool = False):
        """
        Returns the curvature of a curve and the point where it is located.
        """
        ders = self.derivatives(u, 3)  # 3 first derivative
        c1, c2 = ders[1], ders[2]
        denom = c1.cross(c2)
        if c1.is_close(volmdlr.O3D) or c2.is_close(volmdlr.O3D) or denom.norm() == 0.0:
            if point_in_curve:
                return 0., volmdlr.Point3D(*ders[0])
            return 0.
        r_c = ((c1.norm()) ** 3) / denom.norm()
        point = volmdlr.Point3D(*ders[0])
        if point_in_curve:
            return 1 / r_c, point
        return 1 / r_c

    def global_maximum_curvature(self, nb_eval: int = 21, point_in_curve: bool = False):
        """
        Returns the global maximum curvature of a curve and the point where it is located.
        """
        check = [i / (nb_eval - 1) for i in range(nb_eval)]
        curvatures = []
        for u in check:
            curvatures.append(self.curvature(u, point_in_curve))
        return curvatures

    def maximum_curvature(self, point_in_curve: bool = False):
        """
        Returns the maximum curvature of a curve and the point where it is located.
        """
        if point_in_curve:
            maximum_curvarture, point = max(self.global_maximum_curvature(nb_eval=21, point_in_curve=point_in_curve))
            return maximum_curvarture, point
        maximum_curvarture = max(self.global_maximum_curvature(nb_eval=21, point_in_curve=point_in_curve))
        return maximum_curvarture

    def minimum_radius(self, point_in_curve=False):
        """
        Returns the minimum curvature radius of a curve and the point where it is located.
        """
        if point_in_curve:
            maximum_curvarture, point = self.maximum_curvature(point_in_curve)
            return 1 / maximum_curvarture, point
        maximum_curvarture = self.maximum_curvature(point_in_curve)
        return 1 / maximum_curvarture

    # def global_minimum_curvature(self, nb_eval: int = 21):
    #     check = [i / (nb_eval - 1) for i in range(nb_eval)]
    #     radius = []
    #     for u in check:
    #         radius.append(self.minimum_curvature(u))
    #     return radius

    def triangulation(self):
        """Triangulation method for a BSplineCurve3D."""
        return None

    def linesegment_intersections(self, linesegment3d: LineSegment3D, abs_tol: float = 1e-6):
        """
        Calculates intersections between a BSplineCurve3D and a LineSegment3D.

        :param linesegment3d: linesegment to verify intersections.
        :param abs_tol: tolerance.
        :return: list with the intersections points.
        """
        if not self.bounding_box.bbox_intersection(linesegment3d.bounding_box, abs_tol):
            return []
        intersection_section_pairs = self._get_intersection_sections(linesegment3d)
        intersections = []
        for bspline, edge2_ in intersection_section_pairs:
            intersections_points = bspline.get_linesegment_intersections(edge2_)
            for inter in intersections_points:
                if not volmdlr.core.point_in_list(inter, intersections, abs_tol):
                    intersections.append(inter)
        return intersections

    def arc_intersections(self, arc, abs_tol=1e-6):
        """
        Calculates intersections between a BSpline Curve 3D and an arc 3D.

        :param arc: arc to verify intersections.
        :param abs_tol: tolerance.
        :return: list with the intersections points.
        """
        if self.bounding_box.distance_to_bbox(arc.bounding_box) > abs_tol:
            return []
        return self._generic_edge_intersections(arc, abs_tol)

    def is_shared_section_possible(self, other_bspline2, tol):
        """
        Verifies if it there is any possibility of the two bsplines share a section.

        :param other_bspline2: other bspline.
        :param tol: tolerance used.
        :return: True or False.
        """
        if self.bounding_box.distance_to_bbox(other_bspline2.bounding_box) > tol:
            return False
        return True

    def sweep(self, *args):
        """
        Bspline 3D is used as path for sweeping given section through it.

        :return:
        """
        new_faces = []
        tangents = []
        section_contour2d, _ = args
        points = self.points
        for k, _ in enumerate(points):
            position = k / (len(points) - 1)
            tangents.append(self.unit_direction_vector(position * self.length()))

        contours = []
        for point, tan in zip(points, tangents):
            normal = tan.deterministic_unit_normal_vector()
            v_vector = tan.cross(normal)
            section_contour3d = section_contour2d.to_3d(point, normal, v_vector)
            contours.append(section_contour3d)

        polys = [volmdlr.wires.ClosedPolygon3D(c.discretization_points(number_points=36)) for c in contours]

        size_v, size_u = len(polys[0].points), len(polys)
        degree_u, degree_v = 3, 3

        points_3d = []
        for poly in polys:
            points_3d.extend(poly.points)

        bspline_surface3d = volmdlr.surfaces.BSplineSurface3D.from_points_interpolation(points_3d, size_u,
                                                                                       size_v,degree_u, degree_v)

        outer_contour = volmdlr.wires.Contour2D([volmdlr.edges.LineSegment2D(volmdlr.O2D, volmdlr.X2D.to_point()),
                                                 volmdlr.edges.LineSegment2D(
                                                     volmdlr.X2D.to_point(), (volmdlr.X2D + volmdlr.Y2D).to_point()),
                                                 volmdlr.edges.LineSegment2D(
                                                     (volmdlr.X2D + volmdlr.Y2D).to_point(), volmdlr.Y2D.to_point()),
                                                 volmdlr.edges.LineSegment2D(volmdlr.Y2D.to_point(), volmdlr.O2D)])
        surf2d = volmdlr.surfaces.Surface2D(outer_contour, [])

        bsface3d = volmdlr.faces.BSplineFace3D(bspline_surface3d, surf2d)
        new_faces.append(bsface3d)
        return new_faces

    def revolution(self, axis_point, axis, angle):
        """
        Returns the face generated by the revolution of the BSpline Curve 3D.
        """
        surface = volmdlr.surfaces.RevolutionSurface3D(self, axis_point, axis)
        face = volmdlr.faces.RevolutionFace3D.from_surface_rectangular_cut(surface, 0, angle, 0, self.length())
        return face

    def split_between_two_points(self, point1, point2):
        """
        Split edge between two points.

        :param point1: point 1.
        :param point2: point 2.
        :return: edge split.
        """
        return self.trim(point1, point2)

class BezierCurve3D(BSplineCurve3D):
    """
    A class for 3-dimensional Bézier curves.

    :param degree: The degree of the Bézier curve
    :type degree: int
    :param control_points: A list of 3-dimensional points
    :type control_points: List[:class:`volmdlr.Point3D`]
    :param name: The name of the B-spline curve. Default value is ''
    :type name: str, optional
    """

    def __init__(self, degree: int, control_points: List[volmdlr.Point3D],
                 name: str = ''):
        knotvector = nurbs_helpers.generate_knot_vector(degree,
                                                        len(control_points))
        knot_multiplicity = [1] * len(knotvector)

        BSplineCurve3D.__init__(self, degree, control_points,
                                knot_multiplicity, knotvector,
                                None, name)


class Arc3D(ArcMixin, Edge):
    """
    An arc is defined by a starting point, an end point and an interior point.

    """

    def __init__(self, circle, start, end, name=''):
        ArcMixin.__init__(self, circle, start=start, end=end, name=name)
        Edge.__init__(self, start=start, end=end, name=name)
        self._angle = None
        self.frame = self.circle.frame
        self.radius = self.circle.radius
        self.angle_start, self.angle_end = self.get_start_end_angles()
        self._bbox = None

    def __hash__(self):
        return hash(('arc3d', self.circle, self.start, self.end, self.is_trigo))

    def __eq__(self, other_arc):
        if self.__class__.__name__ != other_arc.__class__.__name__:
            return False
        return (self.circle == other_arc.circle and self.start == other_arc.start
                and self.end == other_arc.end and self.is_trigo == other_arc.is_trigo)

    def to_dict(self, use_pointers: bool = False, memo=None, path: str = '#', id_method=True, id_memo=None):
        """Saves the object parameters into a dictionary."""
        dict_ = self.base_dict()
        dict_['circle'] = self.circle.to_dict(use_pointers=use_pointers, memo=memo,
                                              id_method=id_method, id_memo=id_memo, path=path + '/circle')
        dict_['start'] = self.start.to_dict(use_pointers=use_pointers, memo=memo,
                                            id_method=id_method, id_memo=id_memo, path=path + '/start')
        dict_['end'] = self.end.to_dict(use_pointers=use_pointers, memo=memo,
                                        id_method=id_method, id_memo=id_memo, path=path + '/end')
        return dict_

    def _arc_point_angle(self, point):
        """Helper function to calculate the angle of point on a trigonometric arc."""
        local_start_point = self.circle.frame.global_to_local_coordinates(point)
        u1, u2 = local_start_point.x / self.radius, local_start_point.y / self.radius
        point_angle = volmdlr.geometry.sin_cos_angle(u1, u2)
        return point_angle

    def get_arc_point_angle(self, point):
        """Returns the angle of point on a trigonometric arc."""
        point_theta = self._arc_point_angle(point)
        if self.angle_start > point_theta:
            point_theta += volmdlr.TWO_PI
        return point_theta

    def get_start_end_angles(self):
        """Returns the start and end angle of the arc."""
        start_angle = self._arc_point_angle(self.start)
        end_angle = self._arc_point_angle(self.end)
        if start_angle >= end_angle:
            end_angle += volmdlr.TWO_PI
        return start_angle, end_angle

    @property
    def bounding_box(self):
        """Bounding box for Arc 3D."""
        if not self._bbox:
            self._bbox = self.get_bounding_box()
        return self._bbox

    @bounding_box.setter
    def bounding_box(self, new_bounding_box):
        self._bbox = new_bounding_box

    def get_bounding_box(self):
        """
        Calculates the bounding box of the Arc3D.

        :return: Bounding Box object.
        """
        # TODO: implement exact calculation

        points = self.discretization_points(angle_resolution=5)
        xmin = min(point.x for point in points)
        xmax = max(point.x for point in points)
        ymin = min(point.y for point in points)
        ymax = max(point.y for point in points)
        zmin = min(point.z for point in points)
        zmax = max(point.z for point in points)
        return volmdlr.core.BoundingBox(xmin, xmax, ymin, ymax, zmin, zmax)

    @classmethod
    def from_angle(cls, start: volmdlr.Point3D, angle: float,
                   axis_point: volmdlr.Point3D, axis: volmdlr.Vector3D, name: str = ''):
        """Gives the arc3D from a start, an angle and an axis."""
        start_gen = start
        end_gen = start_gen.rotation(axis_point, axis, angle)
        line = volmdlr_curves.Line3D(axis_point, axis_point + axis)
        center, _ = line.point_projection(start)
        radius = center.point_distance(start)
        u = start - center
        v = axis.cross(u)
        circle = volmdlr.curves.Circle3D(volmdlr.Frame3D(center, u, v, axis), radius)
        if angle == volmdlr.TWO_PI:
            return circle
        return cls(circle, start_gen, end_gen, name=name)

    @classmethod
    def from_3_points(cls, point1, point2, point3, name: str = ''):
        """
        Creates an Arc 3d using three points.

        :param point1: start point.
        :param point2: interior point.
        :param point3: end point.
        :param name: object's name.
        :return: Arc 3D.
        """
        circle = volmdlr_curves.Circle3D.from_3_points(point1, point2, point3)
        arc = cls(circle, point1, point3, name=name)
        return arc

    @property
    def angle(self):
        """
        Arc angle property.

        :return: arc angle.
        """
        if not self._angle:
            self._angle = self.angle_end - self.angle_start
        return self._angle

    @property
    def points(self):
        return [self.start, self.end]

    def get_reverse(self):
        """
        Defines a new Arc3D, identical to self, but in the opposite direction.

        """
        circle3d = self.circle.reverse()
        return self.__class__(circle3d, self.end, self.start, self.name + '_reverse')

    def abscissa(self, point: volmdlr.Point3D, tol: float = 1e-6):
        """
        Calculates the abscissa given a point in the Arc3D.

        :param point: point to calculate the abscissa.
        :param tol: (Optional) Confusion distance to consider points equal. Default 1e-6.
        :return: corresponding abscissa.
        """
        if point.point_distance(self.start) <= tol:
            return 0
        if point.point_distance(self.end) <= tol:
            return self.length()
        point_theta = self.get_arc_point_angle(point)
        if not self.angle_start <= point_theta <= self.angle_end:
            raise ValueError(f"{point} not in Arc3D.")
        return self.radius * abs(point_theta - self.angle_start)

    def point_at_abscissa(self, abscissa):
        """
        Calculates a point in the Arc3D at a given abscissa.

        :param abscissa: abscissa where in the curve the point should be calculated.
        :return: Corresponding point.
        """
        if abscissa > self.length() + 1e-6:
            raise ValueError(f"{abscissa} abscissa is not on the curve. max length of arc is {self.length()}.")
        return self.start.rotation(self.circle.center, self.circle.normal, abscissa / self.radius)

    def direction_vector(self, abscissa):
        """
        Calculates a direction vector at a given abscissa of the Arc3D.

        :param abscissa: abscissa where in the curve the direction vector should be calculated.
        :return: Corresponding direction vector.
        """
        normal_vector = self.normal_vector(abscissa)
        tangent = normal_vector.cross(self.circle.normal)
        return tangent

    def rotation(self, center: volmdlr.Point3D,
                 axis: volmdlr.Vector3D, angle: float):
        """
        Arc3D rotation.

        :param center: rotation center
        :param axis: rotation axis
        :param angle: angle rotation
        :return: a new rotated Arc3D
        """
        circle = self.circle.rotation(center, axis, angle)
        new_start = self.start.rotation(center, axis, angle)
        new_end = self.end.rotation(center, axis, angle)
        return Arc3D(circle, new_start, new_end, name=self.name)

    def translation(self, offset: volmdlr.Vector3D):
        """
        Arc3D translation.

        :param offset: translation vector.
        :return: A new translated Arc3D.
        """
        new_circle = self.circle.translation(offset)
        new_start = self.start.translation(offset)
        new_end = self.end.translation(offset)
        return Arc3D(new_circle, new_start, new_end, name=self.name)

    def frame_mapping(self, frame: volmdlr.Frame3D, side: str):
        """
        Changes vector frame_mapping and return a new Arc3D.

        side = 'old' or 'new'
        """
        new_circle = self.circle.frame_mapping(frame, side)
        new_start = self.start.frame_mapping(frame, side)
        new_end = self.end.frame_mapping(frame, side)
        return Arc3D(new_circle, new_start, new_end, name=self.name)

    def plot(self, ax=None, edge_style: EdgeStyle = EdgeStyle()):
        """Plot method for Arc 3D using Matplotlib."""
        if ax is None:
            fig = plt.figure()
            ax = fig.add_subplot(111, projection='3d')
        ax = vm_common_operations.plot_from_discretization_points(
            ax, edge_style=edge_style, element=self, number_points=25)
        if edge_style.edge_ends:
            self.start.plot(ax=ax, color='r')
            self.end.plot(ax=ax, color='b')

        if edge_style.edge_direction:
            x, y, z = self.point_at_abscissa(0.5 * self.length())
            u, v, w = 0.05 * self.unit_direction_vector(0.5 * self.length())
            ax.quiver(x, y, z, u, v, w, length=self.length() / 100,
                      arrow_length_ratio=5, normalize=True,
                      pivot='tip', color=edge_style.color)
        return ax

    def plot2d(self, center: volmdlr.Point3D = volmdlr.O3D,
               x3d: volmdlr.Vector3D = volmdlr.X3D, y3d: volmdlr.Vector3D = volmdlr.Y3D,
               ax=None, color='k'):

        if ax is None:
            fig = plt.figure()
            ax = fig.add_subplot(111, projection='3d')

        # TODO: Enhance this plot
        length = self.length()
        x = []
        y = []
        for i in range(30):
            point = self.point_at_abscissa(i / 29. * length)
            xi, yi = point.plane_projection2d(center, x3d, y3d)
            x.append(xi)
            y.append(yi)
        ax.plot(x, y, color=color)

        return ax

    def copy(self, *args, **kwargs):
        return Arc3D(self.circle.copy(), self.start.copy(), self.end.copy())

    def to_2d(self, plane_origin, x, y):
        """
        Transforms a Arc3D into an Arc2D, given a plane origin and an u and v plane vector.

        :param plane_origin: plane origin.
        :param x: plane u vector.
        :param y: plane v vector.
        :return: Arc2D.
        """
        circle2d = self.circle.to_2d(plane_origin, x, y)
        point_start = self.start.to_2d(plane_origin, x, y)
        point_interior = self.middle_point().to_2d(plane_origin, x, y)
        point_end = self.end.to_2d(plane_origin, x, y)
        arc = Arc2D(circle2d, point_start, point_end, self.is_trigo, name=self.name)
        if not arc.point_belongs(point_interior):
            arc = Arc2D(circle2d, point_start, point_end, False, name=self.name)
        return arc

    def minimum_distance_points_arc(self, other_arc):
        """Calculates the minimum distance points between two arcs."""
        u1 = self.start - self.circle.center
        u1 = u1.unit_vector()
        u2 = self.circle.normal.cross(u1)

        w = other_arc.circle.center - self.circle.center

        u3 = other_arc.start - other_arc.circle.center
        u3 = u3.unit_vector()
        u4 = other_arc.circle.normal.cross(u3)

        radius1, radius2 = self.radius, other_arc.radius

        u1_u1, u1_u2, u1_u3, u1_u4 = u1.dot(u1), u1.dot(u2), u1.dot(u3), u1.dot(u4)
        u2_u2, u2_u3, u2_u4 = u2.dot(u2), u2.dot(u3), u2.dot(u4)
        u3_u3, u3_u4 = u3.dot(u3), u3.dot(u4)
        u4_u4 = u4.dot(u4)
        w_u1, w_u2, w_u3, w_u4, w_w = w.dot(u1), w.dot(u2), w.dot(u3), w.dot(u4), w.dot(w)

        def distance_squared(x):
            return (u1_u1 * ((math.cos(x[0])) ** 2) * radius1 ** 2 + u2_u2 * (
                    (math.sin(x[0])) ** 2) * radius1 ** 2
                    + w_w + u3_u3 * ((math.cos(x[1])) ** 2) * radius2 ** 2 + u4_u4 * (
                            (math.sin(x[1])) ** 2) * radius2 ** 2
                    + u1_u2 * math.sin(2 * x[0]) * radius1 ** 2 - 2 * radius1 * math.cos(
                        x[0]) * w_u1
                    - 2 * radius1 * radius2 * math.cos(x[0]) * math.cos(x[1]) * u1_u3
                    - 2 * radius1 * radius2 * math.cos(x[0]) * math.sin(
                        x[1]) * u1_u4 - 2 * radius1 * math.sin(x[0]) * w_u2
                    - 2 * radius1 * radius2 * math.sin(x[0]) * math.cos(x[1]) * u2_u3
                    - 2 * radius1 * radius2 * math.sin(x[0]) * math.sin(
                        x[1]) * u2_u4 + 2 * radius2 * math.cos(x[1]) * w_u3
                    + 2 * radius2 * math.sin(x[1]) * w_u4 + u3_u4 * math.sin(
                        2 * x[1]) * radius2 ** 2)

        x01 = npy.array([self.angle / 2, other_arc.angle / 2])

        res1 = least_squares(distance_squared, x01, bounds=[(0, 0), (self.angle, other_arc.angle)])

        point1 = self.point_at_abscissa(res1.x[0] * radius1)
        point2 = other_arc.point_at_abscissa(res1.x[1] * radius2)

        return point1, point2

    def distance_linesegment(self, linesegment3d, return_points=False):
        """
        Gets the minimum distance between an Arc 3D and Line Segment 3D.

        :param linesegment3d: other line segment 3d.
        :param return_points: boolean to decide weather to return the corresponding minimal distance points or not.
        :return: minimum distance / minimal distance with corresponding points.
        """
        point1, point2 = vm_common_operations.minimum_distance_points_circle3d_linesegment3d(self, linesegment3d)
        if return_points:
            return point1.point_distance(point2), point1, point2
        return point1.point_distance(point2)

    def distance_arc(self, arc3d, return_points=False):
        """
        Gets the minimum distance between two Arcs 3D.

        :param arc3d: other arc 3d.
        :param return_points: boolean to decide weather to return the corresponding minimal distance points or not.
        :return: minimum distance / minimal distance with corresponding points.
        """
        p1, p2 = self.minimum_distance_points_arc(arc3d)
        if return_points:
            return p1.point_distance(p2), p1, p2
        return p1.point_distance(p2)

    def extrusion(self, extrusion_vector):
        """Extrudes an arc 3d in the given extrusion vector direction."""
        if self.circle.normal.is_colinear_to(extrusion_vector):
            u = self.start - self.circle.center
            u = u.unit_vector()
            w = extrusion_vector.copy()
            w = w.unit_vector()
            v = w.cross(u)
            arc2d = self.to_2d(self.circle.center, u, v)
            angle1, angle2 = arc2d.angle1, arc2d.angle2
            if angle2 < angle1:
                angle2 += volmdlr.TWO_PI
            cylinder = volmdlr.surfaces.CylindricalSurface3D(
                volmdlr.Frame3D(self.circle.center, u, v, w),
                self.radius
            )
            return [volmdlr.faces.CylindricalFace3D.from_surface_rectangular_cut(
                cylinder, angle1, angle2, 0., extrusion_vector.norm())]
        raise NotImplementedError(f'Elliptic faces not handled: dot={self.circle.normal.dot(extrusion_vector)}')

    def revolution(self, axis_point: volmdlr.Point3D, axis: volmdlr.Vector3D,
                   angle: float):
        """
        Revolution of Arc 3D around an axis.

        :param axis_point: revolution axis point.
        :param axis: revolution axis.
        :param angle: revolution angle.
        """
        line3d = volmdlr_curves.Line3D(axis_point, axis_point + axis)
        tore_center, _ = line3d.point_projection(self.circle.center)

        # Sphere
        if math.isclose(tore_center.point_distance(self.circle.center), 0.,
                        abs_tol=1e-6):

            start_p, _ = line3d.point_projection(self.start)
            u = self.start - start_p

            if math.isclose(u.norm(), 0, abs_tol=1e-6):
                end_p, _ = line3d.point_projection(self.end)
                u = self.end - end_p
                if math.isclose(u.norm(), 0, abs_tol=1e-6):
                    interior_p, _ = line3d.point_projection(self.middle_point())
                    u = self.middle_point - interior_p

            u = u.unit_vector()
            v = axis.cross(u)
            arc2d = self.to_2d(self.circle.center, u, axis)

            surface = volmdlr.surfaces.SphericalSurface3D(
                volmdlr.Frame3D(self.circle.center, u, v, axis), self.radius)

            return [volmdlr.faces.SphericalFace3D.from_surface_rectangular_cut(surface, 0, angle,
                                                                               arc2d.angle1, arc2d.angle2)]

        # Toroidal
        u = self.circle.center - tore_center
        u = u.unit_vector()
        v = axis.cross(u)
        if not math.isclose(self.circle.normal.dot(u), 0., abs_tol=1e-6):
            raise NotImplementedError(
                'Outside of plane revolution not supported')

        radius = tore_center.point_distance(self.circle.center)
        # from volmdlr import surfaces, faces
        surface = volmdlr.surfaces.ToroidalSurface3D(
            volmdlr.Frame3D(tore_center, u, v, axis), radius,
            self.radius)
        arc2d = self.to_2d(tore_center, u, axis)
        return [volmdlr.faces.ToroidalFace3D.from_surface_rectangular_cut(
            surface, 0, angle, arc2d.angle1, arc2d.angle2)]

    def to_step(self, current_id, *args, **kwargs):
        """
        Converts the object to a STEP representation.

        :param current_id: The ID of the last written primitive.
        :type current_id: int
        :return: The STEP representation of the object and the last ID.
        :rtype: tuple[str, list[int]]
        """
        content, frame_id = self.circle.frame.to_step(current_id)
        curve_id = frame_id + 1
        content += f"#{curve_id} = CIRCLE('{self.name}', #{frame_id}, {self.radius * 1000});\n"

        current_id = curve_id
        start_content, start_id = self.start.to_step(current_id, vertex=True)
        end_content, end_id = self.end.to_step(start_id + 1, vertex=True)
        content += start_content + end_content
        current_id = end_id + 1
        content += f"#{current_id} = EDGE_CURVE('{self.name}',#{start_id},#{end_id},#{curve_id},.T.);\n"
        return content, current_id

    def point_belongs(self, point, abs_tol: float = 1e-6):
        """
        Check if a point 3d belongs to the arc_3d or not.

        :param point: point to be verified is on arc.
        :param abs_tol: tolerance allowed.
        :return: True if point is on Arc, False otherwise.
        """
        # point_local_coordinates = self.circle.frame.global_to_local_coordinates(point)
        if not math.isclose(point.point_distance(self.circle.center), self.radius, abs_tol=abs_tol):
            return False
        vector = point - self.circle.center
        if not math.isclose(vector.dot(self.circle.frame.w), 0.0, abs_tol=abs_tol):
            return False
        point_theta = self.get_arc_point_angle(point)
        if not self.angle_start <= point_theta <= self.angle_end:
            return False
        return True

    def triangulation(self):
        """
        Triangulation for an Arc3D.

        """
        return None

    def line_intersections(self, line3d: volmdlr_curves.Line3D, tol: float = 1e-6):
        """
        Calculates intersections between an Arc3D and a Line3D.

        :param line3d: line to verify intersections.
        :param tol: maximum tolerance.
        :return: list with intersections points between line and Arc3D.
        """
        if line3d.point_belongs(self.start):
            return [self.start]
        if line3d.point_belongs(self.end):
            return [self.end]
        circle3d_lineseg_inters = vm_utils_intersections.circle_3d_line_intersections(self.circle, line3d)
        linesegment_intersections = []
        for intersection in circle3d_lineseg_inters:
            if self.point_belongs(intersection, tol):
                linesegment_intersections.append(intersection)
        return linesegment_intersections

    def linesegment_intersections(self, linesegment3d: LineSegment3D, abs_tol: float = 1e-6):
        """
        Calculates intersections between an Arc3D and a LineSegment3D.

        :param linesegment3d: linesegment to verify intersections.
        :param abs_tol: tolerance to be considered while validating an intersection.
        :return: list with intersections points between linesegment and Arc3D.
        """
        linesegment_intersections = []
        intersections = self.line_intersections(linesegment3d.line)
        for intersection in intersections:
            if linesegment3d.point_belongs(intersection, abs_tol=abs_tol):
                linesegment_intersections.append(intersection)
        return linesegment_intersections

    def arc_intersections(self, other_arc, abs_tol: 1e-6):
        """
        Calculates intersections between two Arc3D.

        :param other_arc: Arc 3D to verify intersections.
        :param abs_tol: tolerance.
        :return: list with intersections points between the two Arc3D.
        """
        circle_intersections = self.circle.circle_intersections(other_arc.circle)
        intersections = []
        for intersection in circle_intersections:
            if self.point_belongs(intersection, abs_tol) and other_arc.point_belongs(intersection, abs_tol):
                intersections.append(intersection)
        return intersections

    def arcellipse_intersections(self, arcellipse3d, abs_tol: float = 1e-6):
        """
        Calculates intersections between two Arc3D.

        :param arcellipse3d: ArcEllipse 3D to verify intersections.
        :param abs_tol: Tolerance.
        :return: List with intersections points between ArcEllipse3D and Arc3D.
        """
        ellipse_intersections = self.circle.ellipse_intersections(arcellipse3d.ellipse, abs_tol)
        intersections = []
        for intersection in ellipse_intersections:
            if self.point_belongs(intersection, abs_tol) and arcellipse3d.point_belongs(intersection, abs_tol):
                intersections.append(intersection)
        return intersections

    def complementary(self):
        """Creates the corresponding complementary arc."""
        return Arc3D(self.circle, self.end, self.start)

    def sweep(self, *args):
        """
        Arc 3D is used as path for sweeping given section through it.

        :return:
        """
        new_faces = []
        section_contour2d, section_contour3d = args
        if section_contour3d is None:
            start_tangent = self.unit_direction_vector(0.)
            normal = self.unit_normal_vector(0.)
            tangent_normal_orthonormal = start_tangent.cross(normal)
            section_contour3d = section_contour2d.to_3d(self.start, normal, tangent_normal_orthonormal)
        for contour_primitive in section_contour3d.primitives:
            new_faces.extend(contour_primitive.revolution(
                self.circle.center, self.circle.normal, self.angle))
        return new_faces


class FullArc3D(FullArcMixin, Arc3D):
    """
    An edge that starts at start_end, ends at the same point after having described a circle.

    """

    def __init__(self, circle: volmdlr.curves.Circle3D, start_end: volmdlr.Point3D,
                 name: str = ''):
        self._utd_frame = None
        self._bbox = None
        FullArcMixin.__init__(self, circle=circle, start_end=start_end, name=name)
        Arc3D.__init__(self, circle=circle, start=start_end, end=start_end, name=name)

    def __hash__(self):
        return hash(('Fullarc3D', self.circle, self.start_end))

    def __eq__(self, other_arc):
        return (self.circle == other_arc.circle) \
            and (self.start == other_arc.start)

    def copy(self, *args, **kwargs):
        return FullArc3D(self.circle.copy(), self.end.copy())

    def to_dict(self, use_pointers: bool = False, memo=None, path: str = '#'):
        dict_ = self.base_dict()
        dict_['circle'] = self.circle.to_dict(use_pointers=use_pointers, memo=memo, path=path + '/circle')
        dict_['angle'] = self.angle
        dict_['is_trigo'] = self.is_trigo
        dict_['start_end'] = self.start.to_dict(use_pointers=use_pointers, memo=memo, path=path + '/start_end')
        dict_['name'] = self.name
        return dict_

    def to_2d(self, plane_origin, x, y):
        """
        Transforms a FullArc3D into an FullArc2D, given a plane origin and an u and v plane vector.

        :param plane_origin: plane origin.
        :param x: plane u vector.
        :param y: plane v vector.
        :return: FullArc2D.
        """
        circle = self.circle.to_2d(plane_origin, x, y)
        start_end = self.start.to_2d(plane_origin, x, y)
        return FullArc2D(circle, start_end)

    def to_step(self, current_id, surface_id=None):
        """Exports to STEP format."""
        content, frame_id = self.circle.frame.to_step(current_id)
        # Not calling Circle3D.to_step because of circular imports
        u = self.start - self.circle.center
        u = u.unit_vector()
        curve_id = frame_id + 1
        # Not calling Circle3D.to_step because of circular imports
        content += f"#{curve_id} = CIRCLE('{self.name}',#{frame_id},{self.radius * 1000});\n"

        point1 = (self.circle.center + u * self.radius).to_point()

        p1_content, p1_id = point1.to_step(curve_id, vertex=True)
        content += p1_content

        edge_curve = p1_id + 1
        content += f"#{edge_curve} = EDGE_CURVE('{self.name}',#{p1_id},#{p1_id},#{curve_id},.T.);\n"

        return content, edge_curve

    def plot(self, ax=None, edge_style: EdgeStyle = EdgeStyle(), show_frame=False):
        """
        Plot fullarc3d using matplotlib.
        """
        if ax is None:
            ax = plt.figure().add_subplot(111, projection='3d')
        if show_frame:
            self.circle.frame.plot(ax, ratio=self.radius)
        ax = vm_common_operations.plot_from_discretization_points(
            ax, edge_style=edge_style, element=self, number_points=25, close_plot=True)
        if edge_style.edge_ends:
            self.start.plot(ax=ax)
            self.end.plot(ax=ax)
        if edge_style.edge_direction:
            half_length = 0.5 * self.length()
            x, y, z = self.point_at_abscissa(half_length)
            tangent = self.unit_direction_vector(half_length)
            arrow_length = 0.15 * half_length
            ax.quiver(x, y, z, *arrow_length * tangent, pivot='tip')

        return ax

    def rotation(self, center: volmdlr.Point3D, axis: volmdlr.Vector3D, angle: float):
        """
        Rotates the FullArc3D object around a specified axis by a given angle.

        :param center: The center point of rotation.
        :type center: (volmdlr.Point3D)
        :param axis: The axis of rotation.
        :type axis: (volmdlr.Vector3D)
        :param angle: The angle of rotation in radians.
        :type angle: (float)

        :return: A new FullArc3D object that is the result of the rotation.
        :rtype: FullArc3D:
        """
        new_start_end = self.start.rotation(center, axis, angle)
        new_circle = self.circle.rotation(center, axis, angle)
        return FullArc3D(new_circle, new_start_end, name=self.name)

    def translation(self, offset: volmdlr.Vector3D):
        """
        Translates the FullArc3D object by a specified offset.

        :param offset: The translation offset vector.
        :type offset: (volmdlr.Vector3D).
        :return: A new FullArc3D object that is the result of the translation.
        :rtype: FullArc3D.
        """
        new_start_end = self.start.translation(offset)
        new_circle = self.circle.translation(offset)
        return FullArc3D(new_circle, new_start_end, name=self.name)

    def frame_mapping(self, frame: volmdlr.Frame3D, side: str):
        """
        Changes vector frame_mapping and return a new FullArc3D.

        side = 'old' or 'new'
        """
        new_circle = self.circle.frame_mapping(frame, side)
        new_start_end = self.start_end.frame_mapping(frame, side)
        return FullArc3D(new_circle, new_start_end, name=self.name)

    def linesegment_intersections(self, linesegment3d: LineSegment3D, abs_tol=1e-6):
        """
        Calculates the intersections between a full arc 3d and a line segment 3d.

        :param linesegment3d: linesegment 3d to verify intersections.
        :param abs_tol: tolerance.
        :return: list of points 3d, if there are any intersections, an empty list if otherwise.
        """
        distance_center_lineseg = linesegment3d.point_distance(self.circle.frame.origin)
        if distance_center_lineseg > self.radius:
            return []
        return self.circle.linesegment_intersections(linesegment3d)

    def get_reverse(self):
        """
        Defines a new FullArc3D, identical to self, but in the opposite direction.

        """
        circle = self.circle.reverse()
        return self.__class__(circle, self.start_end)

    def point_belongs(self, point: volmdlr.Point3D, abs_tol: float = 1e-6):
        """
        Returns if given point belongs to the FullArc3D.
        """
        distance = point.point_distance(self.circle.center)
        vec = volmdlr.Vector3D(*point - self.circle.center)
        dot = self.circle.normal.dot(vec)
        return math.isclose(distance, self.radius, abs_tol=abs_tol) \
            and math.isclose(dot, 0, abs_tol=abs_tol)

    @classmethod
    def from_3_points(cls, point1, point2, point3, name: str = ''):
        """Creates a full arc 3D from 3 given points."""
        fullarc = cls(volmdlr_curves.Circle3D.from_3_points(point1, point2, point3), point1, name=name)
        return fullarc

    def split(self, split_point, tol: float = 1e-6):
        """
        Splits the circle into two arcs at a given point.

        :param split_point: splitting point.
        :param tol: tolerance.
        :return: list of two arcs.
        """
        if split_point.is_close(self.start, tol) or split_point.is_close(self.end, tol):
            raise ValueError("Point should be different of start and end.")
        if not self.point_belongs(split_point, 1e-5):
            raise ValueError("Point not on the circle.")
        return [Arc3D(self.circle, self.start, split_point),
                Arc3D(self.circle, split_point, self.end)]

    @classmethod
    def from_center_normal(cls, center: volmdlr.Point3D, normal: volmdlr.Vector3D,
                           start_end: volmdlr.Point3D, name: str = ''):
        u_vector = normal.deterministic_unit_normal_vector()
        v_vector = normal.cross(u_vector)
        circle = volmdlr_curves.Circle3D(volmdlr.Frame3D(center, u_vector, v_vector, normal),
                                         center.point_distance(start_end))
        return cls(circle, start_end, name=name)

    @classmethod
    def from_curve(cls, circle, start_end=None, name: str = ''):
        """
        Initialize a full arc from a circle.
        """
        if start_end is None:
            start_end = circle.center + circle.frame.u * circle.radius
        return cls(circle, start_end, name=name)


class ArcEllipse3D(Edge):
    """
    An arc is defined by a starting point, an end point and an interior point.

    """

    def __init__(self, ellipse: volmdlr_curves.Ellipse3D, start: volmdlr.Point3D, end: volmdlr.Point3D, name=''):
        Edge.__init__(self, start=start, end=end, name=name)
        self.ellipse = ellipse
        self.angle_start, self.angle_end = self.get_start_end_angles()
        self.angle = self.angle_end - self.angle_start
        self.center = ellipse.center
        self._self_2d = None
        self._length = None
        self._bbox = None

    def get_start_end_angles(self):
        local_start_point = self.ellipse.frame.global_to_local_coordinates(self.start)
        u1, u2 = local_start_point.x / self.ellipse.major_axis, local_start_point.y / self.ellipse.minor_axis
        start_angle = volmdlr.geometry.sin_cos_angle(u1, u2)
        local_end_point = self.ellipse.frame.global_to_local_coordinates(self.end)
        u1, u2 = local_end_point.x / self.ellipse.major_axis, local_end_point.y / self.ellipse.minor_axis
        end_angle = volmdlr.geometry.sin_cos_angle(u1, u2)
        if math.isclose(end_angle, 0.0, abs_tol=1e-6):
            end_angle = volmdlr.TWO_PI
        return start_angle, end_angle

    @property
    def self_2d(self):
        if not self._self_2d:
            self._self_2d = self.to_2d(self.ellipse.center, self.ellipse.frame.u, self.ellipse.frame.v)
        return self._self_2d

    def discretization_points(self, *, number_points: int = None, angle_resolution: int = 20):
        """
        Discretization of a Contour to have "n" points.

        :param number_points: the number of points (including start and end points)
             if unset, only start and end will be returned
        :param angle_resolution: if set, the sampling will be adapted to have a controlled angular distance. Useful
            to mesh an arc
        :return: a list of sampled points
        """
        if not number_points:
            if not angle_resolution:
                number_points = 2
            else:
                number_points = math.ceil(angle_resolution * abs(0.5 * self.angle / math.pi)) + 1
        angle_end = self.angle_end
        angle_start = self.angle_start
        if self.angle_start == self.angle_end:
            angle_end = angle_start + 2 * math.pi
        else:
            if angle_end < angle_start:
                angle_end = self.angle_end + volmdlr.TWO_PI

        discretization_points = [self.ellipse.frame.local_to_global_coordinates(
            volmdlr.Point3D(self.ellipse.major_axis * math.cos(angle),
                            self.ellipse.minor_axis * math.sin(angle), 0))
            for angle in npy.linspace(angle_start, angle_end, number_points)]
        return discretization_points

    def to_2d(self, plane_origin, x, y):
        """
        Transforms an Arc Ellipse 3D into an Arc Ellipse 2D, given a plane origin and an u and v plane vector.

        :param plane_origin: plane origin.
        :param x: plane u vector.
        :param y: plane v vector.
        :return: ArcEllipse2D.
        """
        point_start2d = self.start.to_2d(plane_origin, x, y)
        point_end2d = self.end.to_2d(plane_origin, x, y)
        ellipse2d = self.ellipse.to_2d(plane_origin, x, y)
        return ArcEllipse2D(ellipse2d, point_start2d, point_end2d)

    def length(self):
        """Computes the length."""
        if not self._length:
            self._length = self.self_2d.length()
        return self._length

    def normal_vector(self, abscissa):
        return self.direction_vector(abscissa).deterministic_normal_vector()

    def direction_vector(self, abscissa):
        direction_vector_2d = self.self_2d.direction_vector(abscissa)
        direction_vector_3d = direction_vector_2d.to_3d(
            self.ellipse.center, self.ellipse.frame.u, self.ellipse.frame.v)
        return direction_vector_3d

    def abscissa(self, point: volmdlr.Point3D, tol: float = 1e-6):
        """
        Calculates the abscissa a given point.

        :param point: point to calculate abscissa.
        :param tol: tolerance allowed.
        :return: abscissa
        """
        if point.point_distance(self.start) < tol:
            return 0
        point2d = point.to_2d(self.ellipse.center, self.ellipse.major_dir, self.ellipse.minor_dir)
        return self.self_2d.abscissa(point2d)

    def plot(self, ax=None, edge_style: EdgeStyle = EdgeStyle()):
        """Plot the arc ellipse."""
        if ax is None:
            ax = plt.figure().add_subplot(111, projection='3d')

        ax.plot([self.start[0]], [self.start[1]], [self.start[2]], c='r')
        ax.plot([self.end[0]], [self.end[1]], [self.end[2]], c='b')
        ax = vm_common_operations.plot_from_discretization_points(
            ax, edge_style=edge_style, element=self, number_points=25)
        if edge_style.edge_ends:
            self.start.plot(ax, 'r')
            self.end.plot(ax, 'b')
        return ax

    def plot2d(self, x3d: volmdlr.Vector3D = volmdlr.X3D, y3d: volmdlr.Vector3D = volmdlr.Y3D,
               ax=None, color='k'):
        """
        Plot 2d for an arc ellipse 3d.

        """
        if ax is None:
            fig = plt.figure()
            ax = fig.add_subplot(111, projection='3d')

        # TODO: Enhance this plot
        length = self.length()
        x = []
        y = []
        number_points = 30
        for i in range(number_points):
            point = self.point_at_abscissa(i / (number_points - 1) * length)
            xi, yi = point.plane_projection2d(x3d, y3d)
            x.append(xi)
            y.append(yi)
        ax.plot(x, y, color=color)
        return ax

    def triangulation(self):
        """
        Triangulation for an Arc Ellipse 3D.

        """
        return None

    @property
    def bounding_box(self):
        """
        Getter Bounding Box for an arc ellipse 3d.

        :return: bounding box.
        """
        if not self._bbox:
            self._bbox = self.get_bounding_box()
        return self._bbox

    @bounding_box.setter
    def bounding_box(self, new_bounding_box):
        """
        Bounding Box setter.

        :param new_bounding_box: new bounding box.
        """
        self._bbox = new_bounding_box

    def get_bounding_box(self):
        """
        Calculates the bounding box of the Arc3D.

        :return: Bounding Box object.
        """
        # TODO: implement exact calculation

        points = self.discretization_points(angle_resolution=10)
        xmin = min(point.x for point in points)
        xmax = max(point.x for point in points)
        ymin = min(point.y for point in points)
        ymax = max(point.y for point in points)
        zmin = min(point.z for point in points)
        zmax = max(point.z for point in points)
        return volmdlr.core.BoundingBox(xmin, xmax, ymin, ymax, zmin, zmax)

    def rotation(self, center: volmdlr.Point3D, axis: volmdlr.Vector3D, angle: float):
        """
        Arc-Ellipse3D rotation.

        :param center: rotation center.
        :param axis: rotation axis.
        :param angle: angle rotation.
        :return: a new rotated Arc-Ellipse3D.
        """
        new_start = self.start.rotation(center, axis, angle)
        new_end = self.end.rotation(center, axis, angle)
        new_ellipse3d = self.ellipse.rotation(center, axis, angle)
        return ArcEllipse3D(new_ellipse3d, new_start, new_end)

    def translation(self, offset: volmdlr.Vector3D):
        """
        ArcEllipse3D translation.

        :param offset: translation vector.
        :return: A new translated ArcEllipse3D.
        """
        new_start = self.start.translation(offset)
        new_end = self.end.translation(offset)
        new_ellipse3d = self.ellipse.translation(offset)
        return ArcEllipse3D(new_ellipse3d, new_start, new_end)

    def frame_mapping(self, frame: volmdlr.Frame3D, side: str):
        """
        Changes frame_mapping and return a new ArcEllipse3D.

        :param frame: Local coordinate system.
        :type frame: volmdlr.Frame3D
        :param side: 'old' will perform a transformation from local to global coordinates. 'new' will
            perform a transformation from global to local coordinates.
        :type side: str
        :return: A new transformed ArcEllipse3D.
        :rtype: ArcEllipse3D
        """
        return ArcEllipse3D(self.ellipse.frame_mapping(frame, side), self.start.frame_mapping(frame, side),
                            self.end.frame_mapping(frame, side))

    def point_belongs(self, point, abs_tol: float = 1e-6):
        """
        Verifies if a given point lies on the arc of ellipse 3D.

        :param point: point to be verified.
        :param abs_tol: Absolute tolerance to consider the point on the curve.
        :return: True is point lies on the arc of ellipse, False otherwise
        """
        point2d = point.to_2d(self.ellipse.center, self.ellipse.major_dir, self.ellipse.minor_dir)
        return self.self_2d.point_belongs(point2d, abs_tol=abs_tol)

    def is_close(self, other_edge, tol: float = 1e-6):
        """
        Checks if two arc-ellipse are the same considering the Euclidean distance.

        :param other_edge: other arc-ellipse.
        :param tol: The tolerance under which the Euclidean distance is considered equal to 0, defaults to 1e-6.
        :type tol: float, optional
        """

        if isinstance(other_edge, self.__class__):
            if (self.start.is_close(other_edge.start, tol) and self.end.is_close(other_edge.end, tol)
                    and self.ellipse.center.is_close(other_edge.ellipse.center, tol)
                    and self.point_belongs(other_edge.point_at_abscissa(other_edge.length() * 0.5), tol)):
                return True
        return False

    def complementary(self):
        """Gets the complementary arc of ellipse."""
        return self.__class__(self.ellipse, self.end, self.start)

    def point_at_abscissa(self, abscissa):
        """
        Calculates the point at a given abscissa.

        :param abscissa: abscissa to calculate point.
        :return: volmdlr.Point3D
        """
        point2d = self.self_2d.point_at_abscissa(abscissa)
        return point2d.to_3d(self.ellipse.center, self.ellipse.major_dir, self.ellipse.minor_dir)

    def split(self, split_point, tol: float = 1e-6):
        """
        Splits arc-ellipse at a given point.

        :param split_point: splitting point.
        :param tol: tolerance.
        :return: list of two Arc-Ellipse.
        """
        if split_point.is_close(self.start, tol):
            return [None, self.copy()]
        if split_point.is_close(self.end, tol):
            return [self.copy(), None]
        return [self.__class__(self.ellipse, self.start, split_point),
                self.__class__(self.ellipse, split_point, self.end)]

    def get_reverse(self):
        """Gets the same ellipse but in the reverse direction."""
        new_frame = volmdlr.Frame3D(self.ellipse.frame.origin, self.ellipse.frame.u, -self.ellipse.frame.v,
                                    self.ellipse.frame.u.cross(-self.ellipse.frame.v))
        ellipse3d = volmdlr_curves.Ellipse3D(self.ellipse.major_axis, self.ellipse.minor_axis, new_frame)
        return self.__class__(ellipse3d, self.end, self.start, self.name + '_reverse')

    def linesegment_intersections(self, linesegment, abs_tol: float = 1e-6):
        """
        Gets the intersections between an Ellipse 3D and a Line Segment 3D.

        :param linesegment: The other linesegment.
        :param abs_tol: The absolute tolerance.
        :return: A list with the intersections points between the two edges.
        """
        ellipse_linesegment_intersections = self.ellipse.linesegment_intersections(linesegment, abs_tol)
        intersections = []
        for intersection in ellipse_linesegment_intersections:
            if self.point_belongs(intersection, abs_tol):
                intersections.append(intersection)
        return intersections

    def arcellipse_intersections(self, arcellipse3d, abs_tol: float = 1e-6):
        """
        Gets the intersections between an Ellipse 3D and a Line Segment 3D.

        :param arcellipse3d: The other linesegment.
        :param abs_tol: The absolute tolerance.
        :return: A list with the intersections points between the two edges.
        """
        ellipse_intersections = self.ellipse.ellipse_intersections(arcellipse3d.ellipse, abs_tol)
        intersections = []
        for intersection in ellipse_intersections:
            if self.point_belongs(intersection, abs_tol) and arcellipse3d.point_belongs(intersection, abs_tol):
                intersections.append(intersection)
        return intersections


class FullArcEllipse3D(FullArcEllipse, ArcEllipse3D):
    """
    Defines a FullArcEllipse3D.
    """

    def __init__(self, ellipse: volmdlr_curves.Ellipse3D, start_end: volmdlr.Point3D, name: str = ''):
        self.ellipse = ellipse
        self.normal = self.ellipse.normal
        center2d = self.ellipse.center.to_2d(self.ellipse.center,
                                             self.ellipse.major_dir, self.ellipse.minor_dir)
        point_major_dir = self.ellipse.center + self.ellipse.major_axis * self.ellipse.major_dir
        point_major_dir_2d = point_major_dir.to_2d(
            self.ellipse.center, self.ellipse.major_dir, self.ellipse.minor_dir)
        vector_major_dir_2d = (point_major_dir_2d - center2d).to_vector()
        self.theta = volmdlr.geometry.clockwise_angle(vector_major_dir_2d, volmdlr.X2D)
        if self.theta == math.pi * 2:
            self.theta = 0.0
        self._bbox = None

        FullArcEllipse.__init__(self, self.ellipse, start_end, name)
        ArcEllipse3D.__init__(self, self.ellipse, start_end, start_end)

    def to_dict(self, use_pointers: bool = False, memo=None, path: str = '#'):
        dict_ = self.base_dict()
        dict_["ellipse"] = self.ellipse.to_dict(use_pointers=use_pointers, memo=memo, path=path + '/ellipse')
        dict_['start_end'] = self.start_end.to_dict(use_pointers=use_pointers, memo=memo, path=path + '/start_end')
        return dict_

    @classmethod
    def dict_to_object(cls, dict_, global_dict=None, pointers_memo: Dict[str, Any] = None, path: str = '#'):
        ellipse = volmdlr_curves.Ellipse3D.dict_to_object(dict_['ellipse'])
        start_end = volmdlr.Point3D.dict_to_object(dict_['start_end'])

        return cls(ellipse, start_end, name=dict_['name'])

    def to_2d(self, plane_origin, x, y):
        """
        Transforms a FullArcEllipse3D into an FullArcEllipse2D, given an plane origin and a u and v plane vector.

        :param plane_origin: plane origin.
        :param x: plane u vector.
        :param y: plane v vector.
        :return: FullArcEllipse2D.
        """
        point_start_end2d = self.start_end.to_2d(plane_origin, x, y)
        ellipse2d = self.ellipse.to_2d(plane_origin, x, y)
        return FullArcEllipse2D(ellipse2d, point_start_end2d, name=self.name)

    def frame_mapping(self, frame: volmdlr.Frame3D, side: str):
        """
        Changes frame_mapping and return a new FullArcEllipse3D.

        :param frame: Local coordinate system.
        :type frame: volmdlr.Frame3D
        :param side: 'old' will perform a transformation from local to global coordinates. 'new' will
            perform a transformation from global to local coordinates.
        :type side: str
        :return: A new transformed FulLArcEllipse3D.
        :rtype: FullArcEllipse3D
        """
        return FullArcEllipse3D(self.ellipse.frame_mapping(frame, side),
                                self.start_end.frame_mapping(frame, side), name=self.name)

    def translation(self, offset: volmdlr.Vector3D):
        """
        Ellipse3D translation.

        :param offset: translation vector.
        :type offset: volmdlr.Vector3D
        :return: A new translated FullArcEllipse3D.
        :rtype: FullArcEllipse3D
        """
        return FullArcEllipse3D(self.ellipse.translation(offset), self.start_end.translation(offset), self.name)

    def abscissa(self, point: volmdlr.Point3D, tol: float = 1e-6):
        """
        Calculates the abscissa a given point.

        :param point: point to calculate abscissa.
        :param tol: tolerance allowed.
        :return: abscissa
        """
        point2d = point.to_2d(self.ellipse.center, self.ellipse.major_dir, self.ellipse.minor_dir)
        return self.self_2d.abscissa(point2d, tol=tol)

    def split(self, split_point, tol: float = 1e-6):
        """
        Splits the ellipse into two arc of ellipse at a given point.

        :param split_point: splitting point.
        :param tol: tolerance.
        :return: list of two Arc of ellipse.
        """
        if split_point.is_close(self.start, tol) or split_point.is_close(self.end, tol):
            return [self, None]
        if not self.point_belongs(split_point, 1e-5):
            raise ValueError("Point not on the ellipse.")
        return [ArcEllipse3D(self.ellipse, self.start_end, split_point),
                ArcEllipse3D(self.ellipse, split_point, self.start_end)]

    def plot(self, ax=None, edge_style: EdgeStyle = EdgeStyle()):
        """Ellipse plot."""
        return self.ellipse.plot(ax, edge_style)<|MERGE_RESOLUTION|>--- conflicted
+++ resolved
@@ -3986,11 +3986,7 @@
 
     @property
     def periodic(self):
-<<<<<<< HEAD
         """Returns True if edge is periodic."""
-=======
-        """Return True if an edge is periodic."""
->>>>>>> 69df6042
         return True
 
     def length(self):
