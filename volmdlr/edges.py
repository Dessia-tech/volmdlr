--- conflicted
+++ resolved
@@ -3559,10 +3559,9 @@
         return [BSplineCurve3D.from_geomdl_curve(curve1),
                 BSplineCurve3D.from_geomdl_curve(curve2)]
 
-<<<<<<< HEAD
     def triangulation(self):
         return None
-=======
+
     def abscissa(self, point3d):
         '''
         copied from BSplineCurve2D
@@ -3586,8 +3585,7 @@
             best_point.plot(ax=ax, color='r')
             raise ValueError('abscissa not found')
         return res.x[0]
->>>>>>> fcc7c8ef
-
+      
 
 class BezierCurve3D(BSplineCurve3D):
 
@@ -4229,13 +4227,11 @@
                 return True
         return False
 
-<<<<<<< HEAD
     def triangulation(self):
         return None
-=======
+
     def middle_point(self):
         return self.point_at_abscissa(self.length() / 2)
->>>>>>> fcc7c8ef
 
 
 class FullArc3D(Arc3D):
