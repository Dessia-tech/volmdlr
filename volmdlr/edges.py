#!/usr/bin/env python3
# -*- coding: utf-8 -*-
"""

"""
from packaging import version
import math
import numpy as npy
import scipy as scp

from geomdl import utilities
from geomdl import BSpline

from geomdl.operations import length_curve

from mpl_toolkits.mplot3d import Axes3D
from matplotlib import __version__ as _mpl_version
import matplotlib.pyplot as plt
import matplotlib.patches
from typing import List

import dessia_common as dc
import volmdlr.core
import plot_data.core as plot_data


def standardize_knot_vector(knot_vector):
    u0 = knot_vector[0]
    u1 = knot_vector[-1]
    standard_u_knots = []
    if u0 != 0 or u1 != 1:
        x = 1 / (u1 - u0)
        y = u0 / (u0 - u1)
        for u in knot_vector:
            standard_u_knots.append(u * x + y)
        return standard_u_knots
    else:
        return knot_vector


class Edge(dc.DessiaObject):
    def __init__(self, start, end, name=''):
        self.start = start
        self.end = end
        dc.DessiaObject.__init__(self, name=name)

    def __getitem__(self, key):
        if key == 0:
            return self.start
        elif key == 1:
            return self.end
        else:
            raise IndexError

    def polygon_points(self, min_x_density=None, min_y_density=None):
        n = 0  # Number of points to insert between start and end
        if min_x_density:
            dx = abs(self.start[0] - self.end[0])
            n = max(n, math.floor(dx * min_x_density))
        if min_y_density:
            dy = abs(self.start[1] - self.end[1])
            n = max(n, math.floor(dy * min_y_density))

        if n:
            l = self.length()
            return [self.point_at_abscissa(i * l / (n + 1)) for i in
                    range(n + 2)]
        else:
            return [self.start, self.end]

    @classmethod
    def from_step(cls, arguments, object_dict):
        if object_dict[arguments[3]].__class__.__name__ == 'Line3D':
            return LineSegment3D(object_dict[arguments[1]],
                                 object_dict[arguments[2]], arguments[0][1:-1])

        elif object_dict[arguments[3]].__class__.__name__ == 'Circle3D':
            # We supposed that STEP file is reading on trigo way
            circle = object_dict[arguments[3]]
            p1 = object_dict[arguments[1]]
            p2 = object_dict[arguments[2]]

            if p1 == p2:
                return FullArc3D(circle.frame.origin, p1, circle.frame.w)
            else:
                theta1, theta2 = volmdlr.core.posangle_arc(p1, p2,
                                                           circle.radius,
                                                           circle.frame)
                if theta1 > theta2:  # sens trigo
                    angle = math.pi + (theta1 + theta2) / 2
                else:
                    angle = (theta1 + theta2) / 2

                middle_angle = theta1 + 0.5 * angle
                middle_point = volmdlr.Point3D(circle.radius * math.cos(middle_angle),
                                               circle.radius * math.sin(middle_angle),
                                               0.)

                middle_point3d = circle.frame.old_coordinates(middle_point)

                return volmdlr.edges.Arc3D(p1, middle_point3d, p2,
                                           name=arguments[0][1:-1])

        elif object_dict[arguments[3]].__class__ is volmdlr.wires.Ellipse3D:
            majorax = object_dict[arguments[3]].major_axis
            minorax = object_dict[arguments[3]].minor_axis
            center = object_dict[arguments[3]].center
            normal = object_dict[arguments[3]].normal
            normal.normalize()
            majordir = object_dict[arguments[3]].major_dir
            majordir.normalize()
            minordir = normal.cross(majordir)
            minordir.normalize()
            frame = volmdlr.Frame3D(center, majordir, minordir, normal)
            p1 = object_dict[
                arguments[1]]  # on part du principe que p1 suivant majordir
            p2 = object_dict[arguments[2]]
            if p1 == p2:
                angle = 5 * math.pi / 4
                xtra = volmdlr.Point3D((majorax * math.cos(math.pi / 2),
                                        minorax * math.sin(math.pi / 2), 0))
                extra = frame.old_coordinates(xtra)
            else:
                extra = None
                ## Positionnement des points dans leur frame
                p1_new, p2_new = frame.NewCoordinates(
                    p1), frame.NewCoordinates(p2)
                # Angle pour le p1
                u1, u2 = p1_new.vector[0] / majorax, p1_new.vector[1] / minorax
                theta1 = volmdlr.sin_cos_angle(u1, u2)
                # Angle pour le p2
                u3, u4 = p2_new.vector[0] / majorax, p2_new.vector[1] / minorax
                theta2 = volmdlr.sin_cos_angle(u3, u4)

                if theta1 > theta2:  # sens trigo
                    angle = math.pi + (theta1 + theta2) / 2
                else:
                    angle = (theta1 + theta2) / 2

            p_3 = volmdlr.Point3D(
                (majorax * math.cos(angle), minorax * math.sin(angle), 0))
            p3 = frame.old_coordinates(p_3)

            arcellipse = ArcEllipse3D(p1, p3, p2, center, majordir, normal,
                                      arguments[0][1:-1], extra)

            return arcellipse

        elif object_dict[arguments[3]].__class__.__name__ == 'BSplineCurve3D':
            # print(object_dict[arguments[1]], object_dict[arguments[2]])
            # BSplineCurve3D à couper à gauche et à droite avec les points ci dessus ?
            return object_dict[arguments[3]]

        else:
            raise NotImplementedError('Unsupported: {}'.format(object_dict[arguments[3]]))


class Line(dc.DessiaObject):
    """
    Abstract class
    """

    def __init__(self, point1, point2, name=''):
        self.point1 = point1
        self.point2 = point2
        dc.DessiaObject.__init__(self, name=name)

    def __getitem__(self, key):
        if key == 0:
            return self.point1
        elif key == 1:
            return self.point2
        else:
            raise IndexError

    def unit_direction_vector(self):
        u = self.direction_vector()
        u.normalize()
        return u

    def direction_vector(self):
        return self.point2 - self.point1

    def normal_vector(self):
        return self.unit_direction_vector().normal_vector()

    def point_projection(self, point):

        u = self.point2 - self.point1
        norm_u = u.norm()
        t = (point - self.point1).dot(u) / norm_u ** 2
        projection = self.point1 + t * u

        return projection, t * norm_u
    def line_intersections(self, line):
        point = volmdlr.Point2D.line_intersection(self, line)
        if point is not None:
            point_projection1, _ = self.point_projection(point)
            if point_projection1 is None:
                return []

            if line.__class__.__name__ == 'Line2D':
                point_projection2, _ = line.point_projection(point)
                if point_projection2 is None:
                    return []


            return [point_projection1]
        else:
            return []

    def abscissa(self, point):
        u = self.point2 - self.point1
        norm_u = u.norm()
        t = (point - self.point1).dot(u) / norm_u
        return t


    def split(self, split_point):
        return [self.__class__(self.point1, split_point),
                self.__class__(split_point, self.point2)]


class LineSegment(Edge):
    """
    Abstract class
    """

    def unit_direction_vector(self):
        u = self.direction_vector()
        u.normalize()
        return u

    def direction_vector(self):
        '''
        Returns end - start, not normalized
        '''
        return self.end - self.start

    def normal_vector(self):
        return self.unit_direction_vector().normal_vector()

    def point_projection(self, point):
        p1, p2 = self.points
        u = p2 - p1
        norm_u = u.norm()
        t = (point - p1).dot(u) / norm_u ** 2
        projection = p1 + t * u

        return projection, t * norm_u

    def split(self, split_point):
        return [self.__class__(self.start, split_point),
                self.__class__(split_point, self.end)]


class Line2D(Line):
    """
    Define an infinite line given by two points.
    """

    def __init__(self, point1, point2, *, name=''):
        self.points=[point1,point2]
        Line.__init__(self, point1, point2, name=name)

    def to_3d(self, plane_origin, x1, x2):
        p3D = [p.to_3d(plane_origin, x1, x2) for p in self.points]
        return Line2D(*p3D, self.name)

    def rotation(self, center, angle, copy=True):
        if copy:
            return Line2D(
                *[p.rotation(center, angle, copy=True) for p in self.points])
        else:
            for p in self.points:
                p.rotation(center, angle, copy=False)

    def translation(self, offset, copy=True):
        if copy:
            return Line2D(
                *[p.translation(offset, copy=True) for p in self.points])
        else:
            for p in self.points:
                p.translation(offset, copy=False)

    def plot(self, ax=None, color='k', dashed=True):
        if ax is None:
            fig, ax = plt.subplots()

        if version.parse(_mpl_version) >= version.parse('3.3.2'):
            if dashed:
                ax.axline((self.point1.x, self.point1.y),
                          (self.point2.x, self.point2.y),
                          dashes=[30, 5, 10, 5],
                          color=color)
            else:
                ax.axline((self.point1.x, self.point1.y),
                          (self.point2.x, self.point2.y),
                          color=color)
        else:
            u = self.direction_vector()
            p3 = self.point1 - 3 * u
            p4 = self.point2 + 4 * u
            if dashed:
                ax.plot([p3[0], p4[0]], [p3[1], p4[1]], color=color,
                        dashes=[30, 5, 10, 5])
            else:
                ax.plot([p3[0], p4[0]], [p3[1], p4[1]], color=color)

        return ax

    def plot_data(self, marker=None, color='black', stroke_width=1,
                  dash=False, opacity=1, arrow=False):
        p1, p2 = self.points
        u = p2 - p1
        p3 = p1 - 3 * u
        p4 = p2 + 4 * u
        return {'type': 'line',
                'data': [p3[0], p3[1],
                         p4[0], p4[1]],
                'color': color,
                'marker': marker,
                'size': stroke_width,
                'dash': dash,
                'opacity': opacity,
                'arrow': arrow
                }

    def CreateTangentCircle(self, point, other_line):
        """
        Computes the two circles that are tangent to 2 lines and intersect
        a point located on one of the two lines.
        """

        # point will be called I(x_I, y_I)
        # self will be (AB)
        # line will be (CD)

        if math.isclose(self.point_distance(point), 0, abs_tol=1e-10):
            I = volmdlr.Vector2D(point[0], point[1])
            A = volmdlr.Vector2D(self.points[0][0], self.points[0][1])
            B = volmdlr.Vector2D(self.points[1][0], self.points[1][1])
            C = volmdlr.Vector2D(other_line.points[0][0], other_line.points[0][1])
            D = volmdlr.Vector2D(other_line.points[1][0], other_line.points[1][1])

        elif math.isclose(other_line.point_distance(point), 0, abs_tol=1e-10):
            I = volmdlr.Vector2D(point[0], point[1])
            C = volmdlr.Vector2D(self.points[0][0], self.points[0][1])
            D = volmdlr.Vector2D(self.points[1][0], self.points[1][1])
            A = volmdlr.Vector2D(other_line.points[0][0], other_line.points[0][1])
            B = volmdlr.Vector2D(other_line.points[1][0], other_line.points[1][1])
        else:
            raise AttributeError("The point isn't on any of the two lines")

        # CHANGEMENT DE REPAIRE
        new_u = volmdlr.Vector2D((B - A))
        new_u.normalize()
        new_v = new_u.normalVector(unit=True)
        new_basis = volmdlr.Frame2D(I, new_u, new_v)

        new_A = new_basis.NewCoordinates(A)
        new_B = new_basis.NewCoordinates(B)
        new_C = new_basis.NewCoordinates(C)
        new_D = new_basis.NewCoordinates(D)

        if new_C[1] == 0 and new_D[1] == 0:
            # Segments are on the same line: no solution
            return None, None

        elif math.isclose(self.DirectionVector(unit=True).dot(
                other_line.normalVector(unit=True)), 0, abs_tol=1e-06):
            # Parallel segments: one solution

            segments_distance = abs(new_C[1] - new_A[1])
            r = segments_distance / 2
            new_circle_center = volmdlr.Point2D((0, npy.sign(new_C[1] - new_A[1]) * r))
            circle_center = new_basis.old_coordinates(new_circle_center)
            circle = volmdlr.wires.Circle2D(circle_center, r)

            return circle, None

        elif math.isclose(self.DirectionVector(unit=True).dot(
                other_line.DirectionVector(unit=True)), 0, abs_tol=1e-06):
            # Perpendicular segments: 2 solution
            line_AB = Line2D(volmdlr.Point2D(new_A), volmdlr.Point2D(new_B))
            line_CD = Line2D(volmdlr.Point2D(new_C), volmdlr.Point2D(new_D))
            new_pt_K = volmdlr.Point2D.line_intersection(line_AB, line_CD)

            r = abs(new_pt_K[0])
            new_circle_center1 = volmdlr.Point2D((0, r))
            new_circle_center2 = volmdlr.Point2D((0, -r))
            circle_center1 = new_basis.old_coordinates(new_circle_center1)
            circle_center2 = new_basis.old_coordinates(new_circle_center2)
            circle1 = volmdlr.wires.Circle2D(circle_center1, r)
            circle2 = volmdlr.wires.Circle2D(circle_center2, r)

            return circle1, circle2

        # =============================================================================
        # LES SEGMENTS SONT QUELCONQUES
        #   => 2 SOLUTIONS
        # =============================================================================
        else:

            line_AB = Line2D(volmdlr.Point2D(new_A), volmdlr.Point2D(new_B))
            line_CD = Line2D(volmdlr.Point2D(new_C), volmdlr.Point2D(new_D))
            new_pt_K = volmdlr.Point2D.line_intersection(line_AB, line_CD)
            pt_K = volmdlr.Point2D(new_basis.old_coordinates(new_pt_K))

            if pt_K == I:
                return None, None

            # CHANGEMENT DE REPERE:
            new_u2 = volmdlr.Vector2D(pt_K - I)
            new_u2.normalize()
            new_v2 = new_u2.normalVector(unit=True)
            new_basis2 = volmdlr.Frame2D(I, new_u2, new_v2)

            new_A = new_basis2.NewCoordinates(A)
            new_B = new_basis2.NewCoordinates(B)
            new_C = new_basis2.NewCoordinates(C)
            new_D = new_basis2.NewCoordinates(D)
            new_pt_K = new_basis2.NewCoordinates(pt_K)

            teta1 = math.atan2(new_C[1], new_C[0] - new_pt_K[0])
            teta2 = math.atan2(new_D[1], new_D[0] - new_pt_K[0])

            if teta1 < 0:
                teta1 += math.pi
            if teta2 < 0:
                teta2 += math.pi

            if not math.isclose(teta1, teta2, abs_tol=1e-08):
                if math.isclose(teta1, math.pi, abs_tol=1e-08) or math.isclose(
                        teta1, 0., abs_tol=1e-08):
                    teta = teta2
                elif math.isclose(teta2, math.pi,
                                  abs_tol=1e-08) or math.isclose(teta2, 0.,
                                                                 abs_tol=1e-08):
                    teta = teta1
            else:
                teta = teta1

            r1 = new_pt_K[0] * math.sin(teta) / (1 + math.cos(teta))
            r2 = new_pt_K[0] * math.sin(teta) / (1 - math.cos(teta))

            new_circle_center1 = volmdlr.Point2D(0, -r1)
            new_circle_center2 = volmdlr.Point2D(0, r2)

            circle_center1 = new_basis2.old_coordinates(new_circle_center1)
            circle_center2 = new_basis2.old_coordinates(new_circle_center2)

            if new_basis.NewCoordinates(circle_center1)[1] > 0:
                circle1 = volmdlr.wires.Circle2D(circle_center1, r1)
                circle2 = volmdlr.wires.Circle2D(circle_center2, r2)
            else:
                circle1 = volmdlr.wires.Circle2D(circle_center2, r2)
                circle2 = volmdlr.wires.Circle2D(circle_center1, r1)

            return circle1, circle2


class BSplineCurve2D(Edge):
    _non_serializable_attributes = ['curve']

    def __init__(self, degree, control_points, knot_multiplicities, knots,
                 weights=None, periodic=False, name=''):
        self.control_points = control_points
        self.degree = degree
        knots = standardize_knot_vector(knots)
        self.knots = knots
        self.knot_multiplicities = knot_multiplicities
        self.weights = weights
        self.periodic = periodic

        curve = BSpline.Curve()
        curve.degree = degree
        if weights is None:
            P = [(control_points[i][0], control_points[i][1]) for i in
                 range(len(control_points))]
            curve.ctrlpts = P
        else:
            Pw = [(control_points[i][0] * weights[i],
                   control_points[i][1] * weights[i], weights[i]) for i in
                  range(len(control_points))]
            curve.ctrlptsw = Pw
        knot_vector = []
        for i, knot in enumerate(knots):
            knot_vector.extend([knot] * knot_multiplicities[i])
        curve.knotvector = knot_vector
        curve.delta = 0.1
        curve_points = curve.evalpts

        self.curve = curve
        self.points = [volmdlr.Point2D(p[0], p[1]) for p in curve_points]

        Edge.__init__(self, self.points[0], self.points[-1], name=name)

    def length(self):
        # Approximately
        # length = 0
        # for k in range(0, len(self.points) - 1):
        #     length += (self.points[k] - self.points[k + 1]).norm()
        # return length
        return length_curve(self.curve)



    def point_at_abscissa(self, curvilinear_abscissa):
        # copy paste from wire3D
        length = 0.
        primitives = []
        for k in range(0, len(self.points) - 1):
            primitives.append(
                LineSegment2D(self.points[k], self.points[k + 1]))
        for primitive in primitives:
            primitive_length = primitive.length()
            if length + primitive_length >= curvilinear_abscissa:
                return primitive.point_at_abscissa(
                    curvilinear_abscissa - length)
            length += primitive_length
        # Outside of length
        raise ValueError


    def plot(self, ax=None, color='k', alpha=1, plot_points=False):
        if ax is None:
            _, ax = plt.subplots()

        xp = [p.x for p in self.points]
        yp = [p.y for p in self.points]
        ax.plot(xp, yp, color='r', marker='x', alpha=alpha)

        poly_points = self.polygon_points()
        x = [p.x for p in poly_points]
        y = [p.y for p in poly_points]

        ax.plot(x, y, color=color, alpha=alpha)

        return ax

    def to_3d(self, plane_origin, x1, x2):
        control_points3D = [p.to_3d(plane_origin, x1, x2) for p in
                            self.control_points]
        return BSplineCurve3D(self.degree, control_points3D,
                              self.knot_multiplicities, self.knots,
                              self.weights, self.periodic)

    def polygon_points(self):
        return self.points

    def rotation(self, center, angle, copy=True):
        if copy:
            control_points = [p.rotation(center, angle, copy=True) \
                              for p in self.control_points]
            return BSplineCurve2D(self.degree, control_points,
                                  self.knot_multiplicities, self.knots,
                                  self.weights, self.periodic)
        else:
            for p in self.control_points:
                p.rotation(center, angle, copy=False)

    def translation(self, offset, copy=True):
        if copy:
            control_points = [p.translation(offset, copy=True) \
                              for p in self.control_points]
            return BSplineCurve2D(self.degree, control_points,
                                  self.knot_multiplicities, self.knots,
                                  self.weights, self.periodic)
        else:
            for p in self.control_points:
                p.translation(offset, copy=False)


class LineSegment2D(LineSegment):
    """
    Define a line segment limited by two points
    """

    def __init__(self, start, end, *, name=''):
        self.points=[start,end]
        Edge.__init__(self, start, end, name=name)

    def length(self):
        return self.end.point_distance(self.start)

    def point_at_abscissa(self, curvilinear_abscissa):
        return self.start + self.unit_direction_vector() * curvilinear_abscissa

    def point_distance(self, point, return_other_point=False):
        """
        Computes the distance of a point to segment of line
        """
        if self.start == self.end:
            if return_other_point:
                return 0, volmdlr.Point2D(point)
            return 0
        distance, point = volmdlr.core.LineSegment2DPointDistance(
            [(self.start.x, self.start.y), (self.end.x, self.end.y)], (point.x, point.y))
        if return_other_point:
            return distance, volmdlr.Point2D(point)
        return distance

    def point_projection(self, point):
        """
        If the projection falls outside the LineSegment2D, returns None.
        """
        point, curv_abs = Line2D.point_projection(Line2D(self.start, self.end), point)
        if curv_abs < 0 or curv_abs > self.length():
            return None, curv_abs
        return point, curv_abs

    def line_intersections(self, line):
        point = volmdlr.Point2D.line_intersection(self, line)
        if point is not None:
            point_projection1, _ = self.point_projection(point)
            if point_projection1 is None:
                return []

            if line.__class__.__name__ == 'LineSegment2D':
                point_projection2, _ = line.point_projection(point)
                if point_projection2 is None:
                    return []

            return [point_projection1]
        else:
            return []

    def discretise(self,n:float):
        
        
         segment_to_nodes={}
    
         
         nodes=[]
         if n*self.length() < 1 :
            segment_to_nodes[self]=[self.start,self.end]
         else :
             n0= int(math.ceil(n*self.length()))
             l0=self.length()/n0
                    
             for k in range(n0):
                                 
                 node=self.point_at_abscissa(k*l0)                 
                 nodes.append(node)
                 
             if self.end not in nodes :
                nodes.append(self.end)
                 
             if self.start not in nodes :
                nodes.insert(0,self.start)
                
             segment_to_nodes[self]=nodes

        


         return segment_to_nodes[self]
     
        
     



    def plot(self, ax=None, color='k', alpha=1, arrow=False, width=None,

                plot_points=False):
        if ax is None:
            fig, ax = plt.subplots()

        p1, p2 = self.start, self.end
        if arrow:
            if plot_points:
                ax.plot([p1[0], p2[0]], [p1[1], p2[1]], color=color,
                        alpha=alpha, style='o-')
            else:
                ax.plot([p1[0], p2[0]], [p1[1], p2[1]], color=color, 
                        alpha=alpha)

            length = ((p1[0] - p2[0]) ** 2 + (p1[1] - p2[1]) ** 2) ** 0.5
            if width is None:
                width = length / 1000.
                head_length = length / 20.
                head_width = head_length / 2.
            else:
                head_width = 2 * width
                head_length = head_width
            ax.arrow(p1[0], p1[1],
                     (p2[0] - p1[0]) / length * (length - head_length),
                     (p2[1] - p1[1]) / length * (length - head_length),
                     head_width=head_width, fc='b', linewidth=0,
                     head_length=head_length, width=width, alpha=0.3)
        else:
            if width is None:
                width = 1
            if plot_points:
                ax.plot([p1[0], p2[0]], [p1[1], p2[1]], color=color,
                        marker='o', linewidth=width, alpha=alpha)
            else:
                ax.plot([p1[0], p2[0]], [p1[1], p2[1]], color=color,
                        linewidth=width, alpha=alpha)
        return ax

    def to_3d(self, plane_origin, x1, x2):
        start = self.start.to_3d(plane_origin, x1, x2)
        end = self.end.to_3d(plane_origin, x1, x2)
        return LineSegment3D(start, end, name=self.name)

    def reverse(self):
        return LineSegment2D(self.end.copy(), self.start.copy())

    def to_line(self):
        return Line2D(self.start, self.end)

    def rotation(self, center, angle, copy=True):
        if copy:
            return LineSegment2D(
                *[p.rotation(center, angle, copy=True) for p in self.points])
        else:
            for p in self.points:
                p.rotation(center, angle, copy=False)

    def translation(self, offset, copy=True):
        if copy:
            return LineSegment2D(
                *[p.translation(offset, copy=True) for p in [self.start, self.end]])
        else:
            for p in [self.start, self.end]:
                p.translation(offset, copy=False)

    def frame_mapping(self, frame, side, copy=True):
        """
        side = 'old' or 'new'
        """
        if side == 'old':
            if copy:
                return LineSegment2D(
                    *[frame.old_coordinates(p) for p in self.points])
            else:
                self.points = [frame.old_coordinates(p) for p in self.points]
        if side == 'new':
            if copy:
                return LineSegment2D(
                    *[frame.NewCoordinates(p) for p in self.points])
            else:
                self.points = [frame.NewCoordinates(p) for p in self.points]


    def plot_data(self, plot_data_states: List[plot_data.Settings] = None):
        return plot_data.Line2D(data=[self.start.x, self.start.y,

                                              self.end.x, self.end.y],
                                        plot_data_states=plot_data_states)

    def CreateTangentCircle(self, point, other_line):
        circle1, circle2 = Line2D.CreateTangentCircle(other_line, point, self)
        if circle1 is not None:
            point_J1, curv_abs1 = Line2D.point_projection(self, circle1.center)
            if curv_abs1 < 0. or curv_abs1 > self.length():
                circle1 = None
        if circle2 is not None:
            point_J2, curv_abs2 = Line2D.point_projection(self, circle2.center)
            if curv_abs2 < 0. or curv_abs2 > self.length():
                circle2 = None
        return circle1, circle2

    def polygon_points(self):
        return [self.start, self.end]

    def polygon_points(self, min_x_density=None, min_y_density=None):
        n = 0  # Number of points to insert between start and end
        if min_x_density:
            dx = abs(self.start[0] - self.end[0])
            n = max(n, math.floor(dx * min_x_density))
        if min_y_density:
            dy = abs(self.start[1] - self.end[1])
            n = max(n, math.floor(dy * min_y_density))

        if n:
            l = self.length()
            return [self.point_at_abscissa(i * l / (n + 1)) for i in
                    range(n + 2)]
        else:
            return [self.start, self.end]


class Arc2D(Edge):
    """
    angle: the angle measure always >= 0
    """

    def __init__(self,
                 start: volmdlr.Point2D,
                 interior: volmdlr.Point2D,
                 end: volmdlr.Point2D,
                 name: str = ''):

        Edge.__init__(self, start=start, end=end, name=name)
        self.interior = interior
        xi, yi = interior.x, interior.y
        xe, ye = end.x, end.y
        xs, ys = start.x, start.y
        try:
            A = volmdlr.core.Matrix22(2 * (xs - xi), 2 * (ys - yi),
                                      2 * (xs - xe), 2 * (ys - ye))
            b = - volmdlr.Vector2D(xi ** 2 + yi ** 2 - xs ** 2 - ys ** 2,
                                   xe ** 2 + ye ** 2 - xs ** 2 - ys ** 2)
            inv_A = A.inverse()
            x = inv_A.vector_multiplication(b)
            self.center = volmdlr.Point2D(x.x, x.y)
        except ValueError:
            A = npy.array([[2 * (xs - xi), 2 * (ys - yi)],
                           [2 * (xs - xe), 2 * (ys - ye)]])
            b = - npy.array([xi ** 2 + yi ** 2 - xs ** 2 - ys ** 2,
                             xe ** 2 + ye ** 2 - xs ** 2 - ys ** 2])
            self.center = volmdlr.Point2D(npy.linalg.solve(A, b))

        r1 = self.start - self.center
        r2 = self.end - self.center
        ri = self.interior - self.center

        self.radius = r1.norm()
        angle1 = math.atan2(r1.y, r1.x)
        anglei = math.atan2(ri.y, ri.x)
        angle2 = math.atan2(r2.y, r2.x)

        # Going trigo/clock wise from start to interior
        if anglei < angle1:
            trigowise_path = (anglei + volmdlr.TWO_PI) - angle1
            clockwise_path = angle1 - anglei
        else:
            trigowise_path = anglei - angle1
            clockwise_path = angle1 - anglei + volmdlr.TWO_PI

        # Going trigo wise from interior to interior
        if angle2 < anglei:
            trigowise_path += (angle2 + volmdlr.TWO_PI) - anglei
            clockwise_path += anglei - angle2
        else:
            trigowise_path += angle2 - anglei
            clockwise_path += anglei - angle2 + volmdlr.TWO_PI

        if clockwise_path > trigowise_path:
            self.is_trigo = True
            self.angle1 = angle1
            self.angle2 = angle2
            self.angle = trigowise_path
        else:
            # Clock wise
            self.is_trigo = False
            self.angle1 = angle2
            self.angle2 = angle1
            self.angle = clockwise_path

    def _get_points(self):
        return [self.start, self.interior, self.end]

    points = property(_get_points)

    def polygon_points(self, resolution_for_circle=40):
        number_points_tesselation = math.ceil(
            resolution_for_circle * abs(self.angle) / 2 / math.pi)
        number_points_tesselation = max(number_points_tesselation, 5)
        l = self.length()
        return [self.point_at_abscissa(
            i / (number_points_tesselation - 1) * l) for i in
            range(number_points_tesselation)]


    def point_belongs(self, point):
        """
        Computes if the point belongs to the pizza slice drawn by the arc and its center
        """
        circle = volmdlr.wires.Circle2D(self.center, self.radius)
        if not circle.point_belongs(point):
            return False
        vector_start = self.start - self.center
        vector_point = point - self.center
        vector_end = self.end - self.center
        if self.is_trigo:
            vector_start, vector_end = vector_end, vector_start
        arc_angle = volmdlr.core.clockwise_angle(vector_start, vector_end)
        point_angle = volmdlr.core.clockwise_angle(vector_start, vector_point)
        if point_angle <= arc_angle:
            return True

    def point_distance(self, point):
        vector_start = self.start - self.center
        vector_point = point - self.center
        vector_end = self.end - self.center
        if self.is_trigo:
            vector_start, vector_end = vector_end, vector_start
        arc_angle = volmdlr.clockwise_angle(vector_start, vector_end)
        point_angle = volmdlr.clockwise_angle(vector_start, vector_point)
        if point_angle <= arc_angle:
            return abs(
                LineSegment2D(point, self.center).length() - self.radius)
        else:
            return min(LineSegment2D(point, self.start).length(),
                       LineSegment2D(point, self.end).length())

    def line_intersections(self, line):
        circle = volmdlr.wires.Circle2D(self.center, self.radius)
        circle_intersection_points = circle.line_intersections(line)

        if circle_intersection_points is None:
            return None

        intersection_points = []
        for pt in circle_intersection_points:
            if self.point_belongs(pt):
                intersection_points.append(pt)
        return intersection_points

    def length(self):
        return self.radius * abs(self.angle)

    def point_at_abscissa(self, curvilinear_abscissa):
        if self.is_trigo:
            return self.start.rotation(self.center,
                                       curvilinear_abscissa / self.radius)
            # return self.start.rotation(self.center, curvilinear_abscissa*self.angle)
        else:
            return self.start.rotation(self.center,
                                       -curvilinear_abscissa / self.radius)
            # return self.start.rotation(self.center, -curvilinear_abscissa*self.angle)

    def abscissa(self, point2d:volmdlr.Point2D):
        theta = volmdlr.core.clockwise_angle(self.start - self.center,
                                             point2d - self.center)
        # print(theta)
        # print(self.is_trigo)
        if self.is_trigo:
            theta = volmdlr.TWO_PI - theta
        return self.radius*abs(theta)

    def middle_point(self):
        l = self.length()
        return self.point_at_abscissa(0.5 * l)

    def area(self):
        if self.angle2 < self.angle1:
            angle = self.angle2 + volmdlr.TWO_PI - self.angle1
        else:
            angle = self.angle2 - self.angle1
        return self.radius ** 2 * angle / 2

    def center_of_mass(self):
        #        u=self.middle.vector-self.center.vector
        u = self.middle_point() - self.center
        u.normalize()
        alpha = abs(self.angle)
        return self.center + 4 / (3 * alpha) * self.radius * math.sin(
            alpha * 0.5) * u

    def plot(self, ax=None, color='k', alpha=1, plot_points=False):
        if ax is None:
            fig, ax = plt.subplots()

        if plot_points:
            for p in [self.center, self.start, self.interior, self.end]:
                p.plot(ax=ax)

        ax.add_patch(matplotlib.patches.Arc(self.center, 2 * self.radius, 2 * self.radius, angle=0,
                                            theta1=self.angle1 * 0.5 / math.pi * 360,
                                            theta2=self.angle2 * 0.5 / math.pi * 360,
                                            color=color,
                                            alpha=alpha))

        return ax

    def to_3d(self, plane_origin, x, y):
        ps = self.start.to_3d(plane_origin, x, y)
        pi = self.interior.to_3d(plane_origin, x, y)
        pe = self.end.to_3d(plane_origin, x, y)

        return volmdlr.edges.Arc3D(ps, pi, pe, name=self.name)

    def rotation(self, center, angle, copy=True):
        if copy:
            return Arc2D(*[p.rotation(center, angle, copy=True) for p in
                           [self.start, self.interior, self.end]])
        else:
            self.__init__(*[p.rotation(center, angle, copy=True) for p in
                            [self.start, self.interior, self.end]])

    def translation(self, offset, copy=True):
        if copy:
            return Arc2D(*[p.translation(offset, copy=True) for p in
                           [self.start, self.interior, self.end]])
        else:
            self.__init__(*[p.translation(offset, copy=True) for p in
                            [self.start, self.interior, self.end]])

    def frame_mapping(self, frame, side, copy=True):
        """
        side = 'old' or 'new'
        """
        if copy:
            return Arc2D(*[p.frame_mapping(frame, side, copy=True) for p in
                           [self.start, self.interior, self.end]])
        else:
            self.__init__(*[p.frame_mapping(frame, side, copy=True) for p in
                            [self.start, self.interior, self.end]])

    def SecondMomentArea(self, point):
        """
        Second moment area of part of disk
        """
        if self.angle2 < self.angle1:
            angle2 = self.angle2 + volmdlr.volmdlr.TWO_PI

        else:
            angle2 = self.angle2
        angle1 = self.angle1

        Ix = self.radius ** 4 / 8 * (angle2 - angle1 + 0.5 * (
                math.sin(2 * angle1) - math.sin(2 * angle2)))
        Iy = self.radius ** 4 / 8 * (angle2 - angle1 + 0.5 * (
                math.sin(2 * angle2) - math.sin(2 * angle1)))
        Ixy = self.radius ** 4 / 8 * (
                math.cos(angle1) ** 2 - math.cos(angle2) ** 2)
        Ic = npy.array([[Ix, Ixy], [Ixy, Iy]])
        return volmdlr.geometry.Huygens2D(Ic, self.Area(), self.center, point)

    # def Discretise(self, num=10):
    #     list_node = []
    #     if (self.angle1 < 0) and (self.angle2 > 0):
    #         delta_angle = -self.angle1 + self.angle2
    #     elif (self.angle1 > 0) and (self.angle2 < 0):
    #         delta_angle = (2 * npy.pi + self.angle2) - self.angle1
    #     else:
    #         delta_angle = self.angle2 - self.angle1
    #     for angle in npy.arange(self.angle1, self.angle1 + delta_angle,
    #                             delta_angle / (num * 1.)):
    #         list_node.append(self.center + self.radius * volmdlr.Vector2D(npy.cos(angle), npy.sin(angle)))
    #     list_node.append(self.center + self.radius * volmdlr.Vector2D(npy.cos(
    #         self.angle1 + delta_angle), npy.sin(self.angle1 + delta_angle)))
    #     if list_node[0] == self.start:
    #         return list_node
    #     else:
    #         return list_node[::-1]


    def discretise(self,n:float):
        
        arc_to_nodes={}
        nodes=[]
        if n*self.length() < 1 :
            arc_to_nodes[self]=[self.start,self.end]
        else :
             n0= int(math.ceil(n*self.length()))
             l0=self.length()/n0
                    
             for k in range(n0):
                               
                 node=self.point_at_abscissa(k*l0)
                                       
                 nodes.append(node)
             nodes.insert(len(nodes),self.end)
                   
             arc_to_nodes[self]=nodes
             
        
        return arc_to_nodes[self] 
 

   
    def plot_data(self, plot_data_states: List[plot_data.Settings] = None):
<<<<<<< HEAD
        list_node = self.polygon_points()
=======

        list_node = self.Discretise()
>>>>>>> 268d0026
        data = []
        for nd in list_node:
            data.append({'x': nd.x, 'y': nd.y})

        return plot_data.Arc2D(cx=self.center.x,
                                       cy=self.center.y,
                                       data=data,
                                       r=self.radius,
                                       angle1=self.angle1,
                                       angle2=self.angle2,
                                       plot_data_states=plot_data_states)


    def copy(self):
        return Arc2D(self.start.copy(),
                     self.interior.copy(),
                     self.end.copy())

    def split(self, split_point: volmdlr.Point2D):
        abscissa = self.abscissa(split_point)

        return [Arc2D(self.start,
                      self.point_at_abscissa(0.5*abscissa),
                      split_point),
                Arc2D(split_point,
                      self.point_at_abscissa(1.5 * abscissa),
                      self.end)
                ]

    def polygon_points(self, points_per_radian=10):

        # densities = []
        # for d in [min_x_density, min_y_density]:
        #     if d:
        #         densities.append(d)
        # if densities:
        #     number_points = max(number_points,
        #                         min(densities) * self.angle * self.radius)
        number_points = math.ceil(self.angle * points_per_radian)
        l = self.length()
        return [self.point_at_abscissa(i * l / number_points) \
                for i in range(number_points + 1)]


class FullArc2D(Edge):
    """
    An edge that starts at start_end, ends at the same point after having described
    a circle
    """

    def __init__(self, center: volmdlr.Point2D, start_end: volmdlr.Point2D,
                 name: str = ''):
        self.center = center
        self.radius = center.point_distance(start_end)
        self.angle = volmdlr.TWO_PI

        Edge.__init__(self, start_end, start_end, name=name)  # !!! this is dangerous

    def __hash__(self):
        return hash(self.radius)
        # return hash(self.center) + 5*hash(self.start)


    def __eq__(self, other_arc):
        return (self.center == other_arc.center) \
               and (self.start_end == other_arc.start_end)

    def area(self):
        return math.pi * self.radius ** 2

    def to_3d(self, plane_origin, x, y):
        center = self.center.to_3d(plane_origin, x, y)
        start = self.start.to_3d(plane_origin, x, y)
        z = x.cross(y)
        z.normalize()

        return FullArc3D(center, start, z)

    def length(self):
        return volmdlr.TWO_PI * self.radius

    def point_at_abscissa(self, abscissa):
        angle = abscissa / self.radius
        return self.start.rotation(self.center, angle)

    def polygon_points(self, points_per_radian=10):
        number_points = math.ceil(self.angle * points_per_radian)
        l = self.length()
        return [self.point_at_abscissa(i * l / number_points) \
                for i in range(number_points + 1)]

    def polygonization(self, min_x_density=None, min_y_density=None):
        # def polygon_points(self, points_per_radian=10):
            # densities = []
            # for d in [min_x_density, min_y_density]:
            #     if d:
            #         densities.append(d)
            # if densities:
            #     number_points = max(number_points,
            #                         min(densities) * self.angle * self.radius)

        return volmdlr.wires.ClosedPolygon2D(self.polygon_points())

    def plot(self, ax=None, color='k', alpha=1, plot_points=False,
             linestyle='-', linewidth=1):
        if ax is None:
            fig, ax = plt.subplots()

        if self.radius > 0:
            ax.add_patch(matplotlib.patches.Arc((self.center.x, self.center.y),
                                                2 * self.radius,
                                                2 * self.radius,
                                                angle=0,
                                                theta1=0,
                                                theta2=360,
                                                color=color,
                                                linestyle=linestyle,
                                                linewidth=linewidth))
        if plot_points:
            ax.plot([self.start.x], [self.start.y], 'o',
                    color=color, alpha=alpha)
        return ax


class ArcEllipse2D(Edge):
    """

    """

    def __init__(self, start, interior, end, center, major_dir, name='',
                 extra=None):
        Edge.__init__(self, start, end, name)
        self.interior = interior
        self.center = center
        self.extra = extra
        self.major_dir = major_dir
        self.minor_dir = self.major_dir.deterministic_unit_normal_vector()

        frame = volmdlr.Frame2D(self.center, self.major_dir, self.minor_dir)
        start_new, end_new = frame.NewCoordinates(
            self.start), frame.NewCoordinates(self.end)
        interior_new, center_new = frame.NewCoordinates(
            self.interior), frame.NewCoordinates(self.center)

        #### from : https://math.stackexchange.com/questions/339126/how-to-draw-an-ellipse-if-a-center-and-3-arbitrary-points-on-it-are-given
        def theta_A_B(s, i, e,
                      c):  # theta=angle d'inclinaison ellipse par rapport à horizontal(sens horaire),A=demi grd axe, B=demi petit axe
            xs, ys, xi, yi, xe, ye = s[0] - c[0], s[1] - c[1], i[0] - c[0], i[
                1] - c[1], e[0] - c[0], e[1] - c[1]
            A = npy.array(([xs ** 2, ys ** 2, 2 * xs * ys],
                           [xi ** 2, yi ** 2, 2 * xi * yi],
                           [xe ** 2, ye ** 2, 2 * xe * ye]))
            invA = npy.linalg.inv(A)
            One = npy.array(([1],
                             [1],
                             [1]))
            C = npy.dot(invA, One)  # matrice colonne de taille 3
            theta = 0
            c1 = C[0] + C[1]
            c2 = (C[1] - C[0]) / math.cos(2 * theta)
            gdaxe = math.sqrt((2 / (c1 - c2)))
            ptax = math.sqrt((2 / (c1 + c2)))
            return theta, gdaxe, ptax

        if start == end:
            extra_new = frame.NewCoordinates(self.extra)
            theta, A, B = theta_A_B(start_new, extra_new, interior_new,
                                    center_new)
        else:
            theta, A, B = theta_A_B(start_new, interior_new, end_new,
                                    center_new)

        self.Gradius = A
        self.Sradius = B
        self.theta = theta

        # Angle pour start
        u1, u2 = start_new.vector[0] / self.Gradius, start_new.vector[
            1] / self.Sradius
        angle1 = volmdlr.core.sin_cos_angle(u1, u2)
        # Angle pour end
        u3, u4 = end_new.vector[0] / self.Gradius, end_new.vector[
            1] / self.Sradius
        angle2 = volmdlr.core.sin_cos_angle(u3, u4)
        # Angle pour interior
        u5, u6 = interior_new.vector[0] / self.Gradius, interior_new.vector[
            1] / self.Sradius
        anglei = volmdlr.core.sin_cos_angle(u5, u6)

        # Going trigo/clock wise from start to interior
        if anglei < angle1:
            trigowise_path = (anglei + volmdlr.TWO_PI) - angle1
            clockwise_path = angle1 - anglei
        else:
            trigowise_path = anglei - angle1
            clockwise_path = angle1 - anglei + volmdlr.TWO_PI

        # Going trigo wise from interior to interior
        if angle2 < anglei:
            trigowise_path += (angle2 + volmdlr.TWO_PI) - anglei
            clockwise_path += anglei - angle2
        else:
            trigowise_path += angle2 - anglei
            clockwise_path += anglei - angle2 + volmdlr.TWO_PI

        if clockwise_path > trigowise_path:
            self.is_trigo = True
            self.angle = trigowise_path
        else:
            # Clock wise
            self.is_trigo = False
            self.angle = clockwise_path

        if self.start == self.end or self.angle == 0:
            self.angle = volmdlr.volmdlr.TWO_PI

        if self.is_trigo:  # sens trigo
            self.offset_angle = angle1
        else:
            self.offset_angle = angle2

    def _get_points(self):
        return self.polygon_points()

    points = property(_get_points)

    def polygon_points(self, resolution_for_ellipse=40):
        number_points_tesselation = math.ceil(
            resolution_for_ellipse * abs(0.5 * self.angle / math.pi))

        frame2d = volmdlr.Frame2D(self.center, self.major_dir, self.minor_dir)

        polygon_points_2D = [(volmdlr.Point2D((self.Gradius * math.cos(
            self.offset_angle + self.angle * i / (number_points_tesselation)),
                                                    self.Sradius * math.sin(
                                                        self.offset_angle + self.angle * i / (
                                                            number_points_tesselation)))))
                                  for i in
                                  range(number_points_tesselation + 1)]

        global_points = []
        for pt in polygon_points_2D:
            global_points.append(frame2d.old_coordinates(pt))

        return global_points

    def to_3d(self, plane_origin, x, y):
        ps = self.start.to_3d(plane_origin, x, y)
        pi = self.interior.to_3d(plane_origin, x, y)
        pe = self.end.to_3d(plane_origin, x, y)
        pc = self.center.to_3d(plane_origin, x, y)
        if self.extra is None:
            pextra = None
        else:
            pextra = self.extra.to_3d(plane_origin, x, y)
        if ps == pe:
            p3 = pextra
        else:
            p3 = pe
        plane = volmdlr.faces.Plane3D.from_3_points(ps, pi, p3)
        n = plane.normal
        major_dir = self.major_dir.to_3d(plane_origin, x, y)
        major_dir.normalize()

        return ArcEllipse3D(ps, pi, pe, pc, major_dir, normal=n,
                            name=self.name, extra=pextra)

    def plot(self, ax=None, color='k', alpha=1):
        if ax is None:
            _, ax = plt.subplots()

        self.interior.plot(ax=ax, color='m')
        self.start.plot(ax=ax, color='r')
        self.end.plot(ax=ax, color='b')
        self.center.plot(ax=ax, color='y')

        x = []
        y = []
        for px, py in self.polygon_points():
            x.append(px)
            y.append(py)

        plt.plot(x, y, color=color, alpha=alpha)
        return ax


class Line3D(Line):
    _non_eq_attributes = ['name', 'basis_primitives', 'bounding_box']

    """
    Define an infinite line passing through the 2 points
    """

    def __init__(self, point1: volmdlr.Point3D, point2: volmdlr.Point3D,
                 name: str = ''):
        Line.__init__(self, point1, point2, name=name)
        self.bounding_box = self._bounding_box()

    def _bounding_box(self):
        points = [self.point1, self.point2]

        xmin = min([pt[0] for pt in points])
        xmax = max([pt[0] for pt in points])
        ymin = min([pt[1] for pt in points])
        ymax = max([pt[1] for pt in points])
        zmin = min([pt[2] for pt in points])
        zmax = max([pt[2] for pt in points])

        return volmdlr.core.BoundingBox(xmin, xmax, ymin, ymax, zmin, zmax)

    def point_at_abscissa(self, curvilinear_abscissa):
        return self.point1 + (
                self.point2 - self.point1) * curvilinear_abscissa

    def point_belongs(self, point3d):
        if point3d == self.point1:
            v = point3d - self.point2
        else:
            v = point3d - self.point1

        return self.direction_vector().is_colinear_to(v)

    def plot(self, ax=None, color='k', alpha=1, dashed=True):
        if ax is None:
            ax = Axes3D(plt.figure())


        # Line segment
        x = [self.point1.x, self.point2.x]
        y = [self.point1.y, self.point2.y]
        z = [self.point1.z, self.point2.z]
        ax.plot(x, y, z, color=color, alpha=alpha)

        # Drawing 3 times length of segment on each side
        u = self.point2 - self.points[0]
        x1, y1, z1 = (self.points[0] - 3 * u).vector
        x2, y2, z2 = (self.point2 + 3 * u).vector
        if dashed:
            ax.plot([x1, x2], [y1, y2], [z1, z2], color=color,
                    dashes=[30, 5, 10, 5])
        else:
            ax.plot([x1, x2], [y1, y2], [z1, z2], color=color)
        return ax

    def plane_projection2d(self, center, x, y):
        return Line2D(self.points[0].plane_projection2d(center, x, y),
                      self.point2.plane_projection2d(center, x, y))

    def minimum_distance_points(self, other_line):
        """
        Returns the points on this line and the other line that are the closest
        of lines
        """
        u = self.point2 - self.point1
        v = other_line.point2 - other_line.point1
        w = self.point1 - other_line.point1
        a = u.dot(u)
        b = u.dot(v)
        c = v.dot(v)
        d = u.dot(w)
        e = v.dot(w)

        s = (b * e - c * d) / (a * c - b ** 2)
        t = (a * e - b * d) / (a * c - b ** 2)
        p1 = self.point1 + s * u
        p2 = other_line.point1 + t * v
        return p1, p2

    def rotation(self, center, axis, angle, copy=True):
        if copy:
            return Line3D(*[p.rotation(center, axis, angle, copy=True) for p in
                            self.points])
        else:
            for p in self.points:
                p.rotation(center, axis, angle, copy=False)

    def translation(self, offset, copy=True):
        if copy:
            return Line3D(
                *[p.translation(offset, copy=True) for p in self.points])
        else:
            for p in self.points:
                p.translation(offset, copy=False)

    def frame_mapping(self, frame, side, copy=True):
        """
        side = 'old' or 'new'
        """
        if side == 'old':
            if copy:
                return Line3D(*[frame.old_coordinates(p) for p in self.points])
            else:
                for p in self.points:
                    self.points = [frame.old_coordinates(p) for p in
                                   self.points]
        if side == 'new':
            if copy:
                return Line3D(*[frame.NewCoordinates(p) for p in self.points])
            else:
                for p in self.points:
                    self.points = [frame.NewCoordinates(p) for p in
                                   self.points]

    def copy(self):
        return Line3D(*[p.copy() for p in self.points])

    @classmethod
    def from_step(cls, arguments, object_dict):
        point1 = object_dict[arguments[1]]
        direction = object_dict[arguments[2]]
        point2 = point1 + direction
        return cls(point1, point2, arguments[0][1:-1])

    def intersection(self, line2):

        x1 = self.point1.x
        y1 = self.point1.y
        z1 = self.point1.z
        x2 = self.point2.x
        y2 = self.point2.y
        z2 = self.point2.z
        x3 = line2.point1.x
        y3 = line2.point1.y
        z3 = line2.point1.z
        x4 = line2.point2.x
        y4 = line2.point2.y
        z4 = line2.point2.z

        if x3 == 0 and x4 == 0 and y4 - y3 == 0:
            x5, y5, z5 = x3, y3, z3
            x6, y6, z6 = x4, y4, z4
            x3, y3, z3 = x1, y1, z1
            x4, y4, z4 = x2, y2, z2
            x1, y1, z1 = x5, y5, z5
            x2, y2, z2 = x6, y6, z6

        elif y3 == 0 and y4 == 0 and x4 - x3 == 0:
            x5, y5, z5 = x3, y3, z3
            x6, y6, z6 = x4, y4, z4
            x3, y3, z3 = x1, y1, z1
            x4, y4, z4 = x2, y2, z2
            x1, y1, z1 = x5, y5, z5
            x2, y2, z2 = x6, y6, z6

        res, list_t1 = [], []

        # 2 unknown 3eq with t1 et t2 unknown

        if (x2 - x1 + y1 - y2) != 0 and (y4 - y3) != 0:
            t1 = (x3 - x1 + (x4 - x3) * (y1 - y3) / (y4 - y3)) / (
                    x2 - x1 + y1 - y2)
            t2 = (y1 - y3 + (y2 - y1) * t1) / (y4 - y3)
            res1 = z1 + (z2 - z1) * t1
            res2 = z3 + (z4 - z3) * t2
            list_t1.append(t1)
            res.append([res1, res2])

        if (z2 - z1 + y1 - y2) != 0 and (y4 - y3) != 0:
            t1 = (z3 - z1 + (z4 - z3) * (y1 - y3) / (y4 - y3)) / (
                    z2 - z1 + y1 - y2)
            t2 = (y1 - y3 + (y2 - y1) * t1) / (y4 - y3)
            res1 = x1 + (x2 - x1) * t1
            res2 = x3 + (x4 - x3) * t2
            list_t1.append(t1)
            res.append([res1, res2])

        if (z2 - z1 + x1 - x2) != 0 and (x4 - x3) != 0:
            t1 = (z3 - z1 + (z4 - z3) * (x1 - x3) / (x4 - x3)) / (
                    z2 - z1 + x1 - x2)
            t2 = (x1 - x3 + (x2 - x1) * t1) / (x4 - x3)
            res1 = y1 + (y2 - y1) * t1
            res2 = y3 + (y4 - y3) * t2
            list_t1.append(t1)
            res.append([res1, res2])

        if len(res) == 0:
            return None

        for pair, t1 in zip(res, list_t1):
            res1, res2 = pair[0], pair[1]
            if math.isclose(res1, res2,
                            abs_tol=1e-7):  # if there is an intersection point
                return volmdlr.Point3D(x1 + (x2 - x1) * t1, y1 + (y2 - y1) * t1,
                                       z1 + (z2 - z1) * t1)

        return None


class LineSegment3D(LineSegment):
    """
    Define a line segment limited by two points
    """

    def __init__(self, start:volmdlr.Point3D, end:volmdlr.Point3D,
                 name: str = ''):
        LineSegment.__init__(self, start=start, end=end, name=name)
        self.bounding_box = self._bounding_box()

    def __hash__(self):
        return 2 + hash(self.start) + hash(self.end)

    def __eq__(self, other_linesegment3d):
        if other_linesegment3d.__class__ != self.__class__:
            return False
        return (self.start == other_linesegment3d.start)\
               and (self.end == other_linesegment3d.end)

    def _bounding_box(self):
        points = [self.start, self.end]

        xmin = min([pt[0] for pt in points])
        xmax = max([pt[0] for pt in points])
        ymin = min([pt[1] for pt in points])
        ymax = max([pt[1] for pt in points])
        zmin = min([pt[2] for pt in points])
        zmax = max([pt[2] for pt in points])

        return volmdlr.core.BoundingBox(xmin, xmax, ymin, ymax, zmin, zmax)

    def length(self):
        return self.end.point_distance(self.start)

    def point_at_abscissa(self, curvilinear_abscissa):
        return self.start + curvilinear_abscissa * (
                self.end - self.start) / self.length()

    def frenet(self, curvilinear_abscissa):
        return self.unit_direction_vector(), None

    def middle_point(self):
        l = self.length()
        return self.point_at_abscissa(0.5 * l)

    def plane_projection2d(self, center, x, y):
        return LineSegment2D(self.start.plane_projection2d(center, x, y),
                             self.point2.plane_projection2d(center, x, y))

    def intersection(self, segment2):
        x1 = self.start.vector[0]
        y1 = self.start.vector[1]
        z1 = self.start.vector[2]
        x2 = self.point2.vector[0]
        y2 = self.point2.vector[1]
        z2 = self.point2.vector[2]
        x3 = segment2.start.vector[0]
        y3 = segment2.start.vector[1]
        z3 = segment2.start.vector[2]
        x4 = segment2.end_point.vector[0]
        y4 = segment2.end_point.vector[1]
        z4 = segment2.end_point.vector[2]

        if x3 == 0 and x4 == 0 and y4 - y3 == 0:
            x5, y5, z5 = x3, y3, z3
            x6, y6, z6 = x4, y4, z4
            x3, y3, z3 = x1, y1, z1
            x4, y4, z4 = x2, y2, z2
            x1, y1, z1 = x5, y5, z5
            x2, y2, z2 = x6, y6, z6

        elif y3 == 0 and y4 == 0 and x4 - x3 == 0:
            x5, y5, z5 = x3, y3, z3
            x6, y6, z6 = x4, y4, z4
            x3, y3, z3 = x1, y1, z1
            x4, y4, z4 = x2, y2, z2
            x1, y1, z1 = x5, y5, z5
            x2, y2, z2 = x6, y6, z6

        res, list_t1 = [], []

        # 2 unknown 3eq with t1 et t2 unknown
        if (x2 - x1 + y1 - y2) != 0 and (y4 - y3) != 0:
            t1 = (x3 - x1 + (x4 - x3) * (y1 - y3) / (y4 - y3)) / (
                    x2 - x1 + y1 - y2)
            t2 = (y1 - y3 + (y2 - y1) * t1) / (y4 - y3)
            res1 = z1 + (z2 - z1) * t1
            res2 = z3 + (z4 - z3) * t2
            list_t1.append(t1)
            res.append([res1, res2])

        if (z2 - z1 + y1 - y2) != 0 and (y4 - y3) != 0:
            t1 = (z3 - z1 + (z4 - z3) * (y1 - y3) / (y4 - y3)) / (
                    z2 - z1 + y1 - y2)
            t2 = (y1 - y3 + (y2 - y1) * t1) / (y4 - y3)
            res1 = x1 + (x2 - x1) * t1
            res2 = x3 + (x4 - x3) * t2
            list_t1.append(t1)
            res.append([res1, res2])

        if (z2 - z1 + x1 - x2) != 0 and (x4 - x3) != 0:
            t1 = (z3 - z1 + (z4 - z3) * (x1 - x3) / (x4 - x3)) / (
                    z2 - z1 + x1 - x2)
            t2 = (x1 - x3 + (x2 - x1) * t1) / (x4 - x3)
            res1 = y1 + (y2 - y1) * t1
            res2 = y3 + (y4 - y3) * t2
            list_t1.append(t1)
            res.append([res1, res2])

        if len(res) == 0:
            return None

        for pair, t1 in zip(res, list_t1):
            res1, res2 = pair[0], pair[1]
            if math.isclose(res1, res2,
                            abs_tol=1e-7):  # if there is an intersection point
                if t1 >= 0 or t1 <= 1:
                    return volmdlr.Point3D([x1 + (x2 - x1) * t1, y1 + (y2 - y1) * t1,
                                            z1 + (z2 - z1) * t1])

        return None

    def rotation(self, center, axis, angle, copy=True):
        if copy:
            return LineSegment3D(
                *[p.rotation(center, axis, angle, copy=True) for p in
                  self.points])
        else:
            Edge.rotation(self, center, axis, angle, copy=False)
            self.bounding_box = self._bounding_box()

    def __contains__(self, point):
        point1, point2 = self.start, self.end
        axis = point2 - point1
        test = point.rotation(point1, axis, math.pi)
        if test == point:
            return True
        else:
            return False

    def translation(self, offset, copy=True):
        if copy:
            return LineSegment3D(
                *[p.translation(offset, copy=True) for p in self.points])
        else:
            Edge.translation(self, offset, copy=False)
            self.bounding_box = self._bounding_box()

    def frame_mapping(self, frame, side, copy=True):
        """
        side = 'old' or 'new'
        """
        if side == 'old':
            if copy:
                return LineSegment3D(
                    *[frame.old_coordinates(p) for p in self.points])
            else:
                Edge.frame_mapping(self, frame, side, copy=False)
                self.bounding_box = self._bounding_box()
        if side == 'new':
            if copy:
                return LineSegment3D(
                    *[frame.NewCoordinates(p) for p in self.points])
            else:
                Edge.frame_mapping(self, frame, side, copy=False)
                self.bounding_box = self._bounding_box()

    def copy(self):
        return LineSegment3D(self.start.copy(), self.end.copy())

    def plot(self, ax=None, color='k', alpha=1):
        if ax is None:
            fig = plt.figure()
            ax = fig.add_subplot(111, projection='3d')
        else:
            fig = ax.figure

        points = [self.start, self.end]
        x = [p.x for p in points]
        y = [p.y for p in points]
        z = [p.z for p in points]
        ax.plot(x, y, z, color=color, alpha=alpha)
        return ax

    def plot2D(self, x_3D, y_3D, ax=None, color='k', width=None):
        if ax is None:
            fig = plt.figure()
            ax = fig.add_subplot(111, projection='3d')
        else:
            fig = ax.figure

        edge2D = self.plane_projection2d(volmdlr.O3D, x_3D, y_3D)
        edge2D.plot(ax=ax, color=color, width=width)
        return ax

    def plot_data(self, x_3D, y_3D, marker=None, color='black', stroke_width=1,
                  dash=False, opacity=1, arrow=False):
        edge2D = self.plane_projection2d(volmdlr.O3D, x_3D, y_3D)
        return edge2D.plot_data(marker, color, stroke_width,
                                dash, opacity, arrow)

    def FreeCADExport(self, name, ndigits=6):
        name = 'primitive' + str(name)
        x1, y1, z1 = round(1000 * self.start, ndigits)
        x2, y2, z2 = round(1000 * self.end, ndigits)
        return '{} = Part.LineSegment(fc.Vector({},{},{}),fc.Vector({},{},{}))\n'.format(
            name, x1, y1, z1, x2, y2, z2)

    def to_line(self):
        return Line3D(*self.points)

    def babylon_script(self, color=(1, 1, 1), name='line', type_='line',
                       parent=None):
        if type_ == 'line' or type_ == 'dashed':
            s = 'var myPoints = [];\n'
            s += 'var point1 = new BABYLON.Vector3({},{},{});\n'.format(
                *self.start)
            s += 'myPoints.push(point1);\n'
            s += 'var point2 = new BABYLON.Vector3({},{},{});\n'.format(
                *self.end)
            s += 'myPoints.push(point2);\n'
            if type_ == 'line':
                s += 'var {} = BABYLON.MeshBuilder.CreateLines("lines", {{points: myPoints}}, scene);\n'.format(
                    name)
            elif type_ == 'dashed':
                s += 'var {} = BABYLON.MeshBuilder.CreateDashedLines("lines", {{points: myPoints, dashNb:20}}, scene);'.format(
                    name)
            s += '{}.color = new BABYLON.Color3{};\n'.format(name,
                                                             tuple(color))
        elif type_ == 'tube':
            radius = 0.03 * self.start.point_distance(self.end)
            s = 'var points = [new BABYLON.Vector3({},{},{}), new BABYLON.Vector3({},{},{})];\n'.format(
                *self.start, *self.end)
            s += 'var {} = BABYLON.MeshBuilder.CreateTube("frame_U", {{path: points, radius: {}}}, {});'.format(
                name, radius, parent)
        #            s += 'line.material = red_material;\n'

        else:
            raise NotImplementedError

        if parent is not None:
            s += '{}.parent = {};\n'.format(name, parent)

        return s

    def to_2d(self, plane_origin, x1, x2):
        p2D = [p.to_2d(plane_origin, x1, x2) for p in (self.start, self.end)]
        return LineSegment2D(*p2D, name=self.name)

    def reverse(self):
        return LineSegment3D(self.end.copy(), self.start.copy())

    def minimum_distance_points(self, other_line):
        """
        Returns the points on this line and the other line that are the closest
        of lines
        """
        u = self.end - self.start
        v = other_line.end - other_line.start
        w = self.start - other_line.start
        a = u.dot(u)
        b = u.dot(v)
        c = v.dot(v)
        d = u.dot(w)
        e = v.dot(w)
        if (a * c - b ** 2) != 0:
            s = (b * e - c * d) / (a * c - b ** 2)
            t = (a * e - b * d) / (a * c - b ** 2)
            p1 = self.start + s * u
            p2 = other_line.start + t * v
            return p1, p2
        else:
            return self.start, other_line.start

    def Matrix_distance(self, other_line):
        u = self.direction_vector()
        v = other_line.direction_vector()
        w = other_line.start - self.start

        a = u.dot(u)
        b = -u.dot(v)
        d = v.dot(v)

        e = w.dot(u)
        f = -w.dot(v)

        A = npy.array([[a, b],
                       [b, d]])
        B = npy.array([e, f])

        res = scp.optimize.lsq_linear(A, B, bounds=(0, 1))
        p1 = self.point_at_abscissa(res.x[0] * self.length())
        p2 = other_line.point_at_abscissa(
            res.x[1] * other_line.length())
        return p1, p2

    def parallele_distance(self, other_linesegment):
        ptA, ptB, ptC = self.start, self.end, other_linesegment.points[0]
        u = volmdlr.Vector3D((ptA - ptB).vector)
        u.normalize()
        plane1 = volmdlr.faces.Plane3D.from_3_points(ptA, ptB, ptC)
        v = u.cross(plane1.normal)  # distance vector
        # ptA = k*u + c*v + ptC
        res = (ptA - ptC).vector
        x, y, z = res[0], res[1], res[2]
        u1, u2, u3 = u.vector[0], u.vector[1], u.vector[2]
        v1, v2, v3 = v.vector[0], v.vector[1], v.vector[2]

        if (u1 * v2 - v1 * u2) != 0 and u1 != 0:
            c = (y * u1 - x * u2) / (u1 * v2 - v1 * u2)
            k = (x - c * v1) / u1
            if math.isclose(k * u3 + c * v3, z, abs_tol=1e-7):
                return k
        elif (u1 * v3 - v1 * u3) != 0 and u1 != 0:
            c = (z * u1 - x * u3) / (u1 * v3 - v1 * u3)
            k = (x - c * v1) / u1
            if math.isclose(k * u2 + c * v2, y, abs_tol=1e-7):
                return k
        elif (v1 * u2 - v2 * u1) != 0 and u2 != 0:
            c = (u2 * x - y * u1) / (v1 * u2 - v2 * u1)
            k = (y - c * v2) / u2
            if math.isclose(k * u3 + c * v3, z, abs_tol=1e-7):
                return k
        elif (v3 * u2 - v2 * u3) != 0 and u2 != 0:
            c = (u2 * z - y * u3) / (v3 * u2 - v2 * u3)
            k = (y - c * v2) / u2
            if math.isclose(k * u1 + c * v1, x, abs_tol=1e-7):
                return k
        elif (u1 * v3 - v1 * u3) != 0 and u3 != 0:
            c = (z * u1 - x * u3) / (u1 * v3 - v1 * u3)
            k = (z - c * v3) / u3
            if math.isclose(k * u2 + c * v2, y, abs_tol=1e-7):
                return k
        elif (u2 * v3 - v2 * u3) != 0 and u3 != 0:
            c = (z * u2 - y * u3) / (u2 * v3 - v2 * u3)
            k = (z - c * v3) / u3
            if math.isclose(k * u1 + c * v1, x, abs_tol=1e-7):
                return k
        else:
            return NotImplementedError

    def minimum_distance(self, element, return_points=False):
        if element.__class__ is Arc3D or element.__class__ is volmdlr.wires.Circle3D:
            pt1, pt2 = element.minimum_distance_points_line(self)
            if return_points:
                return pt1.point_distance(pt2), pt1, pt2
            else:
                return pt1.point_distance(pt2)

        elif element.__class__ is LineSegment3D:
            p1, p2 = self.Matrix_distance(element)
            if return_points:
                return p1.point_distance(p2), p1, p2
            else:
                return p1.point_distance(p2)

        else:
            return NotImplementedError

    def extrusion(self, extrusion_vector):
        u = self.unit_direction_vector()
        v = extrusion_vector.copy()
        v.normalize()
        w = u.cross(v)
        l1 = self.length()
        l2 = extrusion_vector.norm()
        # outer_contour = Polygon2D([O2D, Point2D((l1, 0.)),
        #                            Point2D((l1, l2)), Point2D((0., l2))])
        plane = volmdlr.faces.Plane3D(volmdlr.Frame3D(self.start, u, v, w))
        return plane.rectangular_cut(0, l1, 0, l2)

    def revolution(self, axis_point, axis, angle):
        axis_line3d = Line3D(axis_point, axis_point + axis)
        if axis_line3d.point_belongs(self.start) and axis_line3d.point_belongs(self.end):
            return None

        p1_proj, _ = axis_line3d.point_projection(self.start)
        p2_proj, _ = axis_line3d.point_projection(self.end)
        d1 = self.start.point_distance(p1_proj)
        d2 = self.end.point_distance(p2_proj)
        if d1 != 0.:
            u = (self.start - p1_proj)  # Unit vector from p1_proj to p1
            u.normalize()
        elif d2 != 0.:
            u = (self.end - p2_proj)  # Unit vector from p1_proj to p1
            u.normalize()
        else:
            return None

        if u.is_colinear_to(self.direction_vector()):
            # Planar face
            v = axis.cross(u)
            surface = volmdlr.faces.Plane3D(volmdlr.Frame3D(p1_proj, u, v, axis))
            r, R = sorted([d1, d2])
            if angle == volmdlr.TWO_PI:
                # Only 2 circles as countours
                outer_contour2d = volmdlr.wires.Circle2D(volmdlr.O2D, R)
                if not math.isclose(r, 0, abs_tol=1e-9):
                    inner_contours2d = [volmdlr.wires.Circle2D(volmdlr.O2D, r)]
                else:
                    inner_contours2d = []
            else:
                # Two arcs and lines
                arc1_s = volmdlr.Point2D(0, r)
                arc1_i = arc1_s.rotation(center=volmdlr.O2D, angle=0.5 * angle)
                arc1_e = arc1_s.rotation(center=volmdlr.O2D, angle=angle)
                arc1 = Arc2D(self.end, arc1_i, arc1_e)

                arc2_e = volmdlr.Point2D(0, R)
                arc2_i = arc2_e.rotation(center=volmdlr.O2D, angle=0.5 * angle)
                arc2_s = arc2_e.rotation(center=volmdlr.O2D, angle=angle)
                arc2 = Arc2D(arc2_s, arc1_i, self.start)

                line1 = LineSegment2D(arc1_e, arc2_s)
                line2 = LineSegment2D(arc2_e, arc1_s)

                # arc2 = Arc2D(arc2_s, arc1_i, self.start)
                # line2 = LineSegment3D(arc1_e, arc2_s)
                outer_contour2d = volmdlr.wires.Contour2D([arc1, line1,
                                                           arc2, line2])
                inner_contours2d = []
            return volmdlr.faces.PlaneFace3D(surface,
                                             volmdlr.faces.Surface2D(
                                                 outer_contour2d,
                                                 inner_contours2d
                                             ))



        elif not math.isclose(d1, d2, abs_tol=1e-9):
            # Conical
            v = axis.cross(u)
            dv = self.direction_vector()
            dv.normalize()

            semi_angle = math.acos(dv.dot(axis))
            cone_origin = p1_proj - d1 / math.tan(semi_angle) * axis
            if semi_angle > 0.5 * math.pi:
                semi_angle = math.pi - semi_angle

                cone_frame = volmdlr.Frame3D(cone_origin, u, -v, -axis)
            elif semi_angle < 0:
                raise NotImplementedError
            else:
                cone_frame = volmdlr.Frame3D(cone_origin, u, v, axis)

            surface = volmdlr.faces.ConicalSurface3D(cone_frame,
                                                     semi_angle)
            z1 = d1 / math.tan(semi_angle)
            z2 = d2 / math.tan(semi_angle)
            return surface.rectangular_cut(0, angle, z1, z2)
        else:
            v = axis.cross(u)
            surface = volmdlr.faces.CylindricalSurface3D(volmdlr.Frame3D(p1_proj, u, v, axis), d1)
            return surface.rectangular_cut(0, angle,
                                           0, (self.end - self.start).dot(axis))


class BSplineCurve3D(Edge):
    _non_serializable_attributes = ['curve']

    def __init__(self, degree, control_points, knot_multiplicities, knots,
                 weights=None, periodic=False, name=''):
        volmdlr.core.Primitive3D.__init__(self, name=name)
        self.control_points = control_points
        self.degree = degree
        knots = standardize_knot_vector(knots)
        self.knots = knots
        self.knot_multiplicities = knot_multiplicities
        self.weights = weights
        self.periodic = periodic
        self.name = name

        curve = BSpline.Curve()
        curve.degree = degree
        if weights is None:
            P = [(control_points[i][0], control_points[i][1],
                  control_points[i][2]) for i in range(len(control_points))]
            curve.ctrlpts = P
        else:
            Pw = [(control_points[i][0] * weights[i],
                   control_points[i][1] * weights[i],
                   control_points[i][2] * weights[i], weights[i]) for i in
                  range(len(control_points))]
            curve.ctrlptsw = Pw
        knot_vector = []
        for i, knot in enumerate(knots):
            knot_vector.extend([knot] * knot_multiplicities[i])
        curve.knotvector = knot_vector
        curve.delta = 0.1
        curve_points = curve.evalpts

        self.curve = curve
        self.points = [volmdlr.Point3D(p[0], p[1], p[2]) for p in curve_points]
        Edge.__init__(self, start=self.points[0], end=self.points[-1])

    def reverse(self):
        return self.__class__(degree=self.degree,
                              control_points=self.control_points[::-1],
                              knot_multiplicities=self.knot_multiplicities[::-1],
                              knots=self.knots[::-1],
                              weights=self.weights,
                              periodic=self.periodic)

    def length(self):
        """

        """
        # length = 0
        # for k in range(0, len(self.points) - 1):
        #     length += (self.points[k] - self.points[k + 1]).norm()
        # return length
        return length_curve(self.curve)

    def point_at_abscissa(self, curvilinear_abscissa):
        return volmdlr.Point3D(*self.curve.evaluate_single(curvilinear_abscissa))
        # # copy paste from wire3D
        # length = 0.
        # primitives = []
        # for k in range(0, len(self.points) - 1):
        #     primitives.append(
        #         LineSegment3D(self.points[k], self.points[k + 1]))
        # for primitive in primitives:
        #     primitive_length = primitive.length()
        #     if length + primitive_length >= curvilinear_abscissa:
        #         return primitive.point_at_abscissa(
        #             curvilinear_abscissa - length)
        #     length += primitive_length
        # # Outside of length
        # raise ValueError

    def FreeCADExport(self, ip, ndigits=3):
        name = 'primitive{}'.format(ip)
        points = '['
        for i in range(len(self.control_points)):
            point = 'fc.Vector({},{},{}),'.format(self.control_points[i][0],
                                                  self.control_points[i][1],
                                                  self.control_points[i][2])
            points += point
        points = points[:-1]
        points += ']'
        # !!! : A QUOI SERT LE DERNIER ARG DE BSplineCurve (False)?
        # LA MULTIPLICITE EN 3e ARG ET LES KNOTS EN 2e ARG ?
        return '{} = Part.BSplineCurve({},{},{},{},{},{},{})\n'.format(name,
                                                                       points,
                                                                       self.knot_multiplicities,
                                                                       self.knots,
                                                                       self.periodic,
                                                                       self.degree,
                                                                       self.weights,
                                                                       False)

    @classmethod
    def from_step(cls, arguments, object_dict):
        name = arguments[0][1:-1]
        degree = int(arguments[1])
        points = [object_dict[int(i[1:])] for i in arguments[2]]
        # curve_form = arguments[3]
        if arguments[4] == '.F.':
            closed_curve = False
        elif arguments[4] == '.T.':
            closed_curve = True
        else:
            raise ValueError
        # self_intersect = arguments[5]
        knot_multiplicities = [int(i) for i in arguments[6][1:-1].split(",")]
        knots = [float(i) for i in arguments[7][1:-1].split(",")]
        # knot_spec = arguments[8]
        knot_vector = []
        for i, knot in enumerate(knots):
            knot_vector.extend([knot] * knot_multiplicities[i])

        if 9 in range(len(arguments)):
            weight_data = [float(i) for i in arguments[9][1:-1].split(",")]
        else:
            weight_data = None

        # FORCING CLOSED_CURVE = FALSE:
        closed_curve = False
        return cls(degree, points, knot_multiplicities, knots, weight_data,
                   closed_curve, name)

    def point_distance(self, pt1):
        distances = []
        for point in self.points:
            #            vmpt = Point3D((point[1], point[2], point[3]))
            distances.append(pt1.point_distance(point))
        return min(distances)

    def rotation(self, center, axis, angle, copy=True):
        new_control_points = [p.rotation(center, axis, angle, True) for p in
                              self.control_points]
        new_BSplineCurve3D = BSplineCurve3D(self.degree, new_control_points,
                                            self.knot_multiplicities,
                                            self.knots, self.weights,
                                            self.periodic, self.name)
        if copy:
            return new_BSplineCurve3D
        else:
            self.control_points = new_control_points
            self.curve = new_BSplineCurve3D.curve
            self.points = new_BSplineCurve3D.points

    def translation(self, offset, copy=True):
        new_control_points = [p.translation(offset, True) for p in
                              self.control_points]
        new_BSplineCurve3D = BSplineCurve3D(self.degree, new_control_points,
                                            self.knot_multiplicities,
                                            self.knots, self.weights,
                                            self.periodic, self.name)
        if copy:
            return new_BSplineCurve3D
        else:
            self.control_points = new_control_points
            self.curve = new_BSplineCurve3D.curve
            self.points = new_BSplineCurve3D.points

    # Copy paste du LineSegment3D
    def plot(self, ax=None, plot_points=False, color='k'):
        if ax is None:
            fig = plt.figure()
            ax = fig.add_subplot(111, projection='3d')
        else:
            fig = ax.figure

        x = [p.x for p in self.points]
        y = [p.y for p in self.points]
        z = [p.z for p in self.points]
        ax.plot(x, y, z, color=color)
        if plot_points:
            ax.plot(x, y, z, 'o', color=color)
        return ax

    def to_2d(self, plane_origin, x1, x2):
        control_points2D = [p.to_2d(plane_origin, x1, x2) for p in
                            self.control_points]
        return BSplineCurve2D(self.degree, control_points2D,
                              self.knot_multiplicities, self.knots,
                              self.weights, self.periodic, self.name)

    def polygon_points(self):
        return self.points


class Arc3D(Edge):
    """
    An arc is defined by a starting point, an end point and an interior point

    """

    def __init__(self, start, interior, end, name=''):
        """

        """
        self.interior = interior
        Edge.__init__(self, start=start, end=end, name=name)
        self.setup_arc(start, interior, end, name=name)

    @classmethod
    def from_angle(cls, start: volmdlr.Point3D, angle: float,
                   axis_point: volmdlr.Point3D, axis: volmdlr.Vector3D):
        start_gen = start
        int_gen = start_gen.rotation(axis_point, axis, angle / 2, copy=True)
        end_gen = start_gen.rotation(axis_point, axis, angle, copy=True)
        if angle == volmdlr.volmdlr.TWO_PI:
            line = Line3D(axis_point, axis_point + axis)
            center, _ = line.point_projection(start)
            radius = center.point_distance(start)
            u = start - center
            v = axis.cross(u)
            return volmdlr.wires.Circle3D(volmdlr.Frame3D(center, u, v, axis), radius)
        return cls(start_gen, int_gen, end_gen, axis)

    def setup_arc(self, start, interior, end, name=''):
        u1 = (self.interior - self.start)
        u2 = (self.interior - self.end)
        try:
            u1.normalize()
            u2.normalize()
        except ZeroDivisionError:
            raise ValueError(
                'Start, end and interior points of an arc must be distincts')

        self.normal = u2.cross(u1)
        self.normal.normalize()

        if u1 == u2:
            u2 = self.normal.cross(u1)
            u2.normalize()

        v1 = self.normal.cross(u1)  # v1 is normal, equal u2
        v2 = self.normal.cross(u2)  # equal -u1

        p11 = 0.5 * (start + interior)  # Mid point of segment s,m
        p12 = p11 + v1
        p21 = 0.5 * (end + interior)  # Mid point of segment s,m
        p22 = p21 + v2

        l1 = Line3D(p11, p12)
        l2 = Line3D(p21, p22)

        try:
            c1, _ = l1.minimum_distance_points(l2)
        except ZeroDivisionError:
            raise ValueError(
                'Start, end and interior points  of an arc must be distincts')

        self.center = c1
        self.radius = (self.center - self.start).norm()

        # Determining angle

        vec1 = (self.start - self.center)
        vec1.normalize()
        vec2 = self.normal.cross(vec1)

        r1 = self.start.to_2d(self.center, vec1, vec2)
        r2 = self.end.to_2d(self.center, vec1, vec2)
        ri = self.interior.to_2d(self.center, vec1, vec2)

        angle1 = math.atan2(r1.y, r1.x)
        anglei = math.atan2(ri.y, ri.x)
        angle2 = math.atan2(r2.y, r2.x)

        # Going trigo/clock wise from start to interior
        if anglei < angle1:
            trigowise_path = (anglei + volmdlr.TWO_PI) - angle1
            clockwise_path = angle1 - anglei
        else:
            trigowise_path = anglei - angle1
            clockwise_path = angle1 - anglei + volmdlr.TWO_PI

        # Going trigo wise from interior to interior
        if angle2 < anglei:
            trigowise_path += (angle2 + volmdlr.TWO_PI) - anglei
            clockwise_path += anglei - angle2
        else:
            trigowise_path += angle2 - anglei
            clockwise_path += anglei - angle2 + volmdlr.TWO_PI

        if clockwise_path > trigowise_path:
            self.is_trigo = True
            self.angle = trigowise_path
        else:
            # Clock wise
            self.is_trigo = False
            self.angle = clockwise_path

        if self.angle > math.pi:
            # Inverting normal to be sure to have a right defined normal for rotation
            self.normal = -self.normal

    @property
    def points(self):
        return [self.start, self.interior, self.end]

    def reverse(self):
        return self.__class__(self.end, self.interior, self.start)

    def polygon_points(self, resolution_for_circle=40):
        number_points_tesselation = resolution_for_circle
        l = self.length()
        polygon_points_3D = [self.point_at_abscissa(
            l * i / (number_points_tesselation)) for i in
            range(number_points_tesselation + 1)]
        return polygon_points_3D

    def length(self):
        return self.radius * abs(self.angle)

    def point_at_abscissa(self, curvilinear_abscissa):
        return self.start.rotation(self.center, self.normal,
                                   curvilinear_abscissa / self.radius,
                                   copy=True)

    def frenet(self, curvilinear_abscissa):
        theta = curvilinear_abscissa / self.radius
        t0 = self.normal.cross(self.start - self.center)
        t0.normalize()
        tangent = t0.rotation(self.center, self.normal, theta, copy=True)
        normal = -self.normal.cross(tangent)
        return tangent, normal

    def rotation(self, rot_center, axis, angle, copy=True):
        if copy:
            new_start = self.start.rotation(rot_center, axis, angle, True)
            new_interior = self.interior.rotation(rot_center, axis, angle,
                                                  True)
            new_end = self.end.rotation(rot_center, axis, angle, True)
            return Arc3D(new_start, new_interior, new_end, name=self.name)
        else:
            self.center.rotation(rot_center, axis, angle, False)
            self.start.rotation(rot_center, axis, angle, False)
            self.interior.rotation(rot_center, axis, angle, False)
            self.end.rotation(rot_center, axis, angle, False)
            [p.rotation(rot_center, axis, angle, False) for p in
             self.primitives]

    def translation(self, offset, copy=True):
        if copy:
            new_start = self.start.translation(offset, True)
            new_interior = self.interior.translation(offset, True)
            new_end = self.end.translation(offset, True)
            return Arc3D(new_start, new_interior, new_end, name=self.name)
        else:
            self.center.translation(offset, False)
            self.start.translation(offset, False)
            self.interior.translation(offset, False)
            self.end.translation(offset, False)
            [p.translation(offset, False) for p in self.primitives]

    def plot(self, ax=None):
        if ax is None:
            fig = plt.figure()
            ax = Axes3D(fig)
        else:
            fig = None

        ax.plot([self.interior[0]], [self.interior[1]], [self.interior[2]],
                color='b')
        ax.plot([self.start[0]], [self.start[1]], [self.start[2]], c='r')
        ax.plot([self.end[0]], [self.end[1]], [self.end[2]], c='r')
        ax.plot([self.interior[0]], [self.interior[1]], [self.interior[2]],
                c='g')
        x = []
        y = []
        z = []
        for px, py, pz in self.polygon_points():
            x.append(px)
            y.append(py)
            z.append(pz)

        ax.plot(x, y, z, 'k')
        return ax

    def plot2D(self, center=volmdlr.O3D,
               x3d=volmdlr.X3D, y3D=volmdlr.Y3D,
               ax=None, color='k'):
        if ax is None:
            fig = plt.figure()
            ax = fig.add_subplot(111, projection='3d')
        else:
            fig = ax.figure

        # TODO: Enhance this plot
        l = self.length()
        x = []
        y = []
        for i in range(30):
            p = self.point_at_abscissa(i / (29.) * l)
            xi, yi = p.plane_projection2d(center, volmdlr.X3D, volmdlr.Y3D)
            x.append(xi)
            y.append(yi)
        ax.plot(x, y, color=color)

        return ax

    def FreeCADExport(self, name, ndigits=6):
        xs, ys, zs = round(1000 * self.start, ndigits)
        xi, yi, zi = round(1000 * self.interior, ndigits)
        xe, ye, ze = round(1000 * self.end, ndigits)
        return '{} = Part.Arc(fc.Vector({},{},{}),fc.Vector({},{},{}),fc.Vector({},{},{}))\n' \
            .format(name, xs, ys, zs, xi, yi, zi, xe, ye, ze)

    def copy(self):
        return Arc3D(self.start.copy(), self.interior.copy(), self.end.copy())

    def frame_mapping(self, frame, side, copy=True):
        """
        side = 'old' or 'new'
        """
        if side == 'old':
            new_start = frame.old_coordinates(self.start.copy())
            new_interior = frame.old_coordinates(self.interior.copy())
            new_end = frame.old_coordinates(self.end.copy())
            if copy:
                return Arc3D(new_start, new_interior, new_end, normal=None,
                             name=self.name)
            else:
                self.start, self.interior, self.end = new_start, new_interior, new_end
                self.setup_arc(self.start, self.interior, self.end)

        if side == 'new':
            new_start = frame.NewCoordinates(self.start.copy())
            new_interior = frame.NewCoordinates(self.interior.copy())
            new_end = frame.NewCoordinates(self.end.copy())
            if copy:
                return Arc3D(new_start, new_interior, new_end, normal=None,
                             name=self.name)
            else:
                self.start, self.interior, self.end = new_start, new_interior, new_end
                self.setup_arc(self.start, self.interior, self.end)

    def to_2d(self, plane_origin, x, y):
        ps = self.start.to_2d(plane_origin, x, y)
        pi = self.interior.to_2d(plane_origin, x, y)
        pe = self.end.to_2d(plane_origin, x, y)
        return Arc2D(ps, pi, pe, name=self.name)

    def minimum_distance_points_arc(self, other_arc):

        u1 = self.start - self.center
        u1.normalize()
        u2 = self.normal.cross(u1)

        w = other_arc.center - self.center

        u3 = other_arc.start - other_arc.center
        u3.normalize()
        u4 = other_arc.normal.cross(u3)

        r1, r2 = self.radius, other_arc.radius

        a, b, c, d = u1.dot(u1), u1.dot(u2), u1.dot(u3), u1.dot(u4)
        e, f, g = u2.dot(u2), u2.dot(u3), u2.dot(u4)
        h, i = u3.dot(u3), u3.dot(u4)
        j = u4.dot(u4)
        k, l, m, n, o = w.dot(u1), w.dot(u2), w.dot(u3), w.dot(u4), w.dot(w)

        def distance_squared(x):
            return (a * ((math.cos(x[0])) ** 2) * r1 ** 2 + e * (
                    (math.sin(x[0])) ** 2) * r1 ** 2
                    + o + h * ((math.cos(x[1])) ** 2) * r2 ** 2 + j * (
                            (math.sin(x[1])) ** 2) * r2 ** 2
                    + b * math.sin(2 * x[0]) * r1 ** 2 - 2 * r1 * math.cos(
                        x[0]) * k
                    - 2 * r1 * r2 * math.cos(x[0]) * math.cos(x[1]) * c
                    - 2 * r1 * r2 * math.cos(x[0]) * math.sin(
                        x[1]) * d - 2 * r1 * math.sin(x[0]) * l
                    - 2 * r1 * r2 * math.sin(x[0]) * math.cos(x[1]) * f
                    - 2 * r1 * r2 * math.sin(x[0]) * math.sin(
                        x[1]) * g + 2 * r2 * math.cos(x[1]) * m
                    + 2 * r2 * math.sin(x[1]) * n + i * math.sin(
                        2 * x[1]) * r2 ** 2)

        x01 = npy.array([self.angle / 2, other_arc.angle / 2])

        res1 = scp.optimize.least_squares(distance_squared, x01,
                                          bounds=[(0, 0), (
                                              self.angle, other_arc.angle)])

        p1 = self.point_at_abscissa(res1.x[0] * r1)
        p2 = other_arc.point_at_abscissa(res1.x[1] * r2)

        return p1, p2

    def minimum_distance_points_line(self, other_line):

        u = other_line.DirectionVector()
        k = self.start - self.center
        k.normalize()
        w = self.center - other_line.points[0]
        v = self.normal.cross(k)

        r = self.radius

        a = u.dot(u)
        b = u.dot(v)
        c = u.dot(k)
        d = v.dot(v)
        e = v.dot(k)
        f = k.dot(k)
        g = w.dot(u)
        h = w.dot(v)
        i = w.dot(k)
        j = w.dot(w)

        # x = (s, theta)
        def distance_squared(x):
            return (a * x[0] ** 2 + j + d * (
                    (math.sin(x[1])) ** 2) * r ** 2 + f * (
                            (math.cos(x[1])) ** 2) * r ** 2
                    - 2 * x[0] * g - 2 * x[0] * r * math.sin(x[1]) * b - 2 * x[
                        0] * r * math.cos(x[1]) * c
                    + 2 * r * math.sin(x[1]) * h + 2 * r * math.cos(x[1]) * i
                    + math.sin(2 * x[1]) * e * r ** 2)

        x01 = npy.array([0.5, self.angle / 2])
        x02 = npy.array([0.5, 0])
        x03 = npy.array([0.5, self.angle])

        res1 = scp.optimize.least_squares(distance_squared, x01,
                                          bounds=[(0, 0), (1, self.angle)])
        res2 = scp.optimize.least_squares(distance_squared, x02,
                                          bounds=[(0, 0), (1, self.angle)])
        res3 = scp.optimize.least_squares(distance_squared, x03,
                                          bounds=[(0, 0), (1, self.angle)])

        p1 = other_line.point_at_abscissa(
            res1.x[0] * other_line.length())
        p2 = self.point_at_abscissa(res1.x[1] * r)

        res = [res2, res3]
        for couple in res:
            ptest1 = other_line.point_at_abscissa(
                couple.x[0] * other_line.length())
            ptest2 = self.point_at_abscissa(couple.x[1] * r)
            dtest = ptest1.point_distance(ptest2)
            if dtest < d:
                p1, p2 = ptest1, ptest2

        return p1, p2

    def minimum_distance(self, element, return_points=False):
        if element.__class__ is Arc3D or element.__class__.__name__ == 'Circle3D':
            p1, p2 = self.minimum_distance_points_arc(element)
            if return_points:
                return p1.point_distance(p2), p1, p2
            else:
                return p1.point_distance(p2)

        elif element.__class__ is LineSegment3D:
            pt1, pt2 = self.minimum_distance_points_line(element)
            if return_points:
                return pt1.point_distance(pt2), pt1, pt2
            else:
                return pt1.point_distance(pt2)
        else:
            return NotImplementedError

    def extrusion(self, extrusion_vector):
        if self.normal.is_colinear_to(extrusion_vector):
            u = self.start - self.center
            u.normalize()
            w = extrusion_vector.copy()
            w.normalize()
            v = w.cross(u)
            arc2d = self.to_2d(self.center, u, v)
            cylinder = volmdlr.faces.CylindricalSurface3D(volmdlr.Frame3D(self.center,
                                                                          u,
                                                                          v,
                                                                          w),
                                                          self.radius
                                                          )
            return cylinder.rectangular_cut(arc2d.angle1,
                                            arc2d.angle2,
                                            0, extrusion_vector.norm())
        else:
            raise NotImplementedError('Elliptic faces not handled: dot={}'.format(
                self.normal.dot(extrusion_vector)
            ))

    def revolution(self, axis_point: volmdlr.Point3D, axis: volmdlr.Vector3D,
                   angle: float):
        line3d = Line3D(axis_point, axis_point + axis)
        tore_center, _ = line3d.point_projection(self.center)
        u = self.center - tore_center
        u.normalize()
        v = axis.cross(u)
        if not math.isclose(self.normal.dot(u), 0., abs_tol=1e-9):
            raise NotImplementedError(
                'Outside of plane revolution not supported')

        R = tore_center.point_distance(self.center)
        surface = volmdlr.faces.ToroidalSurface3D(volmdlr.Frame3D(tore_center, u, v, axis), R,
                                                  self.radius)
        arc2d = self.to_2d(tore_center, u, axis)
        return surface.rectangular_cut(0, angle,
                                       arc2d.angle1, arc2d.angle2)


class FullArc3D(Edge):
    """
    An edge that starts at start_end, ends at the same point after having described
    a circle
    """

    def __init__(self, center: volmdlr.Point3D, start_end: volmdlr.Point3D,
                 normal: volmdlr.Vector3D,
                 name: str = ''):
        self.center = center
        self.normal = normal
        self.radius = center.point_distance(start_end)
        self.angle = volmdlr.TWO_PI

        Edge.__init__(self, start_end, start_end, name=name)  # !!! this is dangerous

    def __hash__(self):
        return hash(self.center) + 5 * hash(self.start_end)

    def __eq__(self, other_arc):
        return (self.center == other_arc.center) \
               and (self.start == other_arc.start)

    def to_2d(self, plane_origin, x1, x2):
        center = self.center.to_2d(plane_origin, x1, x2)
        start_end = self.start.to_2d(plane_origin, x1, x2)
        return FullArc2D(center, start_end)

    def length(self):
        return volmdlr.TWO_PI * self.radius

    def point_at_abscissa(self, abscissa):
        angle = abscissa / self.radius
        return self.start.rotation(self.center, self.normal, angle)

    def polygon_points(self, resolution=40):

        polygon_points_3D = [self.start.rotation(self.center,
                                                      self.normal,
                                                      volmdlr.TWO_PI / (resolution - 1) * i
                                                      ) \
                                  for i in range(resolution)]
        return polygon_points_3D

    def plot(self, ax=None, color='k'):
        if ax is None:
            fig = plt.figure()
            ax = Axes3D(fig)

        x = []
        y = []
        z = []
        for px, py, pz in self.polygon_points():
            x.append(px)
            y.append(py)
            z.append(pz)
        x.append(x[0])
        y.append(y[0])
        z.append(z[0])
        ax.plot(x, y, z, color)
        return ax


class ArcEllipse3D(Edge):
    """
    An arc is defined by a starting point, an end point and an interior point

    """

    def __init__(self, start, interior, end, center, major_dir,
                 name=''):  # , extra=None):
        # Extra is an additionnal point if start=end because you need 3 points on the arcellipse to define it
        Edge.__init__(self, start=start, end=end, name=name)
        self.interior = interior
        self.center = center
        major_dir.normalize()
        self.major_dir = major_dir  # Vector for Gradius
        # self.extra = extra

        u1 = (self.interior - self.start)
        u2 = (self.interior - self.end)
        u1.normalize()
        u2.normalize()

        if u1 == u2:
            u2 = (self.interior - self.extra)
            u2.normalize()

        # if normal is None:
        n = u2.cross(u1)
        n.normalize()
        self.normal = n
        # else:
        #     n = normal
        #     n.normalize()
        #     self.normal = normal

        self.minor_dir = self.normal.cross(self.major_dir)

        frame = volmdlr.Frame3D(self.center, self.major_dir, self.minor_dir,
                                self.normal)
        start_new, end_new = frame.NewCoordinates(
            self.start), frame.NewCoordinates(self.end)
        interior_new, center_new = frame.NewCoordinates(
            self.interior), frame.NewCoordinates(self.center)

        #### from : https://math.stackexchange.com/questions/339126/how-to-draw-an-ellipse-if-a-center-and-3-arbitrary-points-on-it-are-given
        def theta_A_B(s, i, e,
                      c):  # theta=angle d'inclinaison ellipse par rapport à horizontal(sens horaire),A=demi grd axe, B=demi petit axe
            xs, ys, xi, yi, xe, ye = s[0] - c[0], s[1] - c[1], i[0] - c[0], i[
                1] - c[1], e[0] - c[0], e[1] - c[1]
            A = npy.array(([xs ** 2, ys ** 2, 2 * xs * ys],
                           [xi ** 2, yi ** 2, 2 * xi * yi],
                           [xe ** 2, ye ** 2, 2 * xe * ye]))
            invA = npy.linalg.inv(A)
            One = npy.array(([1],
                             [1],
                             [1]))
            C = npy.dot(invA, One)  # matrice colonne de taille 3
            theta = 0.5 * math.atan(2 * C[2] / (C[1] - C[0]))
            c1 = C[0] + C[1]
            c2 = (C[1] - C[0]) / math.cos(2 * theta)
            gdaxe = math.sqrt((2 / (c1 - c2)))
            ptax = math.sqrt((2 / (c1 + c2)))
            return theta, gdaxe, ptax

        if start == end:
            extra_new = frame.NewCoordinates(self.extra)
            theta, A, B = theta_A_B(start_new, extra_new, interior_new,
                                    center_new)
        else:
            theta, A, B = theta_A_B(start_new, interior_new, end_new,
                                    center_new)

        self.Gradius = A
        self.Sradius = B
        self.theta = theta

        # Angle pour start
        u1, u2 = start_new.vector[0] / self.Gradius, start_new.vector[
            1] / self.Sradius
        angle1 = volmdlr.sin_cos_angle(u1, u2)
        # Angle pour end
        u3, u4 = end_new.vector[0] / self.Gradius, end_new.vector[
            1] / self.Sradius
        angle2 = volmdlr.sin_cos_angle(u3, u4)
        # Angle pour interior
        u5, u6 = interior_new.vector[0] / self.Gradius, interior_new.vector[
            1] / self.Sradius
        anglei = volmdlr.sin_cos_angle(u5, u6)

        # Going trigo/clock wise from start to interior
        if anglei < angle1:
            trigowise_path = (anglei + volmdlr.TWO_PI) - angle1
            clockwise_path = angle1 - anglei
        else:
            trigowise_path = anglei - angle1
            clockwise_path = angle1 - anglei + volmdlr.TWO_PI

        # Going trigo wise from interior to interior
        if angle2 < anglei:
            trigowise_path += (angle2 + volmdlr.TWO_PI) - anglei
            clockwise_path += anglei - angle2
        else:
            trigowise_path += angle2 - anglei
            clockwise_path += anglei - angle2 + volmdlr.TWO_PI

        if clockwise_path > trigowise_path:
            self.is_trigo = True
            self.angle = trigowise_path
        else:
            # Clock wise
            self.is_trigo = False
            self.angle = clockwise_path

        if self.start == self.end:
            self.angle = volmdlr.TWO_PI

        if self.is_trigo:
            self.offset_angle = angle1
        else:
            self.offset_angle = angle2

        volmdlr.core.Primitive3D.__init__(self, basis_primitives=self.polygon_points(),
                                          name=name)

    def _get_points(self):
        return self.polygon_points()

    points = property(_get_points)

    def polygon_points(self, resolution_for_ellipse=40):
        number_points_tesselation = math.ceil(
            resolution_for_ellipse * abs(0.5 * self.angle / math.pi))

        plane3d = volmdlr.faces.Plane3D(self.center, self.major_dir, self.minor_dir,
                                        self.normal)
        frame3d = volmdlr.Frame3D(self.center, plane3d.vectors[0], plane3d.vectors[1],
                                  plane3d.normal)

        polygon_points_3D = [volmdlr.Point3D((self.Gradius * math.cos(
            self.offset_angle + self.angle * i / (number_points_tesselation)),
                                                   self.Sradius * math.sin(
                                                       self.offset_angle + self.angle * i / (
                                                           number_points_tesselation)),
                                                   0)) for i in
                                  range(number_points_tesselation + 1)]

        global_points = []
        for pt in polygon_points_3D:
            global_points.append(frame3d.old_coordinates(pt))

        return global_points

    def to_2d(self, plane_origin, x, y):
        ps = self.start.to_2d(plane_origin, x, y)
        pi = self.interior.to_2d(plane_origin, x, y)
        pe = self.end.to_2d(plane_origin, x, y)
        center = self.center.to_2d(plane_origin, x, y)

        if self.extra is None:
            pextra = None
        else:
            pextra = self.extra.to_2d(plane_origin, x, y)

        maj_dir2d = self.major_dir.to_2d(plane_origin, x, y)
        maj_dir2d.normalize()
        return ArcEllipse2D(ps, pi, pe, center, maj_dir2d, name=self.name,
                            extra=pextra)

    def length(self):
        return self.angle * math.sqrt(
            (self.Gradius ** 2 + self.Sradius ** 2) / 2)

    def plot(self, ax=None):
        if ax is None:
            fig = plt.figure()
            ax = Axes3D(fig)
        else:
            fig = None

        ax.plot([self.interior[0]], [self.interior[1]], [self.interior[2]],
                color='b')
        ax.plot([self.start[0]], [self.start[1]], [self.start[2]], c='r')
        ax.plot([self.end[0]], [self.end[1]], [self.end[2]], c='r')
        ax.plot([self.interior[0]], [self.interior[1]], [self.interior[2]],
                c='g')
        x = []
        y = []
        z = []
        for px, py, pz in self.polygon_points():
            x.append(px)
            y.append(py)
            z.append(pz)

        ax.plot(x, y, z, 'k')
        return ax

    def plot2D(self, x3d, y3D, ax, color='k'):
        if ax is None:
            fig = plt.figure()
            ax = fig.add_subplot(111, projection='3d')
        else:
            fig = ax.figure

        # TODO: Enhance this plot
        l = self.length()
        x = []
        y = []
        for i in range(30):
            p = self.point_at_abscissa(i / (29.) * l)
            xi, yi = p.plane_projection2d(volmdlr.X3D, volmdlr.Y3D)
            x.append(xi)
            y.append(yi)
        ax.plot(x, y, color=color)

        return ax

    def FreeCADExport(self, name, ndigits=6):
        xs, ys, zs = round(1000 * self.start, ndigits).vector
        xi, yi, zi = round(1000 * self.interior, ndigits).vector
        xe, ye, ze = round(1000 * self.end, ndigits).vector
        return '{} = Part.Arc(fc.Vector({},{},{}),fc.Vector({},{},{}),fc.Vector({},{},{}))\n'.format(
            name, xs, ys, zs, xi, yi, zi, xe, ye, ze)<|MERGE_RESOLUTION|>--- conflicted
+++ resolved
@@ -1067,12 +1067,7 @@
 
    
     def plot_data(self, plot_data_states: List[plot_data.Settings] = None):
-<<<<<<< HEAD
         list_node = self.polygon_points()
-=======
-
-        list_node = self.Discretise()
->>>>>>> 268d0026
         data = []
         for nd in list_node:
             data.append({'x': nd.x, 'y': nd.y})
