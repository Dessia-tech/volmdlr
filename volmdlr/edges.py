--- conflicted
+++ resolved
@@ -243,10 +243,6 @@
         if point.point_distance(self.start) < tol:
             return 0
         if point.point_distance(self.end) < tol:
-<<<<<<< HEAD
-=======
-            print('abscissa:', point.point_distance(self.end))
->>>>>>> ad093b3c
             return self.length()
 
         u = self.end - self.start
