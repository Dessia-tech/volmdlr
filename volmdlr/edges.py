#!/usr/bin/env python3
# -*- coding: utf-8 -*-
"""
Edges related classes.
"""
import copy
import math
import sys
import warnings
from itertools import product
from typing import List, Union, Dict, Any

import dessia_common.core as dc
import matplotlib.patches
import matplotlib.pyplot as plt
import numpy as npy
import plot_data.core as plot_data
import plot_data.colors
import scipy.integrate as scipy_integrate
from scipy.optimize import least_squares
from geomdl import NURBS, BSpline, fitting, operations, utilities
from geomdl.operations import length_curve, split_curve

import volmdlr.core
import volmdlr.core_compiled
import volmdlr.geometry
from volmdlr import curves as volmdlr_curves
import volmdlr.utils.common_operations as vm_common_operations
import volmdlr.utils.intersections as vm_utils_intersections
from volmdlr.core import EdgeStyle


def standardize_knot_vector(knot_vector):
    """
    Standardize a knot vector to range from 0 to 1.
    """
    first_knot = knot_vector[0]
    last_knot = knot_vector[-1]
    standard_u_knots = []
    if first_knot != 0 or last_knot != 1:
        x = 1 / (last_knot - first_knot)
        y = first_knot / (first_knot - last_knot)
        for u in knot_vector:
            standard_u_knots.append(u * x + y)
        return standard_u_knots
    return knot_vector


def insert_knots_and_mutiplicity(knots, knot_mutiplicities, knot_to_add, num):
    """
    Compute knot-elements and multiplicities based on the global knot vector.

    """
    new_knots = []
    new_knot_mutiplicities = []
    i = 0
    for i, knot in enumerate(knots):
        if knot > knot_to_add:
            new_knots.extend([knot_to_add])
            new_knot_mutiplicities.append(num)
            new_knots.extend(knots[i:])
            new_knot_mutiplicities.extend(knot_mutiplicities[i:])
            break
        new_knots.append(knot)
        new_knot_mutiplicities.append(knot_mutiplicities[i])
    return new_knots, new_knot_mutiplicities, i


class Edge(dc.DessiaObject):
    """
    Defines a simple edge Object.
    """

    def __init__(self, start, end, name=''):
        self.start = start
        self.end = end
        self._length = None
        self._direction_vector_memo = None
        self._unit_direction_vector_memo = None
        self._reverse = None
        self._middle_point = None
        # Disabling super init call for performance
        # dc.DessiaObject.__init__(self, name=name)
        self.name = name

    def __getitem__(self, key):
        if key == 0:
            return self.start
        if key == 1:
            return self.end
        raise IndexError

    def is_close(self, other_edge, tol: float = 1e-6):
        """
        Verify if two edges are equal, considering a certain tolerance.

        """
        raise NotImplementedError(f'is_close method not implemented by {self.__class__.__name__}')

    def get_reverse(self):
        """
        Gets the same edge, but in the opposite direction.

        """
        raise NotImplementedError(f'get_reverse method not implemented by {self.__class__.__name__}')

    def split(self, split_point, tol: float = 1e-6):
        """
        Gets the same edge, but in the opposite direction.

        """
        raise NotImplementedError(f'split method not implemented by {self.__class__.__name__}')

    def reverse(self):
        if self._reverse is None:
            self._reverse = self.get_reverse()
        return self._reverse

    def direction_independent_is_close(self, other_edge, tol: float = 1e-6):
        """
        Verifies if two line segments are the same, not considering its direction.

        """
        if not isinstance(self, other_edge.__class__):
            return False
        if self.is_close(other_edge, tol):
            return True
        return self.reverse().is_close(other_edge, tol)

    def length(self):
        """
        Calculates the edge's length.
        """
        raise NotImplementedError(f'length method not implemented by {self.__class__.__name__}')

    def point_at_abscissa(self, abscissa):
        """
        Calculates the point at given abscissa.

        """
        raise NotImplementedError(f'point_at_abscissa method not implemented by {self.__class__.__name__}')

    def middle_point(self):
        """
        Gets the middle point for an edge.

        :return:
        """
        if not self._middle_point:
            half_length = self.length() / 2
            self._middle_point = self.point_at_abscissa(abscissa=half_length)
        return self._middle_point

    def discretization_points(self, *, number_points: int = None, angle_resolution: int = None):
        """
        Discretize an Edge to have "n" points.

        :param number_points: the number of points (including start and end
            points) if unset, only start and end will be returned
        :param angle_resolution: if set, the sampling will be adapted to have
            a controlled angular distance. Useful to mesh an arc
        :return: a list of sampled points
        """
        if angle_resolution:
            number_points = int(angle_resolution * (self.length() / math.pi))
        if number_points is None or number_points <= 1:
            number_points = 2
        step = self.length() / (number_points - 1)
        return [self.point_at_abscissa(i * step) for i in range(number_points)]

    def polygon_points(self, discretization_resolution: int):
        """
        Deprecated method of discretization_points.
        """
        warnings.warn('polygon_points is deprecated,\
        please use discretization_points instead',
                      DeprecationWarning)
        return self.discretization_points(number_points=discretization_resolution)

    @classmethod
    def from_step(cls, arguments, object_dict, **kwargs):
        """
        Converts a step primitive to an Edge type object.

        :param arguments: The arguments of the step primitive.
        :type arguments: list
        :param object_dict: The dictionary containing all the step primitives
            that have already been instantiated
        :type object_dict: dict
        :return: The corresponding Edge object
        :rtype: :class:`volmdlr.edges.Edge`
        """
        # step_id = kwargs.get("step_id")
        # obj can be an instance of wires or edges.
        obj = object_dict[arguments[3]]
        point1 = object_dict[arguments[1]]
        point2 = object_dict[arguments[2]]
        orientation = arguments[4]
        if obj.__class__.__name__ == 'LineSegment3D':
            return object_dict[arguments[3]]
        if obj.__class__.__name__ == 'Line3D':
            if orientation == '.F.':
                point1, point2 = point2, point1
            if not point1.is_close(point2):
                return LineSegment3D(point1, point2, arguments[0][1:-1])
            return None
        if hasattr(obj, 'trim'):
            if obj.__class__.__name__ == 'Circle3D' and orientation == '.T.':
                point1, point2 = point2, point1
                trimmed_edge = obj.trim(point1, point2)
                if orientation == '.F.':
                    trimmed_edge = trimmed_edge.reverse()
                return trimmed_edge
            if obj.periodic and orientation == '.F.':
                trimmed_edge = obj.trim(point2, point1)
            else:
                trimmed_edge = obj.trim(point1, point2)
                if orientation == '.F.':
                    trimmed_edge = trimmed_edge.reverse()
            return trimmed_edge

        raise NotImplementedError(f'Unsupported #{arguments[3]}: {object_dict[arguments[3]]}')

    def normal_vector(self, abscissa):
        """
        Calculates the normal vector the edge at given abscissa.

        :return: the normal vector
        """
        raise NotImplementedError('the normal_vector method must be'
                                  'overloaded by subclassing class')

    def unit_normal_vector(self, abscissa: float = 0.0):
        """
        Calculates the unit normal vector the edge at given abscissa.

        :param abscissa: edge abscissa
        :return: unit normal vector
        """
        vector = self.normal_vector(abscissa).copy(deep=True)
        vector.normalize()
        return vector

    def direction_vector(self, abscissa):
        """
        Calculates the direction vector the edge at given abscissa.

        :param abscissa: edge abscissa
        :return: direction vector
        """
        raise NotImplementedError('the direction_vector method must be'
                                  'overloaded by subclassing class')

    def unit_direction_vector(self, abscissa: float = 0.0):
        """
        Calculates the unit direction vector the edge at given abscissa.

        :param abscissa: edge abscissa
        :return: unit direction vector
        """
        if not self._unit_direction_vector_memo:
            self._unit_direction_vector_memo = {}
        if abscissa not in self._unit_direction_vector_memo:
            vector = self.direction_vector(abscissa).copy(deep=True)
            vector.normalize()
            self._unit_direction_vector_memo[abscissa] = vector
        return self._unit_direction_vector_memo[abscissa]

    def straight_line_point_belongs(self, point):
        """
        Verifies if a point belongs to the surface created by closing the edge.

        :param point: Point to be verified
        :return: Return True if the point belongs to this surface,
            or False otherwise
        """
        raise NotImplementedError(f'the straight_line_point_belongs method must be'
                                  f' overloaded by {self.__class__.__name__}')

    def touching_points(self, edge2):
        """
        Verifies if two edges are touching each other.

        In case these two edges are touching each other, return these touching points.

        :param edge2: edge2 to verify touching points.
        :return: list of touching points.
        """
        point1, point2 = edge2.start, edge2.end
        point3, point4 = self.start, self.end
        touching_points = []
        for primitive, points in zip([self, edge2], [[point1, point2], [point3, point4]]):
            for point in points:
                if point not in touching_points and primitive.point_belongs(point):
                    touching_points.append(point)
        return touching_points

    def intersections(self, edge2: 'Edge', abs_tol: float = 1e-6):
        """
        Gets the intersections between two edges.

        :param edge2: other edge.
        :param abs_tol: tolerance.
        :return: list of intersection points.
        """
        method_name = f'{edge2.__class__.__name__.lower()[:-2]}_intersections'
        if hasattr(self, method_name):
            intersections = getattr(self, method_name)(edge2, abs_tol)
            return intersections
        method_name = f'{self.__class__.__name__.lower()[:-2]}_intersections'
        if hasattr(edge2, method_name):
            intersections = getattr(edge2, method_name)(self, abs_tol)
            return intersections
        raise NotImplementedError(f'There is no method to calculate the intersectios between'
                                  f' a {self.__class__.__name__} and a {edge2.__class__.__name__}')

    def validate_crossings(self, edge, intersection):
        """Validates the intersections as crossings: edge not touching the other at one end, or in a tangent point."""
        if not volmdlr.core.point_in_list(intersection, [self.start, self.end, edge.start, edge.end]):
            tangent1 = self.unit_direction_vector(self.abscissa(intersection))
            tangent2 = edge.unit_direction_vector(edge.abscissa(intersection))
            if math.isclose(abs(tangent1.dot(tangent2)), 1, abs_tol=1e-6):
                return None
        else:
            return None
        return intersection

    def crossings(self, edge):
        """
        Gets the crossings between two edges.

        """
        valid_crossings = []
        intersections = self.intersections(edge)
        for intersection in intersections:
            crossing = self.validate_crossings(edge, intersection)
            if crossing:
                valid_crossings.append(crossing)
        return valid_crossings

    def abscissa(self, point, tol: float = 1e-6):
        """
        Computes the abscissa of an Edge.

        :param point: The point located on the edge.
        :type point: Union[:class:`volmdlr.Point2D`, :class:`volmdlr.Point3D`].
        :param tol: The precision in terms of distance. Default value is 1e-4.
        :type tol: float, optional.
        :return: The abscissa of the point.
        :rtype: float
        """
        raise NotImplementedError(f'the abscissa method must be overloaded by {self.__class__.__name__}')

    def local_discretization(self, point1, point2, number_points: int = 10):
        """
        Gets n discretization points between two given points of the edge.

        :param point1: point 1 on edge.
        :param point2: point 2 on edge.
        :param number_points: number of points to discretize locally.
        :return: list of locally discretized points.
        """
        abscissa1 = self.abscissa(point1)
        abscissa2 = self.abscissa(point2)
        discretized_points_between_1_2 = []
        for abscissa in npy.linspace(abscissa1, abscissa2, num=number_points):
            if abscissa > self.length() + 1e-6:
                continue
            abscissa_point = self.point_at_abscissa(abscissa)
            if not volmdlr.core.point_in_list(abscissa_point, discretized_points_between_1_2):
                discretized_points_between_1_2.append(abscissa_point)
        return discretized_points_between_1_2

    def split_between_two_points(self, point1, point2):
        """
        Split edge between two points.

        :param point1: point 1.
        :param point2: point 2.
        :return: edge split.
        """
        split1 = self.split(point1)
        if split1[0] and split1[0].point_belongs(point2, abs_tol=1e-6):
            split2 = split1[0].split(point2)
        else:
            split2 = split1[1].split(point2)
        new_split_edge = None
        for split_edge in split2:
            if split_edge and split_edge.point_belongs(point1, 1e-4) and split_edge.point_belongs(point2, 1e-4):
                new_split_edge = split_edge
                break
        return new_split_edge

    def point_distance_to_edge(self, point):
        """
        Calculates the distance from a given point to an edge.

        :param point: point.
        :return: distance to edge.
        """
        best_distance = math.inf
        abscissa1 = 0
        abscissa2 = self.abscissa(self.end)
        distance = best_distance
        point1_ = self.start
        point2_ = self.end
        linesegment_class_ = getattr(sys.modules[__name__], 'LineSegment' + self.__class__.__name__[-2:])
        while True:
            discretized_points_between_1_2 = self.local_discretization(point1_, point2_)
            if not discretized_points_between_1_2:
                break
            distance = point.point_distance(discretized_points_between_1_2[0])
            for point1, point2 in zip(discretized_points_between_1_2[:-1], discretized_points_between_1_2[1:]):
                line = linesegment_class_(point1, point2)
                dist = line.point_distance(point)
                if dist < distance:
                    point1_ = point1
                    point2_ = point2
                    distance = dist
            if not point1_ or math.isclose(distance, best_distance, abs_tol=1e-6):
                break
            best_distance = distance
            if math.isclose(abscissa1, abscissa2, abs_tol=1e-6):
                break
        return distance

    @property
    def simplify(self):
        """Search another simplified edge that can represent the edge."""
        return self

    def is_point_edge_extremity(self, other_point, abs_tol: float = 1e-6):
        """
        Verifies if a point is the start or the end of the edge.

        :param other_point: other point to verify if it is any end of the edge.
        :param abs_tol: tolerance.
        :return: True of False.
        """
        if self.start.is_close(other_point, abs_tol):
            return True
        if self.end.is_close(other_point, abs_tol):
            return True
        return False

    def minimum_distance(self, element, return_points=False):
        """
        Gets the minimum distance two methods.

        This is a generelized method in a case an analytical method has not yet been defined.

        :param element: another edge.
        :param return_points: weather also to return the corresponding points.
        :return: minimum distance.
        """
        linesegment_class_ = getattr(sys.modules[__name__], 'LineSegment' + self.__class__.__name__[-2:])
        def clean_points(list_pts):
            points_ = []
            for point in list_pts:
                if not volmdlr.core.point_in_list(point, points_):
                    points_.append(point)
            return points_
        points = clean_points(self.discretization_points(number_points=100))
        discretization_primitves1 = [linesegment_class_(pt1, pt2) for pt1, pt2 in zip(points[:-1], points[1:])]
        discretization_points2 = element.discretization_points(number_points=100)
        points = clean_points(discretization_points2)
        discretization_primitves2 = [linesegment_class_(pt1, pt2) for pt1, pt2 in zip(points[:-1], points[1:])]
        minimum_distance = math.inf
        points = None
        for prim1 in discretization_primitves1:
            for prim2 in discretization_primitves2:
                distance, point1, point2 = prim1.minimum_distance(prim2, return_points=True)
                if distance < minimum_distance:
                    minimum_distance = distance
                    points = (point1, point2)
        if return_points:
            return minimum_distance, points[0], points[1]
        return minimum_distance


class LineSegment(Edge):
    """
    Abstract class.

    """

    def __init__(self, start: Union[volmdlr.Point2D, volmdlr.Point3D], end: Union[volmdlr.Point2D, volmdlr.Point3D],
                 line: [volmdlr_curves.Line2D, volmdlr_curves.Line3D] = None, name: str = ''):
        self.line = line
        Edge.__init__(self, start, end, name)

    def length(self):
        if not self._length:
            self._length = self.end.point_distance(self.start)
        return self._length

    def abscissa(self, point, tol=1e-6):
        """
        Calculates the abscissa parameter of a Line Segment, at a point.

        :param point: point to verify abscissa.
        :param tol: tolerance.
        :return: abscissa parameter.
        """
        if point.point_distance(self.start) < tol:
            return 0
        if point.point_distance(self.end) < tol:
            return self.length()

        vector = self.end - self.start
        length = vector.norm()
        t_param = (point - self.start).dot(vector) / length
        if t_param < -1e-9 or t_param > length + 1e-9:
            raise ValueError(f'Point is not on linesegment: abscissa={t_param}')
        return t_param

    def direction_vector(self, abscissa=0.):
        """
        Returns a direction vector at a given abscissa, it is not normalized.

        :param abscissa: defines where in the line segment
            direction vector is to be calculated.
        :return: The direction vector of the LineSegment.
        """
        if not self._direction_vector_memo:
            self._direction_vector_memo = {}
        if abscissa not in self._direction_vector_memo:
            self._direction_vector_memo[abscissa] = self.end - self.start
        return self._direction_vector_memo[abscissa]

    def normal_vector(self, abscissa=0.):
        """
        Returns a normal vector at a given abscissa, it is not normalized.

        :param abscissa: defines where in the line_segment
        normal vector is to be calculated.
        :return: The normal vector of the LineSegment.
        """
        return self.direction_vector(abscissa).normal_vector()

    def point_projection(self, point):
        """
        Calculates the projection of a point on a Line Segment.

        :param point: point to be verified.
        :return: point projection.
        """
        point1, point2 = self.start, self.end
        vector = point2 - point1
        norm_u = vector.norm()
        t_param = (point - point1).dot(vector) / norm_u ** 2
        projection = point1 + t_param * vector

        return projection, t_param * norm_u

    def split(self, split_point, tol: float = 1e-6):
        """
        Split a Line Segment at a given point into two Line Segments.

        :param split_point: splitting point.
        :param tol: tolerance.
        :return: list with the two split line segments.
        """
        if split_point.is_close(self.start, tol):
            return [None, self.copy()]
        if split_point.is_close(self.end, tol):
            return [self.copy(), None]
        return [self.__class__(self.start, split_point),
                self.__class__(split_point, self.end)]

    def middle_point(self):
        """
        Calculates the middle point of a Line Segment.

        :return:
        """
        if not self._middle_point:
            self._middle_point = 0.5 * (self.start + self.end)
        return self._middle_point

    def point_at_abscissa(self, abscissa):
        """
        Calculates a point in the LineSegment at a given abscissa.

        :param abscissa: abscissa where in the curve the point should be calculated.
        :return: Corresponding point.
        """
        return self.start + self.unit_direction_vector() * abscissa

    def get_geo_lines(self, tag: int, start_point_tag: int, end_point_tag: int):
        """
        Gets the lines that define a LineSegment in a .geo file.

        :param tag: The linesegment index
        :type tag: int
        :param start_point_tag: The linesegment' start point index
        :type start_point_tag: int
        :param end_point_tag: The linesegment' end point index
        :type end_point_tag: int

        :return: A line
        :rtype: str
        """

        return 'Line(' + str(tag) + ') = {' + str(start_point_tag) + ', ' + str(end_point_tag) + '};'

    def get_geo_points(self):
        return [self.start, self.end]

    def get_shared_section(self, other_linesegment, abs_tol: float = 1e-6):
        """
        Gets the shared section between two line segments.

        :param other_linesegment: other line segment to verify for shared section.
        :param abs_tol: tolerance.
        :return: shared line segment section.
        """
        if self.__class__ != other_linesegment.__class__:
            if self.__class__ == other_linesegment.simplify.__class__:
                return self.get_shared_section(other_linesegment.simplify)
            return []
        if not self.direction_vector().is_colinear_to(other_linesegment.direction_vector()) or \
                (not any(self.point_belongs(point, abs_tol)
                         for point in [other_linesegment.start, other_linesegment.end]) and
                 not any(other_linesegment.point_belongs(point, abs_tol) for point in [self.start, self.end])):
            return []
        if all(self.point_belongs(point) for point in other_linesegment.discretization_points(number_points=5)):
            return [other_linesegment]
        if all(other_linesegment.point_belongs(point) for point in self.discretization_points(number_points=5)):
            return [self]
        new_linesegment_points = []
        for point in [self.start, self.end]:
            if other_linesegment.point_belongs(point, abs_tol=abs_tol) and\
                    not volmdlr.core.point_in_list(point, new_linesegment_points):
                new_linesegment_points.append(point)
        for point in [other_linesegment.start, other_linesegment.end]:
            if self.point_belongs(point, abs_tol=abs_tol) and\
                    not volmdlr.core.point_in_list(point, new_linesegment_points):
                new_linesegment_points.append(point)
        if len(new_linesegment_points) == 1:
            return []
        if len(new_linesegment_points) != 2:
            raise ValueError
        class_ = self.__class__
        return [class_(new_linesegment_points[0], new_linesegment_points[1])]

    def delete_shared_section(self, other_linesegment, abs_tol: float = 1e-6):
        """
        Deletes from self, the section shared with the other line segment.

        :param other_linesegment:
        :param abs_tol: tolerance.
        :return:
        """
        shared_section = self.get_shared_section(other_linesegment, abs_tol)
        if not shared_section:
            return [self]
        points = []
        for point in [self.start, self.end, shared_section[0].start, shared_section[0].end]:
            if not volmdlr.core.point_in_list(point, points):
                points.append(point)
        points = sorted(points, key=self.start.point_distance)
        new_line_segments = []
        class_ = self.__class__
        for point1, point2 in zip(points[:-1], points[1:]):
            lineseg = class_(point1, point2)
            if not lineseg.direction_independent_is_close(shared_section[0]):
                new_line_segments.append(lineseg)
        return new_line_segments

    def straight_line_point_belongs(self, point):
        """
        Closing straight line point belongs verification.

        Verifies if a point belongs to the surface created by closing the edge with a
        line between its start and end points.

        :param point: Point to be verified.
        :return: Return True if the point belongs to this surface, or False otherwise.
        """
        return self.point_belongs(point)

    def point_belongs(self, point: Union[volmdlr.Point2D, volmdlr.Point3D], abs_tol: float = 1e-6):
        """
        Checks if a point belongs to the line segment. It uses the point_distance.

        :param point: The point to be checked
        :type point: Union[:class:`volmdlr.Point2D`, :class:`volmdlr.Point3D`]
        :param abs_tol: The precision in terms of distance.
            Default value is 1e-6
        :type abs_tol: float, optional
        :return: `True` if the point belongs to the B-spline curve, `False`
            otherwise
        :rtype: bool
        """
        point_distance = self.point_distance(point)
        if math.isclose(point_distance, 0, abs_tol=abs_tol):
            return True
        return False

    def point_distance(self, point):
        """
        Abstract method.
        """
        raise NotImplementedError('the point_distance method must be'
                                  'overloaded by subclassing class')

    def to_step(self, current_id, *args, **kwargs):
        """Exports to STEP format."""
        line = self.line
        content, (line_id,) = line.to_step(current_id)
        current_id = line_id + 1
        start_content, start_id = self.start.to_step(current_id, vertex=True)
        current_id = start_id + 1
        end_content, end_id = self.end.to_step(current_id + 1, vertex=True)
        content += start_content + end_content
        current_id = end_id + 1
        content += f"#{current_id} = EDGE_CURVE('{self.name}',#{start_id},#{end_id},#{line_id},.T.);\n"
        return content, current_id

    def is_close(self, other_edge, tol: float = 1e-6):
        """
        Checks if two line segments are the same considering the Euclidean distance.

        :param other_edge: other line segment.
        :param tol: The tolerance under which the Euclidean distance is considered equal to 0, defaults to 1e-6.
        :type tol: float, optional.
        """

        if isinstance(other_edge, self.__class__):
            if (self.start.is_close(other_edge.start, tol)
                    and self.end.is_close(other_edge.end, tol)):
                return True
        return False


class BSplineCurve(Edge):
    """
    An abstract class for B-spline curves.

    The following rule must be
    respected : `number of knots = number of control points + degree + 1`.

    :param degree: The degree of the B-spline curve.
    :type degree: int
    :param control_points: A list of 2 or 3-dimensional points
    :type control_points: Union[List[:class:`volmdlr.Point2D`],
        List[:class:`volmdlr.Point3D`]]
    :param knot_multiplicities: The vector of multiplicities for each knot
    :type knot_multiplicities: List[int]
    :param knots: The knot vector composed of values between 0 and 1
    :type knots: List[float]
    :param weights: The weight vector applied to the knot vector. Default
        value is None
    :type weights: List[float], optional
    :param periodic: If `True` the B-spline curve is periodic. Default value
        is False
    :type periodic: bool, optional
    :param name: The name of the B-spline curve. Default value is ''
    :type name: str, optional
    """
    _non_serializable_attributes = ['curve']

    def __init__(self,
                 degree: int,
                 control_points: Union[List[volmdlr.Point2D], List[volmdlr.Point3D]],
                 knot_multiplicities: List[int],
                 knots: List[float],
                 weights: List[float] = None,
                 periodic: bool = False,
                 name: str = ''):
        self.control_points = control_points
        self.degree = degree
        knots = standardize_knot_vector(knots)
        self.knots = knots
        self.knot_multiplicities = knot_multiplicities
        self.weights = weights
        self.periodic = periodic
        self._simplified = None

        points = [[*point] for point in control_points]
        if weights is None:
            curve = BSpline.Curve()
            curve.degree = degree
            curve.ctrlpts = points
        else:
            curve = NURBS.Curve()
            curve.degree = degree
            curve.ctrlpts = points
            curve.weights = weights

        knot_vector = []
        for i, knot in enumerate(knots):
            knot_vector.extend([knot] * knot_multiplicities[i])
        curve.knotvector = knot_vector
        curve.delta = 0.01
        curve_points = curve.evalpts
        self.curve = curve

        self._length = None
        self.points = [getattr(volmdlr,
                               f'Point{self.__class__.__name__[-2::]}')(*point)
                       for point in curve_points]

        Edge.__init__(self, self.points[0], self.points[-1], name=name)

    def to_dict(self, *args, **kwargs):
        """Avoids storing points in memo that makes serialization slow."""
        dict_ = self.base_dict()
        dict_['degree'] = self.degree
        dict_['control_points'] = [point.to_dict() for point in self.control_points]
        dict_['knot_multiplicities'] = self.knot_multiplicities
        dict_['knots'] = self.knots
        dict_['weights'] = self.weights
        dict_['periodic'] = self.periodic
        return dict_

    def __hash__(self):
        """
        Return a hash value for the B-spline curve.
        """
        return hash((tuple(self.control_points), self.degree, tuple(self.knots)))

    def __eq__(self, other):
        """
        Return True if the other B-spline curve has the same control points, degree, and knot vector, False otherwise.
        """
        if isinstance(other, self.__class__):
            return (self.control_points == other.control_points
                    and self.degree == other.degree
                    and self.knots == other.knots)
        return False

    def get_reverse(self):
        """
        Reverses the BSpline's direction by reversing its control points.

        :return: A reversed B-Spline curve.
        :rtype: :class:`volmdlr.edges.BSplineCurve`.
        """
        return self.__class__(
            degree=self.degree,
            control_points=self.control_points[::-1],
            knot_multiplicities=self.knot_multiplicities[::-1],
            knots=self.knots[::-1],
            weights=self.weights,
            periodic=self.periodic)

    @property
    def simplify(self):
        """Search another simplified edge that can represent the bspline."""
        if self.length() < 1e-6:
            return self
        class_sufix = self.__class__.__name__[-2:]
        if self._simplified is None:
            if self.periodic:
                fullarc_class_ = getattr(sys.modules[__name__], 'FullArc' + class_sufix)
                n = len(self.points)
                try_fullarc = fullarc_class_.from_3_points(self.points[0], self.points[int(0.5 * n)],
                                                           self.points[int(0.75 * n)])

                if all(try_fullarc.point_belongs(point, 1e-6) for point in self.points):
                    self._simplified = try_fullarc
                    return try_fullarc
            else:
                lineseg_class = getattr(sys.modules[__name__], 'LineSegment' + class_sufix)
                lineseg = lineseg_class(self.points[0], self.points[-1])
                if all(lineseg.point_belongs(pt) for pt in self.points):
                    self._simplified = lineseg
                    return lineseg
                interior = self.point_at_abscissa(0.5 * self.length())
                vector1 = interior - self.start
                vector2 = interior - self.end
                if vector1.is_colinear_to(vector2) or vector1.norm() == 0 or vector2.norm() == 0:
                    return self
                arc_class_ = getattr(sys.modules[__name__], 'Arc' + class_sufix)
                try_arc = arc_class_.from_3_points(self.start, interior, self.end)
                if all(try_arc.point_belongs(point, 1e-6) for point in self.points):
                    self._simplified = try_arc
                    return try_arc
            self._simplified = self
        return self._simplified

    @classmethod
    def from_geomdl_curve(cls, curve, name: str = ""):
        """
        # TODO: to be completed.

        :param curve:
        :type curve:
        :param name: curve name.
        :return: A reversed B-spline curve
        :rtype: :class:`volmdlr.edges.BSplineCurve`
        """
        point_dimension = f'Point{cls.__name__[-2::]}'

        knots = list(sorted(set(curve.knotvector)))
        knot_multiplicities = [curve.knotvector.count(k) for k in knots]
        start = curve.ctrlpts[0]
        end = curve.ctrlpts[-1]
        periodic = False
        if npy.linalg.norm(npy.array(start) - npy.array(end)) < 1e-6:
            periodic = True
        return cls(degree=curve.degree,
                   control_points=[getattr(volmdlr, point_dimension)(*point)
                                   for point in curve.ctrlpts],
                   knots=knots,
                   knot_multiplicities=knot_multiplicities,
                   weights=curve.weights, periodic=periodic, name=name)

    def length(self):
        """
        Returns the length of the B-spline curve.

        :return: The length of the B-spline curve.
        :rtype: float
        """
        if not self._length:
            self._length = length_curve(self.curve)
        return self._length

    def normal_vector(self, abscissa):
        """
        Calculates the normal vector to the BSpline curve at given abscissa.

        :return: the normal vector
        """
        return self.direction_vector(abscissa).deterministic_unit_normal_vector()

    def direction_vector(self, abscissa):
        """
        Calculates the direction vector on the BSpline curve at given abscissa.

        :param abscissa: edge abscissa
        :return: direction vector
        """
        u = abscissa / self.length()
        derivatives = self.derivatives(u, 1)
        return derivatives[1]

    def abscissa(self, point: Union[volmdlr.Point2D, volmdlr.Point3D],
                 tol: float = 1e-6):
        """
        Computes the abscissa of a 2D or 3D point using the least square method.

        :param point: The point located on the B-spline curve.
        :type point: Union[:class:`volmdlr.Point2D`, :class:`volmdlr.Point3D`].
        :param tol: The precision in terms of distance. Default value is 1e-6.
        :type tol: float, optional.
        :return: The abscissa of the point.
        :rtype: float
        """
        if point.is_close(self.start):
            return 0
        if point.is_close(self.end):
            return self.length()
        length = self.length()
        initial_condition_list = [0, 0.15, 0.25, 0.35, 0.5, 0.65, 0.75, 0.9, 1]

        def evaluate_point_distance(u_param):
            return (point - self.evaluate_single(u_param)).norm()
        results = []
        initial_condition_list.sort(key=evaluate_point_distance)
        for u0 in initial_condition_list:
            u, convergence_sucess = self.point_invertion(u0, point)
            abscissa = u * length
            if convergence_sucess:  # sometimes we don't achieve convergence with a given initial guess
                return abscissa
            dist = evaluate_point_distance(u)
            if dist < tol:
                return abscissa
            results.append((abscissa, dist))
        result = min(results, key=lambda r: r[1])[0]
        return result

    def _point_inversion_funcs(self, u, point):
        """
        Helper function to evaluate Newton-Rapshon terms.
        """
        curve_derivatives = self.derivatives(u, 2)
        distance_vector = curve_derivatives[0] - point
        func = curve_derivatives[1].dot(distance_vector)
        func_first_derivative = curve_derivatives[2].dot(distance_vector) + curve_derivatives[1].norm() ** 2
        return func, func_first_derivative, curve_derivatives, distance_vector

    def point_invertion(self, u0: float, point, maxiter: int = 50, tol1: float = 1e-6, tol2: float = 1e-8):
        """
        Finds the equivalent B-Spline curve parameter u to a given a point 3D or 2D using an initial guess u0.

        :param u0: An initial guess between 0 and 1.
        :type u0: float
        :param point: Point to evaluation.
        :type point: Union[volmdlr.Point2D, volmdlr.Point3D]
        :param maxiter: Maximum number of iterations.
        :type maxiter: int
        :param tol1: Distance tolerance to stop.
        :type tol1: float
        :param tol2: Zero cos tolerance to stop.
        :type tol2: float
        :return: u parameter and convergence check
        :rtype: int, bool
        """
        if maxiter == 0:
            return u0, False
        func, func_first_derivative, curve_derivatives, distance_vector = self._point_inversion_funcs(u0, point)
        if self._check_convergence(curve_derivatives, distance_vector, tol1=tol1, tol2=tol2):
            return u0, True
        new_u = u0 - func / func_first_derivative
        new_u = self._check_bounds(new_u)
        residual = (new_u - u0) * curve_derivatives[1]
        if residual.norm() <= 1e-6:
            return u0, False
        u0 = new_u
        return self.point_invertion(u0, point, maxiter=maxiter - 1)

    @staticmethod
    def _check_convergence(curve_derivatives, distance_vector, tol1: float = 1e-6, tol2: float = 1e-8):
        """
        Helper function to check convergence of point_invertion method.
        """
        distance = distance_vector.norm()
        if distance <= tol1:
            return True
        if curve_derivatives[1].norm() == 0.0:
            return False
        zero_cos = abs(curve_derivatives[1].dot(distance_vector)) / curve_derivatives[1].norm() * distance
        if distance <= tol1 and zero_cos <= tol2:
            return True
        return False

    def _check_bounds(self, u):
        """
        Helper function to check if evaluated parameters in point_invertion method are contained in the bspline domain.
        """
        a, b = self.curve.domain
        if self.periodic:
            if u < a:
                u = b - (a - u)
            elif u > b:
                u = a + (u - b)
        if u < a:
            u = a

        elif u > b:
            u = b
        return u

    def split(self, point: Union[volmdlr.Point2D, volmdlr.Point3D],
              tol: float = 1e-6):
        """
        Splits of B-spline curve in two pieces using a 2D or 3D point.

        :param point: The point where the B-spline curve is split
        :type point: Union[:class:`volmdlr.Point2D`, :class:`volmdlr.Point3D`]
        :param tol: The precision in terms of distance. Default value is 1e-4
        :type tol: float, optional
        :return: A list containing the first and second split of the B-spline
            curve
        :rtype: List[:class:`volmdlr.edges.BSplineCurve`]
        """
        if point.is_close(self.start, tol):
            return [None, self.copy()]
        if point.is_close(self.end, tol):
            return [self.copy(), None]
        adim_abscissa = min(1.0, max(0.0, round(self.abscissa(point) / self.length(), 7)))
        curve1, curve2 = split_curve(self.curve, adim_abscissa)

        return [self.__class__.from_geomdl_curve(curve1),
                self.__class__.from_geomdl_curve(curve2)]

    def translation(self, offset: Union[volmdlr.Vector2D, volmdlr.Vector3D]):
        """
        Translates the B-spline curve.

        :param offset: The translation vector
        :type offset: Union[:class:`volmdlr.Vector2D`,
            :class:`volmdlr.Vector3D`]
        :return: A new translated BSplineCurve
        :rtype: :class:`volmdlr.edges.BSplineCurve`
        """
        control_points = [point.translation(offset)
                          for point in self.control_points]
        return self.__class__(self.degree, control_points,
                              self.knot_multiplicities, self.knots,
                              self.weights, self.periodic)

    def point_belongs(self, point: Union[volmdlr.Point2D, volmdlr.Point3D], abs_tol: float = 1e-6):
        """
        Checks if a 2D or 3D point belongs to the B-spline curve or not. It uses the point_distance.

        :param point: The point to be checked.
        :type point: Union[:class:`volmdlr.Point2D`, :class:`volmdlr.Point3D`]
        :param abs_tol: The precision in terms of distance.
            Default value is 1e-6
        :type abs_tol: float, optional.
        :return: `True` if the point belongs to the B-spline curve, `False`
            otherwise
        :rtype: bool
        """

        if self.point_distance(point) < abs_tol:
            return True
        return False

    def point_distance(self, point: Union[volmdlr.Point2D, volmdlr.Point3D]):
        """
        Calculates the distance from a given point to a BSplineCurve2D or 3D.

        :param point: The point to be checked.
        :type point: Union[:class:`volmdlr.Point2D`, :class:`volmdlr.Point3D`]
        :return: distance.
        """

        return self.point_distance_to_edge(point)

    def merge_with(self, bspline_curve: 'BSplineCurve'):
        """
        Merges consecutive B-spline curves to define a new merged one.

        :param bspline_curve: Another B-spline curve
        :type bspline_curve: :class:`volmdlr.edges.BSplineCurve`
        :return: A merged B-spline curve
        :rtype: :class:`volmdlr.edges.BSplineCurve`
        """
        point_dimension = f'Wire{self.__class__.__name__[-2::]}'
        wire = getattr(volmdlr.wires, point_dimension)(bspline_curve)
        ordered_wire = wire.order_wire()

        points, n = [], 10
        for primitive in ordered_wire.primitives:
            points.extend(primitive.discretization_points(n))
        points.pop(n + 1)

        return self.__class__.from_points_interpolation(
            points, min(self.degree, bspline_curve.degree))

    @classmethod
    def from_bsplines(cls, bsplines: List['BSplineCurve'],
                      discretization_points: int = 10):
        """
        Creates a B-spline curve from a list of B-spline curves.

        :param bsplines: A list of B-spline curve
        :type bsplines: List[:class:`volmdlr.edges.BSplineCurve`]
        :param discretization_points: The number of points for the
            discretization. Default value is 10
        :type discretization_points: int, optional
        :return: A merged B-spline curve
        :rtype: :class:`volmdlr.edges.BSplineCurve`
        """
        point_dimension = f'Wire{cls.__name__[-2::]}'
        wire = getattr(volmdlr.wires, point_dimension)(bsplines)
        ordered_wire = wire.order_wire()

        points, degree = [], []
        for i, primitive in enumerate(ordered_wire.primitives):
            degree.append(primitive.degree)
            if i == 0:
                points.extend(primitive.discretization_points(number_points=discretization_points))
            else:
                points.extend(
                    primitive.discretization_points(number_points=discretization_points)[1::])

        return cls.from_points_interpolation(points, min(degree))

    @classmethod
    def from_points_approximation(cls, points: Union[List[volmdlr.Point2D], List[volmdlr.Point3D]],
                                  degree: int, **kwargs):
        """
        Creates a B-spline curve approximation using least squares method with fixed number of control points.

        It is recommended to specify the
        number of control points.
        Please refer to The NURBS Book (2nd Edition), pp.410-413 for details.

        :param points: The data points
        :type points: Union[List[:class:`volmdlr.Point2D`],
            List[:class:`volmdlr.Point3D`]]
        :param degree: The degree of the output parametric curve
        :type degree: int
        :param kwargs: See below
        :return: A B-spline curve from points approximation
        :rtype: :class:`volmdlr.edges.BSplineCurve`
        :keyword centripetal: Activates centripetal parametrization method.
            Default value is False
        :keyword ctrlpts_size: Number of control points. Default value is
            len(points) - 1
        """
        curve = fitting.approximate_curve([[*point] for point in points],
                                          degree, **kwargs)
        return cls.from_geomdl_curve(curve)

    def tangent(self, position: float = 0.0):
        """
        Evaluates the tangent vector of the B-spline curve at the input parameter value.

        :param position: Value of the parameter, between 0 and 1
        :type position: float
        :return: The tangent vector
        :rtype: Union[:class:`volmdlr.Point2D`, :class:`volmdlr.Point3D`]
        """
        _, tangent = operations.tangent(self.curve, position, normalize=True)

        dimension = f'Vector{self.__class__.__name__[-2::]}'
        tangent = getattr(volmdlr, dimension)(*tangent)

        return tangent

    @classmethod
    def from_points_interpolation(cls, points: Union[List[volmdlr.Point2D], List[volmdlr.Point3D]],
                                  degree: int, periodic: bool = False, name: str = " "):
        """
        Creates a B-spline curve interpolation through the data points.

        Please refer to Algorithm A9.1 on The NURBS Book (2nd Edition),
        pp.369-370 for details.

        :param points: The data points
        :type points: Union[List[:class:`volmdlr.Point2D`],
            List[:class:`volmdlr.Point3D`]]
        :param degree: The degree of the output parametric curve
        :type degree: int
        :param periodic: `True` if the curve should be periodic. Default value
            is `False`
        :type periodic: bool, optional
        :param name: curve name.
        :return: A B-spline curve from points interpolation
        :rtype: :class:`volmdlr.edges.BSplineCurve`
        """
        curve = volmdlr.interpolate_curve([[*point] for point in points], degree, centripetal=True)

        bsplinecurve = cls.from_geomdl_curve(curve, name=name)
        if not periodic:
            return bsplinecurve
        bsplinecurve.periodic = True
        return bsplinecurve

    def discretization_points(self, *, number_points: int = None, angle_resolution: int = None):
        """
        Linear spaced discretization of the curve.

        :param number_points: The number of points to include in the discretization.
        :type number_points: int
        :param angle_resolution: The resolution of the angle to use when calculating the number of points.
        :type angle_resolution: int
        :return: A list of discretized points on the B-spline curve.
        :rtype: List[`volmdlr.Point2D] or List[`volmdlr.Point3D]
        """

        if angle_resolution:
            number_points = int(math.pi * angle_resolution)

        if len(self.points) == number_points or (not number_points and not angle_resolution):
            return self.points
        curve = self.curve
        curve.delta = 1 / number_points
        curve_points = curve.evalpts

        point_dimension = f'Point{self.__class__.__name__[-2::]}'
        return [getattr(volmdlr, point_dimension)(*point) for point in curve_points]

    def derivatives(self, u, order):
        """
        Evaluates n-th order curve derivatives at the given parameter value.

        The output of this method is list of n-th order derivatives. If ``order`` is ``0``, then it will only output
        the evaluated point. Similarly, if ``order`` is ``2``, then it will output the evaluated point, 1st derivative
        and the 2nd derivative.

        :Example:

        Assuming a curve self is defined on a parametric domain [0.0, 1.0].
        Let's take the curve derivative at the parametric position u = 0.35.

        >>> derivatives = self.derivatives(u=0.35, order=2)
        >>> derivatives[0]  # evaluated point, equal to crv.evaluate_single(0.35)
        >>> derivatives[1]  # 1st derivative at u = 0.35
        >>> derivatives[2]  # 2nd derivative at u = 0.35

        :param u: parameter value
        :type u: float
        :param order: derivative order
        :type order: int
        :return: a list containing up to {order}-th derivative of the curve
        :rtype: Union[List[`volmdlr.Vector2D`], List[`volmdlr.Vector3D`]]
        """

        return [getattr(volmdlr, f'Vector{self.__class__.__name__[-2::]}')(*point)
                for point in self.curve.derivatives(u, order)]

    def get_geo_lines(self, tag: int, control_points_tags: List[int]):
        """
        Gets the lines that define a BsplineCurve in a .geo file.

        :param tag: The BsplineCurve index
        :type tag: int
        :param start_point_tag: The linesegment' start point index
        :type start_point_tag: int
        :param end_point_tag: The linesegment' end point index
        :type end_point_tag: int

        :return: A line
        :rtype: str
        """

        return 'BSpline(' + str(tag) + ') = {' + str(control_points_tags)[1:-1] + '};'

    def get_geo_points(self):
        """Gets the points that define a BsplineCurve in a .geo file."""
        return list(self.discretization_points())

    def line_intersections(self, line):
        """
        Calculates the intersections of a BSplineCurve (2D or 3D) with a Line (2D or 3D).

        :param line: line to verify intersections
        :return: list of intersections
        """
        polygon_points = []
        for point in self.points:
            if not volmdlr.core.point_in_list(point, polygon_points):
                polygon_points.append(point)
        list_intersections = []
        initial_abscissa = 0
        linesegment_name = 'LineSegment' + self.__class__.__name__[-2:]
        for points in zip(polygon_points[:-1], polygon_points[1:]):
            linesegment = getattr(sys.modules[__name__], linesegment_name)(points[0], points[1])
            intersections = linesegment.line_intersections(line)

            if not intersections and linesegment.direction_vector().is_colinear_to(line.direction_vector()):
                if line.point_distance(linesegment.middle_point()) < 1e-8:
                    list_intersections.append(linesegment.middle_point())
            if intersections and intersections[0] not in list_intersections:
                if self.point_belongs(intersections[0], 1e-6):
                    list_intersections.append(intersections[0])
                    continue
                abs1 = self.abscissa(linesegment.start)
                abs2 = self.abscissa(linesegment.end)
                list_abscissas = list(new_abscissa for new_abscissa in npy.linspace(abs1, abs2, 1000))
                intersection = self.select_intersection_point(list_abscissas, intersections, line)
                list_intersections.append(intersection)
            initial_abscissa += linesegment.length()
        return list_intersections

    def select_intersection_point(self, list_abscissas, intersections, line, abs_tol: float = 1e-7):
        """
        Select closest point in curve to intersection point obtained with discretized linesegment.

        :param list_abscissas: list of abscissas to verify the closest point.
        :param intersections: intersection with discretized line.
        :param line: other line.
        :param abs_tol: tolerance allowed.
        :return:
        """
        distance = npy.inf
        intersection = None
        for i_abscissa in list_abscissas:
            point_in_curve = BSplineCurve.point_at_abscissa(self, i_abscissa)
            if line.point_distance(point_in_curve) <= abs_tol:
                return point_in_curve
            dist = point_in_curve.point_distance(intersections[0])
            if dist < distance:
                distance = dist
                intersection = point_in_curve
            else:
                break
        return intersection

    def get_linesegment_intersections(self, linesegment):
        """
        Calculates intersections between a BSplineCurve and a LineSegment.

        :param linesegment: linesegment to verify intersections.
        :return: list with the intersections points.
        """
        results = self.line_intersections(linesegment.line)
        intersections_points = []
        for result in results:
            if linesegment.point_belongs(result, 1e-5):
                intersections_points.append(result)
        return intersections_points

    def point_at_abscissa(self, abscissa):
        """
        Calculates a point in the BSplineCurve at a given abscissa.

        :param abscissa: abscissa where in the curve the point should be calculated.
        :return: Corresponding point.
        """
        length = self.length()
        adim_abs = max(min(abscissa / length, 1.), 0.)
        point_name = 'Point' + self.__class__.__name__[-2:]
        return getattr(volmdlr, point_name)(*self.curve.evaluate_single(adim_abs))

    def get_shared_section(self, other_bspline2, abs_tol: float = 1e-6):
        """
        Gets the shared section between two BSpline curves.

        :param other_bspline2: other arc to verify for shared section.
        :param abs_tol: tolerance.
        :return: shared arc section.
        """
        if self.__class__ != other_bspline2.__class__:
            if self.simplify.__class__ == other_bspline2.__class__:
                return self.simplify.get_shared_section(other_bspline2, abs_tol)
            return []
        if not self.is_shared_section_possible(other_bspline2, 1e-7):
            return []
        # if self.__class__.__name__[-2:] == '3D':
        #     if self.bounding_box.distance_to_bbox(other_bspline2.bounding_box) > 1e-7:
        #         return []
        # elif self.bounding_rectangle.distance_to_b_rectangle(other_bspline2.bounding_rectangle) > 1e-7:
        #     return []
        if not any(self.point_belongs(point, abs_tol=abs_tol)
                   for point in other_bspline2.discretization_points(number_points=10)):
            return []
        if all(self.point_belongs(point, abs_tol=abs_tol) for point in other_bspline2.points):
            return [other_bspline2]
        if all(other_bspline2.point_belongs(point, abs_tol=abs_tol) for point in self.points):
            return [self]
        if self.point_belongs(other_bspline2.start, abs_tol=abs_tol):
            bspline1_, bspline2_ = self.split(other_bspline2.start)
        elif self.point_belongs(other_bspline2.end, abs_tol=abs_tol):
            bspline1_, bspline2_ = self.split(other_bspline2.end)
        else:
            return []
            # raise NotImplementedError
        return self._get_shared_section_from_split(bspline1_, bspline2_, other_bspline2, abs_tol)

    def is_shared_section_possible(self, other_bspline2, tol):
        """
        Verifies if it there is any possibility of the two bsplines share a section.

        :param other_bspline2: other bspline.
        :param tol: tolerance used.
        :return: True or False.
        """
        raise NotImplementedError(f"is_shared_section_possible is not yet implemented by {self.__class__.__name__}")

    @staticmethod
    def _get_shared_section_from_split(bspline1_, bspline2_, other_bspline2, abs_tol):
        """
        Helper function to get_shared_section.
        """
        shared_bspline_section = []
        for bspline in [bspline1_, bspline2_]:
            if bspline and all(other_bspline2.point_belongs(point, abs_tol=abs_tol)
                               for point in bspline.discretization_points(number_points=10)):
                shared_bspline_section.append(bspline)
                break
        return shared_bspline_section

    def delete_shared_section(self, other_bspline2, abs_tol: float = 1e-6):
        """
        Deletes from self, the section shared with the other arc.

        :param other_bspline2:
        :param abs_tol: tolerance.
        :return:
        """
        shared_section = self.get_shared_section(other_bspline2, abs_tol)
        if not shared_section:
            return [self]
        if shared_section == self:
            return []
        split_bspline1 = self.split(shared_section[0].start)
        split_bspline2 = self.split(shared_section[0].end)
        new_arcs = []
        shared_section_middle_point = shared_section[0].point_at_abscissa(0.5 * shared_section[0].length())
        for arc in split_bspline1 + split_bspline2:
            if arc and not arc.point_belongs(shared_section_middle_point, abs_tol=abs_tol):
                new_arcs.append(arc)
        return new_arcs

    def evaluate_single(self, u):
        """
        Calculates a point in the BSplineCurve at a given parameter u.

        :param u: Curve parameter. Must be a value between 0 and 1.
        :type u: float
        :return: Corresponding point.
        :rtype: Union[volmdlr.Point2D, Union[volmdlr.Point3D]
        """
        point_name = 'Point' + self.__class__.__name__[-2:]
        return getattr(volmdlr, point_name)(*self.curve.evaluate_single(u))

    def straight_line_point_belongs(self, point):
        """
        Verifies if a point belongs to the surface created by closing the edge.

        :param point: Point to be verified
        :return: Return True if the point belongs to this surface,
            or False otherwise
        """
        raise NotImplementedError(f'the straight_line_point_belongs method must be'
                                  f' overloaded by {self.__class__.__name__}')

    def get_intersection_sections(self, edge2):
        """
        Identify the sections where there may exist intersection between a bspline and another edge.

        :param edge2: other edge.
        :return: list containing the sections pairs to further search for intersections.
        """
        lineseg_class_ = getattr(sys.modules[__name__], 'LineSegment' + self.__class__.__name__[-2:])
        bspline_discretized_points1 = []
        for point in self.discretization_points(number_points=30):
            if not volmdlr.core.point_in_list(point, bspline_discretized_points1):
                bspline_discretized_points1.append(point)
        line_segments1 = [lineseg_class_(point1, point2) for point1, point2 in
                          zip(bspline_discretized_points1[:-1], bspline_discretized_points1[1:])]
        edge_discretized_points2 = []
        for point in edge2.discretization_points(number_points=30):
            if not volmdlr.core.point_in_list(point, edge_discretized_points2):
                edge_discretized_points2.append(point)
        line_segments2 = [lineseg_class_(point1, point2) for point1, point2 in
                          zip(edge_discretized_points2[:-1], edge_discretized_points2[1:])]
        intersection_section_pairs = []
        for lineseg1, lineseg2 in product(line_segments1, line_segments2):
            lineseg_inter = lineseg1.linesegment_intersections(lineseg2)
            if lineseg_inter:
                intersection_section_pairs.append((self.split_between_two_points(lineseg1.start, lineseg1.end),
                                                   edge2.split_between_two_points(lineseg2.start, lineseg2.end)))
        return intersection_section_pairs

    def point_projection(self, point):
        """
        Calculates the projection of a point on the B-Spline.

        :param point: point to be verified.
        :return: point projection.
        """
        return self.point_at_abscissa(self.abscissa(point))

    def local_discretization(self, point1, point2, number_points: int = 10):
        """
        Gets n discretization points between two given points of the edge.

        :param point1: point 1 on edge.
        :param point2: point 2 on edge.
        :param number_points: number of points to discretize locally.
        :return: list of locally discretized points.
        """
        abscissa1 = self.abscissa(point1)
        abscissa2 = self.abscissa(point2)
        # special case periodical bsplinecurve
        if self.periodic and abscissa2 == 0.0:
            abscissa2 = self.length()
        discretized_points_between_1_2 = []
        for abscissa in npy.linspace(abscissa1, abscissa2, num=number_points):
            abscissa_point = self.point_at_abscissa(abscissa)
            if not volmdlr.core.point_in_list(abscissa_point, discretized_points_between_1_2):
                discretized_points_between_1_2.append(abscissa_point)
        return discretized_points_between_1_2

    def is_close(self, other_edge, tol: float = 1e-6):
        """
        Checks if two bsplines are the same considering the Euclidean distance.

        :param other_edge: other bspline.
        :param tol: The tolerance under which the Euclidean distance is considered equal to 0, defaults to 1e-6.
        :type tol: float, optional
        """
        if isinstance(other_edge, self.__class__):
            if self.start.is_close(other_edge.start) and self.end.is_close(other_edge.end):
                is_true = True
                for point in other_edge.discretization_points(number_points=20):
                    if not self.point_belongs(point):
                        is_true = False
                        break
                if is_true:
                    return True
        return False


class BSplineCurve2D(BSplineCurve):
    """
    A class for 2-dimensional B-spline curves.

    The following rule must be
    respected : `number of knots = number of control points + degree + 1`.

    :param degree: The degree of the 2-dimensional B-spline curve
    :type degree: int
    :param control_points: A list of 2-dimensional points
    :type control_points: List[:class:`volmdlr.Point2D`]
    :param knot_multiplicities: The vector of multiplicities for each knot
    :type knot_multiplicities: List[int]
    :param knots: The knot vector composed of values between 0 and 1
    :type knots: List[float]
    :param weights: The weight vector applied to the knot vector. Default
        value is None
    :type weights: List[float], optional
    :param periodic: If `True` the B-spline curve is periodic. Default value
        is False
    :type periodic: bool, optional
    :param name: The name of the B-spline curve. Default value is ''
    :type name: str, optional
    """

    _non_serializable_attributes = ['curve']

    def __init__(self,
                 degree: int,
                 control_points: List[volmdlr.Point2D],
                 knot_multiplicities: List[int],
                 knots: List[float],
                 weights: List[float] = None,
                 periodic: bool = False,
                 name: str = ''):
        self._bounding_rectangle = None

        BSplineCurve.__init__(self, degree,
                              control_points,
                              knot_multiplicities,
                              knots,
                              weights,
                              periodic,
                              name)
        self._bounding_rectangle = None
        self._length = None

    @property
    def bounding_rectangle(self):
        """
        Computes the bounding rectangle of the 2-dimensional B-spline curve.

        :return: The bounding rectangle.
        :rtype: :class:`volmdlr.core.BoundingRectangle`
        """
        if not self._bounding_rectangle:
            self._bounding_rectangle = volmdlr.core.BoundingRectangle.from_points(self.points)
        return self._bounding_rectangle

    def straight_line_area(self):
        """
        Uses shoelace algorithm for evaluating the area.
        """
        points = self.discretization_points(number_points=100)
        x = [point.x for point in points]
        y = [point.y for point in points]
        x1 = [x[-1]] + x[0:-1]
        y1 = [y[-1]] + y[0:-1]
        return 0.5 * abs(sum(i * j for i, j in zip(x, y1))
                         - sum(i * j for i, j in zip(y, x1)))

    def straight_line_center_of_mass(self):
        """Straight line center of mass."""
        polygon_points = self.discretization_points(number_points=100)
        cog = volmdlr.O2D
        for point in polygon_points:
            cog += point
        cog = cog / len(polygon_points)
        return cog

    def plot(self, ax=None, edge_style: EdgeStyle = EdgeStyle()):
        """Plot a B-Spline curve 2D."""
        if ax is None:
            _, ax = plt.subplots()

        points = self.points

        x_points = [point.x for point in points]
        y_points = [point.y for point in points]
        ax.plot(x_points, y_points, color=edge_style.color, alpha=edge_style.alpha)
        if edge_style.plot_points:
            for point in points:
                point.plot(ax, color=edge_style.color)
        return ax

    def to_3d(self, plane_origin, x1, x2):
        """Transforms a B-Spline Curve 2D in 3D."""
        control_points3d = [point.to_3d(plane_origin, x1, x2) for point in
                            self.control_points]
        return BSplineCurve3D(self.degree, control_points3d,
                              self.knot_multiplicities, self.knots,
                              self.weights, self.periodic)

    def to_step(self, current_id, surface_id=None):
        """Exports to STEP format."""
        points_ids = []
        content = ''
        point_id = current_id
        for point in self.control_points:
            point_content, point_id = point.to_step(point_id,
                                                    vertex=False)
            content += point_content
            points_ids.append(point_id)
            point_id += 1

        content += f"#{point_id} = B_SPLINE_CURVE_WITH_KNOTS('{self.name}',{self.degree}," \
                   f"({volmdlr.core.step_ids_to_str(points_ids)})," \
                   f".UNSPECIFIED.,.F.,.F.,{tuple(self.knot_multiplicities)},{tuple(self.knots)},.UNSPECIFIED.);\n"
        return content, point_id + 1

    def rotation(self, center: volmdlr.Point2D, angle: float):
        """
        BSplineCurve2D rotation.

        :param center: rotation center
        :param angle: angle rotation
        :return: a new rotated Line2D
        """
        control_points = [point.rotation(center, angle)
                          for point in self.control_points]
        return BSplineCurve2D(self.degree, control_points,
                              self.knot_multiplicities, self.knots,
                              self.weights, self.periodic)

    def line_crossings(self, line2d: volmdlr_curves.Line2D):
        """Bspline Curve crossings with a line 2d."""
        polygon_points = self.discretization_points(number_points=50)
        crossings = []
        for p1, p2 in zip(polygon_points[:-1], polygon_points[1:]):
            linesegment = LineSegment2D(p1, p2)
            crossings.extend(linesegment.line_crossings(line2d))
        return crossings

    def get_reverse(self):
        """
        Reverse the BSpline's direction by reversing its start and end points.

        """

        return self.__class__(degree=self.degree,
                              control_points=self.control_points[::-1],
                              knot_multiplicities=self.knot_multiplicities[::-1],
                              knots=self.knots[::-1],
                              weights=self.weights,
                              periodic=self.periodic)

    def nearest_point_to(self, point):
        """
        Find out the nearest point on the linesegment to point.

        """

        points = self.discretization_points(number_points=500)
        return point.nearest_point(points)

    def edge_intersections(self, edge, abs_tol=1e-6):
        """
        General method to calculate the intersection of a bspline curve and another edge.

        :param edge: other edge
        :param abs_tol: tolerance.
        :return: intersections between the two edges.
        """
        intersection_section_pairs = self.get_intersection_sections(edge)
        intersections = []
        for bspline, edge2 in intersection_section_pairs:
            intersections_points = vm_utils_intersections.get_bsplinecurve_intersections(
                edge2, bspline, abs_tol=abs_tol)
            intersections.extend(intersections_points)
        return intersections

    def linesegment_intersections(self, linesegment2d, abs_tol: float = 1e-6):
        """
        Calculates intersections between a BSpline Curve 2D and a Line Segment 2D.

        :param linesegment2d: line segment to verify intersections.
        :param abs_tol: tolerance.
        :return: list with the intersections points.
        """
        if self.bounding_rectangle.distance_to_b_rectangle(linesegment2d.bounding_rectangle) > abs_tol:
            return []
        intersections_points = vm_utils_intersections.get_bsplinecurve_intersections(
            linesegment2d, self, abs_tol=abs_tol)
        return intersections_points

    def arc_intersections(self, arc, abs_tol=1e-6):
        """
        Calculates intersections between a BSpline Curve 2D and an arc 2D.

        :param arc: arc to verify intersections.
        :param abs_tol: tolerance.
        :return: list with the intersections points.
        """
        if self.bounding_rectangle.distance_to_b_rectangle(arc.bounding_rectangle) > abs_tol:
            return []
        return self.edge_intersections(arc, abs_tol)

    def bsplinecurve_intersections(self, bspline, abs_tol=1e-6):
        """
        Calculates intersections between a two BSpline Curve 2D.

        :param bspline: bspline to verify intersections.
        :param abs_tol: tolerance.
        :return: list with the intersections points.
        """
        if self.bounding_rectangle.distance_to_b_rectangle(bspline.bounding_rectangle) > abs_tol:
            return []
        return self.edge_intersections(bspline, abs_tol)

    def axial_symmetry(self, line):
        """
        Finds out the symmetric bsplinecurve2d according to a line.

        """

        points_symmetry = [point.axial_symmetry(line) for point in self.control_points]

        return self.__class__(degree=self.degree,
                              control_points=points_symmetry,
                              knot_multiplicities=self.knot_multiplicities[::-1],
                              knots=self.knots[::-1],
                              weights=self.weights,
                              periodic=self.periodic)

    def offset(self, offset_length: float):
        """
        Offsets a BSplineCurve2D in one of its normal direction.

        :param offset_length: the length taken to offset the BSpline. if positive, the offset is in the normal
            direction of the curve. if negative, in the opposite direction of the normal.
        :return: returns an offset bsplinecurve2D, created with from_points_interpolation.
        """
        unit_normal_vectors = [self.unit_normal_vector(
            self.abscissa(point)) for point in self.points]
        offseted_points = [point.translation(normal_vector * offset_length) for point, normal_vector
                           in zip(self.points, unit_normal_vectors)]
        offseted_bspline = BSplineCurve2D.from_points_interpolation(offseted_points, self.degree,
                                                                    self.periodic)
        return offseted_bspline

    def is_shared_section_possible(self, other_bspline2, tol):
        """
        Verifies if it there is any possibility of the two bsplines share a section.

        :param other_bspline2: other bspline.
        :param tol: tolerance used.
        :return: True or False.
        """
        if self.bounding_rectangle.distance_to_b_rectangle(other_bspline2.bounding_rectangle) > tol:
            return False
        return True


class BezierCurve2D(BSplineCurve2D):
    """
    A class for 2-dimensional Bézier curves.

    :param degree: The degree of the Bézier curve.
    :type degree: int
    :param control_points: A list of 2-dimensional points
    :type control_points: List[:class:`volmdlr.Point2D`]
    :param name: The name of the B-spline curve. Default value is ''
    :type name: str, optional
    """

    def __init__(self, degree: int, control_points: List[volmdlr.Point2D],
                 name: str = ''):
        knotvector = utilities.generate_knot_vector(degree,
                                                    len(control_points))
        knot_multiplicity = [1] * len(knotvector)

        BSplineCurve2D.__init__(self, degree, control_points,
                                knot_multiplicity, knotvector,
                                None, False, name)


class LineSegment2D(LineSegment):
    """
    Define a line segment limited by two points.

    """

    def __init__(self, start: volmdlr.Point2D, end: volmdlr.Point2D, *,
                 line: volmdlr_curves.Line2D = None, name: str = ''):
        if start.is_close(end, 1e-6):
            raise NotImplementedError('Start & end of linesegment2D are equal')
        self._bounding_rectangle = None
        self.line = line
        if not line:
            self.line = volmdlr_curves.Line2D(start, end)
        LineSegment.__init__(self, start, end, self.line, name=name)

    def copy(self, deep=True, memo=None):
        """
        A specified copy of a LineSegment2D.
        """
        return self.__class__(start=self.start.copy(deep, memo), end=self.end.copy(deep, memo), name=self.name)

    def __hash__(self):
        return hash(('linesegment2d', self.start, self.end, self.line))

    def _data_hash(self):
        return self.start._data_hash() + self.end._data_hash()

    def _data_eq(self, other_object):
        if self.__class__.__name__ != other_object.__class__.__name__:
            return False
        return self.start == other_object.start and self.end == other_object.end

    def __eq__(self, other_object):
        if self.__class__.__name__ != other_object.__class__.__name__:
            return False
        return self.start == other_object.start and self.end == other_object.end

    def to_dict(self, *args, **kwargs):
        """Stores all Line Segment 2D in a dict object."""
        return {'object_class': 'volmdlr.edges.LineSegment2D',
                'name': self.name,
                'start': self.start.to_dict(),
                'end': self.end.to_dict()
                }

    @property
    def bounding_rectangle(self):
        """
        Evaluates the bounding rectangle of the Line segment.
        """
        if not self._bounding_rectangle:
            self._bounding_rectangle = volmdlr.core.BoundingRectangle(
                min(self.start.x, self.end.x), max(self.start.x, self.end.x),
                min(self.start.y, self.end.y), max(self.start.y, self.end.y))
        return self._bounding_rectangle

    def straight_line_area(self):
        """
        Calculates the area of the LineSegment2D, with line drawn from start to end.

        :return: straight_line_area.
        """
        return 0.

    def straight_line_second_moment_area(self, *args, **kwargs):
        """Straight line second moment area for a line segment."""
        return 0, 0, 0

    def straight_line_center_of_mass(self):
        """Straight line center of mass."""
        return 0.5 * (self.start + self.end)

    def point_distance(self, point, return_other_point=False):
        """
        Computes the distance of a point to segment of line.

        :param point: point to calculate distance.
        :param return_other_point: Boolean variable to return line segment's corresponding point or not.
        """
        distance, point = volmdlr.LineSegment2DPointDistance(
            [(self.start.x, self.start.y), (self.end.x, self.end.y)],
            (point.x, point.y))
        if return_other_point:
            return distance, volmdlr.Point2D(*point)
        return distance

    def point_projection(self, point):
        """
        If the projection falls outside the LineSegment2D, returns None.
        """
        point, curv_abs = volmdlr_curves.Line2D.point_projection(self.line, point)
        if curv_abs < 0 or curv_abs > self.length():
            if abs(curv_abs) < 1e-6 or math.isclose(curv_abs, self.length(),
                                                    abs_tol=1e-6):
                return point, curv_abs
            return None, curv_abs
        return point, curv_abs

    def line_intersections(self, line: volmdlr_curves.Line2D):
        """Line Segment intersections with volmdlr_curves.Line2D."""
        if self.direction_vector().is_colinear_to(line.direction_vector()):
            return []
        point = volmdlr.Point2D.line_intersection(self, line)
        if point is not None:
            point_projection1, _ = self.point_projection(point)
            intersections = [point_projection1]
            if point_projection1 is None:
                intersections = []

            elif line.__class__.__name__ == 'LineSegment2D':
                point_projection2, _ = line.point_projection(point)
                if point_projection2 is None:
                    intersections = []

            return intersections
        if line.point_belongs(self.start):
            return [self.start]
        if line.point_belongs(self.end):
            return [self.end]
        return []

    def linesegment_intersections(self, linesegment2d: 'LineSegment2D', abs_tol=1e-6):
        """
        Touching line segments does not intersect.
        """
        if self.bounding_rectangle.distance_to_b_rectangle(linesegment2d.bounding_rectangle) > abs_tol:
            return []
        if self.direction_vector().is_colinear_to(linesegment2d.direction_vector(), abs_tol=abs_tol):
            return []
        point = volmdlr.Point2D.line_intersection(self, linesegment2d)
        # TODO: May be these commented conditions should be used for linesegment_crossings
        if point:  # and (point != self.start) and (point != self.end):
            point_projection1, _ = self.point_projection(point)
            if point_projection1 is None:
                return []

            point_projection2, _ = linesegment2d.point_projection(point)
            if point_projection2 is None:
                return []

            return [point_projection1]
        return []

    def line_crossings(self, line: 'volmdlr.curves.Line2D'):
        """Line Segment crossings with line 2d."""
        if self.direction_vector().is_colinear_to(line.direction_vector()):
            return []
        line_intersection = self.line_intersections(line)
        if line_intersection and (line_intersection[0].is_close(self.end) or
                                  line_intersection[0].is_close(self.start)):
            return []
        return line_intersection

    def plot(self, ax=None, edge_style: EdgeStyle = EdgeStyle()):
        """
        Plots the Linesegment2D.
        """
        width = edge_style.width

        if ax is None:
            _, ax = plt.subplots()

        p1, p2 = self.start, self.end
        if edge_style.arrow:
            if edge_style.plot_points:
                ax.plot([p1[0], p2[0]], [p1[1], p2[1]], color=edge_style.color,
                        alpha=edge_style.alpha, style='o-')
            else:
                ax.plot([p1[0], p2[0]], [p1[1], p2[1]], color=edge_style.color,
                        alpha=edge_style.alpha)

            length = ((p1[0] - p2[0]) ** 2 + (p1[1] - p2[1]) ** 2) ** 0.5
            if width is None:
                width = length / 1000.
                head_length = length / 20.
                head_width = head_length / 2.
            else:
                head_width = 2 * width
                head_length = head_width
            ax.arrow(p1[0], p1[1],
                     (p2[0] - p1[0]) / length * (length - head_length),
                     (p2[1] - p1[1]) / length * (length - head_length),
                     head_width=head_width, fc='b', linewidth=0,
                     head_length=head_length, width=width, alpha=0.3)
        else:
            if width is None:
                width = 1
            if edge_style.plot_points:
                ax.plot([p1[0], p2[0]], [p1[1], p2[1]], color=edge_style.color,
                        marker='o', linewidth=width, alpha=edge_style.alpha)
            else:
                ax.plot([p1[0], p2[0]], [p1[1], p2[1]], color=edge_style.color,
                        linewidth=width, alpha=edge_style.alpha)
        return ax

    def to_3d(self, plane_origin, x1, x2):
        """
        Transforms the Line segment 2D into a 3D line segment.

        :param plane_origin: The origin of plane to draw the Line segment 3D.
        :type plane_origin: volmdlr.Point3D
        :param x1: First direction of the plane
        :type x1: volmdlr.Vector3D
        :param x2: Second direction of the plane.
        :type x2: volmdlr.Vector3D
        :return: A 3D line segment.
        :rtype: LineSegment3D
        """
        start = self.start.to_3d(plane_origin, x1, x2)
        end = self.end.to_3d(plane_origin, x1, x2)
        return LineSegment3D(start, end, name=self.name)

    def get_reverse(self):
        """
        Invert the sense of the line segment.
        """
        return LineSegment2D(self.end.copy(), self.start.copy())

    def rotation(self, center: volmdlr.Point2D, angle: float):
        """
        LineSegment2D rotation.

        :param center: rotation center
        :param angle: angle rotation
        :return: a new rotated LineSegment2D
        """
        return LineSegment2D(self.start.rotation(center, angle), self.end.rotation(center, angle))

    def translation(self, offset: volmdlr.Vector2D):
        """
        LineSegment2D translation.

        :param offset: translation vector.
        :return: A new translated LineSegment2D.
        """
        return LineSegment2D(self.start.translation(offset), self.end.translation(offset))

    def frame_mapping(self, frame: volmdlr.Frame2D, side: str):
        """
        Changes vector frame_mapping and return a new LineSegment2D.

        side = 'old' or 'new'.
        """
        if side == 'old':
            new_start = frame.local_to_global_coordinates(self.start)
            new_end = frame.local_to_global_coordinates(self.end)
        elif side == 'new':
            new_start = frame.global_to_local_coordinates(self.start)
            new_end = frame.global_to_local_coordinates(self.end)
        else:
            raise ValueError('Please Enter a valid side: old or new')
        return LineSegment2D(new_start, new_end)

    def plot_data(self, edge_style: plot_data.EdgeStyle = None):
        """
        Plot data method for a LineSegment2D.

        :param edge_style: edge style.
        :return: plot_data.LineSegment2D object.
        """
        return plot_data.LineSegment2D([self.start.x, self.start.y],
                                       [self.end.x, self.end.y],
                                       edge_style=edge_style)

    def create_tangent_circle(self, point, other_line):
        """Create a circle tangent to a LineSegment."""
        circle1, circle2 = other_line.create_tangent_circle(point, self.line)
        if circle1 is not None:
            _, curv_abs1 = self.line.point_projection(circle1.center)
            if curv_abs1 < 0. or curv_abs1 > self.length():
                circle1 = None
        if circle2 is not None:
            _, curv_abs2 = self.line.point_projection(circle2.center)
            if curv_abs2 < 0. or curv_abs2 > self.length():
                circle2 = None
        return circle1, circle2

    def infinite_primitive(self, offset):
        """Get an infinite primitive."""
        n = -self.unit_normal_vector()
        offset_point_1 = self.start + offset * n
        offset_point_2 = self.end + offset * n

        return volmdlr_curves.Line2D(offset_point_1, offset_point_2)

    def nearest_point_to(self, point):
        """
        Find out the nearest point on the linesegment to point.

        """

        points = self.discretization_points(number_points=500)
        return point.nearest_point(points)

    def axial_symmetry(self, line):
        """
        Finds out the symmetric linesegment2d according to a line.
        """

        points_symmetry = [point.axial_symmetry(line) for point in [self.start, self.end]]

        return self.__class__(points_symmetry[0], points_symmetry[1])


class ArcMixin:
    """
    Abstract class representing an arc.

    :param circle: arc related circle curve.
    :type circle: Union['volmdlr.curves.Circle2D', 'volmdlr.curves.Circle2D'].
    # :param start: The starting point
    # :type start: Union[:class:`volmdlr.Point2D`, :class:`volmdlr.Point3D`]
    # :param end: The finish point
    # :type end: Union[:class:`volmdlr.Point2D`, :class:`volmdlr.Point3D`]
    # :param name: The name of the arc. Default value is an empty string
    # :type name: str, optional
    """

    def __init__(self, circle, start, end, is_trigo: bool = True):
        # Edge.__init__(self, start=start, end=end, name=name)
        self.start = start
        self.end = end
        self.circle = circle
        self.center = circle.center
        self.is_trigo = is_trigo
        self._length = None

    def length(self):
        """
        Calculates the length of the Arc, with its radius, and its arc angle.

        :return: the length of the Arc.
        """
        if not self._length:
            self._length = self.circle.radius * abs(self.angle)
        return self._length

    def point_at_abscissa(self, abscissa):
        """
        Calculates a point in the Arc at a given abscissa.

        :param abscissa: abscissa where in the curve the point should be calculated.
        :return: Corresponding point.
        """
        if self.is_trigo:
            return self.start.rotation(self.circle.center, abscissa / self.circle.radius)
        return self.start.rotation(self.circle.center, -abscissa / self.circle.radius)

    def normal_vector(self, abscissa: float):
        """
        Get the normal vector of the Arc2D.

        :param abscissa: defines where in the Arc2D the
        normal vector is to be calculated
        :return: The normal vector of the Arc2D
        """
        point = self.point_at_abscissa(abscissa)
        normal_vector = self.circle.center - point
        normal_vector = normal_vector.to_vector()
        return normal_vector

    def direction_vector(self, abscissa: float):
        """
        Get direction vector of the Arc2D.

        :param abscissa: defines where in the Arc2D the
        direction vector is to be calculated
        :return: The direction vector of the Arc2D
        """
        return -self.normal_vector(abscissa=abscissa).normal_vector()

    def point_distance(self, point):
        """Returns the minimal distance to a point."""
        if self.point_belongs(point):
            return 0
        if self.circle.center.is_close(point):
            return self.circle.radius
        class_sufix = self.__class__.__name__[-2:]
        linesegment_class = getattr(sys.modules[__name__], 'LineSegment' + class_sufix)
        linesegment = linesegment_class(self.circle.center, point)
        if linesegment.length() > self.circle.radius:
            if self.linesegment_intersections(linesegment):
                return linesegment.length() - self.circle.radius
            return min(self.start.point_distance(point), self.end.point_distance(point))
        vector_to_point = point - self.circle.center
        vector_to_point.normalize()
        projected_point = self.circle.center + self.circle.radius * vector_to_point
        if self.point_belongs(projected_point):
            return self.circle.radius - linesegment.length()
        return min(self.start.point_distance(point), self.end.point_distance(point))

    def discretization_points(self, *, number_points: int = None, angle_resolution: int = None):
        """
        Discretize an Edge to have "n" points.

        :param number_points: the number of points (including start and end points)
             if unset, only start and end will be returned
        :param angle_resolution: if set, the sampling will be adapted to have a controlled angular distance. Useful
            to mesh an arc
        :return: a list of sampled points
        """
        if not number_points:
            if not angle_resolution:
                number_points = 2
            else:
                number_points = math.ceil(self.angle * angle_resolution) + 1

        step = self.length() / (number_points - 1)
        return [self.point_at_abscissa(i * step)
                for i in range(number_points)]

    def get_geo_lines(self, tag: int, start_point_tag: int, center_point_tag: int, end_point_tag: int):
        """
        Gets the lines that define an Arc in a .geo file.

        :param tag: The linesegment index
        :type tag: int
        :param start_point_tag: The linesegment' start point index
        :type start_point_tag: int
        :param center_point_tag: The linesegment' center point index
        :type center_point_tag: int
        :param end_point_tag: The line segment's end point index
        :type end_point_tag: int

        :return: A line
        :rtype: str
        """

        return 'Circle(' + str(tag) + ') = {' + str(start_point_tag) + ', ' + \
            str(center_point_tag) + ', ' + str(end_point_tag) + '};'

    def get_geo_points(self):
        """
        Gets the points that define an Arc to use them in a .geo file.

        :return: A list of characteristic arc points
        :rtype: List

        """
        return [self.start, self.circle.center, self.end]

    def get_reverse(self):
        """
        Gets the reverse version of an arc.

        :return: An arc
        """

        return self.__class__(self.circle, start=self.end, end=self.start, is_trigo=not self.is_trigo)

    def split(self, split_point, tol: float = 1e-6):
        """
        Splits arc at a given point.

        :param split_point: splitting point.
        :param tol: tolerance.
        :return: list of two Arc.
        """
        if split_point.is_close(self.start, tol):
            return [None, self.copy()]
        if split_point.is_close(self.end, tol):
            return [self.copy(), None]
        return [self.__class__(self.circle, self.start, split_point, self.is_trigo),
                self.__class__(self.circle, split_point, self.end, self.is_trigo)]

    def get_shared_section(self, other_arc2, abs_tol: float = 1e-6):
        """
        Gets the shared section between two arcs.

        :param other_arc2: other arc to verify for shared section.
        :param abs_tol: tolerance.
        :return: shared arc section.
        """
        if self.__class__ != other_arc2.__class__:
            if self.__class__ == other_arc2.simplify.__class__:
                return self.get_shared_section(other_arc2.simplify, abs_tol)
            return []
        if not self.circle.center.is_close(other_arc2.circle.center) or self.circle.radius != self.circle.radius or \
                not any(self.point_belongs(point) for point in [other_arc2.start,
                                                                other_arc2.middle_point(), other_arc2.end]):
            return []
        if all(self.point_belongs(point, abs_tol) for point in
               [other_arc2.start, other_arc2.middle_point(), other_arc2.end]):
            return [other_arc2]
        if all(other_arc2.point_belongs(point, abs_tol) for point in
               [self.start, self.point_at_abscissa(self.length() * .5), self.end]):
            return [self]
        if self.point_belongs(other_arc2.start, abs_tol):
            arc1_, arc2_ = self.split(other_arc2.start, abs_tol)
        elif self.point_belongs(other_arc2.end, abs_tol):
            arc1_, arc2_ = self.split(other_arc2.end, abs_tol)
        else:
            raise NotImplementedError
        shared_arc_section = []
        for arc in [arc1_, arc2_]:
            if arc and all(other_arc2.point_belongs(point, abs_tol)
                           for point in [arc.start, arc.middle_point(), arc.end]):
                shared_arc_section.append(arc)
                break
        return shared_arc_section

    def delete_shared_section(self, other_arc2, abs_tol: float = 1e-6):
        """
        Deletes from self, the section shared with the other arc.

        :param other_arc2:
        :param abs_tol: tolerance.
        :return:
        """
        shared_section = self.get_shared_section(other_arc2, abs_tol)
        if not shared_section:
            return [self]
        if shared_section == self:
            return []
        split_arcs1 = self.split(shared_section[0].start)
        split_arcs2 = self.split(shared_section[0].end)
        new_arcs = []
        for arc in split_arcs1 + split_arcs2:
            if arc and not arc.point_belongs(shared_section[0].middle_point(), abs_tol):
                new_arcs.append(arc)
        return new_arcs

    def is_close(self, other_edge, tol: float = 1e-6):
        """
        Checks if two arc are the same considering the Euclidean distance.

        :param other_edge: other arc.
        :param tol: The tolerance under which the Euclidean distance is considered equal to 0, defaults to 1e-6
        :type tol: float, optional
        """

        if isinstance(other_edge, self.__class__):
            if (self.start.is_close(other_edge.start, tol) and self.end.is_close(other_edge.end, tol)
                    and self.circle.center.is_close(other_edge.circle.center, tol)
                    and self.point_belongs(other_edge.middle_point(), tol)):
                return True
        return False


class FullArcMixin(ArcMixin):
    """
    Abstract class for representing a circle with a start and end points that are the same.
    """

    def __init__(self, circle: Union[volmdlr.curves.Circle2D, volmdlr.curves.Circle3D],
                 start_end: Union[volmdlr.Point2D, volmdlr.Point3D], name: str = ''):
        self.circle = circle
        self.start_end = start_end
        ArcMixin.__init__(self, circle=circle, start=start_end, end=start_end)  # !!! this is dangerous

    @property
    def angle(self):
        """Angle of Full Arc. """
        return volmdlr.TWO_PI

    def split(self, split_point, tol: float = 1e-6):
        """
        Splits arc at a given point.

        :param split_point: splitting point.
        :param tol: tolerance.
        :return: list of two Arc.
        """
        if split_point.is_close(self.start, tol):
            return [None, self.copy()]
        if split_point.is_close(self.end, tol):
            return [self.copy(), None]
        class_ = getattr(sys.modules[__name__], 'Arc' + self.__class__.__name__[-2:])
        return [class_(self.circle, self.start, split_point, self.is_trigo),
                class_(self.circle, split_point, self.end, self.is_trigo)]

    @classmethod
    def from_curve(cls, circle):
        return cls(circle, circle.center + circle.frame.u * circle.radius)


class Arc2D(ArcMixin, Edge):
    """
    Class to draw Arc2D.

    angle: the angle measure always >= 0
    """

    def __init__(self, circle: 'volmdlr.curves.Circle2D',
                 start: volmdlr.Point2D,
                 end: volmdlr.Point2D,
                 is_trigo: bool = True,
                 name: str = ''):
        # self._center = center
        self.circle = circle
        self.is_trigo = is_trigo
        self._angle = None
        self._bounding_rectangle = None
        ArcMixin.__init__(self, circle, start, end, is_trigo)
        Edge.__init__(self, start=start, end=end, name=name)
        start_to_center = start - self.circle.center
        end_to_center = end - self.circle.center
        angle1 = math.atan2(start_to_center.y, start_to_center.x)
        angle2 = math.atan2(end_to_center.y, end_to_center.x)
        if self.is_trigo:
            self.angle1 = angle1
            self.angle2 = angle2
            if self.angle2 == 0.0:
                self.angle2 = volmdlr.TWO_PI
        else:
            self.angle1 = angle2
            self.angle2 = angle1

    def __hash__(self):
        return hash(('arc2d', self.circle, self.start, self.end, self.is_trigo))

    def __eq__(self, other_arc):
        if self.__class__.__name__ != other_arc.__class__.__name__:
            return False
        return (self.circle == other_arc.circle and self.start == other_arc.start
                and self.end == other_arc.end and self.is_trigo == other_arc.is_trigo)

    @classmethod
    def from_3_points(cls, point1, point2, point3):
        """
        Creates a circle 2d from 3 points.

        :return: circle 2d.
        """
        circle = volmdlr_curves.Circle2D.from_3_points(point1, point2, point3)
        arc = cls(circle, point1, point3)
        if not arc.point_belongs(point2):
            return cls(circle, point1, point3, False)
        return arc

    @property
    def angle(self):
        """
        Returns the angle in radians of the arc.
        """
        if not self._angle:
            self._angle = self.get_angle()
        return self._angle

    def get_angle(self):
        """
        Gets arc angle.

        """
        clockwise_arc = self.reverse() if self.is_trigo else self
        vector_start = clockwise_arc.start - clockwise_arc.circle.center
        vector_end = clockwise_arc.end - clockwise_arc.circle.center
        arc_angle = volmdlr.geometry.clockwise_angle(vector_start, vector_end)
        return arc_angle

    def _get_points(self):
        return [self.start, self.end]

    points = property(_get_points)

    def point_belongs(self, point, abs_tol=1e-6):
        """
        Check if a Point2D belongs to the Arc2D.

        """
        distance_point_to_center = point.point_distance(self.circle.center)
        if not math.isclose(distance_point_to_center, self.circle.radius, abs_tol=abs_tol):
            return False
        if point.is_close(self.start) or point.is_close(self.end):
            return True
        clockwise_arc = self.reverse() if self.is_trigo else self
        vector_start = clockwise_arc.start - clockwise_arc.circle.center
        vector_end = clockwise_arc.end - clockwise_arc.circle.center
        vector_point = point - clockwise_arc.circle.center
        arc_angle = volmdlr.geometry.clockwise_angle(vector_start, vector_end)
        point_start_angle = volmdlr.geometry.clockwise_angle(vector_start, vector_point)
        point_end_angle = volmdlr.geometry.clockwise_angle(vector_point, vector_end)
        if math.isclose(arc_angle, point_start_angle + point_end_angle, rel_tol=0.01):
            return True
        return False

    def to_full_arc_2d(self):
        """
        Convert to a full arc2d.
        """
        return FullArc2D(circle=self.circle, start_end=self.point_at_abscissa(0), name=self.name)

    def line_intersections(self, line2d: volmdlr_curves.Line2D):
        """
        Calculates the intersection between a line and an Arc2D.

        :param line2d: Line2D to verify intersections.
        :return: a list with intersections points.
        """
        full_arc_2d = self.to_full_arc_2d()
        fa2d_intersection_points = full_arc_2d.line_intersections(line2d)
        intersection_points = []
        for point in fa2d_intersection_points:
            if self.point_belongs(point):
                intersection_points.append(point)
        return intersection_points

    def linesegment_intersections(self, linesegment2d: LineSegment2D, abs_tol=1e-6):
        """
        Calculates the intersection between a LineSegment2D and an Arc2D.

        :param linesegment2d: LineSegment2D to verify intersections.
        :param abs_tol: tolerance.
        :return: a list with intersections points.
        """
        if self.bounding_rectangle.distance_to_b_rectangle(linesegment2d.bounding_rectangle) > abs_tol:
            return []
        full_arc_2d = self.to_full_arc_2d()
        fa2d_intersection_points = full_arc_2d.linesegment_intersections(linesegment2d, abs_tol)
        intersection_points = []
        for point in fa2d_intersection_points:
            if self.point_belongs(point, abs_tol):
                intersection_points.append(point)
        return intersection_points

    def bsplinecurve_intersections(self, bspline, abs_tol: float = 1e-6):
        """
        Intersections between an arc 2d and bspline curve 2d.

        :param bspline: bspline curve 2d.
        :param abs_tol: tolerance.
        :return: list of intersection points.
        """
        intersections = bspline.arc_intersections(self, abs_tol)
        return intersections

    def arc_intersections(self, arc, abs_tol: float = 1e-6):
        """Intersections between two arc 2d."""
        circle_intersections = vm_utils_intersections.get_circle_intersections(self.circle, arc.circle)
        arc_intersections = [inter for inter in circle_intersections if self.point_belongs(inter, abs_tol)]
        return arc_intersections

    def arcellipse_intersections(self, arcellipse, abs_tol: float = 1e-6):
        """
        Intersections between an arc 2d and arc-ellipse 2d.

        :param arcellipse: arc ellipse 2d.
        :param abs_tol: tolerance
        :return: list of intersection points.
        """
        if self.bounding_rectangle.distance_to_b_rectangle(arcellipse.bounding_rectangle) > abs_tol:
            return []
        intersections = vm_utils_intersections.get_bsplinecurve_intersections(arcellipse, self, abs_tol)
        return intersections

    def abscissa(self, point: volmdlr.Point2D, tol=1e-6):
        """
        Returns the abscissa of a given point 2d.

        """
        if not math.isclose(point.point_distance(self.circle.center), self.circle.radius, abs_tol=tol):
            raise ValueError('Point not in arc')
        if point.point_distance(self.start) < tol:
            return 0
        if point.point_distance(self.end) < tol:
            return self.length()
        clockwise_arc = self.reverse() if self.is_trigo else self
        vector_start = clockwise_arc.start - clockwise_arc.circle.center
        vector_end = clockwise_arc.end - clockwise_arc.circle.center
        vector_point = point - clockwise_arc.circle.center
        arc_angle = volmdlr.geometry.clockwise_angle(vector_start, vector_end)
        point_start_angle = volmdlr.geometry.clockwise_angle(vector_start, vector_point)
        point_end_angle = volmdlr.geometry.clockwise_angle(vector_point, vector_end)
        if math.isclose(arc_angle, point_start_angle + point_end_angle, abs_tol=tol):
            if self.is_trigo:
                return self.length() - self.circle.radius * point_start_angle
            return self.circle.radius * point_start_angle
        raise ValueError('Point not in arc')

    def area(self):
        """
        Calculates the area of the Arc2D.

        :return: the area of the Arc2D.
        """
        return self.circle.radius ** 2 * self.angle / 2

    def center_of_mass(self):
        """
        Calculates the center of mass of the Arc2D.

        :return: center of mass point.
        """
        u = self.middle_point() - self.circle.center
        u.normalize()
        return self.circle.center + 4 / (3 * self.angle) * self.circle.radius * math.sin(
            self.angle * 0.5) * u

    @property
    def bounding_rectangle(self):
        """Gets the bounding rectangle for an Arc 2D."""
        if not self._bounding_rectangle:
            discretization_points = self.discretization_points(number_points=20)
            x_values, y_values = [], []
            for point in discretization_points:
                x_values.append(point.x)
                y_values.append(point.y)
            self._bounding_rectangle = volmdlr.core.BoundingRectangle(min(x_values), max(x_values),
                                                                      min(y_values), max(y_values))
        return self._bounding_rectangle

    def straight_line_area(self):
        """
        Calculates the area of the arc 2D, with line drawn from start to end.

        :return: straight_line_area.
        """
        if self.angle >= math.pi:
            angle = volmdlr.TWO_PI - self.angle
            area = math.pi * self.circle.radius ** 2 - 0.5 * self.circle.radius ** 2 * (
                    angle - math.sin(angle))
        else:
            angle = self.angle
            area = 0.5 * self.circle.radius ** 2 * (angle - math.sin(angle))

        if self.is_trigo:
            return area
        return -area

    def straight_line_second_moment_area(self, point: volmdlr.Point2D):
        """Straight line second moment area for an Arc 2D."""
        if self.angle2 < self.angle1:
            angle2 = self.angle2 + volmdlr.TWO_PI

        else:
            angle2 = self.angle2
        angle1 = self.angle1

        # Full arc section
        moment_area_x1 = self.circle.radius ** 4 / 8 * (angle2 - angle1 + 0.5 * (
                math.sin(2 * angle1) - math.sin(2 * angle2)))
        moment_area_y1 = self.circle.radius ** 4 / 8 * (angle2 - angle1 + 0.5 * (
                math.sin(2 * angle2) - math.sin(2 * angle1)))
        moment_area_xy1 = self.circle.radius ** 4 / 8 * (
                math.cos(angle1) ** 2 - math.cos(angle2) ** 2)

        # Triangle
        moment_area_x2, moment_area_y2, moment_area_xy2 = self._triangle_moment_inertia()
        if moment_area_x2 < 0.:
            moment_area_x2, moment_area_y2, moment_area_xy2 = -moment_area_x2, -moment_area_y2, -moment_area_xy2
        if self.angle < math.pi:
            if self.is_trigo:
                moment_area_x = moment_area_x1 - moment_area_x2
                moment_area_y = moment_area_y1 - moment_area_y2
                moment_area_xy = moment_area_xy1 - moment_area_xy2
            else:
                moment_area_x = moment_area_x2 - moment_area_x1
                moment_area_y = moment_area_y2 - moment_area_y1
                moment_area_xy = moment_area_xy2 - moment_area_xy1
        else:
            if self.is_trigo:
                moment_area_x = moment_area_x1 + moment_area_x2
                moment_area_y = moment_area_y1 + moment_area_y2
                moment_area_xy = moment_area_xy1 + moment_area_xy2
            else:
                moment_area_x = -moment_area_x2 - moment_area_x1
                moment_area_y = -moment_area_y2 - moment_area_y1
                moment_area_xy = -moment_area_xy2 - moment_area_xy1

        return volmdlr.geometry.huygens2d(moment_area_x, moment_area_y, moment_area_xy,
                                          self.straight_line_area(),
                                          self.circle.center,
                                          point)

    def _full_arc_moment_inertia(self, angle1, angle2):
        moment_inertia_x1 = self.circle.radius ** 4 / 8 * (angle2 - angle1 + 0.5 * (
                math.sin(2 * angle1) - math.sin(2 * angle2)))
        moment_inertia_y1 = self.circle.radius ** 4 / 8 * (angle2 - angle1 + 0.5 * (
                math.sin(2 * angle2) - math.sin(2 * angle1)))
        moment_inertia_xy1 = self.circle.radius ** 4 / 8 * (
                math.cos(angle1) ** 2 - math.cos(angle2) ** 2)
        return moment_inertia_x1, moment_inertia_y1, moment_inertia_xy1

    def _triangle_moment_inertia(self):
        xi, yi = self.start - self.circle.center
        xj, yj = self.end - self.circle.center
        moment_inertia_x2 = (yi ** 2 + yi * yj + yj ** 2) * (xi * yj - xj * yi) / 12.
        moment_inertia_y2 = (xi ** 2 + xi * xj + xj ** 2) * (xi * yj - xj * yi) / 12.
        moment_inertia_xy2 = (xi * yj + 2 * xi * yi + 2 * xj * yj + xj * yi) * (
                xi * yj - xj * yi) / 24.
        return moment_inertia_x2, moment_inertia_y2, moment_inertia_xy2

    def straight_line_center_of_mass(self):
        """Straight line center of mass."""
        if self.angle == math.pi:
            return self.center_of_mass()

        u = self.middle_point() - self.circle.center
        u.normalize()
        if self.angle >= math.pi:
            u = -u
        bissec = volmdlr_curves.Line2D(self.circle.center, self.circle.center + u)
        string = volmdlr_curves.Line2D(self.start, self.end)
        point = volmdlr.Point2D.line_intersection(bissec, string)
        a = point.point_distance(self.start)
        height = point.point_distance(self.circle.center)
        triangle_area = height * a
        triangle_cog = self.circle.center + 2 / 3. * height * u
        if self.angle < math.pi:
            cog = (
                          self.center_of_mass() * self.area() - triangle_area * triangle_cog) / abs(
                self.straight_line_area())
        else:
            cog = (
                          self.center_of_mass() * self.area() + triangle_area * triangle_cog) / abs(
                self.straight_line_area())

        return cog

    def straight_line_point_belongs(self, point):
        """
        Verifies if a point belongs to the surface created by closing the edge.

        :param point: Point to be verified.
        :return: Return True if the point belongs to this surface, or False otherwise.
        """
        if self.point_belongs(point):
            return True
        if self.start == self.end:
            if point.point_distance(self.circle.center) <= self.circle.radius:
                return True
        center_distance_point = self.circle.center.point_distance(point)
        straight_line = LineSegment2D(self.start, self.end)
        for edge in [self, straight_line]:
            line_passing_trough_point = volmdlr_curves.Line2D(self.circle.center, point)
            straight_line_intersections = edge.line_intersections(line_passing_trough_point)
            if straight_line_intersections:
                if self.circle.center.point_distance(straight_line_intersections[0]) > center_distance_point:
                    return True
        return False

    def plot(self, ax=None, edge_style: EdgeStyle = EdgeStyle()):
        """Plot arc 2d with Matplotlib."""
        if ax is None:
            _, ax = plt.subplots()

        if edge_style.plot_points:
            for point in [self.circle.center, self.circle.start, self.circle.end]:
                point.plot(ax=ax, color=edge_style.color, alpha=edge_style.alpha)

        ax.add_patch(matplotlib.patches.Arc((self.circle.center.x, self.circle.center.y), 2 * self.circle.radius,
                                            2 * self.circle.radius, angle=0,
                                            theta1=self.angle1 * 0.5 / math.pi * 360,
                                            theta2=self.angle2 * 0.5 / math.pi * 360,
                                            color=edge_style.color,
                                            alpha=edge_style.alpha))
        return ax

    def to_3d(self, plane_origin, x, y):
        """
        Transforms the arc 2D into a 3D arc.

        :param plane_origin: The origin of plane to draw the arc 3D.
        :type plane_origin: volmdlr.Point3D
        :param x: First direction of the plane
        :type x: volmdlr.Vector3D
        :param y: Second direction of the plane.
        :type y: volmdlr.Vector3D
        :return: A 3D arc.
        :type: Arc3D.
        """
        circle3d = self.circle.to_3d(plane_origin, x, y)
        point_start = self.start.to_3d(plane_origin, x, y)
        point_interior = self.middle_point().to_3d(plane_origin, x, y)
        point_end = self.end.to_3d(plane_origin, x, y)
        arc = Arc3D(circle3d, point_start, point_end, name=self.name)
        if not arc.point_belongs(point_interior):
            circle3d = volmdlr_curves.Circle3D(volmdlr.Frame3D(
                circle3d.center, circle3d.frame.u, -circle3d.frame.v, circle3d.frame.u.cross(-circle3d.frame.v)),
                circle3d.radius)
            arc = Arc3D(circle3d, point_start, point_end, name=self.name)
        return arc

    def rotation(self, center: volmdlr.Point2D, angle: float):
        """
        Arc2D rotation.

        :param center: rotation center
        :param angle: angle rotation.
        :return: a new rotated Arc2D.
        """
        return Arc2D(*[point.rotation(center, angle) if point else point for point in
                       [self.circle, self.start, self.end]])

    def translation(self, offset: volmdlr.Vector2D):
        """
        Arc2D translation.

        :param offset: translation vector.
        :return: A new translated Arc2D.
        """
        return Arc2D(*[point.translation(offset) if point else point for point in
                       [self.circle, self.start, self.end]])

    def frame_mapping(self, frame: volmdlr.Frame2D, side: str):
        """
        Changes vector frame_mapping and return a new Arc2D.

        side = 'old' or 'new'
        """
        return Arc2D(self.circle.frame_mapping(frame, side), self.start.frame_mapping(frame, side),
                     self.end.frame_mapping(frame, side))

    def second_moment_area(self, point):
        """
        Second moment area of part of disk.

        """
        if self.angle2 < self.angle1:
            angle2 = self.angle2 + volmdlr.TWO_PI

        else:
            angle2 = self.angle2
        angle1 = self.angle1
        moment_area_x = self.circle.radius ** 4 / 8 * (angle2 - angle1 + 0.5 * (
                math.sin(2 * angle1) - math.sin(2 * angle2)))
        moment_area_y = self.circle.radius ** 4 / 8 * (angle2 - angle1 + 0.5 * (
                math.sin(2 * angle2) - math.sin(2 * angle1)))
        moment_area_xy = self.circle.radius ** 4 / 8 * (
                math.cos(angle1) ** 2 - math.cos(angle2) ** 2)

        # Must be computed at center, so huygens related to center
        return volmdlr.geometry.huygens2d(moment_area_x, moment_area_y, moment_area_xy, self.area(),
                                          self.circle.center, point)

    def plot_data(self, edge_style: plot_data.EdgeStyle = None, anticlockwise: bool = None):
        """
        Plot data method for a Arc2D.

        :param edge_style: edge style.
        :return: plot_data.Arc2D object.
        """
        list_node = self.discretization_points(number_points=20)
        data = []
        for node in list_node:
            data.append({'x': node.x, 'y': node.y})
        return plot_data.Arc2D(cx=self.circle.center.x,
                               cy=self.circle.center.y,
                               r=self.circle.radius,
                               start_angle=self.angle1,
                               end_angle=self.angle2,
                               edge_style=edge_style,
                               data=data,
                               anticlockwise=anticlockwise,
                               name=self.name)

    def copy(self, *args, **kwargs):
        """
        Creates and returns a deep copy of the Arc2D object.

        :param *args: Variable-length argument list.
        :param **kwargs: Arbitrary keyword arguments.
        :return: A new Arc2D object that is a deep copy of the original.

        """
        return Arc2D(self.circle.copy(), self.start.copy(), self.end.copy(), self.is_trigo)

    def cut_between_two_points(self, point1, point2):
        """
        Cuts Arc between two points, and return a new arc between these two points.
        """
        if (point1.is_close(self.start) and point2.is_close(self.end)) or \
                (point2.is_close(self.start) and point1.is_close(self.end)):
            return self
        raise NotImplementedError

    def infinite_primitive(self, offset):
        """Create an offset curve from a distance of the original curve."""
        vector_start_center = self.start - self.circle.center
        vector_start_center.normalize()
        vector_end_center = self.end - self.circle.center
        vector_end_center.normalize()
        if self.is_trigo:
            radius = self.circle.radius + offset
            center = self.circle.center
        else:
            radius = self.circle.radius - offset
            if radius < 0:
                return None
            center = self.circle.center
        new_circle = volmdlr_curves.Circle2D(center, radius)
        start = center + radius * vector_start_center
        end = center + radius * vector_end_center
        return Arc2D(new_circle, start, end, self.is_trigo)

    def complementary(self):
        """Gets the complementary Arc 2D. """
        return Arc2D(self.circle, self.end, self.start, self.is_trigo)

    def axial_symmetry(self, line):
        """ Finds out the symmetric arc 2D according to a line. """
        points_symmetry = [point.axial_symmetry(line) for point in [self.start, self.end]]

        return self.__class__(self.circle, start=points_symmetry[0],
                              end=points_symmetry[1], is_trigo=self.is_trigo)


class FullArc2D(FullArcMixin, Arc2D):
    """ An edge that starts at start_end, ends at the same point after having described a circle. """

    def __init__(self, circle: 'volmdlr.curves.Circle2D', start_end: volmdlr.Point2D,
                 name: str = ''):
        # self.interior = start_end.rotation(center, math.pi)
        self._bounding_rectangle = None
        FullArcMixin.__init__(self, circle=circle, start_end=start_end, name=name)
        Arc2D.__init__(self, circle=circle, start=start_end, end=start_end)
        self.angle1 = 0.0
        self.angle2 = volmdlr.TWO_PI

    def to_dict(self, use_pointers: bool = False, memo=None, path: str = '#', id_method=True, id_memo=None):
        dict_ = self.base_dict()
        dict_['circle'] = self.circle.to_dict(use_pointers=use_pointers, memo=memo,
                                              id_method=id_method, id_memo=id_memo, path=path + '/circle')
        dict_['angle'] = self.angle
        dict_['is_trigo'] = self.is_trigo
        dict_['start_end'] = self.start.to_dict(use_pointers=use_pointers, memo=memo,
                                                id_method=id_method, id_memo=id_memo, path=path + '/start_end')
        return dict_

    def copy(self, *args, **kwargs):
        """Creates a copy of a fullarc 2d."""
        return FullArc2D(self.circle.copy(), self.start.copy())

    @classmethod
    def dict_to_object(cls, dict_, *args, **kwargs):
        circle = volmdlr_curves.Circle2D.dict_to_object(dict_['circle'])
        start_end = volmdlr.Point2D.dict_to_object(dict_['start_end'])

        return cls(circle, start_end, name=dict_['name'])

    def __hash__(self):
        return hash((self.__class__.__name__, self.circle, self.start_end))

    def __eq__(self, other_arc):
        if self.__class__.__name__ != other_arc.__class__.__name__:
            return False
        return (self.circle == other_arc.circle) \
            and (self.start_end == other_arc.start_end)

    @property
    def bounding_rectangle(self):
        """Gets the bounding rectangle for a full arc 2d."""
        if not self._bounding_rectangle:
            self._bounding_rectangle = volmdlr.core.BoundingRectangle(
                self.circle.center.x - self.circle.radius, self.circle.center.x + self.circle.radius,
                self.circle.center.y - self.circle.radius, self.circle.center.y + self.circle.radius)
        return self._bounding_rectangle

    def straight_line_area(self):
        """
        Calculates the area of the full arc, with line drawn from start to end.

        :return: straight_line_area.
        """
        area = self.area()
        return area

    def center_of_mass(self):
        """Gets the center of the full arc 2d."""
        return self.circle.center

    def straight_line_center_of_mass(self):
        """Straight line center of mass."""
        return self.center_of_mass()

    def straight_line_point_belongs(self, point):
        """
        Verifies if a point belongs to the surface created by closing the edge.

        :param point: Point to be verified.
        :return: Return True if the point belongs to this surface, or False otherwise.
        """
        if point.point_distance(self.circle.center) <= self.circle.radius:
            return True
        return False

    def to_3d(self, plane_origin, x, y):
        """
        Transforms the full arc 2D into a 3D full arc.

        :param plane_origin: The origin of plane to draw the full arc 3D.
        :type plane_origin: volmdlr.Point3D
        :param x: First direction of the plane
        :type x: volmdlr.Vector3D
        :param y: Second direction of the plane.
        :type y: volmdlr.Vector3D
        :return: A 3D full arc.
        :type: Full Arc 3D.
        """
        circle = self.circle.to_3d(plane_origin, x, y)
        start = self.start.to_3d(plane_origin, x, y)
        return FullArc3D(circle, start)

    def rotation(self, center: volmdlr.Point2D, angle: float):
        """Rotation of a full arc 2D."""
        new_circle = self.circle.rotation(center, angle, True)
        new_start_end = self.start.rotation(center, angle, True)
        return FullArc2D(new_circle, new_start_end)

    def translation(self, offset: volmdlr.Vector2D):
        """Translation of a full arc 2D."""
        new_circle = self.circle.translation(offset)
        new_start_end = self.start.translation(offset)
        return FullArc2D(new_circle, new_start_end)

    def frame_mapping(self, frame: volmdlr.Frame2D, side: str):
        """
        Map the 2D full arc to a new frame or its original frame.

        :param frame: The target frame for the mapping.
        :type frame: :class:`volmdlr.Frame2D`
        :param side: Specify whether to map the arc to the new frame ('new')
            or its original frame ('old').
        :type side: str
        :return: The full arc in the specified frame.
        :rtype: :class:`volmdlr.edges.FullArc2D`
        """
        return FullArc2D(*[point.frame_mapping(frame, side) for point in
                           [self.circle, self.start]])

    def polygonization(self):
        return volmdlr.wires.ClosedPolygon2D(self.discretization_points(angle_resolution=15))

    def plot(self, ax=None, edge_style: EdgeStyle = EdgeStyle()):
        """Plots a fullarc using Matplotlib."""
        return vm_common_operations.plot_circle(self.circle, ax, edge_style)

    def cut_between_two_points(self, point1, point2):
        """
        Cuts a full arc between two points on the fullarc.

        This method calculates the angles between the circle's center and the two points
        in order to determine the starting and ending angles of the arc. It then creates
        an Arc2D object representing the cut arc. If the original arc and the cut arc have
        opposite rotation directions, the cut arc is flipped to match the original arc's
        direction.

        :param point1: The first point defining the cut arc.
        :param point2: The second point defining the cut arc.

        :return: The cut arc between the two points.
        :rtype: Arc2D.
        """
        x1, y1 = point1 - self.circle.center
        x2, y2 = point2 - self.circle.center
        angle1 = math.atan2(y1, x1)
        angle2 = math.atan2(y2, x2)
        if angle2 < angle1:
            angle2 += volmdlr.TWO_PI
        arc = Arc2D(self.circle, point1, point2, self.is_trigo)
        if self.is_trigo != arc.is_trigo:
            arc = arc.complementary()
        return arc

    def line_intersections(self, line2d: volmdlr_curves.Line2D, tol=1e-9):
        """Full Arc 2D intersections with a Line 2D."""
        return self.circle.line_intersections(line2d, tol)

    def linesegment_intersections(self, linesegment2d: LineSegment2D, abs_tol=1e-9):
        """Full arc 2D intersections with a line segment."""
        return self.circle.linesegment_intersections(linesegment2d, abs_tol)

    def get_reverse(self):
        """Reverse of full arc 2D."""
        return self

    def point_belongs(self, point: volmdlr.Point2D, abs_tol: float = 1e-6):
        """
        Returns if given point belongs to the FullArc2D.
        """
        distance = point.point_distance(self.circle.center)
        return math.isclose(distance, self.circle.radius, abs_tol=abs_tol)


class ArcEllipse2D(Edge):
    """
    An 2-dimensional elliptical arc.

    :param ellipse: An ellipse curve, as base for the arc ellipse.
    :type ellipse: volmdlr.curves.Ellipse2D.
    :param start: The starting point of the elliptical arc
    :type start: :class:`volmdlr.Point2D`
    :param end: The end point of the elliptical arc
    :type end: :class:`volmdlr.Point2D`
    :param name: The name of the elliptical arc. Default value is ''
    :type name: str, optional
    """

    def __init__(self, ellipse: volmdlr_curves.Ellipse2D, start: volmdlr.Point2D,
                 end: volmdlr.Point2D, name: str = ''):
        Edge.__init__(self, start, end, name)
        self.ellipse = ellipse
        self.angle_start, self.angle_end = self.get_start_end_angles()
        self.angle = self.angle_end - self.angle_start
        self.center = ellipse.center
        self._bounding_rectangle = None
        self._reverse = None

    def get_start_end_angles(self):
        local_start_point = self.ellipse.frame.global_to_local_coordinates(self.start)
        u1, u2 = local_start_point.x / self.ellipse.major_axis, local_start_point.y / self.ellipse.minor_axis
        start_angle = volmdlr.geometry.sin_cos_angle(u1, u2)
        local_end_point = self.ellipse.frame.global_to_local_coordinates(self.end)
        u1, u2 = local_end_point.x / self.ellipse.major_axis, local_end_point.y / self.ellipse.minor_axis
        end_angle = volmdlr.geometry.sin_cos_angle(u1, u2)
        if self.ellipse.is_trigo and end_angle == 0.0:
            end_angle = volmdlr.TWO_PI
        return start_angle, end_angle

    @classmethod
    def from_3_points_and_center(cls, start, interior, end, center):
        """
        Creates an arcellipse using 3 points and a center.

        :param start: start point.
        :param interior: interior point.
        :param end: end point.
        :param center: ellipse's point.
        :return: An arc-ellipse2D object.
        """
        vector_center_start = start - center
        vector_center_end = end - center
        if vector_center_start.norm() >= vector_center_end.norm():
            x1 = start.x - center.x
            y1 = start.y - center.y
            x2 = end.x - center.x
            y2 = end.y - center.y
        else:
            x2 = start.x - center.x
            y2 = start.y - center.y
            x1 = end.x - center.x
            y1 = end.y - center.y
        if vector_center_start.is_colinear_to(vector_center_end) or abs(x1) == abs(x2):
            x2 = interior.x - center.x
            y2 = interior.y - center.y
            if abs(x1) == abs(x2):
                raise ValueError(f"Interior point{interior} is not valid. Try specifying another interior point.")
        minor_axis = math.sqrt((x1 ** 2 * y2 ** 2 - x2 ** 2 * y1 ** 2) / (x1 ** 2 - x2 ** 2))
        if abs(y1) != minor_axis:
            major_axis = math.sqrt(x1 ** 2 / (1 - (y1 ** 2 / minor_axis ** 2)))
        elif abs(y2) != minor_axis:
            major_axis = math.sqrt(x2 ** 2 / (1 - (y2 ** 2 / minor_axis ** 2)))
        else:
            raise NotImplementedError
        ellipse = volmdlr_curves.Ellipse2D(major_axis, minor_axis, volmdlr.Frame2D(center, volmdlr.X2D, volmdlr.Y2D))
        arcellipse = cls(ellipse, start, end)
        if not arcellipse.point_belongs(interior):
            ellipse = volmdlr_curves.Ellipse2D(major_axis, minor_axis,
                                               volmdlr.Frame2D(center, volmdlr.X2D, -volmdlr.Y2D))
            arcellipse = cls(ellipse, start, end)

        return arcellipse

    def _get_points(self):
        return self.discretization_points(number_points=20)

    points = property(_get_points)

    def length(self):
        """
        Calculates the length of the arcellipse 2d.

        :return: arc ellipse 2d's length
        """
        if not self._length:
            self._length = self.abscissa(self.end)
        return self._length

    def point_belongs(self, point, abs_tol: float = 1e-6):
        """
        Verifies if a point belongs to the arc ellipse 2d.

        :param point: point to be verified
        :param abs_tol: tolerance applied during calculations
        :return: True if the point belongs, False otherwise
        """
        if self.start.is_close(point, abs_tol) or self.end.is_close(point, abs_tol):
            return True
        point_in_local_coords = self.ellipse.frame.global_to_local_coordinates(point)
        if not math.isclose(
                (point_in_local_coords.x - self.ellipse.center.x) ** 2 / self.ellipse.major_axis ** 2 +
                (point_in_local_coords.y - self.ellipse.center.y) ** 2 / self.ellipse.minor_axis ** 2,
                1, abs_tol=abs_tol) and\
                not math.isclose(
                    (point_in_local_coords.x - self.ellipse.center.x) ** 2 / self.ellipse.minor_axis ** 2 +
                    (point_in_local_coords.y - self.ellipse.center.y) ** 2 / self.ellipse.major_axis ** 2,
                    1, abs_tol=abs_tol):
            return False
        clockwise_arcellipse = self.reverse() if self.ellipse.is_trigo else self
        vector_start = clockwise_arcellipse.start - clockwise_arcellipse.ellipse.center
        vector_end = clockwise_arcellipse.end - clockwise_arcellipse.ellipse.center
        vector_point = point - clockwise_arcellipse.ellipse.center
        arc_angle = volmdlr.geometry.clockwise_angle(vector_start, vector_end)
        point_start_angle = volmdlr.geometry.clockwise_angle(vector_start, vector_point)
        point_end_angle = volmdlr.geometry.clockwise_angle(vector_point, vector_end)
        if math.isclose(arc_angle, point_start_angle + point_end_angle, abs_tol=1e-5):
            return True
        return False

    def valid_abscissa_start_end_angle(self, angle_abscissa):
        """Get valid abscissa angle for start and end."""
        angle_start = self.angle_start
        angle_end = angle_abscissa
        if self.angle_start > angle_abscissa >= self.angle_end:
            if angle_abscissa >= 0.0:
                angle_abscissa += 2 * math.pi
                angle_end = angle_abscissa
            else:
                angle_start = angle_abscissa
                angle_end = self.angle_start
        elif self.angle_start > self.angle_end >= angle_abscissa:
            angle_start = self.angle_start - 2 * math.pi
        return angle_start, angle_end

    def point_at_abscissa(self, abscissa):
        """Get a point at given abscissa."""
        if math.isclose(abscissa, 0.0, abs_tol=1e-6):
            return self.start
        if math.isclose(abscissa, self.length(), abs_tol=1e-6):
            return self.end
        if not self.ellipse.is_trigo:
            arc_ellipse_trigo = self.reverse()
            new_abscissa = self.length() - abscissa
            return arc_ellipse_trigo.point_at_abscissa(new_abscissa)
        discretized_points = self.discretization_points(number_points=100)
        aproximation_abscissa = 0
        aproximation_point = None
        for point1, point2 in zip(discretized_points[:-1], discretized_points[1:]):
            dist1 = point1.point_distance(point2)
            if aproximation_abscissa + dist1 > abscissa:
                aproximation_point = point1
                break
            aproximation_abscissa += dist1
        initial_point = self.ellipse.frame.global_to_local_coordinates(aproximation_point)
        u1, u2 = initial_point.x / self.ellipse.major_axis, initial_point.y / self.ellipse.minor_axis
        initial_angle = volmdlr.geometry.sin_cos_angle(u1, u2)
        angle_start, initial_angle = self.valid_abscissa_start_end_angle(initial_angle)

        def ellipse_arc_length(theta):
            return math.sqrt((self.ellipse.major_axis ** 2) * math.sin(theta) ** 2 +
                             (self.ellipse.minor_axis ** 2) * math.cos(theta) ** 2)

        iter_counter = 0
        while True:
            res, _ = scipy_integrate.quad(ellipse_arc_length, angle_start, initial_angle)
            if math.isclose(res, abscissa, abs_tol=1e-8):
                abscissa_angle = initial_angle
                break
            if res > abscissa:
                increment_factor = (abs(initial_angle - angle_start) * (abscissa - res))/(2 * res)
            else:
                increment_factor = (abs(initial_angle - angle_start) * (abscissa - res))/res
            initial_angle += increment_factor
            iter_counter += 1
        x = self.ellipse.major_axis * math.cos(abscissa_angle)
        y = self.ellipse.minor_axis * math.sin(abscissa_angle)
        return self.ellipse.frame.local_to_global_coordinates(volmdlr.Point2D(x, y))

    def abscissa(self, point: volmdlr.Point2D, tol: float = 1e-6):
        """
        Calculates the abscissa of a given point.

        :param point: point for calculating abscissa
        :param tol: tolerance.
        :return: a float, between 0 and the arc ellipse 2d's length
        """
        if self.start.is_close(point, tol):
            return 0.0
        if self.end.is_close(point, tol):
            if self._length:
                return self._length
            if not self.ellipse.is_trigo:
                arc_ellipse_trigo = self.reverse()
                abscissa_end = arc_ellipse_trigo.abscissa(self.start)
                return abscissa_end
        if self.point_belongs(point, 1e-4):
            if not self.ellipse.is_trigo:
                arc_ellipse_trigo = self.reverse()
                abscissa_point = arc_ellipse_trigo.abscissa(point)
                return self.length() - abscissa_point
            new_point = self.ellipse.frame.global_to_local_coordinates(point)
            u1, u2 = new_point.x / self.ellipse.major_axis, new_point.y / self.ellipse.minor_axis
            angle_abscissa = volmdlr.geometry.sin_cos_angle(u1, u2)
            if angle_abscissa == 0.0 and point.is_close(self.end):
                angle_abscissa = 2 * math.pi
            angle_start, angle_end = self.valid_abscissa_start_end_angle(angle_abscissa)

            def ellipse_arc_length(theta):
                return math.sqrt((self.ellipse.major_axis ** 2) * math.sin(theta) ** 2 +
                                 (self.ellipse.minor_axis ** 2) * math.cos(theta) ** 2)

            res, _ = scipy_integrate.quad(ellipse_arc_length, angle_start, angle_end)
            return res
        raise ValueError(f'point {point} does not belong to ellipse')

    @property
    def bounding_rectangle(self):
        """
        Calculates the bounding rectangle for the arc ellipse 2d.

        :return: Bounding Rectangle object.
        """
        if not self._bounding_rectangle:
            discretization_points = self.discretization_points(number_points=20)
            x_values, y_values = [], []
            for point in discretization_points:
                x_values.append(point.x)
                y_values.append(point.y)
            self._bounding_rectangle = volmdlr.core.BoundingRectangle(min(x_values), max(x_values),
                                                                      min(y_values), max(y_values))
        return self._bounding_rectangle

    def straight_line_area(self):
        """
        Calculates the area of the elliptic arc, with line drawn from start to end.

        :return: straight_line_area.
        """
        if self.angle >= math.pi:
            angle = volmdlr.TWO_PI - self.angle
            area = math.pi * self.ellipse.major_axis * self.ellipse.minor_axis -\
                0.5 * self.ellipse.major_axis * self.ellipse.minor_axis * (angle - math.sin(angle))
        else:
            angle = self.angle
            area = 0.5 * self.ellipse.major_axis * self.ellipse.minor_axis * (angle - math.sin(angle))

        if self.ellipse.is_trigo:
            return area
        return -area

    def discretization_points(self, *, number_points: int = None, angle_resolution: int = None):
        """
        Discretization of an Edge to have "n" points.

        :param number_points: the number of points (including start and end points)
             if unset, only start and end will be returned.
        :param angle_resolution: if set, the sampling will be adapted to have a controlled angular distance. Useful
            to mesh an arc.
        :return: a list of sampled points.
        """

        if not number_points:
            if not angle_resolution:
                number_points = 2
            else:
                number_points = math.ceil(angle_resolution * abs(self.angle / math.pi)) + 2
        if self.angle_start > self.angle_end:
            angle_end = self.angle_end + volmdlr.TWO_PI
            angle_start = self.angle_start
        elif self.angle_start == self.angle_end:
            angle_start = 0
            angle_end = 2 * math.pi
        else:
            angle_end = self.angle_end
            angle_start = self.angle_start
        discretization_points = [self.ellipse.frame.local_to_global_coordinates(
            volmdlr.Point2D(self.ellipse.major_axis * math.cos(angle), self.ellipse.minor_axis * math.sin(angle)))
            for angle in npy.linspace(angle_start, angle_end, number_points)]
        return discretization_points

    def to_3d(self, plane_origin, x, y):
        """
        Transforms the arc of ellipse 2D into a 3D arc of ellipse.

        :param plane_origin: The origin of plane to draw the arc of ellipse 3D.
        :type plane_origin: volmdlr.Point3D
        :param x: First direction of the plane
        :type x: volmdlr.Vector3D
        :param y: Second direction of the plane.
        :type y: volmdlr.Vector3D
        :return: A 3D arc of ellipse.
        :type: ArcEllipse3D.
        """
        interior2d = self.point_at_abscissa(self.length() * 0.5)
        ellipse3d = self.ellipse.to_3d(plane_origin, x, y)
        start3d = self.start.to_3d(plane_origin, x, y)
        end3d = self.end.to_3d(plane_origin, x, y)
        interior3d = interior2d.to_3d(plane_origin, x, y)
        arcellipse = ArcEllipse3D(ellipse3d, start3d, end3d)
        if not arcellipse.point_belongs(interior3d):
            raise NotImplementedError
        return ArcEllipse3D(ellipse3d, start3d, end3d)

    def plot(self, ax=None, edge_style: EdgeStyle = EdgeStyle()):
        """
        Plot arc-ellipse 2d using Matplotlib.

        :param ax: Matplotlib plot if there exists any.
        :param edge_style: edge styles.
        :return: Matplotlib plot
        """
        if ax is None:
            _, ax = plt.subplots()

        self.start.plot(ax=ax, color='r')
        self.end.plot(ax=ax, color='b')
        self.ellipse.center.plot(ax=ax, color='y')

        return vm_common_operations.plot_from_discretization_points(ax, edge_style, self, number_points=100)

    def normal_vector(self, abscissa):
        """
        Calculates the normal vector to an ellipse at a given abscissa.

        :param abscissa: The abscissa value at which the normal vector is to be calculated.
        :type abscissa: float.
        :return: The normal vector to the ellipse at the given abscissa.
        :rtype: volmdlr.Vector2D.

        :raises: ValueError If the abscissa is out of range.
        """
        tangent_vector = self.direction_vector(abscissa)
        return tangent_vector.normal_vector()

    def direction_vector(self, abscissa):
        """
        Calculates the tangent vector to an ellipse at a given abscissa.

        :param abscissa: The abscissa value at which the tangent vector is to be calculated.
        :type abscissa: float.
        :return: The tangent vector to the ellipse at the given abscissa.
        :rtype: volmdlr.Vector2D.

        :raises: ValueError If the abscissa is out of range.
        """
        point_at_abscissa = self.point_at_abscissa(abscissa)

        # Convert the point to local coordinates within the ellipse's frame
        point_at_abscissa_at_local_coord = self.ellipse.frame.global_to_local_coordinates(point_at_abscissa)

        # Calculate the slope of the tangent line at the given abscissa
        dy_dx = -(self.ellipse.minor_axis ** 2 * point_at_abscissa_at_local_coord.x) / (
                self.ellipse.major_axis ** 2 * point_at_abscissa_at_local_coord.y)

        # Construct the second point on the tangent line still on ellipse's frame.
        tangent_second_point = point_at_abscissa_at_local_coord + 1 * volmdlr.Point2D(1, dy_dx)

        # Convert the second point back to global coordinates
        global_coord_second_point = self.ellipse.frame.local_to_global_coordinates(tangent_second_point)

        tangent_vector = global_coord_second_point - point_at_abscissa
        tangent_vector = tangent_vector.to_vector()

        return tangent_vector

    def get_reverse(self):
        ellipse = self.ellipse.__class__(self.ellipse.major_axis, self.ellipse.minor_axis,
                                         volmdlr.Frame2D(self.ellipse.center, self.ellipse.frame.u,
                                                         -self.ellipse.frame.v))
        return self.__class__(ellipse, self.end.copy(), self.start.copy(), self.name + '_reverse')

    def line_intersections(self, line2d: volmdlr_curves.Line2D):
        """
        Intersections between an Arc Ellipse 2D and a Line 2D.

        :param line2d: Line 2D to verify intersections
        :return: List with all intersections
        """
        ellipse2d_linesegment_intersections = vm_utils_intersections.ellipse2d_line_intersections(
            self.ellipse, line2d)
        linesegment_intersections = []
        for inter in ellipse2d_linesegment_intersections:
            if self.point_belongs(inter):
                linesegment_intersections.append(inter)
        return linesegment_intersections

    def linesegment_intersections(self, linesegment2d: LineSegment2D, abs_tol=1e-6):
        """
        Intersections between an Arc Ellipse 2D and a Line Segment 2D.

        :param linesegment2d: LineSegment 2D to verify intersections.
        :param abs_tol: tolerance.
        :return: List with all intersections.
        """
        if self.bounding_rectangle.distance_to_b_rectangle(linesegment2d.bounding_rectangle) > abs_tol:
            return []
        intersections = self.line_intersections(linesegment2d.line)
        linesegment_intersections = []
        for inter in intersections:
            if linesegment2d.point_belongs(inter, abs_tol):
                linesegment_intersections.append(inter)
        return linesegment_intersections

    def bsplinecurve_intersections(self, bspline, abs_tol: float = 1e-6):
        """
        Intersections between an Arc Ellipse 2D and a bSpline 2D.

        :param bspline: bspline 2D to verify intersections.
        :param abs_tol: tolerance.
        :return: List with all intersections.
        """
        if self.bounding_rectangle.distance_to_b_rectangle(bspline.bounding_rectangle) > abs_tol:
            return []
        intersections = vm_utils_intersections.get_bsplinecurve_intersections(self, bspline, abs_tol)
        return intersections

    def rotation(self, center, angle: float):
        """
        Rotation of ellipse around a center and an angle.

        :param center: center of the rotation.
        :param angle: angle to rotated of.
        :return: a rotated new ellipse.
        """
        return ArcEllipse2D(self.ellipse.rotation(center, angle), self.start.rotation(center, angle),
                            self.end.rotation(center, angle))

    def frame_mapping(self, frame: volmdlr.Frame2D, side: str):
        """
        Changes frame_mapping and return a new Arc Ellipse 2D.

        side = 'old' or 'new'
        """
        return ArcEllipse2D(self.ellipse.frame_mapping(frame, side),
                            self.start.frame_mapping(frame, side),
                            self.end.frame_mapping(frame, side))

    def translation(self, offset: volmdlr.Vector2D):
        """
        Translates the Arc ellipse given an offset vector.

        :param offset: offset vector
        :return: new translated arc ellipse 2d.
        """
        return ArcEllipse2D(self.ellipse.translation(offset),
                            self.start.translation(offset),
                            self.end.translation(offset))

    def point_distance(self, point):
        """
        Calculates the distance from a given point to an Arc Ellipse 2d.

        :param point: point 2d.
        :return: distance.
        """
        return self.point_distance_to_edge(point)

    def straight_line_point_belongs(self, point):
        """
        Verifies if a point belongs to the surface created by closing the edge.

        :param point: Point to be verified
        :return: Return True if the point belongs to this surface,
            or False otherwise
        """
        raise NotImplementedError(f'the straight_line_point_belongs method must be'
                                  f' overloaded by {self.__class__.__name__}')

    def split(self, split_point, tol: float = 1e-6):
        """
        Splits arc-ellipse at a given point.

        :param split_point: splitting point.
        :param tol: tolerance.
        :return: list of two Arc-Ellipse.
        """
        if split_point.is_close(self.start, tol):
            return [None, self.copy()]
        if split_point.is_close(self.end, tol):
            return [self.copy(), None]
        return [self.__class__(self.ellipse, self.start, split_point),
                self.__class__(self.ellipse, split_point, self.end)]

    def is_close(self, other_edge, tol: float = 1e-6):
        """
        Checks if two arc-ellipse are the same considering the Euclidean distance.

        :param other_edge: other arc-ellipse.
        :param tol: The tolerance under which the Euclidean distance is considered equal to 0, defaults to 1e-6.
        :type tol: float, optional
        """

        if isinstance(other_edge, self.__class__):
            if (self.start.is_close(other_edge.start, tol) and self.end.is_close(other_edge.end, tol)
                    and self.ellipse.center.is_close(other_edge.ellipse.center, tol) and
                    self.point_belongs(other_edge.point_at_abscissa(other_edge.length() * 0.5), tol)):
                return True
        return False

    def complementary(self):
        """Gets the complementary arc of ellipse."""
        return self.__class__(self.ellipse, self.end, self.start, name=self.name + '_complementary')


class FullArcEllipse(Edge):
    """
    Abstract class to define an ellipse.
    """

    def __init__(self, ellipse: Union[volmdlr_curves.Ellipse2D, volmdlr_curves.Ellipse3D],
                 start_end: Union[volmdlr.Point2D, volmdlr.Point3D], name: str = ''):
        self.start_end = start_end
        self.ellipse = ellipse
        self.is_trigo = True
        self.angle_start = 0.0
        self.center = ellipse.center
        self.angle_end = volmdlr.TWO_PI
        Edge.__init__(self, start=start_end, end=start_end, name=name)

    def length(self):
        """
        Calculates the length of the ellipse.

        Ramanujan's approximation for the perimeter of the ellipse.
        P = math.pi * (a + b) [ 1 + (3h) / (10 + √(4 - 3h) ) ], where h = (a - b)**2/(a + b)**2.

        :return: Perimeter of the ellipse
        :rtype: float
        """
        return self.ellipse.length()

    def point_belongs(self, point: Union[volmdlr.Point2D, volmdlr.Point3D], abs_tol: float = 1e-6):
        """
        Verifies if a given point lies on the ellipse.

        :param point: point to be verified.
        :param abs_tol: Absolute tolerance to consider the point on the ellipse.
        :return: True is point lies on the ellipse, False otherwise
        """
        new_point = self.ellipse.frame.global_to_local_coordinates(point)
        return math.isclose(new_point.x ** 2 / self.ellipse.major_axis ** 2 +
                            new_point.y ** 2 / self.ellipse.minor_axis ** 2, 1.0, abs_tol=abs_tol)

    def get_reverse(self):
        """
        Defines a new FullArcEllipse, identical to self, but in the opposite direction.

        """
        ellipse = self.ellipse.reverse()
        return self.__class__(ellipse, self.start_end)

    def straight_line_point_belongs(self, point):
        """
        Verifies if a point belongs to the surface created by closing the edge.

        :param point: Point to be verified
        :return: Return True if the point belongs to this surface,
            or False otherwise
        """
        raise NotImplementedError(f'the straight_line_point_belongs method must be'
                                  f' overloaded by {self.__class__.__name__}')

    def abscissa(self, point, tol: float = 1e-6):
        """
        Computes the abscissa of an Edge.

        :param point: The point located on the edge.
        :type point: Union[:class:`volmdlr.Point2D`, :class:`volmdlr.Point3D`].
        :param tol: The precision in terms of distance. Default value is 1e-4.
        :type tol: float, optional.
        :return: The abscissa of the point.
        :rtype: float
        """
        raise NotImplementedError(f'the abscissa method must be overloaded by {self.__class__.__name__}')

    @classmethod
    def from_curve(cls, ellipse):
        return cls(ellipse, ellipse.center + ellipse.frame.u * ellipse.major_axis)


class FullArcEllipse2D(FullArcEllipse, ArcEllipse2D):
    """
    Defines a FullArcEllipse2D.
    """

    def __init__(self, ellipse: volmdlr_curves.Ellipse2D, start_end: volmdlr.Point2D, name: str = ''):
        FullArcEllipse.__init__(self, ellipse, start_end, name)
        ArcEllipse2D.__init__(self, ellipse, start_end, start_end, name)
        self.theta = volmdlr.geometry.clockwise_angle(self.ellipse.major_dir, volmdlr.X2D)
        if self.theta == math.pi * 2:
            self.theta = 0.0
        self._bounding_rectangle = None

    def discretization_points(self, *, number_points: int = None, angle_resolution: int = 20):
        """
        Calculates the discretized points for the ellipse.

        :param number_points: number of point to have in the discretized points.
        :param angle_resolution: the angle resolution to be used to discretize points.
        :return: discretized points.
        """
        return self.ellipse.discretization_points(number_points=number_points, angle_resolution=angle_resolution)

    def to_3d(self, plane_origin, x, y):
        """
        Transforms the full arc of ellipse 2D into a 3D full arc of ellipse.

        :param plane_origin: The origin of plane to draw the full arc of ellipse 3D.
        :type plane_origin: volmdlr.Point3D
        :param x: First direction of the plane
        :type x: volmdlr.Vector3D
        :param y: Second direction of the plane.
        :type y: volmdlr.Vector3D
        :return: A 3D full arc of ellipse.
        :rtype: FullArcEllipse3D
        """
        point_start_end3d = self.start_end.to_3d(plane_origin, x, y)
        ellipse = self.ellipse.to_3d(plane_origin, x, y)
        return FullArcEllipse3D(ellipse, point_start_end3d, name=self.name + "_3D")

    def frame_mapping(self, frame: volmdlr.Frame2D, side: str):
        """
        Changes frame_mapping and return a new FullArcEllipse2D.

        :param frame: Local coordinate system.
        :type frame: volmdlr.Frame2D
        :param side: 'old' will perform a transformation from local to global coordinates. 'new' will
            perform a transformation from global to local coordinates.
        :type side: str
        :return: A new transformed FulLArcEllipse2D.
        :rtype: FullArcEllipse2D
        """
        return FullArcEllipse2D(self.ellipse.frame_mapping(frame, side),
                                self.start_end.frame_mapping(frame, side))

    def translation(self, offset: volmdlr.Vector2D):
        """
        FullArcEllipse2D translation.

        :param offset: translation vector.
        :type offset: volmdlr.Vector2D
        :return: A new translated FullArcEllipse2D.
        :rtype: FullArcEllipse2D
        """
        return FullArcEllipse2D(self.ellipse.translation(offset), self.start_end.translation(offset), self.name)

    def abscissa(self, point: Union[volmdlr.Point2D, volmdlr.Point3D], tol: float = 1e-6):
        """
        Calculates the abscissa of a given point.

        :param point: point for calculating abscissa.
        :param tol: tolerance.
        :return: a float, between 0 and the ellipse's length.
        """
        return self.ellipse.abscissa(point, tol)

    def plot(self, ax=None, edge_style: EdgeStyle = EdgeStyle()):
        """
        Matplotlib plot for an ellipse.

        """
        if ax is None:
            _, ax = plt.subplots()
        ax = vm_common_operations.plot_from_discretization_points(
            ax, edge_style=edge_style, element=self, number_points=50)
        if edge_style.equal_aspect:
            ax.set_aspect('equal')
        return ax


class LineSegment3D(LineSegment):
    """
    Define a line segment limited by two points.

    """

    def __init__(self, start: volmdlr.Point3D, end: volmdlr.Point3D, line: volmdlr_curves.Line3D = None,
                 name: str = ''):
        if start.is_close(end):
            raise NotImplementedError('Start and end of Linesegment3D are equal')
        self.line = line
        if not line:
            self.line = volmdlr_curves.Line3D(start, end)
        LineSegment.__init__(self, start=start, end=end, line=self.line, name=name)
        self._bbox = None

    @property
    def bounding_box(self):
        if not self._bbox:
            self._bbox = self._bounding_box()
        return self._bbox

    @bounding_box.setter
    def bounding_box(self, new_bounding_box):
        self._bbox = new_bounding_box

    def __hash__(self):
        return hash((self.__class__.__name__, self.start, self.end))

    def __eq__(self, other_linesegment3d):
        if other_linesegment3d.__class__ != self.__class__:
            return False
        return (self.start == other_linesegment3d.start
                and self.end == other_linesegment3d.end)

    def _bounding_box(self):
        """
        Calculates the bounding box for a line segment 3D.

        :return: Bounding box for line segment 3d.
        """

        xmin = min(self.start.x, self.end.x)
        xmax = max(self.start.x, self.end.x)
        ymin = min(self.start.y, self.end.y)
        ymax = max(self.start.y, self.end.y)
        zmin = min(self.start.z, self.end.z)
        zmax = max(self.start.z, self.end.z)

        return volmdlr.core.BoundingBox(xmin, xmax, ymin, ymax, zmin, zmax)

    def to_dict(self, *args, **kwargs):
        """Stores all Line Segment 3D in a dict object."""
        return {'object_class': 'volmdlr.edges.LineSegment3D',
                'name': self.name,
                'start': self.start.to_dict(),
                'end': self.end.to_dict()
                }

    def normal_vector(self, abscissa=0.):
        return None

    def unit_normal_vector(self, abscissa=0.):
        return None

    def point_distance(self, point):
        """Returns the minimal distance to a point."""
        distance, point = volmdlr.LineSegment3DPointDistance(
            [(self.start.x, self.start.y, self.start.z),
             (self.end.x, self.end.y, self.end.z)],
            (point.x, point.y, point.z))
        return distance

    def plane_projection2d(self, center, x, y):
        """
        Calculates the projection of a line segment 3d on to a plane.

        :param center: plane center.
        :param x: plane u direction.
        :param y: plane v direction.
        :return: line segment 3d.
        """
        start, end = self.start.plane_projection2d(center, x, y), self.end.plane_projection2d(center, x, y)
        if not start.is_close(end):
            return LineSegment2D(start, end)
        return None

    def line_intersections(self, line):
        """
        Gets the intersection between a line segment 3d and line3D.

        :param line: other line.
        :return: a list with the intersection points.
        """
        line_self = self.line
        if line_self.skew_to(line):
            return []
        intersection = line_self.intersection(line)
        if intersection and self.point_belongs(intersection):
            return [intersection]
        return []

    def linesegment_intersections(self, linesegment):
        """
        Gets the intersection between a line segment 3d and another line segment 3D.

        :param linesegment: other line segment.
        :return: a list with the intersection points.
        """
        intersection = self.line.intersection(linesegment.line)
        if intersection and self.point_belongs(intersection) and linesegment.point_belongs(intersection):
            return [intersection]
        return []

    def rotation(self, center: volmdlr.Point3D,
                 axis: volmdlr.Vector3D, angle: float):
        """
        LineSegment3D rotation.

        :param center: rotation center
        :param axis: rotation axis
        :param angle: angle rotation
        :return: a new rotated LineSegment3D
        """
        start = self.start.rotation(center, axis, angle)
        end = self.end.rotation(center, axis, angle)
        return LineSegment3D(start, end)

    def __contains__(self, point):

        point1, point2 = self.start, self.end
        axis = point2 - point1
        test = point.rotation(point1, axis, math.pi)
        if test.is_close(point):
            return True

        return False

    def translation(self, offset: volmdlr.Vector3D):
        """
        LineSegment3D translation.

        :param offset: translation vector
        :return: A new translated LineSegment3D
        """
        return LineSegment3D(
            self.start.translation(offset), self.end.translation(offset))

    def frame_mapping(self, frame: volmdlr.Frame3D, side: str):
        """
        Changes LineSegment3D frame_mapping and return a new LineSegment3D.

        side = 'old' or 'new'
        """
        if side == 'old':
            return LineSegment3D(
                *[frame.local_to_global_coordinates(point) for point in [self.start, self.end]])
        if side == 'new':
            return LineSegment3D(
                *[frame.global_to_local_coordinates(point) for point in [self.start, self.end]])
        raise ValueError('Please Enter a valid side: old or new')

    def copy(self, *args, **kwargs):
        """Returns a copy of the line segment."""
        return LineSegment3D(self.start.copy(), self.end.copy())

    def plot(self, ax=None, edge_style: EdgeStyle = EdgeStyle()):
        if ax is None:
            fig = plt.figure()
            ax = fig.add_subplot(111, projection='3d')

        points = [self.start, self.end]
        x = [point.x for point in points]
        y = [point.y for point in points]
        z = [point.z for point in points]
        if edge_style.edge_ends:
            ax.plot(x, y, z, color=edge_style.color, alpha=edge_style.alpha, marker='o')
        else:
            ax.plot(x, y, z, color=edge_style.color, alpha=edge_style.alpha)
        if edge_style.edge_direction:
            x, y, z = self.point_at_abscissa(0.5 * self.length())
            u, v, w = 0.05 * self.direction_vector()
            ax.quiver(x, y, z, u, v, w, length=self.length() / 100,
                      arrow_length_ratio=5, normalize=True,
                      pivot='tip', color=edge_style.color)
        return ax

    def plot2d(self, x_3d, y_3d, ax=None, color='k', width=None):
        if ax is None:
            fig = plt.figure()
            ax = fig.add_subplot(111, projection='3d')

        edge2d = self.plane_projection2d(volmdlr.O3D, x_3d, y_3d)
        edge2d.plot(ax=ax, edge_style=EdgeStyle(color=color, width=width))
        return ax

    def plot_data(self, x_3d, y_3d, edge_style = plot_data.EdgeStyle(color_stroke=plot_data.colors.BLACK,
                                                                     line_width=1, dashline=None)):
        """Plot a Line Segment 3D object using dessia's plot_data library."""
        edge2d = self.plane_projection2d(volmdlr.O3D, x_3d, y_3d)
        return edge2d.plot_data(edge_style)

    def to_2d(self, plane_origin, x, y):
        """
        Transforms a LineSegment3D into an LineSegment2D, given a plane origin and an u and v plane vector.

        :param plane_origin: plane origin.
        :param x: plane u vector.
        :param y: plane v vector.
        :return: LineSegment2D.
        """
        p2d = [point.to_2d(plane_origin, x, y) for point in (self.start, self.end)]
        if p2d[0].is_close(p2d[1]):
            return None
        return LineSegment2D(*p2d, name=self.name)

    def to_bspline_curve(self, resolution=10):
        """
        Convert a LineSegment3D to a BSplineCurve3D.
        """
        degree = 1
        points = [self.point_at_abscissa(abscissa / self.length())
                  for abscissa in range(resolution + 1)]
        bspline_curve = BSplineCurve3D.from_points_interpolation(points,
                                                                 degree)
        return bspline_curve

    def get_reverse(self):
        return LineSegment3D(self.end.copy(), self.start.copy())

    def minimum_distance_points(self, other_line):
        """
        Returns the points on this line and the other line that are the closest of lines.
        """
        u = self.end - self.start
        v = other_line.end - other_line.start
        w = self.start - other_line.start
        u_dot_u = u.dot(u)
        u_dot_v = u.dot(v)
        v_dot_v = v.dot(v)
        u_dot_w = u.dot(w)
        v_dot_w = v.dot(w)
        if (u_dot_u * v_dot_v - u_dot_v ** 2) != 0:
            s_param = (u_dot_v * v_dot_w - v_dot_v * u_dot_w) / (u_dot_u * v_dot_v - u_dot_v ** 2)
            t_param = (u_dot_u * v_dot_w - u_dot_v * u_dot_w) / (u_dot_u * v_dot_v - u_dot_v ** 2)
            point1 = self.start + s_param * u
            point2 = other_line.start + t_param * v
            return point1, point2
        return self.start, other_line.start

    def matrix_distance(self, other_line):
        """
        Gets the points corresponding to the distance between to lines using matrix distance.

        :param other_line: Other line.
        :return: Two points corresponding to the distance between to lines.
        """
        return volmdlr.core_compiled.LineSegment3DDistance([self.start, self.end], [other_line.start, other_line.end])

    def parallel_distance(self, other_linesegment):
        """Calculates the paralel distance between two Line Segments 3D."""
        pt_a, pt_b, pt_c = self.start, self.end, other_linesegment.start
        vector = volmdlr.Vector3D((pt_a - pt_b).vector)
        vector.normalize()
        plane1 = volmdlr.surfaces.Plane3D.from_3_points(pt_a, pt_b, pt_c)
        v = vector.cross(plane1.frame.w)  # distance vector
        # pt_a = k*u + c*v + pt_c
        res = (pt_a - pt_c).vector
        x, y, z = res[0], res[1], res[2]
        u1, u2, u3 = vector.x, vector.y, vector.z
        v1, v2, v3 = v.x, v.y, v.z

        if (u1 * v2 - v1 * u2) != 0 and u1 != 0:
            c = (y * u1 - x * u2) / (u1 * v2 - v1 * u2)
            k = (x - c * v1) / u1
            if math.isclose(k * u3 + c * v3, z, abs_tol=1e-7):
                return k
        elif (u1 * v3 - v1 * u3) != 0 and u1 != 0:
            c = (z * u1 - x * u3) / (u1 * v3 - v1 * u3)
            k = (x - c * v1) / u1
            if math.isclose(k * u2 + c * v2, y, abs_tol=1e-7):
                return k
        elif (v1 * u2 - v2 * u1) != 0 and u2 != 0:
            c = (u2 * x - y * u1) / (v1 * u2 - v2 * u1)
            k = (y - c * v2) / u2
            if math.isclose(k * u3 + c * v3, z, abs_tol=1e-7):
                return k
        elif (v3 * u2 - v2 * u3) != 0 and u2 != 0:
            c = (u2 * z - y * u3) / (v3 * u2 - v2 * u3)
            k = (y - c * v2) / u2
            if math.isclose(k * u1 + c * v1, x, abs_tol=1e-7):
                return k
        elif (u1 * v3 - v1 * u3) != 0 and u3 != 0:
            c = (z * u1 - x * u3) / (u1 * v3 - v1 * u3)
            k = (z - c * v3) / u3
            if math.isclose(k * u2 + c * v2, y, abs_tol=1e-7):
                return k
        elif (u2 * v3 - v2 * u3) != 0 and u3 != 0:
            c = (z * u2 - y * u3) / (u2 * v3 - v2 * u3)
            k = (z - c * v3) / u3
            if math.isclose(k * u1 + c * v1, x, abs_tol=1e-7):
                return k
        raise NotImplementedError

    def minimum_distance(self, element, return_points=False):
        """
        Gets the minimum distance between a Line segment 3D and another edge.

        :param element: Other edge.
        :param return_points: Weather to return corresponding points or not.
        :return: minimum distance. Or minimum distance and points.
        """
        if element.__class__ is Arc3D or element.__class__ is volmdlr_curves.Circle3D:
            pt1, pt2 = element.minimum_distance_points_line(self)
            if return_points:
                return pt1.point_distance(pt2), pt1, pt2
            return pt1.point_distance(pt2)

        if element.__class__ is LineSegment3D:
            p1, p2 = self.matrix_distance(element)
            if return_points:
                return p1.point_distance(p2), p1, p2
            return p1.point_distance(p2)

        if element.__class__ is BSplineCurve3D:
            points = element.points
            lines = []
            dist_min = math.inf
            for p1, p2 in zip(points[0:-1], points[1:]):
                lines.append(LineSegment3D(p1, p2))
            for line in lines:
                p1, p2 = self.matrix_distance(line)
                dist = p1.point_distance(p2)
                if dist < dist_min:
                    dist_min = dist
                    min_points = (p1, p2)
            if return_points:
                p1, p2 = min_points
                return dist_min, p1, p2
            return dist_min

        raise NotImplementedError

    def extrusion(self, extrusion_vector):
        """
        Extrusion of a Line Segment 3D, in a specific extrusion direction.

        :param extrusion_vector: the extrusion vector used.
        :return: An extruded Plane Face 3D.
        """
        u = self.unit_direction_vector()
        v = extrusion_vector.copy()
        v.normalize()
        w = u.cross(v)
        length_1 = self.length()
        length_2 = extrusion_vector.norm()
        plane = volmdlr.surfaces.Plane3D(volmdlr.Frame3D(self.start, u, v, w))
        return [volmdlr.faces.PlaneFace3D.from_surface_rectangular_cut(plane, 0, length_1, 0, length_2)]

    def _conical_revolution(self, params):
        axis, u, p1_proj, dist1, dist2, angle = params
        v = axis.cross(u)
        direction_vector = self.direction_vector()
        direction_vector.normalize()

        semi_angle = math.atan2(direction_vector.dot(u), direction_vector.dot(axis))
        cone_origin = p1_proj - dist1 / math.tan(semi_angle) * axis
        if semi_angle > 0.5 * math.pi:
            semi_angle = math.pi - semi_angle

            cone_frame = volmdlr.Frame3D(cone_origin, u, -v, -axis)
            angle2 = - angle
        else:
            angle2 = angle
            cone_frame = volmdlr.Frame3D(cone_origin, u, v, axis)

        surface = volmdlr.surfaces.ConicalSurface3D(cone_frame, semi_angle)
        return [volmdlr.faces.ConicalFace3D.from_surface_rectangular_cut(
            surface, 0, angle2, z1=dist1 / math.tan(semi_angle), z2=dist2 / math.tan(semi_angle))]

    def _cylindrical_revolution(self, params):
        axis, u, p1_proj, dist1, dist2, angle = params
        v = axis.cross(u)
        surface = volmdlr.surfaces.CylindricalSurface3D(volmdlr.Frame3D(p1_proj, u, v, axis), dist1)
        return [volmdlr.faces.CylindricalFace3D.from_surface_rectangular_cut(
            surface, 0, angle, 0, (self.end - self.start).dot(axis))]

    def revolution(self, axis_point, axis, angle):
        """
        Returns the face generated by the revolution of the line segments.
        """
        axis_line3d = volmdlr_curves.Line3D(axis_point, axis_point + axis)
        if axis_line3d.point_belongs(self.start) and axis_line3d.point_belongs(
                self.end):
            return []

        p1_proj, _ = axis_line3d.point_projection(self.start)
        p2_proj, _ = axis_line3d.point_projection(self.end)
        distance_1 = self.start.point_distance(p1_proj)
        distance_2 = self.end.point_distance(p2_proj)
        if not math.isclose(distance_1, 0., abs_tol=1e-9):
            u = self.start - p1_proj  # Unit vector from p1_proj to p1
            u.normalize()
        elif not math.isclose(distance_2, 0., abs_tol=1e-9):
            u = self.end - p2_proj  # Unit vector from p1_proj to p1
            u.normalize()
        else:
            return []
        if u.is_colinear_to(self.direction_vector()):
            # Planar face
            v = axis.cross(u)
            surface = volmdlr.surfaces.Plane3D(
                volmdlr.Frame3D(p1_proj, u, v, axis))
            smaller_r, bigger_r = sorted([distance_1, distance_2])
            if angle == volmdlr.TWO_PI:
                # Only 2 circles as contours
                bigger_circle = volmdlr_curves.Circle2D(volmdlr.O2D, bigger_r)
                outer_contour2d = volmdlr.wires.Contour2D(
                    bigger_circle.split_at_abscissa(bigger_circle.length() * 0.5))
                if not math.isclose(smaller_r, 0, abs_tol=1e-9):
                    smaller_circle = volmdlr_curves.Circle2D(volmdlr.O2D, smaller_r)
                    inner_contours2d = [volmdlr.wires.Contour2D(
                        smaller_circle.split_at_abscissa(smaller_circle.length() * 0.5))]
                else:
                    inner_contours2d = []
            else:
                inner_contours2d = []
                if math.isclose(smaller_r, 0, abs_tol=1e-9):
                    # One arc and 2 lines (pizza slice)
                    arc2_e = volmdlr.Point2D(bigger_r, 0)
                    arc2_i = arc2_e.rotation(center=volmdlr.O2D,
                                             angle=0.5 * angle)
                    arc2_s = arc2_e.rotation(center=volmdlr.O2D, angle=angle)
                    arc2 = Arc2D.from_3_points(arc2_s, arc2_i, arc2_e)
                    line1 = LineSegment2D(arc2_e, volmdlr.O2D)
                    line2 = LineSegment2D(volmdlr.O2D, arc2_s)
                    outer_contour2d = volmdlr.wires.Contour2D([arc2, line1,
                                                               line2])

                else:
                    # Two arcs and lines
                    arc1_s = volmdlr.Point2D(bigger_r, 0)
                    arc1_i = arc1_s.rotation(center=volmdlr.O2D,
                                             angle=0.5 * angle)
                    arc1_e = arc1_s.rotation(center=volmdlr.O2D, angle=angle)
                    arc1 = Arc2D.from_3_points(arc1_s, arc1_i, arc1_e)

                    arc2_e = volmdlr.Point2D(smaller_r, 0)
                    arc2_i = arc2_e.rotation(center=volmdlr.O2D,
                                             angle=0.5 * angle)
                    arc2_s = arc2_e.rotation(center=volmdlr.O2D, angle=angle)
                    arc2 = Arc2D.from_3_points(arc2_s, arc2_i, arc2_e)

                    line1 = LineSegment2D(arc1_e, arc2_s)
                    line2 = LineSegment2D(arc2_e, arc1_s)

                    outer_contour2d = volmdlr.wires.Contour2D([arc1, line1,
                                                               arc2, line2])

            return [volmdlr.faces.PlaneFace3D(surface,
                                              volmdlr.surfaces.Surface2D(
                                                  outer_contour2d,
                                                  inner_contours2d))]

        if not math.isclose(distance_1, distance_2, abs_tol=1e-9):
            # Conical
            return self._conical_revolution([axis, u, p1_proj, distance_1, distance_2, angle])

        # Cylindrical face
        return self._cylindrical_revolution([axis, u, p1_proj, distance_1, distance_2, angle])

    def trim(self, point1: volmdlr.Point3D, point2: volmdlr.Point3D):
        if not self.point_belongs(point1) or not self.point_belongs(point2):
            raise ValueError('Point not on curve')

        return LineSegment3D(point1, point2)


class BSplineCurve3D(BSplineCurve):
    """
    A class for 3-dimensional B-spline curves.

    The following rule must be respected : `number of knots = number of control points + degree + 1`

    :param degree: The degree of the 3-dimensional B-spline curve
    :type degree: int
    :param control_points: A list of 3-dimensional points
    :type control_points: List[:class:`volmdlr.Point3D`]
    :param knot_multiplicities: The vector of multiplicities for each knot
    :type knot_multiplicities: List[int]
    :param knots: The knot vector composed of values between 0 and 1
    :type knots: List[float]
    :param weights: The weight vector applied to the knot vector. Default
        value is None
    :type weights: List[float], optional
    :param periodic: If `True` the B-spline curve is periodic. Default value
        is False
    :type periodic: bool, optional
    :param name: The name of the B-spline curve. Default value is ''
    :type name: str, optional
    """
    _non_serializable_attributes = ['curve']

    def __init__(self,
                 degree: int,
                 control_points: List[volmdlr.Point3D],
                 knot_multiplicities: List[int],
                 knots: List[float],
                 weights: List[float] = None,
                 periodic: bool = False,
                 name: str = ''):

        BSplineCurve.__init__(self, degree,
                              control_points,
                              knot_multiplicities,
                              knots,
                              weights,
                              periodic,
                              name)

        self._bbox = None

    @property
    def bounding_box(self):
        if not self._bbox:
            self._bbox = self._bounding_box()
        return self._bbox

    @bounding_box.setter
    def bounding_box(self, new_bounding_box):
        self._bbox = new_bounding_box

    def _bounding_box(self):
        bbox = self.curve.bbox
        return volmdlr.core.BoundingBox(bbox[0][0], bbox[1][0],
                                        bbox[0][1], bbox[1][1],
                                        bbox[0][2], bbox[1][2])

    def look_up_table(self, resolution: int = 20, start_parameter: float = 0,
                      end_parameter: float = 1):
        """
        Creates a table of equivalence between the parameter t (eval. of the BSplineCurve) and the cumulative distance.

        :param resolution: The precision of the table. Auto-adjusted by the
            algorithm. Default value set to 20
        :type resolution: int, optional
        :param start_parameter: First parameter evaluated in the table.
            Default value set to 0
        :type start_parameter: float, optional
        :param end_parameter: Last parameter evaluated in the table.
            Default value set to 1
        :type start_parameter: float, optional
        :return: Yields a list of tuples containing the parameter and the
            cumulated distance along the BSplineCruve3D from the evaluation of
            start_parameter
        :rtype: Tuple[float, float]
        """
        resolution = max(10, min(resolution, int(self.length() / 1e-4)))
        delta_param = 1 / resolution * (end_parameter - start_parameter)
        distance = 0
        for i in range(resolution + 1):
            if i == 0:
                yield start_parameter, 0
            else:
                param1 = start_parameter + (i - 1) * delta_param
                param2 = start_parameter + i * delta_param
                point1 = volmdlr.Point3D(*self.curve.evaluate_single(param1))
                point2 = volmdlr.Point3D(*self.curve.evaluate_single(param2))
                distance += point1.point_distance(point2)
                yield param2, distance

    def normal(self, position: float = 0.0):
        _, normal = operations.normal(self.curve, position, normalize=True)
        normal = volmdlr.Vector3D(normal[0], normal[1], normal[2])
        return normal

    def get_direction_vector(self, abscissa=0.0):
        length = self.length()
        if abscissa >= length:
            abscissa2 = length
            abscissa = abscissa2 - 0.001 * length

        else:
            abscissa2 = min(abscissa + 0.001 * length, length)

        tangent = self.point_at_abscissa(abscissa2) - self.point_at_abscissa(
            abscissa)
        return tangent

    def direction_vector(self, abscissa=0.):
        if not self._direction_vector_memo:
            self._direction_vector_memo = {}
        if abscissa not in self._direction_vector_memo:
            self._direction_vector_memo[abscissa] = self.get_direction_vector(abscissa)
        return self._direction_vector_memo[abscissa]

    def point3d_to_parameter(self, point: volmdlr.Point3D):
        """
        Search for the value of the normalized evaluation parameter t (between 0 and 1).

        :return: the given point when the BSplineCurve3D is evaluated at the t value.
        """
        return self.abscissa(point) / self.length()

    @classmethod
    def from_step(cls, arguments, object_dict, **kwargs):
        """
        Converts a step primitive to a BSplineCurve3D.

        :param arguments: The arguments of the step primitive.
        :type arguments: list
        :param object_dict: The dictionary containing all the step primitives
            that have already been instantiated
        :type object_dict: dict
        :return: The corresponding BSplineCurve3D.
        :rtype: :class:`volmdlr.edges.BSplineCurve3D`
        """
        name = arguments[0][1:-1]
        degree = int(arguments[1])
        points = [object_dict[int(i[1:])] for i in arguments[2]]
        lines = [LineSegment3D(pt1, pt2) for pt1, pt2 in zip(points[:-1], points[1:]) if not pt1.is_close(pt2)]
        if lines and not points[0].is_close(points[-1]):
            # quick fix. Real problem: Tolerance too low (1e-6 m = 0.001mm)
            dir_vector = lines[0].unit_direction_vector()
            if all(line.unit_direction_vector() == dir_vector for line in lines):
                return LineSegment3D(points[0], points[-1])

        knot_multiplicities = [int(i) for i in arguments[6][1:-1].split(",")]
        knots = [float(i) for i in arguments[7][1:-1].split(",")]
        knot_vector = []
        for i, knot in enumerate(knots):
            knot_vector.extend([knot] * knot_multiplicities[i])

        if 9 in range(len(arguments)):
            weight_data = [float(i) for i in arguments[9][1:-1].split(",")]
        else:
            weight_data = None

        closed_curve = points[0].is_close(points[-1])
        return cls(degree, points, knot_multiplicities, knots, weight_data, closed_curve, name)

    def to_step(self, current_id, surface_id=None, curve2d=None):
        """Exports to STEP format."""
        points_ids = []
        content = ''
        point_id = current_id
        for point in self.control_points:
            point_content, point_id = point.to_step(point_id,
                                                    vertex=False)
            content += point_content
            points_ids.append(point_id)
            point_id += 1

        curve_id = point_id
        content += f"#{curve_id} = B_SPLINE_CURVE_WITH_KNOTS('{self.name}',{self.degree}," \
                   f"({volmdlr.core.step_ids_to_str(points_ids)})," \
                   f".UNSPECIFIED.,.F.,.F.,{tuple(self.knot_multiplicities)},{tuple(self.knots)}," \
                   f".UNSPECIFIED.);\n"

        if surface_id and curve2d:
            content += f"#{curve_id + 1} = SURFACE_CURVE('',#{curve_id},(#{curve_id + 2}),.PCURVE_S1.);\n"
            content += f"#{curve_id + 2} = PCURVE('',#{surface_id},#{curve_id + 3});\n"

            # 2D parametric curve
            curve2d_content, curve2d_id = curve2d.to_step(curve_id + 3)  # 5

            # content += f"#{curve_id + 3} = DEFINITIONAL_REPRESENTATION('',(#{curve2d_id - 1}),#{curve_id + 4});\n"
            # content += f"#{curve_id + 4} = ( GEOMETRIC_REPRESENTATION_CONTEXT(2)" \
            #            f"PARAMETRIC_REPRESENTATION_CONTEXT() REPRESENTATION_CONTEXT('2D SPACE','') );\n"

            content += curve2d_content
            current_id = curve2d_id
        else:
            current_id = curve_id + 1

        start_content, start_id = self.start.to_step(current_id, vertex=True)
        current_id = start_id + 1
        end_content, end_id = self.end.to_step(current_id + 1, vertex=True)
        content += start_content + end_content
        current_id = end_id + 1
        if surface_id:
            content += f"#{current_id} = EDGE_CURVE('{self.name}',#{start_id},#{end_id},#{curve_id},.T.);\n"
        else:
            content += f"#{current_id} = EDGE_CURVE('{self.name}',#{start_id},#{end_id},#{curve_id},.T.);\n"
        return content, current_id

    def rotation(self, center: volmdlr.Point3D, axis: volmdlr.Vector3D, angle: float):
        """
        BSplineCurve3D rotation.

        :param center: rotation center
        :param axis: rotation axis
        :param angle: angle rotation
        :return: a new rotated BSplineCurve3D
        """
        new_control_points = [point.rotation(center, axis, angle) for point in
                              self.control_points]
        new_bsplinecurve3d = BSplineCurve3D(self.degree, new_control_points,
                                            self.knot_multiplicities,
                                            self.knots, self.weights,
                                            self.periodic, self.name)
        return new_bsplinecurve3d

    def trim(self, point1: volmdlr.Point3D, point2: volmdlr.Point3D):
        if self.periodic and not point1.is_close(point2):
            return self.trim_with_interpolation(point1, point2)

        if (point1.is_close(self.start) and point2.is_close(self.end)) \
                or (point1.is_close(self.end) and point2.is_close(self.start)):
            return self

        if point1.is_close(self.start) and not point2.is_close(self.end):
            return self.cut_after(self.point3d_to_parameter(point2))

        if point2.is_close(self.start) and not point1.is_close(self.end):
            return self.cut_after(self.point3d_to_parameter(point1))

        if not point1.is_close(self.start) and point2.is_close(self.end):
            return self.cut_before(self.point3d_to_parameter(point1))

        if not point2.is_close(self.start) and point1.is_close(self.end):
            return self.cut_before(self.point3d_to_parameter(point2))

        parameter1 = self.point3d_to_parameter(point1)
        parameter2 = self.point3d_to_parameter(point2)
        if parameter1 is None or parameter2 is None:
            raise ValueError('Point not on BSplineCurve for trim method')

        if parameter1 > parameter2:
            parameter1, parameter2 = parameter2, parameter1
            point1, point2 = point2, point1

        bspline_curve = self.cut_before(parameter1)
        new_param2 = bspline_curve.point3d_to_parameter(point2)
        trimmed_bspline_cruve = bspline_curve.cut_after(new_param2)
        return trimmed_bspline_cruve

    def trim_with_interpolation(self, point1: volmdlr.Point3D, point2: volmdlr.Point3D):
        """
        Creates a new BSplineCurve3D between point1 and point2 using interpolation method.
        """
        n = len(self.control_points)
        local_discretization = self.local_discretization(point1, point2, n)
        return self.__class__.from_points_interpolation(local_discretization, self.degree, self.periodic)

    def trim_between_evaluations(self, parameter1: float, parameter2: float):
        warnings.warn('Use BSplineCurve3D.trim instead of trim_between_evaluation')
        parameter1, parameter2 = min([parameter1, parameter2]), \
            max([parameter1, parameter2])

        if math.isclose(parameter1, 0, abs_tol=1e-7) \
                and math.isclose(parameter2, 1, abs_tol=1e-7):
            return self
        if math.isclose(parameter1, 0, abs_tol=1e-7):
            return self.cut_after(parameter2)
        if math.isclose(parameter2, 1, abs_tol=1e-7):
            return self.cut_before(parameter1)

        # Cut before
        bspline_curve = self.insert_knot(parameter1, num=self.degree)
        if bspline_curve.weights is not None:
            raise NotImplementedError

        # Cut after
        bspline_curve = bspline_curve.insert_knot(parameter2, num=self.degree)
        if bspline_curve.weights is not None:
            raise NotImplementedError

        new_ctrlpts = bspline_curve.control_points[bspline_curve.degree:
                                                   -bspline_curve.degree]
        new_multiplicities = bspline_curve.knot_multiplicities[1:-1]
        # new_multiplicities = bspline_curve.knot_multiplicities[2:-5]
        new_multiplicities[-1] += 1
        new_multiplicities[0] += 1
        new_knots = bspline_curve.knots[1:-1]
        # new_knots = bspline_curve.knots[2:-5]
        new_knots = standardize_knot_vector(new_knots)

        return BSplineCurve3D(degree=bspline_curve.degree,
                              control_points=new_ctrlpts,
                              knot_multiplicities=new_multiplicities,
                              knots=new_knots,
                              weights=None,
                              periodic=bspline_curve.periodic,
                              name=bspline_curve.name)

    def cut_before(self, parameter: float):
        """
        Returns the right side of the split curve at a given parameter.

        :param parameter: parameter value that specifies where to split the curve.
        :type parameter: float
        """
        # Is a value of parameter below 4e-3 a real need for precision ?
        if math.isclose(parameter, 0, abs_tol=4e-3):
            return self
        if math.isclose(parameter, 1, abs_tol=4e-3):
            return self.reverse()
        #     raise ValueError('Nothing will be left from the BSplineCurve3D')

        curves = operations.split_curve(self.curve, round(parameter, 7))
        return self.from_geomdl_curve(curves[1])

    def cut_after(self, parameter: float):
        """
        Returns the left side of the split curve at a given parameter.

        :param parameter: parameter value that specifies where to split the curve.
        :type parameter: float
        """
        # Is a value of parameter below 4e-3 a real need for precision ?
        if math.isclose(parameter, 0, abs_tol=1e-6):
            #     # raise ValueError('Nothing will be left from the BSplineCurve3D')
            #     curves = operations.split_curve(operations.refine_knotvector(self.curve, [4]), parameter)
            #     return self.from_geomdl_curve(curves[0])
            return self.reverse()
        if math.isclose(parameter, 1, abs_tol=4e-3):
            return self
        curves = operations.split_curve(self.curve, round(parameter, 7))
        return self.from_geomdl_curve(curves[0])

    def insert_knot(self, knot: float, num: int = 1):
        """
        Returns a new BSplineCurve3D.

        """
        curve_copy = copy.deepcopy(self.curve)
        modified_curve = operations.insert_knot(curve_copy, [knot], num=[num])
        return self.from_geomdl_curve(modified_curve)

    # Copy paste du LineSegment3D
    def plot(self, ax=None, edge_style: EdgeStyle = EdgeStyle()):
        if ax is None:
            fig = plt.figure()
            ax = fig.add_subplot(111, projection='3d')

        x = [point.x for point in self.points]
        y = [point.y for point in self.points]
        z = [point.z for point in self.points]
        ax.plot(x, y, z, color=edge_style.color, alpha=edge_style.alpha)
        if edge_style.edge_ends:
            ax.plot(x, y, z, 'o', color=edge_style.color, alpha=edge_style.alpha)
        return ax

    def to_2d(self, plane_origin, x, y):
        """
        Transforms a BSplineCurve3D into an BSplineCurve2D, given a plane origin and an u and v plane vector.

        :param plane_origin: plane origin.
        :param x: plane u vector.
        :param y: plane v vector.
        :return: BSplineCurve2D.
        """
        control_points2d = [point.to_2d(plane_origin, x, y) for point in
                            self.control_points]
        return BSplineCurve2D(self.degree, control_points2d,
                              self.knot_multiplicities, self.knots,
                              self.weights, self.periodic, self.name)

    def polygon_points(self, discretization_resolution: int):
        warnings.warn('polygon_points is deprecated,\
                please use discretization_points instead',
                      DeprecationWarning)
        return self.discretization_points(angle_resolution=discretization_resolution)

    def curvature(self, u: float, point_in_curve: bool = False):
        # u should be in the interval [0,1]
        ders = self.derivatives(u, 3)  # 3 first derivative
        c1, c2 = ders[1], ders[2]
        denom = c1.cross(c2)
        if c1.is_close(volmdlr.O3D) or c2.is_close(volmdlr.O3D) or denom.norm() == 0.0:
            if point_in_curve:
                return 0., volmdlr.Point3D(*ders[0])
            return 0.
        r_c = ((c1.norm()) ** 3) / denom.norm()
        point = volmdlr.Point3D(*ders[0])
        if point_in_curve:
            return 1 / r_c, point
        return 1 / r_c

    def global_maximum_curvature(self, nb_eval: int = 21, point_in_curve: bool = False):
        check = [i / (nb_eval - 1) for i in range(nb_eval)]
        curvatures = []
        for u in check:
            curvatures.append(self.curvature(u, point_in_curve))
        return curvatures

    def maximum_curvature(self, point_in_curve: bool = False):
        """
        Returns the maximum curvature of a curve and the point where it is located.
        """
        if point_in_curve:
            maximum_curvarture, point = max(self.global_maximum_curvature(nb_eval=21, point_in_curve=point_in_curve))
            return maximum_curvarture, point
        maximum_curvarture = max(self.global_maximum_curvature(nb_eval=21, point_in_curve=point_in_curve))
        return maximum_curvarture

    def minimum_radius(self, point_in_curve=False):
        """
        Returns the minimum curvature radius of a curve and the point where it is located.
        """
        if point_in_curve:
            maximum_curvarture, point = self.maximum_curvature(point_in_curve)
            return 1 / maximum_curvarture, point
        maximum_curvarture = self.maximum_curvature(point_in_curve)
        return 1 / maximum_curvarture

    # def global_minimum_curvature(self, nb_eval: int = 21):
    #     check = [i / (nb_eval - 1) for i in range(nb_eval)]
    #     radius = []
    #     for u in check:
    #         radius.append(self.minimum_curvature(u))
    #     return radius

    def triangulation(self):
        """Triangulatio method for a BSplineCurve3D."""
        return None

    def linesegment_intersections(self, linesegment3d: LineSegment3D):
        """
        Calculates intersections between a BSplineCurve3D and a LineSegment3D.

        :param linesegment3d: linesegment to verify intersections.
        :return: list with the intersections points.
        """
        if not self.bounding_box.bbox_intersection(linesegment3d.bounding_box):
            return []
        intersections_points = self.get_linesegment_intersections(linesegment3d)
        return intersections_points

    def minimum_distance(self, element, return_points=False):
        """
        Gets the minimum distance between the bspline and another edge.

        :param element: another edge.
        :param return_points: weather also to return the corresponding points.
        :return: minimum distance.
        """
        points = []
        for point in self.points:
            if not volmdlr.core.point_in_list(point, points):
                points.append(point)
        discretization_primitves1 = [LineSegment3D(pt1, pt2) for pt1, pt2 in zip(points[:-1], points[1:])]
        discretization_points2 = element.discretization_points(number_points=100)
        points = []
        for point in discretization_points2:
            if not volmdlr.core.point_in_list(point, points):
                points.append(point)
        discretization_primitves2 = [LineSegment3D(pt1, pt2) for pt1, pt2 in zip(points[:-1], points[1:])]
        minimum_distance = math.inf
        points = None
        for prim1 in discretization_primitves1:
            for prim2 in discretization_primitves2:
                distance, point1, point2 = prim1.minimum_distance(prim2, return_points=True)
                if distance < minimum_distance:
                    minimum_distance = distance
                    points = (point1, point2)
        if return_points:
            return minimum_distance, points[0], points[1]
        return minimum_distance

    def frame_mapping(self, frame: volmdlr.Frame3D, side: str):
        """
        Returns a new Revolution Surface positioned in the specified frame.

        :param frame: Frame of reference
        :type frame: `volmdlr.Frame3D`
        :param side: 'old' or 'new'
        """
        new_control_points = [control_point.frame_mapping(frame, side) for control_point in self.control_points]
        return BSplineCurve3D(self.degree, new_control_points, self.knot_multiplicities, self.knots, self.weights,
                              self.periodic, self.name)

    def is_shared_section_possible(self, other_bspline2, tol):
        """
        Verifies if it there is any possibility of the two bsplines share a section.

        :param other_bspline2: other bspline.
        :param tol: tolerance used.
        :return: True or False.
        """
        if self.bounding_box.distance_to_bbox(other_bspline2.bounding_box) > tol:
            return False
        return True


class BezierCurve3D(BSplineCurve3D):
    """
    A class for 3-dimensional Bézier curves.

    :param degree: The degree of the Bézier curve
    :type degree: int
    :param control_points: A list of 3-dimensional points
    :type control_points: List[:class:`volmdlr.Point3D`]
    :param name: The name of the B-spline curve. Default value is ''
    :type name: str, optional
    """

    def __init__(self, degree: int, control_points: List[volmdlr.Point3D],
                 name: str = ''):
        knotvector = utilities.generate_knot_vector(degree,
                                                    len(control_points))
        knot_multiplicity = [1] * len(knotvector)

        BSplineCurve3D.__init__(self, degree, control_points,
                                knot_multiplicity, knotvector,
                                None, False, name)


class Arc3D(ArcMixin, Edge):
    """
    An arc is defined by a starting point, an end point and an interior point.

    """

    def __init__(self, circle, start, end, name=''):
        ArcMixin.__init__(self, circle, start=start, end=end)
        Edge.__init__(self, start=start, end=end, name=name)
        self._angle = None
        self.angle_start, self.angle_end = self.get_start_end_angles()

        self._bbox = None

    def __hash__(self):
        return hash(('arc3d', self.circle, self.start, self.end, self.is_trigo))

    def __eq__(self, other_arc):
        if self.__class__.__name__ != other_arc.__class__.__name__:
            return False
        return (self.circle == other_arc.circle and self.start == other_arc.start
                and self.end == other_arc.end and self.is_trigo == other_arc.is_trigo)

    def to_dict(self, use_pointers: bool = False, memo=None, path: str = '#', id_method=True, id_memo=None):
        """Saves the obejct parameters into a dictionnary."""
        dict_ = self.base_dict()
        dict_['circle'] = self.circle.to_dict(use_pointers=use_pointers, memo=memo,
                                              id_method=id_method, id_memo=id_memo, path=path + '/circle')
        dict_['start'] = self.start.to_dict(use_pointers=use_pointers, memo=memo,
                                            id_method=id_method, id_memo=id_memo, path=path + '/start')
        dict_['end'] = self.end.to_dict(use_pointers=use_pointers, memo=memo,
                                        id_method=id_method, id_memo=id_memo, path=path + '/end')
        return dict_

<<<<<<< HEAD
    def get_arc_point_angle(self, point):
        """Determines the angle for given point."""
=======
    def _arc_point_angle(self, point):
        """Helper function to calculate the angle of point on a trigonometric arc."""
>>>>>>> dc6c81b9
        local_start_point = self.circle.frame.global_to_local_coordinates(point)
        u1, u2 = local_start_point.x / self.circle.radius, local_start_point.y / self.circle.radius
        point_angle = volmdlr.geometry.sin_cos_angle(u1, u2)
        return point_angle

    def get_arc_point_angle(self, point):
        """Returns the angle of point on a trigonometric arc."""
        point_theta = self._arc_point_angle(point)
        if self.angle_start > point_theta:
            point_theta += volmdlr.TWO_PI
        return point_theta

    def get_start_end_angles(self):
<<<<<<< HEAD
        """Searches the angles for start and end points."""
        start_angle = self.get_arc_point_angle(self.start)
        end_angle = self.get_arc_point_angle(self.end)
=======
        """Returns the start and end angle of the arc."""
        start_angle = self._arc_point_angle(self.start)
        end_angle = self._arc_point_angle(self.end)
>>>>>>> dc6c81b9
        if start_angle >= end_angle:
            end_angle += volmdlr.TWO_PI
        return start_angle, end_angle

    @property
    def bounding_box(self):
        """Bounding boc for Arc 3D."""
        if not self._bbox:
            self._bbox = self.get_bounding_box()
        return self._bbox

    @bounding_box.setter
    def bounding_box(self, new_bounding_box):
        self._bbox = new_bounding_box

    def get_bounding_box(self):
        """
        Calculates the bounding box of the Arc3D.

        :return: Bounding Box object.
        """
        # TODO: implement exact calculation

        points = self.discretization_points(angle_resolution=5)
        xmin = min(point.x for point in points)
        xmax = max(point.x for point in points)
        ymin = min(point.y for point in points)
        ymax = max(point.y for point in points)
        zmin = min(point.z for point in points)
        zmax = max(point.z for point in points)
        return volmdlr.core.BoundingBox(xmin, xmax, ymin, ymax, zmin, zmax)

    @classmethod
    def from_angle(cls, start: volmdlr.Point3D, angle: float,
                   axis_point: volmdlr.Point3D, axis: volmdlr.Vector3D):
        """Gives the arc3D from a start, an angle and an axis."""
        start_gen = start
        end_gen = start_gen.rotation(axis_point, axis, angle)
        line = volmdlr_curves.Line3D(axis_point, axis_point + axis)
        center, _ = line.point_projection(start)
        radius = center.point_distance(start)
        u = start - center
        v = axis.cross(u)
        circle = volmdlr.curves.Circle3D(volmdlr.Frame3D(center, u, v, axis), radius)
        if angle == volmdlr.TWO_PI:
            return circle
        return cls(circle, start_gen, end_gen)

    @classmethod
    def from_3_points(cls, point1, point2, point3):
        """
        Creates an Arc 3d using three points.

        :param point1: start point.
        :param point2: interior point.
        :param point3: end point.
        :return: Arc 3D.
        """
        circle = volmdlr_curves.Circle3D.from_3_points(point1, point2, point3)
        arc = cls(circle, point1, point3)
        return arc

    @property
    def angle(self):
        """
        Arc angle property.

        :return: arc angle.
        """
        if not self._angle:
            self._angle = self.angle_end - self.angle_start
        return self._angle

    @property
    def points(self):
        return [self.start, self.end]

    def get_reverse(self):
        """
        Defines a new Arc3D, identical to self, but in the opposite direction.

        """
        circle3d = self.circle.reverse()
        return self.__class__(circle3d, self.end, self.start, self.name + '_reverse')

    def abscissa(self, point: volmdlr.Point3D, tol: float = 1e-6):
        """
        Calculates the abscissa given a point in the Arc3D.

        :param point: point to calculate the abscissa.
        :param tol: (Optional) Confusion distance to consider points equal. Default 1e-6.
        :return: corresponding abscissa.
        """
        if point.point_distance(self.start) <= tol:
            return 0
        if point.point_distance(self.end) <= tol:
            return self.length()
        point_theta = self.get_arc_point_angle(point)
        if not self.angle_start <= point_theta <= self.angle_end:
            raise ValueError(f"{point} not in Arc3D.")
        return self.circle.radius * abs(point_theta - self.angle_start)

    def point_at_abscissa(self, abscissa):
        """
        Calculates a point in the Arc3D at a given abscissa.

        :param abscissa: abscissa where in the curve the point should be calculated.
        :return: Corresponding point.
        """
        if abscissa > self.length() + 1e-6:
            raise ValueError(f"{abscissa} abscissa is not on the curve. max length of arc is {self.length()}.")
        return self.start.rotation(self.circle.center, self.circle.normal, abscissa / self.circle.radius)

    def direction_vector(self, abscissa):
        """
        Calculates a direction vector at a given abscissa of the Arc3D.

        :param abscissa: abscissa where in the curve the direction vector should be calculated.
        :return: Corresponding direction vector.
        """
        normal_vector = self.normal_vector(abscissa)
        tangent = normal_vector.cross(self.circle.normal)
        return tangent

    def rotation(self, center: volmdlr.Point3D,
                 axis: volmdlr.Vector3D, angle: float):
        """
        Arc3D rotation.

        :param center: rotation center
        :param axis: rotation axis
        :param angle: angle rotation
        :return: a new rotated Arc3D
        """
        circle = self.circle.rotation(center, axis, angle)
        new_start = self.start.rotation(center, axis, angle)
        new_end = self.end.rotation(center, axis, angle)
        return Arc3D(circle, new_start, new_end, name=self.name)

    def translation(self, offset: volmdlr.Vector3D):
        """
        Arc3D translation.

        :param offset: translation vector.
        :return: A new translated Arc3D.
        """
        new_circle = self.circle.translation(offset)
        new_start = self.start.translation(offset)
        new_end = self.end.translation(offset)
        return Arc3D(new_circle, new_start, new_end, name=self.name)

    def frame_mapping(self, frame: volmdlr.Frame3D, side: str):
        """
        Changes vector frame_mapping and return a new Arc3D.

        side = 'old' or 'new'
        """
        new_circle = self.circle.frame_mapping(frame, side)
        new_start = self.start.frame_mapping(frame, side)
        new_end = self.end.frame_mapping(frame, side)
        return Arc3D(new_circle, new_start, new_end, name=self.name)

    def plot(self, ax=None, edge_style: EdgeStyle = EdgeStyle()):
        """Plot method for Arc 3D using Matplolib."""
        if ax is None:
            ax = plt.figure().add_subplot(111, projection='3d')
        ax = vm_common_operations.plot_from_discretization_points(
            ax, edge_style=edge_style, element=self, number_points=25)
        if edge_style.edge_ends:
            self.start.plot(ax=ax, color='r')
            self.end.plot(ax=ax, color='b')

        if edge_style.edge_direction:
            x, y, z = self.point_at_abscissa(0.5 * self.length())
            u, v, w = 0.05 * self.unit_direction_vector(0.5 * self.length())
            ax.quiver(x, y, z, u, v, w, length=self.length() / 100,
                      arrow_length_ratio=5, normalize=True,
                      pivot='tip', color=edge_style.color)
        return ax

    def plot2d(self, center: volmdlr.Point3D = volmdlr.O3D,
               x3d: volmdlr.Vector3D = volmdlr.X3D, y3d: volmdlr.Vector3D = volmdlr.Y3D,
               ax=None, color='k'):

        if ax is None:
            fig = plt.figure()
            ax = fig.add_subplot(111, projection='3d')

        # TODO: Enhance this plot
        length = self.length()
        x = []
        y = []
        for i in range(30):
            point = self.point_at_abscissa(i / 29. * length)
            xi, yi = point.plane_projection2d(center, x3d, y3d)
            x.append(xi)
            y.append(yi)
        ax.plot(x, y, color=color)

        return ax

    def copy(self, *args, **kwargs):
        return Arc3D(self.circle.copy(), self.start.copy(), self.end.copy())

    def to_2d(self, plane_origin, x, y):
        """
        Transforms a Arc3D into an Arc2D, given a plane origin and an u and v plane vector.

        :param plane_origin: plane origin.
        :param x: plane u vector.
        :param y: plane v vector.
        :return: Arc2D.
        """
        circle2d = self.circle.to_2d(plane_origin, x, y)
        point_start = self.start.to_2d(plane_origin, x, y)
        point_interior = self.middle_point().to_2d(plane_origin, x, y)
        point_end = self.end.to_2d(plane_origin, x, y)
        arc = Arc2D(circle2d, point_start, point_end, self.is_trigo, name=self.name)
        if not arc.point_belongs(point_interior):
            arc = Arc2D(circle2d, point_start, point_end, False, name=self.name)
        return arc

    def minimum_distance_points_arc(self, other_arc):
        """Calculates the minimum distance points betweeen two arcs."""
        u1 = self.start - self.circle.center
        u1.normalize()
        u2 = self.circle.normal.cross(u1)

        w = other_arc.circle.center - self.circle.center

        u3 = other_arc.start - other_arc.circle.center
        u3.normalize()
        u4 = other_arc.circle.normal.cross(u3)

        r1, r2 = self.circle.radius, other_arc.circle.radius

        a, b, c, d = u1.dot(u1), u1.dot(u2), u1.dot(u3), u1.dot(u4)
        e, f, g = u2.dot(u2), u2.dot(u3), u2.dot(u4)
        h, i = u3.dot(u3), u3.dot(u4)
        j = u4.dot(u4)
        k, l, m, n, o = w.dot(u1), w.dot(u2), w.dot(u3), w.dot(u4), w.dot(w)

        def distance_squared(x):
            return (a * ((math.cos(x[0])) ** 2) * r1 ** 2 + e * (
                    (math.sin(x[0])) ** 2) * r1 ** 2
                    + o + h * ((math.cos(x[1])) ** 2) * r2 ** 2 + j * (
                            (math.sin(x[1])) ** 2) * r2 ** 2
                    + b * math.sin(2 * x[0]) * r1 ** 2 - 2 * r1 * math.cos(
                        x[0]) * k
                    - 2 * r1 * r2 * math.cos(x[0]) * math.cos(x[1]) * c
                    - 2 * r1 * r2 * math.cos(x[0]) * math.sin(
                        x[1]) * d - 2 * r1 * math.sin(x[0]) * l
                    - 2 * r1 * r2 * math.sin(x[0]) * math.cos(x[1]) * f
                    - 2 * r1 * r2 * math.sin(x[0]) * math.sin(
                        x[1]) * g + 2 * r2 * math.cos(x[1]) * m
                    + 2 * r2 * math.sin(x[1]) * n + i * math.sin(
                        2 * x[1]) * r2 ** 2)

        x01 = npy.array([self.angle / 2, other_arc.angle / 2])

        res1 = least_squares(distance_squared, x01, bounds=[(0, 0), (self.angle, other_arc.angle)])

        point1 = self.point_at_abscissa(res1.x[0] * r1)
        point2 = other_arc.point_at_abscissa(res1.x[1] * r2)

        return point1, point2

    def distance_squared(self, x, u, v, k, w):
        """Calculates the squared distance."""
        radius = self.circle.radius
        return (u.dot(u) * x[0] ** 2 + w.dot(w) + v.dot(v) * (
                (math.sin(x[1])) ** 2) * radius ** 2 + k.dot(k) * ((math.cos(x[1])) ** 2) * radius ** 2
                - 2 * x[0] * w.dot(u) - 2 * x[0] * radius * math.sin(x[1]) * u.dot(v) - 2 * x[
                    0] * radius * math.cos(x[1]) * u.dot(k)
                + 2 * radius * math.sin(x[1]) * w.dot(v) + 2 * radius * math.cos(x[1]) * w.dot(k)
                + math.sin(2 * x[1]) * v.dot(k) * radius ** 2)

    def minimum_distance_points_line(self, other_line):
        """
        Gets the points from the arc and the line that gives the minimal distance between them.

        :param other_line: other line.
        :type other_line: LineSegment3D.
        """
        u = other_line.direction_vector()
        k = self.start - self.circle.center
        k.normalize()
        w = self.circle.center - other_line.start
        v = self.circle.normal.cross(k)

        results = []
        for initial_value in [npy.array([0.5, self.angle / 2]), npy.array([0.5, 0]), npy.array([0.5, self.angle])]:
            results.append(least_squares(self.distance_squared, initial_value,
                                         bounds=[(0, 0), (1, self.angle)], args=(u, v, k, w)))

        point1 = other_line.point_at_abscissa(results[0].x[0] * other_line.length())
        point2 = self.point_at_abscissa(results[1].x[1] * self.circle.radius)

        for couple in results[1:]:
            ptest1 = other_line.point_at_abscissa(couple.x[0] * other_line.length())
            ptest2 = self.point_at_abscissa(couple.x[1] * self.circle.radius)
            dtest = ptest1.point_distance(ptest2)
            if dtest < v.dot(v):
                point1, point2 = ptest1, ptest2

        return point1, point2

    def minimum_distance(self, element, return_points=False):
        """Gets the mininum distace between an Arc 3D and another edge."""
        if element.__class__.__name__ in ['Arc3D', 'Circle3D', 'FullArc3D']:
            p1, p2 = self.minimum_distance_points_arc(element)
            if return_points:
                return p1.point_distance(p2), p1, p2
            return p1.point_distance(p2)

        if element.__class__ is LineSegment3D:
            pt1, pt2 = self.minimum_distance_points_line(element)
            if return_points:
                return pt1.point_distance(pt2), pt1, pt2
            return pt1.point_distance(pt2)
        return super().minimum_distance(element, return_points)

    def extrusion(self, extrusion_vector):
        """Extrudes an arc 3d in the given extrusion vector direction."""
        if self.circle.normal.is_colinear_to(extrusion_vector):
            u = self.start - self.circle.center
            u.normalize()
            w = extrusion_vector.copy()
            w.normalize()
            v = w.cross(u)
            arc2d = self.to_2d(self.circle.center, u, v)
            angle1, angle2 = arc2d.angle1, arc2d.angle2
            if angle2 < angle1:
                angle2 += volmdlr.TWO_PI
            cylinder = volmdlr.surfaces.CylindricalSurface3D(
                volmdlr.Frame3D(self.circle.center, u, v, w),
                self.circle.radius
            )
            return [volmdlr.faces.CylindricalFace3D.from_surface_rectangular_cut(
                cylinder, angle1, angle2, 0., extrusion_vector.norm())]
        raise NotImplementedError(f'Elliptic faces not handled: dot={self.circle.normal.dot(extrusion_vector)}')

    def revolution(self, axis_point: volmdlr.Point3D, axis: volmdlr.Vector3D,
                   angle: float):
        line3d = volmdlr_curves.Line3D(axis_point, axis_point + axis)
        tore_center, _ = line3d.point_projection(self.circle.center)

        # Sphere
        if math.isclose(tore_center.point_distance(self.circle.center), 0.,
                        abs_tol=1e-6):

            start_p, _ = line3d.point_projection(self.start)
            u = self.start - start_p

            if math.isclose(u.norm(), 0, abs_tol=1e-6):
                end_p, _ = line3d.point_projection(self.end)
                u = self.end - end_p
                if math.isclose(u.norm(), 0, abs_tol=1e-6):
                    interior_p, _ = line3d.point_projection(self.middle_point())
                    u = self.middle_point - interior_p

            u.normalize()
            v = axis.cross(u)
            arc2d = self.to_2d(self.circle.center, u, axis)

            surface = volmdlr.surfaces.SphericalSurface3D(
                volmdlr.Frame3D(self.circle.center, u, v, axis), self.circle.radius)

            return [volmdlr.faces.SphericalFace3D.from_surface_rectangular_cut(surface, 0, angle,
                                                                               arc2d.angle1, arc2d.angle2)]

        # Toroidal
        u = self.circle.center - tore_center
        u.normalize()
        v = axis.cross(u)
        if not math.isclose(self.circle.normal.dot(u), 0., abs_tol=1e-6):
            raise NotImplementedError(
                'Outside of plane revolution not supported')

        radius = tore_center.point_distance(self.circle.center)
        # from volmdlr import surfaces, faces
        surface = volmdlr.surfaces.ToroidalSurface3D(
            volmdlr.Frame3D(tore_center, u, v, axis), radius,
            self.circle.radius)
        arc2d = self.to_2d(tore_center, u, axis)
        return [volmdlr.faces.ToroidalFace3D.from_surface_rectangular_cut(
            surface, 0, angle, arc2d.angle1, arc2d.angle2)]

    def to_step(self, current_id, surface_id=None):
        """
        Converts the object to a STEP representation.

        :param current_id: The ID of the last written primitive.
        :type current_id: int
        :return: The STEP representation of the object and the last ID.
        :rtype: tuple[str, list[int]]
        """
        content, frame_id = self.circle.frame.to_step(current_id)
        curve_id = frame_id + 1
        content += f"#{curve_id} = CIRCLE('{self.name}', #{frame_id}, {self.circle.radius * 1000});\n"

        current_id = curve_id + 1
        start_content, start_id = self.start.to_step(current_id, vertex=True)
        end_content, end_id = self.end.to_step(start_id + 1, vertex=True)
        content += start_content + end_content
        current_id = end_id + 1
        content += f"#{current_id} = EDGE_CURVE('{self.name}',#{start_id},#{end_id},#{curve_id},.T.);\n"
        return content, current_id

    def point_belongs(self, point, abs_tol: float = 1e-6):
        """
        Check if a point 3d belongs to the arc_3d or not.

        :param point: point to be verified is on arc.
        :param abs_tol: tolerance allowed.
        :return: True if point is on Arc, False otherwise.
        """
        # point_local_coordinates = self.circle.frame.global_to_local_coordinates(point)
        if not math.isclose(point.point_distance(self.circle.center), self.circle.radius, abs_tol=abs_tol):
            return False
        vector = point - self.circle.center
        if not math.isclose(vector.dot(self.circle.frame.w), 0.0, abs_tol=abs_tol):
            return False
        point_theta = self.get_arc_point_angle(point)
        if not self.angle_start <= point_theta <= self.angle_end:
            return False
        return True

    def triangulation(self):
        """
        Triangulation for an Arc3D.

        """
        return None

    def line_intersections(self, line3d: volmdlr_curves.Line3D):
        """
        Calculates intersections between an Arc3D and a Line3D.

        :param line3d: line to verify intersections.
        :return: list with intersections points between line and Arc3D.
        """
        if line3d.point_belongs(self.start):
            return [self.start]
        if line3d.point_belongs(self.end):
            return [self.end]
        circle3d_lineseg_inters = vm_utils_intersections.circle_3d_line_intersections(self.circle, line3d)
        linesegment_intersections = []
        for intersection in circle3d_lineseg_inters:
            if self.point_belongs(intersection, 1e-6):
                linesegment_intersections.append(intersection)
        return linesegment_intersections

    def linesegment_intersections(self, linesegment3d: LineSegment3D):
        """
        Calculates intersections between an Arc3D and a LineSegment3D.

        :param linesegment3d: linesegment to verify intersections.
        :return: list with intersections points between linesegment and Arc3D.
        """
        linesegment_intersections = []
        intersections = self.line_intersections(linesegment3d.line)
        for intersection in intersections:
            if linesegment3d.point_belongs(intersection):
                linesegment_intersections.append(intersection)
        return linesegment_intersections

    def complementary(self):
        return Arc3D(self.circle, self.end, self.start)


class FullArc3D(FullArcMixin, Arc3D):
    """
    An edge that starts at start_end, ends at the same point after having described a circle.

    """

    def __init__(self, circle: volmdlr.curves.Circle3D, start_end: volmdlr.Point3D,
                 name: str = ''):
        self._utd_frame = None
        self._bbox = None
        FullArcMixin.__init__(self, circle=circle, start_end=start_end, name=name)
        Arc3D.__init__(self, circle=circle, start=start_end, end=start_end)

    def __hash__(self):
        return hash('Fullarc3D', self.circle, self.start_end)

    def __eq__(self, other_arc):
        return (self.circle == other_arc.circle) \
            and (self.start == other_arc.start)

    def copy(self, *args, **kwargs):
        return FullArc3D(self.circle.copy(), self.end.copy())

    def to_dict(self, use_pointers: bool = False, memo=None, path: str = '#'):
        dict_ = self.base_dict()
        dict_['circle'] = self.circle.to_dict(use_pointers=use_pointers, memo=memo, path=path + '/circle')
        dict_['angle'] = self.angle
        dict_['is_trigo'] = self.is_trigo
        dict_['start_end'] = self.start.to_dict(use_pointers=use_pointers, memo=memo, path=path + '/start_end')
        dict_['name'] = self.name
        return dict_

    def to_2d(self, plane_origin, x, y):
        """
        Transforms a FullArc3D into an FullArc2D, given a plane origin and an u and v plane vector.

        :param plane_origin: plane origin.
        :param x: plane u vector.
        :param y: plane v vector.
        :return: FullArc2D.
        """
        circle = self.circle.to_2d(plane_origin, x, y)
        start_end = self.start.to_2d(plane_origin, x, y)
        return FullArc2D(circle, start_end)

    def to_step(self, current_id, surface_id=None):
        """Exports to STEP format."""
        content, frame_id = self.circle.frame.to_step(current_id)
        # Not calling Circle3D.to_step because of circular imports
        u = self.start - self.circle.center
        u.normalize()
        curve_id = frame_id + 1
        # Not calling Circle3D.to_step because of circular imports
        content += f"#{curve_id} = CIRCLE('{self.name}',#{frame_id},{self.circle.radius * 1000});\n"

        point1 = (self.circle.center + u * self.circle.radius).to_point()

        p1_content, p1_id = point1.to_step(curve_id + 1, vertex=True)
        content += p1_content

        edge_curve = p1_id + 1
        content += f"#{edge_curve} = EDGE_CURVE('{self.name}',#{p1_id},#{p1_id},#{curve_id},.T.);\n"
        curve_id += 1

        return content, edge_curve

    def plot(self, ax=None, edge_style: EdgeStyle = EdgeStyle(), show_frame=False):
        if ax is None:
            ax = plt.figure().add_subplot(111, projection='3d')
        if show_frame:
            self.circle.frame.plot(ax, ratio=self.circle.radius)
        ax = vm_common_operations.plot_from_discretization_points(
            ax, edge_style=edge_style, element=self, number_points=25, close_plot=True)
        if edge_style.edge_ends:
            self.start.plot(ax=ax)
            self.end.plot(ax=ax)
        if edge_style.edge_direction:
            half_length = 0.5 * self.length()
            x, y, z = self.point_at_abscissa(half_length)
            tangent = self.unit_direction_vector(half_length)
            arrow_length = 0.15 * half_length
            ax.quiver(x, y, z, *arrow_length * tangent, pivot='tip')

        return ax

    def rotation(self, center: volmdlr.Point3D, axis: volmdlr.Vector3D, angle: float):
        """
        Rotates the FullArc3D object around a specified axis by a given angle.

        :param center: The center point of rotation.
        :type center: (volmdlr.Point3D)
        :param axis: The axis of rotation.
        :type axis: (volmdlr.Vector3D)
        :param angle: The angle of rotation in radians.
        :type angle: (float)

        :return: A new FullArc3D object that is the result of the rotation.
        :rtype: FullArc3D:
        """
        new_start_end = self.start.rotation(center, axis, angle)
        new_circle = self.circle.rotation(center, axis, angle)
        return FullArc3D(new_circle, new_start_end, name=self.name)

    def translation(self, offset: volmdlr.Vector3D):
        """
        Translates the FullArc3D object by a specified offset.

        :param offset: The translation offset vector.
        :type offset: (volmdlr.Vector3D).
        :return: A new FullArc3D object that is the result of the translation.
        :rtype: FullArc3D.
        """
        new_start_end = self.start.translation(offset, True)
        new_circle = self.circle.translation(offset, True)
        return FullArc3D(new_circle, new_start_end, name=self.name)

    def frame_mapping(self, frame: volmdlr.Frame3D, side: str):
        """
        Changes vector frame_mapping and return a new FullArc3D.

        side = 'old' or 'new'
        """
        new_circle = self.circle.frame_mapping(frame, side)
        new_start_end = self.start_end.frame_mapping(frame, side)
        return FullArc3D(new_circle, new_start_end, name=self.name)

    def linesegment_intersections(self, linesegment3d: LineSegment3D):
        """
        Calculates the intersections between a full arc 3d and a line segment 3d.

        :param linesegment3d: linesegment 3d to verify intersections.
        :return: list of points 3d, if there are any intersections, an empty list if otherwise.
        """
        distance_center_lineseg = linesegment3d.point_distance(self.circle.frame.origin)
        if distance_center_lineseg > self.circle.radius:
            return []
        return self.circle.linesegment_intersections(linesegment3d)

    def get_reverse(self):
        """
        Defines a new FullArc3D, identical to self, but in the opposite direction.

        """
        circle = self.circle.reverse()
        return self.__class__(circle, self.start_end)

    def point_belongs(self, point: volmdlr.Point3D, abs_tol: float = 1e-6):
        """
        Returns if given point belongs to the FullArc3D.
        """
        distance = point.point_distance(self.circle.center)
        vec = volmdlr.Vector3D(*point - self.circle.center)
        dot = self.circle.normal.dot(vec)
        return math.isclose(distance, self.circle.radius, abs_tol=abs_tol) \
            and math.isclose(dot, 0, abs_tol=abs_tol)

    @classmethod
    def from_3_points(cls, point1, point2, point3):
        fullarc = cls(volmdlr_curves.Circle3D.from_3_points(point1, point2, point3), point1)
        return fullarc

    def split(self, split_point, tol: float = 1e-6):
        """
        Splits the circle into two arcs at a given point.

        :param split_point: splitting point.
        :param tol: tolerance.
        :return: list of two arcs.
        """
        if split_point.is_close(self.start, tol) or split_point.is_close(self.end, tol):
            raise ValueError("Point should be different of start and end.")
        if not self.point_belongs(split_point, 1e-5):
            raise ValueError("Point not on the circle.")
        return [Arc3D(self.circle, self.start, split_point),
                Arc3D(self.circle, split_point, self.end)]

    @classmethod
    def from_center_normal(cls, center: volmdlr.Point3D, normal: volmdlr.Vector3D, start_end: volmdlr.Point3D):
        u_vector = normal.deterministic_unit_normal_vector()
        v_vector = normal.cross(u_vector)
        circle = volmdlr_curves.Circle3D(volmdlr.Frame3D(center, u_vector, v_vector, normal),
                                         center.point_distance(start_end))
        return cls(circle, start_end)

    @classmethod
    def from_curve(cls, circle):
        return cls(circle, circle.center + circle.frame.u * circle.radius)


class ArcEllipse3D(Edge):
    """
    An arc is defined by a starting point, an end point and an interior point.

    """

    def __init__(self, ellipse: volmdlr_curves.Ellipse3D, start: volmdlr.Point3D, end: volmdlr.Point3D, name=''):
        Edge.__init__(self, start=start, end=end, name=name)
        self.ellipse = ellipse
        self.angle_start, self.angle_end = self.get_start_end_angles()
        self.angle = self.angle_end - self.angle_start
        self.center = ellipse.center
        self._self_2d = None
        self._length = None
        self._bbox = None

    def get_start_end_angles(self):
        local_start_point = self.ellipse.frame.global_to_local_coordinates(self.start)
        u1, u2 = local_start_point.x / self.ellipse.major_axis, local_start_point.y / self.ellipse.minor_axis
        start_angle = volmdlr.geometry.sin_cos_angle(u1, u2)
        local_end_point = self.ellipse.frame.global_to_local_coordinates(self.end)
        u1, u2 = local_end_point.x / self.ellipse.major_axis, local_end_point.y / self.ellipse.minor_axis
        end_angle = volmdlr.geometry.sin_cos_angle(u1, u2)
        if math.isclose(end_angle, 0.0, abs_tol=1e-6):
            end_angle = volmdlr.TWO_PI
        return start_angle, end_angle

    @property
    def self_2d(self):
        if not self._self_2d:
            self._self_2d = self.to_2d(self.ellipse.center, self.ellipse.frame.u, self.ellipse.frame.v)
        return self._self_2d

    def discretization_points(self, *, number_points: int = None, angle_resolution: int = 20):
        """
        Discretization of a Contour to have "n" points.

        :param number_points: the number of points (including start and end points)
             if unset, only start and end will be returned
        :param angle_resolution: if set, the sampling will be adapted to have a controlled angular distance. Useful
            to mesh an arc
        :return: a list of sampled points
        """
        if not number_points:
            if not angle_resolution:
                number_points = 2
            else:
                number_points = math.ceil(angle_resolution * abs(0.5 * self.angle / math.pi)) + 1
        angle_end = self.angle_end
        angle_start = self.angle_start
        if self.angle_start == self.angle_end:
            angle_start = 0
            angle_end = 2 * math.pi
        else:
            if angle_end < angle_start:
                angle_end = self.angle_end + volmdlr.TWO_PI

        discretization_points = [self.ellipse.frame.local_to_global_coordinates(
            volmdlr.Point3D(self.ellipse.major_axis * math.cos(angle),
                            self.ellipse.minor_axis * math.sin(angle), 0))
            for angle in npy.linspace(angle_start, angle_end, number_points)]
        return discretization_points

    def to_2d(self, plane_origin, x, y):
        """
        Transforms an Arc Ellipse 3D into an Arc Ellipse 2D, given a plane origin and an u and v plane vector.

        :param plane_origin: plane origin.
        :param x: plane u vector.
        :param y: plane v vector.
        :return: ArcEllipse2D.
        """
        point_start2d = self.start.to_2d(plane_origin, x, y)
        point_end2d = self.end.to_2d(plane_origin, x, y)
        ellipse2d = self.ellipse.to_2d(plane_origin, x, y)
        return ArcEllipse2D(ellipse2d, point_start2d, point_end2d)

    def length(self):
        """Computes the length."""
        if not self._length:
            self._length = self.self_2d.length()
        return self._length

    def normal_vector(self, abscissa):
        return self.direction_vector(abscissa).deterministic_normal_vector()

    def direction_vector(self, abscissa):
        direction_vector_2d = self.self_2d.direction_vector(abscissa)
        direction_vector_3d = direction_vector_2d.to_3d(
            self.ellipse.center, self.ellipse.frame.u, self.ellipse.frame.v)
        return direction_vector_3d

    def abscissa(self, point: volmdlr.Point3D, tol: float = 1e-6):
        """
        Calculates the abscissa a given point.

        :param point: point to calculate abscissa.
        :param tol: tolerance allowed.
        :return: abscissa
        """
        if point.point_distance(self.start) < tol:
            return 0
        point2d = point.to_2d(self.ellipse.center, self.ellipse.major_dir, self.ellipse.minor_dir)
        return self.self_2d.abscissa(point2d)

    def plot(self, ax=None, edge_style: EdgeStyle = EdgeStyle()):
        """Plot the arc ellipse."""
        if ax is None:
            ax = plt.figure().add_subplot(111, projection='3d')

        ax.plot([self.start[0]], [self.start[1]], [self.start[2]], c='r')
        ax.plot([self.end[0]], [self.end[1]], [self.end[2]], c='b')
        ax = vm_common_operations.plot_from_discretization_points(
            ax, edge_style=edge_style, element=self, number_points=25)
        if edge_style.edge_ends:
            self.start.plot(ax, 'r')
            self.end.plot(ax, 'b')
        return ax

    def plot2d(self, x3d: volmdlr.Vector3D = volmdlr.X3D, y3d: volmdlr.Vector3D = volmdlr.Y3D,
               ax=None, color='k'):
        """
        Plot 2d for an arc ellipse 3d.

        """
        if ax is None:
            fig = plt.figure()
            ax = fig.add_subplot(111, projection='3d')

        # TODO: Enhance this plot
        length = self.length()
        x = []
        y = []
        number_points = 30
        for i in range(number_points):
            point = self.point_at_abscissa(i / (number_points - 1) * length)
            xi, yi = point.plane_projection2d(x3d, y3d)
            x.append(xi)
            y.append(yi)
        ax.plot(x, y, color=color)
        return ax

    def triangulation(self):
        """
        Triangulation for an ArcEllipse3D.

        """
        return None

    @property
    def bounding_box(self):
        """
        Getter Bounding Box for an arc ellipse 3d.

        :return: bounding box.
        """
        if not self._bbox:
            self._bbox = self.get_bounding_box()
        return self._bbox

    @bounding_box.setter
    def bounding_box(self, new_bounding_box):
        """
        Bounding Box setter.

        :param new_bounding_box: new bounding box.
        """
        self._bbox = new_bounding_box

    def get_bounding_box(self):
        """
        Calculates the bounding box of the Arc3D.

        :return: Bounding Box object.
        """
        # TODO: implement exact calculation

        points = self.discretization_points(angle_resolution=10)
        xmin = min(point.x for point in points)
        xmax = max(point.x for point in points)
        ymin = min(point.y for point in points)
        ymax = max(point.y for point in points)
        zmin = min(point.z for point in points)
        zmax = max(point.z for point in points)
        return volmdlr.core.BoundingBox(xmin, xmax, ymin, ymax, zmin, zmax)

    def rotation(self, center: volmdlr.Point3D, axis: volmdlr.Vector3D, angle: float):
        """
        Arc-Ellipse3D rotation.

        :param center: rotation center.
        :param axis: rotation axis.
        :param angle: angle rotation.
        :return: a new rotated Arc-Ellipse3D.
        """
        new_start = self.start.rotation(center, axis, angle)
        new_end = self.end.rotation(center, axis, angle)
        new_ellipse3d = self.ellipse.rotation(center, axis, angle)
        return ArcEllipse3D(new_ellipse3d, new_start, new_end)

    def translation(self, offset: volmdlr.Vector3D):
        """
        ArcEllipse3D translation.

        :param offset: translation vector.
        :return: A new translated ArcEllipse3D.
        """
        new_start = self.start.translation(offset)
        new_end = self.end.translation(offset)
        new_ellipse3d = self.ellipse.translation(offset)
        return ArcEllipse3D(new_ellipse3d, new_start, new_end)

    def frame_mapping(self, frame: volmdlr.Frame3D, side: str):
        """
        Changes frame_mapping and return a new ArcEllipse3D.

        :param frame: Local coordinate system.
        :type frame: volmdlr.Frame3D
        :param side: 'old' will perform a transformation from local to global coordinates. 'new' will
            perform a transformation from global to local coordinates.
        :type side: str
        :return: A new transformed ArcEllipse3D.
        :rtype: ArcEllipse3D
        """
        return ArcEllipse3D(self.ellipse.frame_mapping(frame, side), self.start.frame_mapping(frame, side),
                            self.end.frame_mapping(frame, side))

    def point_belongs(self, point, abs_tol: float = 1e-6):
        """
        Verifies if a given point lies on the arc of ellipse 3D.

        :param point: point to be verified.
        :param abs_tol: Absolute tolerance to consider the point on the curve.
        :return: True is point lies on the arc of ellipse, False otherwise
        """
        point2d = point.to_2d(self.ellipse.center, self.ellipse.major_dir, self.ellipse.minor_dir)
        return self.self_2d.point_belongs(point2d, abs_tol=abs_tol)

    def is_close(self, other_edge, tol: float = 1e-6):
        """
        Checks if two arc-ellipse are the same considering the Euclidean distance.

        :param other_edge: other arc-ellipse.
        :param tol: The tolerance under which the Euclidean distance is considered equal to 0, defaults to 1e-6.
        :type tol: float, optional
        """

        if isinstance(other_edge, self.__class__):
            if (self.start.is_close(other_edge.start, tol) and self.end.is_close(other_edge.end, tol)
                    and self.ellipse.center.is_close(other_edge.ellipse3d.center, tol)
                    and self.point_belongs(other_edge.point_at_abscissa(other_edge.length() * 0.5), tol)):
                return True
        return False

    def complementary(self):
        """Gets the complementary arc of ellipse."""
        return self.__class__(self.ellipse, self.end, self.start)

    def point_at_abscissa(self, abscissa):
        """
        Calculates the point at a given abscissa.

        :param abscissa: abscissa to calculate point.
        :return: volmdlr.Point3D
        """
        point2d = self.self_2d.point_at_abscissa(abscissa)
        return point2d.to_3d(self.ellipse.center, self.ellipse.major_dir, self.ellipse.minor_dir)

    def split(self, split_point, tol: float = 1e-6):
        """
        Splits arc-ellipse at a given point.

        :param split_point: splitting point.
        :param tol: tolerance.
        :return: list of two Arc-Ellipse.
        """
        if split_point.is_close(self.start, tol):
            return [None, self.copy()]
        if split_point.is_close(self.end, tol):
            return [self.copy(), None]
        return [self.__class__(self.ellipse, self.start, split_point),
                self.__class__(self.ellipse, split_point, self.end)]

    def get_reverse(self):
        new_frame = volmdlr.Frame3D(self.ellipse.frame.origin, self.ellipse.frame.u, -self.ellipse.frame.v,
                                    self.ellipse.frame.u.cross(-self.ellipse.frame.v))
        ellipse3d = volmdlr_curves.Ellipse3D(self.ellipse.major_axis, self.ellipse.minor_axis, new_frame)
        return self.__class__(ellipse3d, self.end, self.start, self.name + '_reverse')


class FullArcEllipse3D(FullArcEllipse, ArcEllipse3D):
    """
    Defines a FullArcEllipse3D.
    """

    def __init__(self, ellipse: volmdlr_curves.Ellipse3D, start_end: volmdlr.Point3D, name: str = ''):
        self.ellipse = ellipse
        self.normal = self.ellipse.normal
        center2d = self.ellipse.center.to_2d(self.ellipse.center,
                                             self.ellipse.major_dir, self.ellipse.minor_dir)
        point_major_dir = self.ellipse.center + self.ellipse.major_axis * self.ellipse.major_dir
        point_major_dir_2d = point_major_dir.to_2d(
            self.ellipse.center, self.ellipse.major_dir, self.ellipse.minor_dir)
        vector_major_dir_2d = (point_major_dir_2d - center2d).to_vector()
        self.theta = volmdlr.geometry.clockwise_angle(vector_major_dir_2d, volmdlr.X2D)
        if self.theta == math.pi * 2:
            self.theta = 0.0
        self._bbox = None

        FullArcEllipse.__init__(self, self.ellipse, start_end, name)
        ArcEllipse3D.__init__(self, self.ellipse, start_end, start_end)

    def to_dict(self, use_pointers: bool = False, memo=None, path: str = '#'):
        dict_ = self.base_dict()
        dict_["ellipse"] = self.ellipse.to_dict(use_pointers=use_pointers, memo=memo, path=path + '/ellipse')
        dict_['start_end'] = self.start_end.to_dict(use_pointers=use_pointers, memo=memo, path=path + '/start_end')
        return dict_

    @classmethod
    def dict_to_object(cls, dict_, global_dict=None, pointers_memo: Dict[str, Any] = None, path: str = '#'):
        ellipse = volmdlr_curves.Ellipse3D.dict_to_object(dict_['ellipse'])
        start_end = volmdlr.Point3D.dict_to_object(dict_['start_end'])

        return cls(ellipse, start_end, name=dict_['name'])

    def discretization_points(self, *, number_points: int = None, angle_resolution: int = 20):
        """
        Discretize a Contour to have "n" points.

        :param number_points: the number of points (including start and end points)
             if unset, only start and end will be returned.
        :param angle_resolution: if set, the sampling will be adapted to have a controlled angular distance. Useful
            to mesh an arc.
        :return: a list of sampled points.
        """
        return self.ellipse.discretization_points(number_points=number_points, angle_resolution=angle_resolution)

    def to_2d(self, plane_origin, x, y):
        """
        Transforms a FullArcEllipse3D into an FullArcEllipse2D, given an plane origin and a u and v plane vector.

        :param plane_origin: plane origin.
        :param x: plane u vector.
        :param y: plane v vector.
        :return: FullArcEllipse2D.
        """
        point_start_end2d = self.start_end.to_2d(plane_origin, x, y)
        ellipse2d = self.ellipse.to_2d(plane_origin, x, y)
        return FullArcEllipse2D(ellipse2d, point_start_end2d, name=self.name)

    def frame_mapping(self, frame: volmdlr.Frame3D, side: str):
        """
        Changes frame_mapping and return a new FullArcEllipse3D.

        :param frame: Local coordinate system.
        :type frame: volmdlr.Frame3D
        :param side: 'old' will perform a transformation from local to global coordinates. 'new' will
            perform a transformation from global to local coordinates.
        :type side: str
        :return: A new transformed FulLArcEllipse3D.
        :rtype: FullArcEllipse3D
        """
        return FullArcEllipse3D(self.ellipse.frame_mapping(frame, side),
                                self.start_end.frame_mapping(frame, side), name=self.name)

    def translation(self, offset: volmdlr.Vector3D):
        """
        Ellipse3D translation.

        :param offset: translation vector.
        :type offset: volmdlr.Vector3D
        :return: A new translated FullArcEllipse3D.
        :rtype: FullArcEllipse3D
        """
        return FullArcEllipse3D(self.ellipse.translation(offset), self.start_end.translation(offset), self.name)

    def abscissa(self, point: volmdlr.Point3D, tol: float = 1e-6):
        """
        Calculates the abscissa a given point.

        :param point: point to calculate abscissa.
        :param tol: tolerance allowed.
        :return: abscissa
        """
        point2d = point.to_2d(self.ellipse.center, self.ellipse.major_dir, self.ellipse.minor_dir)
        return self.self_2d.abscissa(point2d)

    def split(self, split_point, tol: float = 1e-6):
        """
        Splits the ellipse into two arc of ellipse at a given point.

        :param split_point: splitting point.
        :param tol: tolerance.
        :return: list of two Arc of ellipse.
        """
        if split_point.is_close(self.start, tol) or split_point.is_close(self.end, tol):
            raise ValueError("Point should be different of start and end.")
        if not self.point_belongs(split_point, 1e-5):
            raise ValueError("Point not on the ellipse.")
        return [ArcEllipse3D(self.ellipse, self.start_end, split_point),
                ArcEllipse3D(self.ellipse, split_point, self.start_end)]

    def plot(self, ax=None, edge_style: EdgeStyle = EdgeStyle()):
        """Ellipse plot."""
        return self.ellipse.plot(ax, edge_style)<|MERGE_RESOLUTION|>--- conflicted
+++ resolved
@@ -4853,13 +4853,8 @@
                                         id_method=id_method, id_memo=id_memo, path=path + '/end')
         return dict_
 
-<<<<<<< HEAD
-    def get_arc_point_angle(self, point):
-        """Determines the angle for given point."""
-=======
     def _arc_point_angle(self, point):
         """Helper function to calculate the angle of point on a trigonometric arc."""
->>>>>>> dc6c81b9
         local_start_point = self.circle.frame.global_to_local_coordinates(point)
         u1, u2 = local_start_point.x / self.circle.radius, local_start_point.y / self.circle.radius
         point_angle = volmdlr.geometry.sin_cos_angle(u1, u2)
@@ -4873,15 +4868,9 @@
         return point_theta
 
     def get_start_end_angles(self):
-<<<<<<< HEAD
-        """Searches the angles for start and end points."""
-        start_angle = self.get_arc_point_angle(self.start)
-        end_angle = self.get_arc_point_angle(self.end)
-=======
         """Returns the start and end angle of the arc."""
         start_angle = self._arc_point_angle(self.start)
         end_angle = self._arc_point_angle(self.end)
->>>>>>> dc6c81b9
         if start_angle >= end_angle:
             end_angle += volmdlr.TWO_PI
         return start_angle, end_angle
