#!/usr/bin/env python3
# -*- coding: utf-8 -*-
"""
Edges related classes.
"""
import copy
import math
import sys
import warnings
from itertools import product
from typing import List, Union

import dessia_common.core as dc
import matplotlib.patches
import matplotlib.pyplot as plt
import numpy as npy
import plot_data.core as plot_data
import plot_data.colors
import scipy.integrate as scipy_integrate
from scipy.optimize import least_squares
from geomdl import NURBS, BSpline, fitting, operations, utilities
from geomdl.operations import length_curve, split_curve

import volmdlr.core
import volmdlr.core_compiled
import volmdlr.geometry
from volmdlr import curves as volmdlr_curves
import volmdlr.utils.common_operations as vm_common_operations
import volmdlr.utils.intersections as vm_utils_intersections
from volmdlr.core import EdgeStyle


def standardize_knot_vector(knot_vector):
    """
    Standardize a knot vector to range from 0 to 1.
    """
    first_knot = knot_vector[0]
    last_knot = knot_vector[-1]
    standard_u_knots = []
    if first_knot != 0 or last_knot != 1:
        x = 1 / (last_knot - first_knot)
        y = first_knot / (first_knot - last_knot)
        for u in knot_vector:
            standard_u_knots.append(u * x + y)
        return standard_u_knots
    return knot_vector


def insert_knots_and_mutiplicity(knots, knot_mutiplicities, knot_to_add, num):
    """
    Compute knot-elements and multiplicities based on the global knot vector.

    """
    new_knots = []
    new_knot_mutiplicities = []
    i = 0
    for i, knot in enumerate(knots):
        if knot > knot_to_add:
            new_knots.extend([knot_to_add])
            new_knot_mutiplicities.append(num)
            new_knots.extend(knots[i:])
            new_knot_mutiplicities.extend(knot_mutiplicities[i:])
            break
        new_knots.append(knot)
        new_knot_mutiplicities.append(knot_mutiplicities[i])
    return new_knots, new_knot_mutiplicities, i


class Edge(dc.DessiaObject):
    """
    Defines a simple edge Object.
    """

    def __init__(self, start, end, name=''):
        self.start = start
        self.end = end
        self._length = None
        self._direction_vector_memo = None
        self._unit_direction_vector_memo = None
        self._reverse = None
        self._middle_point = None
        # Disabling super init call for performance
        # dc.DessiaObject.__init__(self, name=name)
        self.name = name

    def __getitem__(self, key):
        if key == 0:
            return self.start
        if key == 1:
            return self.end
        raise IndexError

    def is_close(self, other_edge, tol: float = 1e-6):
        """
        Verify if two edges are equal, considering a certain tolerance.

        """
        raise NotImplementedError(f'is_close method not implemented by {self.__class__.__name__}')

    def get_reverse(self):
        """
        Gets the same edge, but in the opposite direction.

        """
        raise NotImplementedError(f'get_reverse method not implemented by {self.__class__.__name__}')

    def split(self, split_point):
        """
        Gets the same edge, but in the opposite direction.

        """
        raise NotImplementedError(f'split method not implemented by {self.__class__.__name__}')

    def reverse(self):
        if self._reverse is None:
            self._reverse = self.get_reverse()
        return self._reverse

    def direction_independent_is_close(self, other_edge, tol: float = 1e-6):
        """
        Verifies if two line segments are the same, not considering its direction.

        """
        if not isinstance(self, other_edge.__class__):
            return False
        if self.is_close(other_edge, tol):
            return True
        return self.reverse().is_close(other_edge, tol)

    def length(self):
        """
        Calculates the edge's length.
        """
        raise NotImplementedError(f'length method not implemented by {self.__class__.__name__}')

    def point_at_abscissa(self, abscissa):
        """
        Calculates the point at given abscissa.

        """
        raise NotImplementedError(f'point_at_abscissa method not implemented by {self.__class__.__name__}')

    def middle_point(self):
        """
        Gets the middle point for an edge.

        :return:
        """
        if not self._middle_point:
            half_length = self.length() / 2
            self._middle_point = self.point_at_abscissa(abscissa=half_length)
        return self._middle_point

    def discretization_points(self, *, number_points: int = None, angle_resolution: int = None):
        """
        Discretize an Edge to have "n" points.

        :param number_points: the number of points (including start and end
            points) if unset, only start and end will be returned
        :param angle_resolution: if set, the sampling will be adapted to have
            a controlled angular distance. Useful to mesh an arc
        :return: a list of sampled points
        """
        if angle_resolution:
            number_points = int(angle_resolution * (self.length() / math.pi))
        if number_points is None or number_points <= 1:
            number_points = 2
        step = self.length() / (number_points - 1)
        return [self.point_at_abscissa(i * step) for i in range(number_points)]

    def polygon_points(self, discretization_resolution: int):
        """
        Deprecated method of discretization_points.
        """
        warnings.warn('polygon_points is deprecated,\
        please use discretization_points instead',
                      DeprecationWarning)
        return self.discretization_points(number_points=discretization_resolution)

    @classmethod
    def from_step(cls, arguments, object_dict, **kwargs):
        """
        Converts a step primitive to an Edge type object.

        :param arguments: The arguments of the step primitive.
        :type arguments: list
        :param object_dict: The dictionary containing all the step primitives
            that have already been instantiated
        :type object_dict: dict
        :return: The corresponding Edge object
        :rtype: :class:`volmdlr.edges.Edge`
        """
        step_id = kwargs.get("step_id")
        # obj can be an instance of wires or edges.
        obj = object_dict[arguments[3]]
        point1 = object_dict[arguments[1]]
        point2 = object_dict[arguments[2]]
        orientation = arguments[4]
        if orientation == '.F.':
            point1, point2 = point2, point1
        if obj.__class__.__name__ == 'LineSegment3D':
            return object_dict[arguments[3]]
        if obj.__class__.__name__ == 'Line3D':
            if not point1.is_close(point2):
                return LineSegment3D(point1, point2, arguments[0][1:-1])
            return None
        if hasattr(obj, 'trim'):
            if obj.__class__.__name__ == 'Circle3D':
                point1, point2 = point2, point1
            return obj.trim(point1, point2)

        raise NotImplementedError(f'Unsupported #{arguments[3]}: {object_dict[arguments[3]]}')

    def normal_vector(self, abscissa):
        """
        Calculates the normal vector the edge at given abscissa.

        :return: the normal vector
        """
        raise NotImplementedError('the normal_vector method must be'
                                  'overloaded by subclassing class')

    def unit_normal_vector(self, abscissa: float = 0.0):
        """
        Calculates the unit normal vector the edge at given abscissa.

        :param abscissa: edge abscissa
        :return: unit normal vector
        """
        vector = self.normal_vector(abscissa).copy(deep=True)
        vector.normalize()
        return vector

    def direction_vector(self, abscissa):
        """
        Calculates the direction vector the edge at given abscissa.

        :param abscissa: edge abscissa
        :return: direction vector
        """
        raise NotImplementedError('the direction_vector method must be'
                                  'overloaded by subclassing class')

    def unit_direction_vector(self, abscissa: float = 0.0):
        """
        Calculates the unit direction vector the edge at given abscissa.

        :param abscissa: edge abscissa
        :return: unit direction vector
        """
        if not self._unit_direction_vector_memo:
            self._unit_direction_vector_memo = {}
        if abscissa not in self._unit_direction_vector_memo:
            vector = self.direction_vector(abscissa).copy(deep=True)
            vector.normalize()
            self._unit_direction_vector_memo[abscissa] = vector
        return self._unit_direction_vector_memo[abscissa]

    def straight_line_point_belongs(self, point):
        """
        Verifies if a point belongs to the surface created by closing the edge.

        :param point: Point to be verified
        :return: Return True if the point belongs to this surface,
            or False otherwise
        """
        raise NotImplementedError(f'the straight_line_point_belongs method must be'
                                  f' overloaded by {self.__class__.__name__}')

    def touching_points(self, edge2):
        """
        Verifies if two edges are touching each other.

        In case these two edges are touching each other, return these touching points.

        :param edge2: edge2 to verify touching points.
        :return: list of touching points.
        """
        point1, point2 = edge2.start, edge2.end
        point3, point4 = self.start, self.end
        touching_points = []
        for primitive, points in zip([self, edge2], [[point1, point2], [point3, point4]]):
            for point in points:
                if point not in touching_points and primitive.point_belongs(point):
                    touching_points.append(point)
        return touching_points

    def intersections(self, edge2: 'Edge', abs_tol: float = 1e-6):
        """
        Gets the intersections between two edges.

        :param edge2: other edge.
        :param abs_tol: tolerance.
        :return: list of intersection points.
        """
        method_name = f'{edge2.__class__.__name__.lower()[:-2]}_intersections'
        if hasattr(self, method_name):
            intersections = getattr(self, method_name)(edge2, abs_tol)
            return intersections
        method_name = f'{self.__class__.__name__.lower()[:-2]}_intersections'
        if hasattr(edge2, method_name):
            intersections = getattr(edge2, method_name)(self, abs_tol)
            return intersections
        raise NotImplementedError(f'There is no method to calculate the intersectios between'
                                  f' a {self.__class__.__name__} and a {edge2.__class__.__name__}')

    def validate_crossings(self, edge, intersection):
        """Validates the intersections as crossings: edge not touching the other at one end, or in a tangent point."""
        if not volmdlr.core.point_in_list(intersection, [self.start, self.end, edge.start, edge.end]):
            tangent1 = self.unit_direction_vector(self.abscissa(intersection))
            tangent2 = edge.unit_direction_vector(edge.abscissa(intersection))
            if math.isclose(abs(tangent1.dot(tangent2)), 1, abs_tol=1e-6):
                return None
        else:
            return None
        return intersection

    def crossings(self, edge):
        """
        Gets the crossings between two edges.

        """
        valid_crossings = []
        intersections = self.intersections(edge)
        for intersection in intersections:
            crossing = self.validate_crossings(edge, intersection)
            if crossing:
                valid_crossings.append(crossing)
        return valid_crossings

    def abscissa(self, point, tol: float = 1e-6):
        """
        Computes the abscissa of an Edge.

        :param point: The point located on the edge.
        :type point: Union[:class:`volmdlr.Point2D`, :class:`volmdlr.Point3D`].
        :param tol: The precision in terms of distance. Default value is 1e-4.
        :type tol: float, optional.
        :return: The abscissa of the point.
        :rtype: float
        """
        raise NotImplementedError(f'the abscissa method must be overloaded by {self.__class__.__name__}')

    def local_discretization(self, point1, point2, number_points: int = 10):
        """
        Gets n discretization points between two given points of the edge.

        :param point1: point 1 on edge.
        :param point2: point 2 on edge.
        :param number_points: number of points to discretize locally.
        :return: list of locally discretized points.
        """
        abscissa1 = self.abscissa(point1)
        abscissa2 = self.abscissa(point2)
        discretized_points_between_1_2 = []
        for abscissa in npy.linspace(abscissa1, abscissa2, num=number_points):
            if abscissa > self.length() + 1e-6:
                continue
            abscissa_point = self.point_at_abscissa(abscissa)
            if not volmdlr.core.point_in_list(abscissa_point, discretized_points_between_1_2):
                discretized_points_between_1_2.append(abscissa_point)
        return discretized_points_between_1_2

    def split_between_two_points(self, point1, point2):
        """
        Split edge between two points.

        :param point1: point 1.
        :param point2: point 2.
        :return: edge split.
        """
        split1 = self.split(point1)
        if split1[0] and split1[0].point_belongs(point2, abs_tol=1e-6):
            split2 = split1[0].split(point2)
        else:
            split2 = split1[1].split(point2)
        new_split_edge = None
        for split_edge in split2:
            if split_edge and split_edge.point_belongs(point1, 1e-4) and split_edge.point_belongs(point2, 1e-4):
                new_split_edge = split_edge
                break
        return new_split_edge

    def point_distance_to_edge(self, point):
        """
        Calculates the distance from a given point to an edge.

        :param point: point.
        :return: distance to edge.
        """
        best_distance = math.inf
        abscissa1 = 0
        abscissa2 = self.abscissa(self.end)
        distance = best_distance
        point1_ = self.start
        point2_ = self.end
        linesegment_class_ = getattr(sys.modules[__name__], 'LineSegment' + self.__class__.__name__[-2:])
        while True:
            discretized_points_between_1_2 = self.local_discretization(point1_, point2_)
            if not discretized_points_between_1_2:
                break
            distance = point.point_distance(discretized_points_between_1_2[0])
            for point1, point2 in zip(discretized_points_between_1_2[:-1], discretized_points_between_1_2[1:]):
                line = linesegment_class_(point1, point2)
                dist = line.point_distance(point)
                if dist < distance:
                    point1_ = point1
                    point2_ = point2
                    distance = dist
            if not point1_ or math.isclose(distance, best_distance, abs_tol=1e-6):
                break
            best_distance = distance
            if math.isclose(abscissa1, abscissa2, abs_tol=1e-6):
                break
        return distance

    @property
    def simplify(self):
        """Search another simplified edge that can represent the edge."""
        return self

    def is_point_edge_extremity(self, other_point, abs_tol: float = 1e-6):
        """
        Verifies if a point is the start or the end of the edge.

        :param other_point: other point to verify if it is any end of the edge.
        :param abs_tol: tolerance.
        :return: True of False.
        """
        if self.start.is_close(other_point, abs_tol):
            return True
        if self.end.is_close(other_point, abs_tol):
            return True
        return False


class LineSegment(Edge):
    """
    Abstract class.

    """

    def __init__(self, start: Union[volmdlr.Point2D, volmdlr.Point3D], end: Union[volmdlr.Point2D, volmdlr.Point3D],
                 line: [volmdlr_curves.Line2D, volmdlr_curves.Line3D] = None, name: str = ''):
        self.line = line
        Edge.__init__(self, start, end, name)

    def length(self):
        if not self._length:
            self._length = self.end.point_distance(self.start)
        return self._length

    def abscissa(self, point, tol=1e-6):
        """
        Calculates the abscissa parameter of a Line Segment, at a point.

        :param point: point to verify abscissa.
        :param tol: tolerance.
        :return: abscissa parameter.
        """
        if point.point_distance(self.start) < tol:
            return 0
        if point.point_distance(self.end) < tol:
            return self.length()

        vector = self.end - self.start
        length = vector.norm()
        t_param = (point - self.start).dot(vector) / length
        if t_param < -1e-9 or t_param > length + 1e-9:
            raise ValueError(f'Point is not on linesegment: abscissa={t_param}')
        return t_param

    def direction_vector(self, abscissa=0.):
        """
        Returns a direction vector at a given abscissa, it is not normalized.

        :param abscissa: defines where in the line segment
            direction vector is to be calculated.
        :return: The direction vector of the LineSegment.
        """
        if not self._direction_vector_memo:
            self._direction_vector_memo = {}
        if abscissa not in self._direction_vector_memo:
            self._direction_vector_memo[abscissa] = self.end - self.start
        return self._direction_vector_memo[abscissa]

    def normal_vector(self, abscissa=0.):
        """
        Returns a normal vector at a given abscissa, it is not normalized.

        :param abscissa: defines where in the line_segment
        normal vector is to be calculated.
        :return: The normal vector of the LineSegment.
        """
        return self.direction_vector(abscissa).normal_vector()

    def point_projection(self, point):
        """
        Calculates the projection of a point on a Line Segment.

        :param point: point to be verified.
        :return: point projection.
        """
        point1, point2 = self.start, self.end
        vector = point2 - point1
        norm_u = vector.norm()
        t_param = (point - point1).dot(vector) / norm_u ** 2
        projection = point1 + t_param * vector

        return projection, t_param * norm_u

    def split(self, split_point):
        """
        Split a Line Segment at a given point into two Line Segments.

        :param split_point: splitting point.
        :return: list with the two split line segments.
        """
        if split_point.is_close(self.start):
            return [None, self.copy()]
        if split_point.is_close(self.end):
            return [self.copy(), None]
        return [self.__class__(self.start, split_point),
                self.__class__(split_point, self.end)]

    def middle_point(self):
        """
        Calculates the middle point of a Line Segment.

        :return:
        """
        if not self._middle_point:
            self._middle_point = 0.5 * (self.start + self.end)
        return self._middle_point

    def point_at_abscissa(self, abscissa):
        """
        Calculates a point in the LineSegment at a given abscissa.

        :param abscissa: abscissa where in the curve the point should be calculated.
        :return: Corresponding point.
        """
        return self.start + self.unit_direction_vector() * abscissa

    def get_geo_lines(self, tag: int, start_point_tag: int, end_point_tag: int):
        """
        Gets the lines that define a LineSegment in a .geo file.

        :param tag: The linesegment index
        :type tag: int
        :param start_point_tag: The linesegment' start point index
        :type start_point_tag: int
        :param end_point_tag: The linesegment' end point index
        :type end_point_tag: int

        :return: A line
        :rtype: str
        """

        return 'Line(' + str(tag) + ') = {' + str(start_point_tag) + ', ' + str(end_point_tag) + '};'

    def get_geo_points(self):
        return [self.start, self.end]

    def get_shared_section(self, other_linesegment, abs_tol: float = 1e-6):
        """
        Gets the shared section between two line segments.

        :param other_linesegment: other line segment to verify for shared section.
        :param abs_tol: tolerance.
        :return: shared line segment section.
        """
        if self.__class__ != other_linesegment.__class__:
            if self.__class__ == other_linesegment.simplify.__class__:
                return self.get_shared_section(other_linesegment.simplify)
            return []
        if not self.direction_vector().is_colinear_to(other_linesegment.direction_vector()) or \
                (not any(self.point_belongs(point, abs_tol)
                         for point in [other_linesegment.start, other_linesegment.end]) and
                 not any(other_linesegment.point_belongs(point, abs_tol) for point in [self.start, self.end])):
            return []
        if all(self.point_belongs(point) for point in other_linesegment.discretization_points(number_points=5)):
            return [other_linesegment]
        if all(other_linesegment.point_belongs(point) for point in self.discretization_points(number_points=5)):
            return [self]
        new_linesegment_points = []
        for point in [self.start, self.end]:
            if other_linesegment.point_belongs(point, abs_tol=abs_tol) and\
                    not volmdlr.core.point_in_list(point, new_linesegment_points):
                new_linesegment_points.append(point)
        for point in [other_linesegment.start, other_linesegment.end]:
            if self.point_belongs(point, abs_tol=abs_tol) and\
                    not volmdlr.core.point_in_list(point, new_linesegment_points):
                new_linesegment_points.append(point)
        if len(new_linesegment_points) == 1:
            return []
        if len(new_linesegment_points) != 2:
            raise ValueError
        class_ = self.__class__
        return [class_(new_linesegment_points[0], new_linesegment_points[1])]

    def delete_shared_section(self, other_linesegment, abs_tol: float = 1e-6):
        """
        Deletes from self, the section shared with the other line segment.

        :param other_linesegment:
        :param abs_tol: tolerance.
        :return:
        """
        shared_section = self.get_shared_section(other_linesegment, abs_tol)
        if not shared_section:
            return [self]
        points = []
        for point in [self.start, self.end, shared_section[0].start, shared_section[0].end]:
            if not volmdlr.core.point_in_list(point, points):
                points.append(point)
        points = sorted(points, key=self.start.point_distance)
        new_line_segments = []
        class_ = self.__class__
        for point1, point2 in zip(points[:-1], points[1:]):
            lineseg = class_(point1, point2)
            if not lineseg.direction_independent_is_close(shared_section[0]):
                new_line_segments.append(lineseg)
        return new_line_segments

    def straight_line_point_belongs(self, point):
        """
        Closing straight line point belongs verification.

        Verifies if a point belongs to the surface created by closing the edge with a
        line between its start and end points.

        :param point: Point to be verified.
        :return: Return True if the point belongs to this surface, or False otherwise.
        """
        return self.point_belongs(point)

    def point_belongs(self, point: Union[volmdlr.Point2D, volmdlr.Point3D], abs_tol: float = 1e-6):
        """
        Checks if a point belongs to the line segment. It uses the point_distance.

        :param point: The point to be checked
        :type point: Union[:class:`volmdlr.Point2D`, :class:`volmdlr.Point3D`]
        :param abs_tol: The precision in terms of distance.
            Default value is 1e-6
        :type abs_tol: float, optional
        :return: `True` if the point belongs to the B-spline curve, `False`
            otherwise
        :rtype: bool
        """
        point_distance = self.point_distance(point)
        if math.isclose(point_distance, 0, abs_tol=abs_tol):
            return True
        return False

    def point_distance(self, point):
        """
        Abstract method.
        """
        raise NotImplementedError('the point_distance method must be'
                                  'overloaded by subclassing class')

    def to_step(self, current_id, *args, **kwargs):
        """Exports to STEP format."""
        line = self.line
        content, (line_id,) = line.to_step(current_id)
        current_id = line_id + 1
        start_content, start_id = self.start.to_step(current_id, vertex=True)
        current_id = start_id + 1
        end_content, end_id = self.end.to_step(current_id + 1, vertex=True)
        content += start_content + end_content
        current_id = end_id + 1
        content += f"#{current_id} = EDGE_CURVE('{self.name}',#{start_id},#{end_id},#{line_id},.T.);\n"
        return content, current_id

    def is_close(self, other_edge, tol: float = 1e-6):
        """
        Checks if two line segments are the same considering the Euclidean distance.

        :param other_edge: other line segment.
        :param tol: The tolerance under which the Euclidean distance is considered equal to 0, defaults to 1e-6.
        :type tol: float, optional.
        """

        if isinstance(other_edge, self.__class__):
            if (self.start.is_close(other_edge.start, tol)
                    and self.end.is_close(other_edge.end, tol)):
                return True
        return False


class BSplineCurve(Edge):
    """
    An abstract class for B-spline curves.

    The following rule must be
    respected : `number of knots = number of control points + degree + 1`.

    :param degree: The degree of the B-spline curve.
    :type degree: int
    :param control_points: A list of 2 or 3-dimensional points
    :type control_points: Union[List[:class:`volmdlr.Point2D`],
        List[:class:`volmdlr.Point3D`]]
    :param knot_multiplicities: The vector of multiplicities for each knot
    :type knot_multiplicities: List[int]
    :param knots: The knot vector composed of values between 0 and 1
    :type knots: List[float]
    :param weights: The weight vector applied to the knot vector. Default
        value is None
    :type weights: List[float], optional
    :param periodic: If `True` the B-spline curve is periodic. Default value
        is False
    :type periodic: bool, optional
    :param name: The name of the B-spline curve. Default value is ''
    :type name: str, optional
    """
    _non_serializable_attributes = ['curve']

    def __init__(self,
                 degree: int,
                 control_points: Union[List[volmdlr.Point2D], List[volmdlr.Point3D]],
                 knot_multiplicities: List[int],
                 knots: List[float],
                 weights: List[float] = None,
                 periodic: bool = False,
                 name: str = ''):
        self.control_points = control_points
        self.degree = degree
        knots = standardize_knot_vector(knots)
        self.knots = knots
        self.knot_multiplicities = knot_multiplicities
        self.weights = weights
        self.periodic = periodic
        self._simplified = None

        points = [[*point] for point in control_points]
        if weights is None:
            curve = BSpline.Curve()
            curve.degree = degree
            curve.ctrlpts = points
        else:
            curve = NURBS.Curve()
            curve.degree = degree
            curve.ctrlpts = points
            curve.weights = weights

        knot_vector = []
        for i, knot in enumerate(knots):
            knot_vector.extend([knot] * knot_multiplicities[i])
        curve.knotvector = knot_vector
        curve.delta = 0.01
        curve_points = curve.evalpts
        self.curve = curve

        self._length = None
        self.points = [getattr(volmdlr,
                               f'Point{self.__class__.__name__[-2::]}')(*point)
                       for point in curve_points]

        Edge.__init__(self, self.points[0], self.points[-1], name=name)

    def to_dict(self, *args, **kwargs):
        """Avoids storing points in memo that makes serialization slow."""
        dict_ = self.base_dict()
        dict_['degree'] = self.degree
        dict_['control_points'] = [point.to_dict() for point in self.control_points]
        dict_['knot_multiplicities'] = self.knot_multiplicities
        dict_['knots'] = self.knots
        dict_['weights'] = self.weights
        dict_['periodic'] = self.periodic
        return dict_

    def __hash__(self):
        """
        Return a hash value for the B-spline curve.
        """
        return hash((tuple(self.control_points), self.degree, tuple(self.knots)))

    def __eq__(self, other):
        """
        Return True if the other B-spline curve has the same control points, degree, and knot vector, False otherwise.
        """
        if isinstance(other, self.__class__):
            return (self.control_points == other.control_points
                    and self.degree == other.degree
                    and self.knots == other.knots)
        return False

    def get_reverse(self):
        """
        Reverses the BSpline's direction by reversing its control points.

        :return: A reversed B-Spline curve.
        :rtype: :class:`volmdlr.edges.BSplineCurve`.
        """
        return self.__class__(
            degree=self.degree,
            control_points=self.control_points[::-1],
            knot_multiplicities=self.knot_multiplicities[::-1],
            knots=self.knots[::-1],
            weights=self.weights,
            periodic=self.periodic)

    @property
    def simplify(self):
        """Search another simplified edge that can represent the bspline."""
        if self.length() < 1e-6:
            return self
        class_sufix = self.__class__.__name__[-2:]
        if self._simplified is None:
            if self.periodic:
                fullarc_class_ = getattr(sys.modules[__name__], 'FullArc' + class_sufix)
                n = len(self.points)
                try_fullarc = fullarc_class_.from_3_points(self.points[0], self.points[int(0.5 * n)],
                                                           self.points[int(0.75 * n)])

                if all(try_fullarc.point_belongs(point, 1e-6) for point in self.points):
                    self._simplified = try_fullarc
                    return try_fullarc
            else:
                lineseg_class = getattr(sys.modules[__name__], 'LineSegment' + class_sufix)
                lineseg = lineseg_class(self.points[0], self.points[-1])
                if all(lineseg.point_belongs(pt) for pt in self.points):
                    self._simplified = lineseg
                    return lineseg
                interior = self.point_at_abscissa(0.5 * self.length())
                vector1 = interior - self.start
                vector2 = interior - self.end
                if vector1.is_colinear_to(vector2) or vector1.norm() == 0 or vector2.norm() == 0:
                    return self
                arc_class_ = getattr(sys.modules[__name__], 'Arc' + class_sufix)
                try_arc = arc_class_.from_3_points(self.start, interior, self.end)
                if all(try_arc.point_belongs(point, 1e-6) for point in self.points):
                    self._simplified = try_arc
                    return try_arc
            self._simplified = self
        return self._simplified

    @classmethod
    def from_geomdl_curve(cls, curve, name: str = ""):
        """
        # TODO: to be completed.

        :param curve:
        :type curve:
        :param name: curve name.
        :return: A reversed B-spline curve
        :rtype: :class:`volmdlr.edges.BSplineCurve`
        """
        point_dimension = f'Point{cls.__name__[-2::]}'

        knots = list(sorted(set(curve.knotvector)))
        knot_multiplicities = [curve.knotvector.count(k) for k in knots]
        start = curve.ctrlpts[0]
        end = curve.ctrlpts[-1]
        periodic = False
        if npy.linalg.norm(npy.array(start) - npy.array(end)) < 1e-6:
            periodic = True
        return cls(degree=curve.degree,
                   control_points=[getattr(volmdlr, point_dimension)(*point)
                                   for point in curve.ctrlpts],
                   knots=knots,
                   knot_multiplicities=knot_multiplicities,
                   weights=curve.weights, periodic=periodic, name=name)

    def length(self):
        """
        Returns the length of the B-spline curve.

        :return: The length of the B-spline curve.
        :rtype: float
        """
        if not self._length:
            self._length = length_curve(self.curve)
        return self._length

    def normal_vector(self, abscissa):
        """
        Calculates the normal vector to the BSpline curve at given abscissa.

        :return: the normal vector
        """
        return self.direction_vector(abscissa).deterministic_unit_normal_vector()

    def direction_vector(self, abscissa):
        """
        Calculates the direction vector on the BSpline curve at given abscissa.

        :param abscissa: edge abscissa
        :return: direction vector
        """
        u = abscissa / self.length()
        derivatives = self.derivatives(u, 1)
        return derivatives[1]

    def abscissa(self, point: Union[volmdlr.Point2D, volmdlr.Point3D],
                 tol: float = 1e-6):
        """
        Computes the abscissa of a 2D or 3D point using the least square method.

        :param point: The point located on the B-spline curve.
        :type point: Union[:class:`volmdlr.Point2D`, :class:`volmdlr.Point3D`].
        :param tol: The precision in terms of distance. Default value is 1e-6.
        :type tol: float, optional.
        :return: The abscissa of the point.
        :rtype: float
        """
        if point.is_close(self.start):
            return 0
        if point.is_close(self.end):
            return self.length()
        length = self.length()
        initial_condition_list = [0, 0.15, 0.25, 0.35, 0.5, 0.65, 0.75, 0.9, 1]

        def evaluate_point_distance(u_param):
            return (point - self.evaluate_single(u_param)).norm()
        results = []
        initial_condition_list.sort(key=evaluate_point_distance)
        for u0 in initial_condition_list:
            u, convergence_sucess = self.point_invertion(u0, point)
            abscissa = u * length
            if convergence_sucess:  # sometimes we don't achieve convergence with a given initial guess
                return abscissa
            dist = evaluate_point_distance(u)
            if dist < tol:
                return abscissa
            results.append((abscissa, dist))
        result = min(results, key=lambda r: r[1])[0]
        return result

    def _point_inversion_funcs(self, u, point):
        """
        Helper function to evaluate Newton-Rapshon terms.
        """
        curve_derivatives = self.derivatives(u, 2)
        distance_vector = curve_derivatives[0] - point
        func = curve_derivatives[1].dot(distance_vector)
        func_first_derivative = curve_derivatives[2].dot(distance_vector) + curve_derivatives[1].norm() ** 2
        return func, func_first_derivative, curve_derivatives, distance_vector

    def point_invertion(self, u0: float, point, maxiter: int = 50, tol1: float = 1e-6, tol2: float = 1e-8):
        """
        Finds the equivalent B-Spline curve parameter u to a given a point 3D or 2D using an initial guess u0.

        :param u0: An initial guess between 0 and 1.
        :type u0: float
        :param point: Point to evaluation.
        :type point: Union[volmdlr.Point2D, volmdlr.Point3D]
        :param maxiter: Maximum number of iterations.
        :type maxiter: int
        :param tol1: Distance tolerance to stop.
        :type tol1: float
        :param tol2: Zero cos tolerance to stop.
        :type tol2: float
        :return: u parameter and convergence check
        :rtype: int, bool
        """
        if maxiter == 0:
            return u0, False
        func, func_first_derivative, curve_derivatives, distance_vector = self._point_inversion_funcs(u0, point)
        if self._check_convergence(curve_derivatives, distance_vector, tol1=tol1, tol2=tol2):
            return u0, True
        new_u = u0 - func / func_first_derivative
        new_u = self._check_bounds(new_u)
        residual = (new_u - u0) * curve_derivatives[1]
        if residual.norm() <= 1e-6:
            return u0, False
        u0 = new_u
        return self.point_invertion(u0, point, maxiter=maxiter - 1)

    @staticmethod
    def _check_convergence(curve_derivatives, distance_vector, tol1: float = 1e-6, tol2: float = 1e-8):
        """
        Helper function to check convergence of point_invertion method.
        """
        distance = distance_vector.norm()
        if distance <= tol1:
            return True
        if curve_derivatives[1].norm() == 0.0:
            return False
        zero_cos = abs(curve_derivatives[1].dot(distance_vector)) / curve_derivatives[1].norm() * distance
        if distance <= tol1 and zero_cos <= tol2:
            return True
        return False

    def _check_bounds(self, u):
        """
        Helper function to check if evaluated parameters in point_invertion method are contained in the bspline domain.
        """
        a, b = self.curve.domain
        if self.periodic:
            if u < a:
                u = b - (a - u)
            elif u > b:
                u = a + (u - b)
        if u < a:
            u = a

        elif u > b:
            u = b
        return u

    def split(self, point: Union[volmdlr.Point2D, volmdlr.Point3D],
              tol: float = 1e-6):
        """
        Splits of B-spline curve in two pieces using a 2D or 3D point.

        :param point: The point where the B-spline curve is split
        :type point: Union[:class:`volmdlr.Point2D`, :class:`volmdlr.Point3D`]
        :param tol: The precision in terms of distance. Default value is 1e-4
        :type tol: float, optional
        :return: A list containing the first and second split of the B-spline
            curve
        :rtype: List[:class:`volmdlr.edges.BSplineCurve`]
        """
        if point.is_close(self.start, tol):
            return [None, self.copy()]
        if point.is_close(self.end, tol):
            return [self.copy(), None]
        adim_abscissa = min(1.0, max(0.0, round(self.abscissa(point) / self.length(), 7)))
        curve1, curve2 = split_curve(self.curve, adim_abscissa)

        return [self.__class__.from_geomdl_curve(curve1),
                self.__class__.from_geomdl_curve(curve2)]

    def translation(self, offset: Union[volmdlr.Vector2D, volmdlr.Vector3D]):
        """
        Translates the B-spline curve.

        :param offset: The translation vector
        :type offset: Union[:class:`volmdlr.Vector2D`,
            :class:`volmdlr.Vector3D`]
        :return: A new translated BSplineCurve
        :rtype: :class:`volmdlr.edges.BSplineCurve`
        """
        control_points = [point.translation(offset)
                          for point in self.control_points]
        return self.__class__(self.degree, control_points,
                              self.knot_multiplicities, self.knots,
                              self.weights, self.periodic)

    def translation_inplace(self, offset: Union[volmdlr.Vector2D, volmdlr.Vector3D]):
        """
        Translates the B-spline curve and its parameters are modified inplace.

        :param offset: The translation vector
        :type offset: Union[:class:`volmdlr.Vector2D`,
            :class:`volmdlr.Vector3D`]
        :return: None.
        """
        warnings.warn("'inplace' methods are deprecated. Use a not inplace method instead.", DeprecationWarning)

        for point in self.control_points:
            point.translation_inplace(offset)

    def point_belongs(self, point: Union[volmdlr.Point2D, volmdlr.Point3D], abs_tol: float = 1e-6):
        """
        Checks if a 2D or 3D point belongs to the B-spline curve or not. It uses the point_distance.

        :param point: The point to be checked.
        :type point: Union[:class:`volmdlr.Point2D`, :class:`volmdlr.Point3D`]
        :param abs_tol: The precision in terms of distance.
            Default value is 1e-6
        :type abs_tol: float, optional.
        :return: `True` if the point belongs to the B-spline curve, `False`
            otherwise
        :rtype: bool
        """

        if self.point_distance(point) < abs_tol:
            return True
        return False

    def point_distance(self, point: Union[volmdlr.Point2D, volmdlr.Point3D]):
        """
        Calculates the distance from a given point to a BSplineCurve2D or 3D.

        :param point: The point to be checked.
        :type point: Union[:class:`volmdlr.Point2D`, :class:`volmdlr.Point3D`]
        :return: distance.
        """

        return self.point_distance_to_edge(point)

    def merge_with(self, bspline_curve: 'BSplineCurve'):
        """
        Merges consecutive B-spline curves to define a new merged one.

        :param bspline_curve: Another B-spline curve
        :type bspline_curve: :class:`volmdlr.edges.BSplineCurve`
        :return: A merged B-spline curve
        :rtype: :class:`volmdlr.edges.BSplineCurve`
        """
        point_dimension = f'Wire{self.__class__.__name__[-2::]}'
        wire = getattr(volmdlr.wires, point_dimension)(bspline_curve)
        ordered_wire = wire.order_wire()

        points, n = [], 10
        for primitive in ordered_wire.primitives:
            points.extend(primitive.discretization_points(n))
        points.pop(n + 1)

        return self.__class__.from_points_interpolation(
            points, min(self.degree, bspline_curve.degree))

    @classmethod
    def from_bsplines(cls, bsplines: List['BSplineCurve'],
                      discretization_points: int = 10):
        """
        Creates a B-spline curve from a list of B-spline curves.

        :param bsplines: A list of B-spline curve
        :type bsplines: List[:class:`volmdlr.edges.BSplineCurve`]
        :param discretization_points: The number of points for the
            discretization. Default value is 10
        :type discretization_points: int, optional
        :return: A merged B-spline curve
        :rtype: :class:`volmdlr.edges.BSplineCurve`
        """
        point_dimension = f'Wire{cls.__name__[-2::]}'
        wire = getattr(volmdlr.wires, point_dimension)(bsplines)
        ordered_wire = wire.order_wire()

        points, degree = [], []
        for i, primitive in enumerate(ordered_wire.primitives):
            degree.append(primitive.degree)
            if i == 0:
                points.extend(primitive.discretization_points(number_points=discretization_points))
            else:
                points.extend(
                    primitive.discretization_points(number_points=discretization_points)[1::])

        return cls.from_points_interpolation(points, min(degree))

    @classmethod
    def from_points_approximation(cls, points: Union[List[volmdlr.Point2D], List[volmdlr.Point3D]],
                                  degree: int, **kwargs):
        """
        Creates a B-spline curve approximation using least squares method with fixed number of control points.

        It is recommended to specify the
        number of control points.
        Please refer to The NURBS Book (2nd Edition), pp.410-413 for details.

        :param points: The data points
        :type points: Union[List[:class:`volmdlr.Point2D`],
            List[:class:`volmdlr.Point3D`]]
        :param degree: The degree of the output parametric curve
        :type degree: int
        :param kwargs: See below
        :return: A B-spline curve from points approximation
        :rtype: :class:`volmdlr.edges.BSplineCurve`
        :keyword centripetal: Activates centripetal parametrization method.
            Default value is False
        :keyword ctrlpts_size: Number of control points. Default value is
            len(points) - 1
        """
        curve = fitting.approximate_curve([[*point] for point in points],
                                          degree, **kwargs)
        return cls.from_geomdl_curve(curve)

    def tangent(self, position: float = 0.0):
        """
        Evaluates the tangent vector of the B-spline curve at the input parameter value.

        :param position: Value of the parameter, between 0 and 1
        :type position: float
        :return: The tangent vector
        :rtype: Union[:class:`volmdlr.Point2D`, :class:`volmdlr.Point3D`]
        """
        _, tangent = operations.tangent(self.curve, position, normalize=True)

        dimension = f'Vector{self.__class__.__name__[-2::]}'
        tangent = getattr(volmdlr, dimension)(*tangent)

        return tangent

    @classmethod
    def from_points_interpolation(cls, points: Union[List[volmdlr.Point2D], List[volmdlr.Point3D]],
                                  degree: int, periodic: bool = False, name: str = " "):
        """
        Creates a B-spline curve interpolation through the data points.

        Please refer to Algorithm A9.1 on The NURBS Book (2nd Edition),
        pp.369-370 for details.

        :param points: The data points
        :type points: Union[List[:class:`volmdlr.Point2D`],
            List[:class:`volmdlr.Point3D`]]
        :param degree: The degree of the output parametric curve
        :type degree: int
        :param periodic: `True` if the curve should be periodic. Default value
            is `False`
        :type periodic: bool, optional
        :param name: curve name.
        :return: A B-spline curve from points interpolation
        :rtype: :class:`volmdlr.edges.BSplineCurve`
        """
        curve = volmdlr.interpolate_curve([[*point] for point in points], degree, centripetal=True)

        bsplinecurve = cls.from_geomdl_curve(curve, name=name)
        if not periodic:
            return bsplinecurve
        bsplinecurve.periodic = True
        return bsplinecurve

    def discretization_points(self, *, number_points: int = None, angle_resolution: int = None):
        """
        Linear spaced discretization of the curve.

        :param number_points: The number of points to include in the discretization.
        :type number_points: int
        :param angle_resolution: The resolution of the angle to use when calculating the number of points.
        :type angle_resolution: int
        :return: A list of discretized points on the B-spline curve.
        :rtype: List[`volmdlr.Point2D] or List[`volmdlr.Point3D]
        """

        if angle_resolution:
            number_points = int(math.pi * angle_resolution)

        if len(self.points) == number_points or (not number_points and not angle_resolution):
            return self.points
        curve = self.curve
        curve.delta = 1 / number_points
        curve_points = curve.evalpts

        point_dimension = f'Point{self.__class__.__name__[-2::]}'
        return [getattr(volmdlr, point_dimension)(*point) for point in curve_points]

    def derivatives(self, u, order):
        """
        Evaluates n-th order curve derivatives at the given parameter value.

        The output of this method is list of n-th order derivatives. If ``order`` is ``0``, then it will only output
        the evaluated point. Similarly, if ``order`` is ``2``, then it will output the evaluated point, 1st derivative
        and the 2nd derivative.

        :Example:

        Assuming a curve self is defined on a parametric domain [0.0, 1.0].
        Let's take the curve derivative at the parametric position u = 0.35.

        >>> derivatives = self.derivatives(u=0.35, order=2)
        >>> derivatives[0]  # evaluated point, equal to crv.evaluate_single(0.35)
        >>> derivatives[1]  # 1st derivative at u = 0.35
        >>> derivatives[2]  # 2nd derivative at u = 0.35

        :param u: parameter value
        :type u: float
        :param order: derivative order
        :type order: int
        :return: a list containing up to {order}-th derivative of the curve
        :rtype: Union[List[`volmdlr.Vector2D`], List[`volmdlr.Vector3D`]]
        """

        return [getattr(volmdlr, f'Vector{self.__class__.__name__[-2::]}')(*point)
                for point in self.curve.derivatives(u, order)]

    def get_geo_lines(self, tag: int, control_points_tags: List[int]):
        """
        Gets the lines that define a BsplineCurve in a .geo file.

        :param tag: The BsplineCurve index
        :type tag: int
        :param start_point_tag: The linesegment' start point index
        :type start_point_tag: int
        :param end_point_tag: The linesegment' end point index
        :type end_point_tag: int

        :return: A line
        :rtype: str
        """

        return 'BSpline(' + str(tag) + ') = {' + str(control_points_tags)[1:-1] + '};'

    def get_geo_points(self):
        """Gets the points that define a BsplineCurve in a .geo file."""
        return list(self.discretization_points())

    def line_intersections(self, line):
        """
        Calculates the intersections of a BSplineCurve (2D or 3D) with a Line (2D or 3D).

        :param line: line to verify intersections
        :return: list of intersections
        """
        polygon_points = []
        for point in self.points:
            if not volmdlr.core.point_in_list(point, polygon_points):
                polygon_points.append(point)
        list_intersections = []
        initial_abscissa = 0
        linesegment_name = 'LineSegment' + self.__class__.__name__[-2:]
        for points in zip(polygon_points[:-1], polygon_points[1:]):
            linesegment = getattr(sys.modules[__name__], linesegment_name)(points[0], points[1])
            intersections = linesegment.line_intersections(line)

            if not intersections and linesegment.direction_vector().is_colinear_to(line.direction_vector()):
                if line.point_distance(linesegment.middle_point()) < 1e-8:
                    list_intersections.append(linesegment.middle_point())
            if intersections and intersections[0] not in list_intersections:
                if self.point_belongs(intersections[0], 1e-6):
                    list_intersections.append(intersections[0])
                    continue
                abs1 = self.abscissa(linesegment.start)
                abs2 = self.abscissa(linesegment.end)
                list_abscissas = list(new_abscissa for new_abscissa in npy.linspace(abs1, abs2, 1000))
                intersection = self.select_intersection_point(list_abscissas, intersections, line)
                list_intersections.append(intersection)
            initial_abscissa += linesegment.length()
        return list_intersections

    def select_intersection_point(self, list_abscissas, intersections, line, abs_tol: float = 1e-7):
        """
        Select closest point in curve to intersection point obtained with discretized linesegment.

        :param list_abscissas: list of abscissas to verify the closest point.
        :param intersections: intersection with discretized line.
        :param line: other line.
        :param abs_tol: tolerance allowed.
        :return:
        """
        distance = npy.inf
        intersection = None
        for i_abscissa in list_abscissas:
            point_in_curve = BSplineCurve.point_at_abscissa(self, i_abscissa)
            if line.point_distance(point_in_curve) <= abs_tol:
                return point_in_curve
            dist = point_in_curve.point_distance(intersections[0])
            if dist < distance:
                distance = dist
                intersection = point_in_curve
            else:
                break
        return intersection

    def get_linesegment_intersections(self, linesegment):
        """
        Calculates intersections between a BSplineCurve and a LineSegment.

        :param linesegment: linesegment to verify intersections.
        :return: list with the intersections points.
        """
        results = self.line_intersections(linesegment.line)
        intersections_points = []
        for result in results:
            if linesegment.point_belongs(result, 1e-5):
                intersections_points.append(result)
        return intersections_points

    def point_at_abscissa(self, abscissa):
        """
        Calculates a point in the BSplineCurve at a given abscissa.

        :param abscissa: abscissa where in the curve the point should be calculated.
        :return: Corresponding point.
        """
        length = self.length()
        adim_abs = max(min(abscissa / length, 1.), 0.)
        point_name = 'Point' + self.__class__.__name__[-2:]
        return getattr(volmdlr, point_name)(*self.curve.evaluate_single(adim_abs))

    def get_shared_section(self, other_bspline2, abs_tol: float = 1e-6):
        """
        Gets the shared section between two BSpline curves.

        :param other_bspline2: other arc to verify for shared section.
        :param abs_tol: tolerance.
        :return: shared arc section.
        """
        if self.__class__ != other_bspline2.__class__:
            if self.simplify.__class__ == other_bspline2.__class__:
                return self.simplify.get_shared_section(other_bspline2, abs_tol)
            return []
        if not self.is_shared_section_possible(other_bspline2, 1e-7):
            return []
        # if self.__class__.__name__[-2:] == '3D':
        #     if self.bounding_box.distance_to_bbox(other_bspline2.bounding_box) > 1e-7:
        #         return []
        # elif self.bounding_rectangle.distance_to_b_rectangle(other_bspline2.bounding_rectangle) > 1e-7:
        #     return []
        if not any(self.point_belongs(point, abs_tol=abs_tol)
                   for point in other_bspline2.discretization_points(number_points=10)):
            return []
        if all(self.point_belongs(point, abs_tol=abs_tol) for point in other_bspline2.points):
            return [other_bspline2]
        if all(other_bspline2.point_belongs(point, abs_tol=abs_tol) for point in self.points):
            return [self]
        if self.point_belongs(other_bspline2.start, abs_tol=abs_tol):
            bspline1_, bspline2_ = self.split(other_bspline2.start)
        elif self.point_belongs(other_bspline2.end, abs_tol=abs_tol):
            bspline1_, bspline2_ = self.split(other_bspline2.end)
        else:
            return []
            # raise NotImplementedError
        return self._get_shared_section_from_split(bspline1_, bspline2_, other_bspline2, abs_tol)

    def is_shared_section_possible(self, other_bspline2, tol):
        """
        Verifies if it there is any possibility of the two bsplines share a section.

        :param other_bspline2: other bspline.
        :param tol: tolerance used.
        :return: True or False.
        """
        raise NotImplementedError(f"is_shared_section_possible is not yet implemented by {self.__class__.__name__}")

    @staticmethod
    def _get_shared_section_from_split(bspline1_, bspline2_, other_bspline2, abs_tol):
        """
        Helper function to get_shared_section.
        """
        shared_bspline_section = []
        for bspline in [bspline1_, bspline2_]:
            if bspline and all(other_bspline2.point_belongs(point, abs_tol=abs_tol)
                               for point in bspline.discretization_points(number_points=10)):
                shared_bspline_section.append(bspline)
                break
        return shared_bspline_section

    def delete_shared_section(self, other_bspline2, abs_tol: float = 1e-6):
        """
        Deletes from self, the section shared with the other arc.

        :param other_bspline2:
        :param abs_tol: tolerance.
        :return:
        """
        shared_section = self.get_shared_section(other_bspline2, abs_tol)
        if not shared_section:
            return [self]
        if shared_section == self:
            return []
        split_bspline1 = self.split(shared_section[0].start)
        split_bspline2 = self.split(shared_section[0].end)
        new_arcs = []
        shared_section_middle_point = shared_section[0].point_at_abscissa(0.5 * shared_section[0].length())
        for arc in split_bspline1 + split_bspline2:
            if arc and not arc.point_belongs(shared_section_middle_point, abs_tol=abs_tol):
                new_arcs.append(arc)
        return new_arcs

    def evaluate_single(self, u):
        """
        Calculates a point in the BSplineCurve at a given parameter u.

        :param u: Curve parameter. Must be a value between 0 and 1.
        :type u: float
        :return: Corresponding point.
        :rtype: Union[volmdlr.Point2D, Union[volmdlr.Point3D]
        """
        point_name = 'Point' + self.__class__.__name__[-2:]
        return getattr(volmdlr, point_name)(*self.curve.evaluate_single(u))

    def straight_line_point_belongs(self, point):
        """
        Verifies if a point belongs to the surface created by closing the edge.

        :param point: Point to be verified
        :return: Return True if the point belongs to this surface,
            or False otherwise
        """
        raise NotImplementedError(f'the straight_line_point_belongs method must be'
                                  f' overloaded by {self.__class__.__name__}')

    def get_intersection_sections(self, edge2):
        """
        Identify the sections where there may exist intersection between a bspline and another edge.

        :param edge2: other edge.
        :return: list containing the sections pairs to further search for intersections.
        """
        lineseg_class_ = getattr(sys.modules[__name__], 'LineSegment' + self.__class__.__name__[-2:])
        bspline_discretized_points1 = []
        for point in self.discretization_points(number_points=30):
            if not volmdlr.core.point_in_list(point, bspline_discretized_points1):
                bspline_discretized_points1.append(point)
        line_segments1 = [lineseg_class_(point1, point2) for point1, point2 in
                          zip(bspline_discretized_points1[:-1], bspline_discretized_points1[1:])]
        edge_discretized_points2 = []
        for point in edge2.discretization_points(number_points=30):
            if not volmdlr.core.point_in_list(point, edge_discretized_points2):
                edge_discretized_points2.append(point)
        line_segments2 = [lineseg_class_(point1, point2) for point1, point2 in
                          zip(edge_discretized_points2[:-1], edge_discretized_points2[1:])]
        intersection_section_pairs = []
        for lineseg1, lineseg2 in product(line_segments1, line_segments2):
            lineseg_inter = lineseg1.linesegment_intersections(lineseg2)
            if lineseg_inter:
                intersection_section_pairs.append((self.split_between_two_points(lineseg1.start, lineseg1.end),
                                                   edge2.split_between_two_points(lineseg2.start, lineseg2.end)))
        return intersection_section_pairs

    def point_projection(self, point):
        """
        Calculates the projection of a point on the B-Spline.

        :param point: point to be verified.
        :return: point projection.
        """
        return self.point_at_abscissa(self.abscissa(point))

    def local_discretization(self, point1, point2, number_points: int = 10):
        """
        Gets n discretization points between two given points of the edge.

        :param point1: point 1 on edge.
        :param point2: point 2 on edge.
        :param number_points: number of points to discretize locally.
        :return: list of locally discretized points.
        """
        abscissa1 = self.abscissa(point1)
        abscissa2 = self.abscissa(point2)
        # special case periodical bsplinecurve
        if self.periodic and abscissa2 == 0.0:
            abscissa2 = self.length()
        discretized_points_between_1_2 = []
        for abscissa in npy.linspace(abscissa1, abscissa2, num=number_points):
            abscissa_point = self.point_at_abscissa(abscissa)
            if not volmdlr.core.point_in_list(abscissa_point, discretized_points_between_1_2):
                discretized_points_between_1_2.append(abscissa_point)
        return discretized_points_between_1_2

    def is_close(self, other_edge, tol: float = 1e-6):
        """
        Checks if two bsplines are the same considering the Euclidean distance.

        :param other_edge: other bspline.
        :param tol: The tolerance under which the Euclidean distance is considered equal to 0, defaults to 1e-6.
        :type tol: float, optional
        """
        if isinstance(other_edge, self.__class__):
            if self.start.is_close(other_edge.start) and self.end.is_close(other_edge.end):
                is_true = True
                for point in other_edge.discretization_points(number_points=20):
                    if not self.point_belongs(point):
                        is_true = False
                        break
                if is_true:
                    return True
        return False


class BSplineCurve2D(BSplineCurve):
    """
    A class for 2-dimensional B-spline curves.

    The following rule must be
    respected : `number of knots = number of control points + degree + 1`.

    :param degree: The degree of the 2-dimensional B-spline curve
    :type degree: int
    :param control_points: A list of 2-dimensional points
    :type control_points: List[:class:`volmdlr.Point2D`]
    :param knot_multiplicities: The vector of multiplicities for each knot
    :type knot_multiplicities: List[int]
    :param knots: The knot vector composed of values between 0 and 1
    :type knots: List[float]
    :param weights: The weight vector applied to the knot vector. Default
        value is None
    :type weights: List[float], optional
    :param periodic: If `True` the B-spline curve is periodic. Default value
        is False
    :type periodic: bool, optional
    :param name: The name of the B-spline curve. Default value is ''
    :type name: str, optional
    """

    _non_serializable_attributes = ['curve']

    def __init__(self,
                 degree: int,
                 control_points: List[volmdlr.Point2D],
                 knot_multiplicities: List[int],
                 knots: List[float],
                 weights: List[float] = None,
                 periodic: bool = False,
                 name: str = ''):
        self._bounding_rectangle = None

        BSplineCurve.__init__(self, degree,
                              control_points,
                              knot_multiplicities,
                              knots,
                              weights,
                              periodic,
                              name)
        self._bounding_rectangle = None
        self._length = None

    @property
    def bounding_rectangle(self):
        """
        Computes the bounding rectangle of the 2-dimensional B-spline curve.

        :return: The bounding rectangle.
        :rtype: :class:`volmdlr.core.BoundingRectangle`
        """
        if not self._bounding_rectangle:
            self._bounding_rectangle = volmdlr.core.BoundingRectangle.from_points(self.points)
        return self._bounding_rectangle

    def straight_line_area(self):
        """
        Uses shoelace algorithm for evaluating the area.
        """
        points = self.discretization_points(number_points=100)
        x = [point.x for point in points]
        y = [point.y for point in points]
        x1 = [x[-1]] + x[0:-1]
        y1 = [y[-1]] + y[0:-1]
        return 0.5 * abs(sum(i * j for i, j in zip(x, y1))
                         - sum(i * j for i, j in zip(y, x1)))

    def straight_line_center_of_mass(self):
        """Straight line center of mass."""
        polygon_points = self.discretization_points(number_points=100)
        cog = volmdlr.O2D
        for point in polygon_points:
            cog += point
        cog = cog / len(polygon_points)
        return cog

    def plot(self, ax=None, edge_style: EdgeStyle = EdgeStyle()):
        """Plot a B-Spline curve 2D."""
        if ax is None:
            _, ax = plt.subplots()

        points = self.points

        x_points = [point.x for point in points]
        y_points = [point.y for point in points]
        ax.plot(x_points, y_points, color=edge_style.color, alpha=edge_style.alpha)
        if edge_style.plot_points:
            for point in points:
                point.plot(ax, color=edge_style.color)
        return ax

    def to_3d(self, plane_origin, x1, x2):
        """Transforms a B-Spline Curve 2D in 3D."""
        control_points3d = [point.to_3d(plane_origin, x1, x2) for point in
                            self.control_points]
        return BSplineCurve3D(self.degree, control_points3d,
                              self.knot_multiplicities, self.knots,
                              self.weights, self.periodic)

    def to_step(self, current_id, surface_id=None):
        """Exports to STEP format."""
        points_ids = []
        content = ''
        point_id = current_id
        for point in self.control_points:
            point_content, point_id = point.to_step(point_id,
                                                    vertex=False)
            content += point_content
            points_ids.append(point_id)
            point_id += 1

        content += f"#{point_id} = B_SPLINE_CURVE_WITH_KNOTS('{self.name}',{self.degree}," \
                   f"({volmdlr.core.step_ids_to_str(points_ids)})," \
                   f".UNSPECIFIED.,.F.,.F.,{tuple(self.knot_multiplicities)},{tuple(self.knots)},.UNSPECIFIED.);\n"
        return content, point_id + 1

    def rotation(self, center: volmdlr.Point2D, angle: float):
        """
        BSplineCurve2D rotation.

        :param center: rotation center
        :param angle: angle rotation
        :return: a new rotated Line2D
        """
        control_points = [point.rotation(center, angle)
                          for point in self.control_points]
        return BSplineCurve2D(self.degree, control_points,
                              self.knot_multiplicities, self.knots,
                              self.weights, self.periodic)

    def rotation_inplace(self, center: volmdlr.Point2D, angle: float):
        """
        BSplineCurve2D rotation. Object is updated inplace.

        :param center: rotation center
        :param angle: rotation angle
        """
        warnings.warn("'inplace' methods are deprecated. Use a not inplace method instead.", DeprecationWarning)

        for point in self.control_points:
            point.rotation_inplace(center, angle)

    def line_crossings(self, line2d: volmdlr_curves.Line2D):
        """Bspline Curve crossings with a line 2d."""
        polygon_points = self.discretization_points(number_points=50)
        crossings = []
        for p1, p2 in zip(polygon_points[:-1], polygon_points[1:]):
            linesegment = LineSegment2D(p1, p2)
            crossings.extend(linesegment.line_crossings(line2d))
        return crossings

    def get_reverse(self):
        """
        Reverse the BSpline's direction by reversing its start and end points.

        """

        return self.__class__(degree=self.degree,
                              control_points=self.control_points[::-1],
                              knot_multiplicities=self.knot_multiplicities[::-1],
                              knots=self.knots[::-1],
                              weights=self.weights,
                              periodic=self.periodic)

    def nearest_point_to(self, point):
        """
        Find out the nearest point on the linesegment to point.

        """

        points = self.discretization_points(number_points=500)
        return point.nearest_point(points)

    def edge_intersections(self, edge, abs_tol=1e-6):
        """
        General method to calculate the intersection of a bspline curve and another edge.

        :param edge: other edge
        :param abs_tol: tolerance.
        :return: intersections between the two edges.
        """
        intersection_section_pairs = self.get_intersection_sections(edge)
        intersections = []
        for bspline, edge2 in intersection_section_pairs:
            intersections_points = vm_utils_intersections.get_bsplinecurve_intersections(
                edge2, bspline, abs_tol=abs_tol)
            intersections.extend(intersections_points)
        return intersections

    def linesegment_intersections(self, linesegment2d, abs_tol: float = 1e-6):
        """
        Calculates intersections between a BSpline Curve 2D and a Line Segment 2D.

        :param linesegment2d: line segment to verify intersections.
        :param abs_tol: tolerance.
        :return: list with the intersections points.
        """
        if self.bounding_rectangle.distance_to_b_rectangle(linesegment2d.bounding_rectangle) > abs_tol:
            return []
        intersections_points = vm_utils_intersections.get_bsplinecurve_intersections(
            linesegment2d, self, abs_tol=abs_tol)
        return intersections_points

    def arc_intersections(self, arc, abs_tol=1e-6):
        """
        Calculates intersections between a BSpline Curve 2D and an arc 2D.

        :param arc: arc to verify intersections.
        :param abs_tol: tolerance.
        :return: list with the intersections points.
        """
        if self.bounding_rectangle.distance_to_b_rectangle(arc.bounding_rectangle) > abs_tol:
            return []
        return self.edge_intersections(arc, abs_tol)

    def bsplinecurve_intersections(self, bspline, abs_tol=1e-6):
        """
        Calculates intersections between a two BSpline Curve 2D.

        :param bspline: bspline to verify intersections.
        :param abs_tol: tolerance.
        :return: list with the intersections points.
        """
        if self.bounding_rectangle.distance_to_b_rectangle(bspline.bounding_rectangle) > abs_tol:
            return []
        return self.edge_intersections(bspline, abs_tol)

    def axial_symmetry(self, line):
        """
        Finds out the symmetric bsplinecurve2d according to a line.

        """

        points_symmetry = [point.axial_symmetry(line) for point in self.control_points]

        return self.__class__(degree=self.degree,
                              control_points=points_symmetry,
                              knot_multiplicities=self.knot_multiplicities[::-1],
                              knots=self.knots[::-1],
                              weights=self.weights,
                              periodic=self.periodic)

    def offset(self, offset_length: float):
        """
        Offsets a BSplineCurve2D in one of its normal direction.

        :param offset_length: the length taken to offset the BSpline. if positive, the offset is in the normal
            direction of the curve. if negative, in the opposite direction of the normal.
        :return: returns an offset bsplinecurve2D, created with from_points_interpolation.
        """
        unit_normal_vectors = [self.unit_normal_vector(
            self.abscissa(point)) for point in self.points]
        offseted_points = [point.translation(normal_vector * offset_length) for point, normal_vector
                           in zip(self.points, unit_normal_vectors)]
        offseted_bspline = BSplineCurve2D.from_points_interpolation(offseted_points, self.degree,
                                                                    self.periodic)
        return offseted_bspline

    def is_shared_section_possible(self, other_bspline2, tol):
        """
        Verifies if it there is any possibility of the two bsplines share a section.

        :param other_bspline2: other bspline.
        :param tol: tolerance used.
        :return: True or False.
        """
        if self.bounding_rectangle.distance_to_b_rectangle(other_bspline2.bounding_rectangle) > tol:
            return False
        return True


class BezierCurve2D(BSplineCurve2D):
    """
    A class for 2-dimensional Bézier curves.

    :param degree: The degree of the Bézier curve.
    :type degree: int
    :param control_points: A list of 2-dimensional points
    :type control_points: List[:class:`volmdlr.Point2D`]
    :param name: The name of the B-spline curve. Default value is ''
    :type name: str, optional
    """

    def __init__(self, degree: int, control_points: List[volmdlr.Point2D],
                 name: str = ''):
        knotvector = utilities.generate_knot_vector(degree,
                                                    len(control_points))
        knot_multiplicity = [1] * len(knotvector)

        BSplineCurve2D.__init__(self, degree, control_points,
                                knot_multiplicity, knotvector,
                                None, False, name)


class LineSegment2D(LineSegment):
    """
    Define a line segment limited by two points.

    """

    def __init__(self, start: volmdlr.Point2D, end: volmdlr.Point2D, *,
                 line: volmdlr_curves.Line2D = None, name: str = ''):
        if start.is_close(end, 1e-6):
            raise NotImplementedError('Start & end of linesegment2D are equal')
        self._bounding_rectangle = None
        self.line = line
        if not line:
            self.line = volmdlr_curves.Line2D(start, end)
        LineSegment.__init__(self, start, end, self.line, name=name)

    def copy(self, deep=True, memo=None):
        """
        A specified copy of a LineSegment2D.
        """
        return self.__class__(start=self.start.copy(deep, memo), end=self.end.copy(deep, memo), name=self.name)

    def __hash__(self):
        return hash(('linesegment2d', self.start, self.end, self.line))

    def _data_hash(self):
        return self.start._data_hash() + self.end._data_hash()

    def _data_eq(self, other_object):
        if self.__class__.__name__ != other_object.__class__.__name__:
            return False
        return self.start == other_object.start and self.end == other_object.end

    def __eq__(self, other_object):
        if self.__class__.__name__ != other_object.__class__.__name__:
            return False
        return self.start == other_object.start and self.end == other_object.end

    def to_dict(self, *args, **kwargs):
        """Stores all Line Segment 2D in a dict object."""
        return {'object_class': 'volmdlr.edges.LineSegment2D',
                'name': self.name,
                'start': self.start.to_dict(),
                'end': self.end.to_dict()
                }

    @property
    def bounding_rectangle(self):
        """
        Evaluates the bounding rectangle of the Line segment.
        """
        if not self._bounding_rectangle:
            self._bounding_rectangle = volmdlr.core.BoundingRectangle(
                min(self.start.x, self.end.x), max(self.start.x, self.end.x),
                min(self.start.y, self.end.y), max(self.start.y, self.end.y))
        return self._bounding_rectangle

    def straight_line_area(self):
        """
        Calculates the area of the LineSegment2D, with line drawn from start to end.

        :return: straight_line_area.
        """
        return 0.

    def straight_line_second_moment_area(self, *args, **kwargs):
        """Straight line second moment area for a line segment."""
        return 0, 0, 0

    def straight_line_center_of_mass(self):
        """Straight line center of mass."""
        return 0.5 * (self.start + self.end)

    def point_distance(self, point, return_other_point=False):
        """
        Computes the distance of a point to segment of line.

        :param point: point to calculate distance.
        :param return_other_point: Boolean variable to return line segment's corresponding point or not.
        """
        distance, point = volmdlr.LineSegment2DPointDistance(
            [(self.start.x, self.start.y), (self.end.x, self.end.y)],
            (point.x, point.y))
        if return_other_point:
            return distance, volmdlr.Point2D(*point)
        return distance

    def point_projection(self, point):
        """
        If the projection falls outside the LineSegment2D, returns None.
        """
        point, curv_abs = volmdlr_curves.Line2D.point_projection(self.line, point)
        if curv_abs < 0 or curv_abs > self.length():
            if abs(curv_abs) < 1e-6 or math.isclose(curv_abs, self.length(),
                                                    abs_tol=1e-6):
                return point, curv_abs
            return None, curv_abs
        return point, curv_abs

    def line_intersections(self, line: volmdlr_curves.Line2D):
        """Line Segment intersections with volmdlr_curves.Line2D."""
        if self.direction_vector().is_colinear_to(line.direction_vector()):
            return []
        point = volmdlr.Point2D.line_intersection(self, line)
        if point is not None:
            point_projection1, _ = self.point_projection(point)
            intersections = [point_projection1]
            if point_projection1 is None:
                intersections = []

            elif line.__class__.__name__ == 'LineSegment2D':
                point_projection2, _ = line.point_projection(point)
                if point_projection2 is None:
                    intersections = []

            return intersections
        if line.point_belongs(self.start):
            return [self.start]
        if line.point_belongs(self.end):
            return [self.end]
        return []

    def linesegment_intersections(self, linesegment2d: 'LineSegment2D', abs_tol=1e-6):
        """
        Touching line segments does not intersect.
        """
        if self.bounding_rectangle.distance_to_b_rectangle(linesegment2d.bounding_rectangle) > abs_tol:
            return []
        if self.direction_vector().is_colinear_to(linesegment2d.direction_vector(), abs_tol=abs_tol):
            return []
        point = volmdlr.Point2D.line_intersection(self, linesegment2d)
        # TODO: May be these commented conditions should be used for linesegment_crossings
        if point:  # and (point != self.start) and (point != self.end):
            point_projection1, _ = self.point_projection(point)
            if point_projection1 is None:
                return []

            point_projection2, _ = linesegment2d.point_projection(point)
            if point_projection2 is None:
                return []

            return [point_projection1]
        return []

    def line_crossings(self, line: 'volmdlr.curves.Line2D'):
        """Line Segment crossings with line 2d."""
        if self.direction_vector().is_colinear_to(line.direction_vector()):
            return []
        line_intersection = self.line_intersections(line)
        if line_intersection and (line_intersection[0].is_close(self.end) or
                                  line_intersection[0].is_close(self.start)):
            return []
        return line_intersection

    def plot(self, ax=None, edge_style: EdgeStyle = EdgeStyle()):
        """
        Plots the Linesegment2D.
        """
        width = edge_style.width

        if ax is None:
            _, ax = plt.subplots()

        p1, p2 = self.start, self.end
        if edge_style.arrow:
            if edge_style.plot_points:
                ax.plot([p1[0], p2[0]], [p1[1], p2[1]], color=edge_style.color,
                        alpha=edge_style.alpha, style='o-')
            else:
                ax.plot([p1[0], p2[0]], [p1[1], p2[1]], color=edge_style.color,
                        alpha=edge_style.alpha)

            length = ((p1[0] - p2[0]) ** 2 + (p1[1] - p2[1]) ** 2) ** 0.5
            if width is None:
                width = length / 1000.
                head_length = length / 20.
                head_width = head_length / 2.
            else:
                head_width = 2 * width
                head_length = head_width
            ax.arrow(p1[0], p1[1],
                     (p2[0] - p1[0]) / length * (length - head_length),
                     (p2[1] - p1[1]) / length * (length - head_length),
                     head_width=head_width, fc='b', linewidth=0,
                     head_length=head_length, width=width, alpha=0.3)
        else:
            if width is None:
                width = 1
            if edge_style.plot_points:
                ax.plot([p1[0], p2[0]], [p1[1], p2[1]], color=edge_style.color,
                        marker='o', linewidth=width, alpha=edge_style.alpha)
            else:
                ax.plot([p1[0], p2[0]], [p1[1], p2[1]], color=edge_style.color,
                        linewidth=width, alpha=edge_style.alpha)
        return ax

    def to_3d(self, plane_origin, x1, x2):
        """
        Transforms the Line segment 2D into a 3D line segment.

        :param plane_origin: The origin of plane to draw the Line segment 3D.
        :type plane_origin: volmdlr.Point3D
        :param x1: First direction of the plane
        :type x1: volmdlr.Vector3D
        :param x2: Second direction of the plane.
        :type x2: volmdlr.Vector3D
        :return: A 3D line segment.
        :rtype: LineSegment3D
        """
        start = self.start.to_3d(plane_origin, x1, x2)
        end = self.end.to_3d(plane_origin, x1, x2)
        return LineSegment3D(start, end, name=self.name)

    def get_reverse(self):
        """
        Invert the sense of the line segment.
        """
        return LineSegment2D(self.end.copy(), self.start.copy())

    def rotation(self, center: volmdlr.Point2D, angle: float):
        """
        LineSegment2D rotation.

        :param center: rotation center
        :param angle: angle rotation
        :return: a new rotated LineSegment2D
        """
        return LineSegment2D(self.start.rotation(center, angle), self.end.rotation(center, angle))

    def translation(self, offset: volmdlr.Vector2D):
        """
        LineSegment2D translation.

        :param offset: translation vector.
        :return: A new translated LineSegment2D.
        """
        return LineSegment2D(self.start.translation(offset), self.end.translation(offset))

    def frame_mapping(self, frame: volmdlr.Frame2D, side: str):
        """
        Changes vector frame_mapping and return a new LineSegment2D.

        side = 'old' or 'new'.
        """
        if side == 'old':
            new_start = frame.local_to_global_coordinates(self.start)
            new_end = frame.local_to_global_coordinates(self.end)
        elif side == 'new':
            new_start = frame.global_to_local_coordinates(self.start)
            new_end = frame.global_to_local_coordinates(self.end)
        else:
            raise ValueError('Please Enter a valid side: old or new')
        return LineSegment2D(new_start, new_end)

    def plot_data(self, edge_style: plot_data.EdgeStyle = None):
        """
        Plot data method for a LineSegment2D.

        :param edge_style: edge style.
        :return: plot_data.LineSegment2D object.
        """
        return plot_data.LineSegment2D([self.start.x, self.start.y],
                                       [self.end.x, self.end.y],
                                       edge_style=edge_style)

    def create_tangent_circle(self, point, other_line):
        """Create a circle tangent to a LineSegment."""
        circle1, circle2 = other_line.create_tangent_circle(point, self.line)
        if circle1 is not None:
            _, curv_abs1 = self.line.point_projection(circle1.center)
            if curv_abs1 < 0. or curv_abs1 > self.length():
                circle1 = None
        if circle2 is not None:
            _, curv_abs2 = self.line.point_projection(circle2.center)
            if curv_abs2 < 0. or curv_abs2 > self.length():
                circle2 = None
        return circle1, circle2

    def infinite_primitive(self, offset):
        """Get an infinite primitive."""
        n = -self.unit_normal_vector()
        offset_point_1 = self.start + offset * n
        offset_point_2 = self.end + offset * n

<<<<<<< HEAD
        return Line2D(offset_point_1, offset_point_2)

    def to_wire(self, *args, **kwargs):
        """
        Convert a linesegment2d to a wire 2D defined with 'n' line_segments.

        """
        warnings.warn('To avoid Circular imports, a new method was created in Wire2D called from_edge.'
                      'You can use it instead of to_wire.')
        raise AttributeError
=======
        return volmdlr_curves.Line2D(offset_point_1, offset_point_2)
>>>>>>> 5d5eae2e

    def nearest_point_to(self, point):
        """
        Find out the nearest point on the linesegment to point.

        """

        points = self.discretization_points(number_points=500)
        return point.nearest_point(points)

    def axial_symmetry(self, line):
        """
        Finds out the symmetric linesegment2d according to a line.
        """

        points_symmetry = [point.axial_symmetry(line) for point in [self.start, self.end]]

        return self.__class__(points_symmetry[0], points_symmetry[1])


class ArcMixin:
    """
    Abstract class representing an arc.

    :param circle: arc related circle curve.
    :type circle: Union['volmdlr.curves.Circle2D', 'volmdlr.curves.Circle2D'].
    # :param start: The starting point
    # :type start: Union[:class:`volmdlr.Point2D`, :class:`volmdlr.Point3D`]
    # :param end: The finish point
    # :type end: Union[:class:`volmdlr.Point2D`, :class:`volmdlr.Point3D`]
    # :param name: The name of the arc. Default value is an empty string
    # :type name: str, optional
    """

    def __init__(self, circle, start, end, is_trigo: bool = True):
        # Edge.__init__(self, start=start, end=end, name=name)
        self.start = start
        self.end = end
        self.circle = circle
        self.center = circle.center
        self.is_trigo = is_trigo
        self._length = None

    def length(self):
        """
        Calculates the length of the Arc, with its radius, and its arc angle.

        :return: the length of the Arc.
        """
        if not self._length:
            self._length = self.circle.radius * abs(self.angle)
        return self._length

    def point_at_abscissa(self, abscissa):
        """
        Calculates a point in the Arc at a given abscissa.

        :param abscissa: abscissa where in the curve the point should be calculated.
        :return: Corresponding point.
        """
        if self.is_trigo:
            return self.start.rotation(self.circle.center, abscissa / self.circle.radius)
        return self.start.rotation(self.circle.center, -abscissa / self.circle.radius)

    def normal_vector(self, abscissa: float):
        """
        Get the normal vector of the Arc2D.

        :param abscissa: defines where in the Arc2D the
        normal vector is to be calculated
        :return: The normal vector of the Arc2D
        """
        point = self.point_at_abscissa(abscissa)
        normal_vector = self.circle.center - point
        normal_vector = normal_vector.to_vector()
        return normal_vector

    def direction_vector(self, abscissa: float):
        """
        Get direction vector of the Arc2D.

        :param abscissa: defines where in the Arc2D the
        direction vector is to be calculated
        :return: The direction vector of the Arc2D
        """
        return -self.normal_vector(abscissa=abscissa).normal_vector()

    def point_distance(self, point):
        """Returns the minimal distance to a point."""
        if self.point_belongs(point):
            return 0
        if self.circle.center.is_close(point):
            return self.circle.radius
        class_sufix = self.__class__.__name__[-2:]
        linesegment_class = getattr(sys.modules[__name__], 'LineSegment' + class_sufix)
        linesegment = linesegment_class(self.circle.center, point)
        if linesegment.length() > self.circle.radius:
            if self.linesegment_intersections(linesegment):
                return linesegment.length() - self.circle.radius
            return min(self.start.point_distance(point), self.end.point_distance(point))
        vector_to_point = point - self.circle.center
        vector_to_point.normalize()
        projected_point = self.circle.center + self.circle.radius * vector_to_point
        if self.point_belongs(projected_point):
            return self.circle.radius - linesegment.length()
        return min(self.start.point_distance(point), self.end.point_distance(point))

    def discretization_points(self, *, number_points: int = None, angle_resolution: int = None):
        """
        Discretize an Edge to have "n" points.

        :param number_points: the number of points (including start and end points)
             if unset, only start and end will be returned
        :param angle_resolution: if set, the sampling will be adapted to have a controlled angular distance. Useful
            to mesh an arc
        :return: a list of sampled points
        """
        if not number_points:
            if not angle_resolution:
                number_points = 2
            else:
                number_points = math.ceil(self.angle * angle_resolution) + 1

        step = self.length() / (number_points - 1)
        return [self.point_at_abscissa(i * step)
                for i in range(number_points)]

    def get_geo_lines(self, tag: int, start_point_tag: int, center_point_tag: int, end_point_tag: int):
        """
        Gets the lines that define an Arc in a .geo file.

        :param tag: The linesegment index
        :type tag: int
        :param start_point_tag: The linesegment' start point index
        :type start_point_tag: int
        :param center_point_tag: The linesegment' center point index
        :type center_point_tag: int
        :param end_point_tag: The line segment's end point index
        :type end_point_tag: int

        :return: A line
        :rtype: str
        """

        return 'Circle(' + str(tag) + ') = {' + str(start_point_tag) + ', ' + \
            str(center_point_tag) + ', ' + str(end_point_tag) + '};'

    def get_geo_points(self):
        """
        Gets the points that define an Arc to use them in a .geo file.

        :return: A list of characteristic arc points
        :rtype: List

        """
        return [self.start, self.circle.center, self.end]

    def get_reverse(self):
        """
        Gets the reverse version of an arc.

        :return: An arc
        """

        return self.__class__(self.circle, start=self.end, end=self.start, is_trigo=not self.is_trigo)

    def split(self, split_point):
        """
        Splits arc at a given point.

        :param split_point: splitting point.
        :return: list of two Arc.
        """
        if split_point.is_close(self.start, 1e-6):
            return [None, self.copy()]
        if split_point.is_close(self.end, 1e-6):
            return [self.copy(), None]
        return [self.__class__(self.circle, self.start, split_point, self.is_trigo),
                self.__class__(self.circle, split_point, self.end, self.is_trigo)]

    def get_shared_section(self, other_arc2, abs_tol: float = 1e-6):
        """
        Gets the shared section between two arcs.

        :param other_arc2: other arc to verify for shared section.
        :param abs_tol: tolerance.
        :return: shared arc section.
        """
        if self.__class__ != other_arc2.__class__:
            if self.__class__ == other_arc2.simplify.__class__:
                return self.get_shared_section(other_arc2.simplify, abs_tol)
            return []
        if not self.circle.center.is_close(other_arc2.circle.center) or self.circle.radius != self.circle.radius or \
                not any(self.point_belongs(point) for point in [other_arc2.start,
                                                                other_arc2.middle_point(), other_arc2.end]):
            return []
        if all(self.point_belongs(point, abs_tol) for point in
               [other_arc2.start, other_arc2.middle_point(), other_arc2.end]):
            return [other_arc2]
        if all(other_arc2.point_belongs(point, abs_tol) for point in
               [self.start, self.point_at_abscissa(self.length() * .5), self.end]):
            return [self]
        if self.point_belongs(other_arc2.start, abs_tol):
            arc1_, arc2_ = self.split(other_arc2.start)
        elif self.point_belongs(other_arc2.end, abs_tol):
            arc1_, arc2_ = self.split(other_arc2.end)
        else:
            raise NotImplementedError
        shared_arc_section = []
        for arc in [arc1_, arc2_]:
            if arc and all(other_arc2.point_belongs(point, abs_tol)
                           for point in [arc.start, arc.middle_point(), arc.end]):
                shared_arc_section.append(arc)
                break
        return shared_arc_section

    def delete_shared_section(self, other_arc2, abs_tol: float = 1e-6):
        """
        Deletes from self, the section shared with the other arc.

        :param other_arc2:
        :param abs_tol: tolerance.
        :return:
        """
        shared_section = self.get_shared_section(other_arc2, abs_tol)
        if not shared_section:
            return [self]
        if shared_section == self:
            return []
        split_arcs1 = self.split(shared_section[0].start)
        split_arcs2 = self.split(shared_section[0].end)
        new_arcs = []
        for arc in split_arcs1 + split_arcs2:
            if arc and not arc.point_belongs(shared_section[0].middle_point(), abs_tol):
                new_arcs.append(arc)
        return new_arcs

    def is_close(self, other_edge, tol: float = 1e-6):
        """
        Checks if two arc are the same considering the Euclidean distance.

        :param other_edge: other arc.
        :param tol: The tolerance under which the Euclidean distance is considered equal to 0, defaults to 1e-6
        :type tol: float, optional
        """

        if isinstance(other_edge, self.__class__):
            if (self.start.is_close(other_edge.start, tol) and self.end.is_close(other_edge.end, tol)
                    and self.circle.center.is_close(other_edge.circle.center, tol)
                    and self.point_belongs(other_edge.middle_point(), tol)):
                return True
        return False


class FullArcMixin(ArcMixin):
    """
    Abstract class for representing a circle with a start and end points that are the same.
    """

    def __init__(self, circle: Union[volmdlr.curves.Circle2D, volmdlr.curves.Circle3D],
                 start_end: Union[volmdlr.Point2D, volmdlr.Point3D], name: str = ''):
        self.circle = circle
        self.start_end = start_end
        ArcMixin.__init__(self, circle=circle, start=start_end, end=start_end)  # !!! this is dangerous

    @property
    def angle(self):
        """Angle of Full Arc. """
        return volmdlr.TWO_PI

    def split(self, split_point):
        """
        Splits arc at a given point.

        :param split_point: splitting point.
        :return: list of two Arc.
        """
        if split_point.is_close(self.start, 1e-6):
            return [None, self.copy()]
        if split_point.is_close(self.end, 1e-6):
            return [self.copy(), None]
        class_ = getattr(sys.modules[__name__], 'Arc' + self.__class__.__name__[-2:])
        return [class_(self.circle, self.start, split_point, self.is_trigo),
                class_(self.circle, split_point, self.end, self.is_trigo)]

    @classmethod
    def from_curve(cls, circle):
        return cls(circle, circle.center + circle.frame.u * circle.radius)


class Arc2D(ArcMixin, Edge):
    """
    Class to draw Arc2D.

    angle: the angle measure always >= 0
    """

    def __init__(self, circle: 'volmdlr.curves.Circle2D',
                 start: volmdlr.Point2D,
                 end: volmdlr.Point2D,
                 is_trigo: bool = True,
                 name: str = ''):
        # self._center = center
        self.circle = circle
        self.is_trigo = is_trigo
        self._angle = None
        self._bounding_rectangle = None
        ArcMixin.__init__(self, circle, start, end, is_trigo)
        Edge.__init__(self, start=start, end=end, name=name)
        start_to_center = start - self.circle.center
        end_to_center = end - self.circle.center
        angle1 = math.atan2(start_to_center.y, start_to_center.x)
        angle2 = math.atan2(end_to_center.y, end_to_center.x)
        if self.is_trigo:
            self.angle1 = angle1
            self.angle2 = angle2
            if self.angle2 == 0.0:
                self.angle2 = volmdlr.TWO_PI
        else:
            self.angle1 = angle2
            self.angle2 = angle1

    def __hash__(self):
        return hash(('arc2d', self.circle, self.start, self.end, self.is_trigo))

    def __eq__(self, other_arc):
        if self.__class__.__name__ != other_arc.__class__.__name__:
            return False
        return (self.circle == other_arc.circle and self.start == other_arc.start
                and self.end == other_arc.end and self.is_trigo == other_arc.is_trigo)

    @classmethod
    def from_3_points(cls, point1, point2, point3):
        """
        Creates a circle 2d from 3 points.

        :return: circle 2d.
        """
        circle = volmdlr_curves.Circle2D.from_3_points(point1, point2, point3)
        arc = cls(circle, point1, point3)
        if not arc.point_belongs(point2):
            return cls(circle, point1, point3, False)
        return arc

    @property
    def angle(self):
        """
        Returns the angle in radians of the arc.
        """
        if not self._angle:
            self._angle = self.get_angle()
        return self._angle

    def get_angle(self):
        """
        Gets arc angle.

        """
        clockwise_arc = self.reverse() if self.is_trigo else self
        vector_start = clockwise_arc.start - clockwise_arc.circle.center
        vector_end = clockwise_arc.end - clockwise_arc.circle.center
        arc_angle = volmdlr.geometry.clockwise_angle(vector_start, vector_end)
        return arc_angle

    def _get_points(self):
        return [self.start, self.end]

    points = property(_get_points)

    def point_belongs(self, point, abs_tol=1e-6):
        """
        Check if a Point2D belongs to the Arc2D.

        """
        distance_point_to_center = point.point_distance(self.circle.center)
        if not math.isclose(distance_point_to_center, self.circle.radius, abs_tol=abs_tol):
            return False
        if point.is_close(self.start) or point.is_close(self.end):
            return True
        clockwise_arc = self.reverse() if self.is_trigo else self
        vector_start = clockwise_arc.start - clockwise_arc.circle.center
        vector_end = clockwise_arc.end - clockwise_arc.circle.center
        vector_point = point - clockwise_arc.circle.center
        arc_angle = volmdlr.geometry.clockwise_angle(vector_start, vector_end)
        point_start_angle = volmdlr.geometry.clockwise_angle(vector_start, vector_point)
        point_end_angle = volmdlr.geometry.clockwise_angle(vector_point, vector_end)
        if math.isclose(arc_angle, point_start_angle + point_end_angle, abs_tol=abs_tol):
            return True
        return False

    def to_full_arc_2d(self):
        """
        Convert to a full arc2d.
        """
        return FullArc2D(circle=self.circle, start_end=self.point_at_abscissa(0), name=self.name)

    def line_intersections(self, line2d: volmdlr_curves.Line2D):
        """
        Calculates the intersection between a line and an Arc2D.

        :param line2d: Line2D to verify intersections.
        :return: a list with intersections points.
        """
        full_arc_2d = self.to_full_arc_2d()
        fa2d_intersection_points = full_arc_2d.line_intersections(line2d)
        intersection_points = []
        for point in fa2d_intersection_points:
            if self.point_belongs(point):
                intersection_points.append(point)
        return intersection_points

    def linesegment_intersections(self, linesegment2d: LineSegment2D, abs_tol=1e-6):
        """
        Calculates the intersection between a LineSegment2D and an Arc2D.

        :param linesegment2d: LineSegment2D to verify intersections.
        :param abs_tol: tolerance.
        :return: a list with intersections points.
        """
        if self.bounding_rectangle.distance_to_b_rectangle(linesegment2d.bounding_rectangle) > abs_tol:
            return []
        full_arc_2d = self.to_full_arc_2d()
        fa2d_intersection_points = full_arc_2d.linesegment_intersections(linesegment2d, abs_tol)
        intersection_points = []
        for point in fa2d_intersection_points:
            if self.point_belongs(point, abs_tol):
                intersection_points.append(point)
        return intersection_points

    def bsplinecurve_intersections(self, bspline, abs_tol: float = 1e-6):
        """
        Intersections between an arc 2d and bspline curve 2d.

        :param bspline: bspline curve 2d.
        :param abs_tol: tolerance.
        :return: list of intersection points.
        """
        intersections = bspline.arc_intersections(self, abs_tol)
        return intersections

    def arc_intersections(self, arc, abs_tol: float = 1e-6):
        """Intersections between two arc 2d."""
        circle_intersections = vm_utils_intersections.get_circle_intersections(self.circle, arc.circle)
        arc_intersections = [inter for inter in circle_intersections if self.point_belongs(inter, abs_tol)]
        return arc_intersections

    def arcellipse_intersections(self, arcellipse, abs_tol: float = 1e-6):
        """
        Intersections between an arc 2d and arc-ellipse 2d.

        :param arcellipse: arc ellipse 2d.
        :param abs_tol: tolerance
        :return: list of intersection points.
        """
        if self.bounding_rectangle.distance_to_b_rectangle(arcellipse.bounding_rectangle) > abs_tol:
            return []
        intersections = vm_utils_intersections.get_bsplinecurve_intersections(arcellipse, self, abs_tol)
        return intersections

    def abscissa(self, point: volmdlr.Point2D, tol=1e-6):
        """
        Returns the abscissa of a given point 2d.

        """
        if not math.isclose(point.point_distance(self.circle.center), self.circle.radius, abs_tol=tol):
            raise ValueError('Point not in arc')
        if point.point_distance(self.start) < tol:
            return 0
        if point.point_distance(self.end) < tol:
            return self.length()
        clockwise_arc = self.reverse() if self.is_trigo else self
        vector_start = clockwise_arc.start - clockwise_arc.circle.center
        vector_end = clockwise_arc.end - clockwise_arc.circle.center
        vector_point = point - clockwise_arc.circle.center
        arc_angle = volmdlr.geometry.clockwise_angle(vector_start, vector_end)
        point_start_angle = volmdlr.geometry.clockwise_angle(vector_start, vector_point)
        point_end_angle = volmdlr.geometry.clockwise_angle(vector_point, vector_end)
        if math.isclose(arc_angle, point_start_angle + point_end_angle, abs_tol=tol):
            if self.is_trigo:
                return self.length() - self.circle.radius * point_start_angle
            return self.circle.radius * point_start_angle
        raise ValueError('Point not in arc')

    def area(self):
        """
        Calculates the area of the Arc2D.

        :return: the area of the Arc2D.
        """
        return self.circle.radius ** 2 * self.angle / 2

    def center_of_mass(self):
        """
        Calculates the center of mass of the Arc2D.

        :return: center of mass point.
        """
        u = self.middle_point() - self.circle.center
        u.normalize()
        return self.circle.center + 4 / (3 * self.angle) * self.circle.radius * math.sin(
            self.angle * 0.5) * u

    @property
    def bounding_rectangle(self):
        """Gets the bounding rectangle for an Arc 2D."""
        if not self._bounding_rectangle:
            discretization_points = self.discretization_points(number_points=20)
            x_values, y_values = [], []
            for point in discretization_points:
                x_values.append(point.x)
                y_values.append(point.y)
            self._bounding_rectangle = volmdlr.core.BoundingRectangle(min(x_values), max(x_values),
                                                                      min(y_values), max(y_values))
        return self._bounding_rectangle

    def straight_line_area(self):
        """
        Calculates the area of the arc 2D, with line drawn from start to end.

        :return: straight_line_area.
        """
        if self.angle >= math.pi:
            angle = volmdlr.TWO_PI - self.angle
            area = math.pi * self.circle.radius ** 2 - 0.5 * self.circle.radius ** 2 * (
                    angle - math.sin(angle))
        else:
            angle = self.angle
            area = 0.5 * self.circle.radius ** 2 * (angle - math.sin(angle))

        if self.is_trigo:
            return area
        return -area

    def straight_line_second_moment_area(self, point: volmdlr.Point2D):
        """Straight line second moment area for an Arc 2D."""
        if self.angle2 < self.angle1:
            angle2 = self.angle2 + volmdlr.TWO_PI

        else:
            angle2 = self.angle2
        angle1 = self.angle1

        # Full arc section
        moment_area_x1 = self.circle.radius ** 4 / 8 * (angle2 - angle1 + 0.5 * (
                math.sin(2 * angle1) - math.sin(2 * angle2)))
        moment_area_y1 = self.circle.radius ** 4 / 8 * (angle2 - angle1 + 0.5 * (
                math.sin(2 * angle2) - math.sin(2 * angle1)))
        moment_area_xy1 = self.circle.radius ** 4 / 8 * (
                math.cos(angle1) ** 2 - math.cos(angle2) ** 2)

        # Triangle
        moment_area_x2, moment_area_y2, moment_area_xy2 = self._triangle_moment_inertia()
        if moment_area_x2 < 0.:
            moment_area_x2, moment_area_y2, moment_area_xy2 = -moment_area_x2, -moment_area_y2, -moment_area_xy2
        if self.angle < math.pi:
            if self.is_trigo:
                moment_area_x = moment_area_x1 - moment_area_x2
                moment_area_y = moment_area_y1 - moment_area_y2
                moment_area_xy = moment_area_xy1 - moment_area_xy2
            else:
                moment_area_x = moment_area_x2 - moment_area_x1
                moment_area_y = moment_area_y2 - moment_area_y1
                moment_area_xy = moment_area_xy2 - moment_area_xy1
        else:
            if self.is_trigo:
                moment_area_x = moment_area_x1 + moment_area_x2
                moment_area_y = moment_area_y1 + moment_area_y2
                moment_area_xy = moment_area_xy1 + moment_area_xy2
            else:
                moment_area_x = -moment_area_x2 - moment_area_x1
                moment_area_y = -moment_area_y2 - moment_area_y1
                moment_area_xy = -moment_area_xy2 - moment_area_xy1

        return volmdlr.geometry.huygens2d(moment_area_x, moment_area_y, moment_area_xy,
                                          self.straight_line_area(),
                                          self.circle.center,
                                          point)

    def _full_arc_moment_inertia(self, angle1, angle2):
        moment_inertia_x1 = self.circle.radius ** 4 / 8 * (angle2 - angle1 + 0.5 * (
                math.sin(2 * angle1) - math.sin(2 * angle2)))
        moment_inertia_y1 = self.circle.radius ** 4 / 8 * (angle2 - angle1 + 0.5 * (
                math.sin(2 * angle2) - math.sin(2 * angle1)))
        moment_inertia_xy1 = self.circle.radius ** 4 / 8 * (
                math.cos(angle1) ** 2 - math.cos(angle2) ** 2)
        return moment_inertia_x1, moment_inertia_y1, moment_inertia_xy1

    def _triangle_moment_inertia(self):
        xi, yi = self.start - self.circle.center
        xj, yj = self.end - self.circle.center
        moment_inertia_x2 = (yi ** 2 + yi * yj + yj ** 2) * (xi * yj - xj * yi) / 12.
        moment_inertia_y2 = (xi ** 2 + xi * xj + xj ** 2) * (xi * yj - xj * yi) / 12.
        moment_inertia_xy2 = (xi * yj + 2 * xi * yi + 2 * xj * yj + xj * yi) * (
                xi * yj - xj * yi) / 24.
        return moment_inertia_x2, moment_inertia_y2, moment_inertia_xy2

    def straight_line_center_of_mass(self):
        """Straight line center of mass."""
        if self.angle == math.pi:
            return self.center_of_mass()

        u = self.middle_point() - self.circle.center
        u.normalize()
        if self.angle >= math.pi:
            u = -u
        bissec = volmdlr_curves.Line2D(self.circle.center, self.circle.center + u)
        string = volmdlr_curves.Line2D(self.start, self.end)
        point = volmdlr.Point2D.line_intersection(bissec, string)
        a = point.point_distance(self.start)
        height = point.point_distance(self.circle.center)
        triangle_area = height * a
        triangle_cog = self.circle.center + 2 / 3. * height * u
        if self.angle < math.pi:
            cog = (
                          self.center_of_mass() * self.area() - triangle_area * triangle_cog) / abs(
                self.straight_line_area())
        else:
            cog = (
                          self.center_of_mass() * self.area() + triangle_area * triangle_cog) / abs(
                self.straight_line_area())

        return cog

    def straight_line_point_belongs(self, point):
        """
        Verifies if a point belongs to the surface created by closing the edge.

        :param point: Point to be verified.
        :return: Return True if the point belongs to this surface, or False otherwise.
        """
        if self.point_belongs(point):
            return True
        if self.start == self.end:
            if point.point_distance(self.circle.center) <= self.circle.radius:
                return True
        center_distance_point = self.circle.center.point_distance(point)
        straight_line = LineSegment2D(self.start, self.end)
        for edge in [self, straight_line]:
            line_passing_trough_point = volmdlr_curves.Line2D(self.circle.center, point)
            straight_line_intersections = edge.line_intersections(line_passing_trough_point)
            if straight_line_intersections:
                if self.circle.center.point_distance(straight_line_intersections[0]) > center_distance_point:
                    return True
        return False

    def plot(self, ax=None, edge_style: EdgeStyle = EdgeStyle()):
        """Plot arc 2d with Matplotlib."""
        if ax is None:
            _, ax = plt.subplots()

        if edge_style.plot_points:
            for point in [self.circle.center, self.circle.start, self.circle.end]:
                point.plot(ax=ax, color=edge_style.color, alpha=edge_style.alpha)

        ax.add_patch(matplotlib.patches.Arc((self.circle.center.x, self.circle.center.y), 2 * self.circle.radius,
                                            2 * self.circle.radius, angle=0,
                                            theta1=self.angle1 * 0.5 / math.pi * 360,
                                            theta2=self.angle2 * 0.5 / math.pi * 360,
                                            color=edge_style.color,
                                            alpha=edge_style.alpha))
        return ax

    def to_3d(self, plane_origin, x, y):
        """
        Transforms the arc 2D into a 3D arc.

        :param plane_origin: The origin of plane to draw the arc 3D.
        :type plane_origin: volmdlr.Point3D
        :param x: First direction of the plane
        :type x: volmdlr.Vector3D
        :param y: Second direction of the plane.
        :type y: volmdlr.Vector3D
        :return: A 3D arc.
        :type: Arc3D.
        """
        circle3d = self.circle.to_3d(plane_origin, x, y)
        point_start = self.start.to_3d(plane_origin, x, y)
        point_interior = self.middle_point().to_3d(plane_origin, x, y)
        point_end = self.end.to_3d(plane_origin, x, y)
        arc = Arc3D(circle3d, point_start, point_end, name=self.name)
        if not arc.point_belongs(point_interior):
            circle3d = volmdlr_curves.Circle3D(volmdlr.Frame3D(
                circle3d.center, circle3d.frame.u, -circle3d.frame.v, circle3d.frame.u.cross(-circle3d.frame.v)),
                circle3d.radius)
            arc = Arc3D(circle3d, point_start, point_end, name=self.name)
        return arc

    def rotation(self, center: volmdlr.Point2D, angle: float):
        """
        Arc2D rotation.

        :param center: rotation center
        :param angle: angle rotation.
        :return: a new rotated Arc2D.
        """
        return Arc2D(*[point.rotation(center, angle) if point else point for point in
                       [self.circle, self.start, self.end]])

    def translation(self, offset: volmdlr.Vector2D):
        """
        Arc2D translation.

        :param offset: translation vector.
        :return: A new translated Arc2D.
        """
        return Arc2D(*[point.translation(offset) if point else point for point in
                       [self.circle, self.start, self.end]])

    def frame_mapping(self, frame: volmdlr.Frame2D, side: str):
        """
        Changes vector frame_mapping and return a new Arc2D.

        side = 'old' or 'new'
        """
        return Arc2D(self.circle.frame_mapping(frame, side), self.start.frame_mapping(frame, side),
                     self.end.frame_mapping(frame, side))

    def second_moment_area(self, point):
        """
        Second moment area of part of disk.

        """
        if self.angle2 < self.angle1:
            angle2 = self.angle2 + volmdlr.TWO_PI

        else:
            angle2 = self.angle2
        angle1 = self.angle1
        moment_area_x = self.circle.radius ** 4 / 8 * (angle2 - angle1 + 0.5 * (
                math.sin(2 * angle1) - math.sin(2 * angle2)))
        moment_area_y = self.circle.radius ** 4 / 8 * (angle2 - angle1 + 0.5 * (
                math.sin(2 * angle2) - math.sin(2 * angle1)))
        moment_area_xy = self.circle.radius ** 4 / 8 * (
                math.cos(angle1) ** 2 - math.cos(angle2) ** 2)

        # Must be computed at center, so huygens related to center
        return volmdlr.geometry.huygens2d(moment_area_x, moment_area_y, moment_area_xy, self.area(),
                                          self.circle.center, point)

    def plot_data(self, edge_style: plot_data.EdgeStyle = None, anticlockwise: bool = None):
        """
        Plot data method for a Arc2D.

        :param edge_style: edge style.
        :return: plot_data.Arc2D object.
        """
        list_node = self.discretization_points(number_points=20)
        data = []
        for node in list_node:
            data.append({'x': node.x, 'y': node.y})
        return plot_data.Arc2D(cx=self.circle.center.x,
                               cy=self.circle.center.y,
                               r=self.circle.radius,
                               start_angle=self.angle1,
                               end_angle=self.angle2,
                               edge_style=edge_style,
                               data=data,
                               anticlockwise=anticlockwise,
                               name=self.name)

    def copy(self, *args, **kwargs):
        """
        Creates and returns a deep copy of the Arc2D object.

        :param *args: Variable-length argument list.
        :param **kwargs: Arbitrary keyword arguments.
        :return: A new Arc2D object that is a deep copy of the original.

        """
        return Arc2D(self.circle.copy(), self.start.copy(), self.end.copy(), self.is_trigo)

    def cut_between_two_points(self, point1, point2):
        """
        Cuts Arc between two points, and return a new arc between these two points.
        """
        if (point1.is_close(self.start) and point2.is_close(self.end)) or \
                (point2.is_close(self.start) and point1.is_close(self.end)):
            return self
        raise NotImplementedError

    def infinite_primitive(self, offset):
        """Create an offset curve from a distance of the original curve."""
        vector_start_center = self.start - self.circle.center
        vector_start_center.normalize()
        vector_end_center = self.end - self.circle.center
        vector_end_center.normalize()
        if self.is_trigo:
            radius = self.circle.radius + offset
            center = self.circle.center
        else:
            radius = self.circle.radius - offset
            if radius < 0:
                return None
            center = self.circle.center
        new_circle = volmdlr_curves.Circle2D(center, radius)
        start = center + radius * vector_start_center
        end = center + radius * vector_end_center
        return Arc2D(new_circle, start, end, self.is_trigo)

    def complementary(self):
        """Gets the complementary Arc 2D. """
        return Arc2D(self.circle, self.end, self.start, self.is_trigo)

    def axial_symmetry(self, line):
        """ Finds out the symmetric arc 2D according to a line. """
        points_symmetry = [point.axial_symmetry(line) for point in [self.start, self.end]]

        return self.__class__(self.circle, start=points_symmetry[0],
                              end=points_symmetry[1], is_trigo=self.is_trigo)


class FullArc2D(FullArcMixin, Arc2D):
    """ An edge that starts at start_end, ends at the same point after having described a circle. """

    def __init__(self, circle: 'volmdlr.curves.Circle2D', start_end: volmdlr.Point2D,
                 name: str = ''):
        # self.interior = start_end.rotation(center, math.pi)
        self._bounding_rectangle = None
        FullArcMixin.__init__(self, circle=circle, start_end=start_end, name=name)
        Arc2D.__init__(self, circle=circle, start=start_end, end=start_end)
        self.angle1 = 0.0
        self.angle2 = volmdlr.TWO_PI

    def to_dict(self, use_pointers: bool = False, memo=None, path: str = '#', id_method=True, id_memo=None):
        dict_ = self.base_dict()
        dict_['circle'] = self.circle.to_dict(use_pointers=use_pointers, memo=memo,
                                              id_method=id_method, id_memo=id_memo, path=path + '/circle')
        dict_['angle'] = self.angle
        dict_['is_trigo'] = self.is_trigo
        dict_['start_end'] = self.start.to_dict(use_pointers=use_pointers, memo=memo,
                                                id_method=id_method, id_memo=id_memo, path=path + '/start_end')
        return dict_

    def copy(self, *args, **kwargs):
        """Creates a copy of a fullarc 2d."""
        return FullArc2D(self.circle.copy(), self.start.copy())

    @classmethod
<<<<<<< HEAD
    def dict_to_object(cls, dict_, *args, **kwargs):
        center = volmdlr.Point2D.dict_to_object(dict_['center'])
=======
    def dict_to_object(cls, dict_, global_dict=None, pointers_memo: Dict[str, Any] = None, path: str = '#'):
        circle = volmdlr_curves.Circle2D.dict_to_object(dict_['circle'])
>>>>>>> 5d5eae2e
        start_end = volmdlr.Point2D.dict_to_object(dict_['start_end'])

        return cls(circle, start_end, name=dict_['name'])

    def __hash__(self):
        return hash((self.__class__.__name__, self.circle, self.start_end))

    def __eq__(self, other_arc):
        if self.__class__.__name__ != other_arc.__class__.__name__:
            return False
        return (self.circle == other_arc.circle) \
            and (self.start_end == other_arc.start_end)

    @property
    def bounding_rectangle(self):
        """Gets the bounding rectangle for a full arc 2d."""
        if not self._bounding_rectangle:
            self._bounding_rectangle = volmdlr.core.BoundingRectangle(
                self.circle.center.x - self.circle.radius, self.circle.center.x + self.circle.radius,
                self.circle.center.y - self.circle.radius, self.circle.center.y + self.circle.radius)
        return self._bounding_rectangle

    def straight_line_area(self):
        """
        Calculates the area of the full arc, with line drawn from start to end.

        :return: straight_line_area.
        """
        area = self.area()
        return area

    def center_of_mass(self):
        """Gets the center of the full arc 2d."""
        return self.circle.center

    def straight_line_center_of_mass(self):
        """Straight line center of mass."""
        return self.center_of_mass()

    def straight_line_point_belongs(self, point):
        """
        Verifies if a point belongs to the surface created by closing the edge.

        :param point: Point to be verified.
        :return: Return True if the point belongs to this surface, or False otherwise.
        """
        if point.point_distance(self.circle.center) <= self.circle.radius:
            return True
        return False

    def to_3d(self, plane_origin, x, y):
        """
        Transforms the full arc 2D into a 3D full arc.

        :param plane_origin: The origin of plane to draw the full arc 3D.
        :type plane_origin: volmdlr.Point3D
        :param x: First direction of the plane
        :type x: volmdlr.Vector3D
        :param y: Second direction of the plane.
        :type y: volmdlr.Vector3D
        :return: A 3D full arc.
        :type: Full Arc 3D.
        """
        circle = self.circle.to_3d(plane_origin, x, y)
        start = self.start.to_3d(plane_origin, x, y)
        return FullArc3D(circle, start)

    def rotation(self, center: volmdlr.Point2D, angle: float):
        """Rotation of a full arc 2D."""
        new_circle = self.circle.rotation(center, angle, True)
        new_start_end = self.start.rotation(center, angle, True)
        return FullArc2D(new_circle, new_start_end)

    def translation(self, offset: volmdlr.Vector2D):
        """Translation of a full arc 2D."""
        new_circle = self.circle.translation(offset)
        new_start_end = self.start.translation(offset)
        return FullArc2D(new_circle, new_start_end)

    def frame_mapping(self, frame: volmdlr.Frame2D, side: str):
        """
        Map the 2D full arc to a new frame or its original frame.

        :param frame: The target frame for the mapping.
        :type frame: :class:`volmdlr.Frame2D`
        :param side: Specify whether to map the arc to the new frame ('new')
            or its original frame ('old').
        :type side: str
        :return: The full arc in the specified frame.
        :rtype: :class:`volmdlr.edges.FullArc2D`
        """
        return FullArc2D(*[point.frame_mapping(frame, side) for point in
                           [self.circle, self.start]])

    def polygonization(self):
        return volmdlr.wires.ClosedPolygon2D(self.discretization_points(angle_resolution=15))

    def plot(self, ax=None, edge_style: EdgeStyle = EdgeStyle()):
        """Plots a fullarc using Matplotlib."""
        return vm_common_operations.plot_circle(self.circle, ax, edge_style)

    def cut_between_two_points(self, point1, point2):
        """
        Cuts a full arc between two points on the fullarc.

        This method calculates the angles between the circle's center and the two points
        in order to determine the starting and ending angles of the arc. It then creates
        an Arc2D object representing the cut arc. If the original arc and the cut arc have
        opposite rotation directions, the cut arc is flipped to match the original arc's
        direction.

        :param point1: The first point defining the cut arc.
        :param point2: The second point defining the cut arc.

        :return: The cut arc between the two points.
        :rtype: Arc2D.
        """
        x1, y1 = point1 - self.circle.center
        x2, y2 = point2 - self.circle.center
        angle1 = math.atan2(y1, x1)
        angle2 = math.atan2(y2, x2)
        if angle2 < angle1:
            angle2 += volmdlr.TWO_PI
        arc = Arc2D(self.circle, point1, point2, self.is_trigo)
        if self.is_trigo != arc.is_trigo:
            arc = arc.complementary()
        return arc

    def line_intersections(self, line2d: volmdlr_curves.Line2D, tol=1e-9):
        """Full Arc 2D intersections with a Line 2D."""
        return self.circle.line_intersections(line2d, tol)

    def linesegment_intersections(self, linesegment2d: LineSegment2D, abs_tol=1e-9):
        """Full arc 2D intersections with a line segment."""
        return self.circle.linesegment_intersections(linesegment2d, abs_tol)

    def get_reverse(self):
        """Reverse of full arc 2D."""
        return self

    def point_belongs(self, point: volmdlr.Point2D, abs_tol: float = 1e-6):
        """
        Returns if given point belongs to the FullArc2D.
        """
        distance = point.point_distance(self.circle.center)
        return math.isclose(distance, self.circle.radius, abs_tol=abs_tol)


class ArcEllipse2D(Edge):
    """
    An 2-dimensional elliptical arc.

    :param ellipse: An ellipse curve, as base for the arc ellipse.
    :type ellipse: volmdlr.curves.Ellipse2D.
    :param start: The starting point of the elliptical arc
    :type start: :class:`volmdlr.Point2D`
    :param end: The end point of the elliptical arc
    :type end: :class:`volmdlr.Point2D`
    :param name: The name of the elliptical arc. Default value is ''
    :type name: str, optional
    """

    def __init__(self, ellipse: volmdlr_curves.Ellipse2D, start: volmdlr.Point2D,
                 end: volmdlr.Point2D, name: str = ''):
        Edge.__init__(self, start, end, name)
        self.ellipse = ellipse
        self.angle_start, self.angle_end = self.get_start_end_angles()
        self.angle = self.angle_end - self.angle_start
        self.center = ellipse.center
        self._bounding_rectangle = None
        self._reverse = None

    def get_start_end_angles(self):
        local_start_point = self.ellipse.frame.global_to_local_coordinates(self.start)
        u1, u2 = local_start_point.x / self.ellipse.major_axis, local_start_point.y / self.ellipse.minor_axis
        start_angle = volmdlr.geometry.sin_cos_angle(u1, u2)
        local_end_point = self.ellipse.frame.global_to_local_coordinates(self.end)
        u1, u2 = local_end_point.x / self.ellipse.major_axis, local_end_point.y / self.ellipse.minor_axis
        end_angle = volmdlr.geometry.sin_cos_angle(u1, u2)
        if self.ellipse.is_trigo and end_angle == 0.0:
            end_angle = volmdlr.TWO_PI
        return start_angle, end_angle

    @classmethod
    def from_3_points_and_center(cls, start, interior, end, center):
        """
        Creates an arcellipse using 3 points and a center.

        :param start: start point.
        :param interior: interior point.
        :param end: end point.
        :param center: ellipse's point.
        :return: An arc-ellipse2D object.
        """
        vector_center_start = start - center
        vector_center_end = end - center
        if vector_center_start.norm() >= vector_center_end.norm():
            x1 = start.x - center.x
            y1 = start.y - center.y
            x2 = end.x - center.x
            y2 = end.y - center.y
        else:
            x2 = start.x - center.x
            y2 = start.y - center.y
            x1 = end.x - center.x
            y1 = end.y - center.y
        if vector_center_start.is_colinear_to(vector_center_end) or abs(x1) == abs(x2):
            x2 = interior.x - center.x
            y2 = interior.y - center.y
            if abs(x1) == abs(x2):
                raise ValueError(f"Interior point{interior} is not valid. Try specifying another interior point.")
        minor_axis = math.sqrt((x1 ** 2 * y2 ** 2 - x2 ** 2 * y1 ** 2) / (x1 ** 2 - x2 ** 2))
        if abs(y1) != minor_axis:
            major_axis = math.sqrt(x1 ** 2 / (1 - (y1 ** 2 / minor_axis ** 2)))
        elif abs(y2) != minor_axis:
            major_axis = math.sqrt(x2 ** 2 / (1 - (y2 ** 2 / minor_axis ** 2)))
        else:
            raise NotImplementedError
        ellipse = volmdlr_curves.Ellipse2D(major_axis, minor_axis, volmdlr.Frame2D(center, volmdlr.X2D, volmdlr.Y2D))
        arcellipse = cls(ellipse, start, end)
        if not arcellipse.point_belongs(interior):
            ellipse = volmdlr_curves.Ellipse2D(major_axis, minor_axis,
                                               volmdlr.Frame2D(center, volmdlr.X2D, -volmdlr.Y2D))
            arcellipse = cls(ellipse, start, end)

        return arcellipse

    def _get_points(self):
        return self.discretization_points(number_points=20)

    points = property(_get_points)

    def length(self):
        """
        Calculates the length of the arcellipse 2d.

        :return: arc ellipse 2d's length
        """
        if not self._length:
            self._length = self.abscissa(self.end)
        return self._length

    def point_belongs(self, point, abs_tol: float = 1e-6):
        """
        Verifies if a point belongs to the arc ellipse 2d.

        :param point: point to be verified
        :param abs_tol: tolerance applied during calculations
        :return: True if the point belongs, False otherwise
        """
        if self.start.is_close(point, abs_tol) or self.end.is_close(point, abs_tol):
            return True
        point_in_local_coords = self.ellipse.frame.global_to_local_coordinates(point)
        if not math.isclose(
                (point_in_local_coords.x - self.ellipse.center.x) ** 2 / self.ellipse.major_axis ** 2 +
                (point_in_local_coords.y - self.ellipse.center.y) ** 2 / self.ellipse.minor_axis ** 2,
                1, abs_tol=abs_tol) and\
                not math.isclose(
                    (point_in_local_coords.x - self.ellipse.center.x) ** 2 / self.ellipse.minor_axis ** 2 +
                    (point_in_local_coords.y - self.ellipse.center.y) ** 2 / self.ellipse.major_axis ** 2,
                    1, abs_tol=abs_tol):
            return False
        clockwise_arcellipse = self.reverse() if self.ellipse.is_trigo else self
        vector_start = clockwise_arcellipse.start - clockwise_arcellipse.ellipse.center
        vector_end = clockwise_arcellipse.end - clockwise_arcellipse.ellipse.center
        vector_point = point - clockwise_arcellipse.ellipse.center
        arc_angle = volmdlr.geometry.clockwise_angle(vector_start, vector_end)
        point_start_angle = volmdlr.geometry.clockwise_angle(vector_start, vector_point)
        point_end_angle = volmdlr.geometry.clockwise_angle(vector_point, vector_end)
        if math.isclose(arc_angle, point_start_angle + point_end_angle, abs_tol=1e-5):
            return True
        return False

    def valid_abscissa_start_end_angle(self, angle_abscissa):
        """Get valid abscissa angle for start and end."""
        angle_start = self.angle_start
        angle_end = angle_abscissa
        if self.angle_start > angle_abscissa >= self.angle_end:
            if angle_abscissa >= 0.0:
                angle_abscissa += 2 * math.pi
                angle_end = angle_abscissa
            else:
                angle_start = angle_abscissa
                angle_end = self.angle_start
        elif self.angle_start > self.angle_end >= angle_abscissa:
            angle_start = self.angle_start - 2 * math.pi
        return angle_start, angle_end

    def point_at_abscissa(self, abscissa):
        """Get a point at given abscissa."""
        if math.isclose(abscissa, 0.0, abs_tol=1e-6):
            return self.start
        if math.isclose(abscissa, self.length(), abs_tol=1e-6):
            return self.end
        if not self.ellipse.is_trigo:
            arc_ellipse_trigo = self.reverse()
            new_abscissa = self.length() - abscissa
            return arc_ellipse_trigo.point_at_abscissa(new_abscissa)
        discretized_points = self.discretization_points(number_points=100)
        aproximation_abscissa = 0
        aproximation_point = None
        for point1, point2 in zip(discretized_points[:-1], discretized_points[1:]):
            dist1 = point1.point_distance(point2)
            if aproximation_abscissa + dist1 > abscissa:
                aproximation_point = point1
                break
            aproximation_abscissa += dist1
        initial_point = self.ellipse.frame.global_to_local_coordinates(aproximation_point)
        u1, u2 = initial_point.x / self.ellipse.major_axis, initial_point.y / self.ellipse.minor_axis
        initial_angle = volmdlr.geometry.sin_cos_angle(u1, u2)
        angle_start, initial_angle = self.valid_abscissa_start_end_angle(initial_angle)

        def ellipse_arc_length(theta):
            return math.sqrt((self.ellipse.major_axis ** 2) * math.sin(theta) ** 2 +
                             (self.ellipse.minor_axis ** 2) * math.cos(theta) ** 2)
        abscissa_angle = None
        iter_counter = 0
        increment_factor = 1e-5
        while True:
            res, _ = scipy_integrate.quad(ellipse_arc_length, angle_start, initial_angle)
            if math.isclose(res, abscissa, abs_tol=1e-5):
                abscissa_angle = initial_angle
                break
            if res > abscissa:
                if iter_counter == 0:
                    increment_factor = -1e-5
                else:
                    raise NotImplementedError
            initial_angle += increment_factor
            iter_counter += 1
        x = self.ellipse.major_axis * math.cos(abscissa_angle)
        y = self.ellipse.minor_axis * math.sin(abscissa_angle)
        return self.ellipse.frame.local_to_global_coordinates(volmdlr.Point2D(x, y))

    def abscissa(self, point: volmdlr.Point2D, tol: float = 1e-6):
        """
        Calculates the abscissa of a given point.

        :param point: point for calculating abscissa
        :param tol: tolerance.
        :return: a float, between 0 and the arc ellipse 2d's length
        """
        if self.start.is_close(point, tol):
            return 0.0
        if self.end.is_close(point, tol):
            if self._length:
                return self._length
            if not self.ellipse.is_trigo:
                arc_ellipse_trigo = self.reverse()
                abscissa_end = arc_ellipse_trigo.abscissa(self.start)
                return abscissa_end
        if self.point_belongs(point, 1e-4):
            if not self.ellipse.is_trigo:
                arc_ellipse_trigo = self.reverse()
                abscissa_point = arc_ellipse_trigo.abscissa(point)
                return self.length() - abscissa_point
            new_point = self.ellipse.frame.global_to_local_coordinates(point)
            u1, u2 = new_point.x / self.ellipse.major_axis, new_point.y / self.ellipse.minor_axis
            angle_abscissa = volmdlr.geometry.sin_cos_angle(u1, u2)
            if angle_abscissa == 0.0 and point.is_close(self.end):
                angle_abscissa = 2 * math.pi
            angle_start, angle_end = self.valid_abscissa_start_end_angle(angle_abscissa)

            def ellipse_arc_length(theta):
                return math.sqrt((self.ellipse.major_axis ** 2) * math.sin(theta) ** 2 +
                                 (self.ellipse.minor_axis ** 2) * math.cos(theta) ** 2)

            res, _ = scipy_integrate.quad(ellipse_arc_length, angle_start, angle_end)
            return res
        raise ValueError(f'point {point} does not belong to ellipse')

    @property
    def bounding_rectangle(self):
        """
        Calculates the bounding rectangle for the arc ellipse 2d.

        :return: Bounding Rectangle object.
        """
        if not self._bounding_rectangle:
            discretization_points = self.discretization_points(number_points=20)
            x_values, y_values = [], []
            for point in discretization_points:
                x_values.append(point.x)
                y_values.append(point.y)
            self._bounding_rectangle = volmdlr.core.BoundingRectangle(min(x_values), max(x_values),
                                                                      min(y_values), max(y_values))
        return self._bounding_rectangle

    def straight_line_area(self):
        """
        Calculates the area of the elliptic arc, with line drawn from start to end.

        :return: straight_line_area.
        """
        if self.angle >= math.pi:
            angle = volmdlr.TWO_PI - self.angle
            area = math.pi * self.ellipse.major_axis * self.ellipse.minor_axis -\
                0.5 * self.ellipse.major_axis * self.ellipse.minor_axis * (angle - math.sin(angle))
        else:
            angle = self.angle
            area = 0.5 * self.ellipse.major_axis * self.ellipse.minor_axis * (angle - math.sin(angle))

        if self.ellipse.is_trigo:
            return area
        return -area

    def discretization_points(self, *, number_points: int = None, angle_resolution: int = None):
        """
        Discretization of an Edge to have "n" points.

        :param number_points: the number of points (including start and end points)
             if unset, only start and end will be returned.
        :param angle_resolution: if set, the sampling will be adapted to have a controlled angular distance. Useful
            to mesh an arc.
        :return: a list of sampled points.
        """

        if not number_points:
            if not angle_resolution:
                number_points = 2
            else:
                number_points = math.ceil(angle_resolution * abs(self.angle / math.pi)) + 2
        if self.angle_start > self.angle_end:
            angle_end = self.angle_end + volmdlr.TWO_PI
            angle_start = self.angle_start
        elif self.angle_start == self.angle_end:
            angle_start = 0
            angle_end = 2 * math.pi
        else:
            angle_end = self.angle_end
            angle_start = self.angle_start
        discretization_points = [self.ellipse.frame.local_to_global_coordinates(
            volmdlr.Point2D(self.ellipse.major_axis * math.cos(angle), self.ellipse.minor_axis * math.sin(angle)))
            for angle in npy.linspace(angle_start, angle_end, number_points)]
        return discretization_points

    def to_3d(self, plane_origin, x, y):
        """
        Transforms the arc of ellipse 2D into a 3D arc of ellipse.

        :param plane_origin: The origin of plane to draw the arc of ellipse 3D.
        :type plane_origin: volmdlr.Point3D
        :param x: First direction of the plane
        :type x: volmdlr.Vector3D
        :param y: Second direction of the plane.
        :type y: volmdlr.Vector3D
        :return: A 3D arc of ellipse.
        :type: ArcEllipse3D.
        """
        interior2d = self.point_at_abscissa(self.length() * 0.5)
        ellipse3d = self.ellipse.to_3d(plane_origin, x, y)
        start3d = self.start.to_3d(plane_origin, x, y)
        end3d = self.end.to_3d(plane_origin, x, y)
        interior3d = interior2d.to_3d(plane_origin, x, y)
        arcellipse = ArcEllipse3D(ellipse3d, start3d, end3d)
        if not arcellipse.point_belongs(interior3d):
            raise NotImplementedError
        return ArcEllipse3D(ellipse3d, start3d, end3d)

    def plot(self, ax=None, edge_style: EdgeStyle = EdgeStyle()):
        """
        Plot arc-ellipse 2d using Matplotlib.

        :param ax: Matplotlib plot if there exists any.
        :param edge_style: edge styles.
        :return: Matplotlib plot
        """
        if ax is None:
            _, ax = plt.subplots()

        self.start.plot(ax=ax, color='r')
        self.end.plot(ax=ax, color='b')
        self.ellipse.center.plot(ax=ax, color='y')

        return vm_common_operations.plot_from_discretization_points(ax, edge_style, self, number_points=100)

    def normal_vector(self, abscissa):
        """
        Calculates the normal vector to an ellipse at a given abscissa.

        :param abscissa: The abscissa value at which the normal vector is to be calculated.
        :type abscissa: float.
        :return: The normal vector to the ellipse at the given abscissa.
        :rtype: volmdlr.Vector2D.

        :raises: ValueError If the abscissa is out of range.
        """
        tangent_vector = self.direction_vector(abscissa)
        return tangent_vector.normal_vector()

    def direction_vector(self, abscissa):
        """
        Calculates the tangent vector to an ellipse at a given abscissa.

        :param abscissa: The abscissa value at which the tangent vector is to be calculated.
        :type abscissa: float.
        :return: The tangent vector to the ellipse at the given abscissa.
        :rtype: volmdlr.Vector2D.

        :raises: ValueError If the abscissa is out of range.
        """
        point_at_abscissa = self.point_at_abscissa(abscissa)

        # Convert the point to local coordinates within the ellipse's frame
        point_at_abscissa_at_local_coord = self.ellipse.frame.global_to_local_coordinates(point_at_abscissa)

        # Calculate the slope of the tangent line at the given abscissa
        dy_dx = -(self.ellipse.minor_axis ** 2 * point_at_abscissa_at_local_coord.x) / (
                self.ellipse.major_axis ** 2 * point_at_abscissa_at_local_coord.y)

        # Construct the second point on the tangent line still on ellipse's frame.
        tangent_second_point = point_at_abscissa_at_local_coord + 1 * volmdlr.Point2D(1, dy_dx)

        # Convert the second point back to global coordinates
        global_coord_second_point = self.ellipse.frame.local_to_global_coordinates(tangent_second_point)

        tangent_vector = global_coord_second_point - point_at_abscissa
        tangent_vector = tangent_vector.to_vector()

        return tangent_vector

    def get_reverse(self):
        ellipse = self.ellipse.__class__(self.ellipse.major_axis, self.ellipse.minor_axis,
                                         volmdlr.Frame2D(self.ellipse.center, self.ellipse.frame.u,
                                                         -self.ellipse.frame.v))
        return self.__class__(ellipse, self.end.copy(), self.start.copy(), self.name + '_reverse')

    def line_intersections(self, line2d: volmdlr_curves.Line2D):
        """
        Intersections between an Arc Ellipse 2D and a Line 2D.

        :param line2d: Line 2D to verify intersections
        :return: List with all intersections
        """
        ellipse2d_linesegment_intersections = vm_utils_intersections.ellipse2d_line_intersections(
            self.ellipse, line2d)
        linesegment_intersections = []
        for inter in ellipse2d_linesegment_intersections:
            if self.point_belongs(inter):
                linesegment_intersections.append(inter)
        return linesegment_intersections

    def linesegment_intersections(self, linesegment2d: LineSegment2D, abs_tol=1e-6):
        """
        Intersections between an Arc Ellipse 2D and a Line Segment 2D.

        :param linesegment2d: LineSegment 2D to verify intersections.
        :param abs_tol: tolerance.
        :return: List with all intersections.
        """
        if self.bounding_rectangle.distance_to_b_rectangle(linesegment2d.bounding_rectangle) > abs_tol:
            return []
        intersections = self.line_intersections(linesegment2d.line)
        linesegment_intersections = []
        for inter in intersections:
            if linesegment2d.point_belongs(inter, abs_tol):
                linesegment_intersections.append(inter)
        return linesegment_intersections

    def bsplinecurve_intersections(self, bspline, abs_tol: float = 1e-6):
        """
        Intersections between an Arc Ellipse 2D and a bSpline 2D.

        :param bspline: bspline 2D to verify intersections.
        :param abs_tol: tolerance.
        :return: List with all intersections.
        """
        if self.bounding_rectangle.distance_to_b_rectangle(bspline.bounding_rectangle) > abs_tol:
            return []
        intersections = vm_utils_intersections.get_bsplinecurve_intersections(self, bspline, abs_tol)
        return intersections

    def rotation(self, center, angle: float):
        """
        Rotation of ellipse around a center and an angle.

        :param center: center of the rotation.
        :param angle: angle to rotated of.
        :return: a rotated new ellipse.
        """
        return ArcEllipse2D(self.ellipse.rotation(center, angle), self.start.rotation(center, angle),
                            self.end.rotation(center, angle))

    def frame_mapping(self, frame: volmdlr.Frame2D, side: str):
        """
        Changes frame_mapping and return a new Arc Ellipse 2D.

        side = 'old' or 'new'
        """
        return ArcEllipse2D(self.ellipse.frame_mapping(frame, side),
                            self.start.frame_mapping(frame, side),
                            self.end.frame_mapping(frame, side))

    def translation(self, offset: volmdlr.Vector2D):
        """
        Translates the Arc ellipse given an offset vector.

        :param offset: offset vector
        :return: new translated arc ellipse 2d.
        """
        return ArcEllipse2D(self.ellipse.translation(offset),
                            self.start.translation(offset),
                            self.end.translation(offset))

    def point_distance(self, point):
        """
        Calculates the distance from a given point to an Arc Ellipse 2d.

        :param point: point 2d.
        :return: distance.
        """
        return self.point_distance_to_edge(point)

    def straight_line_point_belongs(self, point):
        """
        Verifies if a point belongs to the surface created by closing the edge.

        :param point: Point to be verified
        :return: Return True if the point belongs to this surface,
            or False otherwise
        """
        raise NotImplementedError(f'the straight_line_point_belongs method must be'
                                  f' overloaded by {self.__class__.__name__}')

    def split(self, split_point):
        """
        Splits arc-ellipse at a given point.

        :param split_point: splitting point.
        :return: list of two Arc-Ellipse.
        """
        if split_point.is_close(self.start, 1e-6):
            return [None, self.copy()]
        if split_point.is_close(self.end, 1e-6):
            return [self.copy(), None]
        abscissa = self.abscissa(split_point)
        return [self.__class__(self.ellipse, self.start, split_point),
                self.__class__(self.ellipse, split_point, self.end)]

    def is_close(self, other_edge, tol: float = 1e-6):
        """
        Checks if two arc-ellipse are the same considering the Euclidean distance.

        :param other_edge: other arc-ellipse.
        :param tol: The tolerance under which the Euclidean distance is considered equal to 0, defaults to 1e-6.
        :type tol: float, optional
        """

        if isinstance(other_edge, self.__class__):
            if (self.start.is_close(other_edge.start, tol) and self.end.is_close(other_edge.end, tol)
                    and self.ellipse.center.is_close(other_edge.ellipse.center, tol) and
                    self.point_belongs(other_edge.point_at_abscissa(other_edge.length() * 0.5), tol)):
                return True
        return False

    def complementary(self):
        """Gets the complementary arc of ellipse."""
        return self.__class__(self.ellipse, self.end, self.start, name=self.name + '_complementary')


class FullArcEllipse(Edge):
    """
    Abstract class to define an ellipse.
    """

    def __init__(self, ellipse: Union[volmdlr_curves.Ellipse2D, volmdlr_curves.Ellipse3D],
                 start_end: Union[volmdlr.Point2D, volmdlr.Point3D], name: str = ''):
        self.start_end = start_end
        self.ellipse = ellipse
        self.is_trigo = True
        self.angle_start = 0.0
        self.center = ellipse.center
        self.angle_end = volmdlr.TWO_PI
        Edge.__init__(self, start=start_end, end=start_end, name=name)

    def length(self):
        """
        Calculates the length of the ellipse.

        Ramanujan's approximation for the perimeter of the ellipse.
        P = math.pi * (a + b) [ 1 + (3h) / (10 + √(4 - 3h) ) ], where h = (a - b)**2/(a + b)**2.

        :return: Perimeter of the ellipse
        :rtype: float
        """
        return self.ellipse.length()

    def point_belongs(self, point: Union[volmdlr.Point2D, volmdlr.Point3D], abs_tol: float = 1e-6):
        """
        Verifies if a given point lies on the ellipse.

        :param point: point to be verified.
        :param abs_tol: Absolute tolerance to consider the point on the ellipse.
        :return: True is point lies on the ellipse, False otherwise
        """
        new_point = self.ellipse.frame.global_to_local_coordinates(point)
        return math.isclose(new_point.x ** 2 / self.ellipse.major_axis ** 2 +
                            new_point.y ** 2 / self.ellipse.minor_axis ** 2, 1.0, abs_tol=abs_tol)

    def get_reverse(self):
        """
        Defines a new FullArcEllipse, identical to self, but in the opposite direction.

        """
        return self

    def straight_line_point_belongs(self, point):
        """
        Verifies if a point belongs to the surface created by closing the edge.

        :param point: Point to be verified
        :return: Return True if the point belongs to this surface,
            or False otherwise
        """
        raise NotImplementedError(f'the straight_line_point_belongs method must be'
                                  f' overloaded by {self.__class__.__name__}')

    def abscissa(self, point, tol: float = 1e-6):
        """
        Computes the abscissa of an Edge.

        :param point: The point located on the edge.
        :type point: Union[:class:`volmdlr.Point2D`, :class:`volmdlr.Point3D`].
        :param tol: The precision in terms of distance. Default value is 1e-4.
        :type tol: float, optional.
        :return: The abscissa of the point.
        :rtype: float
        """
        raise NotImplementedError(f'the abscissa method must be overloaded by {self.__class__.__name__}')

    @classmethod
    def from_curve(cls, ellipse):
        return cls(ellipse, ellipse.center + ellipse.frame.u * ellipse.major_axis)


class FullArcEllipse2D(FullArcEllipse, ArcEllipse2D):
    """
    Defines a FullArcEllipse2D.
    """

    def __init__(self, ellipse: volmdlr_curves.Ellipse2D, start_end: volmdlr.Point2D, name: str = ''):
        FullArcEllipse.__init__(self, ellipse, start_end, name)
        ArcEllipse2D.__init__(self, ellipse, start_end, start_end, name)
        self.theta = volmdlr.geometry.clockwise_angle(self.ellipse.major_dir, volmdlr.X2D)
        if self.theta == math.pi * 2:
            self.theta = 0.0
        self._bounding_rectangle = None

    def discretization_points(self, *, number_points: int = None, angle_resolution: int = 20):
        """
        Calculates the discretized points for the ellipse.

        :param number_points: number of point to have in the discretized points.
        :param angle_resolution: the angle resolution to be used to discretize points.
        :return: discretized points.
        """
        return self.ellipse.discretization_points(number_points=number_points, angle_resolution=angle_resolution)

    def to_3d(self, plane_origin, x, y):
        """
        Transforms the full arc of ellipse 2D into a 3D full arc of ellipse.

        :param plane_origin: The origin of plane to draw the full arc of ellipse 3D.
        :type plane_origin: volmdlr.Point3D
        :param x: First direction of the plane
        :type x: volmdlr.Vector3D
        :param y: Second direction of the plane.
        :type y: volmdlr.Vector3D
        :return: A 3D full arc of ellipse.
        :rtype: FullArcEllipse3D
        """
        point_start_end3d = self.start_end.to_3d(plane_origin, x, y)
        ellipse = self.ellipse.to_3d(plane_origin, x, y)
        return FullArcEllipse3D(ellipse, point_start_end3d, name=self.name + "_3D")

    def frame_mapping(self, frame: volmdlr.Frame2D, side: str):
        """
        Changes frame_mapping and return a new FullArcEllipse2D.

        :param frame: Local coordinate system.
        :type frame: volmdlr.Frame2D
        :param side: 'old' will perform a transformation from local to global coordinates. 'new' will
            perform a transformation from global to local coordinates.
        :type side: str
        :return: A new transformed FulLArcEllipse2D.
        :rtype: FullArcEllipse2D
        """
        return FullArcEllipse2D(self.ellipse.frame_mapping(frame, side),
                                self.start_end.frame_mapping(frame, side))

    def translation(self, offset: volmdlr.Vector2D):
        """
        FullArcEllipse2D translation.

        :param offset: translation vector.
        :type offset: volmdlr.Vector2D
        :return: A new translated FullArcEllipse2D.
        :rtype: FullArcEllipse2D
        """
        return FullArcEllipse2D(self.ellipse.translation(offset), self.start_end.translation(offset), self.name)

    def abscissa(self, point: Union[volmdlr.Point2D, volmdlr.Point3D], tol: float = 1e-6):
        """
        Calculates the abscissa of a given point.

        :param point: point for calculating abscissa.
        :param tol: tolerance.
        :return: a float, between 0 and the ellipse's length.
        """
        return self.ellipse.abscissa(point, tol)

    def plot(self, ax=None, edge_style: EdgeStyle = EdgeStyle()):
        """
        Matplotlib plot for an ellipse.

        """
        if ax is None:
            _, ax = plt.subplots()
        ax = vm_common_operations.plot_from_discretization_points(
            ax, edge_style=edge_style, element=self, number_points=50)
        if edge_style.equal_aspect:
            ax.set_aspect('equal')
        return ax


class LineSegment3D(LineSegment):
    """
    Define a line segment limited by two points.

    """

    def __init__(self, start: volmdlr.Point3D, end: volmdlr.Point3D, line: volmdlr_curves.Line3D = None,
                 name: str = ''):
        if start.is_close(end):
            raise NotImplementedError('Start and end of Linesegment3D are equal')
        if not line:
            self.line = volmdlr_curves.Line3D(start, end)
        LineSegment.__init__(self, start=start, end=end, line=self.line, name=name)
        self._bbox = None

    @property
    def bounding_box(self):
        if not self._bbox:
            self._bbox = self._bounding_box()
        return self._bbox

    @bounding_box.setter
    def bounding_box(self, new_bounding_box):
        self._bbox = new_bounding_box

    def __hash__(self):
        return hash((self.__class__.__name__, self.start, self.end))

    def __eq__(self, other_linesegment3d):
        if other_linesegment3d.__class__ != self.__class__:
            return False
        return (self.start == other_linesegment3d.start
                and self.end == other_linesegment3d.end)

    def _bounding_box(self):
        """
        Calculates the bounding box for a line segment 3D.

        :return: Bounding box for line segment 3d.
        """

        xmin = min(self.start.x, self.end.x)
        xmax = max(self.start.x, self.end.x)
        ymin = min(self.start.y, self.end.y)
        ymax = max(self.start.y, self.end.y)
        zmin = min(self.start.z, self.end.z)
        zmax = max(self.start.z, self.end.z)

        return volmdlr.core.BoundingBox(xmin, xmax, ymin, ymax, zmin, zmax)

    def to_dict(self, *args, **kwargs):
        """Stores all Line Segment 3D in a dict object."""
        return {'object_class': 'volmdlr.edges.LineSegment3D',
                'name': self.name,
                'start': self.start.to_dict(),
                'end': self.end.to_dict()
                }

    def normal_vector(self, abscissa=0.):
        return None

    def unit_normal_vector(self, abscissa=0.):
        return None

    def point_distance(self, point):
        """Returns the minimal distance to a point."""
        distance, point = volmdlr.LineSegment3DPointDistance(
            [(self.start.x, self.start.y, self.start.z),
             (self.end.x, self.end.y, self.end.z)],
            (point.x, point.y, point.z))
        return distance

    def plane_projection2d(self, center, x, y):
        """
        Calculates the projection of a line segment 3d on to a plane.

        :param center: plane center.
        :param x: plane u direction.
        :param y: plane v direction.
        :return: line segment 3d.
        """
        start, end = self.start.plane_projection2d(center, x, y), self.end.plane_projection2d(center, x, y)
        if not start.is_close(end):
            return LineSegment2D(start, end)
        return None

    def line_intersections(self, line):
        """
        Gets the intersection between a line segment 3d and line3D.

        :param line: other line.
        :return: a list with the intersection points.
        """
        line_self = self.line
        if line_self.skew_to(line):
            return []
        intersection = line_self.intersection(line)
        if intersection and self.point_belongs(intersection):
            return [intersection]
        return []

    def linesegment_intersections(self, linesegment):
        """
        Gets the intersection between a line segment 3d and another line segment 3D.

        :param linesegment: other line segment.
        :return: a list with the intersection points.
        """
        intersection = self.line.intersection(linesegment.line)
        if intersection and self.point_belongs(intersection) and linesegment.point_belongs(intersection):
            return [intersection]
        return []

    def rotation(self, center: volmdlr.Point3D,
                 axis: volmdlr.Vector3D, angle: float):
        """
        LineSegment3D rotation.

        :param center: rotation center
        :param axis: rotation axis
        :param angle: angle rotation
        :return: a new rotated LineSegment3D
        """
        start = self.start.rotation(center, axis, angle)
        end = self.end.rotation(center, axis, angle)
        return LineSegment3D(start, end)

    def __contains__(self, point):

        point1, point2 = self.start, self.end
        axis = point2 - point1
        test = point.rotation(point1, axis, math.pi)
        if test.is_close(point):
            return True

        return False

    def translation(self, offset: volmdlr.Vector3D):
        """
        LineSegment3D translation.

        :param offset: translation vector
        :return: A new translated LineSegment3D
        """
        return LineSegment3D(
            self.start.translation(offset), self.end.translation(offset))

    def frame_mapping(self, frame: volmdlr.Frame3D, side: str):
        """
        Changes LineSegment3D frame_mapping and return a new LineSegment3D.

        side = 'old' or 'new'
        """
        if side == 'old':
            return LineSegment3D(
                *[frame.local_to_global_coordinates(point) for point in [self.start, self.end]])
        if side == 'new':
            return LineSegment3D(
                *[frame.global_to_local_coordinates(point) for point in [self.start, self.end]])
        raise ValueError('Please Enter a valid side: old or new')

    def copy(self, *args, **kwargs):
        """Returns a copy of the line segment."""
        return LineSegment3D(self.start.copy(), self.end.copy())

    def plot(self, ax=None, edge_style: EdgeStyle = EdgeStyle()):
        if ax is None:
            fig = plt.figure()
            ax = fig.add_subplot(111, projection='3d')

        points = [self.start, self.end]
        x = [point.x for point in points]
        y = [point.y for point in points]
        z = [point.z for point in points]
        if edge_style.edge_ends:
            ax.plot(x, y, z, color=edge_style.color, alpha=edge_style.alpha, marker='o')
        else:
            ax.plot(x, y, z, color=edge_style.color, alpha=edge_style.alpha)
        if edge_style.edge_direction:
            x, y, z = self.point_at_abscissa(0.5 * self.length())
            u, v, w = 0.05 * self.direction_vector()
            ax.quiver(x, y, z, u, v, w, length=self.length() / 100,
                      arrow_length_ratio=5, normalize=True,
                      pivot='tip', color=edge_style.color)
        return ax

    def plot2d(self, x_3d, y_3d, ax=None, color='k', width=None):
        if ax is None:
            fig = plt.figure()
            ax = fig.add_subplot(111, projection='3d')

        edge2d = self.plane_projection2d(volmdlr.O3D, x_3d, y_3d)
        edge2d.plot(ax=ax, edge_style=EdgeStyle(color=color, width=width))
        return ax

    def plot_data(self, x_3d, y_3d, edge_style = plot_data.EdgeStyle(color_stroke=plot_data.colors.BLACK,
                                                                     line_width=1, dashline=None)):
        """Plot a Line Segment 3D object using dessia's plot_data library."""
        edge2d = self.plane_projection2d(volmdlr.O3D, x_3d, y_3d)
        return edge2d.plot_data(edge_style)

    def to_2d(self, plane_origin, x, y):
        """
        Transforms a LineSegment3D into an LineSegment2D, given a plane origin and an u and v plane vector.

        :param plane_origin: plane origin.
        :param x: plane u vector.
        :param y: plane v vector.
        :return: LineSegment2D.
        """
        p2d = [point.to_2d(plane_origin, x, y) for point in (self.start, self.end)]
        if p2d[0].is_close(p2d[1]):
            return None
        return LineSegment2D(*p2d, name=self.name)

    def to_bspline_curve(self, resolution=10):
        """
        Convert a LineSegment3D to a BSplineCurve3D.
        """
        degree = 1
        points = [self.point_at_abscissa(abscissa / self.length())
                  for abscissa in range(resolution + 1)]
        bspline_curve = BSplineCurve3D.from_points_interpolation(points,
                                                                 degree)
        return bspline_curve

    def get_reverse(self):
        return LineSegment3D(self.end.copy(), self.start.copy())

    def minimum_distance_points(self, other_line):
        """
        Returns the points on this line and the other line that are the closest of lines.
        """
        u = self.end - self.start
        v = other_line.end - other_line.start
        w = self.start - other_line.start
        u_dot_u = u.dot(u)
        u_dot_v = u.dot(v)
        v_dot_v = v.dot(v)
        u_dot_w = u.dot(w)
        v_dot_w = v.dot(w)
        if (u_dot_u * v_dot_v - u_dot_v ** 2) != 0:
            s_param = (u_dot_v * v_dot_w - v_dot_v * u_dot_w) / (u_dot_u * v_dot_v - u_dot_v ** 2)
            t_param = (u_dot_u * v_dot_w - u_dot_v * u_dot_w) / (u_dot_u * v_dot_v - u_dot_v ** 2)
            point1 = self.start + s_param * u
            point2 = other_line.start + t_param * v
            return point1, point2
        return self.start, other_line.start

    def matrix_distance(self, other_line):
        """
        Gets the points corresponding to the distance between to lines using matrix distance.

        :param other_line: Other line.
        :return: Two points corresponding to the distance between to lines.
        """
        u = self.direction_vector()
        v = other_line.direction_vector()
        w = self.start - other_line.start
        a = u.dot(u)
        b = u.dot(v)
        c = v.dot(v)
        d = u.dot(w)
        e = v.dot(w)
        determinant = a * c - b * c
        if determinant > - 1e-6:
            b_times_e = b * e
            c_times_d = c * d
            if b_times_e <= c_times_d:
                s_parameter = 0.0
                if e <= 0.0:
                    t_parameter = 0.0
                    negative_d = -d
                    if negative_d >= a:
                        s_parameter = 1.0
                    elif negative_d > 0.0:
                        s_parameter = negative_d / a
                elif e < c:
                    t_parameter = e / c
                else:
                    t_parameter = 1.0
                    b_minus_d = b - d
                    if b_minus_d >= a:
                        s_parameter = 1.0
                    elif b_minus_d > 0.0:
                        s_parameter = b_minus_d / a
            else:
                s_parameter = b_times_e - c_times_d
                if s_parameter >= determinant:
                    s_parameter = 1.0
                    b_plus_e = b + e
                    if b_plus_e <= 0.0:
                        t_parameter = 0.0
                        negative_d = -d
                        if negative_d <= 0.0:
                            s_parameter = 0.0
                        elif negative_d < a:
                            s_parameter = negative_d / a
                    elif b_plus_e < c:
                        t_parameter = b_plus_e / c
                    else:
                        t_parameter = 1.0
                        b_minus_d = b - d
                        if b_minus_d <= 0.0:
                            s_parameter = 0.0
                        elif b_minus_d < a:
                            s_parameter = b_minus_d / a
                else:
                    a_times_e = a * e
                    b_times_d = a * d
                    if a_times_e <= b_times_d:
                        t_parameter = 0.0
                        negative_d = -d
                        if negative_d <= 0.0:
                            s_parameter = 0.0
                        elif negative_d >= a:
                            s_parameter = 1.0
                        else:
                            s_parameter = negative_d / a
                    else:
                        t_parameter = a_times_e - b_times_d
                        if t_parameter >= determinant:
                            t_parameter = 1.0
                            b_minus_d = b - d
                            if b_minus_d <= 0.0:
                                s_parameter = 0.0
                            elif b_minus_d >= a:
                                s_parameter = 1.0
                            else:
                                s_parameter = b_minus_d / a
                        else:
                            s_parameter /= determinant
                            t_parameter /= determinant
        else:
            if e <= 0.0:
                t_parameter = 0.0
                negative_d = -d
                if negative_d <= 0.0:
                    s_parameter = 0.0
                elif negative_d >= a:
                    s_parameter = 1.0
                else:
                    s_parameter = negative_d / a
            elif e >= c:
                t_parameter = 1.0
                b_minus_d = b - d
                if b_minus_d <= 0.0:
                    s_parameter = 0.0
                elif b_minus_d >= a:
                    s_parameter = 1.0
                else:
                    s_parameter = b_minus_d / a
            else:
                s_parameter = 0.0
                t_parameter = e / c
        p1 = self.start + u * s_parameter
        p2 = other_line.start + v * t_parameter
        return p1, p2

    def parallel_distance(self, other_linesegment):
        """Calculates the paralel distance between two Line Segments 3D."""
        pt_a, pt_b, pt_c = self.start, self.end, other_linesegment.start
        vector = volmdlr.Vector3D((pt_a - pt_b).vector)
        vector.normalize()
        plane1 = volmdlr.surfaces.Plane3D.from_3_points(pt_a, pt_b, pt_c)
        v = vector.cross(plane1.frame.w)  # distance vector
        # pt_a = k*u + c*v + pt_c
        res = (pt_a - pt_c).vector
        x, y, z = res[0], res[1], res[2]
        u1, u2, u3 = vector.x, vector.y, vector.z
        v1, v2, v3 = v.x, v.y, v.z

        if (u1 * v2 - v1 * u2) != 0 and u1 != 0:
            c = (y * u1 - x * u2) / (u1 * v2 - v1 * u2)
            k = (x - c * v1) / u1
            if math.isclose(k * u3 + c * v3, z, abs_tol=1e-7):
                return k
        elif (u1 * v3 - v1 * u3) != 0 and u1 != 0:
            c = (z * u1 - x * u3) / (u1 * v3 - v1 * u3)
            k = (x - c * v1) / u1
            if math.isclose(k * u2 + c * v2, y, abs_tol=1e-7):
                return k
        elif (v1 * u2 - v2 * u1) != 0 and u2 != 0:
            c = (u2 * x - y * u1) / (v1 * u2 - v2 * u1)
            k = (y - c * v2) / u2
            if math.isclose(k * u3 + c * v3, z, abs_tol=1e-7):
                return k
        elif (v3 * u2 - v2 * u3) != 0 and u2 != 0:
            c = (u2 * z - y * u3) / (v3 * u2 - v2 * u3)
            k = (y - c * v2) / u2
            if math.isclose(k * u1 + c * v1, x, abs_tol=1e-7):
                return k
        elif (u1 * v3 - v1 * u3) != 0 and u3 != 0:
            c = (z * u1 - x * u3) / (u1 * v3 - v1 * u3)
            k = (z - c * v3) / u3
            if math.isclose(k * u2 + c * v2, y, abs_tol=1e-7):
                return k
        elif (u2 * v3 - v2 * u3) != 0 and u3 != 0:
            c = (z * u2 - y * u3) / (u2 * v3 - v2 * u3)
            k = (z - c * v3) / u3
            if math.isclose(k * u1 + c * v1, x, abs_tol=1e-7):
                return k
        raise NotImplementedError

    def minimum_distance(self, element, return_points=False):
        """
        Gets the minimum distance between a Line segment 3D and another edge.

        :param element: Other edge.
        :param return_points: Weather to return corresponding points or not.
        :return: minimum distance. Or minimum distance and points.
        """
        if element.__class__ is Arc3D or element.__class__ is volmdlr_curves.Circle3D:
            pt1, pt2 = element.minimum_distance_points_line(self)
            if return_points:
                return pt1.point_distance(pt2), pt1, pt2
            return pt1.point_distance(pt2)

        if element.__class__ is LineSegment3D:
            p1, p2 = self.matrix_distance(element)
            if return_points:
                return p1.point_distance(p2), p1, p2
            return p1.point_distance(p2)

        if element.__class__ is BSplineCurve3D:
            points = element.points
            lines = []
            dist_min = math.inf
            for p1, p2 in zip(points[0:-1], points[1:]):
                lines.append(LineSegment3D(p1, p2))
            for line in lines:
                p1, p2 = self.matrix_distance(line)
                dist = p1.point_distance(p2)
                if dist < dist_min:
                    dist_min = dist
                    min_points = (p1, p2)
            if return_points:
                p1, p2 = min_points
                return dist_min, p1, p2
            return dist_min

        raise NotImplementedError

    def extrusion(self, extrusion_vector):
        """
        Extrusion of a Line Segment 3D, in a specific extrusion direction.

        :param extrusion_vector: the extrusion vector used.
        :return: An extruded Plane Face 3D.
        """
        u = self.unit_direction_vector()
        v = extrusion_vector.copy()
        v.normalize()
        w = u.cross(v)
        length_1 = self.length()
        length_2 = extrusion_vector.norm()
        plane = volmdlr.surfaces.Plane3D(volmdlr.Frame3D(self.start, u, v, w))
        return [volmdlr.faces.PlaneFace3D.from_surface_rectangular_cut(plane, 0, length_1, 0, length_2)]

    def _conical_revolution(self, params):
        axis, u, p1_proj, dist1, dist2, angle = params
        v = axis.cross(u)
        direction_vector = self.direction_vector()
        direction_vector.normalize()

        semi_angle = math.atan2(direction_vector.dot(u), direction_vector.dot(axis))
        cone_origin = p1_proj - dist1 / math.tan(semi_angle) * axis
        if semi_angle > 0.5 * math.pi:
            semi_angle = math.pi - semi_angle

            cone_frame = volmdlr.Frame3D(cone_origin, u, -v, -axis)
            angle2 = - angle
        else:
            angle2 = angle
            cone_frame = volmdlr.Frame3D(cone_origin, u, v, axis)

        surface = volmdlr.surfaces.ConicalSurface3D(cone_frame, semi_angle)
        return [volmdlr.faces.ConicalFace3D.from_surface_rectangular_cut(
            surface, 0, angle2, z1=dist1 / math.tan(semi_angle), z2=dist2 / math.tan(semi_angle))]

    def _cylindrical_revolution(self, params):
        axis, u, p1_proj, dist1, dist2, angle = params
        v = axis.cross(u)
        surface = volmdlr.surfaces.CylindricalSurface3D(volmdlr.Frame3D(p1_proj, u, v, axis), dist1)
        return [volmdlr.faces.CylindricalFace3D.from_surface_rectangular_cut(
            surface, 0, angle, 0, (self.end - self.start).dot(axis))]

    def revolution(self, axis_point, axis, angle):
        """
        Returns the face generated by the revolution of the line segments.
        """
        axis_line3d = volmdlr_curves.Line3D(axis_point, axis_point + axis)
        if axis_line3d.point_belongs(self.start) and axis_line3d.point_belongs(
                self.end):
            return []

        p1_proj, _ = axis_line3d.point_projection(self.start)
        p2_proj, _ = axis_line3d.point_projection(self.end)
        distance_1 = self.start.point_distance(p1_proj)
        distance_2 = self.end.point_distance(p2_proj)
        if not math.isclose(distance_1, 0., abs_tol=1e-9):
            u = self.start - p1_proj  # Unit vector from p1_proj to p1
            u.normalize()
        elif not math.isclose(distance_2, 0., abs_tol=1e-9):
            u = self.end - p2_proj  # Unit vector from p1_proj to p1
            u.normalize()
        else:
            return []
        if u.is_colinear_to(self.direction_vector()):
            # Planar face
            v = axis.cross(u)
            surface = volmdlr.surfaces.Plane3D(
                volmdlr.Frame3D(p1_proj, u, v, axis))
            smaller_r, bigger_r = sorted([distance_1, distance_2])
            if angle == volmdlr.TWO_PI:
                # Only 2 circles as contours
                bigger_circle = volmdlr_curves.Circle2D(volmdlr.O2D, bigger_r)
                outer_contour2d = volmdlr.wires.Contour2D(
                    bigger_circle.split_at_abscissa(bigger_circle.length() * 0.5))
                if not math.isclose(smaller_r, 0, abs_tol=1e-9):
                    smaller_circle = volmdlr_curves.Circle2D(volmdlr.O2D, smaller_r)
                    inner_contours2d = [volmdlr.wires.Contour2D(
                        smaller_circle.split_at_abscissa(smaller_circle.length() * 0.5))]
                else:
                    inner_contours2d = []
            else:
                inner_contours2d = []
                if math.isclose(smaller_r, 0, abs_tol=1e-9):
                    # One arc and 2 lines (pizza slice)
                    arc2_e = volmdlr.Point2D(bigger_r, 0)
                    arc2_i = arc2_e.rotation(center=volmdlr.O2D,
                                             angle=0.5 * angle)
                    arc2_s = arc2_e.rotation(center=volmdlr.O2D, angle=angle)
                    arc2 = Arc2D.from_3_points(arc2_s, arc2_i, arc2_e)
                    line1 = LineSegment2D(arc2_e, volmdlr.O2D)
                    line2 = LineSegment2D(volmdlr.O2D, arc2_s)
                    outer_contour2d = volmdlr.wires.Contour2D([arc2, line1,
                                                               line2])

                else:
                    # Two arcs and lines
                    arc1_s = volmdlr.Point2D(bigger_r, 0)
                    arc1_i = arc1_s.rotation(center=volmdlr.O2D,
                                             angle=0.5 * angle)
                    arc1_e = arc1_s.rotation(center=volmdlr.O2D, angle=angle)
                    arc1 = Arc2D.from_3_points(arc1_s, arc1_i, arc1_e)

                    arc2_e = volmdlr.Point2D(smaller_r, 0)
                    arc2_i = arc2_e.rotation(center=volmdlr.O2D,
                                             angle=0.5 * angle)
                    arc2_s = arc2_e.rotation(center=volmdlr.O2D, angle=angle)
                    arc2 = Arc2D.from_3_points(arc2_s, arc2_i, arc2_e)

                    line1 = LineSegment2D(arc1_e, arc2_s)
                    line2 = LineSegment2D(arc2_e, arc1_s)

                    outer_contour2d = volmdlr.wires.Contour2D([arc1, line1,
                                                               arc2, line2])

            return [volmdlr.faces.PlaneFace3D(surface,
                                              volmdlr.surfaces.Surface2D(
                                                  outer_contour2d,
                                                  inner_contours2d))]

        if not math.isclose(distance_1, distance_2, abs_tol=1e-9):
            # Conical
            return self._conical_revolution([axis, u, p1_proj, distance_1, distance_2, angle])

        # Cylindrical face
        return self._cylindrical_revolution([axis, u, p1_proj, distance_1, distance_2, angle])

    def trim(self, point1: volmdlr.Point3D, point2: volmdlr.Point3D):
        if not self.point_belongs(point1) or not self.point_belongs(point2):
            raise ValueError('Point not on curve')

        return LineSegment3D(point1, point2)


class BSplineCurve3D(BSplineCurve):
    """
    A class for 3-dimensional B-spline curves.

    The following rule must be respected : `number of knots = number of control points + degree + 1`

    :param degree: The degree of the 3-dimensional B-spline curve
    :type degree: int
    :param control_points: A list of 3-dimensional points
    :type control_points: List[:class:`volmdlr.Point3D`]
    :param knot_multiplicities: The vector of multiplicities for each knot
    :type knot_multiplicities: List[int]
    :param knots: The knot vector composed of values between 0 and 1
    :type knots: List[float]
    :param weights: The weight vector applied to the knot vector. Default
        value is None
    :type weights: List[float], optional
    :param periodic: If `True` the B-spline curve is periodic. Default value
        is False
    :type periodic: bool, optional
    :param name: The name of the B-spline curve. Default value is ''
    :type name: str, optional
    """
    _non_serializable_attributes = ['curve']

    def __init__(self,
                 degree: int,
                 control_points: List[volmdlr.Point3D],
                 knot_multiplicities: List[int],
                 knots: List[float],
                 weights: List[float] = None,
                 periodic: bool = False,
                 name: str = ''):

        BSplineCurve.__init__(self, degree,
                              control_points,
                              knot_multiplicities,
                              knots,
                              weights,
                              periodic,
                              name)

        self._bbox = None

    @property
    def bounding_box(self):
        if not self._bbox:
            self._bbox = self._bounding_box()
        return self._bbox

    @bounding_box.setter
    def bounding_box(self, new_bounding_box):
        self._bbox = new_bounding_box

    def _bounding_box(self):
        bbox = self.curve.bbox
        return volmdlr.core.BoundingBox(bbox[0][0], bbox[1][0],
                                        bbox[0][1], bbox[1][1],
                                        bbox[0][2], bbox[1][2])

    def look_up_table(self, resolution: int = 20, start_parameter: float = 0,
                      end_parameter: float = 1):
        """
        Creates a table of equivalence between the parameter t (eval. of the BSplineCurve) and the cumulative distance.

        :param resolution: The precision of the table. Auto-adjusted by the
            algorithm. Default value set to 20
        :type resolution: int, optional
        :param start_parameter: First parameter evaluated in the table.
            Default value set to 0
        :type start_parameter: float, optional
        :param end_parameter: Last parameter evaluated in the table.
            Default value set to 1
        :type start_parameter: float, optional
        :return: Yields a list of tuples containing the parameter and the
            cumulated distance along the BSplineCruve3D from the evaluation of
            start_parameter
        :rtype: Tuple[float, float]
        """
        resolution = max(10, min(resolution, int(self.length() / 1e-4)))
        delta_param = 1 / resolution * (end_parameter - start_parameter)
        distance = 0
        for i in range(resolution + 1):
            if i == 0:
                yield start_parameter, 0
            else:
                param1 = start_parameter + (i - 1) * delta_param
                param2 = start_parameter + i * delta_param
                point1 = volmdlr.Point3D(*self.curve.evaluate_single(param1))
                point2 = volmdlr.Point3D(*self.curve.evaluate_single(param2))
                distance += point1.point_distance(point2)
                yield param2, distance

    def normal(self, position: float = 0.0):
        _, normal = operations.normal(self.curve, position, normalize=True)
        normal = volmdlr.Vector3D(normal[0], normal[1], normal[2])
        return normal

    def get_direction_vector(self, abscissa=0.0):
        length = self.length()
        if abscissa >= length:
            abscissa2 = length
            abscissa = abscissa2 - 0.001 * length

        else:
            abscissa2 = min(abscissa + 0.001 * length, length)

        tangent = self.point_at_abscissa(abscissa2) - self.point_at_abscissa(
            abscissa)
        return tangent

    def direction_vector(self, abscissa=0.):
        if not self._direction_vector_memo:
            self._direction_vector_memo = {}
        if abscissa not in self._direction_vector_memo:
            self._direction_vector_memo[abscissa] = self.get_direction_vector(abscissa)
        return self._direction_vector_memo[abscissa]

    def point3d_to_parameter(self, point: volmdlr.Point3D):
        """
        Search for the value of the normalized evaluation parameter t (between 0 and 1).

        :return: the given point when the BSplineCurve3D is evaluated at the t value.
        """
        return self.abscissa(point) / self.length()

    @classmethod
    def from_step(cls, arguments, object_dict, **kwargs):
        """
        Converts a step primitive to a BSplineCurve3D.

        :param arguments: The arguments of the step primitive.
        :type arguments: list
        :param object_dict: The dictionary containing all the step primitives
            that have already been instantiated
        :type object_dict: dict
        :return: The corresponding BSplineCurve3D.
        :rtype: :class:`volmdlr.edges.BSplineCurve3D`
        """
        name = arguments[0][1:-1]
        degree = int(arguments[1])
        points = [object_dict[int(i[1:])] for i in arguments[2]]
        lines = [LineSegment3D(pt1, pt2) for pt1, pt2 in zip(points[:-1], points[1:]) if not pt1.is_close(pt2)]
        if lines and not points[0].is_close(points[-1]):
            # quick fix. Real problem: Tolerance too low (1e-6 m = 0.001mm)
            dir_vector = lines[0].unit_direction_vector()
            if all(line.unit_direction_vector() == dir_vector for line in lines):
                return LineSegment3D(points[0], points[-1])

        knot_multiplicities = [int(i) for i in arguments[6][1:-1].split(",")]
        knots = [float(i) for i in arguments[7][1:-1].split(",")]
        knot_vector = []
        for i, knot in enumerate(knots):
            knot_vector.extend([knot] * knot_multiplicities[i])

        if 9 in range(len(arguments)):
            weight_data = [float(i) for i in arguments[9][1:-1].split(",")]
        else:
            weight_data = None

        closed_curve = points[0].is_close(points[-1])
        return cls(degree, points, knot_multiplicities, knots, weight_data, closed_curve, name)

    def to_step(self, current_id, surface_id=None, curve2d=None):
        """Exports to STEP format."""
        points_ids = []
        content = ''
        point_id = current_id
        for point in self.control_points:
            point_content, point_id = point.to_step(point_id,
                                                    vertex=False)
            content += point_content
            points_ids.append(point_id)
            point_id += 1

        curve_id = point_id
        content += f"#{curve_id} = B_SPLINE_CURVE_WITH_KNOTS('{self.name}',{self.degree}," \
                   f"({volmdlr.core.step_ids_to_str(points_ids)})," \
                   f".UNSPECIFIED.,.F.,.F.,{tuple(self.knot_multiplicities)},{tuple(self.knots)}," \
                   f".UNSPECIFIED.);\n"

        if surface_id and curve2d:
            content += f"#{curve_id + 1} = SURFACE_CURVE('',#{curve_id},(#{curve_id + 2}),.PCURVE_S1.);\n"
            content += f"#{curve_id + 2} = PCURVE('',#{surface_id},#{curve_id + 3});\n"

            # 2D parametric curve
            curve2d_content, curve2d_id = curve2d.to_step(curve_id + 3)  # 5

            # content += f"#{curve_id + 3} = DEFINITIONAL_REPRESENTATION('',(#{curve2d_id - 1}),#{curve_id + 4});\n"
            # content += f"#{curve_id + 4} = ( GEOMETRIC_REPRESENTATION_CONTEXT(2)" \
            #            f"PARAMETRIC_REPRESENTATION_CONTEXT() REPRESENTATION_CONTEXT('2D SPACE','') );\n"

            content += curve2d_content
            current_id = curve2d_id
        else:
            current_id = curve_id + 1

        start_content, start_id = self.start.to_step(current_id, vertex=True)
        current_id = start_id + 1
        end_content, end_id = self.end.to_step(current_id + 1, vertex=True)
        content += start_content + end_content
        current_id = end_id + 1
        if surface_id:
            content += f"#{current_id} = EDGE_CURVE('{self.name}',#{start_id},#{end_id},#{curve_id},.T.);\n"
        else:
            content += f"#{current_id} = EDGE_CURVE('{self.name}',#{start_id},#{end_id},#{curve_id},.T.);\n"
        return content, current_id

    def rotation(self, center: volmdlr.Point3D, axis: volmdlr.Vector3D, angle: float):
        """
        BSplineCurve3D rotation.

        :param center: rotation center
        :param axis: rotation axis
        :param angle: angle rotation
        :return: a new rotated BSplineCurve3D
        """
        new_control_points = [point.rotation(center, axis, angle) for point in
                              self.control_points]
        new_bsplinecurve3d = BSplineCurve3D(self.degree, new_control_points,
                                            self.knot_multiplicities,
                                            self.knots, self.weights,
                                            self.periodic, self.name)
        return new_bsplinecurve3d

    def rotation_inplace(self, center: volmdlr.Point3D, axis: volmdlr.Vector3D, angle: float):
        """
        BSplineCurve3D rotation. Object is updated inplace.

        :param center: rotation center
        :param axis: rotation axis
        :param angle: rotation angle
        """
        warnings.warn("'inplace' methods are deprecated. Use a not inplace method instead.", DeprecationWarning)

        new_control_points = [point.rotation(center, axis, angle) for point in
                              self.control_points]
        new_bsplinecurve3d = BSplineCurve3D(self.degree, new_control_points,
                                            self.knot_multiplicities,
                                            self.knots, self.weights,
                                            self.periodic, self.name)
        self.control_points = new_control_points
        self.curve = new_bsplinecurve3d.curve
        self.points = new_bsplinecurve3d.points
        self._bbox = None

    def trim(self, point1: volmdlr.Point3D, point2: volmdlr.Point3D):
        if self.periodic and not point1.is_close(point2):
            return self.trim_with_interpolation(point1, point2)

        if (point1.is_close(self.start) and point2.is_close(self.end)) \
                or (point1.is_close(self.end) and point2.is_close(self.start)):
            return self

        if point1.is_close(self.start) and not point2.is_close(self.end):
            return self.cut_after(self.point3d_to_parameter(point2))

        if point2.is_close(self.start) and not point1.is_close(self.end):
            return self.cut_after(self.point3d_to_parameter(point1))

        if not point1.is_close(self.start) and point2.is_close(self.end):
            return self.cut_before(self.point3d_to_parameter(point1))

        if not point2.is_close(self.start) and point1.is_close(self.end):
            return self.cut_before(self.point3d_to_parameter(point2))

        parameter1 = self.point3d_to_parameter(point1)
        parameter2 = self.point3d_to_parameter(point2)
        if parameter1 is None or parameter2 is None:
            raise ValueError('Point not on BSplineCurve for trim method')

        if parameter1 > parameter2:
            parameter1, parameter2 = parameter2, parameter1
            point1, point2 = point2, point1

        bspline_curve = self.cut_before(parameter1)
        new_param2 = bspline_curve.point3d_to_parameter(point2)
        trimmed_bspline_cruve = bspline_curve.cut_after(new_param2)
        return trimmed_bspline_cruve

    def trim_with_interpolation(self, point1: volmdlr.Point3D, point2: volmdlr.Point3D):
        """
        Creates a new BSplineCurve3D between point1 and point2 using interpolation method.
        """
        n = len(self.control_points)
        local_discretization = self.local_discretization(point1, point2, n)
        return self.__class__.from_points_interpolation(local_discretization, self.degree, self.periodic)

    def trim_between_evaluations(self, parameter1: float, parameter2: float):
        warnings.warn('Use BSplineCurve3D.trim instead of trim_between_evaluation')
        parameter1, parameter2 = min([parameter1, parameter2]), \
            max([parameter1, parameter2])

        if math.isclose(parameter1, 0, abs_tol=1e-7) \
                and math.isclose(parameter2, 1, abs_tol=1e-7):
            return self
        if math.isclose(parameter1, 0, abs_tol=1e-7):
            return self.cut_after(parameter2)
        if math.isclose(parameter2, 1, abs_tol=1e-7):
            return self.cut_before(parameter1)

        # Cut before
        bspline_curve = self.insert_knot(parameter1, num=self.degree)
        if bspline_curve.weights is not None:
            raise NotImplementedError

        # Cut after
        bspline_curve = bspline_curve.insert_knot(parameter2, num=self.degree)
        if bspline_curve.weights is not None:
            raise NotImplementedError

        new_ctrlpts = bspline_curve.control_points[bspline_curve.degree:
                                                   -bspline_curve.degree]
        new_multiplicities = bspline_curve.knot_multiplicities[1:-1]
        # new_multiplicities = bspline_curve.knot_multiplicities[2:-5]
        new_multiplicities[-1] += 1
        new_multiplicities[0] += 1
        new_knots = bspline_curve.knots[1:-1]
        # new_knots = bspline_curve.knots[2:-5]
        new_knots = standardize_knot_vector(new_knots)

        return BSplineCurve3D(degree=bspline_curve.degree,
                              control_points=new_ctrlpts,
                              knot_multiplicities=new_multiplicities,
                              knots=new_knots,
                              weights=None,
                              periodic=bspline_curve.periodic,
                              name=bspline_curve.name)

    def cut_before(self, parameter: float):
        """
        Returns the right side of the split curve at a given parameter.

        :param parameter: parameter value that specifies where to split the curve.
        :type parameter: float
        """
        # Is a value of parameter below 4e-3 a real need for precision ?
        if math.isclose(parameter, 0, abs_tol=4e-3):
            return self
        if math.isclose(parameter, 1, abs_tol=4e-3):
            return self.reverse()
        #     raise ValueError('Nothing will be left from the BSplineCurve3D')

        curves = operations.split_curve(self.curve, round(parameter, 7))
        return self.from_geomdl_curve(curves[1])

    def cut_after(self, parameter: float):
        """
        Returns the left side of the split curve at a given parameter.

        :param parameter: parameter value that specifies where to split the curve.
        :type parameter: float
        """
        # Is a value of parameter below 4e-3 a real need for precision ?
        if math.isclose(parameter, 0, abs_tol=1e-6):
            #     # raise ValueError('Nothing will be left from the BSplineCurve3D')
            #     curves = operations.split_curve(operations.refine_knotvector(self.curve, [4]), parameter)
            #     return self.from_geomdl_curve(curves[0])
            return self.reverse()
        if math.isclose(parameter, 1, abs_tol=4e-3):
            return self
        curves = operations.split_curve(self.curve, round(parameter, 7))
        return self.from_geomdl_curve(curves[0])

    def insert_knot(self, knot: float, num: int = 1):
        """
        Returns a new BSplineCurve3D.

        """
        curve_copy = copy.deepcopy(self.curve)
        modified_curve = operations.insert_knot(curve_copy, [knot], num=[num])
        return self.from_geomdl_curve(modified_curve)

    # Copy paste du LineSegment3D
    def plot(self, ax=None, edge_style: EdgeStyle = EdgeStyle()):
        if ax is None:
            fig = plt.figure()
            ax = fig.add_subplot(111, projection='3d')

        x = [point.x for point in self.points]
        y = [point.y for point in self.points]
        z = [point.z for point in self.points]
        ax.plot(x, y, z, color=edge_style.color, alpha=edge_style.alpha)
        if edge_style.edge_ends:
            ax.plot(x, y, z, 'o', color=edge_style.color, alpha=edge_style.alpha)
        return ax

    def to_2d(self, plane_origin, x, y):
        """
        Transforms a BSplineCurve3D into an BSplineCurve2D, given a plane origin and an u and v plane vector.

        :param plane_origin: plane origin.
        :param x: plane u vector.
        :param y: plane v vector.
        :return: BSplineCurve2D.
        """
        control_points2d = [point.to_2d(plane_origin, x, y) for point in
                            self.control_points]
        return BSplineCurve2D(self.degree, control_points2d,
                              self.knot_multiplicities, self.knots,
                              self.weights, self.periodic, self.name)

    def polygon_points(self, discretization_resolution: int):
        warnings.warn('polygon_points is deprecated,\
                please use discretization_points instead',
                      DeprecationWarning)
        return self.discretization_points(angle_resolution=discretization_resolution)

    def curvature(self, u: float, point_in_curve: bool = False):
        # u should be in the interval [0,1]
        ders = self.derivatives(u, 3)  # 3 first derivative
        c1, c2 = ders[1], ders[2]
        denom = c1.cross(c2)
        if c1.is_close(volmdlr.O3D) or c2.is_close(volmdlr.O3D) or denom.norm() == 0.0:
            if point_in_curve:
                return 0., volmdlr.Point3D(*ders[0])
            return 0.
        r_c = ((c1.norm()) ** 3) / denom.norm()
        point = volmdlr.Point3D(*ders[0])
        if point_in_curve:
            return 1 / r_c, point
        return 1 / r_c

    def global_maximum_curvature(self, nb_eval: int = 21, point_in_curve: bool = False):
        check = [i / (nb_eval - 1) for i in range(nb_eval)]
        curvatures = []
        for u in check:
            curvatures.append(self.curvature(u, point_in_curve))
        return curvatures

    def maximum_curvature(self, point_in_curve: bool = False):
        """
        Returns the maximum curvature of a curve and the point where it is located.
        """
        if point_in_curve:
            maximum_curvarture, point = max(self.global_maximum_curvature(nb_eval=21, point_in_curve=point_in_curve))
            return maximum_curvarture, point
        maximum_curvarture = max(self.global_maximum_curvature(nb_eval=21, point_in_curve=point_in_curve))
        return maximum_curvarture

    def minimum_radius(self, point_in_curve=False):
        """
        Returns the minimum curvature radius of a curve and the point where it is located.
        """
        if point_in_curve:
            maximum_curvarture, point = self.maximum_curvature(point_in_curve)
            return 1 / maximum_curvarture, point
        maximum_curvarture = self.maximum_curvature(point_in_curve)
        return 1 / maximum_curvarture

    # def global_minimum_curvature(self, nb_eval: int = 21):
    #     check = [i / (nb_eval - 1) for i in range(nb_eval)]
    #     radius = []
    #     for u in check:
    #         radius.append(self.minimum_curvature(u))
    #     return radius

    def triangulation(self):
        return None

    def linesegment_intersections(self, linesegment3d: LineSegment3D):
        """
        Calculates intersections between a BSplineCurve3D and a LineSegment3D.

        :param linesegment3d: linesegment to verify intersections.
        :return: list with the intersections points.
        """
        if not self.bounding_box.bbox_intersection(linesegment3d.bounding_box):
            return []
        intersections_points = self.get_linesegment_intersections(linesegment3d)
        return intersections_points

    def minimum_distance(self, element, return_points=False):
        """
        Gets the minimum distance between the bspline and another edge.

        :param element: another edge.
        :param return_points: weather also to return the corresponding points.
        :return: minimum distance.
        """
        points = []
        for point in self.points:
            if not volmdlr.core.point_in_list(point, points):
                points.append(point)
        discretization_primitves1 = [LineSegment3D(pt1, pt2) for pt1, pt2 in zip(points[:-1], points[1:])]
        discretization_points2 = element.discretization_points(number_points=100)
        points = []
        for point in discretization_points2:
            if not volmdlr.core.point_in_list(point, points):
                points.append(point)
        discretization_primitves2 = [LineSegment3D(pt1, pt2) for pt1, pt2 in zip(points[:-1], points[1:])]
        minimum_distance = math.inf
        points = None
        for prim1 in discretization_primitves1:
            for prim2 in discretization_primitves2:
                distance, point1, point2 = prim1.minimum_distance(prim2, return_points=True)
                if distance < minimum_distance:
                    minimum_distance = distance
                    points = (point1, point2)
        if return_points:
            return minimum_distance, points[0], points[1]
        return minimum_distance

    def frame_mapping(self, frame: volmdlr.Frame3D, side: str):
        """
        Returns a new Revolution Surface positioned in the specified frame.

        :param frame: Frame of reference
        :type frame: `volmdlr.Frame3D`
        :param side: 'old' or 'new'
        """
        new_control_points = [control_point.frame_mapping(frame, side) for control_point in self.control_points]
        return BSplineCurve3D(self.degree, new_control_points, self.knot_multiplicities, self.knots, self.weights,
                              self.periodic, self.name)

    def is_shared_section_possible(self, other_bspline2, tol):
        """
        Verifies if it there is any possibility of the two bsplines share a section.

        :param other_bspline2: other bspline.
        :param tol: tolerance used.
        :return: True or False.
        """
        if self.bounding_box.distance_to_bbox(other_bspline2.bounding_box) > tol:
            return False
        return True


class BezierCurve3D(BSplineCurve3D):
    """
    A class for 3-dimensional Bézier curves.

    :param degree: The degree of the Bézier curve
    :type degree: int
    :param control_points: A list of 3-dimensional points
    :type control_points: List[:class:`volmdlr.Point3D`]
    :param name: The name of the B-spline curve. Default value is ''
    :type name: str, optional
    """

    def __init__(self, degree: int, control_points: List[volmdlr.Point3D],
                 name: str = ''):
        knotvector = utilities.generate_knot_vector(degree,
                                                    len(control_points))
        knot_multiplicity = [1] * len(knotvector)

        BSplineCurve3D.__init__(self, degree, control_points,
                                knot_multiplicity, knotvector,
                                None, False, name)


class Arc3D(ArcMixin, Edge):
    """
    An arc is defined by a starting point, an end point and an interior point.

    """

    def __init__(self, circle, start, end, name=''):
        ArcMixin.__init__(self, circle, start=start, end=end)
        Edge.__init__(self, start=start, end=end, name=name)
        self._angle = None
        self.angle_start, self.angle_end = self.get_start_end_angles()

        self._bbox = None

    def __hash__(self):
        return hash(('arc3d', self.circle, self.start, self.end, self.is_trigo))

    def __eq__(self, other_arc):
        if self.__class__.__name__ != other_arc.__class__.__name__:
            return False
        return (self.circle == other_arc.circle and self.start == other_arc.start
                and self.end == other_arc.end and self.is_trigo == other_arc.is_trigo)

    def to_dict(self, use_pointers: bool = False, memo=None, path: str = '#', id_method=True, id_memo=None):
        dict_ = self.base_dict()
        dict_['circle'] = self.circle.to_dict(use_pointers=use_pointers, memo=memo,
                                              id_method=id_method, id_memo=id_memo, path=path + '/circle')
        dict_['start'] = self.start.to_dict(use_pointers=use_pointers, memo=memo,
                                            id_method=id_method, id_memo=id_memo, path=path + '/start')
        dict_['end'] = self.end.to_dict(use_pointers=use_pointers, memo=memo,
                                        id_method=id_method, id_memo=id_memo, path=path + '/end')
        return dict_

    def get_arc_point_angle(self, point):
        local_start_point = self.circle.frame.global_to_local_coordinates(point)
        u1, u2 = local_start_point.x / self.circle.radius, local_start_point.y / self.circle.radius
        point_angle = volmdlr.geometry.sin_cos_angle(u1, u2)
        return point_angle

    def get_start_end_angles(self):
        start_angle = self.get_arc_point_angle(self.start)
        end_angle = self.get_arc_point_angle(self.end)
        if start_angle >= end_angle:
            end_angle += volmdlr.TWO_PI
        return start_angle, end_angle

    @property
    def bounding_box(self):
        if not self._bbox:
            self._bbox = self.get_bounding_box()
        return self._bbox

    @bounding_box.setter
    def bounding_box(self, new_bounding_box):
        self._bbox = new_bounding_box

    def get_bounding_box(self):
        """
        Calculates the bounding box of the Arc3D.

        :return: Bounding Box object.
        """
        # TODO: implement exact calculation

        points = self.discretization_points(angle_resolution=5)
        xmin = min(point.x for point in points)
        xmax = max(point.x for point in points)
        ymin = min(point.y for point in points)
        ymax = max(point.y for point in points)
        zmin = min(point.z for point in points)
        zmax = max(point.z for point in points)
        return volmdlr.core.BoundingBox(xmin, xmax, ymin, ymax, zmin, zmax)

    @classmethod
    def from_angle(cls, start: volmdlr.Point3D, angle: float,
                   axis_point: volmdlr.Point3D, axis: volmdlr.Vector3D):
        """Gives the arc3D from a start, an angle and an axis."""
        start_gen = start
        end_gen = start_gen.rotation(axis_point, axis, angle)
        line = volmdlr_curves.Line3D(axis_point, axis_point + axis)
        center, _ = line.point_projection(start)
        radius = center.point_distance(start)
        u = start - center
        v = axis.cross(u)
        circle = volmdlr.curves.Circle3D(volmdlr.Frame3D(center, u, v, axis), radius)
        if angle == volmdlr.TWO_PI:
            return circle
        return cls(circle, start_gen, end_gen)

    @classmethod
    def from_3_points(cls, point1, point2, point3):
        circle = volmdlr_curves.Circle3D.from_3_points(point1, point2, point3)
        arc = cls(circle, point1, point3)
        return arc

    @property
    def angle(self):
        """
        Arc angle property.

        :return: arc angle.
        """
        if not self._angle:
            self._angle = self.angle_end - self.angle_start
        return self._angle

    @property
    def points(self):
        return [self.start, self.end]

    def get_reverse(self):
        """
        Defines a new Arc3D, identical to self, but in the opposite direction.

        """
        new_frame = volmdlr.Frame3D(self.circle.frame.origin, self.circle.frame.u, -self.circle.frame.v,
                                    self.circle.frame.u.cross(-self.circle.frame.v))
        circle3d = volmdlr_curves.Circle3D(new_frame, self.circle.radius)
        return self.__class__(circle3d, self.end, self.start, self.name + '_reverse')

    def abscissa(self, point: volmdlr.Point3D, tol: float = 1e-6):
        """
        Calculates the abscissa given a point in the Arc3D.

        :param point: point to calculate the abscissa.
        :param tol: (Optional) Confusion distance to consider points equal. Default 1e-6.
        :return: corresponding abscissa.
        """
        if point.point_distance(self.start) <= tol:
            return 0
        if point.point_distance(self.end) <= tol:
            return self.length()
        point_theta = self.get_arc_point_angle(point)
        if not self.angle_start <= point_theta <= self.angle_end:
            raise ValueError(f"{point} not in Arc3D.")
        return self.circle.radius * abs(point_theta)

    def point_at_abscissa(self, abscissa):
        """
        Calculates a point in the Arc3D at a given abscissa.

        :param abscissa: abscissa where in the curve the point should be calculated.
        :return: Corresponding point.
        """
        if abscissa > self.length() + 1e-6:
            raise ValueError(f"{abscissa} abscissa is not on the curve. max length of arc is {self.length()}.")
        return self.start.rotation(self.circle.center, self.circle.normal, abscissa / self.circle.radius)

    def direction_vector(self, abscissa):
        """
        Calculates a direction vector at a given abscissa of the Arc3D.

        :param abscissa: abscissa where in the curve the direction vector should be calculated.
        :return: Corresponding direction vector.
        """
        normal_vector = self.normal_vector(abscissa)
        tangent = normal_vector.cross(self.circle.normal)
        return tangent

    def rotation(self, center: volmdlr.Point3D,
                 axis: volmdlr.Vector3D, angle: float):
        """
        Arc3D rotation.

        :param center: rotation center
        :param axis: rotation axis
        :param angle: angle rotation
        :return: a new rotated Arc3D
        """
        circle = self.circle.rotation(center, axis, angle)
        new_start = self.start.rotation(center, axis, angle)
        new_end = self.end.rotation(center, axis, angle)
        return Arc3D(circle, new_start, new_end, name=self.name)

    def translation(self, offset: volmdlr.Vector3D):
        """
        Arc3D translation.

        :param offset: translation vector.
        :return: A new translated Arc3D.
        """
        new_circle = self.circle.translation(offset)
        new_start = self.start.translation(offset)
        new_end = self.end.translation(offset)
        return Arc3D(new_circle, new_start, new_end, name=self.name)

    def frame_mapping(self, frame: volmdlr.Frame3D, side: str):
        """
        Changes vector frame_mapping and return a new Arc3D.

        side = 'old' or 'new'
        """
        new_circle = self.circle.frame_mapping(frame, side)
        new_start = self.start.frame_mapping(frame, side)
        new_end = self.end.frame_mapping(frame, side)
        return Arc3D(new_circle, new_start, new_end, name=self.name)

    def plot(self, ax=None, edge_style: EdgeStyle = EdgeStyle()):
        if ax is None:
            ax = plt.figure().add_subplot(111, projection='3d')
        ax = vm_common_operations.plot_from_discretization_points(
            ax, edge_style=edge_style, element=self, number_points=25)
        if edge_style.edge_ends:
            self.start.plot(ax=ax, color='r')
            self.end.plot(ax=ax, color='b')

        if edge_style.edge_direction:
            x, y, z = self.point_at_abscissa(0.5 * self.length())
            u, v, w = 0.05 * self.unit_direction_vector(0.5 * self.length())
            ax.quiver(x, y, z, u, v, w, length=self.length() / 100,
                      arrow_length_ratio=5, normalize=True,
                      pivot='tip', color=edge_style.color)
        return ax

    def plot2d(self, center: volmdlr.Point3D = volmdlr.O3D,
               x3d: volmdlr.Vector3D = volmdlr.X3D, y3d: volmdlr.Vector3D = volmdlr.Y3D,
               ax=None, color='k'):

        if ax is None:
            fig = plt.figure()
            ax = fig.add_subplot(111, projection='3d')

        # TODO: Enhance this plot
        length = self.length()
        x = []
        y = []
        for i in range(30):
            point = self.point_at_abscissa(i / 29. * length)
            xi, yi = point.plane_projection2d(center, x3d, y3d)
            x.append(xi)
            y.append(yi)
        ax.plot(x, y, color=color)

        return ax

    def copy(self, *args, **kwargs):
        return Arc3D(self.circle.copy(), self.start.copy(), self.end.copy())

    def to_2d(self, plane_origin, x, y):
        """
        Transforms a Arc3D into an Arc2D, given a plane origin and an u and v plane vector.

        :param plane_origin: plane origin.
        :param x: plane u vector.
        :param y: plane v vector.
        :return: Arc2D.
        """
        circle2d = self.circle.to_2d(plane_origin, x, y)
        point_start = self.start.to_2d(plane_origin, x, y)
        point_interior = self.middle_point().to_2d(plane_origin, x, y)
        point_end = self.end.to_2d(plane_origin, x, y)
        arc = Arc2D(circle2d, point_start, point_end, self.is_trigo, name=self.name)
        if not arc.point_belongs(point_interior):
            arc = Arc2D(circle2d, point_start, point_end, False, name=self.name)
        return arc

    def minimum_distance_points_arc(self, other_arc):

        u1 = self.start - self.circle.center
        u1.normalize()
        u2 = self.circle.normal.cross(u1)

        w = other_arc.circle.center - self.circle.center

        u3 = other_arc.start - other_arc.circle.center
        u3.normalize()
        u4 = other_arc.circle.normal.cross(u3)

        r1, r2 = self.circle.radius, other_arc.circle.radius

        a, b, c, d = u1.dot(u1), u1.dot(u2), u1.dot(u3), u1.dot(u4)
        e, f, g = u2.dot(u2), u2.dot(u3), u2.dot(u4)
        h, i = u3.dot(u3), u3.dot(u4)
        j = u4.dot(u4)
        k, l, m, n, o = w.dot(u1), w.dot(u2), w.dot(u3), w.dot(u4), w.dot(w)

        def distance_squared(x):
            return (a * ((math.cos(x[0])) ** 2) * r1 ** 2 + e * (
                    (math.sin(x[0])) ** 2) * r1 ** 2
                    + o + h * ((math.cos(x[1])) ** 2) * r2 ** 2 + j * (
                            (math.sin(x[1])) ** 2) * r2 ** 2
                    + b * math.sin(2 * x[0]) * r1 ** 2 - 2 * r1 * math.cos(
                        x[0]) * k
                    - 2 * r1 * r2 * math.cos(x[0]) * math.cos(x[1]) * c
                    - 2 * r1 * r2 * math.cos(x[0]) * math.sin(
                        x[1]) * d - 2 * r1 * math.sin(x[0]) * l
                    - 2 * r1 * r2 * math.sin(x[0]) * math.cos(x[1]) * f
                    - 2 * r1 * r2 * math.sin(x[0]) * math.sin(
                        x[1]) * g + 2 * r2 * math.cos(x[1]) * m
                    + 2 * r2 * math.sin(x[1]) * n + i * math.sin(
                        2 * x[1]) * r2 ** 2)

        x01 = npy.array([self.angle / 2, other_arc.angle / 2])

        res1 = least_squares(distance_squared, x01, bounds=[(0, 0), (self.angle, other_arc.angle)])

        point1 = self.point_at_abscissa(res1.x[0] * r1)
        point2 = other_arc.point_at_abscissa(res1.x[1] * r2)

        return point1, point2

    def distance_squared(self, x, u, v, k, w):
        radius = self.circle.radius
        return (u.dot(u) * x[0] ** 2 + w.dot(w) + v.dot(v) * (
                (math.sin(x[1])) ** 2) * radius ** 2 + k.dot(k) * ((math.cos(x[1])) ** 2) * radius ** 2
                - 2 * x[0] * w.dot(u) - 2 * x[0] * radius * math.sin(x[1]) * u.dot(v) - 2 * x[
                    0] * radius * math.cos(x[1]) * u.dot(k)
                + 2 * radius * math.sin(x[1]) * w.dot(v) + 2 * radius * math.cos(x[1]) * w.dot(k)
                + math.sin(2 * x[1]) * v.dot(k) * radius ** 2)

    def minimum_distance_points_line(self, other_line):
        """
        Gets the points from the arc and the line that gives the minimal distance between them.

        :param other_line: other line.
        :type other_line: LineSegment3D.
        """
        u = other_line.direction_vector()
        k = self.start - self.circle.center
        k.normalize()
        w = self.circle.center - other_line.start
        v = self.circle.normal.cross(k)

        results = []
        for initial_value in [npy.array([0.5, self.angle / 2]), npy.array([0.5, 0]), npy.array([0.5, self.angle])]:
            results.append(least_squares(self.distance_squared, initial_value,
                                         bounds=[(0, 0), (1, self.angle)], args=(u, v, k, w)))

        point1 = other_line.point_at_abscissa(results[0].x[0] * other_line.length())
        point2 = self.point_at_abscissa(results[1].x[1] * self.circle.radius)

        for couple in results[1:]:
            ptest1 = other_line.point_at_abscissa(couple.x[0] * other_line.length())
            ptest2 = self.point_at_abscissa(couple.x[1] * self.circle.radius)
            dtest = ptest1.point_distance(ptest2)
            if dtest < v.dot(v):
                point1, point2 = ptest1, ptest2

        return point1, point2

    def minimum_distance(self, element, return_points=False):
        if element.__class__ is Arc3D or element.__class__.__name__ == 'Circle3D':
            p1, p2 = self.minimum_distance_points_arc(element)
            if return_points:
                return p1.point_distance(p2), p1, p2
            return p1.point_distance(p2)

        if element.__class__ is LineSegment3D:
            pt1, pt2 = self.minimum_distance_points_line(element)
            if return_points:
                return pt1.point_distance(pt2), pt1, pt2
            return pt1.point_distance(pt2)

        return NotImplementedError

    def extrusion(self, extrusion_vector):
        if self.circle.normal.is_colinear_to(extrusion_vector):
            u = self.start - self.circle.center
            u.normalize()
            w = extrusion_vector.copy()
            w.normalize()
            v = w.cross(u)
            arc2d = self.to_2d(self.circle.center, u, v)
            angle1, angle2 = arc2d.angle1, arc2d.angle2
            if angle2 < angle1:
                angle2 += volmdlr.TWO_PI
            # from volmdlr import surfaces, faces
            cylinder = volmdlr.surfaces.CylindricalSurface3D(
                volmdlr.Frame3D(self.circle.center, u, v, w),
                self.circle.radius
            )
            return [volmdlr.faces.CylindricalFace3D.from_surface_rectangular_cut(
                cylinder, angle1, angle2, 0., extrusion_vector.norm())]
        raise NotImplementedError(f'Elliptic faces not handled: dot={self.circle.normal.dot(extrusion_vector)}')

    def revolution(self, axis_point: volmdlr.Point3D, axis: volmdlr.Vector3D,
                   angle: float):
        line3d = volmdlr_curves.Line3D(axis_point, axis_point + axis)
        tore_center, _ = line3d.point_projection(self.circle.center)

        # Sphere
        if math.isclose(tore_center.point_distance(self.circle.center), 0.,
                        abs_tol=1e-6):

            start_p, _ = line3d.point_projection(self.start)
            u = self.start - start_p

            if math.isclose(u.norm(), 0, abs_tol=1e-6):
                end_p, _ = line3d.point_projection(self.end)
                u = self.end - end_p
                if math.isclose(u.norm(), 0, abs_tol=1e-6):
                    interior_p, _ = line3d.point_projection(self.middle_point())
                    u = self.middle_point - interior_p

            u.normalize()
            v = axis.cross(u)
            arc2d = self.to_2d(self.circle.center, u, axis)

            surface = volmdlr.surfaces.SphericalSurface3D(
                volmdlr.Frame3D(self.circle.center, u, v, axis), self.circle.radius)

            return [volmdlr.faces.SphericalFace3D.from_surface_rectangular_cut(surface, 0, angle,
                                                                               arc2d.angle1, arc2d.angle2)]

        # Toroidal
        u = self.circle.center - tore_center
        u.normalize()
        v = axis.cross(u)
        if not math.isclose(self.circle.normal.dot(u), 0., abs_tol=1e-6):
            raise NotImplementedError(
                'Outside of plane revolution not supported')

        radius = tore_center.point_distance(self.circle.center)
        # from volmdlr import surfaces, faces
        surface = volmdlr.surfaces.ToroidalSurface3D(
            volmdlr.Frame3D(tore_center, u, v, axis), radius,
            self.circle.radius)
        arc2d = self.to_2d(tore_center, u, axis)
        return [volmdlr.faces.ToroidalFace3D.from_surface_rectangular_cut(
            surface, 0, angle, arc2d.angle1, arc2d.angle2)]

    def to_step(self, current_id, surface_id=None):
        u = self.start - self.circle.center
        u.normalize()
        v = self.circle.normal.cross(u)
        frame = volmdlr.Frame3D(self.circle.center, self.circle.normal, u, v)

        content, frame_id = frame.to_step(current_id)
        curve_id = frame_id + 1
        content += f"#{curve_id} = CIRCLE('{self.name}', #{frame_id}, {self.circle.radius * 1000});\n"

        if surface_id:
            content += f"#{curve_id + 1} = SURFACE_CURVE('',#{curve_id},(#{surface_id}),.PCURVE_S1.);\n"
            curve_id += 1

        current_id = curve_id + 1
        start_content, start_id = self.start.to_step(current_id, vertex=True)
        end_content, end_id = self.end.to_step(start_id + 1, vertex=True)
        content += start_content + end_content
        current_id = end_id + 1
        content += f"#{current_id} = EDGE_CURVE('{self.name}',#{start_id},#{end_id},#{curve_id},.T.);\n"
        return content, current_id

    def point_belongs(self, point, abs_tol: float = 1e-6):
        """
        Check if a point 3d belongs to the arc_3d or not.

        :param point: point to be verified is on arc.
        :param abs_tol: tolerance allowed.
        :return: True if point is on Arc, False otherwise.
        """
        # point_local_coordinates = self.circle.frame.global_to_local_coordinates(point)
        if not math.isclose(point.point_distance(self.circle.center), self.circle.radius, abs_tol=abs_tol):
            return False
        vector = point - self.circle.center
        if not math.isclose(vector.dot(self.circle.frame.w), 0.0, abs_tol=abs_tol):
            return False
        point_theta = self.get_arc_point_angle(point)
        if self.angle_start > point_theta:
            point_theta += volmdlr.TWO_PI
        if not self.angle_start <= point_theta <= self.angle_end:
            return False
        return True

    def triangulation(self):
        """
        Triangulation for an Arc3D.

        """
        return None

    def line_intersections(self, line3d: volmdlr_curves.Line3D):
        """
        Calculates intersections between an Arc3D and a Line3D.

        :param line3d: line to verify intersections.
        :return: list with intersections points between line and Arc3D.
        """
        if line3d.point_belongs(self.start):
            return [self.start]
        if line3d.point_belongs(self.end):
            return [self.end]
        circle3d_lineseg_inters = vm_utils_intersections.circle_3d_line_intersections(self.circle, line3d)
        linesegment_intersections = []
        for intersection in circle3d_lineseg_inters:
            if self.point_belongs(intersection, 1e-6):
                linesegment_intersections.append(intersection)
        return linesegment_intersections

    def linesegment_intersections(self, linesegment3d: LineSegment3D):
        """
        Calculates intersections between an Arc3D and a LineSegment3D.

        :param linesegment3d: linesegment to verify intersections.
        :return: list with intersections points between linesegment and Arc3D.
        """
        linesegment_intersections = []
        intersections = self.line_intersections(linesegment3d.line)
        for intersection in intersections:
            if linesegment3d.point_belongs(intersection):
                linesegment_intersections.append(intersection)
        return linesegment_intersections

    def complementary(self):
        return Arc3D(self.circle, self.end, self.start)


class FullArc3D(FullArcMixin, Arc3D):
    """
    An edge that starts at start_end, ends at the same point after having described a circle.

    """

    def __init__(self, circle: volmdlr.curves.Circle3D, start_end: volmdlr.Point3D,
                 name: str = ''):
        self._utd_frame = None
        self._bbox = None
        FullArcMixin.__init__(self, circle=circle, start_end=start_end, name=name)
        Arc3D.__init__(self, circle=circle, start=start_end, end=start_end)

    def __hash__(self):
        return hash('Fullarc3D', self.circle, self.start_end)

    def __eq__(self, other_arc):
        return (self.circle == other_arc.circle) \
            and (self.start == other_arc.start)

    def copy(self, *args, **kwargs):
        return FullArc3D(self.circle.copy(), self.end.copy())

    def to_dict(self, use_pointers: bool = False, memo=None, path: str = '#'):
        dict_ = self.base_dict()
        dict_['circle'] = self.circle.to_dict(use_pointers=use_pointers, memo=memo, path=path + '/circle')
        dict_['angle'] = self.angle
        dict_['is_trigo'] = self.is_trigo
        dict_['start_end'] = self.start.to_dict(use_pointers=use_pointers, memo=memo, path=path + '/start_end')
        dict_['name'] = self.name
        return dict_

    def to_2d(self, plane_origin, x, y):
        """
        Transforms a FullArc3D into an FullArc2D, given a plane origin and an u and v plane vector.

        :param plane_origin: plane origin.
        :param x: plane u vector.
        :param y: plane v vector.
        :return: FullArc2D.
        """
        circle = self.circle.to_2d(plane_origin, x, y)
        start_end = self.start.to_2d(plane_origin, x, y)
        return FullArc2D(circle, start_end)

    def to_step(self, current_id, surface_id=None):
        """Exports to STEP format."""
        # Not calling Circle3D.to_step because of circular imports
        u = self.start - self.circle.center
        u.normalize()
        v = self.circle.normal.cross(u)
        frame = volmdlr.Frame3D(self.circle.center, self.circle.normal, u, v)
        content, frame_id = frame.to_step(current_id)
        curve_id = frame_id + 1
        # Not calling Circle3D.to_step because of circular imports
        content += f"#{curve_id} = CIRCLE('{self.name}',#{frame_id},{self.circle.radius * 1000});\n"

        if surface_id:
            content += f"#{curve_id + 1} = SURFACE_CURVE('',#{curve_id},(#{surface_id}),.PCURVE_S1.);\n"
            curve_id += 1

        point1 = (self.circle.center + u * self.circle.radius).to_point()

        p1_content, p1_id = point1.to_step(curve_id + 1, vertex=True)
        content += p1_content

        edge_curve = p1_id + 1
        content += f"#{edge_curve} = EDGE_CURVE('{self.name}',#{p1_id},#{p1_id},#{curve_id},.T.);\n"
        curve_id += 1

        return content, edge_curve

    def plot(self, ax=None, edge_style: EdgeStyle = EdgeStyle()):
        if ax is None:
            ax = plt.figure().add_subplot(111, projection='3d')

        ax = vm_common_operations.plot_from_discretization_points(
            ax, edge_style=edge_style, element=self, number_points=25, close_plot=True)
        if edge_style.edge_ends:
            self.start.plot(ax=ax)
            self.end.plot(ax=ax)
        if edge_style.edge_direction:
            half_length = 0.5 * self.length()
            x, y, z = self.point_at_abscissa(half_length)
            tangent = self.unit_direction_vector(half_length)
            arrow_length = 0.15 * half_length
            ax.quiver(x, y, z, *arrow_length * tangent, pivot='tip')

        return ax

    def rotation(self, center: volmdlr.Point3D, axis: volmdlr.Vector3D, angle: float):
        """
        Rotates the FullArc3D object around a specified axis by a given angle.

        :param center: The center point of rotation.
        :type center: (volmdlr.Point3D)
        :param axis: The axis of rotation.
        :type axis: (volmdlr.Vector3D)
        :param angle: The angle of rotation in radians.
        :type angle: (float)

        :return: A new FullArc3D object that is the result of the rotation.
        :rtype: FullArc3D:
        """
        new_start_end = self.start.rotation(center, axis, angle)
        new_circle = self.circle.rotation(center, axis, angle)
        return FullArc3D(new_circle, new_start_end, name=self.name)

    def translation(self, offset: volmdlr.Vector3D):
        """
        Translates the FullArc3D object by a specified offset.

        :param offset: The translation offset vector.
        :type offset: (volmdlr.Vector3D).
        :return: A new FullArc3D object that is the result of the translation.
        :rtype: FullArc3D.
        """
        new_start_end = self.start.translation(offset, True)
        new_circle = self.circle.translation(offset, True)
        return FullArc3D(new_circle, new_start_end, name=self.name)

    def frame_mapping(self, frame: volmdlr.Frame3D, side: str):
        """
        Changes vector frame_mapping and return a new FullArc3D.

        side = 'old' or 'new'
        """
        new_circle = self.circle.frame_mapping(frame, side)
        new_start_end = self.start_end.frame_mapping(frame, side)
        return FullArc3D(new_circle, new_start_end, name=self.name)

    def linesegment_intersections(self, linesegment3d: LineSegment3D):
        """
        Calculates the intersections between a full arc 3d and a line segment 3d.

        :param linesegment3d: linesegment 3d to verify intersections.
        :return: list of points 3d, if there are any intersections, an empty list if otherwise.
        """
        distance_center_lineseg = linesegment3d.point_distance(self.circle.frame.origin)
        if distance_center_lineseg > self.circle.radius:
            return []
        return self.circle.linesegment_intersections(linesegment3d)

    def get_reverse(self):
        """
        Defines a new FullArc3D, identical to self, but in the opposite direction.

        """
        return self

    def point_belongs(self, point: volmdlr.Point3D, abs_tol: float = 1e-6):
        """
        Returns if given point belongs to the FullArc3D.
        """
        distance = point.point_distance(self.circle.center)
        vec = volmdlr.Vector3D(*point - self.circle.center)
        dot = self.circle.normal.dot(vec)
        return math.isclose(distance, self.circle.radius, abs_tol=abs_tol) \
            and math.isclose(dot, 0, abs_tol=abs_tol)

    @classmethod
    def from_3_points(cls, point1, point2, point3):
        fullarc = cls(volmdlr_curves.Circle3D.from_3_points(point1, point2, point3), point1)
        return fullarc

    def split(self, split_point):
        """
        Splits the circle into two arcs at a given point.

        :param split_point: splitting point.
        :return: list of two arcs.
        """
        if split_point.is_close(self.start, 1e-6) or split_point.is_close(self.end, 1e-6):
            raise ValueError("Point should be different of start and end.")
        if not self.point_belongs(split_point, 1e-5):
            raise ValueError("Point not on the circle.")
        return [Arc3D(self.circle, self.start, split_point),
                Arc3D(self.circle, split_point, self.end)]

    @classmethod
    def from_center_normal(cls, center: volmdlr.Point3D, normal: volmdlr.Vector3D, start_end: volmdlr.Point3D):
        u_vector = normal.deterministic_unit_normal_vector()
        v_vector = normal.cross(u_vector)
        circle = volmdlr_curves.Circle3D(volmdlr.Frame3D(center, u_vector, v_vector, normal),
                                         center.point_distance(start_end))
        return cls(circle, start_end)

    @classmethod
    def from_curve(cls, circle):
        return cls(circle, circle.center + circle.frame.u * circle.radius)


class ArcEllipse3D(Edge):
    """
    An arc is defined by a starting point, an end point and an interior point.

    """

    def __init__(self, ellipse: volmdlr_curves.Ellipse3D, start: volmdlr.Point3D, end: volmdlr.Point3D, name=''):
        Edge.__init__(self, start=start, end=end, name=name)
        self.ellipse = ellipse
        self.angle_start, self.angle_end = self.get_start_end_angles()
        self.angle = self.angle_end - self.angle_start
        self.center = ellipse.center
        self._self_2d = None
        self._length = None
        self._bbox = None

    def get_start_end_angles(self):
        local_start_point = self.ellipse.frame.global_to_local_coordinates(self.start)
        u1, u2 = local_start_point.x / self.ellipse.major_axis, local_start_point.y / self.ellipse.minor_axis
        start_angle = volmdlr.geometry.sin_cos_angle(u1, u2)
        local_end_point = self.ellipse.frame.global_to_local_coordinates(self.end)
        u1, u2 = local_end_point.x / self.ellipse.major_axis, local_end_point.y / self.ellipse.minor_axis
        end_angle = volmdlr.geometry.sin_cos_angle(u1, u2)
        if math.isclose(end_angle, 0.0, abs_tol=1e-6):
            end_angle = volmdlr.TWO_PI
        return start_angle, end_angle

    @property
    def self_2d(self):
        if not self._self_2d:
            self._self_2d = self.to_2d(self.ellipse.center, self.ellipse.frame.u, self.ellipse.frame.v)
        return self._self_2d

    def discretization_points(self, *, number_points: int = None, angle_resolution: int = 20):
        """
        Discretization of a Contour to have "n" points.

        :param number_points: the number of points (including start and end points)
             if unset, only start and end will be returned
        :param angle_resolution: if set, the sampling will be adapted to have a controlled angular distance. Useful
            to mesh an arc
        :return: a list of sampled points
        """
        if not number_points:
            if not angle_resolution:
                number_points = 2
            else:
                number_points = math.ceil(angle_resolution * abs(0.5 * self.angle / math.pi)) + 1
        angle_end = self.angle_end
        angle_start = self.angle_start
        if self.angle_start == self.angle_end:
            angle_start = 0
            angle_end = 2 * math.pi
        else:
            if angle_end < angle_start:
                angle_end = self.angle_end + volmdlr.TWO_PI

        discretization_points = [self.ellipse.frame.local_to_global_coordinates(
            volmdlr.Point3D(self.ellipse.major_axis * math.cos(angle),
                            self.ellipse.minor_axis * math.sin(angle), 0))
            for angle in npy.linspace(angle_start, angle_end, number_points)]
        return discretization_points

    def to_2d(self, plane_origin, x, y):
        """
        Transforms an Arc Ellipse 3D into an Arc Ellipse 2D, given a plane origin and an u and v plane vector.

        :param plane_origin: plane origin.
        :param x: plane u vector.
        :param y: plane v vector.
        :return: ArcEllipse2D.
        """
        point_start2d = self.start.to_2d(plane_origin, x, y)
        point_end2d = self.end.to_2d(plane_origin, x, y)
        ellipse2d = self.ellipse.to_2d(plane_origin, x, y)
        return ArcEllipse2D(ellipse2d, point_start2d, point_end2d)

    def length(self):
        """Computes the length."""
        if not self._length:
            self._length = self.self_2d.length()
        return self._length

    def normal_vector(self, abscissa):
        return self.direction_vector(abscissa).deterministic_normal_vector()

    def direction_vector(self, abscissa):
        direction_vector_2d = self.self_2d.direction_vector(abscissa)
        direction_vector_3d = direction_vector_2d.to_3d(
            self.ellipse.center, self.ellipse.frame.u, self.ellipse.frame.v)
        return direction_vector_3d

    def abscissa(self, point: volmdlr.Point3D, tol: float = 1e-6):
        """
        Calculates the abscissa a given point.

        :param point: point to calculate abscissa.
        :param tol: tolerance allowed.
        :return: abscissa
        """
        if point.point_distance(self.start) < tol:
            return 0
        point2d = point.to_2d(self.ellipse.center, self.ellipse.major_dir, self.ellipse.minor_dir)
        return self.self_2d.abscissa(point2d)

    def plot(self, ax=None, edge_style: EdgeStyle = EdgeStyle()):
        """Plot the arc ellipse."""
        if ax is None:
            ax = plt.figure().add_subplot(111, projection='3d')

        ax.plot([self.start[0]], [self.start[1]], [self.start[2]], c='r')
        ax.plot([self.end[0]], [self.end[1]], [self.end[2]], c='b')
        ax = vm_common_operations.plot_from_discretization_points(
            ax, edge_style=edge_style, element=self, number_points=25)
        if edge_style.edge_ends:
            self.start.plot(ax, 'r')
            self.end.plot(ax, 'b')
        return ax

    def plot2d(self, x3d: volmdlr.Vector3D = volmdlr.X3D, y3d: volmdlr.Vector3D = volmdlr.Y3D,
               ax=None, color='k'):
        """
        Plot 2d for an arc ellipse 3d.

        """
        if ax is None:
            fig = plt.figure()
            ax = fig.add_subplot(111, projection='3d')

        # TODO: Enhance this plot
        length = self.length()
        x = []
        y = []
        number_points = 30
        for i in range(number_points):
            point = self.point_at_abscissa(i / (number_points - 1) * length)
            xi, yi = point.plane_projection2d(x3d, y3d)
            x.append(xi)
            y.append(yi)
        ax.plot(x, y, color=color)
        return ax

    def triangulation(self):
        """
        Triangulation for an ArcEllipse3D.

        """
        return None

    @property
    def bounding_box(self):
        """
        Getter Bounding Box for an arc ellipse 3d.

        :return: bounding box.
        """
        if not self._bbox:
            self._bbox = self.get_bounding_box()
        return self._bbox

    @bounding_box.setter
    def bounding_box(self, new_bounding_box):
        """
        Bounding Box setter.

        :param new_bounding_box: new bounding box.
        """
        self._bbox = new_bounding_box

    def get_bounding_box(self):
        """
        Calculates the bounding box of the Arc3D.

        :return: Bounding Box object.
        """
        # TODO: implement exact calculation

        points = self.discretization_points(angle_resolution=10)
        xmin = min(point.x for point in points)
        xmax = max(point.x for point in points)
        ymin = min(point.y for point in points)
        ymax = max(point.y for point in points)
        zmin = min(point.z for point in points)
        zmax = max(point.z for point in points)
        return volmdlr.core.BoundingBox(xmin, xmax, ymin, ymax, zmin, zmax)

    def rotation(self, center: volmdlr.Point3D, axis: volmdlr.Vector3D, angle: float):
        """
        Arc-Ellipse3D rotation.

        :param center: rotation center.
        :param axis: rotation axis.
        :param angle: angle rotation.
        :return: a new rotated Arc-Ellipse3D.
        """
        new_start = self.start.rotation(center, axis, angle)
        new_end = self.end.rotation(center, axis, angle)
        new_ellipse3d = self.ellipse.rotation(center, axis, angle)
        return ArcEllipse3D(new_ellipse3d, new_start, new_end)

    def translation(self, offset: volmdlr.Vector3D):
        """
        ArcEllipse3D translation.

        :param offset: translation vector.
        :return: A new translated ArcEllipse3D.
        """
        new_start = self.start.translation(offset)
        new_end = self.end.translation(offset)
        new_ellipse3d = self.ellipse.translation(offset)
        return ArcEllipse3D(new_ellipse3d, new_start, new_end)

    def frame_mapping(self, frame: volmdlr.Frame3D, side: str):
        """
        Changes frame_mapping and return a new ArcEllipse3D.

        :param frame: Local coordinate system.
        :type frame: volmdlr.Frame3D
        :param side: 'old' will perform a transformation from local to global coordinates. 'new' will
            perform a transformation from global to local coordinates.
        :type side: str
        :return: A new transformed ArcEllipse3D.
        :rtype: ArcEllipse3D
        """
        return ArcEllipse3D(self.ellipse.frame_mapping(frame, side), self.start.frame_mapping(frame, side),
                            self.end.frame_mapping(frame, side))

    def point_belongs(self, point, abs_tol: float = 1e-6):
        """
        Verifies if a given point lies on the arc of ellipse 3D.

        :param point: point to be verified.
        :param abs_tol: Absolute tolerance to consider the point on the curve.
        :return: True is point lies on the arc of ellipse, False otherwise
        """
        point2d = point.to_2d(self.ellipse.center, self.ellipse.major_dir, self.ellipse.minor_dir)
        return self.self_2d.point_belongs(point2d, abs_tol=abs_tol)

    def is_close(self, other_edge, tol: float = 1e-6):
        """
        Checks if two arc-ellipse are the same considering the Euclidean distance.

        :param other_edge: other arc-ellipse.
        :param tol: The tolerance under which the Euclidean distance is considered equal to 0, defaults to 1e-6.
        :type tol: float, optional
        """

        if isinstance(other_edge, self.__class__):
            if (self.start.is_close(other_edge.start, tol) and self.end.is_close(other_edge.end, tol)
                    and self.ellipse.center.is_close(other_edge.ellipse3d.center, tol)
                    and self.point_belongs(other_edge.point_at_abscissa(other_edge.length() * 0.5), tol)):
                return True
        return False

    def complementary(self):
        """Gets the complementary arc of ellipse."""
        return self.__class__(self.ellipse, self.end, self.start)

    def point_at_abscissa(self, abscissa):
        """
        Calculates the point at a given abscissa.

        :param abscissa: abscissa to calculate point.
        :return: volmdlr.Point3D
        """
        point2d = self.self_2d.point_at_abscissa(abscissa)
        return point2d.to_3d(self.ellipse.center, self.ellipse.major_dir, self.ellipse.minor_dir)

    def split(self, split_point):
        """
        Splits arc-ellipse at a given point.

        :param split_point: splitting point.
        :return: list of two Arc-Ellipse.
        """
        if split_point.is_close(self.start, 1e-6):
            return [None, self.copy()]
        if split_point.is_close(self.end, 1e-6):
            return [self.copy(), None]
        return [self.__class__(self.ellipse, self.start, split_point),
                self.__class__(self.ellipse, split_point, self.end)]

    def get_reverse(self):
        new_frame = volmdlr.Frame3D(self.ellipse.frame.origin, self.ellipse.frame.u, -self.ellipse.frame.v,
                                    self.ellipse.frame.u.cross(-self.ellipse.frame.v))
        ellipse3d = volmdlr_curves.Ellipse3D(self.ellipse.major_axis, self.ellipse.minor_axis, new_frame)
        return self.__class__(ellipse3d, self.end, self.start, self.name + '_reverse')


class FullArcEllipse3D(FullArcEllipse, ArcEllipse3D):
    """
    Defines a FullArcEllipse3D.
    """

    def __init__(self, ellipse: volmdlr_curves.Ellipse3D, start_end: volmdlr.Point3D, name: str = ''):
        self.ellipse = ellipse
        self.normal = self.ellipse.normal
        center2d = self.ellipse.center.to_2d(self.ellipse.center,
                                             self.ellipse.major_dir, self.ellipse.minor_dir)
        point_major_dir = self.ellipse.center + self.ellipse.major_axis * self.ellipse.major_dir
        point_major_dir_2d = point_major_dir.to_2d(
            self.ellipse.center, self.ellipse.major_dir, self.ellipse.minor_dir)
        vector_major_dir_2d = (point_major_dir_2d - center2d).to_vector()
        self.theta = volmdlr.geometry.clockwise_angle(vector_major_dir_2d, volmdlr.X2D)
        if self.theta == math.pi * 2:
            self.theta = 0.0
        self._bbox = None

        FullArcEllipse.__init__(self, self.ellipse, start_end, name)
        ArcEllipse3D.__init__(self, self.ellipse, start_end, start_end)

    def to_dict(self, use_pointers: bool = False, memo=None, path: str = '#'):
        dict_ = self.base_dict()
        dict_["ellipse"] = self.ellipse.to_dict(use_pointers=use_pointers, memo=memo, path=path + '/ellipse')
        dict_['start_end'] = self.start_end.to_dict(use_pointers=use_pointers, memo=memo, path=path + '/start_end')
        return dict_

    @classmethod
    def dict_to_object(cls, dict_, global_dict=None, pointers_memo: Dict[str, Any] = None, path: str = '#'):
        ellipse = volmdlr_curves.Ellipse3D.dict_to_object(dict_['ellipse'])
        start_end = volmdlr.Point3D.dict_to_object(dict_['start_end'])

        return cls(ellipse, start_end, name=dict_['name'])

    def discretization_points(self, *, number_points: int = None, angle_resolution: int = 20):
        """
        Discretize a Contour to have "n" points.

        :param number_points: the number of points (including start and end points)
             if unset, only start and end will be returned.
        :param angle_resolution: if set, the sampling will be adapted to have a controlled angular distance. Useful
            to mesh an arc.
        :return: a list of sampled points.
        """
        return self.ellipse.discretization_points(number_points=number_points, angle_resolution=angle_resolution)

    def to_2d(self, plane_origin, x, y):
        """
        Transforms a FullArcEllipse3D into an FullArcEllipse2D, given an plane origin and a u and v plane vector.

        :param plane_origin: plane origin.
        :param x: plane u vector.
        :param y: plane v vector.
        :return: FullArcEllipse2D.
        """
        point_start_end2d = self.start_end.to_2d(plane_origin, x, y)
        ellipse2d = self.ellipse.to_2d(plane_origin, x, y)
        return FullArcEllipse2D(ellipse2d, point_start_end2d, name=self.name)

    def frame_mapping(self, frame: volmdlr.Frame3D, side: str):
        """
        Changes frame_mapping and return a new FullArcEllipse3D.

        :param frame: Local coordinate system.
        :type frame: volmdlr.Frame3D
        :param side: 'old' will perform a transformation from local to global coordinates. 'new' will
            perform a transformation from global to local coordinates.
        :type side: str
        :return: A new transformed FulLArcEllipse3D.
        :rtype: FullArcEllipse3D
        """
        return FullArcEllipse3D(self.ellipse.frame_mapping(frame, side),
                                self.start_end.frame_mapping(frame, side), name=self.name)

    def translation(self, offset: volmdlr.Vector3D):
        """
        Ellipse3D translation.

        :param offset: translation vector.
        :type offset: volmdlr.Vector3D
        :return: A new translated FullArcEllipse3D.
        :rtype: FullArcEllipse3D
        """
        return FullArcEllipse3D(self.ellipse.translation(offset), self.start_end.translation(offset), self.name)

    def abscissa(self, point: volmdlr.Point3D, tol: float = 1e-6):
        """
        Calculates the abscissa a given point.

        :param point: point to calculate abscissa.
        :param tol: tolerance allowed.
        :return: abscissa
        """
        point2d = point.to_2d(self.ellipse.center, self.ellipse.major_dir, self.ellipse.minor_dir)
        return self.self_2d.abscissa(point2d)

    def split(self, split_point):
        """
        Splits the ellipse into two arc of ellipse at a given point.

        :param split_point: splitting point.
        :return: list of two Arc of ellipse.
        """
        if split_point.is_close(self.start, 1e-6) or split_point.is_close(self.end, 1e-6):
            raise ValueError("Point should be different of start and end.")
        if not self.point_belongs(split_point, 1e-5):
            raise ValueError("Point not on the ellipse.")
        return [ArcEllipse3D(self.ellipse, self.start_end, split_point),
                ArcEllipse3D(self.ellipse, split_point, self.start_end)]

    def plot(self, ax=None, edge_style: EdgeStyle = EdgeStyle()):
        """Ellipse plot."""
        return self.ellipse.plot(ax, edge_style)<|MERGE_RESOLUTION|>--- conflicted
+++ resolved
@@ -2124,20 +2124,7 @@
         offset_point_1 = self.start + offset * n
         offset_point_2 = self.end + offset * n
 
-<<<<<<< HEAD
-        return Line2D(offset_point_1, offset_point_2)
-
-    def to_wire(self, *args, **kwargs):
-        """
-        Convert a linesegment2d to a wire 2D defined with 'n' line_segments.
-
-        """
-        warnings.warn('To avoid Circular imports, a new method was created in Wire2D called from_edge.'
-                      'You can use it instead of to_wire.')
-        raise AttributeError
-=======
         return volmdlr_curves.Line2D(offset_point_1, offset_point_2)
->>>>>>> 5d5eae2e
 
     def nearest_point_to(self, point):
         """
@@ -2976,13 +2963,8 @@
         return FullArc2D(self.circle.copy(), self.start.copy())
 
     @classmethod
-<<<<<<< HEAD
     def dict_to_object(cls, dict_, *args, **kwargs):
-        center = volmdlr.Point2D.dict_to_object(dict_['center'])
-=======
-    def dict_to_object(cls, dict_, global_dict=None, pointers_memo: Dict[str, Any] = None, path: str = '#'):
         circle = volmdlr_curves.Circle2D.dict_to_object(dict_['circle'])
->>>>>>> 5d5eae2e
         start_end = volmdlr.Point2D.dict_to_object(dict_['start_end'])
 
         return cls(circle, start_end, name=dict_['name'])
