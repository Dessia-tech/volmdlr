--- conflicted
+++ resolved
@@ -1966,11 +1966,7 @@
                 self.end - self.start) / self.length()
     def point_belongs(self, point):
         distance = self.start.point_distance(point) + self.end.point_distance(point)
-<<<<<<< HEAD
-        if math.isclose(distance, self.length(), abs_tol = 1e-7 ):
-=======
         if math.isclose(distance, self.length(), abs_tol = 1e-7):
->>>>>>> 9f5cb63d
             return True
         return False
 
