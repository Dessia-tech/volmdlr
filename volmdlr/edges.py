--- conflicted
+++ resolved
@@ -476,12 +476,8 @@
     """
     An abstract class for B-spline curves.
 
-<<<<<<< HEAD
     The following rule must be
     respected : `number of knots = number of control points + degree + 1`.
-=======
-    The following rule must be respected : `number of knots = number of control points + degree + 1`.
->>>>>>> 778e34d2
 
     :param degree: The degree of the B-spline curve.
     :type degree: int
@@ -1398,10 +1394,7 @@
 
     def direction_vector(self, abscissa: float):
         """
-<<<<<<< HEAD
-=======
         Get direction vector at abscissa.
->>>>>>> 778e34d2
 
         :param abscissa: defines where in the BSplineCurve2D the
         direction vector is to be calculated.
@@ -1411,10 +1404,7 @@
 
     def normal_vector(self, abscissa: float):
         """
-<<<<<<< HEAD
-=======
         Get normal vector at abscissa.
->>>>>>> 778e34d2
 
         :param abscissa: defines where in the BSplineCurve2D the
         normal vector is to be calculated
