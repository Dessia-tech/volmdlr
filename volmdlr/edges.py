--- conflicted
+++ resolved
@@ -2057,13 +2057,13 @@
         """
         Verifies if a point belongs to the surface created by closing the edge with a
         line between its start and end points
-        :param point_2d: Point to be verified
+        :param point: Point to be verified
         :return: Return True if the point belongs to this surface, or False otherwise
         """
-        if self.point_belongs(point_2d):
+        if self.point_belongs(point):
             return True
         if self.start == self.end:
-            if point_2d.point_distance(self.center) <= self.radius:
+            if point.point_distance(self.center) <= self.radius:
                 return True
         center_distance_point = self.center.point_distance(point)
         straight_line = LineSegment2D(self.start, self.end)
@@ -2515,10 +2515,6 @@
         self.extra = extra
         self.major_dir = major_dir
         self.minor_dir = self.major_dir.deterministic_unit_normal_vector()
-<<<<<<< HEAD
-        self.major_dir_angle_x_axis = volmdlr.core.clockwise_angle(self.major_dir, volmdlr.X2D)
-=======
->>>>>>> f4e5692d
         frame = volmdlr.Frame2D(self.center, self.major_dir, self.minor_dir)
         self.frame = frame
         start_new, end_new = frame.new_coordinates(self.start), frame.new_coordinates(self.end)
@@ -2540,11 +2536,6 @@
                              [1]))
             C = npy.dot(invA, One)  # matrice colonne de taille 3
             theta = 0.5 * math.atan(2 * C[2] / (C[1] - C[0]))
-<<<<<<< HEAD
-            # theta = 0
-            # theta = volmdlr.core.clockwise_angle(self.major_dir, volmdlr.X2D)
-=======
->>>>>>> f4e5692d
             c1 = C[0] + C[1]
             c2 = (C[1] - C[0]) / math.cos(2 * theta)
             gdaxe = math.sqrt((2 / (c1 - c2)))
@@ -2568,27 +2559,15 @@
         # Angle pour start
         u1, u2 = start_new.x / self.Gradius, start_new.y / self.Sradius
         angle1 = volmdlr.core.sin_cos_angle(u1, u2)
-<<<<<<< HEAD
-        # angle1_ = volmdlr.core.clockwise_angle(self.start - self.center, self.major_dir)
-=======
->>>>>>> f4e5692d
         self.angle_start = angle1
         # Angle pour end
         u3, u4 = end_new.x / self.Gradius, end_new.y / self.Sradius
         angle2 = volmdlr.core.sin_cos_angle(u3, u4)
-<<<<<<< HEAD
-        # angle2_ = volmdlr.core.clockwise_angle(self.end - self.center, self.major_dir)
-=======
->>>>>>> f4e5692d
         self.angle_end = angle2
         # Angle pour interior
         u5, u6 = interior_new.x / self.Gradius, interior_new.y / self.Sradius
         anglei = volmdlr.core.sin_cos_angle(u5, u6)
         self.angle_interior = anglei
-<<<<<<< HEAD
-=======
-
->>>>>>> f4e5692d
         # Going trigo/clock wise from start to interior
         if anglei < angle1:
             trigowise_path = (anglei + volmdlr.TWO_PI) - angle1
@@ -2627,23 +2606,6 @@
     points = property(_get_points)
 
     def length(self):
-<<<<<<< HEAD
-        def arc_length(theta):
-            return math.sqrt((self.Gradius ** 2) * math.sin(theta) ** 2 +
-                             (self.Sradius ** 2) * math.cos(theta) ** 2)
-
-        res, err = scipy_integrate.quad(arc_length, self.theta + self.angle_start,
-                                        self.theta + self.angle_end)
-        return res
-        # return self.angle * math.sqrt(
-        #     (self.Gradius ** 2 + self.Sradius ** 2) / 2)
-
-    def point_belongs(self, point, abs_tol:float=1e-6):
-        if not math.isclose((point.x - self.center.x)**2 / self.Gradius**2 +
-                            (point.y - self.center.y)**2 / self.Sradius**2, 1, abs_tol=1e-6) and not \
-                math.isclose((point.x - self.center.x) ** 2 / self.Sradius ** 2 +
-                             (point.y - self.center.y) ** 2 / self.Gradius ** 2, 1, abs_tol=1e-6):
-=======
         """
         Calculates the length of the arcellipse2d
         :return: arcellipse2d's length
@@ -2662,7 +2624,6 @@
                             (point.y - self.center.y) ** 2 / self.Sradius ** 2, 1, abs_tol=abs_tol) and not \
                 math.isclose((point.x - self.center.x) ** 2 / self.Sradius ** 2 +
                              (point.y - self.center.y) ** 2 / self.Gradius ** 2, 1, abs_tol=abs_tol):
->>>>>>> f4e5692d
             return False
         new_point = self.frame.new_coordinates(point)
         u1, u2 = new_point.x / self.Gradius, new_point.y / self.Sradius
@@ -2674,15 +2635,6 @@
         return False
 
     def abscissa(self, point: volmdlr.Point2D):
-<<<<<<< HEAD
-        if self.point_belongs(point):
-            angle_abscissa = volmdlr.core.clockwise_angle(point - self.center, self.major_dir)
-            def arc_length(theta):
-                return math.sqrt((self.Gradius**2) * math.sin(theta) ** 2 +
-                                 (self.Sradius**2) * math.cos(theta)**2)
-            res, err = scipy_integrate.quad(arc_length, self.theta + self.angle_start,
-                                            self.theta + angle_abscissa)
-=======
         """
         Calculates the abscissa of a given point
         :param point: point for calculating abscissa
@@ -2701,18 +2653,14 @@
                                  (self.Sradius ** 2) * math.cos(theta) ** 2)
 
             res, _ = scipy_integrate.quad(arc_length, angle_start, angle_end)
->>>>>>> f4e5692d
             return res
         raise ValueError(f'point {point} does not belong to ellipse')
 
     def bounding_rectangle(self):
-<<<<<<< HEAD
-=======
         """
         Calculates the bounding rectangle for the arcellipse2d
         :return: volmdlr.core.BoudingRectangle object
         """
->>>>>>> f4e5692d
         min_a, max_a = self.center - self.Gradius * self.major_dir, self.center + self.Gradius * self.major_dir
         min_b, max_b = self.center - self.Sradius * self.minor_dir, self.center + self.Sradius * self.minor_dir
         x_values = [point.x for point in [min_a, max_a, min_b, max_b]]
@@ -2720,12 +2668,6 @@
         return volmdlr.core.BoundingRectangle(min(x_values), max(x_values), min(y_values), max(y_values))
 
     def straight_line_area(self):
-<<<<<<< HEAD
-        if self.angle >= math.pi:
-            angle = volmdlr.TWO_PI - self.angle
-            area = math.pi * self.Gradius * self.Sradius - 0.5 * self.Gradius * self.Sradius * (
-                angle - math.sin(angle))
-=======
         """
         Calculates the area of the elliptic arc, with line drwan from start to end
         :return: straight_line_area
@@ -2734,7 +2676,6 @@
             angle = volmdlr.TWO_PI - self.angle
             area = math.pi * self.Gradius * self.Sradius - 0.5 * self.Gradius * self.Sradius * (
                     angle - math.sin(angle))
->>>>>>> f4e5692d
         else:
             angle = self.angle
             area = 0.5 * self.Gradius * self.Sradius * (angle - math.sin(angle))
@@ -2775,23 +2716,9 @@
 
         discretization_points = [self.frame.old_coordinates(
             volmdlr.Point2D(self.Gradius * math.cos(angle), self.Sradius * math.sin(angle)))
-<<<<<<< HEAD
-            for angle in npy.linspace(angle_start, angle_end, number_points + 1)]
-        if not is_trigo:
-            discretization_points = discretization_points[::-1]
-        # discretization_points = [
-        #     self.center + volmdlr.Point2D(self.Gradius * math.cos(theta), self.Sradius * math.sin(theta))
-        #     for theta in npy.linspace(angle_start + self.major_dir_angle_x_axis, angle_end + self.major_dir_angle_x_axis, number_points + 1)]
-        # discretization_points = [
-        #     self.center + volmdlr.Point2D(self.Gradius * math.cos(theta), self.Sradius * math.sin(theta))
-        #     for theta in
-        #     npy.linspace(angle_start + self.major_dir_angle_x_axis, angle_end + self.major_dir_angle_x_axis,
-        #                  number_points + 1)]
-=======
             for angle in npy.linspace(angle_start, angle_end, number_points)]
         if not is_trigo:
             discretization_points = discretization_points[::-1]
->>>>>>> f4e5692d
         return discretization_points
 
     def polygon_points(self, discretization_resolution: int):
@@ -2801,21 +2728,6 @@
         return self.discretization_points(angle_resolution=discretization_resolution)
 
     def to_3d(self, plane_origin, x, y):
-<<<<<<< HEAD
-        ps = self.start.to_3d(plane_origin, x, y)
-        pi = self.interior.to_3d(plane_origin, x, y)
-        pe = self.end.to_3d(plane_origin, x, y)
-        pc = self.center.to_3d(plane_origin, x, y)
-
-        major_dir = self.major_dir.to_3d(plane_origin, x, y)
-        major_dir.normalize()
-        a_max2d = self.center + self.major_dir * self.Gradius
-        a_max3d = a_max2d.to_3d(plane_origin, x, y)
-        new_major_dir = a_max3d - pc
-        new_major_dir.normalize()
-
-        return ArcEllipse3D(ps, pi, pe, pc, new_major_dir, name=self.name)
-=======
         point_start2d = self.start.to_3d(plane_origin, x, y)
         point_interior2d = self.interior.to_3d(plane_origin, x, y)
         point_end2d = self.end.to_3d(plane_origin, x, y)
@@ -2827,7 +2739,6 @@
         new_major_dir.normalize()
         return ArcEllipse3D(point_start2d, point_interior2d, point_end2d,
                             point_center2d, new_major_dir, name=self.name)
->>>>>>> f4e5692d
 
     def plot(self, ax=None, color='k', alpha=1):
         if ax is None:
@@ -2860,25 +2771,8 @@
         raise NotImplementedError
 
     def reverse(self):
-<<<<<<< HEAD
-        return self.__class__(self.end, self.interior, self.start, self.center, self.major_dir, self.name)
-
-    def straight_line_area(self):
-        if self.angle >= math.pi:
-            angle = volmdlr.TWO_PI - self.angle
-            area = math.pi * self.Gradius * self.Sradius - 0.5 * self.Gradius * self.Sradius * (
-                    angle - math.sin(angle))
-        else:
-            angle = self.angle
-            area = 0.5 * self.Gradius * self.Sradius * (angle - math.sin(angle))
-
-        if self.is_trigo:
-            return area
-        return -area
-=======
         return self.__class__(self.end.copy(), self.interior.copy(), self.start.copy(),
                               self.center.copy(), self.major_dir.copy(), self.name)
->>>>>>> f4e5692d
 
 
 class Line3D(Line):
