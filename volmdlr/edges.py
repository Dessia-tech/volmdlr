--- conflicted
+++ resolved
@@ -956,15 +956,12 @@
         return intersections_points
 
     def point_at_abscissa(self, abscissa):
-<<<<<<< HEAD
-=======
         """
         Calculates a point in the BSplineCurve at a given abscissa.
 
         :param abscissa: abscissa where in the curve the point should be calculated.
         :return: Corresponding point.
         """
->>>>>>> 3fa4b598
         length = self.length()
         adim_abs = max(min(abscissa / length, 1.), 0.)
         point_name = 'Point' + self.__class__.__name__[-2:]
@@ -1281,18 +1278,11 @@
 
     def point_belongs(self, point2d, abs_tol: float = 1e-6):
         """
-<<<<<<< HEAD
-        Verifies if the point2d belongs to the line
-        :param point2d: point to be verified
-        :param abs_tol: absolute tolerance to consider in calculus
-        :return: True if point belongs to line, False otherwise
-=======
         Verifies if the point2d belongs to the line.
 
         :param point2d: point to be verified.
         :param abs_tol: absolute tolerance to consider in calculus.
         :return: True if point belongs to line, False otherwise.
->>>>>>> 3fa4b598
         """
         return math.isclose(self.point_distance(point2d), 0, abs_tol=abs_tol)
 
@@ -1383,14 +1373,6 @@
         tangent = volmdlr.Point2D(tangent[0], tangent[1])
         return tangent
 
-<<<<<<< HEAD
-    def point_at_abscissa(self, abscissa, resolution=1000):
-        length = self.length()
-        adim_abs = max(min(abscissa / length, 1.), 0.)
-        return volmdlr.Point2D(*self.curve.evaluate_single(adim_abs))
-
-=======
->>>>>>> 3fa4b598
     def direction_vector(self, abscissa: float):
         """
         :param abscissa: defines where in the BSplineCurve2D the
@@ -1501,43 +1483,6 @@
         for point in self.control_points:
             point.rotation_inplace(center, angle)
 
-<<<<<<< HEAD
-    def line_intersections(self, line2d: Line2D):
-        polygon_points = self.points
-        list_intersections = []
-        length = self.length()
-        initial_abscissa = 0
-        for points in zip(polygon_points[:-1], polygon_points[1:]):
-            linesegment = LineSegment2D(points[0], points[1])
-            intersections = linesegment.line_intersections(line2d)
-
-            if intersections and intersections[0] not in list_intersections:
-                abscissa = initial_abscissa + linesegment.abscissa(intersections[0])
-                if initial_abscissa < length * 0.1:
-                    number_points = int(linesegment.length() / 1e-6)
-                    list_abcissas = list(
-                        n for n in npy.linspace(initial_abscissa, initial_abscissa + linesegment.length(),
-                                                number_points))
-                else:
-                    resolution = 1e-6
-                    nb_pts = max(2, int(0.0001 / resolution))
-                    list_abcissas = list(new_abscissa for new_abscissa in npy.linspace(abscissa - 0.0001 / 2,
-                                                                                       abscissa + 0.0001 / 2, nb_pts))
-                distance = npy.inf
-                for i_abscissa in list_abcissas:
-                    point_in_curve = self.point_at_abscissa(i_abscissa)
-                    dist = point_in_curve.point_distance(intersections[0])
-                    if dist < distance:
-                        distance = dist
-                        intersection = point_in_curve
-                    else:
-                        break
-                list_intersections.append(intersection)
-            initial_abscissa += linesegment.length()
-        return list_intersections
-
-=======
->>>>>>> 3fa4b598
     def line_crossings(self, line2d: Line2D):
         polygon_points = self.discretization_points(number_points=50)
         crossings = []
@@ -1595,24 +1540,13 @@
     def linesegment_intersections(self, linesegment2d):
         """
         Calculates intersections between a BSplineCurve2D and a LineSegment2D.
-<<<<<<< HEAD
-=======
-
->>>>>>> 3fa4b598
+
         :param linesegment2d: linesegment to verify intersections.
         :return: list with the intersections points.
         """
         if not self.bounding_rectangle.b_rectangle_intersection(linesegment2d.bounding_rectangle):
             return []
         intersections_points = self.get_linesegment_intersections(linesegment2d)
-<<<<<<< HEAD
-        # results = self.line_intersections(linesegment2d.to_line())
-        # intersections_points = []
-        # for result in results:
-        #     if linesegment2d.point_belongs(result, 1e-6):
-        #         intersections_points.append(result)
-=======
->>>>>>> 3fa4b598
         return intersections_points
 
     def axial_symmetry(self, line):
@@ -2070,12 +2004,7 @@
         :return: Corresponding point.
         """
         if self.is_trigo:
-<<<<<<< HEAD
-            return self.start.rotation(self.center,
-                                       abscissa / self.radius)
-=======
             return self.start.rotation(self.center, abscissa / self.radius)
->>>>>>> 3fa4b598
         return self.start.rotation(self.center, -abscissa / self.radius)
 
     @staticmethod
@@ -3773,11 +3702,7 @@
         line2 = linesegment.to_line()
         intersection = line1.intersection(line2)
         if intersection and self.point_belongs(intersection) and linesegment.point_belongs(intersection):
-<<<<<<< HEAD
-            return intersection
-=======
             return [intersection]
->>>>>>> 3fa4b598
         return []
 
     def rotation(self, center: volmdlr.Point3D,
