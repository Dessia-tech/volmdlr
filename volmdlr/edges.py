#!/usr/bin/env python3
# -*- coding: utf-8 -*-
"""
Edges related classes.
"""

import math
import sys
import warnings
from typing import Any, Dict, List, Union

import dessia_common.core as dc
import matplotlib.patches
import matplotlib.pyplot as plt
import numpy as npy
import plot_data.core as plot_data
import scipy.integrate as scipy_integrate
from scipy.optimize import least_squares, minimize, lsq_linear
from geomdl import NURBS, BSpline, fitting, operations, utilities
from geomdl.operations import length_curve, split_curve
from matplotlib import __version__ as _mpl_version
from mpl_toolkits.mplot3d import Axes3D
from packaging import version

import volmdlr.core
import volmdlr.core_compiled
import volmdlr.geometry
import volmdlr.utils.intersections as vm_utils_intersections
from volmdlr import bspline_fitting
from volmdlr.core import EdgeStyle


def standardize_knot_vector(knot_vector):
    """
    Standardize a knot vector to range from 0 to 1.
    """
    first_knot = knot_vector[0]
    last_knot = knot_vector[-1]
    standard_u_knots = []
    if first_knot != 0 or last_knot != 1:
        x = 1 / (last_knot - first_knot)
        y = first_knot / (first_knot - last_knot)
        for u in knot_vector:
            standard_u_knots.append(u * x + y)
        return standard_u_knots
    return knot_vector


def insert_knots_and_mutiplicity(knots, knot_mutiplicities, knot_to_add, num):
    """
    Compute knot-elements and multiplicities based on the global knot vector.

    """
    new_knots = []
    new_knot_mutiplicities = []
    i = 0
    for i, knot in enumerate(knots):
        if knot > knot_to_add:
            new_knots.extend([knot_to_add])
            new_knot_mutiplicities.append(num)
            new_knots.extend(knots[i:])
            new_knot_mutiplicities.extend(knot_mutiplicities[i:])
            break
        new_knots.append(knot)
        new_knot_mutiplicities.append(knot_mutiplicities[i])
    return new_knots, new_knot_mutiplicities, i


class Edge(dc.DessiaObject):
    """
    Defines a simple edge Object.
    """

    def __init__(self, start, end, name=''):
        self.start = start
        self.end = end
        self._length = None
        self._direction_vector = None

        # Disabling super init call for performance
        # dc.DessiaObject.__init__(self, name=name)
        self.name = name

    def __getitem__(self, key):
        if key == 0:
            return self.start
        if key == 1:
            return self.end
        raise IndexError

    def length(self):
        """
        Calculates the edge's length.
        """
        raise NotImplementedError(f'length method not implemented by {self.__class__.__name__}')

    def point_at_abscissa(self, abscissa):
        """
        Calculates the point at given abscissa.

        """
        raise NotImplementedError(f'point_at_abscissa method not implemented by {self.__class__.__name__}')

    def middle_point(self):
        """
        Gets the middle point for an edge.

        :return:
        """
        half_length = self.length() / 2
        middle_point = self.point_at_abscissa(abscissa=half_length)
        return middle_point

    def discretization_points(self, *, number_points: int = None, angle_resolution: int = None):
        """
        Discretize an Edge to have "n" points.

        :param number_points: the number of points (including start and end
            points) if unset, only start and end will be returned
        :param angle_resolution: if set, the sampling will be adapted to have
            a controlled angular distance. Useful to mesh an arc
        :return: a list of sampled points
        """
        if number_points is None or number_points == 1:
            number_points = 2
        if angle_resolution:
            number_points = int(math.pi * angle_resolution)
        step = self.length() / (number_points - 1)
        return [self.point_at_abscissa(i * step) for i in range(number_points)]

    def polygon_points(self, discretization_resolution: int):
        """
        Deprecated method of discretization_points.
        """
        warnings.warn('polygon_points is deprecated,\
        please use discretization_points instead',
                      DeprecationWarning)
        return self.discretization_points(discretization_resolution)

    @classmethod
    def from_step(cls, arguments, object_dict, **kwargs):
        """
        Converts a step primitive to an Edge type object.

        :param arguments: The arguments of the step primitive.
        :type arguments: list
        :param object_dict: The dictionary containing all the step primitives
            that have already been instantiated
        :type object_dict: dict
        :return: The corresponding Edge object
        :rtype: :class:`volmdlr.edges.Edge`
        """
        obj = object_dict[arguments[3]]
        point1 = object_dict[arguments[1]]
        point2 = object_dict[arguments[2]]
        orientation = arguments[4]
        if orientation == '.F.':
            point1, point2 = point2, point1
        if obj.__class__.__name__ == 'LineSegment3D':
            return object_dict[arguments[3]]
        if obj.__class__.__name__ == 'Line3D':
            if not point1.is_close(point2):
                return LineSegment3D(point1, point2, arguments[0][1:-1])
            return None
        if hasattr(obj, 'trim'):
            if obj.__class__.__name__ == 'Circle3D':
                point1, point2 = point2, point1
            return obj.trim(point1, point2)

        raise NotImplementedError(f'Unsupported: {object_dict[arguments[3]]}')

    def normal_vector(self, abscissa):
        """
        Calculates the normal vector the edge at given abscissa.

        :return: the normal vector
        """
        raise NotImplementedError('the normal_vector method must be'
                                  'overloaded by subclassing class')

    def unit_normal_vector(self, abscissa: float = 0.0):
        """
        Calculates the unit normal vector the edge at given abscissa.

        :param abscissa: edge abscissa
        :return: unit normal vector
        """
        vector = self.normal_vector(abscissa)
        vector.normalize()
        return vector

    def direction_vector(self, abscissa):
        """
        Calculates the direction vector the edge at given abscissa.

        :param abscissa: edge abscissa
        :return: direction vector
        """
        raise NotImplementedError('the direction_vector method must be'
                                  'overloaded by subclassing class')

    def unit_direction_vector(self, abscissa: float = 0.0):
        """
        Calculates the unit direction vector the edge at given abscissa.

        :param abscissa: edge abscissa
        :return: unit direction vector
        """
        vector = self.direction_vector(abscissa)
        vector.normalize()
        return vector

    def straight_line_point_belongs(self, point):
        """
        Verifies if a point belongs to the surface created by closing the edge.

        :param point: Point to be verified
        :return: Return True if the point belongs to this surface,
            or False otherwise
        """
        raise NotImplementedError(f'the straight_line_point_belongs method must be'
                                  f' overloaded by {self.__class__.__name__}')

    def touching_points(self, edge2):
        """
        Verifies if two edges are touching each other.

        In case these two edges are touching each other, return these touching points.

        :param edge2: edge2 to verify touching points.
        :return: list of touching points.
        """
        point1, point2 = edge2.start, edge2.end
        point3, point4 = self.start, self.end
        touching_points = []
        for primitive, points in zip([self, edge2], [[point1, point2], [point3, point4]]):
            for point in points:
                if point not in touching_points and primitive.point_belongs(point):
                    touching_points.append(point)
        return touching_points

<<<<<<< HEAD
    def abscissa(self, point, tol: float = 1e-6):
        """
        Computes the abscissa of an Edge.

        :param point: The point located on the edge.
        :type point: Union[:class:`volmdlr.Point2D`, :class:`volmdlr.Point3D`].
        :param tol: The precision in terms of distance. Default value is 1e-4.
        :type tol: float, optional.
        :return: The abscissa of the point.
        :rtype: float
        """
        raise NotImplementedError(f'the abscissa method must be overloaded by {self.__class__.__name__}')

    def local_discretization(self, point1, point2, number_points):
        """
        Gets n discretization points between two given points of the edge.

        :param point1: point 1 on edge.
        :param point2: point 2 on edge.
        :param number_points: number of points to discretize locally.
        :return: list of locally discretized points.
        """
        abscissa1 = self.abscissa(point1)
        abscissa2 = self.abscissa(point2)
        discretized_points_between_1_2 = [self.point_at_abscissa(abscissa) for abscissa
                                          in npy.linspace(abscissa1, abscissa2, num=number_points)]
        return discretized_points_between_1_2

=======
>>>>>>> 4001f339

class Line(dc.DessiaObject):
    """
    Abstract class representing a line.

    :param point1: The first point defining the line
    :type point1: Union[:class:`volmdlr.Point2D`, :class:`volmdlr.Point3D`]
    :param point2: The second point defining the line
    :type point2: Union[:class:`volmdlr.Point2D`, :class:`volmdlr.Point3D`]
    :param name: Name of the line. Default value is an empty string
    :type name: str, optional
    """

    def __init__(self, point1, point2, name=''):
        self.point1 = point1
        self.point2 = point2
        self._direction_vector = None
        dc.DessiaObject.__init__(self, name=name)

    def __getitem__(self, key):
        """
        Get a point of the line by its index.
        """
        if key == 0:
            return self.point1
        if key == 1:
            return self.point2
        raise IndexError

    def unit_direction_vector(self, *args, **kwargs):
        """
        Get the unit direction vector of the line.

        :return: The unit direction vector of the line
        :rtype:  Union[:class:`volmdlr.Vector2D`, :class:`volmdlr.Vector3D`]
        """
        vector = self.direction_vector()
        vector.normalize()
        return vector

    def direction_vector(self, *args, **kwargs):
        """
        Get the direction vector of the line.

        :return: The direction vector of the line
        :rtype: Union[:class:`volmdlr.Vector2D`, :class:`volmdlr.Vector3D`]
        """
        if not self._direction_vector:
            self._direction_vector = self.point2 - self.point1
        return self._direction_vector

    def normal_vector(self, *args, **kwargs):
        """
        Get the normal vector of the line.

        :return: The normal vector of the line
        :rtype: Union[:class:`volmdlr.Vector2D`, :class:`volmdlr.Vector3D`]
        """
        return self.direction_vector().normal_vector()

    def unit_normal_vector(self, abscissa=0.):
        """
        Get the unit normal vector of the line.

        :param abscissa: The abscissa of the point from which to calculate
            the normal vector
        :type abscissa: float, optional
        :return: The unit normal vector of the line
        :rtype: Union[:class:`volmdlr.Vector2D`, :class:`volmdlr.Vector3D`]
        """
        return self.unit_direction_vector().normal_vector()

    def point_projection(self, point):
        """
        Calculate the projection of a point onto the line.

        :param point: The point to project
        :type point: Union[:class:`volmdlr.Point2D`, :class:`volmdlr.Point3D`]
        :return: The projection of the point onto the line and the distance
            between the point and the projection
        :rtype: Tuple(Union[:class:`volmdlr.Point2D`,
            :class:`volmdlr.Point3D`], float)
        """
        vector = self.point2 - self.point1
        norm_u = vector.norm()
        t = (point - self.point1).dot(vector) / norm_u ** 2
        projection = self.point1 + t * vector
        projection = projection.to_point()
        return projection, t * norm_u

    def abscissa(self, point):
        """
        Calculate the abscissa of a point on the line.

        :param point: The point for which to calculate the abscissa
        :type point: Union[:class:`volmdlr.Point2D`, :class:`volmdlr.Point3D`]
        :return: The abscissa of the point
        :rtype: float
        """
        vector = self.point2 - self.point1
        norm_u = vector.norm()
        t = (point - self.point1).dot(vector) / norm_u
        return t

    def point_at_abscissa(self, abscissa):
        """
        Returns the point that corresponds to the given abscissa.

        :param abscissa: The abscissa
        :type abscissa: float
        :return: The point that correspods to the given abscissa.
        :rtype: Union[:class:`volmdlr.Point2D`, :class:`volmdlr.Point3D`]
        """
        return self.point1 + (self.point2 - self.point1) * abscissa

    def sort_points_along_line(self, points):
        """
        Sort point along a line.

        :param points: list of points to be sorted.
        :return: sorted points.
        """
        return sorted(points, key=self.abscissa)

    def split(self, split_point):
        """
        Split a line into two lines.

        :param split_point: The point where to split the line
        :type split_point: Union[:class:`volmdlr.Point2D`,
            :class:`volmdlr.Point3D`]
        :return: A list containing two lines
        """
        return [self.__class__(self.point1, split_point),
                self.__class__(split_point, self.point2)]

    def is_between_points(self, point1: Union[volmdlr.Point2D, volmdlr.Point3D],
                          point2: Union[volmdlr.Point2D, volmdlr.Point3D]):
        """
        Verifies if a line is between two points.

        :param point1: The first point
        :type point1: Union[:class:`volmdlr.Point2D`, :class:`volmdlr.Point3D`]
        :param point2: The second point
        :type point2: Union[:class:`volmdlr.Point2D`, :class:`volmdlr.Point3D`]
        :return: True if the line is between the two points, False otherwise
        :rtype: bool
        """

        if point1.is_close(point2):
            return False

        line_segment = LineSegment2D(point1, point2)
        if line_segment.line_intersections(self):
            return True
        return False


class LineSegment(Edge):
    """
    Abstract class.

    """

    def length(self):
        if not self._length:
            self._length = self.end.point_distance(self.start)
        return self._length

    def abscissa(self, point, tol=1e-6):
        """
        Calculates the abscissa parameter of a Line Segment, at a point.

        :param point: point to verify abscissa.
        :param tol: tolerance.
        :return: abscissa parameter.
        """
        if point.point_distance(self.start) < tol:
            return 0
        if point.point_distance(self.end) < tol:
            return self.length()

        vector = self.end - self.start
        length = vector.norm()
        t = (point - self.start).dot(vector) / length
        if t < -1e-9 or t > length + 1e-9:
            raise ValueError(f'Point is not on linesegment: abscissa={t}')
        return t

    def direction_vector(self, abscissa=0.):
        """
        Returns a direction vector at a given abscissa, it is not normalized.

        :param abscissa: defines where in the line segment
            direction vector is to be calculated.
        :return: The direction vector of the LineSegment.
        """
        if not self._direction_vector:
            self._direction_vector = self.end - self.start
        return self._direction_vector

    def normal_vector(self, abscissa=0.):
        """
        Returns a normal vector at a given abscissa, it is not normalized.

        :param abscissa: defines where in the line_segment
        normal vector is to be calculated.
        :return: The normal vector of the LineSegment.
        """
        return self.direction_vector(abscissa).normal_vector()

    def point_projection(self, point):
        """
        Calculates the projection of a point on a Line Segment.

        :param point: point to be verified.
        :return: point projection.
        """
        point1, point2 = self.start, self.end
        vector = point2 - point1
        norm_u = vector.norm()
        t_param = (point - point1).dot(vector) / norm_u ** 2
        projection = point1 + t_param * vector

        return projection, t_param * norm_u

    def split(self, split_point):
        """
        Split a Line Segment at a given point into two Line Segments.

        :param split_point: splitting point.
        :return: list with the two split line segments.
        """
        if split_point.is_close(self.start):
            return [None, self.copy()]
        if split_point.is_close(self.end):
            return [self.copy(), None]
        return [self.__class__(self.start, split_point),
                self.__class__(split_point, self.end)]

    def middle_point(self):
        """
        Calculates the middle point of a Line Segment.

        :return:
        """
        return 0.5 * (self.start + self.end)

    def point_at_abscissa(self, abscissa):
        """
        Calculates a point in the LineSegment at a given abscissa.

        :param abscissa: abscissa where in the curve the point should be calculated.
        :return: Corresponding point.
        """
        return self.start + self.unit_direction_vector() * abscissa

    def get_geo_lines(self, tag: int, start_point_tag: int, end_point_tag: int):
        """
        Gets the lines that define a LineSegment in a .geo file.

        :param tag: The linesegment index
        :type tag: int
        :param start_point_tag: The linesegment' start point index
        :type start_point_tag: int
        :param end_point_tag: The linesegment' end point index
        :type end_point_tag: int

        :return: A line
        :rtype: str
        """

        return 'Line(' + str(tag) + ') = {' + str(start_point_tag) + ', ' + str(end_point_tag) + '};'

    def get_geo_points(self):
        return [self.start, self.end]


class BSplineCurve(Edge):
    """
    An abstract class for B-spline curves.

    The following rule must be
    respected : `number of knots = number of control points + degree + 1`.

    :param degree: The degree of the B-spline curve.
    :type degree: int
    :param control_points: A list of 2 or 3 dimensional points
    :type control_points: Union[List[:class:`volmdlr.Point2D`],
        List[:class:`volmdlr.Point3D`]]
    :param knot_multiplicities: The vector of multiplicities for each knot
    :type knot_multiplicities: List[int]
    :param knots: The knot vector composed of values between 0 and 1
    :type knots: List[float]
    :param weights: The weight vector applied to the knot vector. Default
        value is None
    :type weights: List[float], optional
    :param periodic: If `True` the B-spline curve is periodic. Default value
        is False
    :type periodic: bool, optional
    :param name: The name of the B-spline curve. Default value is ''
    :type name: str, optional
    """
    _non_serializable_attributes = ['curve']

    def __init__(self,
                 degree: int,
                 control_points: Union[List[volmdlr.Point2D], List[volmdlr.Point3D]],
                 knot_multiplicities: List[int],
                 knots: List[float],
                 weights: List[float] = None,
                 periodic: bool = False,
                 name: str = ''):
        self.control_points = control_points
        self.degree = degree
        knots = standardize_knot_vector(knots)
        self.knots = knots
        self.knot_multiplicities = knot_multiplicities
        self.weights = weights
        self.periodic = periodic

        points = [[*point] for point in control_points]
        if weights is None:
            curve = BSpline.Curve()
            curve.degree = degree
            curve.ctrlpts = points
        else:
            curve = NURBS.Curve()
            curve.degree = degree
            curve.ctrlpts = points
            curve.weights = weights

        knot_vector = []
        for i, knot in enumerate(knots):
            knot_vector.extend([knot] * knot_multiplicities[i])
        curve.knotvector = knot_vector
        curve.delta = 0.01
        curve_points = curve.evalpts
        self.curve = curve

        self._length = None
        self.points = [getattr(volmdlr,
                               f'Point{self.__class__.__name__[-2::]}')(*point)
                       for point in curve_points]

        Edge.__init__(self, self.points[0], self.points[-1], name=name)

    def to_dict(self, *args, **kwargs):
        """Avoids storing points in memo that makes serialization slow."""
        dict_ = self.base_dict()
        dict_['degree'] = self.degree
        dict_['control_points'] = [point.to_dict() for point in self.control_points]
        dict_['knot_multiplicities'] = self.knot_multiplicities
        dict_['knots'] = self.knots
        dict_['weights'] = self.weights
        dict_['periodic'] = self.periodic
        return dict_

    def __hash__(self):
        """
        Return a hash value for the B-spline curve.
        """
        return hash((tuple(self.control_points), self.degree, tuple(self.knots)))

    def __eq__(self, other):
        """
        Return True if the other B-spline curve has the same control points, degree, and knot vector, False otherwise.
        """
        if isinstance(other, self.__class__):
            return (self.control_points == other.control_points
                    and self.degree == other.degree
                    and self.knots == other.knots)
        return False

    def reverse(self):
        """
        Reverses the B-spline's direction by reversing its control points.

        :return: A reversed B-spline curve.
        :rtype: :class:`volmdlr.edges.BSplineCurve`.
        """
        return self.__class__(
            degree=self.degree,
            control_points=self.control_points[::-1],
            knot_multiplicities=self.knot_multiplicities[::-1],
            knots=self.knots[::-1],
            weights=self.weights,
            periodic=self.periodic)

    @classmethod
    def from_geomdl_curve(cls, curve, name: str = ""):
        """
        # TODO: to be completed.

        :param curve:
        :type curve:
        :return: A reversed B-spline curve
        :rtype: :class:`volmdlr.edges.BSplineCurve`
        """
        point_dimension = f'Point{cls.__name__[-2::]}'

        knots = list(sorted(set(curve.knotvector)))
        knot_multiplicities = [curve.knotvector.count(k) for k in knots]

        return cls(degree=curve.degree,
                   control_points=[getattr(volmdlr, point_dimension)(*point)
                                   for point in curve.ctrlpts],
                   knots=knots,
                   knot_multiplicities=knot_multiplicities,
                   name=name)

    def length(self):
        """
        Returns the length of the B-spline curve.

        :return: The length of the B-spline curve.
        :rtype: float
        """
        if not self._length:
            self._length = length_curve(self.curve)
        return self._length

    def normal_vector(self, abscissa):
        """
        Calculates the normal vector to the BSpline curve at given abscissa.

        :return: the normal vector
        """
        return self.direction_vector(abscissa).normal_vector()

    def direction_vector(self, abscissa):
        """
        Calculates the direction vector on the BSpline curve at given abscissa.

        :param abscissa: edge abscissa
        :return: direction vector
        """
        u = abscissa / self.length()
        derivatives = self.derivatives(u, 1)
        return derivatives[1]

    def middle_point(self):
        """
        Computes the 2D or 3D middle point of the B-spline curve.

        :return: The middle point
        :rtype: Union[:class:`volmdlr.Point2D`, :class:`volmdlr.Point3D`]
        """
        return self.point_at_abscissa(self.length() * 0.5)

    def abscissa(self, point: Union[volmdlr.Point2D, volmdlr.Point3D],
                 tol: float = 1e-4):
        """
        Computes the abscissa of a 2D or 3D point using the least square method.

        :param point: The point located on the B-spline curve.
        :type point: Union[:class:`volmdlr.Point2D`, :class:`volmdlr.Point3D`].
        :param tol: The precision in terms of distance. Default value is 1e-4.
        :type tol: float, optional.
        :return: The abscissa of the point.
        :rtype: float
        """
        length = self.length()
        for x0 in [0, length * 0.25, length * 0.5, length * 0.75, length]:
            res = least_squares(lambda u: (point - self.point_at_abscissa(u)).norm(), x0=x0, bounds=([0], [length]))
            if res.fun < tol:
                return res.x[0]

        print('distance =', res.cost)
        print('res.fun:', res.fun)
        # ax = self.plot()
        # point.plot(ax=ax)
        # best_point = self.point_at_abscissa(res.x)
        # best_point.plot(ax=ax, color='r')
        raise ValueError('abscissa not found')

    def split(self, point: Union[volmdlr.Point2D, volmdlr.Point3D],
              tol: float = 1e-5):
        """
        Splits of B-spline curve in two pieces using a 2D or 3D point.

        :param point: The point where the B-spline curve is split
        :type point: Union[:class:`volmdlr.Point2D`, :class:`volmdlr.Point3D`]
        :param tol: The precision in terms of distance. Default value is 1e-4
        :type tol: float, optional
        :return: A list containing the first and second split of the B-spline
            curve
        :rtype: List[:class:`volmdlr.edges.BSplineCurve`]
        """
        if point.point_distance(self.start) < tol:
            return [None, self.copy()]
        if point.point_distance(self.end) < tol:
            return [self.copy(), None]
        adim_abscissa = self.abscissa(point) / self.length()
        curve1, curve2 = split_curve(self.curve, adim_abscissa)

        return [self.__class__.from_geomdl_curve(curve1),
                self.__class__.from_geomdl_curve(curve2)]

    def translation(self, offset: Union[volmdlr.Vector2D, volmdlr.Vector3D]):
        """
        Translates the B-spline curve.

        :param offset: The translation vector
        :type offset: Union[:class:`volmdlr.Vector2D`,
            :class:`volmdlr.Vector3D`]
        :return: A new translated BSplineCurve
        :rtype: :class:`volmdlr.edges.BSplineCurve`
        """
        control_points = [point.translation(offset)
                          for point in self.control_points]
        return self.__class__(self.degree, control_points,
                              self.knot_multiplicities, self.knots,
                              self.weights, self.periodic)

    def translation_inplace(self, offset: Union[volmdlr.Vector2D, volmdlr.Vector3D]):
        """
        Translates the B-spline curve and its parameters are modified inplace.

        :param offset: The translation vector
        :type offset: Union[:class:`volmdlr.Vector2D`,
            :class:`volmdlr.Vector3D`]
        :return: None
        :rtype: None
        """
        warnings.warn("'inplace' methods are deprecated. Use a not inplace method instead.", DeprecationWarning)

        for point in self.control_points:
            point.translation_inplace(offset)

    def point_belongs(self, point: Union[volmdlr.Point2D, volmdlr.Point3D],
                      abs_tol: float = 1e-10):
        """
        Checks if a 2D or 3D point belongs to the B-spline curve or not. It uses the least square method.

        :param point: The point to be checked
        :type point: Union[:class:`volmdlr.Point2D`, :class:`volmdlr.Point3D`]
        :param abs_tol: The precision in terms of distance.
            Default value is 1e-4
        :type abs_tol: float, optional
        :return: `True` if the point belongs to the B-spline curve, `False`
            otherwise
        :rtype: bool
        """
        point_dimension = f'Point{self.__class__.__name__[-2::]}'

        def fun(x):
            return (point - getattr(volmdlr, point_dimension)(*self.curve.evaluate_single(x))).norm()

        x = npy.linspace(0, 1, 5)
        x_init = []
        for xi in x:
            x_init.append(xi)

        for x0 in x_init:
            z = least_squares(fun, x0=x0, bounds=([0, 1]))
            if z.fun < abs_tol:
                return True
        return False

    def merge_with(self, bspline_curve: 'BSplineCurve'):
        """
        Merges consecutive B-spline curves to define a new merged one.

        :param bspline_curve: Another B-spline curve
        :type bspline_curve: :class:`volmdlr.edges.BSplineCurve`
        :return: A merged B-spline curve
        :rtype: :class:`volmdlr.edges.BSplineCurve`
        """
        point_dimension = f'Wire{self.__class__.__name__[-2::]}'
        wire = getattr(volmdlr.wires, point_dimension)(bspline_curve)
        ordered_wire = wire.order_wire()

        points, n = [], 10
        for primitive in ordered_wire.primitives:
            points.extend(primitive.discretization_points(n))
        points.pop(n + 1)

        return self.__class__.from_points_interpolation(
            points, min(self.degree, bspline_curve.degree))

    @classmethod
    def from_bsplines(cls, bsplines: List['BSplineCurve'],
                      discretization_points: int = 10):
        """
        Creates a B-spline curve from a list of B-spline curves.

        :param bsplines: A list of B-spline curve
        :type bsplines: List[:class:`volmdlr.edges.BSplineCurve`]
        :param discretization_points: The number of points for the
            discretization. Default value is 10
        :type discretization_points: int, optional
        :return: A merged B-spline curve
        :rtype: :class:`volmdlr.edges.BSplineCurve`
        """
        point_dimension = f'Wire{cls.__name__[-2::]}'
        wire = getattr(volmdlr.wires, point_dimension)(bsplines)
        ordered_wire = wire.order_wire()

        points, degree = [], []
        for i, primitive in enumerate(ordered_wire.primitives):
            degree.append(primitive.degree)
            if i == 0:
                points.extend(primitive.discretization_points(number_points=discretization_points))
            else:
                points.extend(
                    primitive.discretization_points(number_points=discretization_points)[1::])

        return cls.from_points_interpolation(points, min(degree))

    @classmethod
    def from_points_approximation(cls, points: Union[List[volmdlr.Point2D], List[volmdlr.Point3D]],
                                  degree: int, **kwargs):
        """
        Creates a B-spline curve approximation using least squares method with fixed number of control points.

        It is recommended to specify the
        number of control points.
        Please refer to The NURBS Book (2nd Edition), pp.410-413 for details.

        :param points: The data points
        :type points: Union[List[:class:`volmdlr.Point2D`],
            List[:class:`volmdlr.Point3D`]]
        :param degree: The degree of the output parametric curve
        :type degree: int
        :param kwargs: See below
        :return: A B-spline curve from points approximation
        :rtype: :class:`volmdlr.edges.BSplineCurve`
        :keyword centripetal: Activates centripetal parametrization method.
            Default value is False
        :keyword ctrlpts_size: Number of control points. Default value is
            len(points) - 1
        """
        curve = fitting.approximate_curve([[*point] for point in points],
                                          degree, **kwargs)
        return cls.from_geomdl_curve(curve)

    def tangent(self, position: float = 0.0):
        """
        Evaluates the tangent vector of the B-spline curve at the input parameter value.

        :param position: Value of the parameter, between 0 and 1
        :type position: float
        :return: The tangent vector
        :rtype: Union[:class:`volmdlr.Point2D`, :class:`volmdlr.Point3D`]
        """
        _, tangent = operations.tangent(self.curve, position, normalize=True)

        dimension = f'Vector{self.__class__.__name__[-2::]}'
        tangent = getattr(volmdlr, dimension)(*tangent)

        return tangent

    @classmethod
    def from_points_interpolation(cls, points: Union[List[volmdlr.Point2D], List[volmdlr.Point3D]],
                                  degree: int, periodic: bool = False, name: str = ""):
        """
        Creates a B-spline curve interpolation through the data points.

        Please refer to Algorithm A9.1 on The NURBS Book (2nd Edition),
        pp.369-370 for details.

        :param points: The data points
        :type points: Union[List[:class:`volmdlr.Point2D`],
            List[:class:`volmdlr.Point3D`]]
        :param degree: The degree of the output parametric curve
        :type degree: int
        :param periodic: `True` if the curve should be periodic. Default value
            is `False`
        :type periodic: bool, optional
        :return: A B-spline curve from points interpolation
        :rtype: :class:`volmdlr.edges.BSplineCurve`
        """
        curve = bspline_fitting.interpolate_curve([[*point] for point in points], degree, centripetal=True)

        bsplinecurve = cls.from_geomdl_curve(curve, name=name)
        if not periodic:
            return bsplinecurve
        bsplinecurve.periodic = True
        return bsplinecurve

    def discretization_points(self, *, number_points: int = None, angle_resolution: int = None):
        """
        Linear spaced discretization of the curve.

        :param number_points: The number of points to include in the discretization.
        :type number_points: int
        :param angle_resolution: The resolution of the angle to use when calculating the number of points.
        :type angle_resolution: int
        :return: A list of discretized points on the B-spline curve.
        :rtype: List[`volmdlr.Point2D] or List[`volmdlr.Point3D]
        """

        if angle_resolution:
            number_points = int(math.pi * angle_resolution)

        if len(self.points) == number_points or (not number_points and not angle_resolution):
            return self.points
        curve = self.curve
        curve.delta = 1 / number_points
        curve_points = curve.evalpts

        point_dimension = f'Point{self.__class__.__name__[-2::]}'
        return [getattr(volmdlr, point_dimension)(*point) for point in curve_points]

    def derivatives(self, u, order):
        """
        Evaluates n-th order curve derivatives at the given parameter value.

        The output of this method is list of n-th order derivatives. If ``order`` is ``0``, then it will only output
        the evaluated point. Similarly, if ``order`` is ``2``, then it will output the evaluated point, 1st derivative
        and the 2nd derivative.

        :Example:

        Assuming a curve self is defined on a parametric domain [0.0, 1.0].
        Let's take the curve derivative at the parametric position u = 0.35.

        >>> derivatives = self.derivatives(u=0.35, order=2)
        >>> derivatives[0]  # evaluated point, equal to crv.evaluate_single(0.35)
        >>> derivatives[1]  # 1st derivative at u = 0.35
        >>> derivatives[2]  # 2nd derivative at u = 0.35

        :param u: parameter value
        :type u: float
        :param order: derivative order
        :type order: int
        :return: a list containing up to {order}-th derivative of the curve
        :rtype: Union[List[`volmdlr.Vector2D`], List[`volmdlr.Vector3D`]]
        """

        return [getattr(volmdlr, f'Vector{self.__class__.__name__[-2::]}')(*point)
                for point in self.curve.derivatives(u, order)]

    def get_geo_lines(self, tag: int, control_points_tags: List[int]):
        """
        Gets the lines that define a BsplineCurve in a .geo file.

        :param tag: The BsplineCurve index
        :type tag: int
        :param start_point_tag: The linesegment' start point index
        :type start_point_tag: int
        :param end_point_tag: The linesegment' end point index
        :type end_point_tag: int

        :return: A line
        :rtype: str
        """

        return 'BSpline(' + str(tag) + ') = {' + str(control_points_tags)[1:-1] + '};'

    def get_geo_points(self):
        return list(self.discretization_points())

    def line_intersections(self, line):
        """
        Calculates the intersections of a BSplineCurve (2D or 3D) with a Line (2D or 3D).

        :param line: line to verify intersections
        :return: list of intersections
        """
        polygon_points = []
        for point in self.points:
            if not volmdlr.core.point_in_list(point, polygon_points):
                polygon_points.append(point)
        list_intersections = []
        length = self.length()
        initial_abscissa = 0
        for points in zip(polygon_points[:-1], polygon_points[1:]):
            linesegment_name = 'LineSegment' + self.__class__.__name__[-2:]
            linesegment = getattr(sys.modules[__name__], linesegment_name)(points[0], points[1])
            intersections = linesegment.line_intersections(line)
            if not intersections and linesegment.direction_vector().is_colinear_to(line.direction_vector()):
                if line.point_distance(linesegment.middle_point()) < 1e-8:
                    list_intersections.append(linesegment.middle_point())
            if intersections and intersections[0] not in list_intersections:
                abscissa = initial_abscissa + linesegment.abscissa(intersections[0])
                if initial_abscissa < length * 0.1:
                    number_points = int(linesegment.length() / 1e-6)
                    list_abscissas = list(
                        n for n in npy.linspace(initial_abscissa, initial_abscissa + linesegment.length(),
                                                number_points))
                else:
                    distance_from_point_to_search = 0.0001 / 2
                    list_abscissas = list(new_abscissa for new_abscissa in npy.linspace(
                        abscissa - distance_from_point_to_search, abscissa + distance_from_point_to_search, 1000))
                intersection = self.select_intersection_point(list_abscissas, intersections)
                list_intersections.append(intersection)
            initial_abscissa += linesegment.length()
        return list_intersections

    def select_intersection_point(self, list_abscissas, intersections):
        """
        Select closest point in curve to intersection point obtained with discretised linesegment.

        :param list_abscissas: list of abscissas to verify the closest point.
        :param intersections: intersection with discretised line.
        :return:
        """
        distance = npy.inf
        intersection = None
        for i_abscissa in list_abscissas:
            point_in_curve = BSplineCurve.point_at_abscissa(self, i_abscissa)
            dist = point_in_curve.point_distance(intersections[0])
            if dist < distance:
                distance = dist
                intersection = point_in_curve
            else:
                break
        return intersection

    def get_linesegment_intersections(self, linesegment):
        """
        Calculates intersections between a BSplineCurve and a LineSegment.

        :param linesegment: linesegment to verify intersections.
        :return: list with the intersections points.
        """
        results = self.line_intersections(linesegment.to_line())
        intersections_points = []
        for result in results:
            if linesegment.point_belongs(result, 1e-5):
                intersections_points.append(result)
        return intersections_points

    def point_at_abscissa(self, abscissa):
        """
        Calculates a point in the BSplineCurve at a given abscissa.

        :param abscissa: abscissa where in the curve the point should be calculated.
        :return: Corresponding point.
        """
        length = self.length()
        adim_abs = max(min(abscissa / length, 1.), 0.)
        point_name = 'Point' + self.__class__.__name__[-2:]
        return getattr(volmdlr, point_name)(*self.curve.evaluate_single(adim_abs))

    def straight_line_point_belongs(self, point):
        """
        Verifies if a point belongs to the surface created by closing the edge.

        :param point: Point to be verified
        :return: Return True if the point belongs to this surface,
            or False otherwise
        """
        raise NotImplementedError(f'the straight_line_point_belongs method must be'
                                  f' overloaded by {self.__class__.__name__}')


class Line2D(Line):
    """
    Define an infinite line given by two points.

    """

    def __init__(self, point1: volmdlr.Point2D,
                 point2: volmdlr.Point2D, *, name=''):
        # self.points = [point1, point2]
        Line.__init__(self, point1, point2, name=name)

    def to_3d(self, plane_origin, x1, x2):
        """
        Convert the line to a 3D line.

        :param plane_origin: Origin of the plane in which the line is.
        :type plane_origin: :class:`volmdlr.Point3D`
        :param x1: First direction of the plane in which the line is.
        :type x1: :class:`volmdlr.Vector3D`
        :param x2: Second direction of the plane in which the line is.
        :type x2: :class:`volmdlr.Vector3D`
        :return: The 3D line.
        :rtype: :class:`volmdlr.edges.Line3D`
        """
        points_3d = [point.to_3d(plane_origin, x1, x2) for point in [self.point1, self.point2]]
        return Line3D(*points_3d, self.name)

    def rotation(self, center: volmdlr.Point2D, angle: float):
        """
        Line2D rotation.

        :param center: rotation center.
        :param angle: angle rotation.
        :return: a new rotated Line2D.
        """
        return Line2D(*[point.rotation(center, angle)
                        for point in [self.point1, self.point2]])

    def rotation_inplace(self, center: volmdlr.Point2D, angle: float):
        """
        Line2D rotation. Object is updated inplace.

        :param center: rotation center.
        :param angle: rotation angle.
        """
        warnings.warn("'inplace' methods are deprecated. Use a not inplace method instead.", DeprecationWarning)

        for point in [self.point1, self.point2]:
            point.rotation_inplace(center, angle)

    def translation(self, offset: volmdlr.Vector2D):
        """
        Line2D translation.

        :param offset: translation vector.
        :return: A new translated Line2D.
        """
        return Line2D(*[point.translation(offset) for point in [self.point1, self.point2]])

    def translation_inplace(self, offset: volmdlr.Vector2D):
        """
        Line2D translation. Object is updated inplace.

        :param offset: translation vector.
        """
        warnings.warn("'inplace' methods are deprecated. Use a not inplace method instead.", DeprecationWarning)

        for point in [self.point1, self.point2]:
            point.translation_inplace(offset)

    def frame_mapping(self, frame: volmdlr.Frame2D, side: str):
        """
        Map the line to a new coordinate frame.

        :param frame: The new coordinate frame.
        :type frame: :class:`volmdlr.Frame2D`
        :param side: The side to which the mapping is made. 'old' for the
            original coordinate frame, 'new' for the new one.
        :type side: str
        :return: The mapped line.
        :rtype: :class:`volmdlr.edges.Line2D`
        """
        return Line2D(*[point.frame_mapping(frame, side) for point in [self.point1, self.point2]])

    def plot(self, ax=None, edge_style: EdgeStyle = EdgeStyle()):
        """
        Plot the line.

        :param ax: Matplotlib axis on which to plot the line. If none,
            a new figure is created.
        :type ax: matplotlib.axes._subplots.AxesSubplot, optional
        :param edge_style: data class instance, containing all parameters needed to plot Line 2D.
        :return: The matplotlib axis.
        :rtype: matplotlib.axes._subplots.AxesSubplot
        """
        if ax is None:
            _, ax = plt.subplots()

        if version.parse(_mpl_version) >= version.parse('3.3.2'):
            if edge_style.dashed:
                ax.axline((self.point1.x, self.point1.y),
                          (self.point2.x, self.point2.y),
                          dashes=[30, 5, 10, 5],
                          color=edge_style.color)
            else:
                ax.axline((self.point1.x, self.point1.y),
                          (self.point2.x, self.point2.y),
                          color=edge_style.color)
        else:
            direction_vector = self.direction_vector()
            point3 = self.point1 - 3 * direction_vector
            point4 = self.point2 + 4 * direction_vector
            if edge_style.dashed:
                ax.plot([point3[0], point4[0]], [point3[1], point4[1]], color=edge_style.color,
                        dashes=[30, 5, 10, 5])
            else:
                ax.plot([point3[0], point4[0]], [point3[1], point4[1]], color=edge_style.color)

        return ax

    def plot_data(self, edge_style=None):
        """
        Get plot data for the line.

        :param edge_style: Plotting style for the line.
        :type edge_style: :class:`plot_data.EdgeStyle`, optional
        :return: Plot data for the line.
        :rtype: :class:`plot_data.Line2D`
        """
        return plot_data.Line2D([self.point1.x, self.point1.y],
                                [self.point2.x, self.point2.y],
                                edge_style=edge_style)

    def line_intersections(self, line):
        """
        Calculate the intersection between the two lines.

        :param line: The line to calculate intersections with.
        :type line: :class:`volmdlr.Line2D`
        :return: A list of at most one intersection point between
            the two lines.
        :rtype: List[:class:`volmdlr.Point2D`]
        """

        point = volmdlr.Point2D.line_intersection(self, line)
        if point is not None:
            point_projection1, _ = self.point_projection(point)
            if point_projection1 is None:
                return []

            if line.__class__.__name__ == 'Line2D':
                point_projection2, _ = line.point_projection(point)
                if point_projection2 is None:
                    return []

            return [point_projection1]
        return []

    @staticmethod
    def _compute_data_create_tangent_circle(line, point, other_line):
        """
        Static helper method to compute some data used in create_tangent_circle method.
        """
        if math.isclose(line.point_distance(point), 0, abs_tol=1e-10):
            vector_i = volmdlr.Vector2D(point.x, point.y)
            vector_a = volmdlr.Vector2D(line.point1.x, line.point1.y)
            vector_b = volmdlr.Vector2D(line.point2.x, line.point2.y)
            vector_c = volmdlr.Vector2D(other_line.point1.x, other_line.point1.y)
            vector_d = volmdlr.Vector2D(other_line.point2.x, other_line.point2.y)
        elif math.isclose(other_line.point_distance(point), 0, abs_tol=1e-10):
            vector_i = volmdlr.Vector2D(line.x, point.y)
            vector_c = volmdlr.Vector2D(line.point1.x, line.point1.y)
            vector_d = volmdlr.Vector2D(line.point2.x, line.point2.y)
            vector_a = volmdlr.Vector2D(other_line.point1.x, other_line.point1.y)
            vector_b = volmdlr.Vector2D(other_line.point2.x, other_line.point2.y)
        else:
            raise AttributeError("The point isn't on any of the two lines")
        return vector_i, vector_a, vector_b, vector_c, vector_d

    @staticmethod
    def _change_reference_frame(vector_i, vector_a, vector_b, vector_c, vector_d):
        new_u = volmdlr.Vector2D((vector_b - vector_a))
        new_u.normalize()
        new_v = new_u.unit_normal_vector()
        new_basis = volmdlr.Frame2D(vector_i, new_u, new_v)

        new_a = new_basis.global_to_local_coordinates(vector_a)
        new_b = new_basis.global_to_local_coordinates(vector_b)
        new_c = new_basis.global_to_local_coordinates(vector_c)
        new_d = new_basis.global_to_local_coordinates(vector_d)

        return new_basis, new_a, new_b, new_c, new_d

    @staticmethod
    def compute_tangent_circle_for_parallel_segments(new_basis, new_a, new_c):
        segments_distance = abs(new_c[1] - new_a[1])
        r = segments_distance / 2
        new_circle_center = volmdlr.Point2D((0, npy.sign(new_c[1] - new_a[1]) * r))
        circle_center = new_basis.local_to_global_coordinates(new_circle_center)
        circle = volmdlr.wires.Circle2D(circle_center, r)
        return circle, None

    @staticmethod
    def compute_tangent_circles_for_perpendicular_segments(new_basis, new_a, new_b, new_c, new_d):
        line_ab = Line2D(volmdlr.Point2D(new_a), volmdlr.Point2D(new_b))
        line_cd = Line2D(volmdlr.Point2D(new_c), volmdlr.Point2D(new_d))
        new_pt_k = volmdlr.Point2D.line_intersection(line_ab, line_cd)

        r = abs(new_pt_k[0])
        new_circle_center1 = volmdlr.Point2D((0, r))
        new_circle_center2 = volmdlr.Point2D((0, -r))
        circle_center1 = new_basis.local_to_global_coordinates(new_circle_center1)
        circle_center2 = new_basis.local_to_global_coordinates(new_circle_center2)
        circle1 = volmdlr.wires.Circle2D(circle_center1, r)
        circle2 = volmdlr.wires.Circle2D(circle_center2, r)

        return circle1, circle2

    def create_tangent_circle(self, point, other_line):
        """
        Computes the two circles that are tangent to 2 lines and intersect a point located on one of the two lines.
        """
        # point will be called I(x_I, y_I)
        # self will be (AB)
        # line will be (CD)
        vector_i, vector_a, vector_b, vector_c, vector_d = self._compute_data_create_tangent_circle(
            self, point, other_line)
        # Basis change
        new_basis, new_a, new_b, new_c, new_d = self._change_reference_frame(vector_i, vector_a, vector_b,
                                                                             vector_c, vector_d)

        if new_c[1] == 0 and new_d[1] == 0:
            # Segments are on the same line: no solution
            return None, None

        if math.isclose(self.unit_direction_vector().dot(
                other_line.unit_normal_vector()), 0, abs_tol=1e-06):
            # Parallel segments: one solution
            return self.compute_tangent_circle_for_parallel_segments(new_basis, new_a, new_c)

        if math.isclose(self.unit_direction_vector().dot(
                other_line.unit_direction_vector()), 0, abs_tol=1e-06):
            # Perpendicular segments: 2 solution
            return self.compute_tangent_circles_for_perpendicular_segments(new_basis, new_a, new_b, new_c, new_d)

        # =============================================================================
        # LES SEGMENTS SONT QUELCONQUES
        #   => 2 SOLUTIONS
        # =============================================================================

        line_ab = Line2D(volmdlr.Point2D(new_a), volmdlr.Point2D(new_b))
        line_cd = Line2D(volmdlr.Point2D(new_c), volmdlr.Point2D(new_d))
        new_pt_k = volmdlr.Point2D.line_intersection(line_ab, line_cd)
        pt_k = volmdlr.Point2D(new_basis.local_to_global_coordinates(new_pt_k))

        if pt_k.is_close(vector_i):
            return None, None

        # CHANGEMENT DE REPERE:
        new_u2 = volmdlr.Vector2D(pt_k - vector_i)
        new_u2.normalize()
        new_v2 = new_u2.normal_vector(unit=True)
        new_basis2 = volmdlr.Frame2D(vector_i, new_u2, new_v2)

        new_c = new_basis2.global_to_local_coordinates(vector_c)
        new_d = new_basis2.global_to_local_coordinates(vector_d)
        new_pt_k = new_basis2.global_to_local_coordinates(pt_k)

        teta1 = math.atan2(new_c[1], new_c[0] - new_pt_k[0])
        teta2 = math.atan2(new_d[1], new_d[0] - new_pt_k[0])

        if teta1 < 0:
            teta1 += math.pi
        if teta2 < 0:
            teta2 += math.pi

        if not math.isclose(teta1, teta2, abs_tol=1e-08):
            if math.isclose(teta1, math.pi, abs_tol=1e-08) or math.isclose(
                    teta1, 0., abs_tol=1e-08):
                teta = teta2
            elif math.isclose(teta2, math.pi,
                              abs_tol=1e-08) or math.isclose(teta2, 0.,
                                                             abs_tol=1e-08):
                teta = teta1
        else:
            teta = teta1

        r1 = new_pt_k[0] * math.sin(teta) / (1 + math.cos(teta))
        r2 = new_pt_k[0] * math.sin(teta) / (1 - math.cos(teta))

        new_circle_center1 = volmdlr.Point2D(0, -r1)
        new_circle_center2 = volmdlr.Point2D(0, r2)

        circle_center1 = new_basis2.local_to_global_coordinates(new_circle_center1)
        circle_center2 = new_basis2.local_to_global_coordinates(new_circle_center2)

        if new_basis.global_to_local_coordinates(circle_center1)[1] > 0:
            circle1 = volmdlr.wires.Circle2D(circle_center1, r1)
            circle2 = volmdlr.wires.Circle2D(circle_center2, r2)
        else:
            circle1 = volmdlr.wires.Circle2D(circle_center2, r2)
            circle2 = volmdlr.wires.Circle2D(circle_center1, r1)

        return circle1, circle2

    def cut_between_two_points(self, point1: volmdlr.Point2D,
                               point2: volmdlr.Point2D):
        """
        Cut the line between two points to create a linesegment.

        :param point1: The first point defining the linesegment
        :type point1: :class:`volmdlr.Point2D`
        :param point2: The second point defining the linesegment
        :type point2: :class:`volmdlr.Point2D`
        :return: The created linesegment
        :rtype: :class:`volmdlr.edges.LineSegment2D`
        """
        return LineSegment2D(point1, point2)

    def point_belongs(self, point2d, abs_tol: float = 1e-6):
        """
        Verifies if the point 2D belongs to the line.

        :param point2d: point to be verified.
        :param abs_tol: absolute tolerance to consider in calculus.
        :return: True if point belongs to line, False otherwise.
        """
        return math.isclose(self.point_distance(point2d), 0, abs_tol=abs_tol)

    def point_distance(self, point2d):
        """
        Calculate the shortest distance between a line and a point.

        :param point2d: Point to calculate distance.
        :type point2d: :class:`volmdlr.Point2D`.
        :return: Distance to point.
        :rtype: float.
        """
        vector_r = self.point1 - point2d
        vector_v = self.normal_vector()
        return abs(vector_v.dot(vector_r)) / vector_v.norm()


class BSplineCurve2D(BSplineCurve):
    """
    A class for 2 dimensional B-spline curves.

    The following rule must be
    respected : `number of knots = number of control points + degree + 1`.

    :param degree: The degree of the 2 dimensional B-spline curve
    :type degree: int
    :param control_points: A list of 2 dimensional points
    :type control_points: List[:class:`volmdlr.Point2D`]
    :param knot_multiplicities: The vector of multiplicities for each knot
    :type knot_multiplicities: List[int]
    :param knots: The knot vector composed of values between 0 and 1
    :type knots: List[float]
    :param weights: The weight vector applied to the knot vector. Default
        value is None
    :type weights: List[float], optional
    :param periodic: If `True` the B-spline curve is periodic. Default value
        is False
    :type periodic: bool, optional
    :param name: The name of the B-spline curve. Default value is ''
    :type name: str, optional
    """

    _non_serializable_attributes = ['curve']

    def __init__(self,
                 degree: int,
                 control_points: List[volmdlr.Point2D],
                 knot_multiplicities: List[int],
                 knots: List[float],
                 weights: List[float] = None,
                 periodic: bool = False,
                 name: str = ''):
        self._bounding_rectangle = None

        BSplineCurve.__init__(self, degree,
                              control_points,
                              knot_multiplicities,
                              knots,
                              weights,
                              periodic,
                              name)
        self._bounding_rectangle = None
        self._length = None

    @property
    def bounding_rectangle(self):
        """
        Computes the bounding rectangle of the 2 dimensional B-spline curve.

        :return: The bounding rectangle.
        :rtype: :class:`volmdlr.core.BoundingRectangle`
        """
        if not self._bounding_rectangle:
            self._bounding_rectangle = volmdlr.core.BoundingRectangle.from_points(self.points)
        return self._bounding_rectangle

    def tangent(self, position: float = 0.0):
        """
        Computes the tangent at a given parameter between 0 and 1.

        :param position: The parameter at which the tangent is computed.
        :type position: float
        :return: A 2 dimensional point representing the tangent
        :rtype: :class:`volmdlr.Point2D`
        """
        _, tangent = operations.tangent(self.curve, position,
                                        normalize=True)
        tangent = volmdlr.Point2D(tangent[0], tangent[1])
        return tangent

    def straight_line_area(self):
        """
        Uses shoelace algorithm for evaluating the area.
        """
        points = self.discretization_points(number_points=100)
        x = [point.x for point in points]
        y = [point.y for point in points]
        x1 = [x[-1]] + x[0:-1]
        y1 = [y[-1]] + y[0:-1]
        return 0.5 * abs(sum(i * j for i, j in zip(x, y1))
                         - sum(i * j for i, j in zip(y, x1)))

    def straight_line_center_of_mass(self):
        """Straight line center of mass."""
        polygon_points = self.discretization_points(number_points=100)
        cog = volmdlr.O2D
        for point in polygon_points:
            cog += point
        cog = cog / len(polygon_points)
        return cog

    def plot(self, ax=None, edge_style: EdgeStyle = EdgeStyle()):
        """Plot a BSpline curve 2D."""
        if ax is None:
            _, ax = plt.subplots()

        points = self.points

        x_points = [point.x for point in points]
        y_points = [point.y for point in points]
        ax.plot(x_points, y_points, color=edge_style.color, alpha=edge_style.alpha)
        if edge_style.plot_points:
            for point in points:
                point.plot(ax, color=edge_style.color)
        return ax

    def to_3d(self, plane_origin, x1, x2):
        """Transforms a BSpline Curve 2D in 3D."""
        control_points3d = [point.to_3d(plane_origin, x1, x2) for point in
                            self.control_points]
        return BSplineCurve3D(self.degree, control_points3d,
                              self.knot_multiplicities, self.knots,
                              self.weights, self.periodic)

    def to_step(self, current_id, surface_id=None):
        """Exports to STEP format."""
        points_ids = []
        content = ''
        point_id = current_id
        for point in self.control_points:
            point_content, point_id = point.to_step(point_id,
                                                    vertex=False)
            content += point_content
            points_ids.append(point_id)
            point_id += 1

        content += f"#{point_id} = B_SPLINE_CURVE_WITH_KNOTS('{self.name}',{self.degree}," \
                   f"({volmdlr.core.step_ids_to_str(points_ids)})," \
                   f".UNSPECIFIED.,.F.,.F.,{tuple(self.knot_multiplicities)},{tuple(self.knots)},.UNSPECIFIED.);\n"
        return content, point_id + 1

    def rotation(self, center: volmdlr.Point2D, angle: float):
        """
        BSplineCurve2D rotation.

        :param center: rotation center
        :param angle: angle rotation
        :return: a new rotated Line2D
        """
        control_points = [point.rotation(center, angle)
                          for point in self.control_points]
        return BSplineCurve2D(self.degree, control_points,
                              self.knot_multiplicities, self.knots,
                              self.weights, self.periodic)

    def rotation_inplace(self, center: volmdlr.Point2D, angle: float):
        """
        BSplineCurve2D rotation. Object is updated inplace.

        :param center: rotation center
        :param angle: rotation angle
        """
        warnings.warn("'inplace' methods are deprecated. Use a not inplace method instead.", DeprecationWarning)

        for point in self.control_points:
            point.rotation_inplace(center, angle)

    def line_crossings(self, line2d: Line2D):
        polygon_points = self.discretization_points(number_points=50)
        crossings = []
        for p1, p2 in zip(polygon_points[:-1], polygon_points[1:]):
            linesegment = LineSegment2D(p1, p2)
            crossings.extend(linesegment.line_crossings(line2d))
        return crossings

    def reverse(self):
        """
        Reverse the Bspline's direction by reversing its start and end points.

        """

        return self.__class__(degree=self.degree,
                              control_points=self.control_points[::-1],
                              knot_multiplicities=self.knot_multiplicities[::-1],
                              knots=self.knots[::-1],
                              weights=self.weights,
                              periodic=self.periodic)

    def point_distance(self, point):
        """
        Calculates the distance from a given point to a BSplineCurve2D.

        :param point: point 2d.
        :return: distance.
        """
        best_distance = math.inf
        abscissa1 = 0
        abscissa2 = self.abscissa(self.end)
        distance = best_distance
        point1_ = None
        point2_ = None
        while True:
            discretized_points_between_1_2 = []
            for abscissa in npy.linspace(abscissa1, abscissa2, num=8):
                abscissa_point = self.point_at_abscissa(abscissa)
                if not volmdlr.core.point_in_list(abscissa_point, discretized_points_between_1_2):
                    discretized_points_between_1_2.append(abscissa_point)
            if not discretized_points_between_1_2:
                break
            distance = point.point_distance(discretized_points_between_1_2[0])
            for point1, point2 in zip(discretized_points_between_1_2[:-1], discretized_points_between_1_2[1:]):
                line = LineSegment2D(point1, point2)
                dist = line.point_distance(point)
                if dist < distance:
                    point1_ = point1
                    point2_ = point2
                    distance = dist
            if not point1_ or math.isclose(distance, best_distance, abs_tol=1e-6):
                break
            abscissa1 = self.abscissa(point1_)
            abscissa2 = self.abscissa(point2_)
            best_distance = distance
            if math.isclose(abscissa1, abscissa2, abs_tol=1e-6):
                break
        return distance

    def nearest_point_to(self, point):
        """
        Find out the nearest point on the linesegment to point.

        """

        points = self.discretization_points(number_points=500)
        return point.nearest_point(points)

    def linesegment_intersections(self, linesegment2d):
        """
        Calculates intersections between a BSplineCurve2D and a LineSegment2D.

        :param linesegment2d: linesegment to verify intersections.
        :return: list with the intersections points.
        """
        if not self.bounding_rectangle.b_rectangle_intersection(linesegment2d.bounding_rectangle):
            return []
        intersections_points = self.get_linesegment_intersections(linesegment2d)
        return intersections_points

    def axial_symmetry(self, line):
        """
        Finds out the symmetric bsplinecurve2d according to a line.

        """

        points_symmetry = [point.axial_symmetry(line) for point in self.control_points]

        return self.__class__(degree=self.degree,
                              control_points=points_symmetry,
                              knot_multiplicities=self.knot_multiplicities[::-1],
                              knots=self.knots[::-1],
                              weights=self.weights,
                              periodic=self.periodic)

    def offset(self, offset_length: float):
        """
        Offsets a BSplineCurve2D in one of its normal direction.

        :param offset_length: the length taken to offset the BSpline. if positive, the offset is in the normal
            direction of the curve. if negative, in the opposite direction of the normal.
        :return: returns an offset bsplinecurve2D, created with from_points_interpolation.
        """
        unit_normal_vectors = [self.unit_normal_vector(
            self.abscissa(point)) for point in self.points]
        offseted_points = [point.translation(normal_vector * offset_length) for point, normal_vector
                           in zip(self.points, unit_normal_vectors)]
        offseted_bspline = BSplineCurve2D.from_points_interpolation(offseted_points, self.degree,
                                                                    self.periodic)
        return offseted_bspline

    def point_belongs(self, point: volmdlr.Point2D, abs_tol: float = 1e-7):
        """
        Checks if a 2D point belongs to the B-spline curve 2D or not. It uses the point_distance.

        :param point: The point to be checked
        :type point: Union[:class:`volmdlr.Point2D`, :class:`volmdlr.Point3D`]
        :param abs_tol: The precision in terms of distance.
            Default value is 1e-7
        :type abs_tol: float, optional
        :return: `True` if the point belongs to the B-spline curve, `False`
            otherwise
        :rtype: bool
        """
        if self.point_distance(point) < abs_tol:
            return True
        return False


class BezierCurve2D(BSplineCurve2D):
    """
    A class for 2 dimensional Bézier curves.

    :param degree: The degree of the Bézier curve
    :type degree: int
    :param control_points: A list of 2 dimensional points
    :type control_points: List[:class:`volmdlr.Point2D`]
    :param name: The name of the B-spline curve. Default value is ''
    :type name: str, optional
    """

    def __init__(self, degree: int, control_points: List[volmdlr.Point2D],
                 name: str = ''):
        knotvector = utilities.generate_knot_vector(degree,
                                                    len(control_points))
        knot_multiplicity = [1] * len(knotvector)

        BSplineCurve2D.__init__(self, degree, control_points,
                                knot_multiplicity, knotvector,
                                None, False, name)


class LineSegment2D(LineSegment):
    """
    Define a line segment limited by two points.

    """

    def __init__(self, start: volmdlr.Point2D, end: volmdlr.Point2D, *, name: str = ''):
        if start.is_close(end):
            raise NotImplementedError
        # self.points = [start, end]
        self._bounding_rectangle = None
        LineSegment.__init__(self, start, end, name=name)

    def __hash__(self):
        # return self._data_hash()
        # tolerance = 1e-6
        # factor = 1 / tolerance
        # return hash(math.floor(component * factor) / factor for point in [self.start, self.end]
        #             for component in [point.x, point.y])
        return hash(('linesegment2d', self.start, self.end))

    def _data_hash(self):
        return self.start._data_hash() + self.end._data_hash()

    def _data_eq(self, other_object):
        if self.__class__.__name__ != other_object.__class__.__name__:
            return False
        return self.start == other_object.start and self.end == other_object.end

    def __eq__(self, other_object):
        if self.__class__.__name__ != other_object.__class__.__name__:
            return False
        return self.start == other_object.start and self.end == other_object.end

    def direction_independent_eq(self, linesegment2):
        """
        Verifies if two line segments are the same, not considering its direction.

        """
        if self == linesegment2:
            return True
        return self.start == linesegment2.end and self.end == linesegment2.start

    def to_dict(self, *args, **kwargs):
        return {'object_class': 'volmdlr.edges.LineSegment2D',
                'name': self.name,
                'start': self.start.to_dict(),
                'end': self.end.to_dict()
                }

    # def middle_point(self):
    #     return 0.5 * (self.start + self.end)
    #
    # def point_at_abscissa(self, abscissa):
    #     return self.start + self.unit_direction_vector() * abscissa

    def point_belongs(self, point, abs_tol=1e-6):
        point_distance = self.point_distance(point)
        if math.isclose(point_distance, 0, abs_tol=abs_tol):
            return True
        return False

    @property
    def bounding_rectangle(self):
        """
        Evaluates the bounding rectangle of the Line segment.
        """
        if not self._bounding_rectangle:
            self._bounding_rectangle = volmdlr.core.BoundingRectangle(
                min(self.start.x, self.end.x), max(self.start.x, self.end.x),
                min(self.start.y, self.end.y), max(self.start.y, self.end.y))
        return self._bounding_rectangle

    def straight_line_area(self):
        """
        Calculates the area of the LineSegment2D, with line drawn from start to end.

        :return: straight_line_area.
        """
        return 0.

    def straight_line_second_moment_area(self, point: volmdlr.Point2D):
        return 0, 0, 0

    def straight_line_center_of_mass(self):
        """Straight line center of mass."""
        return 0.5 * (self.start + self.end)

    def straight_line_point_belongs(self, point):
        """
        Closing straight line point belongs verification.

        Verifies if a point belongs to the surface created by closing the edge with a
        line between its start and end points.

        :param point: Point to be verified.
        :return: Return True if the point belongs to this surface, or False otherwise.
        """
        return self.point_belongs(point)

    def point_distance(self, point, return_other_point=False):
        """
        Computes the distance of a point to segment of line.

        :param point: point to calculate distance.
        :param return_other_points: Boolean variable to return linesegment's corresponding point or not.
        """
        distance, point = volmdlr.LineSegment2DPointDistance(
            [(self.start.x, self.start.y), (self.end.x, self.end.y)],
            (point.x, point.y))
        if return_other_point:
            return distance, volmdlr.Point2D(*point)
        return distance

    def point_projection(self, point):
        """
        If the projection falls outside the LineSegment2D, returns None.
        """
        point, curv_abs = Line2D.point_projection(Line2D(self.start, self.end),
                                                  point)
        # print('curv_abs :', curv_abs, 'length :', self.length())
        if curv_abs < 0 or curv_abs > self.length():
            if abs(curv_abs) < 1e-6 or math.isclose(curv_abs, self.length(),
                                                    abs_tol=1e-6):
                return point, curv_abs
            return None, curv_abs
        return point, curv_abs

    def line_intersections(self, line: Line2D):
        if self.direction_vector().is_colinear_to(line.direction_vector()):
            return []
        point = volmdlr.Point2D.line_intersection(self, line)
        if point is not None:
            point_projection1, _ = self.point_projection(point)
            intersections = [point_projection1]
            if point_projection1 is None:
                intersections = []

            elif line.__class__.__name__ == 'LineSegment2D':
                point_projection2, _ = line.point_projection(point)
                if point_projection2 is None:
                    intersections = []

            return intersections
        if line.point_belongs(self.start):
            return [self.start]
        if line.point_belongs(self.end):
            return [self.end]
        return []

    def linesegment_intersections(self, linesegment2d: 'LineSegment2D'):
        """
        Touching line segments does not intersect.
        """
        if not self.bounding_rectangle.b_rectangle_intersection(linesegment2d.bounding_rectangle):
            return []
        point = volmdlr.Point2D.line_intersection(self, linesegment2d)
        # TODO: May be these commented conditions should be used for linesegment_crossings
        if point:  # and (point != self.start) and (point != self.end):
            point_projection1, _ = self.point_projection(point)
            if point_projection1 is None:
                return []

            point_projection2, _ = linesegment2d.point_projection(point)
            if point_projection2 is None:
                return []

            return [point_projection1]
        return []

    def line_crossings(self, line: 'Line2D'):
        if self.direction_vector().is_colinear_to(line.direction_vector()):
            return []
        line_intersection = self.line_intersections(line)
        if line_intersection and (line_intersection[0].is_close(self.end) or
                                  line_intersection[0].is_close(self.start)):
            return []
        return line_intersection

    def linesegment_crossings(self, linesegment: 'LineSegment2D'):
        """
        Gives the crossings with a linesegment.
        """
        if self.direction_vector().is_colinear_to(
                linesegment.direction_vector()):
            return []
        return self.linesegment_intersections(linesegment)

    def plot(self, ax=None, edge_style: EdgeStyle = EdgeStyle()):
        """
        Plots the Linesegment2D.
        """
        width = edge_style.width

        if ax is None:
            _, ax = plt.subplots()

        p1, p2 = self.start, self.end
        if edge_style.arrow:
            if edge_style.plot_points:
                ax.plot([p1[0], p2[0]], [p1[1], p2[1]], color=edge_style.color,
                        alpha=edge_style.alpha, style='o-')
            else:
                ax.plot([p1[0], p2[0]], [p1[1], p2[1]], color=edge_style.color,
                        alpha=edge_style.alpha)

            length = ((p1[0] - p2[0]) ** 2 + (p1[1] - p2[1]) ** 2) ** 0.5
            if width is None:
                width = length / 1000.
                head_length = length / 20.
                head_width = head_length / 2.
            else:
                head_width = 2 * width
                head_length = head_width
            ax.arrow(p1[0], p1[1],
                     (p2[0] - p1[0]) / length * (length - head_length),
                     (p2[1] - p1[1]) / length * (length - head_length),
                     head_width=head_width, fc='b', linewidth=0,
                     head_length=head_length, width=width, alpha=0.3)
        else:
            if width is None:
                width = 1
            if edge_style.plot_points:
                ax.plot([p1[0], p2[0]], [p1[1], p2[1]], color=edge_style.color,
                        marker='o', linewidth=width, alpha=edge_style.alpha)
            else:
                ax.plot([p1[0], p2[0]], [p1[1], p2[1]], color=edge_style.color,
                        linewidth=width, alpha=edge_style.alpha)
        return ax

    def to_3d(self, plane_origin, x1, x2):
        """
        Transforms the Line segment 2D into a 3D line segment.

        :param plane_origin: The origin of plane to draw the Line segment 3D.
        :type plane_origin: volmdlr.Point3D
        :param x1: First direction of the plane
        :type x1: volmdlr.Vector3D
        :param x2: Second direction of the plane.
        :type x2: volmdlr.Vector3D
        :return: A 3D line segment.
        :rtype: LineSegment3D
        """
        start = self.start.to_3d(plane_origin, x1, x2)
        end = self.end.to_3d(plane_origin, x1, x2)
        return LineSegment3D(start, end, name=self.name)

    def reverse(self):
        return LineSegment2D(self.end.copy(), self.start.copy())

    def to_line(self):
        return Line2D(self.start, self.end)

    def rotation(self, center: volmdlr.Point2D, angle: float):
        """
        LineSegment2D rotation.

        :param center: rotation center
        :param angle: angle rotation
        :return: a new rotated LineSegment2D
        """
        return LineSegment2D(self.start.rotation(center, angle),
                             self.end.rotation(center, angle))

    def rotation_inplace(self, center: volmdlr.Point2D, angle: float):
        """
        LineSegment2D rotation. Object is updated inplace.

        :param center: rotation center.
        :param angle: rotation angle.
        """
        warnings.warn("'inplace' methods are deprecated. Use a not inplace method instead.", DeprecationWarning)

        for point in [self.start, self.end]:
            point.rotation_inplace(center, angle)

    def translation(self, offset: volmdlr.Vector2D):
        """
        LineSegment2D translation.

        :param offset: translation vector.
        :return: A new translated LineSegment2D.
        """
        return LineSegment2D(self.start.translation(offset),
                             self.end.translation(offset))

    def translation_inplace(self, offset: volmdlr.Vector2D):
        """
        LineSegment2D translation. Object is updated inplace.

        :param offset: translation vector.
        """
        warnings.warn("'inplace' methods are deprecated. Use a not inplace method instead.", DeprecationWarning)

        for point in [self.start, self.end]:
            point.translation_inplace(offset)

    def frame_mapping(self, frame: volmdlr.Frame2D, side: str):
        """
        Changes vector frame_mapping and return a new LineSegment2D.

        side = 'old' or 'new'.
        """
        if side == 'old':
            new_start = frame.local_to_global_coordinates(self.start)
            new_end = frame.local_to_global_coordinates(self.end)
        elif side == 'new':
            new_start = frame.global_to_local_coordinates(self.start)
            new_end = frame.global_to_local_coordinates(self.end)
        else:
            raise ValueError('Please Enter a valid side: old or new')
        return LineSegment2D(new_start, new_end)

    def frame_mapping_inplace(self, frame: volmdlr.Frame2D, side: str):
        """
        Changes vector frame_mapping and the object is updated inplace.

        :param frame: frame to execute the frame mapping.
        :param side: 'old' or 'new'.
        """
        warnings.warn("'inplace' methods are deprecated. Use a not inplace method instead.", DeprecationWarning)

        if side == 'old':
            new_start = frame.local_to_global_coordinates(self.start)
            new_end = frame.local_to_global_coordinates(self.end)
        elif side == 'new':
            new_start = frame.global_to_local_coordinates(self.start)
            new_end = frame.global_to_local_coordinates(self.end)
        else:
            raise ValueError('Please Enter a valid side: old or new')
        self.start = new_start
        self.end = new_end

    def plot_data(self, edge_style: plot_data.EdgeStyle = None):
        """
        Plot data method for a LineSegment2D.

        :param edge_style: edge style.
        :return: plot_data.LineSegment2D object.
        """
        return plot_data.LineSegment2D([self.start.x, self.start.y],
                                       [self.end.x, self.end.y],
                                       edge_style=edge_style)

    def create_tangent_circle(self, point, other_line):
        circle1, circle2 = Line2D.create_tangent_circle(other_line, point, self)
        if circle1 is not None:
            _, curv_abs1 = Line2D.point_projection(self, circle1.center)
            if curv_abs1 < 0. or curv_abs1 > self.length():
                circle1 = None
        if circle2 is not None:
            _, curv_abs2 = Line2D.point_projection(self, circle2.center)
            if curv_abs2 < 0. or curv_abs2 > self.length():
                circle2 = None
        return circle1, circle2

    def infinite_primitive(self, offset):
        n = -self.unit_normal_vector()
        offset_point_1 = self.start + offset * n
        offset_point_2 = self.end + offset * n

        return Line2D(offset_point_1, offset_point_2)

    def to_wire(self, n: int):
        """
        Convert a linesegment2d to a wire 2D defined with 'n' line_segments.

        """
        warnings.warn('To avoid Circular imports, a new method was created in Wire2D called from_edge.'
                      'You can use it instead of to_wire.')
        raise AttributeError

    def nearest_point_to(self, point):
        """
        Find out the nearest point on the linesegment to point.

        """

        points = self.discretization_points(number_points=500)
        return point.nearest_point(points)

    def axial_symmetry(self, line):
        """
        Finds out the symmetric linesegment2d according to a line.
        """

        points_symmetry = [point.axial_symmetry(line) for point in [self.start, self.end]]

        return self.__class__(points_symmetry[0], points_symmetry[1])


class Arc(Edge):
    """
    Abstract class representing an arc.

    :param start: The starting point
    :type start: Union[:class:`volmdlr.Point2D`, :class:`volmdlr.Point3D`]
    :param end: The finish point
    :type end: Union[:class:`volmdlr.Point2D`, :class:`volmdlr.Point3D`]
    :param interior: An interior point
    :type interior: Union[:class:`volmdlr.Point2D`, :class:`volmdlr.Point3D`]
    :param name: The name of the arc. Default value is an empty string
    :type name: str, optional
    """

    def __init__(self, start,
                 end,
                 interior,
                 name: str = ''):
        Edge.__init__(self, start=start, end=end, name=name)
        self.interior = interior
        self._utd_clockwise_and_trigowise_paths = False
        self._clockwise_and_trigowise_paths = None
        self._radius = None

    @property
    def center(self):
        """
        Gets the arc's center.

        :return: The center of the arc.
        """
        raise NotImplementedError(
            'the property method center must be overloaded by subclassing'
            'class if not a given parameter')

    @property
    def angle(self):
        """
        Gets the angle of the arc.

        :return: The angle of the arc.
        """
        return NotImplementedError(
            'the property method angle must be overloaded by subclassing'
            'class if not a given parameter')

    @property
    def is_trigo(self):
        """
        Verifies if arc is trigonometric wise or clockwise.

        :return: True if trigonometric wise or False otherwise.
        """
        return NotImplementedError(
            'the property method is_trigo must be overloaded by subclassing'
            'class if not a given parameter')

    @property
    def radius(self):
        if not self._radius:
            self._radius = (self.start - self.center).norm()
        return self._radius

    def length(self):
        """
        Calculates the length of the Arc, with its radius, and its arc angle.

        :return: the length of the Arc.
        """
        return self.radius * abs(self.angle)

    def point_at_abscissa(self, abscissa):
        """
        Calculates a point in the Arc at a given abscissa.

        :param abscissa: abscissa where in the curve the point should be calculated.
        :return: Corresponding point.
        """
        if self.is_trigo:
            return self.start.rotation(self.center, abscissa / self.radius)
        return self.start.rotation(self.center, -abscissa / self.radius)

    def normal_vector(self, abscissa: float):
        """
        Get the normal vector of the Arc2D.

        :param abscissa: defines where in the Arc2D the
        normal vector is to be calculated
        :return: The normal vector of the Arc2D
        """
        point = self.point_at_abscissa(abscissa)
        normal_vector = self.center - point
        return normal_vector

    def direction_vector(self, abscissa: float):
        """
        Get direction vector of the Arc2D.

        :param abscissa: defines where in the Arc2D the
        direction vector is to be calculated
        :return: The direction vector of the Arc2D
        """
        return -self.normal_vector(abscissa=abscissa).normal_vector()

    @staticmethod
    def get_clockwise_and_trigowise_paths(radius_1, radius_2, radius_i):
        """
        Get arc paths from radius.

        :param radius_1: radius from center to start point.
        :param radius_2: radius form center to end point.
        :param radius_i: radius from center to interior point.
        :return: the clockwise and trigowise paths.
        """
        angle1 = math.atan2(radius_1.y, radius_1.x)
        anglei = math.atan2(radius_i.y, radius_i.x)
        angle2 = math.atan2(radius_2.y, radius_2.x)

        # Going trigo/clock wise from start to interior
        if anglei < angle1:
            trigowise_path = (anglei + volmdlr.TWO_PI) - angle1
            clockwise_path = angle1 - anglei
        else:
            trigowise_path = anglei - angle1
            clockwise_path = angle1 - anglei + volmdlr.TWO_PI

        # Going trigo wise from interior to interior
        if angle2 < anglei:
            trigowise_path += (angle2 + volmdlr.TWO_PI) - anglei
            clockwise_path += anglei - angle2
        else:
            trigowise_path += angle2 - anglei
            clockwise_path += anglei - angle2 + volmdlr.TWO_PI
        return clockwise_path, trigowise_path

    def middle_point(self):
        """
        Get point in the middle of Arc.
        """
        return self.point_at_abscissa(0.5 * self.length())

    def point_distance(self, point):
        """Returns the minimal distance to a point."""
        points = self.discretization_points(angle_resolution=100)
        return point.point_distance(point.nearest_point(points))

    def discretization_points(self, *, number_points: int = None, angle_resolution: int = None):
        """
        Discretize an Edge to have "n" points.

        :param number_points: the number of points (including start and end points)
             if unset, only start and end will be returned
        :param angle_resolution: if set, the sampling will be adapted to have a controlled angular distance. Useful
            to mesh an arc
        :return: a list of sampled points
        """
        if not number_points:
            if not angle_resolution:
                number_points = 2
            else:
                number_points = math.ceil(self.angle * angle_resolution) + 2

        step = self.length() / (number_points - 1)
        return [self.point_at_abscissa(i * step)
                for i in range(number_points)]

    def polygon_points(self, discretization_resolution: int):
        warnings.warn('polygon_points is deprecated,\
        please use discretization_points instead',
                      DeprecationWarning)
        return self.discretization_points(number_points=discretization_resolution)

    def get_geo_lines(self, tag: int, start_point_tag: int, center_point_tag: int, end_point_tag: int):
        """
        Gets the lines that define an Arc in a .geo file.

        :param tag: The linesegment index
        :type tag: int
        :param start_point_tag: The linesegment' start point index
        :type start_point_tag: int
        :param center_point_tag: The linesegment' center point index
        :type center_point_tag: int
        :param end_point_tag: The line segment's end point index
        :type end_point_tag: int

        :return: A line
        :rtype: str
        """

        return 'Circle(' + str(tag) + ') = {' + str(start_point_tag) + ', ' + \
            str(center_point_tag) + ', ' + str(end_point_tag) + '};'

    def get_geo_points(self):
        """
        Gets the points that define an Arc to use them in a .geo file.

        :return: A list of characteristic arc points
        :rtype: List

        """
        return [self.start, self.center, self.end]

    def reverse(self):
        """
        Gets the reverse version of an arc.

        :return: An arc
        :rtype: Arc
        """

        return self.__class__(start=self.end, interior=self.interior, end=self.start)

    def split(self, split_point):
        """
        Splits arc at a given point.

        :param split_point: splitting point.
        :return: list of two Arc.
        """
        if split_point.is_close(self.start, 1e-6):
            return [None, self.copy()]
        if split_point.is_close(self.end, 1e-6):
            return [self.copy(), None]
        abscissa = self.abscissa(split_point)
        return [self.__class__(self.start, self.point_at_abscissa(0.5 * abscissa), split_point),
                self.__class__(split_point, self.point_at_abscissa((self.abscissa(self.end) -
                                                                    abscissa) * 0.5 + abscissa), self.end)]


class Arc2D(Arc):
    """
    Class to draw Arc2D.

    angle: the angle measure always >= 0
    """

    def __init__(self,
                 start: volmdlr.Point2D,
                 interior: volmdlr.Point2D,
                 end: volmdlr.Point2D,
                 name: str = ''):
        self._center = None
        self._is_trigo = None
        self._angle = None
        self._bounding_rectangle = None
        Arc.__init__(self, start=start, end=end, interior=interior, name=name)
        start_to_center = start - self.center
        end_to_center = end - self.center
        angle1 = math.atan2(start_to_center.y, start_to_center.x)
        angle2 = math.atan2(end_to_center.y, end_to_center.x)
        if self.is_trigo:
            self.angle1 = angle1
            self.angle2 = angle2
        else:
            self.angle1 = angle2
            self.angle2 = angle1

    def __hash__(self):
        return hash(('arc2d', self.start, self.interior, self.end))

    def __eq__(self, other_arc):
        if self.__class__.__name__ != other_arc.__class__.__name__:
            return False
        return (self.center == other_arc.center
                and self.start == other_arc.start
                and self.end == other_arc.end
                and self.interior == other_arc.interior)

    @property
    def center(self):
        if not self._center:
            self._center = self.get_center()
        return self._center

    def get_center(self):
        """
        Calculates the center of the Arc.

        :return: asc's center.
        """
        x_interior, y_interior = self.interior.x, self.interior.y
        x_end, y_end = self.end.x, self.end.y
        x_start, y_start = self.start.x, self.start.y
        try:
            matrix_a = volmdlr.Matrix22(2 * (x_start - x_interior), 2 * (y_start - y_interior),
                                        2 * (x_start - x_end), 2 * (y_start - y_end))
            b_vector = - volmdlr.Vector2D(x_interior ** 2 + y_interior ** 2 - x_start ** 2 - y_start ** 2,
                                          x_end ** 2 + y_end ** 2 - x_start ** 2 - y_start ** 2)
            inv_matrix_a = matrix_a.inverse()
            x = inv_matrix_a.vector_multiplication(b_vector)
            center = volmdlr.Point2D(x.x, x.y)
        except ValueError:
            matrix_a = npy.array([[2 * (x_start - x_interior), 2 * (y_start - y_interior)],
                                  [2 * (x_start - x_end), 2 * (y_start - y_end)]])
            b_vector = - npy.array([x_interior ** 2 + y_interior ** 2 - x_start ** 2 - y_start ** 2,
                                    x_end ** 2 + y_end ** 2 - x_start ** 2 - y_start ** 2])
            center = volmdlr.Point2D(*npy.linalg.solve(matrix_a, b_vector))
        return center

    @property
    def is_trigo(self):
        """
        Gives if the edge goes in the trigo direction.
        """
        if not self._is_trigo:
            self._is_trigo = self.get_arc_direction()
        return self._is_trigo

    @property
    def clockwise_and_trigowise_paths(self):
        if not self._clockwise_and_trigowise_paths:
            radius_1 = self.start - self.center
            radius_2 = self.end - self.center
            radius_i = self.interior - self.center
            self._clockwise_and_trigowise_paths = \
                self.get_clockwise_and_trigowise_paths(radius_1,
                                                       radius_2,
                                                       radius_i)
            self._utd_clockwise_and_trigowise_paths = True
        return self._clockwise_and_trigowise_paths

    def get_arc_direction(self):
        """
        Gets arc direction: clockwise or trigonometric.

        :return: True if clockwise. trigowise if False.
        """
        clockwise_path, trigowise_path = \
            self.clockwise_and_trigowise_paths
        if clockwise_path > trigowise_path:
            return True
        return False

    @property
    def angle(self):
        """
        Returns the angle in radians of the arc.
        """
        if not self._angle:
            self._angle = self.get_angle()
        return self._angle

    def get_angle(self):
        """
        Gets arc angle.

        """
        clockwise_path, trigowise_path = \
            self.clockwise_and_trigowise_paths
        if self.is_trigo:
            return trigowise_path
        return clockwise_path

    def _get_points(self):
        return [self.start, self.interior, self.end]

    points = property(_get_points)

    def point_distance(self, point):
        """
        Returns the distance between a point and the edge.
        """
        vector_start = self.start - self.center
        vector_point = point - self.center
        vector_end = self.end - self.center
        if self.is_trigo:
            vector_start, vector_end = vector_end, vector_start
        arc_angle = volmdlr.geometry.clockwise_angle(vector_start, vector_end)
        point_angle = volmdlr.geometry.clockwise_angle(vector_start, vector_point)
        if point_angle <= arc_angle:
            return abs(
                LineSegment2D(point, self.center).length() - self.radius)
        return min(LineSegment2D(point, self.start).length(), LineSegment2D(point, self.end).length())

    def point_belongs(self, point2d, abs_tol=1e-10):
        """
        Check if a Point2D belongs to the Arc2D.

        """
        distance_point_to_center = point2d.point_distance(self.center)
        if not math.isclose(distance_point_to_center, self.radius, abs_tol=abs_tol):
            return False
        try:
            point_abscissa = self.abscissa(point2d)
        except ValueError:
            return False
        if self.length() >= point_abscissa >= 0:
            return True
        return False

    def to_full_arc_2d(self):
        """
        Convert to a full arc2d.
        """
        return FullArc2D(center=self.center,
                         start_end=self.point_at_abscissa(0),
                         name=self.name)

    def line_intersections(self, line2d: Line2D):
        """
        Calculates the intersection between a line and an Arc2D.

        :param line2d: Line2D to verify intersections.
        :return: a list with intersections points.
        """
        # circle = self.to_circle()
        # circle_intersection_points = circle.line_intersections(line2d)
        full_arc_2d = self.to_full_arc_2d()
        fa2d_intersection_points = full_arc_2d.line_intersections(line2d)
        intersection_points = []
        for pt in fa2d_intersection_points:
            if self.point_belongs(pt):
                intersection_points.append(pt)
        return intersection_points

    def linesegment_intersections(self, linesegment2d: LineSegment2D):
        """
        Calculates the intersection between a LineSegment2D and an Arc2D.

        :param line2d: LineSegment2D to verify intersections.
        :return: a list with intersections points.
        """
        if not self.bounding_rectangle.b_rectangle_intersection(linesegment2d.bounding_rectangle):
            return []
        full_arc_2d = self.to_full_arc_2d()
        fa2d_intersection_points = full_arc_2d.linesegment_intersections(
            linesegment2d)
        intersection_points = []
        for point in fa2d_intersection_points:
            if self.point_belongs(point):
                intersection_points.append(point)
        return intersection_points

    def abscissa(self, point: volmdlr.Point2D, tol=1e-9):
        """
        Returns the abscissa of a given point 2d.
        """
        if point.point_distance(self.start) < tol:
            return 0
        if point.point_distance(self.end) < tol:
            return self.length()

        point_ = point - self.center
        u = self.start - self.center
        u.normalize()
        if self.is_trigo:
            v = u.normal_vector()
        else:
            v = -u.normal_vector()

        x, y = point_.dot(u), point_.dot(v)
        theta = math.atan2(y, x)
        if theta < -tol or theta > self.angle + tol:
            raise ValueError('Point not in arc')

        if theta < 0:
            return 0.
        if theta > self.angle:
            return self.angle * self.radius

        return self.radius * theta

    def area(self):
        """
        Calculates the area of the Arc2D.

        :return: the area of the Arc2D.
        """
        return self.radius ** 2 * self.angle / 2

    def center_of_mass(self):
        """
        Calculates the center of mass of the Arc2D.

        :return: center of mass point.
        """
        #        u=self.middle.vector-self.center.vector
        u = self.middle_point() - self.center
        u.normalize()
        # alpha = abs(self.angle)
        return self.center + 4 / (3 * self.angle) * self.radius * math.sin(
            self.angle * 0.5) * u

    @property
    def bounding_rectangle(self):
        if not self._bounding_rectangle:
            discretization_points = self.discretization_points(number_points=20)
            x_values, y_values = [], []
            for point in discretization_points:
                x_values.append(point.x)
                y_values.append(point.y)
            self._bounding_rectangle = volmdlr.core.BoundingRectangle(min(x_values), max(x_values),
                                                                      min(y_values), max(y_values))
        return self._bounding_rectangle

    def straight_line_area(self):
        """
        Calculates the area of the arc 2D, with line drawn from start to end.

        :return: straight_line_area.
        """
        if self.angle >= math.pi:
            angle = volmdlr.TWO_PI - self.angle
            area = math.pi * self.radius ** 2 - 0.5 * self.radius ** 2 * (
                    angle - math.sin(angle))
        else:
            angle = self.angle
            area = 0.5 * self.radius ** 2 * (angle - math.sin(angle))

        if self.is_trigo:
            return area
        return -area

    def straight_line_second_moment_area(self, point: volmdlr.Point2D):

        if self.angle2 < self.angle1:
            angle2 = self.angle2 + volmdlr.TWO_PI

        else:
            angle2 = self.angle2
        angle1 = self.angle1

        # Full arc section
        moment_area_x1 = self.radius ** 4 / 8 * (angle2 - angle1 + 0.5 * (
                math.sin(2 * angle1) - math.sin(2 * angle2)))
        moment_area_y1 = self.radius ** 4 / 8 * (angle2 - angle1 + 0.5 * (
                math.sin(2 * angle2) - math.sin(2 * angle1)))
        moment_area_xy1 = self.radius ** 4 / 8 * (
                math.cos(angle1) ** 2 - math.cos(angle2) ** 2)

        # Triangle
        moment_area_x2, moment_area_y2, moment_area_xy2 = self._triangle_moment_inertia()
        if moment_area_x2 < 0.:
            moment_area_x2, moment_area_y2, moment_area_xy2 = -moment_area_x2, -moment_area_y2, -moment_area_xy2
        if self.angle < math.pi:
            if self.is_trigo:
                moment_area_x = moment_area_x1 - moment_area_x2
                moment_area_y = moment_area_y1 - moment_area_y2
                moment_area_xy = moment_area_xy1 - moment_area_xy2
            else:
                moment_area_x = moment_area_x2 - moment_area_x1
                moment_area_y = moment_area_y2 - moment_area_y1
                moment_area_xy = moment_area_xy2 - moment_area_xy1
        else:
            if self.is_trigo:
                moment_area_x = moment_area_x1 + moment_area_x2
                moment_area_y = moment_area_y1 + moment_area_y2
                moment_area_xy = moment_area_xy1 + moment_area_xy2
            else:
                moment_area_x = -moment_area_x2 - moment_area_x1
                moment_area_y = -moment_area_y2 - moment_area_y1
                moment_area_xy = -moment_area_xy2 - moment_area_xy1

        return volmdlr.geometry.huygens2d(moment_area_x, moment_area_y, moment_area_xy,
                                          self.straight_line_area(),
                                          self.center,
                                          point)

    def _full_arc_moment_inertia(self, angle1, angle2):
        moment_inertia_x1 = self.radius ** 4 / 8 * (angle2 - angle1 + 0.5 * (
                math.sin(2 * angle1) - math.sin(2 * angle2)))
        moment_inertia_y1 = self.radius ** 4 / 8 * (angle2 - angle1 + 0.5 * (
                math.sin(2 * angle2) - math.sin(2 * angle1)))
        moment_inertia_xy1 = self.radius ** 4 / 8 * (
                math.cos(angle1) ** 2 - math.cos(angle2) ** 2)
        return moment_inertia_x1, moment_inertia_y1, moment_inertia_xy1

    def _triangle_moment_inertia(self):
        xi, yi = self.start - self.center
        xj, yj = self.end - self.center
        moment_inertia_x2 = (yi ** 2 + yi * yj + yj ** 2) * (xi * yj - xj * yi) / 12.
        moment_inertia_y2 = (xi ** 2 + xi * xj + xj ** 2) * (xi * yj - xj * yi) / 12.
        moment_inertia_xy2 = (xi * yj + 2 * xi * yi + 2 * xj * yj + xj * yi) * (
                xi * yj - xj * yi) / 24.
        return moment_inertia_x2, moment_inertia_y2, moment_inertia_xy2

    def straight_line_center_of_mass(self):
        """Straight line center of mass."""
        if self.angle == math.pi:
            return self.center_of_mass()

        u = self.middle_point() - self.center
        u.normalize()
        if self.angle >= math.pi:
            u = -u
        bissec = Line2D(self.center, self.center + u)
        string = Line2D(self.start, self.end)
        point = volmdlr.Point2D.line_intersection(bissec, string)
        a = point.point_distance(self.start)
        height = point.point_distance(self.center)
        triangle_area = height * a
        # alpha = abs(self.angle)
        triangle_cog = self.center + 2 / 3. * height * u
        if self.angle < math.pi:
            cog = (
                          self.center_of_mass() * self.area() - triangle_area * triangle_cog) / abs(
                self.straight_line_area())
        else:
            cog = (
                          self.center_of_mass() * self.area() + triangle_area * triangle_cog) / abs(
                self.straight_line_area())

        return cog

    def straight_line_point_belongs(self, point):
        """
        Verifies if a point belongs to the surface created by closing the edge.

        :param point_2d: Point to be verified.
        :return: Return True if the point belongs to this surface, or False otherwise.
        """
        if self.point_belongs(point):
            return True
        if self.start == self.end:
            if point.point_distance(self.center) <= self.radius:
                return True
        center_distance_point = self.center.point_distance(point)
        straight_line = LineSegment2D(self.start, self.end)
        for edge in [self, straight_line]:
            line_passing_trough_point = Line2D(self.center, point)
            straight_line_intersections = edge.line_intersections(line_passing_trough_point)
            if straight_line_intersections:
                if self.center.point_distance(straight_line_intersections[0]) > center_distance_point:
                    return True
        return False

    def plot(self, ax=None, edge_style: EdgeStyle = EdgeStyle()):
        if ax is None:
            _, ax = plt.subplots()

        if edge_style.plot_points:
            for point in [self.center, self.start, self.interior, self.end]:
                point.plot(ax=ax, color=edge_style.color, alpha=edge_style.alpha)

        ax.add_patch(matplotlib.patches.Arc((self.center.x, self.center.y), 2 * self.radius,
                                            2 * self.radius, angle=0,
                                            theta1=self.angle1 * 0.5 / math.pi * 360,
                                            theta2=self.angle2 * 0.5 / math.pi * 360,
                                            color=edge_style.color,
                                            alpha=edge_style.alpha))
        return ax

    def to_3d(self, plane_origin, x, y):
        point_start = self.start.to_3d(plane_origin, x, y)
        point_interior = self.interior.to_3d(plane_origin, x, y)
        point_end = self.end.to_3d(plane_origin, x, y)

        return Arc3D(point_start, point_interior, point_end, name=self.name)

    def rotation(self, center: volmdlr.Point2D, angle: float):
        """
        Arc2D rotation.

        :param center: rotation center
        :param angle: angle rotation.
        :return: a new rotated Arc2D.
        """
        return Arc2D(*[point.rotation(center, angle, ) for point in
                       [self.start, self.interior, self.end]])

    def rotation_inplace(self, center: volmdlr.Point2D, angle: float):
        """
        Arc2D rotation. Object is updated inplace.

        :param center: rotation center.
        :param angle: rotation angle.
        """
        warnings.warn("'inplace' methods are deprecated. Use a not inplace method instead.", DeprecationWarning)

        self.start.rotation_inplace(center, angle)
        self.interior.rotation_inplace(center, angle)
        self.end.rotation_inplace(center, angle)
        self._angle = None
        self._is_trigo = None
        self._center = None
        self._clockwise_and_trigowise_paths = None

    def translation(self, offset: volmdlr.Vector2D):
        """
        Arc2D translation.

        :param offset: translation vector.
        :return: A new translated Arc2D.
        """
        return Arc2D(*[point.translation(offset) for point in
                       [self.start, self.interior, self.end]])

    def translation_inplace(self, offset: volmdlr.Vector2D):
        """
        Arc2D translation. Object is updated inplace.

        :param offset: translation vector.
        """
        warnings.warn("'inplace' methods are deprecated. Use a not inplace method instead.", DeprecationWarning)

        self.start.translation_inplace(offset)
        self.interior.translation_inplace(offset)
        self.end.translation_inplace(offset)
        self._angle = None
        self._is_trigo = None
        self._center = None
        self._clockwise_and_trigowise_paths = None

    def frame_mapping(self, frame: volmdlr.Frame2D, side: str):
        """
        Changes vector frame_mapping and return a new Arc2D.

        side = 'old' or 'new'
        """
        return Arc2D(*[point.frame_mapping(frame, side) for point in
                       [self.start, self.interior, self.end]])

    def frame_mapping_inplace(self, frame: volmdlr.Frame2D, side: str):
        """
        Changes vector frame_mapping and the object is updated inplace.

        side = 'old' or 'new'
        """
        warnings.warn("'inplace' methods are deprecated. Use a not inplace method instead.", DeprecationWarning)

        self.__init__(*[point.frame_mapping(frame, side) for point in
                        [self.start, self.interior, self.end]])

    def second_moment_area(self, point):
        """
        Second moment area of part of disk.

        """
        if self.angle2 < self.angle1:
            angle2 = self.angle2 + volmdlr.TWO_PI

        else:
            angle2 = self.angle2
        angle1 = self.angle1
        moment_area_x = self.radius ** 4 / 8 * (angle2 - angle1 + 0.5 * (
                math.sin(2 * angle1) - math.sin(2 * angle2)))
        moment_area_y = self.radius ** 4 / 8 * (angle2 - angle1 + 0.5 * (
                math.sin(2 * angle2) - math.sin(2 * angle1)))
        moment_area_xy = self.radius ** 4 / 8 * (
                math.cos(angle1) ** 2 - math.cos(angle2) ** 2)

        # Must be computed at center, so huygens related to center
        return volmdlr.geometry.huygens2d(moment_area_x, moment_area_y, moment_area_xy, self.area(),
                                          self.center, point)

    def plot_data(self, edge_style: plot_data.EdgeStyle = None,
                  anticlockwise: bool = None):
        """
        Plot data method for a Arc2D.

        :param edge_style: edge style.
        :return: plot_data.Arc2D object.
        """
        list_node = self.discretization_points(number_points=20)
        data = []
        for node in list_node:
            data.append({'x': node.x, 'y': node.y})
        return plot_data.Arc2D(cx=self.center.x,
                               cy=self.center.y,
                               r=self.radius,
                               start_angle=self.angle1,
                               end_angle=self.angle2,
                               edge_style=edge_style,
                               data=data,
                               anticlockwise=anticlockwise,
                               name=self.name)

    def copy(self, *args, **kwargs):
        return Arc2D(self.start.copy(),
                     self.interior.copy(),
                     self.end.copy())

    def cut_between_two_points(self, point1, point2):
        """
        Cuts Arc between two points, and return the a new arc between these two points.

        """
        if (point1.is_close(self.start) and point2.is_close(self.end)) or \
                (point2.is_close(self.start) and point1.is_close(self.end)):
            return self
        raise NotImplementedError

    def infinite_primitive(self, offset):
        vector_start_center = self.start - self.center
        vector_start_center.normalize()
        vector_end_center = self.end - self.center
        vector_end_center.normalize()
        vector_interior_center = self.interior - self.center
        vector_interior_center.normalize()
        if self.is_trigo:
            radius = self.radius + offset
            center = self.center

        else:
            radius = self.radius - offset
            if radius < 0:
                return None
            center = self.center
            # mid_point = self.middle_point()
            # vec1 = self.center - mid_point
            # vec1.normalize()
            # vec1 = 2 * offset * math.sqrt(2) * vec1
            # center = self.center.translation(vec1)
        start = center + radius * vector_start_center
        end = center + radius * vector_end_center
        interior = center + radius * vector_interior_center
        return Arc2D(start, interior, end)

    def complementary(self):

        interior = self.middle_point().rotation(self.center, math.pi)
        return Arc2D(self.start, interior, self.end)

    def axial_symmetry(self, line):
        """ Finds out the symmetric arc 2D according to a line. """
        points_symmetry = [point.axial_symmetry(line) for point in [self.start, self.interior, self.end]]

        return self.__class__(start=points_symmetry[0],
                              interior=points_symmetry[1],
                              end=points_symmetry[2])


class FullArc2D(Arc2D):
    """ An edge that starts at start_end, ends at the same point after having described a circle. """

    def __init__(self, center: volmdlr.Point2D, start_end: volmdlr.Point2D,
                 name: str = ''):
        self.__center = center
        self.start_end = start_end
        interior = start_end.rotation(center, math.pi)
        Arc2D.__init__(self, start=start_end, interior=interior,
                       end=start_end, name=name)  # !!! this is dangerous

    @property
    def is_trigo(self):
        return True

    @property
    def center(self):
        return self.__center

    @property
    def angle(self):
        return volmdlr.TWO_PI

    def to_dict(self, use_pointers: bool = False, memo=None, path: str = '#'):
        dict_ = self.base_dict()
        dict_['center'] = self.center.to_dict(use_pointers=use_pointers, memo=memo, path=path + '/center')
        dict_['radius'] = self.radius
        dict_['angle'] = self.angle
        dict_['is_trigo'] = self.is_trigo
        dict_['start_end'] = self.start.to_dict(use_pointers=use_pointers, memo=memo, path=path + '/start_end')
        return dict_

    def copy(self, *args, **kwargs):
        return FullArc2D(self.center.copy(), self.start.copy())

    @classmethod
    def dict_to_object(cls, dict_, global_dict=None, pointers_memo: Dict[str, Any] = None, path: str = '#'):
        center = volmdlr.Point2D.dict_to_object(dict_['center'])
        start_end = volmdlr.Point2D.dict_to_object(dict_['start_end'])

        return cls(center, start_end, name=dict_['name'])

    # def __hash__(self):
    #     return hash(("fullarc", self.center, self.radius, self.start, self.end))
    #     # return hash(self.center) + 5*hash(self.start)

    def __hash__(self):
        return hash((self.__class__.__name__, self.center, self.radius, self.start_end))

    def __eq__(self, other_arc):
        if self.__class__.__name__ != other_arc.__class__.__name__:
            return False
        return (self.center == other_arc.center) \
            and (self.start_end == other_arc.start_end)

    @property
    def bounding_rectangle(self):
        if not self._bounding_rectangle:
            self._bounding_rectangle = volmdlr.core.BoundingRectangle(
                self.center.x - self.radius, self.center.x + self.radius,
                self.center.y - self.radius, self.center.y + self.radius)
        return self._bounding_rectangle

    def straight_line_area(self):
        """
        Calculates the area of the fullarc, with line drawn from start to end.

        :return: straight_line_area.
        """
        area = self.area()
        return area

    def center_of_mass(self):
        return self.center

    def straight_line_center_of_mass(self):
        """Straight line center of mass."""
        return self.center_of_mass()

    def straight_line_point_belongs(self, point):
        """
        Verifies if a point belongs to the surface created by closing the edge.

        :param point2d: Point to be verified.
        :return: Return True if the point belongs to this surface, or False otherwise.
        """
        if point.point_distance(self.center) <= self.radius:
            return True
        return False

    def to_3d(self, plane_origin, x, y):
        center = self.center.to_3d(plane_origin, x, y)
        start = self.start.to_3d(plane_origin, x, y)
        z = x.cross(y)
        z.normalize()

        return FullArc3D(center, start, z)

    def rotation(self, center: volmdlr.Point2D, angle: float):
        new_center = self._center.rotation(center, angle, True)
        new_start_end = self.start.rotation(center, angle, True)
        return FullArc2D(new_center, new_start_end)

    def rotation_inplace(self, center: volmdlr.Point2D, angle: float):
        warnings.warn("'inplace' methods are deprecated. Use a not inplace method instead.", DeprecationWarning)

        self._center.rotation(center, angle, False)
        self.start.rotation(center, angle, False)
        self.interior.rotation(center, angle, False)
        self.end.rotation(center, angle, False)

    def translation(self, offset: volmdlr.Vector2D):
        new_center = self._center.translation(offset)
        new_start_end = self.start.translation(offset)
        return FullArc2D(new_center, new_start_end)

    def translation_inplace(self, offset: volmdlr.Vector2D):
        warnings.warn("'inplace' methods are deprecated. Use a not inplace method instead.", DeprecationWarning)

        self._center.translation_inplace(offset)
        self.start.translation_inplace(offset)
        self.end.translation_inplace(offset)
        self.interior.translation_inplace(offset)

    def frame_mapping(self, frame: volmdlr.Frame2D, side: str):
        """
        Map the 2D full arc to a new frame or its original frame.

        :param frame: The target frame for the mapping.
        :type frame: :class:`volmdlr.Frame2D`
        :param side: Specify whether to map the arc to the new frame ('new')
            or its original frame ('old').
        :type side: str
        :return: The full arc in the specified frame.
        :rtype: :class:`volmdlr.edges.FullArc2D`
        """
        return FullArc2D(*[point.frame_mapping(frame, side) for point in
                           [self._center, self.start]])

    def frame_mapping_inplace(self, frame: volmdlr.Frame2D, side: str):
        warnings.warn("'inplace' methods are deprecated. Use a not inplace method instead.", DeprecationWarning)

        for point in [self._center, self.start, self.end, self.interior]:
            point.frame_mapping_inplace(frame, side)

    def polygonization(self):
        return volmdlr.wires.ClosedPolygon2D(self.discretization_points(angle_resolution=15))

    def plot(self, ax=None, edge_style: EdgeStyle = EdgeStyle()):
        if ax is None:
            _, ax = plt.subplots()

        if self.radius > 0:
            ax.add_patch(matplotlib.patches.Arc((self.center.x, self.center.y),
                                                2 * self.radius,
                                                2 * self.radius,
                                                angle=0,
                                                theta1=0,
                                                theta2=360,
                                                color=edge_style.color,
                                                linestyle=edge_style.linestyle,
                                                linewidth=edge_style.linewidth))
        if edge_style.plot_points:
            ax.plot([self.start.x], [self.start.y], 'o',
                    color=edge_style.color, alpha=edge_style.alpha)
        return ax

    def cut_between_two_points(self, point1, point2):

        x1, y1 = point1 - self.center
        x2, y2 = point2 - self.center

        angle1 = math.atan2(y1, x1)
        angle2 = math.atan2(y2, x2)
        if angle2 < angle1:
            angle2 += volmdlr.TWO_PI
        angle_i = 0.5 * (angle1 + angle2)
        interior = point1.rotation(self.center, angle_i)
        arc = Arc2D(point1, interior, point2)
        if self.is_trigo != arc.is_trigo:
            arc = arc.complementary()

        return arc

    def line_intersections(self, line2d: Line2D, tol=1e-9):
        try:
            if line2d.start.is_close(self.center):
                pt1 = line2d.end
                vec = line2d.start - line2d.end
            else:
                pt1 = line2d.start
                vec = line2d.end - line2d.start
        except AttributeError:
            if line2d.point1.is_close(self.center):
                pt1 = line2d.point2
                vec = line2d.point1 - line2d.point2
            else:
                pt1 = line2d.point1
                vec = line2d.point2 - line2d.point1
        vector1 = vec.dot(vec)
        vector2 = 2 * vec.dot(pt1 - self.center)
        vector3 = pt1.dot(pt1) + self.center.dot(self.center) \
            - 2 * pt1.dot(self.center) - self.radius ** 2

        disc = vector2 ** 2 - 4 * vector1 * vector3
        if math.isclose(disc, 0., abs_tol=tol):
            t_param = -vector2 / (2 * vector1)
            return [pt1 + t_param * vec]

        if disc > 0:
            sqrt_disc = math.sqrt(disc)
            t_param = (-vector2 + sqrt_disc) / (2 * vector1)
            s_param = (-vector2 - sqrt_disc) / (2 * vector1)
            return [pt1 + t_param * vec,
                    pt1 + s_param * vec]

        return []

    def linesegment_intersections(self, linesegment2d: LineSegment2D, tol=1e-9):
        if not self.bounding_rectangle.b_rectangle_intersection(linesegment2d.bounding_rectangle):
            return []
        try:
            if linesegment2d.start.is_close(self.center):
                pt1 = linesegment2d.end
                vec = linesegment2d.start - linesegment2d.end
            else:
                pt1 = linesegment2d.start
                vec = linesegment2d.end - linesegment2d.start
        except AttributeError:
            if linesegment2d.point1.is_close(self.center):
                pt1 = linesegment2d.point2
                vec = linesegment2d.point1 - linesegment2d.point2
            else:
                pt1 = linesegment2d.point1
                vec = linesegment2d.point2 - linesegment2d.point1
        vector1 = vec.dot(vec)
        vector2 = 2 * vec.dot(pt1 - self.center)
        vector3 = pt1.dot(pt1) + self.center.dot(self.center) \
            - 2 * pt1.dot(self.center) - self.radius ** 2

        disc = vector2 ** 2 - 4 * vector1 * vector3
        if math.isclose(disc, 0., abs_tol=tol):
            t_param = -vector2 / (2 * vector1)
            points = [pt1 + t_param * vec]
            if linesegment2d.point_belongs(points[0]):
                return points
            return []

        if disc > 0:
            sqrt_disc = math.sqrt(disc)
            t_param = (-vector2 + sqrt_disc) / (2 * vector1)
            s_param = (-vector2 - sqrt_disc) / (2 * vector1)
            points = [pt1 + t_param * vec, pt1 + s_param * vec]
            valid_points = [pt for pt in points if
                            linesegment2d.point_belongs(pt)]
            return valid_points

        return []

    def reverse(self):
        return self


class ArcEllipse2D(Edge):
    """
    An 2 dimensional elliptical arc.

    :param start: The starting point of the elliptical arc
    :type start: :class:`volmdlr.Point2D`
    :param interior: An interior point of the elliptical arc
    :type interior: :class:`volmdlr.Point2D`
    :param end: The end point of the elliptical arc
    :type end: :class:`volmdlr.Point2D`
    :param center: The center of the ellipse
    :type center: :class:`volmdlr.Point2D`
    :param major_dir: The major direction of the ellipse
    :type major_dir: :class:`volmdlr.Vector2D`
    :param name: The name of the elliptical arc. Default value is ''
    :type name: str, optional
    :param extra: An extra interior point if start is equal to end. Default
        value is None
    :type extra: :class:`volmdlr.Point2D`, optional
    """

    def __init__(self, start: volmdlr.Point2D, interior: volmdlr.Point2D,
                 end: volmdlr.Point2D, center: volmdlr.Point2D,
                 major_dir: volmdlr.Vector2D, extra: volmdlr.Point2D = None, name: str = '',
                 ):
        Edge.__init__(self, start, end, name)
        self.interior = interior
        self.center = center
        self.extra = extra
        self.major_dir = major_dir
        self.minor_dir = self.major_dir.deterministic_unit_normal_vector()
        frame = volmdlr.Frame2D(self.center, self.major_dir, self.minor_dir)
        self.frame = frame
        start_new = frame.global_to_local_coordinates(self.start)
        end_new = frame.global_to_local_coordinates(self.end)
        interior_new = frame.global_to_local_coordinates(self.interior)
        center_new = frame.global_to_local_coordinates(self.center)
        self._bounding_rectangle = None

        def theta_a_b(start_, iterior_, end_, center_):
            """
            Calculates the major, minor and theta.

            From : https://math.stackexchange.com/questions/339126/how-to-draw-an-ellipse-if-a- \
            center-and-3-arbitrary-points-on-it-are-given.
            theta= ellipse's inclination angle related to the horizontal
            (clockwise), A=semi major axis, B=semi minor axis.

            """
            x_start, y_start, x_interior, y_interior, x_end, y_end = start_[0] - center_[0], start_[1] - center_[1], \
                iterior_[0] - center_[0], iterior_[1] - center_[
                                                                         1], end_[0] - center_[0], end_[1] - center_[1]
            matrix_a = npy.array(([x_start ** 2, y_start ** 2, 2 * x_start * y_start],
                                  [x_interior ** 2, y_interior ** 2, 2 * x_interior * y_interior],
                                  [x_end ** 2, y_end ** 2, 2 * x_end * y_end]))
            inv_matrix_a = npy.linalg.inv(matrix_a)
            matriz_one = npy.array(([1],
                                    [1],
                                    [1]))
            vector_c = npy.dot(inv_matrix_a, matriz_one)
            theta = 0.5 * math.atan(2 * vector_c[2] / (vector_c[1] - vector_c[0]))
            c1 = vector_c[0] + vector_c[1]
            c2 = (vector_c[1] - vector_c[0]) / math.cos(2 * theta)
            gdaxe = math.sqrt((2 / (c1 - c2)))
            ptax = math.sqrt((2 / (c1 + c2)))
            return theta, gdaxe, ptax

        if start.is_close(end):
            extra_new = frame.global_to_local_coordinates(self.extra)
            theta, major_axis, minor_axis = theta_a_b(start_new, extra_new, interior_new,
                                                      center_new)
        else:
            theta, major_axis, minor_axis = theta_a_b(start_new, interior_new, end_new,
                                                      center_new)

        self.major_axis = major_axis
        self.minor_axis = minor_axis
        self.theta = theta

        # Angle pour start
        u1, u2 = start_new.x / self.major_axis, start_new.y / self.minor_axis
        angle1 = volmdlr.geometry.sin_cos_angle(u1, u2)
        self.angle_start = angle1
        # Angle pour end
        u3, u4 = end_new.x / self.major_axis, end_new.y / self.minor_axis
        angle2 = volmdlr.geometry.sin_cos_angle(u3, u4)
        self.angle_end = angle2
        # Angle pour interior
        u5, u6 = interior_new.x / self.major_axis, interior_new.y / self.minor_axis
        anglei = volmdlr.geometry.sin_cos_angle(u5, u6)
        self.angle_interior = anglei
        # Going trigo/clock wise from start to interior
        if anglei < angle1:
            trigowise_path = (anglei + volmdlr.TWO_PI) - angle1
            clockwise_path = angle1 - anglei
        else:
            trigowise_path = anglei - angle1
            clockwise_path = angle1 - anglei + volmdlr.TWO_PI

        # Going trigo wise from interior to interior
        if angle2 < anglei:
            trigowise_path += (angle2 + volmdlr.TWO_PI) - anglei
            clockwise_path += anglei - angle2
        else:
            trigowise_path += angle2 - anglei
            clockwise_path += anglei - angle2 + volmdlr.TWO_PI

        if clockwise_path > trigowise_path:
            self.is_trigo = True
            self.angle = trigowise_path
        else:
            # Clock wise
            self.is_trigo = False
            self.angle = clockwise_path

        if self.start.is_close(self.end) or self.angle == 0:
            self.angle = volmdlr.TWO_PI

        if self.is_trigo:  # sens trigo
            self.offset_angle = angle1
        else:
            self.offset_angle = angle2

    def _get_points(self):
        return self.discretization_points(number_points=20)

    points = property(_get_points)

    def length(self):
        """
        Calculates the length of the arcellipse 2d.

        :return: arc ellipse 2d's length
        """
        length = self.abscissa(self.end)
        return length

    def point_belongs(self, point, abs_tol: float = 1e-6):
        """
        Verifies if a point belongs to the arc ellipse 2d.

        :param point: point to be verified
        :param abs_tol: tolerance applied during calculations
        :return: True if the point belongs, False otherwise
        """
        if not math.isclose((point.x - self.center.x) ** 2 / self.major_axis ** 2 +
                            (point.y - self.center.y) ** 2 / self.minor_axis ** 2, 1, abs_tol=abs_tol) and not \
                math.isclose((point.x - self.center.x) ** 2 / self.minor_axis ** 2 +
                             (point.y - self.center.y) ** 2 / self.major_axis ** 2, 1, abs_tol=abs_tol):
            return False
        new_point = self.frame.global_to_local_coordinates(point)
        u1, u2 = new_point.x / self.major_axis, new_point.y / self.minor_axis
        angle_new_point = volmdlr.geometry.sin_cos_angle(u1, u2)
        if self.angle_start < self.angle_end and self.angle_end >= angle_new_point >= self.angle_start:
            return True
        if self.angle_start > self.angle_end and self.angle_end <= angle_new_point <= self.angle_start:
            return True
        return False

    def abscissa(self, point: volmdlr.Point2D):
        """
        Calculates the abscissa of a given point.

        :param point: point for calculating abscissa
        :return: a float, between 0 and the arc ellipse 2d's length
        """
        if self.point_belongs(point):
            angle_abscissa = volmdlr.geometry.clockwise_angle(point - self.center, self.major_dir)
            angle_start = self.angle_start
            angle_end = angle_abscissa
            if self.angle_start > angle_abscissa > self.angle_end:
                angle_start = angle_abscissa
                angle_end = self.angle_start

            def arc_length(theta):
                return math.sqrt((self.major_axis ** 2) * math.sin(theta) ** 2 +
                                 (self.minor_axis ** 2) * math.cos(theta) ** 2)

            res, _ = scipy_integrate.quad(arc_length, angle_start, angle_end)
            return res
        raise ValueError(f'point {point} does not belong to ellipse')

    @property
    def bounding_rectangle(self):
        """
        Calculates the bounding rectangle for the arc ellipse 2d.

        :return: Bouding Rectangle object.
        """
        if not self._bounding_rectangle:
            discretization_points = self.discretization_points(number_points=20)
            x_values, y_values = [], []
            for point in discretization_points:
                x_values.append(point.x)
                y_values.append(point.y)
            self._bounding_rectangle = volmdlr.core.BoundingRectangle(min(x_values), max(x_values),
                                                                      min(y_values), max(y_values))
        return self._bounding_rectangle

    def straight_line_area(self):
        """
        Calculates the area of the elliptic arc, with line drawn from start to end.

        :return: straight_line_area.
        """
        if self.angle >= math.pi:
            angle = volmdlr.TWO_PI - self.angle
            area = math.pi * self.major_axis * self.minor_axis - 0.5 * self.major_axis * self.minor_axis * (
                    angle - math.sin(angle))
        else:
            angle = self.angle
            area = 0.5 * self.major_axis * self.minor_axis * (angle - math.sin(angle))

        if self.is_trigo:
            return area
        return -area

    def discretization_points(self, *, number_points: int = None, angle_resolution: int = None):
        """
        Discretization of an Edge to have "n" points.

        :param number_points: the number of points (including start and end points)
             if unset, only start and end will be returned.
        :param angle_resolution: if set, the sampling will be adapted to have a controlled angular distance. Useful
            to mesh an arc.
        :return: a list of sampled points.
        """
        if not number_points:
            if not angle_resolution:
                number_points = 2
            else:
                number_points = math.ceil(angle_resolution * abs(self.angle / math.pi)) + 2
        is_trigo = True
        if self.angle_start > self.angle_end:
            if self.angle_start >= self.angle_interior >= self.angle_end:
                angle_start = self.angle_end
                angle_end = self.angle_start
                is_trigo = False
            else:
                angle_end = self.angle_end + volmdlr.TWO_PI
                angle_start = self.angle_start
        elif self.angle_start == self.angle_end:
            angle_start = 0
            angle_end = 2 * math.pi
        else:
            angle_end = self.angle_end
            angle_start = self.angle_start

        discretization_points = [self.frame.local_to_global_coordinates(
            volmdlr.Point2D(self.major_axis * math.cos(angle), self.minor_axis * math.sin(angle)))
            for angle in npy.linspace(angle_start, angle_end, number_points)]
        if not is_trigo:
            discretization_points = discretization_points[::-1]
        return discretization_points

    def polygon_points(self, discretization_resolution: int):
        warnings.warn('polygon_points is deprecated,\
                please use discretization_points instead',
                      DeprecationWarning)
        return self.discretization_points(angle_resolution=discretization_resolution)

    def to_3d(self, plane_origin, x, y):
        """
        Transforms the arc of ellipse 2D into a 3D arc of ellipse.

        :param plane_origin: The origin of plane to draw the arc of ellipse 3D.
        :type plane_origin: volmdlr.Point3D
        :param x: First direction of the plane
        :type x: volmdlr.Vector3D
        :param y: Second direction of the plane.
        :type y: volmdlr.Vector3D
        :return: A 3D arc of ellipse.
        :rtype: ArcEllipse3D
        """
        point_start3d = self.start.to_3d(plane_origin, x, y)
        point_interior3d = self.interior.to_3d(plane_origin, x, y)
        point_end3d = self.end.to_3d(plane_origin, x, y)
        point_center3d = self.center.to_3d(plane_origin, x, y)

        a_max2d = self.center + self.major_dir * self.major_axis
        a_max3d = a_max2d.to_3d(plane_origin, x, y)
        new_major_dir = a_max3d - point_center3d
        new_major_dir.normalize()
        extra3d = self.extra
        if extra3d:
            extra3d = self.extra.to_3d(plane_origin, x, y)
        return ArcEllipse3D(point_start3d, point_interior3d, point_end3d,
                            point_center3d, new_major_dir, extra3d, name=self.name)

    def plot(self, ax=None, edge_style: EdgeStyle = EdgeStyle()):
        if ax is None:
            _, ax = plt.subplots()

        self.interior.plot(ax=ax, color='m')
        self.start.plot(ax=ax, color='r')
        self.end.plot(ax=ax, color='b')
        self.center.plot(ax=ax, color='y')

        x = []
        y = []
        for px, py in self.discretization_points(number_points=100):
            x.append(px)
            y.append(py)

        plt.plot(x, y, color=edge_style.color, alpha=edge_style.alpha)
        return ax

    def normal_vector(self, abscissa):
        raise NotImplementedError

    def direction_vector(self, abscissa):
        raise NotImplementedError

    def reverse(self):
        return self.__class__(self.end.copy(), self.interior.copy(), self.start.copy(),
                              self.center.copy(), self.major_dir.copy(), self.name)

    def line_intersections(self, line2d: Line2D):
        """
        Intersections between an Arc Ellipse 2D and a Line 2D.

        :param line2d: Line 2D to verify intersections
        :return: List with all intersections
        """
        ellipse2d_linesegment_intersections = vm_utils_intersections.ellipse2d_line_intersections(self, line2d)
        linesegment_intersections = []
        for inter in ellipse2d_linesegment_intersections:
            if self.point_belongs(inter):
                linesegment_intersections.append(inter)
        return linesegment_intersections

    def linesegment_intersections(self, linesegment2d: LineSegment2D):
        """
        Intersections between an Arc Ellipse 2D and a Line Segment 2D.

        :param linesegment2d: LineSegment 2D to verify intersections.
        :return: List with all intersections.
        """
        if not self.bounding_rectangle.b_rectangle_intersection(linesegment2d.bounding_rectangle):
            return []
        intersections = self.line_intersections(linesegment2d.to_line())
        linesegment_intersections = []
        for inter in intersections:
            if linesegment2d.point_belongs(inter):
                linesegment_intersections.append(inter)
        return linesegment_intersections

    def frame_mapping(self, frame: volmdlr.Frame2D, side: str):
        """
        Changes frame_mapping and return a new Arc Ellipse 2D.

        side = 'old' or 'new'
        """
        if side == 'old':
            return ArcEllipse2D(frame.local_to_global_coordinates(self.start),
                                frame.local_to_global_coordinates(self.interior),
                                frame.local_to_global_coordinates(self.end),
                                frame.local_to_global_coordinates(self.center),
                                self.major_dir)
        if side == 'new':
            point_major_dir = self.center + self.major_dir * self.major_axis
            major_dir = frame.global_to_local_coordinates(point_major_dir).to_vector()
            major_dir.normalize()
            return ArcEllipse2D(frame.global_to_local_coordinates(self.start),
                                frame.global_to_local_coordinates(self.interior),
                                frame.global_to_local_coordinates(self.end),
                                frame.global_to_local_coordinates(self.center),
                                major_dir)
        raise ValueError('Side should be \'new\' \'old\'')


class FullArcEllipse(Edge):
    """
    Abstract class to define an ellipse.
    """

    def __init__(self, start_end: Union[volmdlr.Point2D, volmdlr.Point3D], major_axis: float, minor_axis: float,
                 center: Union[volmdlr.Point2D, volmdlr.Point3D],
                 major_dir: Union[volmdlr.Vector2D, volmdlr.Vector3D], name: str = ''):
        self.start_end = start_end
        self.major_axis = major_axis
        self.minor_axis = minor_axis
        self.center = center
        self.major_dir = major_dir

        Edge.__init__(self, start=start_end, end=start_end, name=name)

    def length(self):
        """
        Calculates the length of the ellipse.

        Ramanujan's approximation for the perimeter of the ellipse.
        P = math.pi * (a + b) [ 1 + (3h) / (10 + √(4 - 3h) ) ], where h = (a - b)**2/(a + b)**2
        :return: Perimeter of the ellipse
        :rtype: float
        """
        perimeter_formular_h = (self.major_axis - self.minor_axis) ** 2 / (self.major_axis + self.minor_axis) ** 2
        return math.pi * (self.major_axis + self.minor_axis) * \
            (1 + (3 * perimeter_formular_h / (10 + math.sqrt(4 - 3 * perimeter_formular_h))))

    def discretization_points(self, *, number_points: int = None, angle_resolution: int = 20):
        """
        Calculates the discretized points for the ellipse.

        :param number_points: number of point to have in the discretized points.
        :param angle_resolution: the angle resolution to be used to discretize points.
        :return: discretized points.
        """
        if number_points:
            angle_resolution = number_points
        discretization_points = [self.center + volmdlr.Point2D(self.major_axis * math.cos(theta),
                                                               self.minor_axis * math.sin(theta))
                                 for theta in npy.linspace(0, volmdlr.TWO_PI, angle_resolution + 1)]
        discretization_points = [point.rotation(self.center, self.theta) for point in discretization_points]
        return discretization_points

    def point_belongs(self, point: Union[volmdlr.Point2D, volmdlr.Point3D], abs_tol: float = 1e-6):
        """
        Verifies if a given point lies on the ellipse.

        :param point: point to be verified.
        :param abs_tol: Absolute tolerance to consider the point on the ellipse.
        :return: True is point lies on the ellipse, False otherwise
        """
        new_point = self.frame.global_to_local_coordinates(point)
        return math.isclose(new_point.x ** 2 / self.major_axis ** 2 +
                            new_point.y ** 2 / self.minor_axis ** 2, 1.0, abs_tol=abs_tol)

    def point_at_abscissa(self, abscissa: float, resolution: int = 2500):
        """
        Calculates a point on the FullArcEllipse at a given abscissa.

        :param abscissa: abscissa where in the curve the point should be calculated.
        :return: Corresponding point.
        """
        # TODO: enhance this method to a more precise method
        points = self.discretization_points(number_points=resolution)
        approx_abscissa = 0
        last_point = None
        for p1, p2 in zip(points[:-1], points[1:]):
            if approx_abscissa <= abscissa:
                approx_abscissa += p1.point_distance(p2)
                last_point = p2
            else:
                break
        return last_point

    def reverse(self):
        """
        Defines a new FullArcEllipse, identical to self, but in the opposite direction.

        """
        return self


class FullArcEllipse2D(FullArcEllipse):
    """
    Defines a FullArcEllipse2D.
    """

    def __init__(self, start_end: volmdlr.Point2D, major_axis: float, minor_axis: float,
                 center: volmdlr.Point2D, major_dir: volmdlr.Vector2D, name: str = ''):
        major_dir.normalize()
        self.minor_dir = major_dir.deterministic_unit_normal_vector()
        self.frame = volmdlr.Frame2D(center, major_dir, self.minor_dir)
        self.theta = volmdlr.geometry.clockwise_angle(major_dir, volmdlr.X2D)
        if self.theta == math.pi * 2:
            self.theta = 0.0

        FullArcEllipse.__init__(self, start_end, major_axis, minor_axis, center, major_dir, name)

    def to_3d(self, plane_origin, x, y):
        point_start_end3d = self.start_end.to_3d(plane_origin, x, y)
        point_center3d = self.center.to_3d(plane_origin, x, y)

        a_max2d = self.center + self.major_dir * self.major_axis
        a_max3d = a_max2d.to_3d(plane_origin, x, y)
        new_major_dir = (a_max3d - point_center3d).to_vector()
        new_major_dir.normalize()
        normal = x.cross(y)
        return FullArcEllipse3D(point_start_end3d, self.major_axis, self.minor_axis,
                                point_center3d, normal, new_major_dir, name=self.name)

    def frame_mapping(self, frame: volmdlr.Frame2D, side: str):
        """
        Changes frame_mapping and return a new FullArcEllipse2D.

        :param frame: Local coordinate system.
        :type frame: volmdlr.Frame2D
        :param side: 'old' will perform a transformation from local to global coordinates. 'new' will
            perform a transformation from global to local coordinates.
        :type side: str
        :return: A new transformed FulLArcEllipse2D.
        :rtype: FullArcEllipse2D
        """
        if side == 'old':
            return FullArcEllipse2D(frame.local_to_global_coordinates(self.start_end),
                                    self.major_axis, self.minor_axis,
                                    frame.local_to_global_coordinates(self.center),
                                    self.major_dir, self.name)
        if side == 'new':
            point_major_dir = self.center + self.major_dir * self.major_axis
            major_dir = frame.global_to_local_coordinates(point_major_dir).to_vector()
            major_dir.normalize()
            return FullArcEllipse2D(frame.global_to_local_coordinates(self.start_end),
                                    self.major_axis, self.minor_axis,
                                    frame.global_to_local_coordinates(self.center),
                                    major_dir, self.name)
        raise ValueError('Side should be \'new\' \'old\'')

    def translation(self, offset: volmdlr.Vector2D):
        """
        FullArcEllipse2D translation.

        :param offset: translation vector.
        :type offset: volmdlr.Vector2D
        :return: A new translated FullArcEllipse2D.
        :rtype: FullArcEllipse2D
        """
        return FullArcEllipse2D(self.start_end.translation(offset), self.major_axis, self.minor_axis,
                                self.center.translation(offset), self.major_dir, self.name)

    def abscissa(self, point: Union[volmdlr.Point2D, volmdlr.Point3D], tol: float = 1e-6):
        """
        Calculates the abscissa of a given point.

        :param point: point for calculating abscissa.
        :param tol: tolerance.
        :return: a float, between 0 and the ellipse's length.
        """
        if self.point_belongs(point):
            angle_abscissa = volmdlr.geometry.clockwise_angle(point - self.center, self.major_dir)
            angle_start = 0.0

            if angle_abscissa == volmdlr.TWO_PI:
                return self.length()

            def arc_length(theta):
                return math.sqrt((self.major_axis ** 2) * math.sin(theta) ** 2 +
                                 (self.minor_axis ** 2) * math.cos(theta) ** 2)

            res, _ = scipy_integrate.quad(arc_length, angle_start, angle_abscissa)
            return res
        raise ValueError(f'point {point} does not belong to ellipse')

    def normal_vector(self, abscissa):
        """
        Calculates the normal vector the edge at given abscissa.

        :return: the normal vector
        """
        raise NotImplementedError

    def direction_vector(self, abscissa):
        """
        Calculates the direction vector the edge at given abscissa.

        :param abscissa: edge abscissa
        :return: direction vector
        """
        raise NotImplementedError


class Line3D(Line):
    """
    Define an infinite line passing through the 2 points.

    """
    _non_eq_attributes = ['name', 'basis_primitives', 'bounding_box']

    def __init__(self, point1: volmdlr.Point3D, point2: volmdlr.Point3D,
                 name: str = ''):
        Line.__init__(self, point1, point2, name=name)
        # self.points = [point1, point2]
        self._bbox = None

    @property
    def bounding_box(self):
        if not self._bbox:
            self._bbox = self._bounding_box()
        return self._bbox

    @bounding_box.setter
    def bounding_box(self, new_bounding_box):
        self._bbox = new_bounding_box

    def _bounding_box(self):
        xmin = min([self.point1[0], self.point2[0]])
        xmax = max([self.point1[0], self.point2[0]])
        ymin = min([self.point1[1], self.point2[1]])
        ymax = max([self.point1[1], self.point2[1]])
        zmin = min([self.point1[2], self.point2[2]])
        zmax = max([self.point1[2], self.point2[2]])

        return volmdlr.core.BoundingBox(xmin, xmax, ymin, ymax, zmin, zmax)

    def point_belongs(self, point3d):
        if point3d.is_close(self.point1):
            return True
        return self.direction_vector().is_colinear_to(point3d - self.point1)

    def point_distance(self, point):
        """Returns the minimal distance to a point."""
        vector1 = point - self.point1
        vector1.to_vector()
        vector2 = self.point2 - self.point1
        vector2.to_vector()
        return vector1.cross(vector2).norm() / vector2.norm()

    def line_distance(self, line2):
        """
        Calculates the distance between two Line3D.

        :param line2: other Line3D.
        :return: The distance between the two lines.
        """
        direction_vector1 = self.direction_vector()
        direction_vector2 = line2.direction_vector()
        if direction_vector1.is_colinear_to(direction_vector2):
            return direction_vector1.cross(line2.point1 - self.point1).norm() / direction_vector1.norm()
        vector = line2.point1 - self.point1
        line_distance = abs(vector.dot(direction_vector1.cross(direction_vector2))) / direction_vector1.cross(
            direction_vector2).norm()
        return line_distance

    def skew_to(self, line):
        """
        Verifies if two Line3D are skew to each other, that is, they are not parallel and never intersect.

        :param line: other line.
        :return: True if they are skew, False otherwise.
        """
        if self.direction_vector().is_colinear_to(line.direction_vector()):
            return False
        if math.isclose(self.line_distance(line), 0, abs_tol=1e-6):
            return False
        return True

    def intersection(self, line2):
        """
        Calculates the intersection between to Line3D, if there is an intersection.

        :param line: other Line3D
        :return: None if there is no intersection between Lines. A volmdlr.Point3D if there existes an intersection
        """
        direction_vector1 = self.direction_vector()
        direction_vector2 = line2.direction_vector()
        distance_to_line = self.line_distance(line2)
        if direction_vector1.is_colinear_to(direction_vector2) or \
                not math.isclose(distance_to_line, 0, abs_tol=1e-6):
            return None
        if math.isclose(distance_to_line, 0, abs_tol=1e-6) and \
                math.isclose(direction_vector1.dot(direction_vector2), 0, abs_tol=1e-6):
            projected_point, _ = self.point_projection(line2.point1)
            return projected_point
        vector = self.point1 - line2.point1
        t_coefficient = (
                                vector.dot(direction_vector2) * direction_vector2.dot(direction_vector1) -
                                vector.dot(direction_vector1) * direction_vector2.dot(direction_vector2)) / (
                                direction_vector1.dot(direction_vector1) * direction_vector2.dot(direction_vector2) -
                                direction_vector1.dot(direction_vector2) * direction_vector2.dot(direction_vector1))
        # u_coefficient = (vector.dot(direction_vector2) + t_coefficient * direction_vector1.dot(
        # direction_vector2)) / direction_vector2.dot(direction_vector2)
        intersection = self.point1 + t_coefficient * direction_vector1
        return intersection

    def plot(self, ax=None, color='k', alpha=1, dashed=True):
        if ax is None:
            ax = Axes3D(plt.figure())

        # Line segment
        ax.plot([self.point1.x, self.point2.x], [self.point1.y, self.point2.y],
                [self.point1.z, self.point2.z], color=color, alpha=alpha)

        # Drawing 3 times length of segment on each side
        u = self.point2 - self.point1
        v1 = self.point1 - 3 * u
        x1, y1, z1 = v1.x, v1.y, v1.z
        v2 = self.point2 - 3 * u
        x2, y2, z2 = v2.x, v2.y, v2.z
        if dashed:
            ax.plot([x1, x2], [y1, y2], [z1, z2], color=color,
                    dashes=[30, 5, 10, 5])
        else:
            ax.plot([x1, x2], [y1, y2], [z1, z2], color=color)
        return ax

    def plane_projection2d(self, center, x, y):
        return Line2D(self.point1.plane_projection2d(center, x, y),
                      self.point2.plane_projection2d(center, x, y))

    def minimum_distance_points(self, other_line):
        """
        Returns the points on this line and the other line that are the closest of lines.
        """
        u = self.point2 - self.point1
        v = other_line.point2 - other_line.point1
        w = self.point1 - other_line.point1
        u_dot_u = u.dot(u)
        u_dot_v = u.dot(v)
        v_dot_v = v.dot(v)
        u_dot_w = u.dot(w)
        v_dot_w = v.dot(w)

        s_param = (u_dot_v * v_dot_w - v_dot_v * u_dot_w) / (u_dot_u * v_dot_v - u_dot_v ** 2)
        t_param = (u_dot_u * v_dot_w - u_dot_v * u_dot_w) / (u_dot_u * v_dot_v - u_dot_v ** 2)
        point1 = self.point1 + s_param * u
        point2 = other_line.point1 + t_param * v
        return point1, point2

    def rotation(self, center: volmdlr.Point3D, axis: volmdlr.Vector3D, angle: float):
        """
        Line3D rotation.

        :param center: rotation center
        :param axis: rotation axis
        :param angle: angle rotation
        :return: a new rotated Line3D
        """

        return Line3D(*[point.rotation(center, axis, angle) for point in
                        [self.point1, self.point2]])

    def rotation_inplace(self, center: volmdlr.Point3D, axis: volmdlr.Vector3D, angle: float):
        """
        Line3D rotation. Object is updated inplace.

        :param center: rotation center
        :param axis: rotation axis
        :param angle: rotation angle
        """
        warnings.warn("'inplace' methods are deprecated. Use a not inplace method instead.", DeprecationWarning)

        for point in [self.point1, self.point2]:
            point.rotation_inplace(center, axis, angle)
        self._bbox = None

    def translation(self, offset: volmdlr.Vector3D):
        """
        Line3D translation.

        :param offset: translation vector
        :return: A new translated Line3D
        """
        return Line3D(*[point.translation(offset) for point in
                        [self.point1, self.point2]])

    def translation_inplace(self, offset: volmdlr.Vector3D):
        """
        Line3D translation. Object is updated inplace.

        :param offset: translation vector
        """
        warnings.warn("'inplace' methods are deprecated. Use a not inplace method instead.", DeprecationWarning)

        for point in [self.point1, self.point2]:
            point.translation_inplace(offset)
        self._bbox = None

    def frame_mapping(self, frame: volmdlr.Frame3D, side: str):
        """
        Changes vector frame_mapping and return a new Line3D.

        side = 'old' or 'new'
        """
        if side == 'old':
            new_start = frame.local_to_global_coordinates(self.point1)
            new_end = frame.local_to_global_coordinates(self.point2)
        elif side == 'new':
            new_start = frame.global_to_local_coordinates(self.point1)
            new_end = frame.global_to_local_coordinates(self.point2)
        else:
            raise ValueError('Please Enter a valid side: old or new')
        return Line3D(new_start, new_end)

    def frame_mapping_inplace(self, frame: volmdlr.Frame3D, side: str):
        """
        Changes Line3D frame_mapping and the object is updated inplace.

        side = 'old' or 'new'
        """
        warnings.warn("'inplace' methods are deprecated. Use a not inplace method instead.", DeprecationWarning)

        if side == 'old':
            new_start = frame.local_to_global_coordinates(self.point1)
            new_end = frame.local_to_global_coordinates(self.point2)
        elif side == 'new':
            new_start = frame.global_to_local_coordinates(self.point1)
            new_end = frame.global_to_local_coordinates(self.point2)
        else:
            raise ValueError('Please Enter a valid side: old or new')
        self.point1 = new_start
        self.point2 = new_end
        self._bbox = None

    def trim(self, point1: volmdlr.Point3D, point2: volmdlr.Point3D):
        if not self.point_belongs(point1) or not self.point_belongs(point2):
            raise ValueError('Point not on curve')

        return LineSegment3D(point1, point2)

    def copy(self, *args, **kwargs):
        return Line3D(*[point.copy() for point in [self.point1, self.point2]])

    @classmethod
    def from_step(cls, arguments, object_dict, **kwargs):
        """
        Converts a step primitive to an Line3D.

        :param arguments: The arguments of the step primitive.
        :type arguments: list
        :param object_dict: The dictionary containing all the step primitives
            that have already been instantiated
        :type object_dict: dict
        :return: The corresponding Line3D object
        :rtype: :class:`volmdlr.edges.Line3D`
        """
        point1 = object_dict[arguments[1]]
        direction = object_dict[arguments[2]]
        point2 = point1 + direction
        return cls(point1, point2, arguments[0][1:-1])

    def to_step(self, current_id, surface_id=None):
        """Exports to STEP format."""
        p1_content, p1_id = self.point1.to_step(current_id)
        # p2_content, p2_id = self.point2.to_step(current_id+1)
        current_id = p1_id + 1
        u_content, u_id = volmdlr.Vector3D.to_step(
            self.unit_direction_vector(),
            current_id,
            vector=True)
        current_id = u_id + 1
        content = p1_content + u_content
        content += f"#{current_id} = LINE('{self.name}',#{p1_id},#{u_id});\n"
        return content, current_id

    def to_2d(self, plane_origin, x, y):
        """
        Transforms a Line3D into an Line2D, given a plane origin and an u and v plane vector.

        :param plane_origin: plane origin.
        :param x: plane u vector.
        :param y: plane v vector.
        :return: Line2D.
        """
        p2d = [point.to_2d(plane_origin, x, y) for point in (self.point1, self.point2)]
        if p2d[0] == p2d[1]:
            return None
        return Line2D(*p2d, name=self.name)


class LineSegment3D(LineSegment):
    """
    Define a line segment limited by two points.

    """

    def __init__(self, start: volmdlr.Point3D, end: volmdlr.Point3D,
                 name: str = ''):
        if start.is_close(end):
            raise NotImplementedError
        # self.points = [start, end]
        LineSegment.__init__(self, start=start, end=end, name=name)
        self._bbox = None

    @property
    def bounding_box(self):
        if not self._bbox:
            self._bbox = self._bounding_box()
        return self._bbox

    @bounding_box.setter
    def bounding_box(self, new_bounding_box):
        self._bbox = new_bounding_box

    def __hash__(self):
        return hash((self.__class__.__name__, self.start, self.end))

    def __eq__(self, other_linesegment3d):
        if other_linesegment3d.__class__ != self.__class__:
            return False
        return (self.start == other_linesegment3d.start
                and self.end == other_linesegment3d.end)

    def _bounding_box(self):

        xmin = min(self.start.x, self.end.x)
        xmax = max(self.start.x, self.end.x)
        ymin = min(self.start.y, self.end.y)
        ymax = max(self.start.y, self.end.y)
        zmin = min(self.start.z, self.end.z)
        zmax = max(self.start.z, self.end.z)

        return volmdlr.core.BoundingBox(xmin, xmax, ymin, ymax, zmin, zmax)

    def to_dict(self, *args, **kwargs):
        return {'object_class': 'volmdlr.edges.LineSegment3D',
                'name': self.name,
                'start': self.start.to_dict(),
                'end': self.end.to_dict()
                }

    # def point_at_abscissa(self, abscissa):
    #     return self.start + abscissa * (
    #         self.end - self.start) / self.length()

    def point_belongs(self, point, abs_tol=1e-7):
        point_distance = self.point_distance(point)
        if math.isclose(point_distance, 0, abs_tol=abs_tol):
            return True
        return False

    def normal_vector(self, abscissa=0.):
        return None

    def unit_normal_vector(self, abscissa=0.):
        return None

    # def middle_point(self):
    #     return self.point_at_abscissa(0.5 * self.length())

    def point_distance(self, point):
        """Returns the minimal distance to a point."""
        distance, point = volmdlr.LineSegment3DPointDistance(
            [(self.start.x, self.start.y, self.start.z),
             (self.end.x, self.end.y, self.end.z)],
            (point.x, point.y, point.z))
        return distance

    def plane_projection2d(self, center, x, y):
        start, end = self.start.plane_projection2d(center, x, y), self.end.plane_projection2d(center, x, y)
        if not start.is_close(end):
            return LineSegment2D(start, end)
        return None

    def line_intersections(self, line):
        line_self = self.to_line()
        if line_self.skew_to(line):
            return []
        intersection = line_self.intersection(line)
        if intersection and self.point_belongs(intersection):
            return [intersection]
        return []

    def linesegment_intersections(self, linesegment):
        line1 = self.to_line()
        line2 = linesegment.to_line()
        intersection = line1.intersection(line2)
        if intersection and self.point_belongs(intersection) and linesegment.point_belongs(intersection):
            return [intersection]
        return []

    def rotation(self, center: volmdlr.Point3D,
                 axis: volmdlr.Vector3D, angle: float):
        """
        LineSegment3D rotation.

        :param center: rotation center
        :param axis: rotation axis
        :param angle: angle rotation
        :return: a new rotated LineSegment3D
        """
        start = self.start.rotation(center, axis, angle)
        end = self.end.rotation(center, axis, angle)
        return LineSegment3D(start, end)

    def rotation_inplace(self, center: volmdlr.Point3D,
                         axis: volmdlr.Vector3D, angle: float):
        """
        Line2D rotation. Object is updated inplace.

        :param center: rotation center
        :param axis: rotation axis
        :param angle: rotation angle
        """
        warnings.warn("'inplace' methods are deprecated. Use a not inplace method instead.", DeprecationWarning)

        for point in self.points:
            point.rotation_inplace(center, axis, angle)
        self._bbox = None

    def __contains__(self, point):

        point1, point2 = self.start, self.end
        axis = point2 - point1
        test = point.rotation(point1, axis, math.pi)
        if test.is_close(point):
            return True

        return False

    def translation(self, offset: volmdlr.Vector3D):
        """
        LineSegment3D translation.

        :param offset: translation vector
        :return: A new translated LineSegment3D
        """
        return LineSegment3D(
            self.start.translation(offset), self.end.translation(offset))

    def translation_inplace(self, offset: volmdlr.Vector3D):
        """
        LineSegment3D translation. Object is updated inplace.

        :param offset: translation vector
        """
        warnings.warn("'inplace' methods are deprecated. Use a not inplace method instead.", DeprecationWarning)

        for point in self.points:
            point.translation_inplace(offset)
        self._bbox = None

    def frame_mapping(self, frame: volmdlr.Frame3D, side: str):
        """
        Changes LineSegment3D frame_mapping and return a new LineSegment3D.

        side = 'old' or 'new'
        """
        if side == 'old':
            return LineSegment3D(
                *[frame.local_to_global_coordinates(point) for point in [self.start, self.end]])
        if side == 'new':
            return LineSegment3D(
                *[frame.global_to_local_coordinates(point) for point in [self.start, self.end]])
        raise ValueError('Please Enter a valid side: old or new')

    def frame_mapping_inplace(self, frame: volmdlr.Frame3D, side: str):
        """
        Changes vector frame_mapping and the object is updated inplace.

        side = 'old' or 'new'
        """
        warnings.warn("'inplace' methods are deprecated. Use a not inplace method instead.", DeprecationWarning)

        if side == 'old':
            new_start = frame.local_to_global_coordinates(self.start)
            new_end = frame.local_to_global_coordinates(self.end)
        elif side == 'new':
            new_start = frame.global_to_local_coordinates(self.start)
            new_end = frame.global_to_local_coordinates(self.end)
        else:
            raise ValueError('Please Enter a valid side: old or new')
        self.start = new_start
        self.end = new_end
        self._bbox = None

    def copy(self, *args, **kwargs):
        return LineSegment3D(self.start.copy(), self.end.copy())

    def plot(self, ax=None, edge_style: EdgeStyle = EdgeStyle()):
        if ax is None:
            fig = plt.figure()
            ax = fig.add_subplot(111, projection='3d')
        else:
            fig = ax.figure

        points = [self.start, self.end]
        x = [point.x for point in points]
        y = [point.y for point in points]
        z = [point.z for point in points]
        if edge_style.edge_ends:
            ax.plot(x, y, z, color=edge_style.color, alpha=edge_style.alpha, marker='o')
        else:
            ax.plot(x, y, z, color=edge_style.color, alpha=edge_style.alpha)
        if edge_style.edge_direction:
            x, y, z = self.point_at_abscissa(0.5 * self.length())
            u, v, w = 0.05 * self.direction_vector()
            ax.quiver(x, y, z, u, v, w, length=self.length() / 100,
                      arrow_length_ratio=5, normalize=True,
                      pivot='tip', color=edge_style.color)
        return ax

    def plot2d(self, x_3d, y_3d, ax=None, color='k', width=None):
        if ax is None:
            fig = plt.figure()
            ax = fig.add_subplot(111, projection='3d')
        else:
            fig = ax.figure

        edge2d = self.plane_projection2d(volmdlr.O3D, x_3d, y_3d)
        edge2d.plot(ax=ax, edge_style=EdgeStyle(color=color, width=width))
        return ax

    def plot_data(self, x_3d, y_3d, marker=None, color='black', stroke_width=1,
                  dash=False, opacity=1, arrow=False):
        edge2d = self.plane_projection2d(volmdlr.O3D, x_3d, y_3d)
        return edge2d.plot_data(marker, color, stroke_width,
                                dash, opacity, arrow)

    def to_line(self):
        return Line3D(self.start, self.end)

    def to_2d(self, plane_origin, x, y):
        """
        Transforms a LineSegment3D into an LineSegment2D, given a plane origin and an u and v plane vector.

        :param plane_origin: plane origin.
        :param x: plane u vector.
        :param y: plane v vector.
        :return: LineSegment2D.
        """
        p2d = [point.to_2d(plane_origin, x, y) for point in (self.start, self.end)]
        if p2d[0].is_close(p2d[1]):
            return None
        return LineSegment2D(*p2d, name=self.name)

    def to_bspline_curve(self, resolution=10):
        """
        Convert a LineSegment3D to a BSplineCurve3D.
        """
        degree = 1
        points = [self.point_at_abscissa(abscissa / self.length())
                  for abscissa in range(resolution + 1)]
        bspline_curve = BSplineCurve3D.from_points_interpolation(points,
                                                                 degree)
        return bspline_curve

    def reverse(self):
        return LineSegment3D(self.end.copy(), self.start.copy())

    def minimum_distance_points(self, other_line):
        """
        Returns the points on this line and the other line that are the closest of lines.
        """
        u = self.end - self.start
        v = other_line.end - other_line.start
        w = self.start - other_line.start
        u_dot_u = u.dot(u)
        u_dot_v = u.dot(v)
        v_dot_v = v.dot(v)
        u_dot_w = u.dot(w)
        v_dot_w = v.dot(w)
        if (u_dot_u * v_dot_v - u_dot_v ** 2) != 0:
            s_param = (u_dot_v * v_dot_w - v_dot_v * u_dot_w) / (u_dot_u * v_dot_v - u_dot_v ** 2)
            t_param = (u_dot_u * v_dot_w - u_dot_v * u_dot_w) / (u_dot_u * v_dot_v - u_dot_v ** 2)
            point1 = self.start + s_param * u
            point2 = other_line.start + t_param * v
            return point1, point2
        return self.start, other_line.start

    def matrix_distance(self, other_line):
        u = self.direction_vector()
        v = other_line.direction_vector()
        w = other_line.start - self.start

        a11 = u.dot(u)
        a12 = -u.dot(v)
        a22 = v.dot(v)

        a_matrix = npy.array([[a11, a12],
                              [a12, a22]])
        b_matrix = npy.array([w.dot(u), -w.dot(v)])

        res = lsq_linear(a_matrix, b_matrix, bounds=(0, 1))
        point1 = self.point_at_abscissa(res.x[0] * self.length())
        point2 = other_line.point_at_abscissa(res.x[1] * other_line.length())
        return point1, point2

    def parallel_distance(self, other_linesegment):
        pt_a, pt_b, pt_c = self.start, self.end, other_linesegment.start
        vector = volmdlr.Vector3D((pt_a - pt_b).vector)
        vector.normalize()
        plane1 = volmdlr.faces.Plane3D.from_3_points(pt_a, pt_b, pt_c)
        v = vector.cross(plane1.frame.w)  # distance vector
        # pt_a = k*u + c*v + pt_c
        res = (pt_a - pt_c).vector
        x, y, z = res[0], res[1], res[2]
        u1, u2, u3 = vector.x, vector.y, vector.z
        v1, v2, v3 = v.x, v.y, v.z

        if (u1 * v2 - v1 * u2) != 0 and u1 != 0:
            c = (y * u1 - x * u2) / (u1 * v2 - v1 * u2)
            k = (x - c * v1) / u1
            if math.isclose(k * u3 + c * v3, z, abs_tol=1e-7):
                return k
        elif (u1 * v3 - v1 * u3) != 0 and u1 != 0:
            c = (z * u1 - x * u3) / (u1 * v3 - v1 * u3)
            k = (x - c * v1) / u1
            if math.isclose(k * u2 + c * v2, y, abs_tol=1e-7):
                return k
        elif (v1 * u2 - v2 * u1) != 0 and u2 != 0:
            c = (u2 * x - y * u1) / (v1 * u2 - v2 * u1)
            k = (y - c * v2) / u2
            if math.isclose(k * u3 + c * v3, z, abs_tol=1e-7):
                return k
        elif (v3 * u2 - v2 * u3) != 0 and u2 != 0:
            c = (u2 * z - y * u3) / (v3 * u2 - v2 * u3)
            k = (y - c * v2) / u2
            if math.isclose(k * u1 + c * v1, x, abs_tol=1e-7):
                return k
        elif (u1 * v3 - v1 * u3) != 0 and u3 != 0:
            c = (z * u1 - x * u3) / (u1 * v3 - v1 * u3)
            k = (z - c * v3) / u3
            if math.isclose(k * u2 + c * v2, y, abs_tol=1e-7):
                return k
        elif (u2 * v3 - v2 * u3) != 0 and u3 != 0:
            c = (z * u2 - y * u3) / (u2 * v3 - v2 * u3)
            k = (z - c * v3) / u3
            if math.isclose(k * u1 + c * v1, x, abs_tol=1e-7):
                return k
        raise NotImplementedError

    def minimum_distance(self, element, return_points=False):
        if element.__class__ is Arc3D or element.__class__ is volmdlr.wires.Circle3D:
            pt1, pt2 = element.minimum_distance_points_line(self)
            if return_points:
                return pt1.point_distance(pt2), pt1, pt2
            return pt1.point_distance(pt2)

        if element.__class__ is LineSegment3D:
            p1, p2 = self.matrix_distance(element)
            if return_points:
                return p1.point_distance(p2), p1, p2
            return p1.point_distance(p2)

        if element.__class__ is BSplineCurve3D:
            points = element.points
            lines = []
            dist_min = math.inf
            for p1, p2 in zip(points[0:-1], points[1:]):
                lines.append(LineSegment3D(p1, p2))
            for line in lines:
                p1, p2 = self.matrix_distance(line)
                dist = p1.point_distance(p2)
                if dist < dist_min:
                    dist_min = dist
                    min_points = (p1, p2)
            if return_points:
                p1, p2 = min_points
                return dist_min, p1, p2
            return dist_min

        raise NotImplementedError

    def extrusion(self, extrusion_vector):
        u = self.unit_direction_vector()
        v = extrusion_vector.copy()
        v.normalize()
        w = u.cross(v)
        length_1 = self.length()
        length_2 = extrusion_vector.norm()
        # outer_contour = Polygon2D([O2D, Point2D((l1, 0.)),
        #                            Point2D((l1, l2)), Point2D((0., l2))])
        plane = volmdlr.faces.Plane3D(volmdlr.Frame3D(self.start, u, v, w))
        return [plane.rectangular_cut(0, length_1, 0, length_2)]

    def _revolution_conical(self, params):
        axis, u, p1_proj, dist1, dist2, angle = params
        v = axis.cross(u)
        dv = self.direction_vector()
        dv.normalize()

        semi_angle = math.atan2(dv.dot(u), dv.dot(axis))
        cone_origin = p1_proj - dist1 / math.tan(semi_angle) * axis
        if semi_angle > 0.5 * math.pi:
            semi_angle = math.pi - semi_angle

            cone_frame = volmdlr.Frame3D(cone_origin, u, -v, -axis)
            angle2 = - angle
        else:
            angle2 = angle
            cone_frame = volmdlr.Frame3D(cone_origin, u, v, axis)

        surface = volmdlr.faces.ConicalSurface3D(cone_frame, semi_angle)
        return [surface.rectangular_cut(0, angle2, z1=dist1 / math.tan(semi_angle), z2=dist2 / math.tan(semi_angle))]

    def _cylindrical_revolution(self, params):
        axis, u, p1_proj, dist1, dist2, angle = params
        v = axis.cross(u)
        surface = volmdlr.faces.CylindricalSurface3D(volmdlr.Frame3D(p1_proj, u, v, axis), dist1)
        return [surface.rectangular_cut(0, angle, 0, (self.end - self.start).dot(axis))]

    def revolution(self, axis_point, axis, angle):
        """
        Returns the face generated by the revolution of the line segments.
        """
        axis_line3d = Line3D(axis_point, axis_point + axis)
        if axis_line3d.point_belongs(self.start) and axis_line3d.point_belongs(
                self.end):
            return []

        p1_proj, _ = axis_line3d.point_projection(self.start)
        p2_proj, _ = axis_line3d.point_projection(self.end)
        distance_1 = self.start.point_distance(p1_proj)
        distance_2 = self.end.point_distance(p2_proj)
        if not math.isclose(distance_1, 0., abs_tol=1e-9):
            u = self.start - p1_proj  # Unit vector from p1_proj to p1
            u.normalize()
        elif not math.isclose(distance_2, 0., abs_tol=1e-9):
            u = self.end - p2_proj  # Unit vector from p1_proj to p1
            u.normalize()
        else:
            return []
        if u.is_colinear_to(self.direction_vector()):
            # Planar face
            v = axis.cross(u)
            surface = volmdlr.faces.Plane3D(
                volmdlr.Frame3D(p1_proj, u, v, axis))
            smaller_r, bigger_r = sorted([distance_1, distance_2])
            if angle == volmdlr.TWO_PI:
                # Only 2 circles as contours
                outer_contour2d = volmdlr.wires.Circle2D(volmdlr.O2D, bigger_r)
                if not math.isclose(smaller_r, 0, abs_tol=1e-9):
                    inner_contours2d = [volmdlr.wires.Circle2D(volmdlr.O2D, smaller_r)]
                else:
                    inner_contours2d = []
            else:
                inner_contours2d = []
                if math.isclose(smaller_r, 0, abs_tol=1e-9):
                    # One arc and 2 lines (pizza slice)
                    arc2_e = volmdlr.Point2D(bigger_r, 0)
                    arc2_i = arc2_e.rotation(center=volmdlr.O2D,
                                             angle=0.5 * angle)
                    arc2_s = arc2_e.rotation(center=volmdlr.O2D, angle=angle)
                    arc2 = Arc2D(arc2_s, arc2_i, arc2_e)
                    line1 = LineSegment2D(arc2_e, volmdlr.O2D)
                    line2 = LineSegment2D(volmdlr.O2D, arc2_s)
                    outer_contour2d = volmdlr.wires.Contour2D([arc2, line1,
                                                               line2])

                else:
                    # Two arcs and lines
                    arc1_s = volmdlr.Point2D(bigger_r, 0)
                    arc1_i = arc1_s.rotation(center=volmdlr.O2D,
                                             angle=0.5 * angle)
                    arc1_e = arc1_s.rotation(center=volmdlr.O2D, angle=angle)
                    arc1 = Arc2D(arc1_s, arc1_i, arc1_e)

                    arc2_e = volmdlr.Point2D(smaller_r, 0)
                    arc2_i = arc2_e.rotation(center=volmdlr.O2D,
                                             angle=0.5 * angle)
                    arc2_s = arc2_e.rotation(center=volmdlr.O2D, angle=angle)
                    arc2 = Arc2D(arc2_s, arc2_i, arc2_e)

                    line1 = LineSegment2D(arc1_e, arc2_s)
                    line2 = LineSegment2D(arc2_e, arc1_s)

                    outer_contour2d = volmdlr.wires.Contour2D([arc1, line1,
                                                               arc2, line2])

            return [volmdlr.faces.PlaneFace3D(surface,
                                              volmdlr.faces.Surface2D(
                                                  outer_contour2d,
                                                  inner_contours2d))]

        if not math.isclose(distance_1, distance_2, abs_tol=1e-9):
            # Conical
            return self._revolution_conical([axis, u, p1_proj, distance_1, distance_2, angle])

        # Cylindrical face
        return self._cylindrical_revolution([axis, u, p1_proj, distance_1, distance_2, angle])

    def to_step(self, current_id, surface_id=None):
        """Exports to STEP format."""
        line = self.to_line()
        content, line_id = line.to_step(current_id)
        current_id = line_id + 1
        start_content, start_id = self.start.to_step(current_id, vertex=True)
        current_id = start_id + 1
        end_content, end_id = self.end.to_step(current_id + 1, vertex=True)
        content += start_content + end_content
        current_id = end_id + 1
        content += f"#{current_id} = EDGE_CURVE('{self.name}',#{start_id},#{end_id},#{line_id},.T.);\n"
        return content, [current_id]


class BSplineCurve3D(BSplineCurve):
    """
    A class for 3 dimensional B-spline curves.

    The following rule must be respected : `number of knots = number of control points + degree + 1`

    :param degree: The degree of the 3 dimensional B-spline curve
    :type degree: int
    :param control_points: A list of 3 dimensional points
    :type control_points: List[:class:`volmdlr.Point3D`]
    :param knot_multiplicities: The vector of multiplicities for each knot
    :type knot_multiplicities: List[int]
    :param knots: The knot vector composed of values between 0 and 1
    :type knots: List[float]
    :param weights: The weight vector applied to the knot vector. Default
        value is None
    :type weights: List[float], optional
    :param periodic: If `True` the B-spline curve is periodic. Default value
        is False
    :type periodic: bool, optional
    :param name: The name of the B-spline curve. Default value is ''
    :type name: str, optional
    """
    _non_serializable_attributes = ['curve']

    def __init__(self,
                 degree: int,
                 control_points: List[volmdlr.Point3D],
                 knot_multiplicities: List[int],
                 knots: List[float],
                 weights: List[float] = None,
                 periodic: bool = False,
                 name: str = ''):

        BSplineCurve.__init__(self, degree,
                              control_points,
                              knot_multiplicities,
                              knots,
                              weights,
                              periodic,
                              name)

        self._bbox = None

    @property
    def bounding_box(self):
        if not self._bbox:
            self._bbox = self._bounding_box()
        return self._bbox

    @bounding_box.setter
    def bounding_box(self, new_bounding_box):
        self._bbox = new_bounding_box

    def _bounding_box(self):
        bbox = self.curve.bbox
        return volmdlr.core.BoundingBox(bbox[0][0], bbox[1][0],
                                        bbox[0][1], bbox[1][1],
                                        bbox[0][2], bbox[1][2])

    def look_up_table(self, resolution: int = 20, start_parameter: float = 0,
                      end_parameter: float = 1):
        """
        Creates a table of equivalence between the parameter t (eval. of the BSplineCurve) and the cumulative distance.

        :param resolution: The precision of the table. Auto-adjusted by the
            algorithm. Default value set to 20
        :type resolution: int, optional
        :param start_parameter: First parameter evaluated in the table.
            Default value set to 0
        :type start_parameter: float, optional
        :param end_parameter: Last parameter evaluated in the table.
            Default value set to 1
        :type start_parameter: float, optional
        :return: Yields a list of tuples containing the parameter and the
            cumulated distance along the BSplineCruve3D from the evaluation of
            start_parameter
        :rtype: Tuple[float, float]
        """
        resolution = max(10, min(resolution, int(self.length() / 1e-4)))
        delta_param = 1 / resolution * (end_parameter - start_parameter)
        distance = 0
        for i in range(resolution + 1):
            if i == 0:
                yield start_parameter, 0
            else:
                param1 = start_parameter + (i - 1) * delta_param
                param2 = start_parameter + i * delta_param
                point1 = volmdlr.Point3D(*self.curve.evaluate_single(param1))
                point2 = volmdlr.Point3D(*self.curve.evaluate_single(param2))
                distance += point1.point_distance(point2)
                yield param2, distance

    def point_at_abscissa(self, abscissa: float, resolution: int = 1000):
        """
        Returns the 3 dimensional point at a given curvilinear abscissa.

        This is an approximation. Resolution parameter can be increased
        for more accurate result.

        :param abscissa: The distance on the BSplineCurve3D from its start
        :type abscissa: float
        :param resolution: The precision of the approximation. Default value
            set to 1000
        :type resolution: int, optional
        :return: The Point3D at the given curvilinear abscissa.
        :rtype: :class:`volmdlr.Point3D`
        """
        if math.isclose(abscissa, 0, abs_tol=1e-10):
            return self.start
        if math.isclose(abscissa, self.length(), abs_tol=1e-10):
            return self.end
        look_up_table = self.look_up_table(resolution=resolution)
        if 0 < abscissa < self.length():
            last_param = 0
            for param, dist in look_up_table:
                if abscissa < dist:
                    param_t1 = last_param
                    param_t2 = param
                    return volmdlr.Point3D(
                        *self.curve.evaluate_single((param_t1 + param_t2) / 2))
                last_param = param
        raise ValueError('Curvilinear abscissa is bigger than length,'
                         ' or negative')

    def normal(self, position: float = 0.0):
        _, normal = operations.normal(self.curve, position, normalize=True)
        normal = volmdlr.Point3D(normal[0], normal[1], normal[2])
        return normal

    def point3d_to_parameter(self, point: volmdlr.Point3D):
        """
        Search for the value of the normalized evaluation parameter t (between 0 and 1).

        :return: the given point when the BSplineCurve3D is evaluated at the t value.
        """

        def f(param):
            p3d = volmdlr.Point3D(*self.curve.evaluate_single(param))
            return point.point_distance(p3d)

        res = minimize(fun=f, x0=0.5, bounds=[(0, 1)], tol=1e-9)
        return res.x[0]

    @classmethod
    def from_step(cls, arguments, object_dict, **kwargs):
        """
        Converts a step primitive to a BSplineCurve3D.

        :param arguments: The arguments of the step primitive.
        :type arguments: list
        :param object_dict: The dictionary containing all the step primitives
            that have already been instantiated
        :type object_dict: dict
        :return: The corresponding BSplineCurve3D.
        :rtype: :class:`volmdlr.edges.BSplineCurve3D`
        """
        name = arguments[0][1:-1]
        degree = int(arguments[1])
        points = [object_dict[int(i[1:])] for i in arguments[2]]
        lines = [LineSegment3D(pt1, pt2) for pt1, pt2 in zip(points[:-1], points[1:]) if not pt1.is_close(pt2)]
        if lines:  # quick fix. Real problem: Tolerance too low (1e-6 m = 0.001mm)
            dir_vector = lines[0].unit_direction_vector()
            if all(line.unit_direction_vector() == dir_vector for line in lines):
                return LineSegment3D(points[0], points[-1])
        # curve_form = arguments[3]
        if arguments[4] == '.F.':
            closed_curve = False
        elif arguments[4] == '.T.':
            closed_curve = True
        else:
            raise ValueError
        # self_intersect = arguments[5]
        knot_multiplicities = [int(i) for i in arguments[6][1:-1].split(",")]
        knots = [float(i) for i in arguments[7][1:-1].split(",")]
        # knot_spec = arguments[8]
        knot_vector = []
        for i, knot in enumerate(knots):
            knot_vector.extend([knot] * knot_multiplicities[i])

        if 9 in range(len(arguments)):
            weight_data = [float(i) for i in arguments[9][1:-1].split(",")]
        else:
            weight_data = None

        # FORCING CLOSED_CURVE = FALSE:
        # closed_curve = False
        return cls(degree, points, knot_multiplicities, knots, weight_data,
                   closed_curve, name)

    def to_step(self, current_id, surface_id=None, curve2d=None):
        """Exports to STEP format."""
        points_ids = []
        content = ''
        point_id = current_id
        for point in self.control_points:
            point_content, point_id = point.to_step(point_id,
                                                    vertex=False)
            content += point_content
            points_ids.append(point_id)
            point_id += 1

        curve_id = point_id
        content += f"#{curve_id} = B_SPLINE_CURVE_WITH_KNOTS('{self.name}',{self.degree}," \
                   f"({volmdlr.core.step_ids_to_str(points_ids)})," \
                   f".UNSPECIFIED.,.F.,.F.,{tuple(self.knot_multiplicities)},{tuple(self.knots)}," \
                   f".UNSPECIFIED.);\n"

        if surface_id:
            content += f"#{curve_id + 1} = SURFACE_CURVE('',#{curve_id},(#{curve_id + 2}),.PCURVE_S1.);\n"
            content += f"#{curve_id + 2} = PCURVE('',#{surface_id},#{curve_id + 3});\n"

            # 2D parametric curve
            curve2d_content, curve2d_id = curve2d.to_step(curve_id + 5)

            content += f"#{curve_id + 3} = DEFINITIONAL_REPRESENTATION('',(#{curve2d_id - 1}),#{curve_id + 4});\n"
            content += f"#{curve_id + 4} = ( GEOMETRIC_REPRESENTATION_CONTEXT(2)" \
                       f"PARAMETRIC_REPRESENTATION_CONTEXT() REPRESENTATION_CONTEXT('2D SPACE','') );\n"

            content += curve2d_content
            current_id = curve2d_id
        else:
            current_id = curve_id + 1

        start_content, start_id = self.start.to_step(current_id, vertex=True)
        current_id = start_id + 1
        end_content, end_id = self.end.to_step(current_id + 1, vertex=True)
        content += start_content + end_content
        current_id = end_id + 1
        if surface_id:
            content += f"#{current_id} = EDGE_CURVE('{self.name}',#{start_id},#{end_id},#{curve_id + 1},.T.);\n"
        else:
            content += f"#{current_id} = EDGE_CURVE('{self.name}',#{start_id},#{end_id},#{curve_id},.T.);\n"
        return content, [current_id]

    def point_distance(self, pt1):
        """Returns the minimal distance to a point."""
        distances = []
        for point in self.points:
            distances.append(pt1.point_distance(point))
        return min(distances)

    def rotation(self, center: volmdlr.Point3D, axis: volmdlr.Vector3D, angle: float):
        """
        BSplineCurve3D rotation.

        :param center: rotation center
        :param axis: rotation axis
        :param angle: angle rotation
        :return: a new rotated BSplineCurve3D
        """
        new_control_points = [point.rotation(center, axis, angle) for point in
                              self.control_points]
        new_bsplinecurve3d = BSplineCurve3D(self.degree, new_control_points,
                                            self.knot_multiplicities,
                                            self.knots, self.weights,
                                            self.periodic, self.name)
        return new_bsplinecurve3d

    def rotation_inplace(self, center: volmdlr.Point3D, axis: volmdlr.Vector3D, angle: float):
        """
        BSplineCurve3D rotation. Object is updated inplace.

        :param center: rotation center
        :param axis: rotation axis
        :param angle: rotation angle
        """
        warnings.warn("'inplace' methods are deprecated. Use a not inplace method instead.", DeprecationWarning)

        new_control_points = [point.rotation(center, axis, angle) for point in
                              self.control_points]
        new_bsplinecurve3d = BSplineCurve3D(self.degree, new_control_points,
                                            self.knot_multiplicities,
                                            self.knots, self.weights,
                                            self.periodic, self.name)
        self.control_points = new_control_points
        self.curve = new_bsplinecurve3d.curve
        self.points = new_bsplinecurve3d.points
        self._bbox = None

    def trim(self, point1: volmdlr.Point3D, point2: volmdlr.Point3D):
        if (point1.is_close(self.start) and point2.is_close(self.end)) \
                or (point1.is_close(self.end) and point2.is_close(self.start)):
            return self

        if point1.is_close(self.start) and not point2.is_close(self.end):
            return self.cut_after(self.point3d_to_parameter(point2))

        if point2.is_close(self.start) and not point1.is_close(self.end):
            return self.cut_after(self.point3d_to_parameter(point1))

        if not point1.is_close(self.start) and point2.is_close(self.end):
            return self.cut_before(self.point3d_to_parameter(point1))

        if not point2.is_close(self.start) and point1.is_close(self.end):
            return self.cut_before(self.point3d_to_parameter(point2))

        parameter1 = self.point3d_to_parameter(point1)
        parameter2 = self.point3d_to_parameter(point2)
        if parameter1 is None or parameter2 is None:
            raise ValueError('Point not on BSplineCurve for trim method')

        if parameter1 > parameter2:
            parameter1, parameter2 = parameter2, parameter1
            point1, point2 = point2, point1

        bspline_curve = self.cut_before(parameter1)
        new_param2 = bspline_curve.point3d_to_parameter(point2)
        trimmed_bspline_cruve = bspline_curve.cut_after(new_param2)
        return trimmed_bspline_cruve

    def trim_between_evaluations(self, parameter1: float, parameter2: float):
        print('Use BSplineCurve3D.trim instead of trim_between_evaluation')
        parameter1, parameter2 = min([parameter1, parameter2]), \
            max([parameter1, parameter2])

        if math.isclose(parameter1, 0, abs_tol=1e-7) \
                and math.isclose(parameter2, 1, abs_tol=1e-7):
            return self
        if math.isclose(parameter1, 0, abs_tol=1e-7):
            return self.cut_after(parameter2)
        if math.isclose(parameter2, 1, abs_tol=1e-7):
            return self.cut_before(parameter1)

        # Cut before
        bspline_curve = self.insert_knot(parameter1, num=self.degree)
        if bspline_curve.weights is not None:
            raise NotImplementedError

        # Cut after
        bspline_curve = bspline_curve.insert_knot(parameter2, num=self.degree)
        if bspline_curve.weights is not None:
            raise NotImplementedError

        new_ctrlpts = bspline_curve.control_points[bspline_curve.degree:
                                                   -bspline_curve.degree]
        new_multiplicities = bspline_curve.knot_multiplicities[1:-1]
        # new_multiplicities = bspline_curve.knot_multiplicities[2:-5]
        new_multiplicities[-1] += 1
        new_multiplicities[0] += 1
        new_knots = bspline_curve.knots[1:-1]
        # new_knots = bspline_curve.knots[2:-5]
        new_knots = standardize_knot_vector(new_knots)

        return BSplineCurve3D(degree=bspline_curve.degree,
                              control_points=new_ctrlpts,
                              knot_multiplicities=new_multiplicities,
                              knots=new_knots,
                              weights=None,
                              periodic=bspline_curve.periodic,
                              name=bspline_curve.name)

    def cut_before(self, parameter: float):
        # Is a value of parameter below 4e-3 a real need for precision ?
        if math.isclose(parameter, 0, abs_tol=4e-3):
            return self
        if math.isclose(parameter, 1, abs_tol=4e-3):
            return self.reverse()
        #     raise ValueError('Nothing will be left from the BSplineCurve3D')

        curves = operations.split_curve(self.curve, parameter)
        return self.from_geomdl_curve(curves[1])

    def cut_after(self, parameter: float):
        # Is a value of parameter below 4e-3 a real need for precision ?
        if math.isclose(parameter, 0, abs_tol=1e-6):
            #     # raise ValueError('Nothing will be left from the BSplineCurve3D')
            #     curves = operations.split_curve(operations.refine_knotvector(self.curve, [4]), parameter)
            #     return self.from_geomdl_curve(curves[0])
            return self.reverse()
        if math.isclose(parameter, 1, abs_tol=4e-3):
            return self
        curves = operations.split_curve(self.curve, parameter)
        return self.from_geomdl_curve(curves[0])

    def insert_knot(self, knot: float, num: int = 1):
        """
        Returns a new BSplineCurve3D.

        """
        curve_copy = self.curve.__deepcopy__({})
        modified_curve = operations.insert_knot(curve_copy, [knot], num=[num])
        return self.from_geomdl_curve(modified_curve)

    # Copy paste du LineSegment3D
    def plot(self, ax=None, edge_style: EdgeStyle = EdgeStyle()):
        if ax is None:
            fig = plt.figure()
            ax = fig.add_subplot(111, projection='3d')

        x = [point.x for point in self.points]
        y = [point.y for point in self.points]
        z = [point.z for point in self.points]
        ax.plot(x, y, z, color=edge_style.color, alpha=edge_style.alpha)
        if edge_style.edge_ends:
            ax.plot(x, y, z, 'o', color=edge_style.color, alpha=edge_style.alpha)
        return ax

    def to_2d(self, plane_origin, x, y):
        """
        Transforms a BSplineCurve3D into an BSplineCurve2D, given a plane origin and an u and v plane vector.

        :param plane_origin: plane origin.
        :param x: plane u vector.
        :param y: plane v vector.
        :return: BSplineCurve2D.
        """
        control_points2d = [point.to_2d(plane_origin, x, y) for point in
                            self.control_points]
        return BSplineCurve2D(self.degree, control_points2d,
                              self.knot_multiplicities, self.knots,
                              self.weights, self.periodic, self.name)

    def polygon_points(self, discretization_resolution: int):
        warnings.warn('polygon_points is deprecated,\
                please use discretization_points instead',
                      DeprecationWarning)
        return self.discretization_points(angle_resolution=discretization_resolution)

    def curvature(self, u: float, point_in_curve: bool = False):
        # u should be in the interval [0,1]
        ders = self.derivatives(u, 3)  # 3 first derivative
        c1, c2 = ders[1], ders[2]
        denom = c1.cross(c2)
        if c1.is_close(volmdlr.O3D) or c2.is_close(volmdlr.O3D) or denom.norm() == 0.0:
            if point_in_curve:
                return 0., volmdlr.Point3D(*ders[0])
            return 0.
        r_c = ((c1.norm()) ** 3) / denom.norm()
        point = volmdlr.Point3D(*ders[0])
        if point_in_curve:
            return 1 / r_c, point
        return 1 / r_c

    def global_maximum_curvature(self, nb_eval: int = 21, point_in_curve: bool = False):
        check = [i / (nb_eval - 1) for i in range(nb_eval)]
        curvatures = []
        for u in check:
            curvatures.append(self.curvature(u, point_in_curve))
        return curvatures

    def maximum_curvature(self, point_in_curve: bool = False):
        """
        Returns the maximum curvature of a curve and the point where it is located.
        """
        if point_in_curve:
            maximum_curvarture, point = max(self.global_maximum_curvature(nb_eval=21, point_in_curve=point_in_curve))
            return maximum_curvarture, point
        # print(self.global_maximum_curvature(point_in_curve))
        maximum_curvarture = max(self.global_maximum_curvature(nb_eval=21, point_in_curve=point_in_curve))
        return maximum_curvarture

    def minimum_radius(self, point_in_curve=False):
        """
        Returns the minimum curvature radius of a curve and the point where it is located.
        """
        if point_in_curve:
            maximum_curvarture, point = self.maximum_curvature(point_in_curve)
            return 1 / maximum_curvarture, point
        maximum_curvarture = self.maximum_curvature(point_in_curve)
        return 1 / maximum_curvarture

    def global_minimum_curvature(self, nb_eval: int = 21):
        check = [i / (nb_eval - 1) for i in range(nb_eval)]
        radius = []
        for u in check:
            radius.append(self.minimum_curvature(u))
        return radius

    def triangulation(self):
        return None

    def linesegment_intersections(self, linesegment3d: LineSegment3D):
        """
        Calculates intersections between a BSplineCurve3D and a LineSegment3D.

        :param linesegment3d: linesegment to verify intersections.
        :return: list with the intersections points.
        """
        if not self.bounding_box.bbox_intersection(linesegment3d.bounding_box):
            return []
        intersections_points = self.get_linesegment_intersections(linesegment3d)
        return intersections_points


class BezierCurve3D(BSplineCurve3D):
    """
    A class for 3 dimensional Bézier curves.

    :param degree: The degree of the Bézier curve
    :type degree: int
    :param control_points: A list of 3 dimensional points
    :type control_points: List[:class:`volmdlr.Point3D`]
    :param name: The name of the B-spline curve. Default value is ''
    :type name: str, optional
    """

    def __init__(self, degree: int, control_points: List[volmdlr.Point3D],
                 name: str = ''):
        knotvector = utilities.generate_knot_vector(degree,
                                                    len(control_points))
        knot_multiplicity = [1] * len(knotvector)

        BSplineCurve3D.__init__(self, degree, control_points,
                                knot_multiplicity, knotvector,
                                None, False, name)


class Arc3D(Arc):
    """
    An arc is defined by a starting point, an end point and an interior point.

    """

    def __init__(self, start, interior, end, name=''):
        self._utd_normal = False
        self._utd_center = False
        self._utd_frame = False
        self._utd_is_trigo = False
        self._utd_angle = False
        self._normal = None
        self._frame = None
        self._center = None
        self._is_trigo = None
        self._angle = None
        # self._utd_clockwise_and_trigowise_paths = False
        Arc.__init__(self, start=start, end=end, interior=interior, name=name)
        self._bbox = None

    def __hash__(self):
        return hash(('arc3d', self.interior, self.start, self.end))

    def __eq__(self, other_arc):
        if self.__class__.__name__ != other_arc.__class__.__name__:
            return False
        return (self.center == other_arc.center
                and self.start == other_arc.start
                and self.end == other_arc.end
                and self.interior == other_arc.interior)

    @property
    def bounding_box(self):
        if not self._bbox:
            self._bbox = self.get_bounding_box()
        return self._bbox

    @bounding_box.setter
    def bounding_box(self, new_bounding_box):
        self._bbox = new_bounding_box

    def get_bounding_box(self):
        """
        Calculates the bounding box of the Arc3D.

        :return: Bounding Box object.
        """
        # TODO: implement exact calculation

        points = self.discretization_points(angle_resolution=10)
        xmin = min(point.x for point in points)
        xmax = max(point.x for point in points)
        ymin = min(point.y for point in points)
        ymax = max(point.y for point in points)
        zmin = min(point.z for point in points)
        zmax = max(point.z for point in points)
        return volmdlr.core.BoundingBox(xmin, xmax, ymin, ymax, zmin, zmax)

    @classmethod
    def from_angle(cls, start: volmdlr.Point3D, angle: float,
                   axis_point: volmdlr.Point3D, axis: volmdlr.Vector3D):
        """Gives the arc3D from a start, an angle and an axis."""
        start_gen = start
        int_gen = start_gen.rotation(axis_point, axis, angle / 2)
        end_gen = start_gen.rotation(axis_point, axis, angle)
        if angle == volmdlr.TWO_PI:
            line = Line3D(axis_point, axis_point + axis)
            center, _ = line.point_projection(start)
            radius = center.point_distance(start)
            u = start - center
            v = axis.cross(u)
            return volmdlr.wires.Circle3D(volmdlr.Frame3D(center, u, v, axis),
                                          radius)
        return cls(start_gen, int_gen, end_gen, axis)

    @property
    def normal(self):
        if not self._utd_normal:
            self._normal = self.get_normal()
            self._utd_normal = True
        return self._normal

    def get_normal(self):
        u1 = self.interior - self.start
        u2 = self.interior - self.end
        try:
            u1.normalize()
            u2.normalize()
        except ZeroDivisionError:
            raise ValueError(
                'Start, end and interior points of an arc must be distincts') from ZeroDivisionError

        normal = u2.cross(u1)
        normal.normalize()
        return normal

    @property
    def center(self):
        if not self._utd_center:
            self._center = self.get_center()
            self._utd_center = True
        return self._center

    def get_center(self):
        vector_u1 = self.interior - self.start
        vector_u2 = self.interior - self.end
        if vector_u1.is_close(vector_u2):
            vector_u2 = self.normal.cross(vector_u1)
            vector_u2.normalize()

        vector_v1 = self.normal.cross(vector_u1)  # v1 is normal, equal u2
        vector_v2 = self.normal.cross(vector_u2)  # equal -u1

        point11 = 0.5 * (self.start + self.interior)  # Mid-point of segment s,m
        point12 = point11 + vector_v1
        point21 = 0.5 * (self.end + self.interior)  # Mid-point of segment s,m
        point22 = point21 + vector_v2

        line_1 = Line3D(point11, point12)
        line_2 = Line3D(point21, point22)

        try:
            center, _ = line_1.minimum_distance_points(line_2)
        except ZeroDivisionError:
            raise ValueError(
                'Start, end and interior points  of an arc must be distincts') from ZeroDivisionError

        return center

    @property
    def frame(self):
        if not self._utd_frame:
            self._frame = self.get_frame()
            self._utd_frame = True
        return self._frame

    def get_frame(self):
        vec1 = self.start - self.center
        vec1.normalize()
        vec2 = self.normal.cross(vec1)
        frame = volmdlr.Frame3D(self.center, vec1, vec2, self.normal)
        return frame

    @property
    def is_trigo(self):
        if not self._utd_is_trigo:
            self._is_trigo = self.get_arc_direction()
            self._utd_is_trigo = True
        return self._is_trigo

    def get_arc_direction(self):
        """
        Verifies if arc is clockwise or counterclockwise.

        :return: True if clockwise, False if counterclockwise.
        """
        clockwise_path, trigowise_path = self.clockwise_and_trigowise_paths
        if clockwise_path > trigowise_path:
            return True
        return False

    @property
    def clockwise_and_trigowise_paths(self):
        """
        :return: clockwise path and trigonometric path property.
        """
        if not self._utd_clockwise_and_trigowise_paths:
            vec1 = self.start - self.center
            vec1.normalize()
            vec2 = self.normal.cross(vec1)
            radius_1 = self.start.to_2d(self.center, vec1, vec2)
            radius_2 = self.end.to_2d(self.center, vec1, vec2)
            radius_i = self.interior.to_2d(self.center, vec1, vec2)
            self._clockwise_and_trigowise_paths = \
                self.get_clockwise_and_trigowise_paths(radius_1,
                                                       radius_2,
                                                       radius_i)
            self._utd_clockwise_and_trigowise_paths = True
        return self._clockwise_and_trigowise_paths

    @property
    def angle(self):
        """
        Arc angle property.

        :return: arc angle.
        """
        if not self._utd_angle:
            self._angle = self.get_angle()
            self._utd_angle = True
        return self._angle

    def get_angle(self):
        """
        Gets the arc angle.

        :return: arc angle.
        """
        clockwise_path, trigowise_path = \
            self.clockwise_and_trigowise_paths
        if self.is_trigo:
            return trigowise_path
        return clockwise_path

    @property
    def points(self):
        return [self.start, self.interior, self.end]

    def reverse(self):
        """
        Defines a new Arc3D, identical to self, but in the opposite direction.

        """
        return self.__class__(self.end.copy(),
                              self.interior.copy(),
                              self.start.copy())

    def point_at_abscissa(self, abscissa):
        """
        Calculates a point in the Arc3D at a given abscissa.

        :param abscissa: abscissa where in the curve the point should be calculated.
        :return: Corresponding point.
        """
        return self.start.rotation(self.center, self.normal, abscissa / self.radius)

    def direction_vector(self, abscissa):
        """
        Calculates a direction vector at a given abscissa of the Arc3D.

        :param abscissa: abscissa where in the curve the direction vector should be calculated.
        :return: Corresponding direction vector.
        """
        normal_vector = self.normal_vector(abscissa)
        tangent = normal_vector.cross(self.normal)
        return tangent

    def rotation(self, center: volmdlr.Point3D,
                 axis: volmdlr.Vector3D, angle: float):
        """
        Arc3D rotation.

        :param center: rotation center
        :param axis: rotation axis
        :param angle: angle rotation
        :return: a new rotated Arc3D
        """
        new_start = self.start.rotation(center, axis, angle)
        new_interior = self.interior.rotation(center, axis, angle)
        new_end = self.end.rotation(center, axis, angle)
        return Arc3D(new_start, new_interior, new_end, name=self.name)

    def rotation_inplace(self, center: volmdlr.Point3D,
                         axis: volmdlr.Vector3D, angle: float):
        """
        Arc3D rotation. Object is updated inplace.

        :param center: rotation center
        :param axis: rotation axis
        :param angle: rotation angle
        """
        warnings.warn("'inplace' methods are deprecated. Use a not inplace method instead.", DeprecationWarning)

        self.center.rotation_inplace(center, axis, angle)
        self.start.rotation_inplace(center, axis, angle)
        self.interior.rotation_inplace(center, axis, angle)
        self.end.rotation_inplace(center, axis, angle)
        self._bbox = None

    def translation(self, offset: volmdlr.Vector3D):
        """
        Arc3D translation.

        :param offset: translation vector.
        :return: A new translated Arc3D.
        """
        new_start = self.start.translation(offset)
        new_interior = self.interior.translation(offset)
        new_end = self.end.translation(offset)
        return Arc3D(new_start, new_interior, new_end, name=self.name)

    def translation_inplace(self, offset: volmdlr.Vector3D):
        """
        Arc3D translation. Object is updated inplace.

        :param offset: translation vector.
        """
        warnings.warn("'inplace' methods are deprecated. Use a not inplace method instead.", DeprecationWarning)

        self.center.translation_inplace(offset)
        self.start.translation_inplace(offset)
        self.interior.translation_inplace(offset)
        self.end.translation_inplace(offset)
        self._bbox = None

    def plot(self, ax=None, edge_style: EdgeStyle = EdgeStyle()):
        if ax is None:
            ax = plt.figure().add_subplot(111, projection='3d')
        # if plot_points:
        #     ax.plot([self.interior[0]], [self.interior[1]], [self.interior[2]],
        #             color='b')
        #     ax.plot([self.start[0]], [self.start[1]], [self.start[2]], c='r')
        #     ax.plot([self.end[0]], [self.end[1]], [self.end[2]], c='r')
        #     ax.plot([self.interior[0]], [self.interior[1]], [self.interior[2]],
        #             c='g')
        x = []
        y = []
        z = []
        for pointx, pointy, pointz in self.discretization_points(number_points=25):
            x.append(pointx)
            y.append(pointy)
            z.append(pointz)

        ax.plot(x, y, z, color=edge_style.color, alpha=edge_style.alpha)
        if edge_style.edge_ends:
            self.start.plot(ax=ax)
            self.end.plot(ax=ax)

        if edge_style.edge_direction:
            x, y, z = self.point_at_abscissa(0.5 * self.length())
            u, v, w = 0.05 * self.unit_direction_vector(0.5 * self.length())
            ax.quiver(x, y, z, u, v, w, length=self.length() / 100,
                      arrow_length_ratio=5, normalize=True,
                      pivot='tip', color=edge_style.color)
        return ax

    def plot2d(self, center: volmdlr.Point3D = volmdlr.O3D,
               x3d: volmdlr.Vector3D = volmdlr.X3D, y3d: volmdlr.Vector3D = volmdlr.Y3D,
               ax=None, color='k'):

        if ax is None:
            fig = plt.figure()
            ax = fig.add_subplot(111, projection='3d')
        else:
            fig = ax.figure

        # TODO: Enhance this plot
        length = self.length()
        x = []
        y = []
        for i in range(30):
            point = self.point_at_abscissa(i / 29. * length)
            xi, yi = point.plane_projection2d(center, x3d, y3d)
            x.append(xi)
            y.append(yi)
        ax.plot(x, y, color=color)

        return ax

    def copy(self, *args, **kwargs):
        return Arc3D(self.start.copy(), self.interior.copy(), self.end.copy())

    def frame_mapping_parameters(self, frame: volmdlr.Frame3D, side: str):
        if side == 'old':
            new_start = frame.local_to_global_coordinates(self.start.copy())
            new_interior = frame.local_to_global_coordinates(self.interior.copy())
            new_end = frame.local_to_global_coordinates(self.end.copy())
        elif side == 'new':
            new_start = frame.global_to_local_coordinates(self.start.copy())
            new_interior = frame.global_to_local_coordinates(self.interior.copy())
            new_end = frame.global_to_local_coordinates(self.end.copy())
        else:
            raise ValueError('side value not valid, please specify'
                             'a correct value: \'old\' or \'new\'')
        return new_start, new_interior, new_end

    def frame_mapping(self, frame: volmdlr.Frame3D, side: str):
        """
        Changes vector frame_mapping and return a new Arc3D.

        side = 'old' or 'new'
        """
        new_start, new_interior, new_end = \
            self.frame_mapping_parameters(frame, side)

        return Arc3D(new_start, new_interior, new_end, name=self.name)

    def frame_mapping_inplace(self, frame: volmdlr.Frame3D, side: str):
        """
        Changes vector frame_mapping and the object is updated inplace.

        side = 'old' or 'new'
        """
        warnings.warn("'inplace' methods are deprecated. Use a not inplace method instead.", DeprecationWarning)

        new_start, new_interior, new_end = \
            self.frame_mapping_parameters(frame, side)
        self.start, self.interior, self.end = new_start, new_interior, new_end
        self._bbox = None

    def abscissa(self, point3d: volmdlr.Point3D):
        """
        Calculates the abscissa given a point in the Arc3D.

        :param point3d: point to calculate the abscissa.
        :return: corresponding abscissa.
        """
        x, y, _ = self.frame.global_to_local_coordinates(point3d)
        u1 = x / self.radius
        u2 = y / self.radius
        theta = volmdlr.geometry.sin_cos_angle(u1, u2)

        return self.radius * abs(theta)

    def to_2d(self, plane_origin, x, y):
        """
        Transforms a Arc3D into an Arc2D, given a plane origin and an u and v plane vector.

        :param plane_origin: plane origin.
        :param x: plane u vector.
        :param y: plane v vector.
        :return: Arc2D.
        """
        point_start = self.start.to_2d(plane_origin, x, y)
        point_interior = self.interior.to_2d(plane_origin, x, y)
        point_end = self.end.to_2d(plane_origin, x, y)
        return Arc2D(point_start, point_interior, point_end, name=self.name)

    def minimum_distance_points_arc(self, other_arc):

        u1 = self.start - self.center
        u1.normalize()
        u2 = self.normal.cross(u1)

        w = other_arc.center - self.center

        u3 = other_arc.start - other_arc.center
        u3.normalize()
        u4 = other_arc.normal.cross(u3)

        r1, r2 = self.radius, other_arc.radius

        a, b, c, d = u1.dot(u1), u1.dot(u2), u1.dot(u3), u1.dot(u4)
        e, f, g = u2.dot(u2), u2.dot(u3), u2.dot(u4)
        h, i = u3.dot(u3), u3.dot(u4)
        j = u4.dot(u4)
        k, l, m, n, o = w.dot(u1), w.dot(u2), w.dot(u3), w.dot(u4), w.dot(w)

        def distance_squared(x):
            return (a * ((math.cos(x[0])) ** 2) * r1 ** 2 + e * (
                    (math.sin(x[0])) ** 2) * r1 ** 2
                    + o + h * ((math.cos(x[1])) ** 2) * r2 ** 2 + j * (
                            (math.sin(x[1])) ** 2) * r2 ** 2
                    + b * math.sin(2 * x[0]) * r1 ** 2 - 2 * r1 * math.cos(
                        x[0]) * k
                    - 2 * r1 * r2 * math.cos(x[0]) * math.cos(x[1]) * c
                    - 2 * r1 * r2 * math.cos(x[0]) * math.sin(
                        x[1]) * d - 2 * r1 * math.sin(x[0]) * l
                    - 2 * r1 * r2 * math.sin(x[0]) * math.cos(x[1]) * f
                    - 2 * r1 * r2 * math.sin(x[0]) * math.sin(
                        x[1]) * g + 2 * r2 * math.cos(x[1]) * m
                    + 2 * r2 * math.sin(x[1]) * n + i * math.sin(
                        2 * x[1]) * r2 ** 2)

        x01 = npy.array([self.angle / 2, other_arc.angle / 2])

        res1 = least_squares(distance_squared, x01, bounds=[(0, 0), (self.angle, other_arc.angle)])

        point1 = self.point_at_abscissa(res1.x[0] * r1)
        point2 = other_arc.point_at_abscissa(res1.x[1] * r2)

        return point1, point2

    def distance_squared(self, x, u, v, k, w):
        a = u.dot(u)
        b = u.dot(v)
        c = u.dot(k)
        d = v.dot(v)
        e = v.dot(k)
        f = k.dot(k)
        g = w.dot(u)
        h = w.dot(v)
        i = w.dot(k)
        j = w.dot(w)

        r = self.radius
        return (a * x[0] ** 2 + j + d * (
                (math.sin(x[1])) ** 2) * r ** 2 + f * (
                        (math.cos(x[1])) ** 2) * r ** 2
                - 2 * x[0] * g - 2 * x[0] * r * math.sin(x[1]) * b - 2 * x[
                    0] * r * math.cos(x[1]) * c
                + 2 * r * math.sin(x[1]) * h + 2 * r * math.cos(x[1]) * i
                + math.sin(2 * x[1]) * e * r ** 2)

    def minimum_distance_points_line(self, other_line):
        u = other_line.direction_vector()
        k = self.start - self.center
        k.normalize()
        w = self.center - other_line.start
        v = self.normal.cross(k)

        radius = self.radius

        x01 = npy.array([0.5, self.angle / 2])
        x02 = npy.array([0.5, 0])
        x03 = npy.array([0.5, self.angle])

        res1 = least_squares(self.distance_squared, x01, bounds=[(0, 0), (1, self.angle)], args=(u, v, k, w))
        res2 = least_squares(self.distance_squared, x02, bounds=[(0, 0), (1, self.angle)], args=(u, v, k, w))
        res3 = least_squares(self.distance_squared, x03, bounds=[(0, 0), (1, self.angle)], args=(u, v, k, w))

        point1 = other_line.point_at_abscissa(res1.x[0] * other_line.length())
        point2 = self.point_at_abscissa(res1.x[1] * radius)

        res = [res2, res3]
        for couple in res:
            ptest1 = other_line.point_at_abscissa(
                couple.x[0] * other_line.length())
            ptest2 = self.point_at_abscissa(couple.x[1] * radius)
            dtest = ptest1.point_distance(ptest2)
            if dtest < v.dot(v):
                point1, point2 = ptest1, ptest2

        return point1, point2

    def minimum_distance(self, element, return_points=False):
        if element.__class__ is Arc3D or element.__class__.__name__ == 'Circle3D':
            p1, p2 = self.minimum_distance_points_arc(element)
            if return_points:
                return p1.point_distance(p2), p1, p2
            return p1.point_distance(p2)

        if element.__class__ is LineSegment3D:
            pt1, pt2 = self.minimum_distance_points_line(element)
            if return_points:
                return pt1.point_distance(pt2), pt1, pt2
            return pt1.point_distance(pt2)

        return NotImplementedError

    def extrusion(self, extrusion_vector):
        if self.normal.is_colinear_to(extrusion_vector):
            u = self.start - self.center
            u.normalize()
            w = extrusion_vector.copy()
            w.normalize()
            v = w.cross(u)
            arc2d = self.to_2d(self.center, u, v)
            angle1, angle2 = arc2d.angle1, arc2d.angle2
            if angle2 < angle1:
                angle2 += volmdlr.TWO_PI
            cylinder = volmdlr.faces.CylindricalSurface3D(
                volmdlr.Frame3D(self.center,
                                u,
                                v,
                                w),
                self.radius
            )
            return [cylinder.rectangular_cut(angle1, angle2, 0., extrusion_vector.norm())]
        raise NotImplementedError(f'Elliptic faces not handled: dot={self.normal.dot(extrusion_vector)}')

    def revolution(self, axis_point: volmdlr.Point3D, axis: volmdlr.Vector3D,
                   angle: float):
        line3d = Line3D(axis_point, axis_point + axis)
        tore_center, _ = line3d.point_projection(self.center)

        # Sphere
        if math.isclose(tore_center.point_distance(self.center), 0.,
                        abs_tol=1e-6):

            start_p, _ = line3d.point_projection(self.start)
            u = self.start - start_p

            if math.isclose(u.norm(), 0, abs_tol=1e-6):
                end_p, _ = line3d.point_projection(self.end)
                u = self.end - end_p
                if math.isclose(u.norm(), 0, abs_tol=1e-6):
                    interior_p, _ = line3d.point_projection(self.interior)
                    u = self.interior - interior_p

            u.normalize()
            v = axis.cross(u)
            arc2d = self.to_2d(self.center, u, axis)

            surface = volmdlr.faces.SphericalSurface3D(
                volmdlr.Frame3D(self.center, u, v, axis), self.radius)

            return [surface.rectangular_cut(0, angle,
                                            arc2d.angle1, arc2d.angle2)]

        # Toroidal
        u = self.center - tore_center
        u.normalize()
        v = axis.cross(u)
        if not math.isclose(self.normal.dot(u), 0., abs_tol=1e-6):
            raise NotImplementedError(
                'Outside of plane revolution not supported')

        radius = tore_center.point_distance(self.center)
        surface = volmdlr.faces.ToroidalSurface3D(
            volmdlr.Frame3D(tore_center, u, v, axis), radius,
            self.radius)
        arc2d = self.to_2d(tore_center, u, axis)
        return [surface.rectangular_cut(0, angle,
                                        arc2d.angle1, arc2d.angle2)]

    def to_step(self, current_id, surface_id=None):
        """Exports to STEP format."""
        if self.angle >= math.pi:
            length = self.length()
            arc1, arc2 = self.split(self.point_at_abscissa(0.33 * length))
            arc2, arc3 = arc2.split(self.point_at_abscissa(0.66 * length))
            content, arcs1_id = arc1.to_step_without_splitting(current_id)
            arc2_content, arcs2_id = arc2.to_step_without_splitting(
                arcs1_id[0] + 1)
            arc3_content, arcs3_id = arc3.to_step_without_splitting(
                arcs2_id[0] + 1)
            content += arc2_content + arc3_content
            return content, [arcs1_id[0], arcs2_id[0], arcs3_id[0]]
        return self.to_step_without_splitting(current_id)

    def to_step_without_splitting(self, current_id, surface_id=None):
        u = self.start - self.center
        u.normalize()
        v = self.normal.cross(u)
        frame = volmdlr.Frame3D(self.center, self.normal, u, v)

        content, frame_id = frame.to_step(current_id)
        curve_id = frame_id + 1
        content += f"#{curve_id} = CIRCLE('{self.name}', #{frame_id}, {self.radius * 1000});\n"

        if surface_id:
            content += f"#{curve_id + 1} = SURFACE_CURVE('',#{curve_id},(#{surface_id}),.PCURVE_S1.);\n"
            curve_id += 1

        current_id = curve_id + 1
        start_content, start_id = self.start.to_step(current_id, vertex=True)
        end_content, end_id = self.end.to_step(start_id + 1, vertex=True)
        content += start_content + end_content
        current_id = end_id + 1
        content += f"#{current_id} = EDGE_CURVE('{self.name}',#{start_id},#{end_id},#{curve_id},.T.);\n"
        return content, [current_id]

    def point_belongs(self, point3d, abs_tol: float = 1e-6):
        """
        Check if a point 3d belongs to the arc_3d or not.

        :param point3d: point to be verified is on arc
        :return: True if point is on Arc, False otherwise.
        """
        if not math.isclose(point3d.point_distance(self.center), self.radius, abs_tol=abs_tol):
            return False
        # vector1 = self.start - self.center
        # vector2 = self.interior - self.center
        vector = point3d - self.center
        if not math.isclose(vector.dot(self.frame.w), 0.0, abs_tol=abs_tol):
            return False
        point_abscissa = self.abscissa(point3d)
        abscissa_start = self.abscissa(self.start)
        abscissa_end = self.abscissa(self.end)
        if abscissa_start <= point_abscissa <= abscissa_end:
            return True
        return False

    def triangulation(self):
        """
        Triangulation for an Arc3D.

        """
        return None

    def middle_point(self):
        return self.point_at_abscissa(self.length() / 2)

    def line_intersections(self, line3d: Line3D):
        """
        Calculates intersections between an Arc3D and a Line3D.

        :param linesegment3d: linesegment to verify intersections.
        :return: list with intersections points between line and Arc3D.
        """
        circle3d_lineseg_inters = vm_utils_intersections.circle_3d_line_intersections(self, line3d)
        linesegment_intersections = []
        for intersection in circle3d_lineseg_inters:
            if self.point_belongs(intersection, 1e-6):
                linesegment_intersections.append(intersection)
        return linesegment_intersections

    def linesegment_intersections(self, linesegment3d: LineSegment3D):
        """
        Calculates intersections between an Arc3D and a LineSegment3D.

        :param linesegment3d: linesegment to verify intersections.
        :return: list with intersections points between linesegment and Arc3D.
        """
        linesegment_intersections = []
        intersections = self.line_intersections(linesegment3d.to_line())
        for intersection in intersections:
            if linesegment3d.point_belongs(intersection):
                linesegment_intersections.append(intersection)
        return linesegment_intersections


class FullArc3D(Arc3D):
    """
    An edge that starts at start_end, ends at the same point after having described a circle.

    """

    def __init__(self, center: volmdlr.Point3D, start_end: volmdlr.Point3D,
                 normal: volmdlr.Vector3D,
                 name: str = ''):
        self.__center = center
        self.__normal = normal
        self.start_end = start_end
        interior = start_end.rotation(center, normal, math.pi)
        Arc3D.__init__(self, start=start_end, end=start_end,
                       interior=interior, name=name)  # !!! this is dangerous

    def __hash__(self):
        return hash(self.center) + 5 * hash(self.start_end)

    def __eq__(self, other_arc):
        return (self.center == other_arc.center) \
            and (self.start == other_arc.start)

    @property
    def center(self):
        return self.__center

    @property
    def angle(self):
        return volmdlr.TWO_PI

    @property
    def normal(self):
        return self.__normal

    @property
    def is_trigo(self):
        return True

    def copy(self, *args, **kwargs):
        return FullArc3D(self._center.copy(), self.end.copy(), self._normal.copy())

    def to_dict(self, use_pointers: bool = False, memo=None, path: str = '#'):
        dict_ = self.base_dict()
        dict_['center'] = self.center.to_dict(use_pointers=use_pointers, memo=memo, path=path + '/center')
        dict_['radius'] = self.radius
        dict_['angle'] = self.angle
        dict_['is_trigo'] = self.is_trigo
        dict_['start_end'] = self.start.to_dict(use_pointers=use_pointers, memo=memo, path=path + '/start_end')
        dict_['normal'] = self.normal.to_dict(use_pointers=use_pointers, memo=memo, path=path + '/normal')
        dict_['name'] = self.name
        return dict_

    def to_2d(self, plane_origin, x, y):
        """
        Transforms a FullArc3D into an FullArc2D, given a plane origin and an u and v plane vector.

        :param plane_origin: plane origin.
        :param x: plane u vector.
        :param y: plane v vector.
        :return: FullArc2D.
        """
        center = self.center.to_2d(plane_origin, x, y)
        start_end = self.start.to_2d(plane_origin, x, y)
        return FullArc2D(center, start_end)

    def to_step(self, current_id, surface_id=None):
        """Exports to STEP format."""
        # Not calling Circle3D.to_step because of circular imports
        u = self.start - self.center
        u.normalize()
        v = self.normal.cross(u)
        frame = volmdlr.Frame3D(self.center, self.normal, u, v)
        content, frame_id = frame.to_step(current_id)
        curve_id = frame_id + 1
        # Not calling Circle3D.to_step because of circular imports
        content += f"#{curve_id} = CIRCLE('{self.name}',#{frame_id},{self.radius * 1000});\n"

        if surface_id:
            content += f"#{curve_id + 1} = SURFACE_CURVE('',#{curve_id},(#{surface_id}),.PCURVE_S1.);\n"
            curve_id += 1

        point1 = (self.center + u * self.radius).to_point()

        p1_content, p1_id = point1.to_step(curve_id + 1, vertex=True)
        content += p1_content

        edge_curve = p1_id + 1
        content += f"#{edge_curve} = EDGE_CURVE('{self.name}',#{p1_id},#{p1_id},#{curve_id},.T.);\n"
        curve_id += 1

        return content, [edge_curve]

    def plot(self, ax=None, edge_style: EdgeStyle = EdgeStyle()):
        if ax is None:
            ax = Axes3D(plt.figure())

        x = []
        y = []
        z = []
        for px, py, pz in self.discretization_points(number_points=20):
            x.append(px)
            y.append(py)
            z.append(pz)
        x.append(x[0])
        y.append(y[0])
        z.append(z[0])
        ax.plot(x, y, z, color=edge_style.color, alpha=edge_style.alpha)

        if edge_style.edge_ends:
            self.start.plot(ax=ax)
            self.end.plot(ax=ax)
        if edge_style.edge_direction:
            half_length = 0.5 * self.length()
            x, y, z = self.point_at_abscissa(half_length)
            tangent = self.unit_direction_vector(half_length)
            arrow_length = 0.15 * half_length
            ax.quiver(x, y, z, *arrow_length * tangent, pivot='tip')

        return ax

    def rotation(self, center: volmdlr.Point3D, axis: volmdlr.Vector3D, angle: float):
        new_start_end = self.start.rotation(center, axis, angle)
        new_center = self._center.rotation(center, axis, angle)
        new_normal = self._normal.rotation(center, axis, angle)
        return FullArc3D(new_center, new_start_end,
                         new_normal, name=self.name)

    def rotation_inplace(self, center: volmdlr.Point3D, axis: volmdlr.Vector3D, angle: float):
        warnings.warn("'inplace' methods are deprecated. Use a not inplace method instead.", DeprecationWarning)

        self.start.rotation(center, axis, angle, False)
        self.end.rotation(center, axis, angle, False)
        self._center.rotation(center, axis, angle, False)
        self.interior.rotation(center, axis, angle, False)
        self._bbox = None

    def translation(self, offset: volmdlr.Vector3D):
        new_start_end = self.start.translation(offset, True)
        new_center = self._center.translation(offset, True)
        new_normal = self._normal.translation(offset, True)
        return FullArc3D(new_center, new_start_end,
                         new_normal, name=self.name)

    def translation_inplace(self, offset: volmdlr.Vector3D):
        warnings.warn("'inplace' methods are deprecated. Use a not inplace method instead.", DeprecationWarning)

        self.start.translation(offset, False)
        self.end.translation(offset, False)
        self._center.translation(offset, False)
        self.interior.translation(offset, False)
        self._bbox = None

    def linesegment_intersections(self, linesegment3d: LineSegment3D):
        """
        Calculates the intersections between a fullarc 3d and a linesegment3d.

        :param linesegment: linesegment3d to verify intersections.
        :return: list of points 3d, if there are any intersections, an empty list if otherwise.
        """
        distance_center_lineseg = linesegment3d.point_distance(self.frame.origin)
        if distance_center_lineseg > self.radius:
            return []
        direction_vector = linesegment3d.direction_vector()
        if math.isclose(self.frame.w.dot(direction_vector), 0, abs_tol=1e-6) and \
                not math.isclose(linesegment3d.start.z - self.frame.origin.z, 0, abs_tol=1e-6):
            return []

        if linesegment3d.start.z == linesegment3d.end.z == self.frame.origin.z:
            quadratic_equation_a = 1 + (direction_vector.y ** 2 / direction_vector.x ** 2)
            quadratic_equation_b = (-2 * (direction_vector.y ** 2 / direction_vector.x ** 2) * linesegment3d.start.x +
                                    2 * (direction_vector.y / direction_vector.x) * linesegment3d.start.y)
            quadratic_equation_c = (linesegment3d.start.y - (direction_vector.y / direction_vector.x) *
                                    linesegment3d.start.x) ** 2 - self.radius ** 2
            delta = quadratic_equation_b ** 2 - 4 * quadratic_equation_a * quadratic_equation_c
            x1 = (- quadratic_equation_b + math.sqrt(delta)) / (2 * quadratic_equation_a)
            x2 = (- quadratic_equation_b - math.sqrt(delta)) / (2 * quadratic_equation_a)
            y1 = (direction_vector.y / direction_vector.x) * (x1 - linesegment3d.start.x) + linesegment3d.start.y
            y2 = (direction_vector.y / direction_vector.x) * (x2 - linesegment3d.start.x) + linesegment3d.start.y
            return [volmdlr.Point3D(x1, y1, self.frame.origin.z), volmdlr.Point3D(x2, y2, self.frame.origin.z)]
        if math.isclose(direction_vector.z, 0, abs_tol=1e-6):
            print(True)
        constant = (self.frame.origin.z - linesegment3d.start.z) / direction_vector.z
        x_coordinate = constant * direction_vector.x + linesegment3d.start.x
        y_coordinate = constant * direction_vector.y + linesegment3d.start.y
        if math.isclose((x_coordinate - self.frame.origin.x) ** 2 + (y_coordinate - self.frame.origin.y) ** 2,
                        self.radius ** 2, abs_tol=1e-6):
            return [volmdlr.Point3D(x_coordinate, y_coordinate, self.frame.origin.z)]
        return []

    def reverse(self):
        """
        Defines a new FullArc3D, identical to self, but in the opposite direction.

        """
        return self


class ArcEllipse3D(Edge):
    """
    An arc is defined by a starting point, an end point and an interior point.

    """

    def __init__(self, start: volmdlr.Point3D, interior: volmdlr.Point3D, end: volmdlr.Point3D,
                 center: volmdlr.Point3D, major_dir: volmdlr.Vector3D, normal: volmdlr.Vector3D = None,
                 extra: volmdlr.Point3D = None, name=''):
        Edge.__init__(self, start=start, end=end, name=name)
        self.interior = interior
        self.center = center
        major_dir.normalize()
        self.major_dir = major_dir  # Vector for Gradius
        self.normal = normal
        self.extra = extra
        if not normal:
            u1 = self.interior - self.start
            u2 = self.interior - self.end
            u1.normalize()
            u2.normalize()

            if u1.is_close(u2):
                u2 = self.interior - self.extra
                u2.normalize()

            n = u2.cross(u1)
            n.normalize()
            self.normal = n

        self.minor_dir = self.normal.cross(self.major_dir)

        frame = volmdlr.Frame3D(self.center, self.major_dir, self.minor_dir, self.normal)
        self.frame = frame
        start_new, end_new = frame.global_to_local_coordinates(
            self.start), frame.global_to_local_coordinates(self.end)
        interior_new, center_new = frame.global_to_local_coordinates(
            self.interior), frame.global_to_local_coordinates(self.center)
        self._bbox = None

        # from :
        # https://math.stackexchange.com/questions/339126/how-to-draw-an-ellipse-if-a-center-and-3-arbitrary-points-on-it-are-given

        def theta_a_b(start_, iterior_, end_, center_):
            """
            center-and-3-arbitrary-points-on-it-are-given.

            theta= ellipse's inclination angle related to the horizontal
            (clockwise),a=semi major axis, B=semi minor axis.

            """
            x_start, y_start, x_interior, y_interior, x_end, y_end = start_[0] - center_[0], start_[1] - center_[1], \
                iterior_[0] - center_[0], iterior_[1] - center_[
                                                                         1], end_[0] - center_[0], end_[1] - center_[1]
            matrix_a = npy.array(([x_start ** 2, y_start ** 2, 2 * x_start * y_start],
                                  [x_interior ** 2, y_interior ** 2, 2 * x_interior * y_interior],
                                  [x_end ** 2, y_end ** 2, 2 * x_end * y_end]))
            inv_matrix_a = npy.linalg.inv(matrix_a)
            identity = npy.array(([1], [1], [1]))
            r1, r2, r3 = npy.dot(inv_matrix_a, identity)  # 3 item column matrix
            theta = 0.5 * math.atan(2 * r3 / (r2 - r1))
            c1 = r1 + r2
            c2 = (r2 - r1) / math.cos(2 * theta)
            gdaxe = math.sqrt((2 / (c1 - c2)))
            ptax = math.sqrt((2 / (c1 + c2)))
            return theta, gdaxe, ptax

        if start.is_close(end):
            extra_new = frame.global_to_local_coordinates(self.extra)
            theta, major_axis, minor_axis = theta_a_b(start_new, interior_new, extra_new,
                                                      center_new)

        else:
            if not self.extra:
                theta, major_axis, minor_axis = theta_a_b(start_new, interior_new, end_new, center_new)
            else:
                extra_new = frame.global_to_local_coordinates(self.extra)
                theta, major_axis, minor_axis = theta_a_b(start_new, interior_new, extra_new, center_new)

        self.Gradius = major_axis
        self.Sradius = minor_axis
        self.theta = theta

        # Angle pour start
        start_u1, start_u2 = start_new.x / self.Gradius, start_new.y / self.Sradius
        angle1 = volmdlr.geometry.sin_cos_angle(start_u1, start_u2)
        self.angle_start = angle1
        # Angle pour end
        end_u3, end_u4 = end_new.x / self.Gradius, end_new.y / self.Sradius
        angle2 = volmdlr.geometry.sin_cos_angle(end_u3, end_u4)
        self.angle_end = angle2
        # Angle pour interior
        interior_u5, interior_u6 = interior_new.x / self.Gradius, interior_new.y / self.Sradius
        anglei = volmdlr.geometry.sin_cos_angle(interior_u5, interior_u6)
        self.angle_interior = anglei
        # Going trigo/clock wise from start to interior
        if anglei < angle1:
            trigowise_path = (anglei + volmdlr.TWO_PI) - angle1
            clockwise_path = angle1 - anglei
        else:
            trigowise_path = anglei - angle1
            clockwise_path = angle1 - anglei + volmdlr.TWO_PI

        # Going trigo wise from interior to interior
        if angle2 < anglei:
            trigowise_path += (angle2 + volmdlr.TWO_PI) - anglei
            clockwise_path += anglei - angle2
        else:
            trigowise_path += angle2 - anglei
            clockwise_path += anglei - angle2 + volmdlr.TWO_PI

        if clockwise_path > trigowise_path:
            self.is_trigo = True
            self.angle = trigowise_path
        else:
            # Clock wise
            self.is_trigo = False
            self.angle = clockwise_path

        if self.start.is_close(self.end):
            self.angle = volmdlr.TWO_PI

        if self.is_trigo:
            self.offset_angle = angle1
        else:
            self.offset_angle = angle2

        volmdlr.core.CompositePrimitive3D.__init__(self,
                                                   primitives=self.discretization_points(number_points=20),
                                                   name=name)

    def discretization_points(self, *, number_points: int = None, angle_resolution: int = 20):
        """
        Discretization of a Contour to have "n" points.

        :param number_points: the number of points (including start and end points)
             if unset, only start and end will be returned
        :param angle_resolution: if set, the sampling will be adapted to have a controlled angular distance. Useful
            to mesh an arc
        :return: a list of sampled points
        """
        if not number_points:
            if not angle_resolution:
                number_points = 2
            else:
                number_points = math.ceil(angle_resolution * abs(0.5 * self.angle / math.pi)) + 1
        if self.angle_start > self.angle_end:
            if self.angle_start >= self.angle_interior >= self.angle_end:
                angle_start = self.angle_end
                angle_end = self.angle_start
            else:
                angle_end = self.angle_end + volmdlr.TWO_PI
                angle_start = self.angle_start
        elif self.angle_start == self.angle_end:
            angle_start = 0
            angle_end = 2 * math.pi
        else:
            angle_end = self.angle_end
            angle_start = self.angle_start
        discretization_points = [self.frame.local_to_global_coordinates(
            volmdlr.Point3D(self.Gradius * math.cos(angle), self.Sradius * math.sin(angle), 0))
            for angle in npy.linspace(angle_start, angle_end, number_points)]
        return discretization_points

    def polygon_points(self, discretization_resolution: int):
        warnings.warn('polygon_points is deprecated,\
        please use discretization_points instead',
                      DeprecationWarning)
        return self.discretization_points(angle_resolution=discretization_resolution)

    def _get_points(self):
        return self.discretization_points(number_points=20)

    points = property(_get_points)

    def to_2d(self, plane_origin, x, y):
        """
        Transforms an Arc Ellipse 3D into an Arc Ellipse 2D, given a plane origin and an u and v plane vector.

        :param plane_origin: plane origin.
        :param x: plane u vector.
        :param y: plane v vector.
        :return: ArcEllipse2D.
        """
        point_start2d = self.start.to_2d(plane_origin, x, y)
        point_interior2d = self.interior.to_2d(plane_origin, x, y)
        point_end2d = self.end.to_2d(plane_origin, x, y)
        center = self.center.to_2d(plane_origin, x, y)
        point_major_dir = self.center + self.Gradius * self.major_dir
        point_major_dir_2d = point_major_dir.to_2d(plane_origin, x, y)
        vector_major_dir_2d = point_major_dir_2d - center
        vector_major_dir_2d.normalize()
        extra2d = self.extra.to_2d(plane_origin, x, y)
        return ArcEllipse2D(point_start2d, point_interior2d, point_end2d, center, vector_major_dir_2d, extra2d,
                            name=self.name)

    def length(self):
        """Computes the length."""
        return self.angle * math.sqrt(
            (self.Gradius ** 2 + self.Sradius ** 2) / 2)

    def normal_vector(self, abscissa):
        raise NotImplementedError

    def direction_vector(self, abscissa):
        raise NotImplementedError

<<<<<<< HEAD
    def unit_direction_vector(self, abscissa):
        raise NotImplementedError

    def abscissa(self, point: volmdlr.Point3D):
        """
        Calculates the abscissa a given point.

        :param point: point to calculate abscissa.
        :return: abscissa
        """
        vector_2 = self.normal.cross(self.major_dir)
        ellipse_2d = self.to_2d(self.center, self.major_dir, vector_2)
        point2d = point.to_2d(self.center, self.major_dir, vector_2)
        return ellipse_2d.abscissa(point2d)

=======
>>>>>>> 4001f339
    def reverse(self):
        """
        Reverse the Arc Ellipse 3D.

        :return:
        """
        normal = None
        extra = None
        if self.normal:
            normal = self.normal.copy()
        if self.extra:
            extra = self.extra.copy()
        return self.__class__(self.end.copy(),
                              self.interior.copy(),
                              self.start.copy(),
                              self.center.copy(),
                              self.major_dir.copy(),
                              normal,
                              extra,
                              self.name)

    def plot(self, ax=None, edge_style: EdgeStyle = EdgeStyle()):
        """Plot the arc ellipse."""
        if ax is None:
            fig = plt.figure()
            ax = Axes3D(fig)
        else:
            fig = None

        ax.plot([self.interior[0]], [self.interior[1]], [self.interior[2]],
                color='b')
        ax.plot([self.start[0]], [self.start[1]], [self.start[2]], c='r')
        ax.plot([self.end[0]], [self.end[1]], [self.end[2]], c='r')
        ax.plot([self.interior[0]], [self.interior[1]], [self.interior[2]],
                c='g')
        x = []
        y = []
        z = []
        for px, py, pz in self.discretization_points(number_points=20):
            x.append(px)
            y.append(py)
            z.append(pz)

        ax.plot(x, y, z, edge_style.color, alpha=edge_style.alpha)
        if edge_style.edge_ends:
            self.start.plot(ax)
            self.end.plot(ax)
        return ax

    def plot2d(self, x3d: volmdlr.Vector3D = volmdlr.X3D, y3d: volmdlr.Vector3D = volmdlr.Y3D,
               ax=None, color='k'):
        """
        Plot 2d for an arc ellipse 3d.

        """
        if ax is None:
            fig = plt.figure()
            ax = fig.add_subplot(111, projection='3d')
        else:
            fig = ax.figure

        # TODO: Enhance this plot
        length = self.length()
        x = []
        y = []
        number_points = 30
        for i in range(number_points):
            point = self.point_at_abscissa(i / (number_points - 1) * length)
            xi, yi = point.plane_projection2d(x3d, y3d)
            x.append(xi)
            y.append(yi)
        ax.plot(x, y, color=color)
        return ax

    def triangulation(self):
        """
        Triangulation for an ArcEllipse3D.

        """
        return None

    @property
    def bounding_box(self):
        """
        Getter Bounding Box for an arc ellipse 3d.

        :return: bounding box.
        """
        if not self._bbox:
            self._bbox = self.get_bounding_box()
        return self._bbox

    @bounding_box.setter
    def bounding_box(self, new_bounding_box):
        """
        Bounding Box setter.

        :param new_bounding_box: new bounding box.
        """
        self._bbox = new_bounding_box

    def get_bounding_box(self):
        """
        Calculates the bounding box of the Arc3D.

        :return: a volmdlr.core.BoundingBox object.
        """
        # TODO: implement exact calculation

        points = self.discretization_points(angle_resolution=10)
        xmin = min(point.x for point in points)
        xmax = max(point.x for point in points)
        ymin = min(point.y for point in points)
        ymax = max(point.y for point in points)
        zmin = min(point.z for point in points)
        zmax = max(point.z for point in points)
        return volmdlr.core.BoundingBox(xmin, xmax, ymin, ymax, zmin, zmax)

    def frame_mapping(self, frame: volmdlr.Frame3D, side: str):
        """
        Changes frame_mapping and return a new ArcEllipse3D.

        :param frame: Local coordinate system.
        :type frame: volmdlr.Frame3D
        :param side: 'old' will perform a tranformation from local to global coordinates. 'new' will
            perform a tranformation from global to local coordinates.
        :type side: str
        :return: A new transformed ArcEllipse3D.
        :rtype: ArcEllipse3D
        """
        if side == 'old':
            return ArcEllipse3D(frame.local_to_global_coordinates(self.start),
                                frame.local_to_global_coordinates(self.interior),
                                frame.local_to_global_coordinates(self.end),
                                frame.local_to_global_coordinates(self.center),
                                self.major_dir)
        if side == 'new':
            point_major_dir = self.center + self.major_dir * self.major_axis
            major_dir = frame.global_to_local_coordinates(point_major_dir).to_vector()
            major_dir.normalize()
            return ArcEllipse3D(frame.global_to_local_coordinates(self.start),
                                frame.global_to_local_coordinates(self.interior),
                                frame.global_to_local_coordinates(self.end),
                                frame.global_to_local_coordinates(self.center),
                                major_dir)
        raise ValueError('Side should be \'new\' \'old\'')


class FullArcEllipse3D(FullArcEllipse):
    """
    Defines a FullArcEllipse3D.
    """

    def __init__(self, start_end: volmdlr.Point3D, major_axis: float, minor_axis: float,
                 center: volmdlr.Point3D, normal: volmdlr.Vector3D, major_dir: volmdlr.Vector3D, name: str = ''):
        normal.normalize()
        self.normal = normal
        major_dir.normalize()
        self.minor_dir = normal.cross(major_dir)
        frame = volmdlr.Frame3D(center, major_dir, self.minor_dir, normal)
        self.frame = frame
        center2d = center.to_2d(center, major_dir, self.minor_dir)
        point_major_dir = center + major_axis * major_dir
        point_major_dir_2d = point_major_dir.to_2d(center, major_dir, self.minor_dir)
        vector_major_dir_2d = (point_major_dir_2d - center2d).to_vector()
        self.theta = volmdlr.geometry.clockwise_angle(vector_major_dir_2d, volmdlr.X2D)
        if self.theta == math.pi * 2:
            self.theta = 0.0

        FullArcEllipse.__init__(self, start_end, major_axis, minor_axis, center, major_dir, name)

    def to_2d(self, plane_origin, x, y):
        """
        Transforms a FullArcEllipse3D into an FullArcEllipse2D, given an plane origin and a u and v plane vector.

        :param plane_origin: plane origin.
        :param x: plane u vector.
        :param y: plane v vector.
        :return: FullArcEllipse2D.
        """
        point_start_end2d = self.start_end.to_2d(plane_origin, x, y)
        center2d = self.center.to_2d(plane_origin, x, y)
        point_major_dir = self.center + self.major_axis * self.major_dir
        point_major_dir_2d = point_major_dir.to_2d(plane_origin, x, y)
        vector_major_dir_2d = (point_major_dir_2d - center2d).to_vector()
        vector_major_dir_2d.normalize()
        return FullArcEllipse2D(point_start_end2d, self.major_axis, self.minor_axis, center2d,
                                vector_major_dir_2d, name=self.name)

    def frame_mapping(self, frame: volmdlr.Frame3D, side: str):
        """
        Changes frame_mapping and return a new FullArcEllipse3D.

        :param frame: Local coordinate system.
        :type frame: volmdlr.Frame3D
        :param side: 'old' will perform a tranformation from local to global coordinates. 'new' will
            perform a tranformation from global to local coordinates.
        :type side: str
        :return: A new transformed FulLArcEllipse3D.
        :rtype: FullArcEllipse3D
        """
        if side == 'old':
            return FullArcEllipse3D(frame.local_to_global_coordinates(self.start_end),
                                    self.major_axis, self.minor_axis,
                                    frame.local_to_global_coordinates(self.center),
                                    frame.local_to_global_coordinates(self.normal), self.major_dir, self.name)
        if side == 'new':
            point_major_dir = self.center + self.major_dir * self.major_axis
            major_dir = frame.global_to_local_coordinates(point_major_dir).to_vector()
            major_dir.normalize()
            return FullArcEllipse3D(frame.global_to_local_coordinates(self.start_end),
                                    self.major_axis, self.minor_axis,
                                    frame.global_to_local_coordinates(self.center),
                                    frame.global_to_local_coordinates(self.normal), major_dir, self.name)
        raise ValueError('Side should be \'new\' \'old\'')

    def translation(self, offset: volmdlr.Vector3D):
        """
        FullArcEllipse3D translation.

        :param offset: translation vector.
        :type offset: volmdlr.Vector3D
        :return: A new translated FullArcEllipse3D.
        :rtype: FullArcEllipse3D
        """
        return FullArcEllipse3D(self.start_end.translation(offset), self.major_axis, self.minor_axis,
                                self.center.translation(offset), self.normal, self.major_dir, self.name)

    def abscissa(self, point: volmdlr.Point3D, tol: float = 1e-6):
        """
        Calculates the abscissa a given point.

        :param point: point to calculate abscissa.
        :return: abscissa
        """
        vector_2 = self.normal.cross(self.major_dir)
        ellipse_2d = self.to_2d(self.center, self.major_dir, vector_2)
        point2d = point.to_2d(self.center, self.major_dir, vector_2)
        return ellipse_2d.abscissa(point2d)

    def normal_vector(self, abscissa):
        """
        Calculates the normal vector the edge at given abscissa.

        :return: the normal vector
        """
        raise NotImplementedError

    def direction_vector(self, abscissa):
        """
        Calculates the direction vector the edge at given abscissa.

        :param abscissa: edge abscissa
        :return: direction vector
        """
        raise NotImplementedError<|MERGE_RESOLUTION|>--- conflicted
+++ resolved
@@ -239,7 +239,6 @@
                     touching_points.append(point)
         return touching_points
 
-<<<<<<< HEAD
     def abscissa(self, point, tol: float = 1e-6):
         """
         Computes the abscissa of an Edge.
@@ -268,8 +267,6 @@
                                           in npy.linspace(abscissa1, abscissa2, num=number_points)]
         return discretized_points_between_1_2
 
-=======
->>>>>>> 4001f339
 
 class Line(dc.DessiaObject):
     """
@@ -6224,10 +6221,6 @@
     def direction_vector(self, abscissa):
         raise NotImplementedError
 
-<<<<<<< HEAD
-    def unit_direction_vector(self, abscissa):
-        raise NotImplementedError
-
     def abscissa(self, point: volmdlr.Point3D):
         """
         Calculates the abscissa a given point.
@@ -6240,8 +6233,6 @@
         point2d = point.to_2d(self.center, self.major_dir, vector_2)
         return ellipse_2d.abscissa(point2d)
 
-=======
->>>>>>> 4001f339
     def reverse(self):
         """
         Reverse the Arc Ellipse 3D.
