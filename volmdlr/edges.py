#!/usr/bin/env python3
# -*- coding: utf-8 -*-
"""
Edges related classes.
"""
import math
import sys
import warnings
from itertools import product
from typing import List, Union
from functools import cached_property

import dessia_common.core as dc
import matplotlib.patches
import matplotlib.pyplot as plt
import numpy as npy
import plot_data.core as plot_data
import plot_data.colors
import scipy.integrate as scipy_integrate
from scipy.optimize import least_squares
from geomdl import NURBS, BSpline

from volmdlr.nurbs.operations import split_curve
from volmdlr.nurbs.core import evaluate_curve, derivatives_curve
from volmdlr.nurbs import fitting
import volmdlr.nurbs.helpers as nurbs_helpers

import volmdlr.core
import volmdlr.core_compiled
import volmdlr.geometry
from volmdlr import curves as volmdlr_curves
from volmdlr import get_minimum_distance_points_lines
import volmdlr.utils.common_operations as vm_common_operations
import volmdlr.utils.intersections as vm_utils_intersections
from volmdlr.core import EdgeStyle


class Edge(dc.DessiaObject):
    """
    Defines a simple edge Object.
    """

    def __init__(self, start, end, name=''):
        self.start = start
        self.end = end
        self._length = None
        self._direction_vector_memo = None
        self._unit_direction_vector_memo = None
        self._reverse = None
        self._middle_point = None
        # Disabling super init call for performance
        # dc.DessiaObject.__init__(self, name=name)
        self.name = name

    def __getitem__(self, key):
        if key == 0:
            return self.start
        if key == 1:
            return self.end
        raise IndexError

    @property
    def periodic(self):
        """Returns True if edge is periodic."""
        return False

    def is_close(self, other_edge, tol: float = 1e-6):
        """
        Verify if two edges are equal, considering a certain tolerance.

        """
        raise NotImplementedError(f'is_close method not implemented by {self.__class__.__name__}')

    def get_reverse(self):
        """
        Gets the same edge, but in the opposite direction.

        """
        raise NotImplementedError(f'get_reverse method not implemented by {self.__class__.__name__}')

    def split(self, split_point, tol: float = 1e-6):
        """
        Gets the same edge, but in the opposite direction.

        """
        raise NotImplementedError(f'split method not implemented by {self.__class__.__name__}')

    def reverse(self):
        """Gets the edge in the reverse direction."""
        if self._reverse is None:
            self._reverse = self.get_reverse()
        return self._reverse

    def direction_independent_is_close(self, other_edge, tol: float = 1e-6):
        """
        Verifies if two line segments are the same, not considering its direction.

        """
        if not isinstance(self, other_edge.__class__):
            return False
        if self.is_close(other_edge, tol):
            return True
        return self.reverse().is_close(other_edge, tol)

    def length(self):
        """
        Calculates the edge's length.
        """
        raise NotImplementedError(f'length method not implemented by {self.__class__.__name__}')

    def point_at_abscissa(self, abscissa):
        """
        Calculates the point at given abscissa.

        """
        raise NotImplementedError(f'point_at_abscissa method not implemented by {self.__class__.__name__}')

    def middle_point(self):
        """
        Gets the middle point for an edge.

        :return:
        """
        if not self._middle_point:
            half_length = self.length() / 2
            self._middle_point = self.point_at_abscissa(abscissa=half_length)
        return self._middle_point

    def discretization_points(self, *, number_points: int = None, angle_resolution: int = None):
        """
        Discretize an Edge to have "n" points.

        :param number_points: the number of points (including start and end
            points) if unset, only start and end will be returned
        :param angle_resolution: if set, the sampling will be adapted to have
            a controlled angular distance. Useful to mesh an arc
        :return: a list of sampled points
        """
        if angle_resolution:
            number_points = int(angle_resolution * (self.length() / math.pi))
        if number_points is None or number_points <= 1:
            number_points = 2
        step = self.length() / (number_points - 1)
        return [self.point_at_abscissa(i * step) for i in range(number_points)]

    def polygon_points(self, discretization_resolution: int):
        """
        Deprecated method of discretization_points.
        """
        warnings.warn('polygon_points is deprecated,\
        please use discretization_points instead',
                      DeprecationWarning)
        return self.discretization_points(number_points=discretization_resolution)

    @classmethod
    def from_step(cls, arguments, object_dict, **kwargs):
        """
        Converts a step primitive to an Edge type object.

        :param arguments: The arguments of the step primitive.
        :type arguments: list
        :param object_dict: The dictionary containing all the step primitives
            that have already been instantiated
        :type object_dict: dict
        :return: The corresponding Edge object
        :rtype: :class:`volmdlr.edges.Edge`
        """
        obj = object_dict[arguments[3]]
        point1 = object_dict[arguments[1]]
        point2 = object_dict[arguments[2]]
        same_sense = bool(arguments[4] == ".T.")
        tol = min(1e-6, kwargs.get("global_uncertainty", 1e-6))
        if obj.__class__.__name__ == 'LineSegment3D':
            if point1 != point2:
                return LineSegment3D(point1, point2, name=arguments[0][1:-1])
            return None
        if obj.__class__.__name__ == 'Line3D':
            if not same_sense:
                point1, point2 = point2, point1
            if point1 != point2:
                linesegment = LineSegment3D(point1, point2, arguments[0][1:-1])
                linesegment.line = obj
                return linesegment
            return None

        if hasattr(obj, 'trim'):
            trimmed_edge = obj.trim(point1, point2, same_sense, tol)
            if trimmed_edge:
                trimmed_edge.name = arguments[0][1:-1]
            return trimmed_edge

        raise NotImplementedError(f'Unsupported #{arguments[3]}: {object_dict[arguments[3]]}')

    def normal_vector(self, abscissa):
        """
        Calculates the normal vector the edge at given abscissa.

        :return: the normal vector
        """
        raise NotImplementedError('the normal_vector method must be'
                                  'overloaded by subclassing class')

    def unit_normal_vector(self, abscissa: float = 0.0):
        """
        Calculates the unit normal vector the edge at given abscissa.

        :param abscissa: edge abscissa
        :return: unit normal vector
        """
        vector = self.normal_vector(abscissa).copy(deep=True)
        vector = vector.unit_vector()
        return vector

    def direction_vector(self, abscissa):
        """
        Calculates the direction vector the edge at given abscissa.

        :param abscissa: edge abscissa
        :return: direction vector
        """
        raise NotImplementedError('the direction_vector method must be'
                                  'overloaded by subclassing class')

    def unit_direction_vector(self, abscissa: float = 0.0):
        """
        Calculates the unit direction vector the edge at given abscissa.

        :param abscissa: edge abscissa
        :return: unit direction vector
        """
        if not self._unit_direction_vector_memo:
            self._unit_direction_vector_memo = {}
        if abscissa not in self._unit_direction_vector_memo:
            vector = self.direction_vector(abscissa).copy(deep=True)
            vector = vector.unit_vector()
            self._unit_direction_vector_memo[abscissa] = vector
        return self._unit_direction_vector_memo[abscissa]

    def straight_line_point_belongs(self, point):
        """
        Verifies if a point belongs to the surface created by closing the edge.

        :param point: Point to be verified
        :return: Return True if the point belongs to this surface,
            or False otherwise
        """
        raise NotImplementedError(f'the straight_line_point_belongs method must be'
                                  f' overloaded by {self.__class__.__name__}')

    def point_belongs(self, point, abs_tol: float = 1e-6):
        """
        Checks if a point belongs to the edge.

        :param point: The point to be checked
        :type point: Union[:class:`volmdlr.Point2D`, :class:`volmdlr.Point3D`]
        :param abs_tol: The precision in terms of distance.
            Default value is 1e-6
        :type abs_tol: float, optional
        :return: `True` if the point belongs to the edge, `False` otherwise
        :rtype: bool
        """
        raise NotImplementedError(f'the point_belongs method must be'
                                  f' overloaded by {self.__class__.__name__}')

    def touching_points(self, edge2):
        """
        Verifies if two edges are touching each other.

        In case these two edges are touching each other, return these touching points.

        :param edge2: edge2 to verify touching points.
        :return: list of touching points.
        """
        point1, point2 = edge2.start, edge2.end
        point3, point4 = self.start, self.end
        touching_points = []
        for primitive, points in zip([self, edge2], [[point1, point2], [point3, point4]]):
            for point in points:
                if point not in touching_points and primitive.point_belongs(point):
                    touching_points.append(point)
        return touching_points

    def _get_intersection_sections(self, edge2):
        """
        Identify the sections where there may exist intersection between any two edges.

        :param edge2: other edge.
        :return: list containing the sections pairs to further search for intersections.
        """
        def edge3d_section_validator(line_seg1, line_seg2):
            return line_seg1.bounding_box.is_intersecting(line_seg2.bounding_box)

        def edge2d_section_validator(line_seg1, line_seg2):
            return line_seg1.linesegment_intersections(line_seg2)

        # min_dist, pt1, pt2 = self.minimum_distance(edge2, True)
        lineseg_class_ = getattr(sys.modules[__name__], 'LineSegment' + self.__class__.__name__[-2:])
        section_validor_ = edge2d_section_validator
        if lineseg_class_ == LineSegment3D:
            section_validor_ = edge3d_section_validator
        bspline_discretized_points1 = []
        for point in self.discretization_points(number_points=30):
            if not point.in_list(bspline_discretized_points1):
                bspline_discretized_points1.append(point)
        line_segments1 = [lineseg_class_(point1, point2) for point1, point2 in
                          zip(bspline_discretized_points1[:-1], bspline_discretized_points1[1:])]
        edge_discretized_points2 = []
        for point in edge2.discretization_points(number_points=30):
            if not point.in_list(edge_discretized_points2):
                edge_discretized_points2.append(point)
        line_segments2 = [lineseg_class_(point1, point2) for point1, point2 in
                          zip(edge_discretized_points2[:-1], edge_discretized_points2[1:])]
        intersection_section_pairs = []
        for lineseg1, lineseg2 in product(line_segments1, line_segments2):
            valid_section = section_validor_(lineseg1, lineseg2)
            if valid_section:
                intersection_section_pairs.append((self.split_between_two_points(lineseg1.start, lineseg1.end),
                                                   edge2.split_between_two_points(lineseg2.start, lineseg2.end)))
        return intersection_section_pairs

    def _generic_edge_intersections(self, edge2, abs_tol: float = 1e-6):
        """
        General method to calculate the intersection of any two edges.

        :param edge2: other edge
        :param abs_tol: tolerance.
        :return: intersections between the two edges.
        """
        intersections = []
        for edge_extremity in [self.start, self.end]:
            if edge2.point_belongs(edge_extremity):
                intersections.append(edge_extremity)
        for edge_extremity in [edge2.start, edge2.end]:
            if self.point_belongs(edge_extremity):
                intersections.append(edge_extremity)
        intersection_section_pairs = self._get_intersection_sections(edge2)
        for bspline, edge2_ in intersection_section_pairs:
            min_dist, point_min_dist_1, _ = bspline.minimum_distance(edge2_, True)
            if not math.isclose(min_dist, 0.0, abs_tol=1e-6):
                continue
            intersections_points = vm_utils_intersections.get_bsplinecurve_intersections(
                edge2_, bspline, abs_tol=abs_tol)
            if not intersections_points:
                intersections.append(point_min_dist_1)
            for intersection in intersections_points:
                if not intersection.in_list(intersections):
                    intersections.append(intersection)
            # intersections.extend(intersections_points)
        return intersections

    def intersections(self, edge2: 'Edge', abs_tol: float = 1e-6):
        """
        Gets the intersections between two edges.

        :param edge2: other edge.
        :param abs_tol: tolerance.
        :return: list of intersection points.
        """
        method_name = f'{edge2.__class__.__name__.lower()[:-2]}_intersections'
        if hasattr(self, method_name):
            intersections = getattr(self, method_name)(edge2, abs_tol)
            return intersections
        method_name = f'{self.__class__.__name__.lower()[:-2]}_intersections'
        if hasattr(edge2, method_name):
            intersections = getattr(edge2, method_name)(self, abs_tol)
            return intersections
        return self._generic_edge_intersections(edge2, abs_tol)

    def validate_crossings(self, edge, intersection):
        """Validates the intersections as crossings: edge not touching the other at one end, or in a tangent point."""
        if not intersection.in_list([self.start, self.end, edge.start, edge.end]):
            tangent1 = self.unit_direction_vector(self.abscissa(intersection))
            tangent2 = edge.unit_direction_vector(edge.abscissa(intersection))
            if math.isclose(abs(tangent1.dot(tangent2)), 1, abs_tol=1e-6):
                return None
        else:
            return None
        return intersection

    def crossings(self, edge):
        """
        Gets the crossings between two edges.

        """
        valid_crossings = []
        intersections = self.intersections(edge)
        for intersection in intersections:
            crossing = self.validate_crossings(edge, intersection)
            if crossing:
                valid_crossings.append(crossing)
        return valid_crossings

    def abscissa(self, point, tol: float = 1e-6):
        """
        Computes the abscissa of an Edge.

        :param point: The point located on the edge.
        :type point: Union[:class:`volmdlr.Point2D`, :class:`volmdlr.Point3D`].
        :param tol: The precision in terms of distance. Default value is 1e-4.
        :type tol: float, optional.
        :return: The abscissa of the point.
        :rtype: float
        """
        raise NotImplementedError(f'the abscissa method must be overloaded by {self.__class__.__name__}')

    def local_discretization(self, point1, point2, number_points: int = 10):
        """
        Gets n discretization points between two given points of the edge.

        :param point1: point 1 on edge.
        :param point2: point 2 on edge.
        :param number_points: number of points to discretize locally.
        :return: list of locally discretized points.
        """
        abscissa1 = self.abscissa(point1)
        abscissa2 = self.abscissa(point2)
        return vm_common_operations.get_abscissa_discretization(self, abscissa1, abscissa2, number_points, False)

    def split_between_two_points(self, point1, point2):
        """
        Split edge between two points.

        :param point1: point 1.
        :param point2: point 2.
        :return: edge split.
        """
        if point1.is_close(self.start) or point1.is_close(self.end):
            split1 = [self, None]
        else:
            split1 = self.split(point1)
        if split1[0] and split1[0].point_belongs(point2, abs_tol=1e-6):
            split2 = split1[0].split(point2)
        else:
            split2 = split1[1].split(point2)
        new_split_edge = None
        for split_edge in split2:
            if split_edge and split_edge.point_belongs(point1, 1e-4) and split_edge.point_belongs(point2, 1e-4):
                new_split_edge = split_edge
                break
        return new_split_edge

    def point_distance(self, point: Union[volmdlr.Point2D, volmdlr.Point3D]):
        """
        Calculates the distance from a given point.

        :param point: The point to be checked.
        :type point: Union[:class:`volmdlr.Point2D`, :class:`volmdlr.Point3D`]
        :return: distance.
        """

        return vm_common_operations.get_point_distance_to_edge(self, point, self.start, self.end)

    @property
    def simplify(self):
        """Search another simplified edge that can represent the edge."""
        return self

    def is_point_edge_extremity(self, other_point, abs_tol: float = 1e-6):
        """
        Verifies if a point is the start or the end of the edge.

        :param other_point: other point to verify if it is any end of the edge.
        :param abs_tol: tolerance.
        :return: True of False.
        """
        if self.start.is_close(other_point, abs_tol):
            return True
        if self.end.is_close(other_point, abs_tol):
            return True
        return False

    def _generic_minimum_distance(self, element, return_points=False):
        """
        Gets the minimum distance between two elements.

        This is a generalized method in a case an analytical method has not yet been defined.

        :param element: other element.
        :param return_points: Weather to return the corresponding points or not.
        :return: distance to edge.
        """
        n = max(1, int(self.length() / element.length()))
        best_distance = math.inf
        distance_points = None
        distance = best_distance

        point1_edge1_ = self.start
        point2_edge1_ = self.end

        point1_edge2_ = element.start
        point2_edge2_ = element.end
        # min_dist_point1 = None
        # min_dist_point2 = None
        linesegment_class_ = getattr(sys.modules[__name__], 'LineSegment' + self.__class__.__name__[-2:])
        while True:
            edge1_discretized_points_between_1_2 = self.local_discretization(point1_edge1_, point2_edge1_,
                                                                             number_points=10 * n)
            edge2_discretized_points_between_1_2 = element.local_discretization(point1_edge2_, point2_edge2_)
            if not edge1_discretized_points_between_1_2:
                break
            distance = edge2_discretized_points_between_1_2[0].point_distance(edge1_discretized_points_between_1_2[0])
            distance_points = [edge2_discretized_points_between_1_2[0], edge1_discretized_points_between_1_2[0]]
            for point1_edge1, point2_edge1 in zip(edge1_discretized_points_between_1_2[:-1],
                                                  edge1_discretized_points_between_1_2[1:]):
                lineseg1 = linesegment_class_(point1_edge1, point2_edge1)
                for point1_edge2, point2_edge2 in zip(edge2_discretized_points_between_1_2[:-1],
                                                      edge2_discretized_points_between_1_2[1:]):
                    lineseg2 = linesegment_class_(point1_edge2, point2_edge2)
                    dist, min_dist_point1_, min_dist_point2_ = lineseg1.minimum_distance(lineseg2, True)
                    if dist < distance:
                        point1_edge1_, point2_edge1_ = point1_edge1, point2_edge1
                        point1_edge2_, point2_edge2_ = point1_edge2, point2_edge2
                        distance = dist
                        distance_points = [min_dist_point1_, min_dist_point2_]
            if math.isclose(distance, best_distance, abs_tol=1e-6):
                break
            best_distance = distance
            # best_distance_points = distance_points
            n = 1
        if return_points:
            return distance, distance_points[0], distance_points[1]
        return distance

    def minimum_distance(self, element, return_points=False):
        """
        Evaluates the minimal distance between the edge and another specified primitive.

        :param element: Another primitive object to compute the distance to.
        :param return_points: (optional) If True, return the closest points on both primitives.
        :type return_points: bool

        :return: The minimum distance between the edge and the specified primitive.
            tuple, optional: A tuple containing the closest points if return_points is True.
        """
        method_name_ = 'distance_' + element.__class__.__name__.lower()[:-2]
        if hasattr(self, method_name_):
            return getattr(self, method_name_)(element, return_points)
        method_name_ = 'distance_to_' + self.__class__.__name__.lower()[:-2]
        if hasattr(element, method_name_):
            return getattr(element, method_name_)(self, return_points)
        return self._generic_minimum_distance(element, return_points)

    def abscissa_discretization(self, abscissa1, abscissa2, max_number_points: int = 10,
                                return_abscissas: bool = True):
        """
        Gets n discretization points between two given points of the edge.

        :param abscissa1: Initial abscissa.
        :param abscissa2: Final abscissa.
        :param max_number_points: Expected number of points to discretize locally.
        :param return_abscissas: By default, returns also a list of abscissas corresponding to the
            discretization points
        :return: list of locally discretized point and a list containing the abscissas' values.
        """
        return vm_common_operations.get_abscissa_discretization(self, abscissa1, abscissa2,
                                                                max_number_points, return_abscissas)

    def sort_points_along_curve(self, points: List[Union[volmdlr.Point2D, volmdlr.Point3D]]):
        """
        Sort point along a curve.

        :param points: list of points to be sorted.
        :return: sorted points.
        """
        return sorted(points, key=self.abscissa)


class LineSegment(Edge):
    """
    Abstract class.

    """

    def __init__(self, start: Union[volmdlr.Point2D, volmdlr.Point3D], end: Union[volmdlr.Point2D, volmdlr.Point3D],
                 name: str = ''):
        if start == end:
            raise ValueError(f"Start & end of {self.__class__.__name__} can't be equal.")
        self._line = None
        Edge.__init__(self, start, end, name)

    @property
    def line(self):
        """Returns the line from which the line segment was extracted."""
        if self._line is None:
            line_class = getattr(volmdlr_curves, "Line" + self.__class__.__name__[-2:])
            self._line = line_class(self.start, self.end)
        return self._line

    @line.setter
    def line(self, value):
        """Set the line from which the line segment was extracted."""
        self._line = value

    def length(self):
        """Gets the length of a Line Segment."""
        if not self._length:
            self._length = self.end.point_distance(self.start)
        return self._length

    def abscissa(self, point, tol=1e-6):
        """
        Calculates the abscissa parameter of a Line Segment, at a point.

        :param point: point to verify abscissa.
        :param tol: tolerance.
        :return: abscissa parameter.
        """
        if point.point_distance(self.start) < tol:
            return 0
        if point.point_distance(self.end) < tol:
            return self.length()

        vector = self.end - self.start
        length = vector.norm()
        t_param = (point - self.start).dot(vector) / length
        if t_param < -1e-9 or t_param > length + 1e-9:
            raise ValueError(f'Point is not on linesegment: abscissa={t_param}')
        return t_param

    def direction_vector(self, abscissa=0.):
        """
        Returns a direction vector at a given abscissa, it is not normalized.

        :param abscissa: defines where in the line segment
            direction vector is to be calculated.
        :return: The direction vector of the LineSegment.
        """
        if not self._direction_vector_memo:
            self._direction_vector_memo = {}
        if abscissa not in self._direction_vector_memo:
            self._direction_vector_memo[abscissa] = self.end - self.start
        return self._direction_vector_memo[abscissa]

    def normal_vector(self, abscissa=0.):
        """
        Returns a normal vector at a given abscissa, it is not normalized.

        :param abscissa: defines where in the line_segment
        normal vector is to be calculated.
        :return: The normal vector of the LineSegment.
        """
        return self.direction_vector(abscissa).normal_vector()

    def point_projection(self, point):
        """
        Calculates the projection of a point on a Line Segment.

        :param point: point to be verified.
        :return: point projection.
        """
        point1, point2 = self.start, self.end
        vector = point2 - point1
        norm_u = vector.norm()
        t_param = (point - point1).dot(vector) / norm_u ** 2
        projection = point1 + t_param * vector

        return projection, t_param * norm_u

    def split(self, split_point, tol: float = 1e-6):
        """
        Split a Line Segment at a given point into two Line Segments.

        :param split_point: splitting point.
        :param tol: tolerance.
        :return: list with the two split line segments.
        """
        if split_point.is_close(self.start, tol):
            return [None, self.copy()]
        if split_point.is_close(self.end, tol):
            return [self.copy(), None]
        return [self.__class__(self.start, split_point),
                self.__class__(split_point, self.end)]

    def middle_point(self):
        """
        Calculates the middle point of a Line Segment.

        :return:
        """
        if not self._middle_point:
            self._middle_point = 0.5 * (self.start + self.end)
        return self._middle_point

    def point_at_abscissa(self, abscissa):
        """
        Calculates a point in the LineSegment at a given abscissa.

        :param abscissa: abscissa where in the curve the point should be calculated.
        :return: Corresponding point.
        """
        return self.start + self.unit_direction_vector() * abscissa

    def get_geo_lines(self, tag: int, start_point_tag: int, end_point_tag: int):
        """
        Gets the lines that define a LineSegment in a .geo file.

        :param tag: The linesegment index
        :type tag: int
        :param start_point_tag: The linesegment' start point index
        :type start_point_tag: int
        :param end_point_tag: The linesegment' end point index
        :type end_point_tag: int

        :return: A line
        :rtype: str
        """

        return 'Line(' + str(tag) + ') = {' + str(start_point_tag) + ', ' + str(end_point_tag) + '};'

    def get_geo_points(self):
        """Returns geo points."""
        return [self.start, self.end]

    def get_shared_section(self, other_linesegment, abs_tol: float = 1e-6):
        """
        Gets the shared section between two line segments.

        :param other_linesegment: other line segment to verify for shared section.
        :param abs_tol: tolerance.
        :return: shared line segment section.
        """
        if self.__class__ != other_linesegment.__class__:
            if self.__class__ == other_linesegment.simplify.__class__:
                return self.get_shared_section(other_linesegment.simplify)
            return []
        if not self.direction_vector().is_colinear_to(other_linesegment.direction_vector(), 1e-5) or \
                (not any(self.point_belongs(point, abs_tol)
                         for point in [other_linesegment.start, other_linesegment.end]) and
                 not any(other_linesegment.point_belongs(point, abs_tol) for point in [self.start, self.end])):
            return []
        if all(self.point_belongs(point) for point in other_linesegment.discretization_points(number_points=5)):
            return [other_linesegment]
        if all(other_linesegment.point_belongs(point) for point in self.discretization_points(number_points=5)):
            return [self]
        new_linesegment_points = []
        for point in [self.start, self.end]:
            if other_linesegment.point_belongs(point, abs_tol=abs_tol) and\
                    not point.in_list(new_linesegment_points):
                new_linesegment_points.append(point)
        for point in [other_linesegment.start, other_linesegment.end]:
            if self.point_belongs(point, abs_tol=abs_tol) and\
                    not point.in_list(new_linesegment_points):
                new_linesegment_points.append(point)
        if len(new_linesegment_points) == 1:
            return []
        if len(new_linesegment_points) != 2:
            raise ValueError
        class_ = self.__class__
        return [class_(new_linesegment_points[0], new_linesegment_points[1])]

    def delete_shared_section(self, other_linesegment, abs_tol: float = 1e-6):
        """
        Deletes from self, the section shared with the other line segment.

        :param other_linesegment:
        :param abs_tol: tolerance.
        :return:
        """
        shared_section = self.get_shared_section(other_linesegment, abs_tol)
        if not shared_section:
            return [self]
        points = []
        for point in [self.start, self.end, shared_section[0].start, shared_section[0].end]:
            if not point.in_list(points):
                points.append(point)
        points = sorted(points, key=self.start.point_distance)
        new_line_segments = []
        class_ = self.__class__
        for point1, point2 in zip(points[:-1], points[1:]):
            lineseg = class_(point1, point2)
            if not lineseg.direction_independent_is_close(shared_section[0]):
                new_line_segments.append(lineseg)
        return new_line_segments

    def straight_line_point_belongs(self, point):
        """
        Closing straight line point belongs verification.

        Verifies if a point belongs to the surface created by closing the edge with a
        line between its start and end points.

        :param point: Point to be verified.
        :return: Return True if the point belongs to this surface, or False otherwise.
        """
        return self.point_belongs(point)

    def point_belongs(self, point: Union[volmdlr.Point2D, volmdlr.Point3D], abs_tol: float = 1e-6):
        """
        Checks if a point belongs to the line segment. It uses the point_distance.

        :param point: The point to be checked
        :type point: Union[:class:`volmdlr.Point2D`, :class:`volmdlr.Point3D`]
        :param abs_tol: The precision in terms of distance.
            Default value is 1e-6
        :type abs_tol: float, optional
        :return: `True` if the point belongs to the B-spline curve, `False`
            otherwise
        :rtype: bool
        """
        point_distance = self.point_distance(point)
        if math.isclose(point_distance, 0, abs_tol=abs_tol):
            return True
        return False

    def point_distance(self, point):
        """
        Abstract method.
        """
        raise NotImplementedError('the point_distance method must be'
                                  'overloaded by subclassing class')

    def to_step(self, current_id, *args, **kwargs):
        """Exports to STEP format."""
        line = self.line
        content, line_id = line.to_step(current_id)

        current_id = line_id + 1
        start_content, start_id = self.start.to_step(current_id, vertex=True)
        current_id = start_id + 1
        end_content, end_id = self.end.to_step(current_id + 1, vertex=True)
        content += start_content + end_content
        current_id = end_id + 1
        content += f"#{current_id} = EDGE_CURVE('{self.name}',#{start_id},#{end_id},#{line_id},.T.);\n"
        return content, current_id

    def is_close(self, other_edge, tol: float = 1e-6):
        """
        Checks if two line segments are the same considering the Euclidean distance.

        :param other_edge: other line segment.
        :param tol: The tolerance under which the Euclidean distance is considered equal to 0, defaults to 1e-6.
        :type tol: float, optional.
        """

        if isinstance(other_edge, self.__class__):
            if (self.start.is_close(other_edge.start, tol)
                    and self.end.is_close(other_edge.end, tol)):
                return True
        return False


class BSplineCurve(Edge):
    """
    An abstract class for B-spline curves.

    The following rule must be
    respected : `number of knots = number of control points + degree + 1`.

    :param degree: The degree of the B-spline curve.
    :type degree: int
    :param control_points: A list of 2 or 3-dimensional points
    :type control_points: Union[List[:class:`volmdlr.Point2D`],
        List[:class:`volmdlr.Point3D`]]
    :param knot_multiplicities: The vector of multiplicities for each knot
    :type knot_multiplicities: List[int]
    :param knots: The knot vector composed of values between 0 and 1
    :type knots: List[float]
    :param weights: The weight vector applied to the knot vector. Default
        value is None
    :type weights: List[float], optional
    :param periodic: If `True` the B-spline curve is periodic. Default value
        is False
    :type periodic: bool, optional
    :param name: The name of the B-spline curve. Default value is ''
    :type name: str, optional
    """

    def __init__(self,
                 degree: int,
                 control_points: Union[List[volmdlr.Point2D], List[volmdlr.Point3D]],
                 knot_multiplicities: List[int],
                 knots: List[float],
                 weights: List[float] = None,
                 name: str = ''):
        self.ctrlpts = [[*point] for point in control_points]
        self.degree = degree
        self.knots = nurbs_helpers.standardize_knot_vector(knots)
        self.knot_multiplicities = knot_multiplicities
        self.weights = weights

        Edge.__init__(self, control_points[0], control_points[-1], name=name)
        self._simplified = None
        self._delta = 0.01
        self._length = None
        self._eval_points = None
        self._knotvector = None
        self.ctrlptsw = None
        self.rational = False
        if self.weights:
            self.rational = True
            ctrlptsw = []
            for point, w in zip(self.control_points, weights):
                temp = [float(c * w) for c in point]
                temp.append(float(w))
                ctrlptsw.append(temp)
            self.ctrlptsw = ctrlptsw

    def __hash__(self):
        """
        Return a hash value for the B-spline curve.
        """
        return hash((tuple(self.control_points), self.degree, tuple(self.knots)))

    def __eq__(self, other):
        """
        Return True if the other B-spline curve has the same control points, degree, and knot vector, False otherwise.
        """
        if isinstance(other, self.__class__) and self.rational == other.rational:
            common_check = (self.control_points == other.control_points
                            and self.degree == other.degree
                            and self.knots == other.knots)
            if self.weights is None:
                return common_check
            return common_check and self.weights == other.weights
        return False

    def _data_eq(self, other):
        """
        Defines dessia common object equality.
        """
        return self == other

    @property
    def control_points(self):
        """Return the control points of the bspline curve."""
        point_name = "Point" + self.__class__.__name__[-2:]
        return [getattr(volmdlr, point_name)(*point) for point in self.ctrlpts]

    @property
    def knotvector(self):
        """Return the knot vector."""
        if self._knotvector is None:
            knot_vector = []
            for knot, knot_mut in zip(self.knots, self.knot_multiplicities):
                knot_vector.extend([knot] * knot_mut)
            self._knotvector = knot_vector
        return self._knotvector

    @property
    def periodic(self):
        """Return True if the BSpline is periodic."""
        control_points = self.control_points
        return control_points[0].is_close(control_points[-1])

    @property
    def points(self):
        """
        Evaluate the BSpline points based on the set delta value of the curve.
        """
        if self._eval_points is None:
            self.evaluate()
        point_name = f'Point{self.__class__.__name__[-2:]}'
        return [getattr(volmdlr, point_name)(*point) for point in self._eval_points]

    @property
    def data(self):
        """
        Returns a dictionary of the BSpline data.
        """
        datadict = {
            "degree": self.degree,
            "knotvector": self.knotvector,
            "size": len(self.ctrlpts),
            "sample_size": self.sample_size,
            "rational": bool(self.weights),
            "dimension": 3 if self.__class__.__name__[-2:] == "3D" else 2,
            "precision": 18
        }
        if self.weights:
            datadict["control_points"] = tuple(self.ctrlptsw)
        else:
            datadict["control_points"] = tuple(self.ctrlpts)
        return datadict

    @property
    def sample_size(self):
        """
        Sample size.

        Sample size defines the number of evaluated points to generate. It also sets the ``delta`` property.

        :getter: Gets sample size
        :setter: Sets sample size
        :type: int
        """
        s_size = math.floor((1.0 / self.delta) + 0.5)
        return int(s_size)

    @sample_size.setter
    def sample_size(self, value):
        if not isinstance(value, int):
            raise ValueError("Sample size must be an integer value")

        # To make it operate like linspace, we have to know the starting and ending points.
        start = self.knotvector[self.degree]
        stop = self.knotvector[-(self.degree + 1)]

        # Set delta value
        self.delta = (stop - start) / float(value)

    @property
    def delta(self):
        """
        Evaluation delta.

        Evaluation delta corresponds to the *step size* while ``evaluate`` function iterates on the knot vector to
        generate curve points. Decreasing step size results in generation of more curve points.
        Therefore, smaller the delta value, smoother the curve.

        :getter: Gets the delta value
        :setter: Sets the delta value
        :type: float
        """
        return self._delta

    @delta.setter
    def delta(self, value):
        # Delta value for surface evaluation should be between 0 and 1
        if float(value) <= 0 or float(value) >= 1:
            raise ValueError("Curve evaluation delta should be between 0.0 and 1.0")

        # Clean up the curve points list
        self._points = None
        self._eval_points = None

        # Set new delta value
        self._delta = float(value)

    @property
    def domain(self):
        """
        Domain.

        Domain is determined using the knot vector(s).

        :getter: Gets the domain
        """
        return self.knotvector[self.degree], self.knotvector[-(self.degree + 1)]

    def to_geomdl(self):
        """Converts the BSpline curve into a geomdl curve."""
        if self.weights is None:
            curve = BSpline.Curve()
            curve.degree = self.degree
            curve.ctrlpts = self.ctrlpts
        else:
            curve = NURBS.Curve()
            curve.degree = self.degree
            curve.ctrlpts = self.ctrlpts
            curve.weights = self.weights
        curve.knotvector = self.knotvector
        curve.delta = self.delta
        return curve

    def to_dict(self, *args, **kwargs):
        """Avoids storing points in memo that makes serialization slow."""
        dict_ = self.base_dict()
        dict_['degree'] = self.degree
        dict_['control_points'] = [point.to_dict() for point in self.control_points]
        dict_['knot_multiplicities'] = self.knot_multiplicities
        dict_['knots'] = self.knots
        dict_['weights'] = self.weights
        return dict_

    def evaluate(self, **kwargs):
        """
        Evaluates the curve.

        The evaluated points are stored in :py:attr:`evalpts` property.

        Keyword Arguments:

            * ``start``: start parameter
            * ``stop``: stop parameter

        The ``start`` and ``stop`` parameters allow evaluation of a curve segment in the range *[start, stop]*, i.e.
        the curve will also be evaluated at the ``stop`` parameter value.

        The following examples illustrate the usage of the keyword arguments.

        """

        # Find evaluation start and stop parameter values
        start = kwargs.get('start', self.knotvector[self.degree])
        stop = kwargs.get('stop', self.knotvector[-(self.degree + 1)])

        # # Check parameters
        # if self._kv_normalize:
        #     if not utilities.check_params([start, stop]):
        #         raise GeomdlException("Parameters should be between 0 and 1")

        # Clean up the curve points
        self._points = None

        # Evaluate and cache
        self._eval_points = npy.asarray(evaluate_curve(self.data, start=start, stop=stop), dtype=npy.float64)

    def evaluate_single(self, u):
        """
        Calculates a point in the BSplineCurve at a given parameter u.

        :param u: Curve parameter. Must be a value between 0 and 1.
        :type u: float
        :return: Corresponding point.
        :rtype: Union[volmdlr.Point2D, Union[volmdlr.Point3D]
        """
        point_name = 'Point' + self.__class__.__name__[-2:]
        return getattr(volmdlr, point_name)(*evaluate_curve(self.data, u, u)[0])

    def derivatives(self, u, order):
        """
        Evaluates n-th order curve derivatives at the given parameter value.

        The output of this method is list of n-th order derivatives. If ``order`` is ``0``, then it will only output
        the evaluated point. Similarly, if ``order`` is ``2``, then it will output the evaluated point, 1st derivative
        and the 2nd derivative.

        :Example:

        Assuming a curve self is defined on a parametric domain [0.0, 1.0].
        Let's take the curve derivative at the parametric position u = 0.35.

        >>> derivatives = self.derivatives(u=0.35, order=2)
        >>> derivatives[0]  # evaluated point, equal to crv.evaluate_single(0.35)
        >>> derivatives[1]  # 1st derivative at u = 0.35
        >>> derivatives[2]  # 2nd derivative at u = 0.35

        :param u: parameter value
        :type u: float
        :param order: derivative order
        :type order: int
        :return: a list containing up to {order}-th derivative of the curve
        :rtype: Union[List[`volmdlr.Vector2D`], List[`volmdlr.Vector3D`]]
        """
        vector_name = 'Vector' + self.__class__.__name__[-2:]
        datadict = {
            "degree": self.degree,
            "knotvector": self.knotvector,
            "size": len(self.ctrlpts),
            "sample_size": self.sample_size,
            "rational": bool(self.weights),
            "dimension": 3 if vector_name == "Vector3D" else 2,
        }
        if self.weights:
            datadict["control_points"] = tuple(self.ctrlptsw)
        else:
            datadict["control_points"] = tuple(self.ctrlpts)
        return [getattr(volmdlr, vector_name)(*point)
                for point in derivatives_curve(datadict, u, order)]

    def split(self, point: Union[volmdlr.Point2D, volmdlr.Point3D],
              tol: float = 1e-6):
        """
        Splits of B-spline curve in two pieces using a 2D or 3D point.

        :param point: The point where the B-spline curve is split
        :type point: Union[:class:`volmdlr.Point2D`, :class:`volmdlr.Point3D`]
        :param tol: The precision in terms of distance. Default value is 1e-6
        :type tol: float, optional
        :return: A list containing the first and second split of the B-spline
            curve
        :rtype: List[:class:`volmdlr.edges.BSplineCurve`]
        """
        if point.is_close(self.start, tol):
            return [None, self.copy()]
        if point.is_close(self.end, tol):
            return [self.copy(), None]
        parameter = round(self.point_to_parameter(point), 12)
        return split_curve(self, parameter)

    def get_reverse(self):
        """
        Reverses the BSpline's direction by reversing its control points.

        :return: A reversed B-Spline curve.
        :rtype: :class:`volmdlr.edges.BSplineCurve`.
        """
        return self.__class__(
            degree=self.degree,
            control_points=self.control_points[::-1],
            knot_multiplicities=self.knot_multiplicities[::-1],
            knots=self.knots[::-1],
            weights=self.weights,
        )

    @property
    def simplify(self):
        """Search another simplified edge that can represent the bspline."""
        if self.length() < 1e-6:
            return self
        class_sufix = self.__class__.__name__[-2:]
        if self._simplified is None:
            points = self.points
            if self.periodic:
                fullarc_class_ = getattr(sys.modules[__name__], 'FullArc' + class_sufix)
                n = len(points)
                try_fullarc = fullarc_class_.from_3_points(points[0], points[int(0.5 * n)],
                                                           points[int(0.75 * n)])

                if all(try_fullarc.point_belongs(point, 1e-6) for point in points):
                    self._simplified = try_fullarc
                    return try_fullarc
            else:
                lineseg_class = getattr(sys.modules[__name__], 'LineSegment' + class_sufix)
                lineseg = lineseg_class(points[0], points[-1])
                if all(lineseg.point_belongs(pt) for pt in points):
                    self._simplified = lineseg
                    return lineseg
                interior = self.point_at_abscissa(0.5 * self.length())
                vector1 = interior - self.start
                vector2 = interior - self.end
                if vector1.is_colinear_to(vector2) or vector1.norm() == 0 or vector2.norm() == 0:
                    return self
                arc_class_ = getattr(sys.modules[__name__], 'Arc' + class_sufix)
                try_arc = arc_class_.from_3_points(self.start, interior, self.end)
                if all(try_arc.point_belongs(point, 1e-6) for point in points):
                    self._simplified = try_arc
                    return try_arc
            self._simplified = self
        return self._simplified

    @classmethod
    def from_geomdl_curve(cls, curve, name: str = ""):
        """
        # TODO: to be completed.

        :param curve:
        :type curve:
        :param name: curve name.
        :return: A reversed B-spline curve
        :rtype: :class:`volmdlr.edges.BSplineCurve`
        """
        point_dimension = f'Point{cls.__name__[-2::]}'

        knots = list(sorted(set(curve.knotvector)))
        knot_multiplicities = [curve.knotvector.count(k) for k in knots]
        return cls(degree=curve.degree,
                   control_points=[getattr(volmdlr, point_dimension)(*point)
                                   for point in curve.ctrlpts],
                   knots=knots,
                   knot_multiplicities=knot_multiplicities,
                   weights=curve.weights, name=name)

    def length(self):
        """
        Returns the length of the B-spline curve.

        :return: The length of the B-spline curve.
        :rtype: float
        """
        if not self._length:
            if self._eval_points is None and self.delta == 0.01:
                self.evaluate()
                points = self._eval_points
            elif self.delta == 0.01:
                points = self._eval_points
            else:
                datadict = self.data
                datadict["sample_size"] = 100
                start, stop = self.domain
                points = npy.asarray(evaluate_curve(datadict, start=start, stop=stop), dtype=npy.float64)

            differences = npy.diff(points, axis=0)

            squared_distances = npy.sum(differences ** 2, axis=1)

            self._length = float(npy.sum(npy.sqrt(squared_distances)))
            # self._length = length_curve(self.curve)
        return self._length

    def normal_vector(self, abscissa):
        """
        Calculates the normal vector to the BSpline curve at given abscissa.

        :return: the normal vector
        """
        return self.direction_vector(abscissa).deterministic_unit_normal_vector()

    def direction_vector(self, abscissa):
        """
        Calculates the direction vector on the BSpline curve at given abscissa.

        :param abscissa: edge abscissa
        :return: direction vector
        """
        u = self.abscissa_to_parameter(abscissa)
        derivatives = self.derivatives(u, 1)
        return derivatives[1]

    def point_to_parameter(self, point: Union[volmdlr.Point2D, volmdlr.Point3D]):
        """
        Search for the value of the normalized evaluation parameter u.

        :return: the given point when the BSplineCurve3D is evaluated at the u value.
        """
        abscissa = self.abscissa(point)
        u = max(min(abscissa / self.length(), 1.), 0.0)
        u_min, u_max = self.domain
        if u_min != 0 or u_max != 1.0:
            u = u * (u_max - u_min) + u_min
        return u

    def abscissa_to_parameter(self, abscissa: float):
        """
        Search for the value of the normalized evaluation parameter u.

        :return: the given point when the BSplineCurve3D is evaluated at the u value.
        """
        u = max(min(abscissa / self.length(), 1.), 0.0)
        u_min, u_max = self.domain
        if u_min != 0 or u_max != 1.0:
            u = u * (u_max - u_min) + u_min
        return u

    def abscissa(self, point: Union[volmdlr.Point2D, volmdlr.Point3D],
                 tol: float = 1e-7):
        """
        Computes the abscissa of a 2D or 3D point using the least square method.

        :param point: The point located on the B-spline curve.
        :type point: Union[:class:`volmdlr.Point2D`, :class:`volmdlr.Point3D`].
        :param tol: The precision in terms of distance. Default value is 1e-6.
        :type tol: float, optional.
        :return: The abscissa of the point.
        :rtype: float
        """
        if point.is_close(self.start):
            return 0
        if point.is_close(self.end):
            return self.length()
        length = self.length()
        point_array = npy.array(list(point), dtype=npy.float64)
        distances = npy.linalg.norm(self._eval_points - point_array, axis=1)
        index = npy.argmin(distances)
        u_min, u_max = self.domain
        u0 = u_min + index * (u_max - u_min) / (self.sample_size - 1)
        u, convergence_sucess = self.point_invertion(u0, point)
        if u_min != 0 or u_max != 1.0:
            u = (u - u_min) / (u_max - u_min)
        abscissa = u * length
        if convergence_sucess:  # sometimes we don't achieve convergence with a given initial guess
            return float(abscissa)

        def evaluate_point_distance(u_param):
            return (point - self.evaluate_single(u_param)).norm()
        results = [(abscissa, evaluate_point_distance(u))]
        initial_condition_list = npy.linspace(u_min, u_max, 10).tolist()
        initial_condition_list.sort(key=evaluate_point_distance)
        for u0 in initial_condition_list[:2]:
            u, convergence_sucess = self.point_invertion(u0, point)
            if u_min != 0 or u_max != 1.0:
                u = (u - u_min) / (u_max - u_min)
            abscissa = u * length
            if convergence_sucess:  # sometimes we don't achieve convergence with a given initial guess
                return float(abscissa)
            dist = evaluate_point_distance(u)
            if dist < tol:
                return float(abscissa)
            results.append((abscissa, dist))
        result = min(results, key=lambda r: r[1])[0]
        return float(result)

    def _point_inversion_funcs(self, u, point):
        """
        Helper function to evaluate Newton-Rapshon terms.
        """
        curve_derivatives = self.derivatives(u, 2)
        distance_vector = curve_derivatives[0] - point
        func = curve_derivatives[1].dot(distance_vector)
        func_first_derivative = curve_derivatives[2].dot(distance_vector) + curve_derivatives[1].norm() ** 2
        return func, func_first_derivative, curve_derivatives, distance_vector

    def point_invertion(self, u0: float, point, maxiter: int = 50, tol1: float = 1e-7, tol2: float = 1e-8):
        """
        Finds the equivalent B-Spline curve parameter u to a given a point 3D or 2D using an initial guess u0.

        :param u0: An initial guess between 0 and 1.
        :type u0: float
        :param point: Point to evaluation.
        :type point: Union[volmdlr.Point2D, volmdlr.Point3D]
        :param maxiter: Maximum number of iterations.
        :type maxiter: int
        :param tol1: Distance tolerance to stop.
        :type tol1: float
        :param tol2: Zero cos tolerance to stop.
        :type tol2: float
        :return: u parameter and convergence check
        :rtype: int, bool
        """
        if maxiter == 0:
            return u0, False
        func, func_first_derivative, curve_derivatives, distance_vector = self._point_inversion_funcs(u0, point)
        if self._check_convergence(curve_derivatives, distance_vector, tol1=tol1, tol2=tol2):
            return u0, True
        new_u = u0 - func / (func_first_derivative + 1e-18)
        new_u = self._check_bounds(new_u)
        residual = (new_u - u0) * curve_derivatives[1]
        if residual.norm() <= tol1:
            return u0, False
        u0 = new_u
        return self.point_invertion(u0, point, maxiter=maxiter - 1)

    @staticmethod
    def _check_convergence(curve_derivatives, distance_vector, tol1: float = 1e-7, tol2: float = 1e-8):
        """
        Helper function to check convergence of point_invertion method.
        """
        distance = distance_vector.norm()
        if distance <= tol1:
            return True
        if curve_derivatives[1].norm() == 0.0:
            return False
        zero_cos = abs(curve_derivatives[1].dot(distance_vector)) / curve_derivatives[1].norm() * distance
        if distance <= tol1 and zero_cos <= tol2:
            return True
        return False

    def _check_bounds(self, u):
        """
        Helper function to check if evaluated parameters in point_invertion method are contained in the bspline domain.
        """
        a, b = self.domain
        if self.periodic:
            if u < a:
                u = b - (a - u)
            elif u > b:
                u = a + (u - b)
        if u < a:
            u = a

        elif u > b:
            u = b
        return u

    def translation(self, offset: Union[volmdlr.Vector2D, volmdlr.Vector3D]):
        """
        Translates the B-spline curve.

        :param offset: The translation vector
        :type offset: Union[:class:`volmdlr.Vector2D`,
            :class:`volmdlr.Vector3D`]
        :return: A new translated BSplineCurve
        :rtype: :class:`volmdlr.edges.BSplineCurve`
        """
        control_points = [point.translation(offset)
                          for point in self.control_points]
        return self.__class__(self.degree, control_points,
                              self.knot_multiplicities, self.knots,
                              self.weights)

    def point_belongs(self, point: Union[volmdlr.Point2D, volmdlr.Point3D], abs_tol: float = 1e-6):
        """
        Checks if a 2D or 3D point belongs to the B-spline curve or not. It uses the point_distance.

        :param point: The point to be checked.
        :type point: Union[:class:`volmdlr.Point2D`, :class:`volmdlr.Point3D`]
        :param abs_tol: The precision in terms of distance.
            Default value is 1e-6
        :type abs_tol: float, optional.
        :return: `True` if the point belongs to the B-spline curve, `False`
            otherwise
        :rtype: bool
        """
        if self.point_distance(point) < abs_tol:
            return True
        return False

    def merge_with(self, bspline_curve: 'BSplineCurve'):
        """
        Merges consecutive B-spline curves to define a new merged one.

        :param bspline_curve: Another B-spline curve
        :type bspline_curve: :class:`volmdlr.edges.BSplineCurve`
        :return: A merged B-spline curve
        :rtype: :class:`volmdlr.edges.BSplineCurve`
        """
        point_dimension = f'Wire{self.__class__.__name__[-2::]}'
        wire = getattr(volmdlr.wires, point_dimension)(bspline_curve)
        ordered_wire = wire.order_wire()

        points, n = [], 10
        for primitive in ordered_wire.primitives:
            points.extend(primitive.discretization_points(n))
        points.pop(n + 1)

        return self.__class__.from_points_interpolation(points, min(self.degree, bspline_curve.degree))

    @classmethod
    def from_bsplines(cls, bsplines: List['BSplineCurve'],
                      discretization_points: int = 10, name: str = ''):
        """
        Creates a B-spline curve from a list of B-spline curves.

        :param bsplines: A list of B-spline curve
        :type bsplines: List[:class:`volmdlr.edges.BSplineCurve`]
        :param discretization_points: The number of points for the
            discretization. Default value is 10
        :type discretization_points: int, optional.
        :param name: object's name.
        :return: A merged B-spline curve
        :rtype: :class:`volmdlr.edges.BSplineCurve`
        """
        point_dimension = f'Wire{cls.__name__[-2::]}'
        wire = getattr(volmdlr.wires, point_dimension)(bsplines)
        ordered_wire = wire.order_wire()

        points, degree = [], []
        for i, primitive in enumerate(ordered_wire.primitives):
            degree.append(primitive.degree)
            if i == 0:
                points.extend(primitive.discretization_points(number_points=discretization_points))
            else:
                points.extend(
                    primitive.discretization_points(number_points=discretization_points)[1::])

        return cls.from_points_interpolation(points, min(degree), name=name)

    @classmethod
    def from_points_approximation(cls, points: Union[List[volmdlr.Point2D], List[volmdlr.Point3D]],
                                  degree: int, name: str = "", **kwargs):
        """
        Creates a B-spline curve approximation using least squares method with fixed number of control points.

        It is recommended to specify the
        number of control points.
        Please refer to The NURBS Book (2nd Edition), pp.410-413 for details.

        :param points: The data points
        :type points: Union[List[:class:`volmdlr.Point2D`],
            List[:class:`volmdlr.Point3D`]]
        :param degree: The degree of the output parametric curve
        :type degree: int
        :param name: (optional) Curve name.
        :param kwargs: See below
        :return: A B-spline curve from points approximation
        :rtype: :class:`volmdlr.edges.BSplineCurve`
        :keyword centripetal: Activates centripetal parametrization method.
            Default value is False
        :keyword ctrlpts_size: Number of control points. Default value is
            len(points) - 1
        """
        point_name = 'Point' + points[0].__class__.__name__[-2:]
        control_points, knots, knot_multiplicities = fitting.approximate_curve(
            npy.asarray([npy.asarray([*point], dtype=npy.float64) for point in points], dtype=npy.float64),
            degree, **kwargs)
        control_points = [getattr(volmdlr, point_name)(*point) for point in control_points]
        return cls(degree, control_points, knot_multiplicities, knots, name=name)

    def tangent(self, position: float = 0.0, normalize: bool = True):
        """
        Evaluates the tangent vector of the B-spline curve at the input parameter value.

        :param position: Value of the parameter, between 0 and 1
        :type position: float
        :param normalize: By default return a normalized tangent vector.
        :return: The tangent vector
        :rtype: Union[:class:`volmdlr.Point2D`, :class:`volmdlr.Point3D`]
        """
        # 1st derivative of the curve gives the tangent
        ders = self.derivatives(position, 1)
        tangent = ders[1].unit_vector() if normalize else ders[1]
        return tangent

    @classmethod
    def from_points_interpolation(cls, points: Union[List[volmdlr.Point2D], List[volmdlr.Point3D]],
                                  degree: int, centripetal: bool = True, name: str = " "):
        """
        Creates a B-spline curve interpolation through the data points.

        Please refer to Algorithm A9.1 on The NURBS Book (2nd Edition),
        pp.369-370 for details.

        :param points: The data points
        :type points: Union[List[:class:`volmdlr.Point2D`],
            List[:class:`volmdlr.Point3D`]]
        :param degree: The degree of the output parametric curve
        :type degree: int
        :param centripetal: Please refer to Algorithm A9.1 on The NURBS Book (2nd Edition),
        pp.369-370 for details.
        :type centripetal: bool
        :param name: curve name.
        :return: A B-spline curve from points interpolation
        :rtype: :class:`volmdlr.edges.BSplineCurve`
        """
        if degree >= len(points):
            raise ValueError("Number of points for interpolation must be at least degree + 1")
        set_points = set(points)
        if len(set_points) < len(points) - 1:
            warnings.warn("Not able to perform point interpolation."
                          "There are repeated points not in the edges of the point list.")
            return None
        point_name = 'Point' + points[0].__class__.__name__[-2:]
        ctrlpts, knots, knot_multiplicities = fitting.interpolate_curve(
            npy.asarray([npy.asarray([*point], dtype=npy.float64) for point in points], dtype=npy.float64),
            degree, centripetal=centripetal)
        ctrlpts = [getattr(volmdlr, point_name)(*point) for point in ctrlpts]
        return cls(degree, ctrlpts, knot_multiplicities, knots, name=name)

    def discretization_points(self, *, number_points: int = None, angle_resolution: int = None):
        """
        Linear spaced discretization of the curve.

        :param number_points: The number of points to include in the discretization.
        :type number_points: int
        :param angle_resolution: The resolution of the angle to use when calculating the number of points.
        :type angle_resolution: int
        :return: A list of discretized points on the B-spline curve.
        :rtype: List[`volmdlr.Point2D] or List[`volmdlr.Point3D]
        """

        if angle_resolution:
            number_points = int(math.pi * angle_resolution)

        if self.sample_size == number_points or (not number_points and not angle_resolution):
            return self.points

        datadict = self.data
        datadict["sample_size"] = number_points
        start, stop = self.domain
        points_list = evaluate_curve(datadict, start, stop)
        point_name = 'Point' + self.__class__.__name__[-2:]
        return [getattr(volmdlr, point_name)(*point) for point in points_list]

    def get_geo_lines(self, tag: int, control_points_tags: List[int]):
        """
        Gets the lines that define a BsplineCurve in a .geo file.

        :param tag: The BsplineCurve index
        :type tag: int

        :return: A line
        :rtype: str
        """

        return 'BSpline(' + str(tag) + ') = {' + str(control_points_tags)[1:-1] + '};'

    def get_geo_points(self):
        """Gets the points that define a BsplineCurve in a .geo file."""
        return list(self.discretization_points())

    def local_intersections_search(self, line, point1, point2, abs_tol: float = 1e-6):
        """
        Gets local intersections, between a BSpline and an infinite line.

        :param line: other line.
        :param point1: local point 1.
        :param point2: local point 2.
        :param abs_tol: tolerance.
        :return: distance to edge.
        """
        best_distance = math.inf
        distance_points = None

        abscissa1 = self.abscissa(point1)
        abscissa2 = self.abscissa(point2)

        intersections = []
        linesegment_class_ = getattr(sys.modules[__name__], 'LineSegment' + self.__class__.__name__[-2:])
        number_points = 10
        while True:
            edge1_discretized_points_between_1_2, abscissas_between_1_2 = self.get_abscissa_discretization(
                abscissa1, abscissa2, number_points=number_points, return_abscissas=True)
            if not edge1_discretized_points_between_1_2:
                break
            distance = line.point_distance(edge1_discretized_points_between_1_2[0])
            if distance == 0.0:
                intersections.append(edge1_discretized_points_between_1_2[0])
                break
            for point1_edge1, point2_edge1, abscissa1_, abscissa2_ in zip(edge1_discretized_points_between_1_2[:-1],
                                                                          edge1_discretized_points_between_1_2[1:],
                                                                          abscissas_between_1_2[:-1],
                                                                          abscissas_between_1_2[1:]):
                lineseg1 = linesegment_class_(point1_edge1, point2_edge1)
                dist, min_dist_point1_, min_dist_point2_ = lineseg1.line_distance(line, True)
                if dist < distance or math.isclose(dist, distance, abs_tol=abs_tol):
                    abscissa1, abscissa2 = abscissa1_, abscissa2_
                    distance = dist
                    distance_points = [min_dist_point1_, min_dist_point2_]
            if math.isclose(distance, best_distance, abs_tol=1e-6):
                if distance_points and distance_points[0].is_close(distance_points[1], abs_tol):
                    intersections.append(distance_points[0])
                break
            best_distance = distance
            number_points += 5
        return intersections

    def line_intersections(self, line, tol: float = 1e-6):
        """
        Calculates the intersections of a BSplineCurve (2D or 3D) with a Line (2D or 3D).

        :param line: line to verify intersections
        :param tol: tolerance.
        :return: list of intersections
        """
        linesegment_name = 'LineSegment' + self.__class__.__name__[-2:]
        polygon_points = []
        for point in self.points:
            if not point.in_list(polygon_points):
                polygon_points.append(point)
        list_intersections = []
        initial_abscissa = 0
        for points in zip(polygon_points[:-1], polygon_points[1:]):
            linesegment = getattr(sys.modules[__name__], linesegment_name)(points[0], points[1])
            if linesegment.line_distance(line) < tol * 100:
                intersections = self.local_intersections_search(line, points[0], points[1], tol)
                if not intersections and linesegment.direction_vector().is_colinear_to(line.direction_vector()):
                    if line.point_distance(linesegment.middle_point()) < (tol * 0.01):
                        list_intersections.append(linesegment.middle_point())
                        continue
                if intersections:
                    for intersection in intersections:
                        if not intersection.in_list(list_intersections):
                            list_intersections.append(intersection)
            initial_abscissa += linesegment.length()
        return list_intersections

    def get_linesegment_intersections(self, linesegment):
        """
        Calculates intersections between a BSplineCurve and a LineSegment.

        :param linesegment: linesegment to verify intersections.
        :return: list with the intersections points.
        """
        results = self.line_intersections(linesegment.line)
        intersections_points = []
        for result in results:
            if linesegment.point_belongs(result, 1e-5):
                intersections_points.append(result)
        return intersections_points

    def point_at_abscissa(self, abscissa):
        """
        Calculates a point in the BSplineCurve at a given abscissa.

        :param abscissa: abscissa where in the curve the point should be calculated.
        :return: Corresponding point.
        """
        u = self.abscissa_to_parameter(abscissa)
        point_name = 'Point' + self.__class__.__name__[-2:]
        return getattr(volmdlr, point_name)(*self.evaluate_single(u))

    def get_shared_section(self, other_bspline2, abs_tol: float = 1e-6):
        """
        Gets the shared section between two BSpline curves.

        :param other_bspline2: other arc to verify for shared section.
        :param abs_tol: tolerance.
        :return: shared arc section.
        """
        if self.__class__ != other_bspline2.__class__:
            if self.simplify.__class__ == other_bspline2.__class__:
                return self.simplify.get_shared_section(other_bspline2, abs_tol)
            return []
        if not self.is_shared_section_possible(other_bspline2, 1e-7):
            return []
        if not any(self.point_belongs(point, abs_tol=abs_tol)
                   for point in other_bspline2.discretization_points(number_points=10)):
            return []
        if all(self.point_belongs(point, abs_tol=abs_tol) for point in other_bspline2.points):
            return [other_bspline2]
        if all(other_bspline2.point_belongs(point, abs_tol=abs_tol) for point in self.points):
            return [self]
        if self.point_belongs(other_bspline2.start, abs_tol=abs_tol):
            bspline1_, bspline2_ = self.split(other_bspline2.start, tol=abs_tol)
        elif self.point_belongs(other_bspline2.end, abs_tol=abs_tol):
            bspline1_, bspline2_ = self.split(other_bspline2.end, tol=abs_tol)
        else:
            return []
            # raise NotImplementedError
        return self._get_shared_section_from_split(bspline1_, bspline2_, other_bspline2, abs_tol)

    def is_shared_section_possible(self, other_bspline2, tol):
        """
        Verifies if it there is any possibility of the two bsplines share a section.

        :param other_bspline2: other bspline.
        :param tol: tolerance used.
        :return: True or False.
        """
        raise NotImplementedError(f"is_shared_section_possible is not yet implemented by {self.__class__.__name__}")

    @staticmethod
    def _get_shared_section_from_split(bspline1_, bspline2_, other_bspline2, abs_tol):
        """
        Helper function to get_shared_section.
        """
        shared_bspline_section = []
        for bspline in [bspline1_, bspline2_]:
            if bspline and all(other_bspline2.point_belongs(point, abs_tol=abs_tol)
                               for point in bspline.discretization_points(number_points=10)):
                shared_bspline_section.append(bspline)
                break
        return shared_bspline_section

    def delete_shared_section(self, other_bspline2, abs_tol: float = 1e-6):
        """
        Deletes from self, the section shared with the other arc.

        :param other_bspline2:
        :param abs_tol: tolerance.
        :return:
        """
        shared_section = self.get_shared_section(other_bspline2, abs_tol)
        if not shared_section:
            return [self]
        if shared_section == self:
            return []
        split_bspline1 = self.split(shared_section[0].start)
        split_bspline2 = self.split(shared_section[0].end)
        new_arcs = []
        shared_section_middle_point = shared_section[0].point_at_abscissa(0.5 * shared_section[0].length())
        for arc in split_bspline1 + split_bspline2:
            if arc and not arc.point_belongs(shared_section_middle_point, abs_tol=abs_tol):
                new_arcs.append(arc)
        return new_arcs

    def straight_line_point_belongs(self, point):
        """
        Verifies if a point belongs to the surface created by closing the edge.

        :param point: Point to be verified
        :return: Return True if the point belongs to this surface,
            or False otherwise
        """
        raise NotImplementedError(f'the straight_line_point_belongs method must be'
                                  f' overloaded by {self.__class__.__name__}')

    def point_projection(self, point):
        """
        Calculates the projection of a point on the B-Spline.

        :param point: point to be verified.
        :return: point projection.
        """
        return [self.point_at_abscissa(self.abscissa(point))]

    def local_discretization(self, point1, point2, number_points: int = 10):
        """
        Gets n discretization points between two given points of the edge.

        :param point1: point 1 on edge.
        :param point2: point 2 on edge.
        :param number_points: number of points to discretize locally.
        :return: list of locally discretized points.
        """
        abscissa1 = self.abscissa(point1)
        abscissa2 = self.abscissa(point2)
        return self.get_abscissa_discretization(abscissa1, abscissa2, number_points)

    def get_abscissa_discretization(self, abscissa1, abscissa2, number_points: int = 10,
                                    return_abscissas: bool = False):
        """
        Gets n discretization points between two given points of the edge.

        :param abscissa1: Starting abscissa.
        :param abscissa2: Ending abscissa edge.
        :param number_points: number of points to discretize locally.
        :param return_abscissas: If True, returns the list of abscissas of the discretization points.
        :return: list of locally discretized points.
        """
        data = self.data
        point_name = 'Point' + self.__class__.__name__[-2:]
        # special case periodical bsplinecurve
        if self.periodic and abscissa1 >= abscissa2 and (not math.isclose(abscissa1, 0.0, abs_tol=1e-6) and
                                                         not math.isclose(abscissa1, self.length(), abs_tol=1e-6)):
            umin, umax = self.domain
            u_start = self.abscissa_to_parameter(abscissa1)
            u_end = self.abscissa_to_parameter(abscissa2)
            number_points1 = int((abscissa1 / self.length()) * number_points)
<<<<<<< HEAD
            max_number_points = math.ceil((self.length() - abscissa1) / 2e-6)
            if number_points1 > max_number_points:
                number_points1 = max(max_number_points, 2)
            number_points2 = number_points - number_points1
            max_number_points = math.ceil(abscissa1 / 2e-6)
            if number_points2 > max_number_points:
                number_points2 = max(max_number_points, 2)
            u_start_end = self.abscissa_to_parameter(abscissa1)
            data["sample_size"] = number_points1
            points1 = evaluate_curve(data, start=u_start_end, stop=umax)
            data["sample_size"] = number_points2
            points2 = evaluate_curve(data, start=umin, stop=u_start_end)
            points = points1 + points2[1:]
=======
            if umin == u_end:
                number_points1 = number_points
                data["sample_size"] = number_points1
                points1 = evaluate_curve(data, start=u_start, stop=umax)
                points = points1
            else:
                max_number_points = math.ceil((self.length() - abscissa1) / 2e-6)
                if number_points1 > max_number_points:
                    number_points1 = max(max_number_points, 2)

                number_points2 = number_points - number_points1
                max_number_points = math.ceil(abscissa1 / 2e-6)
                if number_points2 > max_number_points:
                    number_points2 = max(max_number_points, 2)

                data["sample_size"] = number_points1
                points1 = evaluate_curve(data, start=u_start, stop=umax)
                data["sample_size"] = number_points2
                points2 = evaluate_curve(data, start=umin, stop=u_end)
                points = points1 + points2[1:]
>>>>>>> f8972074
        else:
            if math.isclose(abscissa2, 0.0, abs_tol=1e-6):
                abscissa2 += self.length()
            if abscissa1 > abscissa2:
                abscissa2, abscissa1 = abscissa1, abscissa2
            u1 = self.abscissa_to_parameter(abscissa1)
            u2 = self.abscissa_to_parameter(abscissa2)
            # todo: improve intersections so we don't need to worry about limiting the precision?
            max_number_points = math.ceil(abs(abscissa1 - abscissa2) / 2e-6)
            if number_points > max_number_points:
                number_points = max(max_number_points, 2)
            data["sample_size"] = number_points
            points = evaluate_curve(data, start=u1, stop=u2)

        if return_abscissas:
            return ([getattr(volmdlr, point_name)(*point) for point in points],
                    npy.linspace(abscissa1, abscissa2, number_points, dtype=npy.float64).tolist())
        return [getattr(volmdlr, point_name)(*point) for point in points]

    def is_close(self, other_edge, tol: float = 1e-6):
        """
        Checks if two bsplines are the same considering the Euclidean distance.

        :param other_edge: other bspline.
        :param tol: The tolerance under which the Euclidean distance is considered equal to 0, defaults to 1e-6.
        :type tol: float, optional
        """
        if isinstance(other_edge, self.__class__):
            if self.start.is_close(other_edge.start) and self.end.is_close(other_edge.end):
                is_true = True
                for point in other_edge.discretization_points(number_points=10):
                    if not self.point_belongs(point):
                        is_true = False
                        break
                if is_true:
                    return True
        return False

    def frame_mapping(self, frame: Union[volmdlr.Frame3D, volmdlr.Frame2D], side: str):
        """
        Returns a new Revolution Surface positioned in the specified frame.

        :param frame: Frame of reference
        :type frame: `volmdlr.Frame3D`
        :param side: 'old' or 'new'
        """
        new_control_points = [control_point.frame_mapping(frame, side) for control_point in self.control_points]
        return self.__class__(self.degree, new_control_points, self.knot_multiplicities, self.knots, self.weights,
                              self.name)


class BSplineCurve2D(BSplineCurve):
    """
    A class for 2-dimensional B-spline curves.

    The following rule must be
    respected : `number of knots = number of control points + degree + 1`.

    :param degree: The degree of the 2-dimensional B-spline curve
    :type degree: int
    :param control_points: A list of 2-dimensional points
    :type control_points: List[:class:`volmdlr.Point2D`]
    :param knot_multiplicities: The vector of multiplicities for each knot
    :type knot_multiplicities: List[int]
    :param knots: The knot vector composed of values between 0 and 1
    :type knots: List[float]
    :param weights: The weight vector applied to the knot vector. Default
        value is None
    :type weights: List[float], optional
    :param periodic: If `True` the B-spline curve is periodic. Default value
        is False
    :type periodic: bool, optional
    :param name: The name of the B-spline curve. Default value is ''
    :type name: str, optional
    """

    def __init__(self,
                 degree: int,
                 control_points: List[volmdlr.Point2D],
                 knot_multiplicities: List[int],
                 knots: List[float],
                 weights: List[float] = None,
                 name: str = ''):
        self._bounding_rectangle = None

        BSplineCurve.__init__(self, degree,
                              control_points,
                              knot_multiplicities,
                              knots,
                              weights,
                              name)
        self._bounding_rectangle = None
        self._length = None

    @property
    def bounding_rectangle(self):
        """
        Computes the bounding rectangle of the 2-dimensional B-spline curve.

        :return: The bounding rectangle.
        :rtype: :class:`volmdlr.core.BoundingRectangle`
        """
        if not self._bounding_rectangle:
            self._bounding_rectangle = volmdlr.core.BoundingRectangle.from_points(self.points)
        return self._bounding_rectangle

    def straight_line_area(self):
        """
        Uses shoelace algorithm for evaluating the area.
        """
        points = self.discretization_points(number_points=100)
        x = [point.x for point in points]
        y = [point.y for point in points]
        x1 = [x[-1]] + x[0:-1]
        y1 = [y[-1]] + y[0:-1]
        return 0.5 * abs(sum(i * j for i, j in zip(x, y1))
                         - sum(i * j for i, j in zip(y, x1)))

    def straight_line_center_of_mass(self):
        """Straight line center of mass."""
        polygon_points = self.discretization_points(number_points=100)
        cog = volmdlr.O2D
        for point in polygon_points:
            cog += point
        cog = cog / len(polygon_points)
        return cog

    def plot(self, ax=None, edge_style: EdgeStyle = EdgeStyle()):
        """Plot a B-Spline curve 2D."""
        if ax is None:
            _, ax = plt.subplots()

        points = self.points

        x_points = [point.x for point in points]
        y_points = [point.y for point in points]
        ax.plot(x_points, y_points, color=edge_style.color, alpha=edge_style.alpha)
        if edge_style.plot_points:
            for point in points:
                point.plot(ax, color=edge_style.color)
        return ax

    def to_3d(self, plane_origin, x1, x2):
        """Transforms a B-Spline Curve 2D in 3D."""
        control_points3d = [point.to_3d(plane_origin, x1, x2) for point in
                            self.control_points]
        return BSplineCurve3D(self.degree, control_points3d,
                              self.knot_multiplicities, self.knots,
                              self.weights)

    def to_step(self, current_id, *args, **kwargs):
        """Exports to STEP format."""
        points_ids = []
        content = ''
        point_id = current_id
        for point in self.control_points:
            point_content, point_id = point.to_step(point_id,
                                                    vertex=False)
            content += point_content
            points_ids.append(point_id)
            point_id += 1

        content += f"#{point_id} = B_SPLINE_CURVE_WITH_KNOTS('{self.name}',{self.degree}," \
                   f"({volmdlr.core.step_ids_to_str(points_ids)})," \
                   f".UNSPECIFIED.,.F.,.F.,{tuple(self.knot_multiplicities)},{tuple(self.knots)},.UNSPECIFIED.);\n"
        return content, point_id + 1

    def rotation(self, center: volmdlr.Point2D, angle: float):
        """
        BSplineCurve2D rotation.

        :param center: rotation center
        :param angle: angle rotation
        :return: a new rotated Line2D
        """
        control_points = [point.rotation(center, angle)
                          for point in self.control_points]
        return BSplineCurve2D(self.degree, control_points,
                              self.knot_multiplicities, self.knots,
                              self.weights)

    def line_crossings(self, line2d: volmdlr_curves.Line2D):
        """Bspline Curve crossings with a line 2d."""
        polygon_points = self.discretization_points(number_points=50)
        crossings = []
        for p1, p2 in zip(polygon_points[:-1], polygon_points[1:]):
            linesegment = LineSegment2D(p1, p2)
            crossings.extend(linesegment.line_crossings(line2d))
        return crossings

    def get_reverse(self):
        """
        Reverse the BSpline's direction by reversing its start and end points.

        """

        return self.__class__(degree=self.degree,
                              control_points=self.control_points[::-1],
                              knot_multiplicities=self.knot_multiplicities[::-1],
                              knots=self.knots[::-1],
                              weights=self.weights)

    def nearest_point_to(self, point):
        """
        Find out the nearest point on the linesegment to point.

        """

        points = self.discretization_points(number_points=500)
        return point.nearest_point(points)

    def linesegment_intersections(self, linesegment2d, abs_tol: float = 1e-6):
        """
        Calculates intersections between a BSpline Curve 2D and a Line Segment 2D.

        :param linesegment2d: line segment to verify intersections.
        :param abs_tol: tolerance.
        :return: list with the intersections points.
        """
        if self.bounding_rectangle.distance_to_b_rectangle(linesegment2d.bounding_rectangle) > abs_tol:
            return []
        intersections_points = vm_utils_intersections.get_bsplinecurve_intersections(
            linesegment2d, self, abs_tol=abs_tol)
        return intersections_points

    def arc_intersections(self, arc, abs_tol=1e-6):
        """
        Calculates intersections between a BSpline Curve 2D and an arc 2D.

        :param arc: arc to verify intersections.
        :param abs_tol: tolerance.
        :return: list with the intersections points.
        """
        if self.bounding_rectangle.distance_to_b_rectangle(arc.bounding_rectangle) > abs_tol:
            return []
        return self._generic_edge_intersections(arc, abs_tol)

    def bsplinecurve_intersections(self, bspline, abs_tol=1e-6):
        """
        Calculates intersections between two BSpline Curve 2D.

        :param bspline: bspline to verify intersections.
        :param abs_tol: tolerance.
        :return: list with the intersections points.
        """
        if self.bounding_rectangle.distance_to_b_rectangle(bspline.bounding_rectangle) > abs_tol:
            return []
        return self._generic_edge_intersections(bspline, abs_tol)

    def axial_symmetry(self, line):
        """
        Finds out the symmetric bsplinecurve2d according to a line.

        """

        points_symmetry = [point.axial_symmetry(line) for point in self.control_points]

        return self.__class__(degree=self.degree,
                              control_points=points_symmetry,
                              knot_multiplicities=self.knot_multiplicities[::-1],
                              knots=self.knots[::-1],
                              weights=self.weights)

    def offset(self, offset_length: float):
        """
        Offsets a BSplineCurve2D in one of its normal direction.

        :param offset_length: the length taken to offset the BSpline. if positive, the offset is in the normal
            direction of the curve. if negative, in the opposite direction of the normal.
        :return: returns an offset bsplinecurve2D, created with from_points_interpolation.
        """
        points = self.points
        unit_normal_vectors = [self.unit_normal_vector(
            self.abscissa(point)) for point in points]
        offseted_points = [point.translation(normal_vector * offset_length) for point, normal_vector
                           in zip(points, unit_normal_vectors)]
        offseted_bspline = BSplineCurve2D.from_points_interpolation(offseted_points, self.degree)
        return offseted_bspline

    def is_shared_section_possible(self, other_bspline2, tol):
        """
        Verifies if it there is any possibility of the two bsplines share a section.

        :param other_bspline2: other bspline.
        :param tol: tolerance used.
        :return: True or False.
        """
        if self.bounding_rectangle.distance_to_b_rectangle(other_bspline2.bounding_rectangle) > tol:
            return False
        return True

    def normal(self, position: float = 0.0):
        """Normal vector to BPlineCurve2D."""
        der = self.derivatives(position, 1)
        tangent = der[1].unit_vector()
        return tangent.rotation(der[0], 0.5 * math.pi)


class BezierCurve2D(BSplineCurve2D):
    """
    A class for 2-dimensional Bézier curves.

    :param degree: The degree of the Bézier curve.
    :type degree: int
    :param control_points: A list of 2-dimensional points
    :type control_points: List[:class:`volmdlr.Point2D`]
    :param name: The name of the B-spline curve. Default value is ''
    :type name: str, optional
    """

    def __init__(self, degree: int, control_points: List[volmdlr.Point2D],
                 name: str = ''):
        knotvector = nurbs_helpers.generate_knot_vector(degree,
                                                        len(control_points))
        knot_multiplicity = [1] * len(knotvector)

        BSplineCurve2D.__init__(self, degree, control_points,
                                knot_multiplicity, knotvector,
                                None, name)


class LineSegment2D(LineSegment):
    """
    Define a line segment limited by two points.

    """

    def __init__(self, start: volmdlr.Point2D, end: volmdlr.Point2D, name: str = ''):
        self._bounding_rectangle = None
        LineSegment.__init__(self, start, end, name=name)

    def copy(self, deep=True, memo=None):
        """
        A specified copy of a LineSegment2D.
        """
        return self.__class__(start=self.start.copy(deep, memo), end=self.end.copy(deep, memo), name=self.name)

    def __hash__(self):
        return hash(('linesegment2d', self.start, self.end, self.line))

    def _data_hash(self):
        return self.start._data_hash() + self.end._data_hash()

    def _data_eq(self, other_object):
        if self.__class__.__name__ != other_object.__class__.__name__:
            return False
        return self.start == other_object.start and self.end == other_object.end

    def __eq__(self, other_object):
        if self.__class__.__name__ != other_object.__class__.__name__:
            return False
        return self.start == other_object.start and self.end == other_object.end

    def to_dict(self, *args, **kwargs):
        """Stores all Line Segment 2D attributes in a dict object."""
        return {'object_class': 'volmdlr.edges.LineSegment2D',
                'name': self.name,
                'start': self.start.to_dict(),
                'end': self.end.to_dict()
                }

    @property
    def bounding_rectangle(self):
        """
        Evaluates the bounding rectangle of the Line segment.
        """
        if not self._bounding_rectangle:
            self._bounding_rectangle = volmdlr.core.BoundingRectangle(
                min(self.start.x, self.end.x), max(self.start.x, self.end.x),
                min(self.start.y, self.end.y), max(self.start.y, self.end.y))
        return self._bounding_rectangle

    def straight_line_area(self):
        """
        Calculates the area of the LineSegment2D, with line drawn from start to end.

        :return: straight_line_area.
        """
        return 0.

    def straight_line_second_moment_area(self, *args, **kwargs):
        """Straight line second moment area for a line segment."""
        return 0, 0, 0

    def straight_line_center_of_mass(self):
        """Straight line center of mass."""
        return 0.5 * (self.start + self.end)

    def point_distance(self, point, return_other_point=False):
        """
        Computes the distance of a point to segment of line.

        :param point: point to calculate distance.
        :param return_other_point: Boolean variable to return line segment's corresponding point or not.
        """
        distance, point = volmdlr.linesegment2d_point_distance((self.start.x, self.start.y),
                                                               (self.end.x, self.end.y), (point.x, point.y))
        if return_other_point:
            return distance, volmdlr.Point2D(*point)
        return distance

    def point_projection(self, point):
        """
        If the projection falls outside the LineSegment2D, returns None.
        """
        point, curv_abs = volmdlr_curves.Line2D.point_projection(self.line, point)
        if curv_abs < 0 or curv_abs > self.length():
            if abs(curv_abs) < 1e-6 or math.isclose(curv_abs, self.length(),
                                                    abs_tol=1e-6):
                return point, curv_abs
            return None, curv_abs
        return point, curv_abs

    def line_intersections(self, line: volmdlr_curves.Line2D):
        """Line Segment intersections with volmdlr_curves.Line2D."""
        if self.direction_vector().is_colinear_to(line.direction_vector()):
            return []
        point = volmdlr.Point2D.line_intersection(self, line)
        if point is not None:
            point_projection1, _ = self.point_projection(point)
            intersections = [point_projection1]
            if point_projection1 is None:
                intersections = []

            elif line.__class__.__name__ == 'LineSegment2D':
                point_projection2, _ = line.point_projection(point)
                if point_projection2 is None:
                    intersections = []

            return intersections
        if line.point_belongs(self.start):
            return [self.start]
        if line.point_belongs(self.end):
            return [self.end]
        return []

    def linesegment_intersections(self, linesegment2d: 'LineSegment2D', abs_tol=1e-6):
        """
        Touching line segments does not intersect.
        """
        if self.bounding_rectangle.distance_to_b_rectangle(linesegment2d.bounding_rectangle) > abs_tol:
            return []
        if self.direction_vector(0.0).is_colinear_to(linesegment2d.direction_vector(0.0), abs_tol=abs_tol):
            return []
        point = volmdlr.Point2D.line_intersection(self, linesegment2d)
        # TODO: May be these commented conditions should be used for linesegment_crossings
        if point:  # and (point != self.start) and (point != self.end):
            point_projection1, _ = self.point_projection(point)
            if point_projection1 is None:
                return []

            point_projection2, _ = linesegment2d.point_projection(point)
            if point_projection2 is None:
                return []

            return [point_projection1]
        return []

    def line_crossings(self, line: 'volmdlr.curves.Line2D'):
        """Line Segment crossings with line 2d."""
        if self.direction_vector().is_colinear_to(line.direction_vector()):
            return []
        line_intersection = self.line_intersections(line)
        if line_intersection and (line_intersection[0].is_close(self.end) or
                                  line_intersection[0].is_close(self.start)):
            return []
        return line_intersection

    def plot(self, ax=None, edge_style: EdgeStyle = EdgeStyle()):
        """
        Plots the Linesegment2D.
        """
        width = edge_style.width

        if ax is None:
            _, ax = plt.subplots()

        p1, p2 = self.start, self.end
        if edge_style.arrow:
            if edge_style.plot_points:
                ax.plot([p1[0], p2[0]], [p1[1], p2[1]], color=edge_style.color,
                        alpha=edge_style.alpha, style='o-')
            else:
                ax.plot([p1[0], p2[0]], [p1[1], p2[1]], color=edge_style.color,
                        alpha=edge_style.alpha)

            length = ((p1[0] - p2[0]) ** 2 + (p1[1] - p2[1]) ** 2) ** 0.5
            if width is None:
                width = length / 1000.
                head_length = length / 20.
                head_width = head_length / 2.
            else:
                head_width = 2 * width
                head_length = head_width
            ax.arrow(p1[0], p1[1],
                     (p2[0] - p1[0]) / length * (length - head_length),
                     (p2[1] - p1[1]) / length * (length - head_length),
                     head_width=head_width, fc='b', linewidth=0,
                     head_length=head_length, width=width, alpha=0.3)
        else:
            if width is None:
                width = 1
            if edge_style.plot_points:
                ax.plot([p1[0], p2[0]], [p1[1], p2[1]], color=edge_style.color,
                        marker='o', linewidth=width, alpha=edge_style.alpha)
            else:
                ax.plot([p1[0], p2[0]], [p1[1], p2[1]], color=edge_style.color,
                        linewidth=width, alpha=edge_style.alpha)
        return ax

    def to_3d(self, plane_origin, x1, x2):
        """
        Transforms the Line segment 2D into a 3D line segment.

        :param plane_origin: The origin of plane to draw the Line segment 3D.
        :type plane_origin: volmdlr.Point3D
        :param x1: First direction of the plane
        :type x1: volmdlr.Vector3D
        :param x2: Second direction of the plane.
        :type x2: volmdlr.Vector3D
        :return: A 3D line segment.
        :rtype: LineSegment3D
        """
        start = self.start.to_3d(plane_origin, x1, x2)
        end = self.end.to_3d(plane_origin, x1, x2)
        return LineSegment3D(start, end, name=self.name)

    def get_reverse(self):
        """
        Invert the sense of the line segment.
        """
        return LineSegment2D(self.end.copy(), self.start.copy())

    def rotation(self, center: volmdlr.Point2D, angle: float):
        """
        LineSegment2D rotation.

        :param center: rotation center
        :param angle: angle rotation
        :return: a new rotated LineSegment2D
        """
        return LineSegment2D(self.start.rotation(center, angle), self.end.rotation(center, angle))

    def translation(self, offset: volmdlr.Vector2D):
        """
        LineSegment2D translation.

        :param offset: translation vector.
        :return: A new translated LineSegment2D.
        """
        return LineSegment2D(self.start.translation(offset), self.end.translation(offset))

    def frame_mapping(self, frame: volmdlr.Frame2D, side: str):
        """
        Changes vector frame_mapping and return a new LineSegment2D.

        side = 'old' or 'new'.
        """
        if side == 'old':
            new_start = frame.local_to_global_coordinates(self.start)
            new_end = frame.local_to_global_coordinates(self.end)
        elif side == 'new':
            new_start = frame.global_to_local_coordinates(self.start)
            new_end = frame.global_to_local_coordinates(self.end)
        else:
            raise ValueError('Please Enter a valid side: old or new')
        return LineSegment2D(new_start, new_end)

    def plot_data(self, edge_style: plot_data.EdgeStyle = None):
        """
        Plot data method for a LineSegment2D.

        :param edge_style: edge style.
        :return: plot_data.LineSegment2D object.
        """
        return plot_data.LineSegment2D([self.start.x, self.start.y],
                                       [self.end.x, self.end.y],
                                       edge_style=edge_style)

    def create_tangent_circle(self, point, other_line):
        """Create a circle tangent to a LineSegment."""
        circle1, circle2 = other_line.create_tangent_circle(point, self.line)
        if circle1 is not None:
            _, curv_abs1 = self.line.point_projection(circle1.center)
            if curv_abs1 < 0. or curv_abs1 > self.length():
                circle1 = None
        if circle2 is not None:
            _, curv_abs2 = self.line.point_projection(circle2.center)
            if curv_abs2 < 0. or curv_abs2 > self.length():
                circle2 = None
        return circle1, circle2

    def infinite_primitive(self, offset):
        """Get an infinite primitive."""
        n = -self.unit_normal_vector()
        offset_point_1 = self.start + offset * n
        offset_point_2 = self.end + offset * n

        return volmdlr_curves.Line2D(offset_point_1, offset_point_2)

    def nearest_point_to(self, point):
        """
        Find out the nearest point on the linesegment to point.

        """

        points = self.discretization_points(number_points=500)
        return point.nearest_point(points)

    def axial_symmetry(self, line):
        """
        Finds out the symmetric linesegment2d according to a line.
        """

        points_symmetry = [point.axial_symmetry(line) for point in [self.start, self.end]]

        return self.__class__(points_symmetry[0], points_symmetry[1])

    def closest_point_on_segment(self, point):
        """Gets the closest point on the line segment and another given point."""
        segment_vector = self.direction_vector()
        p_vector = point - self.start
        p_vector = p_vector.to_vector()
        t_param = p_vector.dot(segment_vector) / segment_vector.dot(segment_vector)
        t_param = max(0, min(t_param, 1))
        closest_point = volmdlr.Point2D(self.start.x + t_param * segment_vector[0],
                                        self.start.y + t_param * segment_vector[1])
        return closest_point

    def distance_linesegment(self, linesegment, return_points=False):
        """
        Calculates the minimum distance between two line segments.

        :param linesegment: other line segment.
        :param return_points: boolean weather to return the minimum distance corresponding points or not.
        :return: minimum distance / minimal distance with corresponding points.
        """
        intersections = self.linesegment_intersections(linesegment)
        if intersections:
            if return_points:
                return 0.0, intersections[0], intersections[0]
            return 0.0
        closest_point_on_self_to_start = self.closest_point_on_segment(linesegment.start)
        closest_point_on_self_to_end = self.closest_point_on_segment(linesegment.end)
        closest_point_on_lineseg_to_start = linesegment.closest_point_on_segment(self.start)
        closest_point_on_lineseg_to_end = linesegment.closest_point_on_segment(self.end)
        min_dist, min_dist_point1, min_dist_point2 = math.inf, None, None
        for point1, point2 in zip([closest_point_on_self_to_start, closest_point_on_self_to_end,
                                   closest_point_on_lineseg_to_start, closest_point_on_lineseg_to_end],
                                  [linesegment.start, linesegment.end, self.start, self.end]):
            dist = point1.point_distance(point2)
            if dist < min_dist:
                min_dist = dist
                min_dist_point1, min_dist_point2 = point1, point2
        if return_points:
            return min_dist, min_dist_point1, min_dist_point2
        return min_dist

    def line_distance(self, line, return_points: bool = False):
        """
        Calculates the distance between a Line Segment and an infinite Line.

        :param line: other line.
        :param return_points: weather to return corresponding points or not.
        :return: distance between line and line segment.
        """
        distance = 0.0
        line_intersections = line.line_intersections(self.line)
        if not line_intersections:
            line_closest_point1 = line.closest_point_on_line(self.start)
            point1, point2 = self.start, line_closest_point1
            distance = line_closest_point1.point_distance(self.start)
        elif not self.point_belongs(line_intersections[0]):
            line_closest_point1 = line.closest_point_on_line(self.start)
            line_closest_point2 = line.closest_point_on_line(self.end)
            distance1 = line_closest_point1.point_distance(self.start)
            distance2 = line_closest_point2.point_distance(self.end)
            if distance1 < distance2:
                distance = distance1
                point1, point2 = self.start, line_closest_point1
            else:
                distance = distance2
                point1, point2 = self.end, line_closest_point2
        else:
            point1, point2 = line_intersections[0], line_intersections[0]
        if return_points:
            return distance, point1, point2
        return distance


class ArcMixin:
    """
    Abstract class representing an arc.

    :param circle: arc related circle curve.
    :type circle: Union['volmdlr.curves.Circle2D', 'volmdlr.curves.Circle2D'].
    # :param start: The starting point
    # :type start: Union[:class:`volmdlr.Point2D`, :class:`volmdlr.Point3D`]
    # :param end: The finish point
    # :type end: Union[:class:`volmdlr.Point2D`, :class:`volmdlr.Point3D`]
    # :param name: The name of the arc. Default value is an empty string
    # :type name: str, optional
    """

    def __init__(self, circle, start, end, name: str = ''):
        self.start = start
        self.end = end
        self.circle = circle
        self.name = name
        self._length = None
        self._angle = None
        self.angle_start, self.angle_end = self.get_start_end_angles()

    @property
    def center(self):
        """Gets arc center."""
        return self.circle.center

    @property
    def radius(self):
        """Gets arc radius."""
        return self.circle.radius

    @property
    def angle(self):
        """
        Arc angle property.

        :return: arc angle.
        """
        if not self._angle:
            self._angle = self.angle_end - self.angle_start
        return self._angle

    @property
    def frame(self):
        """Gets the arc frame."""
        return self.circle.frame

    def _arc_point_angle(self, point):
        """Helper function to calculate the angle of point on a trigonometric arc."""
        local_start_point = self.circle.frame.global_to_local_coordinates(point)
        u1, u2 = local_start_point.x / self.radius, local_start_point.y / self.radius
        point_angle = volmdlr.geometry.sin_cos_angle(u1, u2)
        return point_angle

    def get_arc_point_angle(self, point):
        """Returns the angle of point on a trigonometric arc."""
        point_theta = self._arc_point_angle(point)
        if self.angle_start > point_theta:
            point_theta += volmdlr.TWO_PI
        return point_theta

    def get_start_end_angles(self):
        """Returns the start and end angle of the arc."""
        start_angle = self._arc_point_angle(self.start)
        end_angle = self._arc_point_angle(self.end)
        if start_angle >= end_angle:
            end_angle += volmdlr.TWO_PI
        return start_angle, end_angle

    def length(self):
        """
        Calculates the length of the Arc, with its radius, and its arc angle.

        :return: the length of the Arc.
        """
        if not self._length:
            self._length = self.circle.radius * abs(self.angle)
        return self._length

    def point_at_abscissa(self, abscissa):
        """
        Calculates a point in the Arc at a given abscissa.

        :param abscissa: abscissa where in the curve the point should be calculated.
        :return: Corresponding point.
        """
        if self.is_trigo:
            return self.start.rotation(self.circle.center, abscissa / self.circle.radius)
        return self.start.rotation(self.circle.center, -abscissa / self.circle.radius)

    def normal_vector(self, abscissa: float):
        """
        Get the normal vector of the Arc2D.

        :param abscissa: defines where in the Arc2D the
        normal vector is to be calculated
        :return: The normal vector of the Arc2D
        """
        point = self.point_at_abscissa(abscissa)
        normal_vector = self.circle.center - point
        normal_vector = normal_vector.to_vector()
        return normal_vector

    def direction_vector(self, abscissa: float):
        """
        Get direction vector of the Arc2D.

        :param abscissa: defines where in the Arc2D the
        direction vector is to be calculated
        :return: The direction vector of the Arc2D
        """
        return -self.normal_vector(abscissa=abscissa).normal_vector()

    def point_distance(self, point):
        """Returns the minimal distance to a point."""
        if self.point_belongs(point):
            return 0
        if self.circle.center.is_close(point):
            return self.circle.radius
        class_sufix = self.__class__.__name__[-2:]
        linesegment_class = getattr(sys.modules[__name__], 'LineSegment' + class_sufix)
        linesegment = linesegment_class(self.circle.center, point)
        if linesegment.length() > self.circle.radius:
            if self.linesegment_intersections(linesegment):
                return linesegment.length() - self.circle.radius
            return min(self.start.point_distance(point), self.end.point_distance(point))
        vector_to_point = point - self.circle.center
        vector_to_point = vector_to_point.unit_vector()
        projected_point = self.circle.center + self.circle.radius * vector_to_point
        if self.point_belongs(projected_point):
            return self.circle.radius - linesegment.length()
        return min(self.start.point_distance(point), self.end.point_distance(point))

    def discretization_points(self, *, number_points: int = None, angle_resolution: int = 20):
        """
        Discretize an Edge to have "n" points.

        :param number_points: the number of points (including start and end points)
             if unset, only start and end will be returned
        :param angle_resolution: if set, the sampling will be adapted to have a controlled angular distance. Useful
            to mesh an arc
        :return: a list of sampled points
        """
        if not number_points:
            if not angle_resolution:
                number_points = 2
            else:
                number_points = max(math.ceil(self.angle * angle_resolution) + 1, 2)

        step = self.length() / (number_points - 1)
        return [self.point_at_abscissa(i * step)
                for i in range(number_points)]

    def get_geo_lines(self, tag: int, start_point_tag: int, center_point_tag: int, end_point_tag: int):
        """
        Gets the lines that define an Arc in a .geo file.

        :param tag: The linesegment index
        :type tag: int
        :param start_point_tag: The linesegment' start point index
        :type start_point_tag: int
        :param center_point_tag: The linesegment' center point index
        :type center_point_tag: int
        :param end_point_tag: The line segment's end point index
        :type end_point_tag: int

        :return: A line
        :rtype: str
        """

        return 'Circle(' + str(tag) + ') = {' + str(start_point_tag) + ', ' + \
            str(center_point_tag) + ', ' + str(end_point_tag) + '};'

    def get_geo_points(self):
        """
        Gets the points that define an Arc to use them in a .geo file.

        :return: A list of characteristic arc points
        :rtype: List

        """
        return [self.start, self.circle.center, self.end]

    def get_reverse(self):
        """
        Gets the reverse version of an arc.

        :return: An arc
        """
        circle = self.circle.reverse()
        return self.__class__(circle, start=self.end, end=self.start)

    def split(self, split_point, tol: float = 1e-6):
        """
        Splits arc at a given point.

        :param split_point: splitting point.
        :param tol: tolerance.
        :return: list of two Arc.
        """
        if split_point.is_close(self.start, tol):
            return [None, self.copy()]
        if split_point.is_close(self.end, tol):
            return [self.copy(), None]
        if self.__class__.__name__[-2:] == "2D":
            return [self.__class__(self.circle, self.start, split_point, self.is_trigo),
                    self.__class__(self.circle, split_point, self.end, self.is_trigo)]
        return [self.__class__(self.circle, self.start, split_point),
                self.__class__(self.circle, split_point, self.end)]

    def get_shared_section(self, other_arc2, abs_tol: float = 1e-6):
        """
        Gets the shared section between two arcs.

        :param other_arc2: other arc to verify for shared section.
        :param abs_tol: tolerance.
        :return: shared arc section.
        """
        if self.__class__ != other_arc2.__class__:
            if self.__class__ == other_arc2.simplify.__class__:
                return self.get_shared_section(other_arc2.simplify, abs_tol)
            return []
        if not self.circle.center.is_close(other_arc2.circle.center) or self.circle.radius != self.circle.radius or \
                not any(self.point_belongs(point) for point in [other_arc2.start,
                                                                other_arc2.middle_point(), other_arc2.end]):
            return []
        if all(self.point_belongs(point, abs_tol) for point in
               [other_arc2.start, other_arc2.middle_point(), other_arc2.end]):
            return [other_arc2]
        if all(other_arc2.point_belongs(point, abs_tol) for point in
               [self.start, self.point_at_abscissa(self.length() * .5), self.end]):
            return [self]
        if self.point_belongs(other_arc2.start, abs_tol):
            arc1_, arc2_ = self.split(other_arc2.start, abs_tol)
        elif self.point_belongs(other_arc2.end, abs_tol):
            arc1_, arc2_ = self.split(other_arc2.end, abs_tol)
        else:
            raise NotImplementedError
        shared_arc_section = []
        for arc in [arc1_, arc2_]:
            if arc and all(other_arc2.point_belongs(point, abs_tol)
                           for point in [arc.start, arc.middle_point(), arc.end]):
                shared_arc_section.append(arc)
                break
        return shared_arc_section

    def delete_shared_section(self, other_arc2, abs_tol: float = 1e-6):
        """
        Deletes from self, the section shared with the other arc.

        :param other_arc2:
        :param abs_tol: tolerance.
        :return:
        """
        shared_section = self.get_shared_section(other_arc2, abs_tol)
        if not shared_section:
            return [self]
        if shared_section == self:
            return []
        split_arcs1 = self.split(shared_section[0].start)
        split_arcs2 = self.split(shared_section[0].end)
        new_arcs = []
        for arc in split_arcs1 + split_arcs2:
            if arc and not arc.point_belongs(shared_section[0].middle_point(), abs_tol):
                new_arcs.append(arc)
        return new_arcs

    def is_close(self, other_edge, tol: float = 1e-6):
        """
        Checks if two arc are the same considering the Euclidean distance.

        :param other_edge: other arc.
        :param tol: The tolerance under which the Euclidean distance is considered equal to 0, defaults to 1e-6
        :type tol: float, optional
        """

        if isinstance(other_edge, self.__class__):
            if (self.start.is_close(other_edge.start, tol) and self.end.is_close(other_edge.end, tol)
                    and self.circle.center.is_close(other_edge.circle.center, tol)
                    and self.point_belongs(other_edge.middle_point(), tol)):
                return True
        return False


class FullArcMixin(ArcMixin):
    """
    Abstract class for representing a circle with a start and end points that are the same.
    """

    def __init__(self, circle: Union[volmdlr.curves.Circle2D, volmdlr.curves.Circle3D],
                 start_end: Union[volmdlr.Point2D, volmdlr.Point3D], name: str = ''):
        self.circle = circle
        self.start_end = start_end
        ArcMixin.__init__(self, circle=circle, start=start_end, end=start_end, name=name)  # !!! this is dangerous

    @property
    def angle(self):
        """Angle of Full Arc. """
        return volmdlr.TWO_PI

    @property
    def periodic(self):
        """Return True if an edge is periodic."""
        return True

    def split(self, split_point, tol: float = 1e-6):
        """
        Splits arc at a given point.

        :param split_point: splitting point.
        :param tol: tolerance.
        :return: list of two Arc.
        """
        if split_point.is_close(self.start, tol):
            return [None, self.copy()]
        if split_point.is_close(self.end, tol):
            return [self.copy(), None]
        class_ = getattr(sys.modules[__name__], 'Arc' + self.__class__.__name__[-2:])
        return [class_(self.circle, self.start, split_point, self.is_trigo),
                class_(self.circle, split_point, self.end, self.is_trigo)]

    @classmethod
    def from_curve(cls, circle, name: str = ''):
        """Creates A full arc, 2d or 3d, from circle."""
        return cls(circle, circle.center + circle.frame.u * circle.radius, name=name)


class Arc2D(ArcMixin, Edge):
    """
    Class to draw Arc2D.

    angle: the angle measure always >= 0
    """

    def __init__(self, circle: 'volmdlr.curves.Circle2D', start: volmdlr.Point2D,
                 end: volmdlr.Point2D, name: str = ''):
        self._bounding_rectangle = None
        ArcMixin.__init__(self, circle, start, end, name=name)
        Edge.__init__(self, start=start, end=end, name=name)

    def __hash__(self):
        return hash(('arc2d', self.circle, self.start, self.end, self.is_trigo))

    def __eq__(self, other_arc):
        if self.__class__.__name__ != other_arc.__class__.__name__:
            return False
        return (self.circle == other_arc.circle and self.start == other_arc.start
                and self.end == other_arc.end and self.is_trigo == other_arc.is_trigo)

    def to_dict(self, use_pointers: bool = False, memo=None, path: str = '#', id_method=True, id_memo=None):
        """Stores all Arc 2D attributes in a dict object."""
        dict_ = self.base_dict()
        dict_['circle'] = self.circle.to_dict(use_pointers=use_pointers, memo=memo,
                                              id_method=id_method, id_memo=id_memo, path=path + '/circle')
        dict_['start'] = self.start.to_dict(use_pointers=use_pointers, memo=memo,
                                                id_method=id_method, id_memo=id_memo, path=path + '/start')
        dict_['end'] = self.end.to_dict(use_pointers=use_pointers, memo=memo,
                                                id_method=id_method, id_memo=id_memo, path=path + '/end')
        return dict_

    @classmethod
    def from_3_points(cls, point1, point2, point3, name: str = ''):
        """
        Creates a circle 2d from 3 points.

        :return: circle 2d.
        """
        circle = volmdlr_curves.Circle2D.from_3_points(point1, point2, point3)
        arc = cls(circle, point1, point3)
        if not arc.point_belongs(point2):
            return cls(circle.reverse(), point1, point3, name=name)
        return arc

    @property
    def is_trigo(self):
        """Return True if circle is counterclockwise."""
        return self.circle.is_trigo

    def _get_points(self):
        return [self.start, self.end]

    points = property(_get_points)

    def point_belongs(self, point, abs_tol=1e-6):
        """
        Check if a Point2D belongs to the Arc2D.

        """
        distance_point_to_center = point.point_distance(self.circle.center)
        if not math.isclose(distance_point_to_center, self.circle.radius, rel_tol=0.005):
            return False
        if point.is_close(self.start, abs_tol) or point.is_close(self.end, abs_tol):
            return True
        clockwise_arc = self.reverse() if self.is_trigo else self
        vector_start = clockwise_arc.start - clockwise_arc.circle.center
        vector_end = clockwise_arc.end - clockwise_arc.circle.center
        vector_point = point - clockwise_arc.circle.center
        arc_angle = volmdlr.geometry.clockwise_angle(vector_start, vector_end)
        point_start_angle = volmdlr.geometry.clockwise_angle(vector_start, vector_point)
        point_end_angle = volmdlr.geometry.clockwise_angle(vector_point, vector_end)
        if math.isclose(arc_angle, point_start_angle + point_end_angle, rel_tol=0.01):
            return True
        return False

    def to_full_arc_2d(self):
        """
        Convert to a full arc2d.
        """
        return FullArc2D(circle=self.circle, start_end=self.point_at_abscissa(0), name=self.name)

    def line_intersections(self, line2d: volmdlr_curves.Line2D):
        """
        Calculates the intersection between a line and an Arc2D.

        :param line2d: Line2D to verify intersections.
        :return: a list with intersections points.
        """
        full_arc_2d = self.to_full_arc_2d()
        fa2d_intersection_points = full_arc_2d.line_intersections(line2d)
        intersection_points = []
        for point in fa2d_intersection_points:
            if self.point_belongs(point):
                intersection_points.append(point)
        return intersection_points

    def linesegment_intersections(self, linesegment2d: LineSegment2D, abs_tol=1e-6):
        """
        Calculates the intersection between a LineSegment2D and an Arc2D.

        :param linesegment2d: LineSegment2D to verify intersections.
        :param abs_tol: tolerance.
        :return: a list with intersections points.
        """
        if self.bounding_rectangle.distance_to_b_rectangle(linesegment2d.bounding_rectangle) > abs_tol:
            return []
        full_arc_2d = self.to_full_arc_2d()
        fa2d_intersection_points = full_arc_2d.linesegment_intersections(linesegment2d, abs_tol)
        intersection_points = []
        for point in fa2d_intersection_points:
            if self.point_belongs(point, abs_tol):
                intersection_points.append(point)
        return intersection_points

    def bsplinecurve_intersections(self, bspline, abs_tol: float = 1e-6):
        """
        Intersections between an arc 2d and bspline curve 2d.

        :param bspline: bspline curve 2d.
        :param abs_tol: tolerance.
        :return: list of intersection points.
        """
        intersections = bspline.arc_intersections(self, abs_tol)
        return intersections

    def arc_intersections(self, arc, abs_tol: float = 1e-6):
        """Intersections between two arc 2d."""
        circle_intersections = vm_utils_intersections.get_circle_intersections(self.circle, arc.circle)
        arc_intersections = [inter for inter in circle_intersections if self.point_belongs(inter, abs_tol)]
        return arc_intersections

    def arcellipse_intersections(self, arcellipse, abs_tol: float = 1e-6):
        """
        Intersections between an arc 2d and arc-ellipse 2d.

        :param arcellipse: arc-ellipse 2d.
        :param abs_tol: tolerance
        :return: list of intersection points.
        """
        if self.bounding_rectangle.distance_to_b_rectangle(arcellipse.bounding_rectangle) > abs_tol:
            return []
        intersections = vm_utils_intersections.get_bsplinecurve_intersections(arcellipse, self, abs_tol)
        return intersections

    def abscissa(self, point: volmdlr.Point2D, tol=1e-6):
        """
        Returns the abscissa of a given point 2d.

        """
        if not math.isclose(point.point_distance(self.circle.center), self.circle.radius, abs_tol=tol):
            raise ValueError('Point not in arc')
        if point.point_distance(self.start) < tol:
            return 0
        if point.point_distance(self.end) < tol:
            return self.length()
        clockwise_arc = self.reverse() if self.is_trigo else self
        vector_start = clockwise_arc.start - clockwise_arc.circle.center
        vector_end = clockwise_arc.end - clockwise_arc.circle.center
        vector_point = point - clockwise_arc.circle.center
        arc_angle = volmdlr.geometry.clockwise_angle(vector_start, vector_end)
        point_start_angle = volmdlr.geometry.clockwise_angle(vector_start, vector_point)
        point_end_angle = volmdlr.geometry.clockwise_angle(vector_point, vector_end)
        if math.isclose(arc_angle, point_start_angle + point_end_angle, abs_tol=tol):
            if self.is_trigo:
                return self.length() - self.circle.radius * point_start_angle
            return self.circle.radius * point_start_angle
        raise ValueError('Point not in arc')

    def area(self):
        """
        Calculates the area of the Arc2D.

        :return: the area of the Arc2D.
        """
        return (self.circle.radius ** 2) * self.angle / 2

    def center_of_mass(self):
        """
        Calculates the center of mass of the Arc2D.

        :return: center of mass point.
        """
        u = self.middle_point() - self.circle.center
        u = u.unit_vector()
        return self.circle.center + 4 / (3 * self.angle) * self.circle.radius * math.sin(
            self.angle * 0.5) * u

    @property
    def bounding_rectangle(self):
        """Gets the bounding rectangle for an Arc 2D."""
        if not self._bounding_rectangle:
            discretization_points = self.discretization_points(number_points=20)
            x_values, y_values = [], []
            for point in discretization_points:
                x_values.append(point.x)
                y_values.append(point.y)
            self._bounding_rectangle = volmdlr.core.BoundingRectangle(min(x_values), max(x_values),
                                                                      min(y_values), max(y_values))
        return self._bounding_rectangle

    def straight_line_area(self):
        """
        Calculates the area of the arc 2D, with line drawn from start to end.

        :return: straight_line_area.
        """
        if self.angle >= math.pi:
            angle = volmdlr.TWO_PI - self.angle
            area = math.pi * self.circle.radius ** 2 - 0.5 * self.circle.radius ** 2 * (
                    angle - math.sin(angle))
        else:
            angle = self.angle
            area = 0.5 * self.circle.radius ** 2 * (angle - math.sin(angle))

        if self.is_trigo:
            return area
        return -area

    def straight_line_second_moment_area(self, point: volmdlr.Point2D):
        """Straight line second moment area for an Arc 2D."""
        if self.angle_end < self.angle_start:
            angle2 = self.angle_end + volmdlr.TWO_PI

        else:
            angle2 = self.angle_end
        angle1 = self.angle_start

        # Full arc section
        moment_area_x1 = self.circle.radius ** 4 / 8 * (angle2 - angle1 + 0.5 * (
                math.sin(2 * angle1) - math.sin(2 * angle2)))
        moment_area_y1 = self.circle.radius ** 4 / 8 * (angle2 - angle1 + 0.5 * (
                math.sin(2 * angle2) - math.sin(2 * angle1)))
        moment_area_xy1 = self.circle.radius ** 4 / 8 * (
                math.cos(angle1) ** 2 - math.cos(angle2) ** 2)

        # Triangle
        moment_area_x2, moment_area_y2, moment_area_xy2 = self._triangle_moment_inertia()
        if moment_area_x2 < 0.:
            moment_area_x2, moment_area_y2, moment_area_xy2 = -moment_area_x2, -moment_area_y2, -moment_area_xy2
        if self.angle < math.pi:
            if self.is_trigo:
                moment_area_x = moment_area_x1 - moment_area_x2
                moment_area_y = moment_area_y1 - moment_area_y2
                moment_area_xy = moment_area_xy1 - moment_area_xy2
            else:
                moment_area_x = moment_area_x2 - moment_area_x1
                moment_area_y = moment_area_y2 - moment_area_y1
                moment_area_xy = moment_area_xy2 - moment_area_xy1
        else:
            if self.is_trigo:
                moment_area_x = moment_area_x1 + moment_area_x2
                moment_area_y = moment_area_y1 + moment_area_y2
                moment_area_xy = moment_area_xy1 + moment_area_xy2
            else:
                moment_area_x = -moment_area_x2 - moment_area_x1
                moment_area_y = -moment_area_y2 - moment_area_y1
                moment_area_xy = -moment_area_xy2 - moment_area_xy1

        return volmdlr.geometry.huygens2d(moment_area_x, moment_area_y, moment_area_xy,
                                          self.straight_line_area(),
                                          self.circle.center,
                                          point)

    def _full_arc_moment_inertia(self, angle1, angle2):
        moment_inertia_x1 = self.circle.radius ** 4 / 8 * (angle2 - angle1 + 0.5 * (
                math.sin(2 * angle1) - math.sin(2 * angle2)))
        moment_inertia_y1 = self.circle.radius ** 4 / 8 * (angle2 - angle1 + 0.5 * (
                math.sin(2 * angle2) - math.sin(2 * angle1)))
        moment_inertia_xy1 = self.circle.radius ** 4 / 8 * (
                math.cos(angle1) ** 2 - math.cos(angle2) ** 2)
        return moment_inertia_x1, moment_inertia_y1, moment_inertia_xy1

    def _triangle_moment_inertia(self):
        xi, yi = self.start - self.circle.center
        xj, yj = self.end - self.circle.center
        moment_inertia_x2 = (yi ** 2 + yi * yj + yj ** 2) * (xi * yj - xj * yi) / 12.
        moment_inertia_y2 = (xi ** 2 + xi * xj + xj ** 2) * (xi * yj - xj * yi) / 12.
        moment_inertia_xy2 = (xi * yj + 2 * xi * yi + 2 * xj * yj + xj * yi) * (
                xi * yj - xj * yi) / 24.
        return moment_inertia_x2, moment_inertia_y2, moment_inertia_xy2

    def straight_line_center_of_mass(self):
        """Straight line center of mass."""
        if self.angle == math.pi:
            return self.center_of_mass()

        u = self.middle_point() - self.circle.center
        u = u.unit_vector()
        if self.angle >= math.pi:
            u = -u
        bissec = volmdlr_curves.Line2D(self.circle.center, self.circle.center + u)
        string = volmdlr_curves.Line2D(self.start, self.end)
        point = volmdlr.Point2D.line_intersection(bissec, string)
        a = point.point_distance(self.start)
        height = point.point_distance(self.circle.center)
        triangle_area = height * a
        triangle_cog = self.circle.center + 2 / 3. * height * u
        if self.angle < math.pi:
            cog = (
                          self.center_of_mass() * self.area() - triangle_area * triangle_cog) / abs(
                self.straight_line_area())
        else:
            cog = (
                          self.center_of_mass() * self.area() + triangle_area * triangle_cog) / abs(
                self.straight_line_area())

        return cog

    def straight_line_point_belongs(self, point):
        """
        Verifies if a point belongs to the surface created by closing the edge.

        :param point: Point to be verified.
        :return: Return True if the point belongs to this surface, or False otherwise.
        """
        if self.point_belongs(point):
            return True
        if self.start == self.end:
            if point.point_distance(self.circle.center) <= self.circle.radius:
                return True
        center_distance_point = self.circle.center.point_distance(point)
        straight_line = LineSegment2D(self.start, self.end)
        for edge in [self, straight_line]:
            line_passing_trough_point = volmdlr_curves.Line2D(self.circle.center, point)
            straight_line_intersections = edge.line_intersections(line_passing_trough_point)
            if straight_line_intersections:
                if self.circle.center.point_distance(straight_line_intersections[0]) > center_distance_point:
                    return True
        return False

    def plot(self, ax=None, edge_style: EdgeStyle = EdgeStyle()):
        """Plot arc 2d with Matplotlib."""
        if ax is None:
            _, ax = plt.subplots()

        if edge_style.plot_points:
            for point in [self.circle.center, self.circle.start, self.circle.end]:
                point.plot(ax=ax, color=edge_style.color, alpha=edge_style.alpha)

        if self.is_trigo:
            theta1 = self.angle_start * 180 / math.pi
            theta2 = self.angle_end * 180 / math.pi
        else:
            theta2 = 360 - self.angle_start * 180 / math.pi
            theta1 = 360 - self.angle_end * 180 / math.pi

        ax.add_patch(matplotlib.patches.Arc((self.circle.center.x, self.circle.center.y), 2 * self.circle.radius,
                                            2 * self.circle.radius, angle=0,
                                            theta1=theta1,
                                            theta2=theta2,
                                            color=edge_style.color,
                                            alpha=edge_style.alpha))
        x_min, x_max = self.circle.center[0] - self.circle.radius*1.2, self.circle.center[0] + self.circle.radius*1.2
        y_min, y_max = self.circle.center[1] - self.circle.radius*1.2, self.circle.center[1] + self.circle.radius*1.2
        ax.set_xlim(x_min, x_max)
        ax.set_ylim(y_min, y_max)

        return ax

    def to_3d(self, plane_origin, x, y):
        """
        Transforms the arc 2D into a 3D arc.

        :param plane_origin: The origin of plane to draw the arc 3D.
        :type plane_origin: volmdlr.Point3D
        :param x: First direction of the plane
        :type x: volmdlr.Vector3D
        :param y: Second direction of the plane.
        :type y: volmdlr.Vector3D
        :return: A 3D arc.
        :type: Arc3D.
        """
        circle3d = self.circle.to_3d(plane_origin, x, y)
        point_start = self.start.to_3d(plane_origin, x, y)
        point_interior = self.middle_point().to_3d(plane_origin, x, y)
        point_end = self.end.to_3d(plane_origin, x, y)
        arc = Arc3D(circle3d, point_start, point_end, name=self.name)
        if not arc.point_belongs(point_interior):
            circle3d = volmdlr_curves.Circle3D(volmdlr.Frame3D(
                circle3d.center, circle3d.frame.u, -circle3d.frame.v, circle3d.frame.u.cross(-circle3d.frame.v)),
                circle3d.radius)
            arc = Arc3D(circle3d, point_start, point_end, name=self.name)
        return arc

    def rotation(self, center: volmdlr.Point2D, angle: float):
        """
        Arc2D rotation.

        :param center: rotation center
        :param angle: angle rotation.
        :return: a new rotated Arc2D.
        """
        return Arc2D(
            circle=self.circle.rotation(center, angle),
            start=self.start.rotation(center, angle),
            end=self.end.rotation(center, angle),
            name=self.name,
        )

    def translation(self, offset: volmdlr.Vector2D):
        """
        Arc2D translation.

        :param offset: translation vector.
        :return: A new translated Arc2D.
        """
        return Arc2D(
            circle=self.circle.translation(offset),
            start=self.start.translation(offset),
            end=self.end.translation(offset),
            name=self.name,
        )

    def frame_mapping(self, frame: volmdlr.Frame2D, side: str):
        """
        Changes vector frame_mapping and return a new Arc2D.

        side = 'old' or 'new'
        """
        return Arc2D(
            circle=self.circle.frame_mapping(frame, side),
            start=self.start.frame_mapping(frame, side),
            end=self.end.frame_mapping(frame, side),
            name=self.name,
        )

    def second_moment_area(self, point):
        """
        Second moment area of part of disk.

        """
        if self.angle_end < self.angle_start:
            angle2 = self.angle_end + volmdlr.TWO_PI

        else:
            angle2 = self.angle_end
        angle1 = self.angle_start
        moment_area_x = self.circle.radius ** 4 / 8 * (angle2 - angle1 + 0.5 * (
                math.sin(2 * angle1) - math.sin(2 * angle2)))
        moment_area_y = self.circle.radius ** 4 / 8 * (angle2 - angle1 + 0.5 * (
                math.sin(2 * angle2) - math.sin(2 * angle1)))
        moment_area_xy = self.circle.radius ** 4 / 8 * (
                math.cos(angle1) ** 2 - math.cos(angle2) ** 2)

        # Must be computed at center, so huygens related to center
        return volmdlr.geometry.huygens2d(moment_area_x, moment_area_y, moment_area_xy, self.area(),
                                          self.circle.center, point)

    def plot_data(self, edge_style: plot_data.EdgeStyle = None, anticlockwise: bool = None):
        """
        Plot data method for a Arc2D.

        :param edge_style: edge style.
        :return: plot_data.Arc2D object.
        """
        list_node = self.discretization_points(number_points=20)
        data = []
        for node in list_node:
            data.append({'x': node.x, 'y': node.y})
        return plot_data.Arc2D(cx=self.circle.center.x,
                               cy=self.circle.center.y,
                               r=self.circle.radius,
                               start_angle=self.angle_start,
                               end_angle=self.angle_end,
                               edge_style=edge_style,
                               data=data,
                               anticlockwise=anticlockwise,
                               name=self.name)

    def copy(self, *args, **kwargs):
        """
        Creates and returns a deep copy of the Arc2D object.

        :param *args: Variable-length argument list.
        :param **kwargs: Arbitrary keyword arguments.
        :return: A new Arc2D object that is a deep copy of the original.

        """
        return Arc2D(self.circle.copy(), self.start.copy(), self.end.copy())

    def cut_between_two_points(self, point1, point2):
        """
        Cuts Arc between two points, and return a new arc between these two points.
        """
        if (point1.is_close(self.start) and point2.is_close(self.end)) or \
                (point2.is_close(self.start) and point1.is_close(self.end)):
            return self
        raise NotImplementedError

    def infinite_primitive(self, offset):
        """Create an offset curve from a distance of the original curve."""
        vector_start_center = self.start - self.circle.center
        vector_start_center = vector_start_center.unit_vector()
        vector_end_center = self.end - self.circle.center
        vector_end_center = vector_end_center.unit_vector()
        if self.is_trigo:
            radius = self.circle.radius + offset
            center = self.circle.center
        else:
            radius = self.circle.radius - offset
            if radius < 0:
                return None
            center = self.circle.center
        new_circle = volmdlr_curves.Circle2D(self.circle.frame, radius)
        start = center + radius * vector_start_center
        end = center + radius * vector_end_center
        return Arc2D(new_circle, start, end)

    def complementary(self):
        """Gets the complementary Arc 2D. """
        return Arc2D(self.circle, self.end, self.start)

    def axial_symmetry(self, line):
        """ Finds out the symmetric arc 2D according to a line. """
        points_symmetry = [point.axial_symmetry(line) for point in [self.start, self.end]]

        return self.__class__(self.circle, start=points_symmetry[0],
                              end=points_symmetry[1])


class FullArc2D(FullArcMixin, Arc2D):
    """ An edge that starts at start_end, ends at the same point after having described a circle. """

    def __init__(self, circle: 'volmdlr.curves.Circle2D', start_end: volmdlr.Point2D,
                 name: str = ''):
        # self.interior = start_end.rotation(center, math.pi)
        self._bounding_rectangle = None
        FullArcMixin.__init__(self, circle=circle, start_end=start_end, name=name)
        Arc2D.__init__(self, circle=circle, start=start_end, end=start_end, name=name)
        self.angle1 = 0.0
        self.angle2 = volmdlr.TWO_PI

    def to_dict(self, use_pointers: bool = False, memo=None, path: str = '#', id_method=True, id_memo=None):
        """Stores all Full Arc 2D attributes in a dict object."""
        dict_ = self.base_dict()
        dict_['circle'] = self.circle.to_dict(use_pointers=use_pointers, memo=memo,
                                              id_method=id_method, id_memo=id_memo, path=path + '/circle')
        dict_['angle'] = self.angle
        dict_['is_trigo'] = self.is_trigo
        dict_['start_end'] = self.start.to_dict(use_pointers=use_pointers, memo=memo,
                                                id_method=id_method, id_memo=id_memo, path=path + '/start_end')
        return dict_

    def copy(self, *args, **kwargs):
        """Creates a copy of a fullarc 2d."""
        return FullArc2D(self.circle.copy(), self.start.copy())

    @classmethod
    def dict_to_object(cls, dict_, *args, **kwargs):
        """
        Create a FullArc2D object from a dictionary representation.

        This class method takes a dictionary containing the necessary data for
        creating a FullArc2D object and returns an instance of the FullArc2D class.
        It expects the dictionary to have the following keys:

        :param cls: The FullArc2D class itself (automatically passed).
        :param dict_: A dictionary containing the required data for object creation.
        :param args: Additional positional arguments (if any).
        :param kwargs: Additional keyword arguments (if any).

        :return: FullArc2D: An instance of the FullArc2D class created from the provided dictionary.
        """
        circle = volmdlr_curves.Circle2D.dict_to_object(dict_['circle'])
        start_end = volmdlr.Point2D.dict_to_object(dict_['start_end'])

        return cls(circle, start_end, name=dict_['name'])

    def __hash__(self):
        return hash((self.__class__.__name__, self.circle, self.start_end))

    def __eq__(self, other_arc):
        if self.__class__.__name__ != other_arc.__class__.__name__:
            return False
        return (self.circle == other_arc.circle) \
            and (self.start_end == other_arc.start_end)

    @property
    def bounding_rectangle(self):
        """Gets the bounding rectangle for a full arc 2d."""
        if not self._bounding_rectangle:
            self._bounding_rectangle = volmdlr.core.BoundingRectangle(
                self.circle.center.x - self.circle.radius, self.circle.center.x + self.circle.radius,
                self.circle.center.y - self.circle.radius, self.circle.center.y + self.circle.radius)
        return self._bounding_rectangle

    def straight_line_area(self):
        """
        Calculates the area of the full arc, with line drawn from start to end.

        :return: straight_line_area.
        """
        area = self.area()
        return area

    def center_of_mass(self):
        """Gets the center of the full arc 2d."""
        return self.circle.center

    def straight_line_center_of_mass(self):
        """Straight line center of mass."""
        return self.center_of_mass()

    def straight_line_point_belongs(self, point):
        """
        Verifies if a point belongs to the surface created by closing the edge.

        :param point: Point to be verified.
        :return: Return True if the point belongs to this surface, or False otherwise.
        """
        if point.point_distance(self.circle.center) <= self.circle.radius:
            return True
        return False

    def to_3d(self, plane_origin, x, y):
        """
        Transforms the full arc 2D into a 3D full arc.

        :param plane_origin: The origin of plane to draw the full arc 3D.
        :type plane_origin: volmdlr.Point3D
        :param x: First direction of the plane
        :type x: volmdlr.Vector3D
        :param y: Second direction of the plane.
        :type y: volmdlr.Vector3D
        :return: A 3D full arc.
        :type: Full Arc 3D.
        """
        circle = self.circle.to_3d(plane_origin, x, y)
        start = self.start.to_3d(plane_origin, x, y)
        return FullArc3D(circle, start)

    def rotation(self, center: volmdlr.Point2D, angle: float):
        """Rotation of a full arc 2D."""
        new_circle = self.circle.rotation(center, angle)
        new_start_end = self.start.rotation(center, angle)
        return FullArc2D(new_circle, new_start_end)

    def translation(self, offset: volmdlr.Vector2D):
        """Translation of a full arc 2D."""
        new_circle = self.circle.translation(offset)
        new_start_end = self.start.translation(offset)
        return FullArc2D(new_circle, new_start_end)

    def frame_mapping(self, frame: volmdlr.Frame2D, side: str):
        """
        Map the 2D full arc to a new frame or its original frame.

        :param frame: The target frame for the mapping.
        :type frame: :class:`volmdlr.Frame2D`
        :param side: Specify whether to map the arc to the new frame ('new')
            or its original frame ('old').
        :type side: str
        :return: The full arc in the specified frame.
        :rtype: :class:`volmdlr.edges.FullArc2D`
        """
        return FullArc2D(*[point.frame_mapping(frame, side) for point in
                           [self.circle, self.start]])

    def polygonization(self):
        """Creates a Polygon from a full arc 2d."""
        return volmdlr.wires.ClosedPolygon2D(self.discretization_points(angle_resolution=15))

    def plot(self, ax=None, edge_style: EdgeStyle = EdgeStyle()):
        """Plots a fullarc using Matplotlib."""
        return vm_common_operations.plot_circle(self.circle, ax, edge_style)

    def cut_between_two_points(self, point1, point2, same_sense: bool = True):
        """
        Cuts a full arc between two points on the fullarc.

        This method calculates the angles between the circle's center and the two points
        in order to determine the starting and ending angles of the arc. It then creates
        an Arc2D object representing the cut arc. If the original arc and the cut arc have
        opposite rotation directions, the cut arc is flipped to match the original arc's
        direction.

        :param point1: The first point defining the cut arc.
        :param point2: The second point defining the cut arc.
        :param same_sense: Boolean value that indicates whether the arc must follow the same direction of rotation
            as the complete arc.

        :return: The cut arc between the two points.
        :rtype: Arc2D.
        """
        x1, y1 = point1 - self.circle.center
        x2, y2 = point2 - self.circle.center
        angle1 = math.atan2(y1, x1)
        angle2 = math.atan2(y2, x2)
        if angle2 < angle1:
            angle2 += volmdlr.TWO_PI
        arc = Arc2D(self.circle, point1, point2)
        if not same_sense:
            arc = arc.complementary()
        return arc

    def line_intersections(self, line2d: volmdlr_curves.Line2D, tol=1e-9):
        """Full Arc 2D intersections with a Line 2D."""
        return self.circle.line_intersections(line2d, tol)

    def linesegment_intersections(self, linesegment2d: LineSegment2D, abs_tol=1e-9):
        """Full arc 2D intersections with a line segment."""
        return self.circle.linesegment_intersections(linesegment2d, abs_tol)

    def get_reverse(self):
        """Reverse of full arc 2D."""
        return self

    def point_belongs(self, point: volmdlr.Point2D, abs_tol: float = 1e-6):
        """
        Returns if given point belongs to the FullArc2D.
        """
        distance = point.point_distance(self.circle.center)
        return math.isclose(distance, self.circle.radius, abs_tol=abs_tol)


class ArcEllipse2D(Edge):
    """
    An 2-dimensional elliptical arc.

    :param ellipse: An ellipse curve, as base for the arc ellipse.
    :type ellipse: volmdlr.curves.Ellipse2D.
    :param start: The starting point of the elliptical arc
    :type start: :class:`volmdlr.Point2D`
    :param end: The end point of the elliptical arc
    :type end: :class:`volmdlr.Point2D`
    :param name: The name of the elliptical arc. Default value is ''
    :type name: str, optional
    """

    def __init__(self, ellipse: volmdlr_curves.Ellipse2D, start: volmdlr.Point2D,
                 end: volmdlr.Point2D, name: str = ''):
        Edge.__init__(self, start, end, name)
        self.ellipse = ellipse
        self._bounding_rectangle = None
        self._reverse = None

    def __eq__(self, other):
        """Defines equality."""
        if not isinstance(other, self.__class__):
            return False
        return bool(self.ellipse == other.ellipse and self.start == other.start
                    and self.end == other.end)

    @property
    def center(self):
        """Gets ellipse's center point."""
        return self.ellipse.frame.origin

    @cached_property
    def angle(self):
        """Gets arc of ellipse angle."""
        return self.angle_end - self.angle_start

    @cached_property
    def angle_start(self):
        """Gets arc of ellipse starting angle."""
        return self.get_start_angle()

    @cached_property
    def angle_end(self):
        """Gets arc of ellipse ending angle."""
        return self.get_end_angle()

    def get_start_angle(self):
        """Gets angle for the start point."""
        local_start_point = self.ellipse.frame.global_to_local_coordinates(self.start)
        u1, u2 = local_start_point.x / self.ellipse.major_axis, local_start_point.y / self.ellipse.minor_axis
        start_angle = volmdlr.geometry.sin_cos_angle(u1, u2)
        return start_angle

    def get_end_angle(self):
        """Gets angle for the end point."""
        local_end_point = self.ellipse.frame.global_to_local_coordinates(self.end)
        u1, u2 = local_end_point.x / self.ellipse.major_axis, local_end_point.y / self.ellipse.minor_axis
        end_angle = volmdlr.geometry.sin_cos_angle(u1, u2)
        if self.ellipse.is_trigo and end_angle == 0.0:
            end_angle = volmdlr.TWO_PI
        return end_angle

    @classmethod
    def from_3_points_and_center(cls, start, interior, end, center, name: str = ''):
        """
        Creates an arc ellipse using 3 points and a center.

        :param start: start point.
        :param interior: interior point.
        :param end: end point.
        :param center: ellipse's point.
        :param name: object's name.
        :return: An arc-ellipse2D object.
        """
        vector_center_start = start - center
        vector_center_end = end - center
        if vector_center_start.norm() >= vector_center_end.norm():
            x1 = start.x - center.x
            y1 = start.y - center.y
            x2 = end.x - center.x
            y2 = end.y - center.y
        else:
            x2 = start.x - center.x
            y2 = start.y - center.y
            x1 = end.x - center.x
            y1 = end.y - center.y
        if vector_center_start.is_colinear_to(vector_center_end) or abs(x1) == abs(x2):
            x2 = interior.x - center.x
            y2 = interior.y - center.y
            if abs(x1) == abs(x2):
                raise ValueError(f"Interior point{interior} is not valid. Try specifying another interior point.")
        minor_axis = math.sqrt((x1 ** 2 * y2 ** 2 - x2 ** 2 * y1 ** 2) / (x1 ** 2 - x2 ** 2))
        if abs(y1) != minor_axis:
            major_axis = math.sqrt(x1 ** 2 / (1 - (y1 ** 2 / minor_axis ** 2)))
        elif abs(y2) != minor_axis:
            major_axis = math.sqrt(x2 ** 2 / (1 - (y2 ** 2 / minor_axis ** 2)))
        else:
            raise NotImplementedError
        arcellipse = cls(volmdlr_curves.Ellipse2D(
            major_axis, minor_axis, volmdlr.Frame2D(center, volmdlr.X2D, volmdlr.Y2D)), start, end, name=name)
        if not arcellipse.point_belongs(interior):
            arcellipse = cls(volmdlr_curves.Ellipse2D(
                major_axis, minor_axis, volmdlr.Frame2D(center, volmdlr.X2D, -volmdlr.Y2D)), start, end, name=name)

        return arcellipse



    def _get_points(self):
        return self.discretization_points(number_points=20)

    points = property(_get_points)

    def length(self):
        """
        Calculates the length of the arc-ellipse 2d.

        :return: arc ellipse 2d's length
        """
        if not self._length:
            self._length = self.abscissa(self.end)
        return self._length

    def point_belongs(self, point, abs_tol: float = 1e-6):
        """
        Verifies if a point belongs to the arc ellipse 2d.

        :param point: point to be verified
        :param abs_tol: tolerance applied during calculations
        :return: True if the point belongs, False otherwise
        """
        if self.start.is_close(point, abs_tol) or self.end.is_close(point, abs_tol):
            return True
        point_in_local_coords = self.ellipse.frame.global_to_local_coordinates(point)
        local_ellipse = self.frame_mapping(self.ellipse.frame, 'new')
        if not math.isclose((point_in_local_coords.x -
                             local_ellipse.ellipse.center.x) ** 2 / local_ellipse.ellipse.major_axis ** 2 +
                            (point_in_local_coords.y -
                             local_ellipse.ellipse.center.y) ** 2 / local_ellipse.ellipse.minor_axis ** 2,
                            1, abs_tol=abs_tol) and\
                not math.isclose((point_in_local_coords.x -
                                  local_ellipse.ellipse.center.x) ** 2 / local_ellipse.ellipse.minor_axis ** 2 +
                                 (point_in_local_coords.y -
                                  local_ellipse.ellipse.center.y) ** 2 / local_ellipse.ellipse.major_axis ** 2,
                                 1, abs_tol=abs_tol):
            return False
        clockwise_arcellipse = self.reverse() if self.ellipse.is_trigo else self
        vector_start = clockwise_arcellipse.start - clockwise_arcellipse.ellipse.center
        vector_end = clockwise_arcellipse.end - clockwise_arcellipse.ellipse.center
        vector_point = point - clockwise_arcellipse.ellipse.center
        arc_angle = volmdlr.geometry.clockwise_angle(vector_start, vector_end)
        point_start_angle = volmdlr.geometry.clockwise_angle(vector_start, vector_point)
        point_end_angle = volmdlr.geometry.clockwise_angle(vector_point, vector_end)
        if math.isclose(arc_angle, point_start_angle + point_end_angle, abs_tol=1e-5):
            return True
        return False

    def valid_abscissa_start_end_angle(self, angle_abscissa):
        """Get valid abscissa angle for start and end."""
        angle_start = self.angle_start
        angle_end = angle_abscissa
        if self.angle_start > angle_abscissa >= self.angle_end:
            if angle_abscissa >= 0.0:
                angle_abscissa += 2 * math.pi
                angle_end = angle_abscissa
            else:
                angle_start = angle_abscissa
                angle_end = self.angle_start
        elif self.angle_start > self.angle_end >= angle_abscissa:
            angle_start = self.angle_start - 2 * math.pi
        return angle_start, angle_end

    def point_at_abscissa(self, abscissa):
        """Get a point at given abscissa."""
        if math.isclose(abscissa, 0.0, abs_tol=1e-6):
            return self.start
        if math.isclose(abscissa, self.length(), abs_tol=1e-6):
            return self.end
        if not self.ellipse.is_trigo:
            arc_ellipse_trigo = self.reverse()
            new_abscissa = self.length() - abscissa
            return arc_ellipse_trigo.point_at_abscissa(new_abscissa)
        discretized_points = self.discretization_points(number_points=100)
        aproximation_abscissa = 0
        aproximation_point = None
        for point1, point2 in zip(discretized_points[:-1], discretized_points[1:]):
            dist1 = point1.point_distance(point2)
            if aproximation_abscissa + dist1 > abscissa:
                aproximation_point = point1
                break
            aproximation_abscissa += dist1
        initial_point = self.ellipse.frame.global_to_local_coordinates(aproximation_point)
        u1, u2 = initial_point.x / self.ellipse.major_axis, initial_point.y / self.ellipse.minor_axis
        initial_angle = volmdlr.geometry.sin_cos_angle(u1, u2)
        angle_start, initial_angle = self.valid_abscissa_start_end_angle(initial_angle)
        abscissa_angle = vm_common_operations.ellipse_abscissa_angle_integration(
            self.ellipse, abscissa, angle_start, initial_angle)
        x = self.ellipse.major_axis * math.cos(abscissa_angle)
        y = self.ellipse.minor_axis * math.sin(abscissa_angle)
        return self.ellipse.frame.local_to_global_coordinates(volmdlr.Point2D(x, y))

    def abscissa(self, point: volmdlr.Point2D, tol: float = 1e-6):
        """
        Calculates the abscissa of a given point.

        :param point: point for calculating abscissa
        :param tol: tolerance.
        :return: a float, between 0 and the arc ellipse 2d's length
        """
        if self.start.is_close(point, tol):
            return 0.0
        if self.end.is_close(point, tol):
            if self._length:
                return self._length
            if not self.ellipse.is_trigo:
                arc_ellipse_trigo = self.reverse()
                abscissa_end = arc_ellipse_trigo.abscissa(self.start)
                return abscissa_end
        if self.point_belongs(point, 1e-4):
            if not self.ellipse.is_trigo:
                arc_ellipse_trigo = self.reverse()
                abscissa_point = arc_ellipse_trigo.abscissa(point)
                return self.length() - abscissa_point
            new_point = self.ellipse.frame.global_to_local_coordinates(point)
            u1, u2 = new_point.x / self.ellipse.major_axis, new_point.y / self.ellipse.minor_axis
            angle_abscissa = volmdlr.geometry.sin_cos_angle(u1, u2)
            if angle_abscissa == 0.0 and point.is_close(self.end):
                angle_abscissa = 2 * math.pi
            angle_start, angle_end = self.valid_abscissa_start_end_angle(angle_abscissa)

            def ellipse_arc_length(theta):
                return math.sqrt((self.ellipse.major_axis ** 2) * math.sin(theta) ** 2 +
                                 (self.ellipse.minor_axis ** 2) * math.cos(theta) ** 2)

            res, _ = scipy_integrate.quad(ellipse_arc_length, angle_start, angle_end)
            return res
        raise ValueError(f'point {point} does not belong to ellipse')

    @property
    def bounding_rectangle(self):
        """
        Calculates the bounding rectangle for the arc ellipse 2d.

        :return: Bounding Rectangle object.
        """
        if not self._bounding_rectangle:
            discretization_points = self.discretization_points(number_points=20)
            x_values, y_values = [], []
            for point in discretization_points:
                x_values.append(point.x)
                y_values.append(point.y)
            self._bounding_rectangle = volmdlr.core.BoundingRectangle(min(x_values), max(x_values),
                                                                      min(y_values), max(y_values))
        return self._bounding_rectangle

    def straight_line_area(self):
        """
        Calculates the area of the elliptic arc, with line drawn from start to end.

        :return: straight_line_area.
        """
        if self.angle >= math.pi:
            angle = volmdlr.TWO_PI - self.angle
            area = math.pi * self.ellipse.major_axis * self.ellipse.minor_axis -\
                0.5 * self.ellipse.major_axis * self.ellipse.minor_axis * (angle - math.sin(angle))
        else:
            angle = self.angle
            area = 0.5 * self.ellipse.major_axis * self.ellipse.minor_axis * (angle - math.sin(angle))

        if self.ellipse.is_trigo:
            return area
        return -area

    def discretization_points(self, *, number_points: int = None, angle_resolution: int = None):
        """
        Discretization of an Edge to have "n" points.

        :param number_points: the number of points (including start and end points)
             if unset, only start and end will be returned.
        :param angle_resolution: if set, the sampling will be adapted to have a controlled angular distance. Useful
            to mesh an arc.
        :return: a list of sampled points.
        """

        if not number_points:
            if not angle_resolution:
                number_points = 2
            else:
                number_points = max(math.ceil(angle_resolution * abs(self.angle) + 1), 2)
        if self.angle_start > self.angle_end:
            angle_end = self.angle_end + volmdlr.TWO_PI
            angle_start = self.angle_start
        elif self.angle_start == self.angle_end:
            angle_start = self.angle_start
            angle_end = angle_start + 2 * math.pi
        else:
            angle_end = self.angle_end
            angle_start = self.angle_start
        discretization_points = [self.ellipse.frame.local_to_global_coordinates(
            volmdlr.Point2D(self.ellipse.major_axis * math.cos(angle), self.ellipse.minor_axis * math.sin(angle)))
            for angle in npy.linspace(angle_start, angle_end, number_points)]
        return discretization_points

    def to_3d(self, plane_origin, x, y):
        """
        Transforms the arc of ellipse 2D into a 3D arc of ellipse.

        :param plane_origin: The origin of plane to draw the arc of ellipse 3D.
        :type plane_origin: volmdlr.Point3D
        :param x: First direction of the plane
        :type x: volmdlr.Vector3D
        :param y: Second direction of the plane.
        :type y: volmdlr.Vector3D
        :return: A 3D arc of ellipse.
        :type: ArcEllipse3D.
        """
        interior2d = self.point_at_abscissa(self.length() * 0.5)
        ellipse3d = self.ellipse.to_3d(plane_origin, x, y)
        start3d = self.start.to_3d(plane_origin, x, y)
        end3d = self.end.to_3d(plane_origin, x, y)
        interior3d = interior2d.to_3d(plane_origin, x, y)
        arcellipse = ArcEllipse3D(ellipse3d, start3d, end3d)
        if not arcellipse.point_belongs(interior3d):
            raise NotImplementedError
        return ArcEllipse3D(ellipse3d, start3d, end3d)

    def plot(self, ax=None, edge_style: EdgeStyle = EdgeStyle()):
        """
        Plot arc-ellipse 2d using Matplotlib.

        :param ax: Matplotlib plot if there exists any.
        :param edge_style: edge styles.
        :return: Matplotlib plot
        """
        if ax is None:
            _, ax = plt.subplots()

        self.start.plot(ax=ax, color='r')
        self.end.plot(ax=ax, color='b')
        self.ellipse.center.plot(ax=ax, color='y')

        return vm_common_operations.plot_from_discretization_points(ax, edge_style, self, number_points=100)

    def normal_vector(self, abscissa):
        """
        Calculates the normal vector to an ellipse at a given abscissa.

        :param abscissa: The abscissa value at which the normal vector is to be calculated.
        :type abscissa: float.
        :return: The normal vector to the ellipse at the given abscissa.
        :rtype: volmdlr.Vector2D.

        :raises: ValueError If the abscissa is out of range.
        """
        tangent_vector = self.direction_vector(abscissa)
        return tangent_vector.normal_vector()

    def direction_vector(self, abscissa):
        """
        Calculates the tangent vector to an ellipse at a given abscissa.

        :param abscissa: The abscissa value at which the tangent vector is to be calculated.
        :type abscissa: float.
        :return: The tangent vector to the ellipse at the given abscissa.
        :rtype: volmdlr.Vector2D.

        :raises: ValueError If the abscissa is out of range.
        """
        point_at_abscissa = self.point_at_abscissa(abscissa)

        # Convert the point to local coordinates within the ellipse's frame
        point_at_abscissa_at_local_coord = self.ellipse.frame.global_to_local_coordinates(point_at_abscissa)

        # Calculate the slope of the tangent line at the given abscissa
        dy_dx = -(self.ellipse.minor_axis ** 2 * point_at_abscissa_at_local_coord.x) / (
                self.ellipse.major_axis ** 2 * point_at_abscissa_at_local_coord.y)

        # Construct the second point on the tangent line still on ellipse's frame.
        tangent_second_point = point_at_abscissa_at_local_coord + 1 * volmdlr.Point2D(1, dy_dx)

        # Convert the second point back to global coordinates
        global_coord_second_point = self.ellipse.frame.local_to_global_coordinates(tangent_second_point)

        tangent_vector = global_coord_second_point - point_at_abscissa
        tangent_vector = tangent_vector.to_vector()

        return tangent_vector

    def get_reverse(self):
        """Gets the arc ellipse in the reverse direction."""
        ellipse = self.ellipse.__class__(self.ellipse.major_axis, self.ellipse.minor_axis,
                                         volmdlr.Frame2D(self.ellipse.center, self.ellipse.frame.u,
                                                         -self.ellipse.frame.v))
        return self.__class__(ellipse, self.end.copy(), self.start.copy(), self.name + '_reverse')

    def line_intersections(self, line2d: volmdlr_curves.Line2D, tol: float = 1e-6):
        """
        Intersections between an Arc Ellipse 2D and a Line 2D.

        :param line2d: Line 2D to verify intersections
        :param tol: maximum tolerance.
        :return: List with all intersections
        """
        ellipse2d_linesegment_intersections = vm_utils_intersections.ellipse2d_line_intersections(
            self.ellipse, line2d)
        linesegment_intersections = []
        for inter in ellipse2d_linesegment_intersections:
            if self.point_belongs(inter, tol):
                linesegment_intersections.append(inter)
        return linesegment_intersections

    def linesegment_intersections(self, linesegment2d: LineSegment2D, abs_tol=1e-6):
        """
        Intersections between an Arc Ellipse 2D and a Line Segment 2D.

        :param linesegment2d: LineSegment 2D to verify intersections.
        :param abs_tol: tolerance.
        :return: List with all intersections.
        """
        if self.bounding_rectangle.distance_to_b_rectangle(linesegment2d.bounding_rectangle) > abs_tol:
            return []
        intersections = self.line_intersections(linesegment2d.line)
        linesegment_intersections = []
        for inter in intersections:
            if linesegment2d.point_belongs(inter, abs_tol):
                linesegment_intersections.append(inter)
        return linesegment_intersections

    def bsplinecurve_intersections(self, bspline, abs_tol: float = 1e-6):
        """
        Intersections between an Arc Ellipse 2D and a bSpline 2D.

        :param bspline: bspline 2D to verify intersections.
        :param abs_tol: tolerance.
        :return: List with all intersections.
        """
        if self.bounding_rectangle.distance_to_b_rectangle(bspline.bounding_rectangle) > abs_tol:
            return []
        intersections = vm_utils_intersections.get_bsplinecurve_intersections(self, bspline, abs_tol)
        return intersections

    def rotation(self, center, angle: float):
        """
        Rotation of ellipse around a center and an angle.

        :param center: center of the rotation.
        :param angle: angle to rotated of.
        :return: a rotated new ellipse.
        """
        return ArcEllipse2D(self.ellipse.rotation(center, angle), self.start.rotation(center, angle),
                            self.end.rotation(center, angle))

    def frame_mapping(self, frame: volmdlr.Frame2D, side: str):
        """
        Changes frame_mapping and return a new Arc Ellipse 2D.

        side = 'old' or 'new'
        """
        return ArcEllipse2D(self.ellipse.frame_mapping(frame, side),
                            self.start.frame_mapping(frame, side),
                            self.end.frame_mapping(frame, side))

    def translation(self, offset: volmdlr.Vector2D):
        """
        Translates the Arc ellipse given an offset vector.

        :param offset: offset vector
        :return: new translated arc ellipse 2d.
        """
        return ArcEllipse2D(self.ellipse.translation(offset),
                            self.start.translation(offset),
                            self.end.translation(offset))

    def straight_line_point_belongs(self, point):
        """
        Verifies if a point belongs to the surface created by closing the edge.

        :param point: Point to be verified
        :return: Return True if the point belongs to this surface,
            or False otherwise
        """
        raise NotImplementedError(f'the straight_line_point_belongs method must be'
                                  f' overloaded by {self.__class__.__name__}')

    def split(self, split_point, tol: float = 1e-6):
        """
        Splits arc-ellipse at a given point.

        :param split_point: splitting point.
        :param tol: tolerance.
        :return: list of two Arc-Ellipse.
        """
        if split_point.is_close(self.start, tol):
            return [None, self.copy()]
        if split_point.is_close(self.end, tol):
            return [self.copy(), None]
        return [self.__class__(self.ellipse, self.start, split_point),
                self.__class__(self.ellipse, split_point, self.end)]

    def is_close(self, other_edge, tol: float = 1e-6):
        """
        Checks if two arc-ellipse are the same considering the Euclidean distance.

        :param other_edge: other arc-ellipse.
        :param tol: The tolerance under which the Euclidean distance is considered equal to 0, defaults to 1e-6.
        :type tol: float, optional
        """

        if isinstance(other_edge, self.__class__):
            if (self.start.is_close(other_edge.start, tol) and self.end.is_close(other_edge.end, tol)
                    and self.ellipse.center.is_close(other_edge.ellipse.center, tol) and
                    self.point_belongs(other_edge.point_at_abscissa(other_edge.length() * 0.5), tol)):
                return True
        return False

    def complementary(self):
        """Gets the complementary arc of ellipse."""
        return self.__class__(self.ellipse, self.end, self.start, name=self.name + '_complementary')


class FullArcEllipse(Edge):
    """
    Abstract class to define an ellipse.
    """

    def __init__(self, ellipse: Union[volmdlr_curves.Ellipse2D, volmdlr_curves.Ellipse3D],
                 start_end: Union[volmdlr.Point2D, volmdlr.Point3D], name: str = ''):
        self.start_end = start_end
        self.ellipse = ellipse
        self.is_trigo = True
        Edge.__init__(self, start=start_end, end=start_end, name=name)

    @cached_property
    def angle_start(self):
        """Get ellipse starting angle."""
        local_start_point = self.ellipse.frame.global_to_local_coordinates(self.start)
        u1, u2 = local_start_point.x / self.ellipse.major_axis, local_start_point.y / self.ellipse.minor_axis
        start_angle = volmdlr.geometry.sin_cos_angle(u1, u2)
        return start_angle

    @cached_property
    def angle_end(self):
        """Get ellipse starting angle."""
        return self.angle_start + volmdlr.TWO_PI

    @property
    def periodic(self):
        """Returns True if edge is periodic."""
        return True

    @property
    def center(self):
        """Gets ellipse's center point."""
        return self.ellipse.frame.origin

    def length(self):
        """
        Calculates the length of the ellipse.

        Ramanujan's approximation for the perimeter of the ellipse.
        P = math.pi * (a + b) [ 1 + (3h) / (10 + √(4 - 3h) ) ], where h = (a - b)**2/(a + b)**2.

        :return: Perimeter of the ellipse
        :rtype: float
        """
        return self.ellipse.length()

    def point_belongs(self, point: Union[volmdlr.Point2D, volmdlr.Point3D], abs_tol: float = 1e-2):
        """
        Verifies if a given point lies on the ellipse.

        :param point: point to be verified.
        :param abs_tol: Absolute tolerance to consider the point on the ellipse (0.99 should be considered True).
        :return: True is point lies on the ellipse, False otherwise
        """
        new_point = self.ellipse.frame.global_to_local_coordinates(point)
        return math.isclose(round(new_point.x ** 2 / self.ellipse.major_axis ** 2 +
                            new_point.y ** 2 / self.ellipse.minor_axis ** 2, 2), 1.0, abs_tol=abs_tol)

    def get_reverse(self):
        """
        Defines a new FullArcEllipse, identical to self, but in the opposite direction.

        """
        ellipse = self.ellipse.reverse()
        return self.__class__(ellipse, self.start_end)

    def straight_line_point_belongs(self, point):
        """
        Verifies if a point belongs to the surface created by closing the edge.

        :param point: Point to be verified
        :return: Return True if the point belongs to this surface,
            or False otherwise
        """
        raise NotImplementedError(f'the straight_line_point_belongs method must be'
                                  f' overloaded by {self.__class__.__name__}')

    def abscissa(self, point, tol: float = 1e-6):
        """
        Computes the abscissa of an Edge.

        :param point: The point located on the edge.
        :type point: Union[:class:`volmdlr.Point2D`, :class:`volmdlr.Point3D`].
        :param tol: The precision in terms of distance. Default value is 1e-4.
        :type tol: float, optional.
        :return: The abscissa of the point.
        :rtype: float
        """
        raise NotImplementedError(f'the abscissa method must be overloaded by {self.__class__.__name__}')

    @classmethod
    def from_curve(cls, ellipse, name: str = ''):
        """Creates a fullarc ellipse from a ellipse curve."""
        return cls(ellipse, ellipse.center + ellipse.frame.u * ellipse.major_axis, name=name)


class FullArcEllipse2D(FullArcEllipse, ArcEllipse2D):
    """
    Defines a FullArcEllipse2D.
    """

    def __init__(self, ellipse: volmdlr_curves.Ellipse2D, start_end: volmdlr.Point2D, name: str = ''):
        FullArcEllipse.__init__(self, ellipse, start_end, name)
        ArcEllipse2D.__init__(self, ellipse, start_end, start_end, name)
        self.theta = volmdlr.geometry.clockwise_angle(self.ellipse.major_dir, volmdlr.X2D)
        if self.theta == math.pi * 2:
            self.theta = 0.0
        self._bounding_rectangle = None

    def to_3d(self, plane_origin, x, y):
        """
        Transforms the full arc of ellipse 2D into a 3D full arc of ellipse.

        :param plane_origin: The origin of plane to draw the full arc of ellipse 3D.
        :type plane_origin: volmdlr.Point3D
        :param x: First direction of the plane
        :type x: volmdlr.Vector3D
        :param y: Second direction of the plane.
        :type y: volmdlr.Vector3D
        :return: A 3D full arc of ellipse.
        :rtype: FullArcEllipse3D
        """
        point_start_end3d = self.start_end.to_3d(plane_origin, x, y)
        ellipse = self.ellipse.to_3d(plane_origin, x, y)
        return FullArcEllipse3D(ellipse, point_start_end3d, name=self.name + "_3D")

    def frame_mapping(self, frame: volmdlr.Frame2D, side: str):
        """
        Changes frame_mapping and return a new FullArcEllipse2D.

        :param frame: Local coordinate system.
        :type frame: volmdlr.Frame2D
        :param side: 'old' will perform a transformation from local to global coordinates. 'new' will
            perform a transformation from global to local coordinates.
        :type side: str
        :return: A new transformed FulLArcEllipse2D.
        :rtype: FullArcEllipse2D
        """
        return FullArcEllipse2D(self.ellipse.frame_mapping(frame, side),
                                self.start_end.frame_mapping(frame, side))

    def translation(self, offset: volmdlr.Vector2D):
        """
        Full ArcEllipse 2D translation.

        :param offset: translation vector.
        :type offset: volmdlr.Vector2D
        :return: A new translated FullArcEllipse2D.
        :rtype: FullArcEllipse2D
        """
        return FullArcEllipse2D(self.ellipse.translation(offset), self.start_end.translation(offset), self.name)

    def abscissa(self, point: Union[volmdlr.Point2D, volmdlr.Point3D], tol: float = 1e-6):
        """
        Calculates the abscissa of a given point.

        :param point: point for calculating abscissa.
        :param tol: tolerance.
        :return: a float, between 0 and the ellipse's length.
        """
        return self.ellipse.abscissa(point, tol)

    def plot(self, ax=None, edge_style: EdgeStyle = EdgeStyle()):
        """
        Matplotlib plot for an ellipse.

        """
        if ax is None:
            _, ax = plt.subplots()
        ax = vm_common_operations.plot_from_discretization_points(
            ax, edge_style=edge_style, element=self, number_points=50)
        if edge_style.equal_aspect:
            ax.set_aspect('equal')
        return ax


class LineSegment3D(LineSegment):
    """
    Define a line segment limited by two points.

    """

    def __init__(self, start: volmdlr.Point3D, end: volmdlr.Point3D,
                 name: str = ''):
        LineSegment.__init__(self, start=start, end=end, name=name)
        self._bbox = None

    @property
    def bounding_box(self):
        """Gets bounding box for Line Segment 3D. """
        if not self._bbox:
            self._bbox = self._bounding_box()
        return self._bbox

    @bounding_box.setter
    def bounding_box(self, new_bounding_box):
        """Sets new value to Line Segment's Bounding box."""
        self._bbox = new_bounding_box

    def __hash__(self):
        return hash((self.__class__.__name__, self.start, self.end))

    def __eq__(self, other_linesegment3d):
        if other_linesegment3d.__class__ != self.__class__:
            return False
        return (self.start == other_linesegment3d.start
                and self.end == other_linesegment3d.end)

    def _bounding_box(self):
        """
        Calculates the bounding box for a line segment 3D.

        :return: Bounding box for line segment 3d.
        """

        xmin = min(self.start.x, self.end.x)
        xmax = max(self.start.x, self.end.x)
        ymin = min(self.start.y, self.end.y)
        ymax = max(self.start.y, self.end.y)
        zmin = min(self.start.z, self.end.z)
        zmax = max(self.start.z, self.end.z)

        return volmdlr.core.BoundingBox(xmin, xmax, ymin, ymax, zmin, zmax)

    def to_dict(self, *args, **kwargs):
        """Stores all Line Segment 3D in a dict object."""
        return {'object_class': 'volmdlr.edges.LineSegment3D',
                'name': self.name,
                'start': self.start.to_dict(),
                'end': self.end.to_dict()
                }

    def normal_vector(self, abscissa=0.):
        """
        Returns the normal vector to the curve at the specified abscissa.
        """
        direction_vector = self.direction_vector()
        return direction_vector.deterministic_normal_vector()

    def unit_normal_vector(self, abscissa=0.):
        """Calculates the Line segment's unit normal vector."""
        return self.normal_vector().unit_vector()

    def point_distance(self, point):
        """Returns the minimal distance to a point."""
        distance, point = volmdlr.linesegment3d_point_distance((self.start.x, self.start.y, self.start.z),
                                                               (self.end.x, self.end.y, self.end.z),
                                                               (point.x, point.y, point.z))
        return distance

    def plane_projection2d(self, center, x, y):
        """
        Calculates the projection of a line segment 3d on to a plane.

        :param center: plane center.
        :param x: plane u direction.
        :param y: plane v direction.
        :return: line segment 3d.
        """
        start, end = self.start.plane_projection2d(center, x, y), self.end.plane_projection2d(center, x, y)
        if not start.is_close(end):
            return LineSegment2D(start, end)
        return None

    def line_intersections(self, line, tol: float = 1e-6):
        """
        Gets the intersection between a line segment 3d and line3D.

        :param line: other line.
        :param tol: maximum tolerance.
        :return: a list with the intersection points.
        """
        line_self = self.line
        if line_self.skew_to(line):
            return []
        intersection = line_self.intersection(line, tol=tol)
        if intersection and self.point_belongs(intersection):
            return [intersection]
        if line.point_belongs(self.start):
            return [self.start]
        if line.point_belongs(self.end):
            return [self.end]
        return []

    def linesegment_intersections(self, linesegment, abs_tol: float = 1e-6):
        """
        Gets the intersection between a line segment 3d and another line segment 3D.

        :param linesegment: other line segment.
        :param abs_tol: tolerance.
        :return: a list with the intersection points.
        """
        intersection = self.line.intersection(linesegment.line)
        if intersection and self.point_belongs(intersection, abs_tol=abs_tol) and\
                linesegment.point_belongs(intersection, abs_tol=abs_tol):
            return [intersection]
        return []

    def rotation(self, center: volmdlr.Point3D,
                 axis: volmdlr.Vector3D, angle: float):
        """
        LineSegment3D rotation.

        :param center: rotation center
        :param axis: rotation axis
        :param angle: angle rotation
        :return: a new rotated LineSegment3D
        """
        start = self.start.rotation(center, axis, angle)
        end = self.end.rotation(center, axis, angle)
        return LineSegment3D(start, end)

    def __contains__(self, point):

        point1, point2 = self.start, self.end
        axis = point2 - point1
        test = point.rotation(point1, axis, math.pi)
        if test.is_close(point):
            return True

        return False

    def translation(self, offset: volmdlr.Vector3D):
        """
        LineSegment3D translation.

        :param offset: translation vector
        :return: A new translated LineSegment3D
        """
        return LineSegment3D(
            self.start.translation(offset), self.end.translation(offset))

    def frame_mapping(self, frame: volmdlr.Frame3D, side: str):
        """
        Changes LineSegment3D frame_mapping and return a new LineSegment3D.

        side = 'old' or 'new'
        """
        if side == 'old':
            return LineSegment3D(
                *[frame.local_to_global_coordinates(point) for point in [self.start, self.end]])
        if side == 'new':
            return LineSegment3D(
                *[frame.global_to_local_coordinates(point) for point in [self.start, self.end]])
        raise ValueError('Please Enter a valid side: old or new')

    def copy(self, *args, **kwargs):
        """Returns a copy of the line segment."""
        return LineSegment3D(self.start.copy(), self.end.copy())

    def plot(self, ax=None, edge_style: EdgeStyle = EdgeStyle()):
        """Plots the Line segment 3d using matplotlib."""
        if ax is None:
            fig = plt.figure()
            ax = fig.add_subplot(111, projection='3d')

        points = [self.start, self.end]
        x = [point.x for point in points]
        y = [point.y for point in points]
        z = [point.z for point in points]
        if edge_style.edge_ends:
            ax.plot(x, y, z, color=edge_style.color, alpha=edge_style.alpha, marker='o')
        else:
            ax.plot(x, y, z, color=edge_style.color, alpha=edge_style.alpha)
        if edge_style.edge_direction:
            x, y, z = self.point_at_abscissa(0.5 * self.length())
            u, v, w = 0.05 * self.direction_vector()
            ax.quiver(x, y, z, u, v, w, length=self.length() / 100,
                      arrow_length_ratio=5, normalize=True,
                      pivot='tip', color=edge_style.color)
        return ax

    def plot2d(self, x_3d, y_3d, ax=None, color='k', width=None):
        """Creates a 2d plot of the Line segment 3d using matplotlib."""
        if ax is None:
            fig = plt.figure()
            ax = fig.add_subplot(111, projection='3d')

        edge2d = self.plane_projection2d(volmdlr.O3D, x_3d, y_3d)
        edge2d.plot(ax=ax, edge_style=EdgeStyle(color=color, width=width))
        return ax

    def plot_data(self, x_3d, y_3d, edge_style=plot_data.EdgeStyle(color_stroke=plot_data.colors.BLACK,
                                                                   line_width=1, dashline=None)):
        """Plot a Line Segment 3D object using dessia's plot_data library."""
        edge2d = self.plane_projection2d(volmdlr.O3D, x_3d, y_3d)
        return edge2d.plot_data(edge_style)

    def to_2d(self, plane_origin, x, y):
        """
        Transforms a LineSegment3D into an LineSegment2D, given a plane origin and an u and v plane vector.

        :param plane_origin: plane origin.
        :param x: plane u vector.
        :param y: plane v vector.
        :return: LineSegment2D.
        """
        p2d = [point.to_2d(plane_origin, x, y) for point in (self.start, self.end)]
        if p2d[0].is_close(p2d[1]):
            return None
        return LineSegment2D(*p2d, name=self.name)

    def to_bspline_curve(self, resolution=10):
        """
        Convert a LineSegment3D to a BSplineCurve3D.
        """
        degree = 1
        points = [self.point_at_abscissa(abscissa / self.length())
                  for abscissa in range(resolution + 1)]
        bspline_curve = BSplineCurve3D.from_points_interpolation(points, degree)
        return bspline_curve

    def get_reverse(self):
        """
        Gets the reverse of the Line Segment.
        """
        return LineSegment3D(self.end.copy(), self.start.copy())

    def minimum_distance_points(self, other_line):
        """
        Returns the points on this line and on the other line that are the closest of lines.
        """
        return get_minimum_distance_points_lines(self.start, self.end,
                                                                       other_line.start, other_line.end)

    def matrix_distance(self, other_line):
        """
        Gets the points corresponding to the distance between to lines using matrix distance.

        :param other_line: Other line.
        :return: Two points corresponding to the distance between to lines.
        """
        return volmdlr.LineSegment3DDistance([self.start, self.end], [other_line.start, other_line.end])

    def parallel_distance(self, other_linesegment):
        """Calculates the parallel distance between two Line Segments 3D."""
        pt_a, pt_b, pt_c = self.start, self.end, other_linesegment.start
        vector = volmdlr.Vector3D((pt_a - pt_b).vector)
        vector = vector.unit_vector()
        plane1 = volmdlr.surfaces.Plane3D.from_3_points(pt_a, pt_b, pt_c)
        v = vector.cross(plane1.frame.w)  # distance vector
        # pt_a = k*u + c*v + pt_c
        res = (pt_a - pt_c).vector
        x, y, z = res[0], res[1], res[2]
        u1, u2, u3 = vector.x, vector.y, vector.z
        v1, v2, v3 = v.x, v.y, v.z

        if (u1 * v2 - v1 * u2) != 0 and u1 != 0:
            c = (y * u1 - x * u2) / (u1 * v2 - v1 * u2)
            k = (x - c * v1) / u1
            if math.isclose(k * u3 + c * v3, z, abs_tol=1e-7):
                return k
        elif (u1 * v3 - v1 * u3) != 0 and u1 != 0:
            c = (z * u1 - x * u3) / (u1 * v3 - v1 * u3)
            k = (x - c * v1) / u1
            if math.isclose(k * u2 + c * v2, y, abs_tol=1e-7):
                return k
        elif (v1 * u2 - v2 * u1) != 0 and u2 != 0:
            c = (u2 * x - y * u1) / (v1 * u2 - v2 * u1)
            k = (y - c * v2) / u2
            if math.isclose(k * u3 + c * v3, z, abs_tol=1e-7):
                return k
        elif (v3 * u2 - v2 * u3) != 0 and u2 != 0:
            c = (u2 * z - y * u3) / (v3 * u2 - v2 * u3)
            k = (y - c * v2) / u2
            if math.isclose(k * u1 + c * v1, x, abs_tol=1e-7):
                return k
        elif (u1 * v3 - v1 * u3) != 0 and u3 != 0:
            c = (z * u1 - x * u3) / (u1 * v3 - v1 * u3)
            k = (z - c * v3) / u3
            if math.isclose(k * u2 + c * v2, y, abs_tol=1e-7):
                return k
        elif (u2 * v3 - v2 * u3) != 0 and u3 != 0:
            c = (z * u2 - y * u3) / (u2 * v3 - v2 * u3)
            k = (z - c * v3) / u3
            if math.isclose(k * u1 + c * v1, x, abs_tol=1e-7):
                return k
        raise NotImplementedError

    def distance_linesegment(self, linesegment, return_points=False):
        """
        Calculates the minimum distance between two line segments in 3d.

        :param linesegment: other line segment.
        :param return_points: boolean weather to return the minimum distance corresponding points or not.
        :return: minimum distance / minimal distance with corresponding points.
        """
        p1, p2 = self.minimum_distance_points(linesegment)
        if not self.point_belongs(p1):
            p1 = self.start if self.start.point_distance(p1) < self.end.point_distance(p1) else self.end
        if not linesegment.point_belongs(p2):
            p2 = linesegment.start if linesegment.start.point_distance(p2) <\
                                      linesegment.end.point_distance(p2) else linesegment.end
        if return_points:
            return p1.point_distance(p2), p1, p2
        return p1.point_distance(p2)

    def distance_arc(self, arc3d, return_points=False):
        """
        Calculates the minimum distance between a line segment and an arc in 3d.

        :param arc3d: other line segment.
        :param return_points: boolean weather to return the minimum distance corresponding points or not.
        :return: minimum distance / minimal distance with corresponding points.
        """
        return arc3d.distance_linesegment(self, return_points)

    def extrusion(self, extrusion_vector):
        """
        Extrusion of a Line Segment 3D, in a specific extrusion direction.

        :param extrusion_vector: the extrusion vector used.
        :return: An extruded Plane Face 3D.
        """
        u = self.unit_direction_vector()
        v = extrusion_vector.copy()
        v = v.unit_vector()
        w = u.cross(v)
        length_1 = self.length()
        length_2 = extrusion_vector.norm()
        plane = volmdlr.surfaces.Plane3D(volmdlr.Frame3D(self.start, u, v, w))
        return [volmdlr.faces.PlaneFace3D.from_surface_rectangular_cut(plane, 0, length_1, 0, length_2)]

    def _conical_revolution(self, params):
        """Creates a conical revolution of a Line Segment 3D."""
        axis, u, dist1, dist2, angle, cone_origin = params
        v = axis.cross(u)
        direction_vector = self.direction_vector()
        direction_vector = direction_vector.unit_vector()

        semi_angle = math.atan2(direction_vector.dot(u), direction_vector.dot(axis))
        if semi_angle > 0.5 * math.pi:
            semi_angle = math.pi - semi_angle
            cone_frame = volmdlr.Frame3D(cone_origin, u, -v, -axis)
            angle2 = - angle
        else:
            angle2 = angle
            cone_frame = volmdlr.Frame3D(cone_origin, u, v, axis)

        surface = volmdlr.surfaces.ConicalSurface3D(cone_frame, semi_angle)
        return [volmdlr.faces.ConicalFace3D.from_surface_rectangular_cut(
            surface, 0, angle2, z1=dist1 / math.tan(semi_angle), z2=dist2 / math.tan(semi_angle))]

    def _cylindrical_revolution(self, params):
        """Creates a cylindrical revolution of a Line Segment 3D."""
        axis, u, p1_proj, dist1, _, angle = params
        v = axis.cross(u)
        surface = volmdlr.surfaces.CylindricalSurface3D(volmdlr.Frame3D(p1_proj, u, v, axis), dist1)
        return [volmdlr.faces.CylindricalFace3D.from_surface_rectangular_cut(
            surface, 0, angle, 0, (self.end - self.start).dot(axis))]

    def _plane_revolution(self, params):
        """
        Creates Plane Revolution of a Line Segment 3D.

        :param params: needed parameters.
        :return: List of plane revolution faces.
        """
        axis, angle, p1_proj, u, distance_1, distance_2, line_intersection = params
        v = axis.cross(u)
        surface = volmdlr.surfaces.Plane3D(
            volmdlr.Frame3D(p1_proj, u, v, axis))
        if self.point_belongs(line_intersection):  # Linesegment intersects revolution axis
            faces = []
            for i, radius in enumerate([distance_1, distance_2]):
                if math.isclose(radius, 0, abs_tol=1e-9):
                    continue
                if i == 0:
                    arc_point1 = volmdlr.O2D + volmdlr.X2D * radius
                else:
                    arc_point1 = volmdlr.O2D - volmdlr.X2D * radius
                arc_point2 = arc_point1.rotation(volmdlr.O2D, angle / 2)
                arc_point3 = arc_point1.rotation(volmdlr.O2D, angle)
                arc = Arc2D.from_3_points(arc_point1, arc_point2, arc_point3)
                outer_contour = volmdlr.wires.Contour2D([LineSegment2D(volmdlr.O2D, arc_point1), arc,
                                                         LineSegment2D(arc_point3, volmdlr.O2D)])
                face = volmdlr.faces.PlaneFace3D(surface, volmdlr.surfaces.Surface2D(outer_contour, []))
                faces.append(face)
            return faces
        smaller_r, bigger_r = sorted([distance_1, distance_2])
        inner_contours2d = []
        if angle == volmdlr.TWO_PI:
            # Only 2 circles as contours
            bigger_circle = volmdlr_curves.Circle2D(volmdlr.OXY, bigger_r)
            outer_contour2d = volmdlr.wires.Contour2D(
                bigger_circle.split_at_abscissa(bigger_circle.length() * 0.5))
            if not math.isclose(smaller_r, 0, abs_tol=1e-9):
                smaller_circle = volmdlr_curves.Circle2D(volmdlr.OXY, smaller_r)
                inner_contours2d = [volmdlr.wires.Contour2D(
                    smaller_circle.split_at_abscissa(smaller_circle.length() * 0.5))]
            return [volmdlr.faces.PlaneFace3D(surface,
                                              volmdlr.surfaces.Surface2D(outer_contour2d, inner_contours2d))]
        # Two arcs and lines
        arc1_s = volmdlr.Point2D(bigger_r, 0)
        arc1_i = arc1_s.rotation(center=volmdlr.O2D,
                                 angle=0.5 * angle)
        arc1_e = arc1_s.rotation(center=volmdlr.O2D, angle=angle)
        arc1 = Arc2D.from_3_points(arc1_s, arc1_i, arc1_e)

        arc2_e = volmdlr.Point2D(smaller_r, 0)
        arc2_i = arc2_e.rotation(center=volmdlr.O2D,
                                 angle=0.5 * angle)
        arc2_s = arc2_e.rotation(center=volmdlr.O2D, angle=angle)
        arc2 = Arc2D.from_3_points(arc2_s, arc2_i, arc2_e)

        line1 = LineSegment2D(arc1_e, arc2_s)
        line2 = LineSegment2D(arc2_e, arc1_s)

        outer_contour2d = volmdlr.wires.Contour2D([arc1, line1,
                                                   arc2, line2])

        return [volmdlr.faces.PlaneFace3D(surface, volmdlr.surfaces.Surface2D(outer_contour2d, inner_contours2d))]

    def revolution(self, axis_point, axis, angle):
        """
        Returns the face generated by the revolution of the line segments.
        """
        axis_line3d = volmdlr_curves.Line3D(axis_point, axis_point + axis)
        if axis_line3d.point_belongs(self.start) and axis_line3d.point_belongs(
                self.end):
            return []
        line_intersection = self.line.intersection(axis_line3d)
        p1_proj, _ = axis_line3d.point_projection(self.start)
        p2_proj, _ = axis_line3d.point_projection(self.end)
        distance_1 = self.start.point_distance(p1_proj)
        distance_2 = self.end.point_distance(p2_proj)
        if not math.isclose(distance_1, 0., abs_tol=1e-9):
            u = self.start - p1_proj  # Unit vector from p1_proj to p1
            u = u.unit_vector()
        elif not math.isclose(distance_2, 0., abs_tol=1e-9):
            u = self.end - p2_proj  # Unit vector from p1_proj to p1
            u = u.unit_vector()
        else:
            return []
        if u.is_colinear_to(self.direction_vector()):
            # Planar face
            return self._plane_revolution([axis, angle, p1_proj, u, distance_1, distance_2, line_intersection])
        if line_intersection and self.point_belongs(line_intersection):
            if not math.isclose(distance_1, 0., abs_tol=1e-9) and not math.isclose(distance_2, 0., abs_tol=1e-9):
                u1 = self.start - p1_proj  # Unit vector from p1_proj to p1
                u1 = u1.unit_vector()
                u2 = self.end - p2_proj  # Unit vector from p1_proj to p1
                u2 = u2.unit_vector()
                faces = self._conical_revolution([axis, u1, 0, distance_1, angle, line_intersection]) + \
                        self._conical_revolution([axis, u2, 0, distance_2, angle, line_intersection])
                return faces
        if not math.isclose(distance_1, distance_2, abs_tol=1e-9):
            # Conical
            return self._conical_revolution([axis, u, distance_1, distance_2, angle, line_intersection])
        # Cylindrical face
        return self._cylindrical_revolution([axis, u, p1_proj, distance_1, distance_2, angle])

    def trim(self, point1: volmdlr.Point3D, point2: volmdlr.Point3D):
        """Trims a Line Segment at two given points."""
        if not self.point_belongs(point1) or not self.point_belongs(point2):
            raise ValueError('Point not on curve')

        return LineSegment3D(point1, point2)

    def sweep(self, *args):
        """
        Line Segment 3D is used as path for sweeping given section through it.

        :return:
        """
        section_contour2d, frame = args
        section_contour3d = section_contour2d.to_3d(self.start, frame.u, frame.v)
        new_faces = []
        for contour_primitive in section_contour3d.primitives:
            new_faces.extend(contour_primitive.extrusion(self.length()
                                                         * self.unit_direction_vector()))
        return new_faces

    def line_distance(self, line, return_points: bool = False):
        """
        Calculates the distance between a Line Segment and an infinite Line.

        :param line: other line.
        :param return_points: weather to return corresponding points or not.
        :return: distance between line and line segment.
        """
        line_min_distance_points = line.minimum_distance_points(self.line)
        if self.point_belongs(line_min_distance_points[1]):
            if return_points:
                return line_min_distance_points[0].point_distance(line_min_distance_points[1]),\
                    line_min_distance_points[0], line_min_distance_points[1]
            return line_min_distance_points[0].point_distance(line_min_distance_points[1])
        distance1 = line_min_distance_points[0].point_distance(self.start)
        distance2 = line_min_distance_points[0].point_distance(self.end)
        if distance1 < distance2:
            distance = distance1
            points = [line_min_distance_points[0], self.start]
        else:
            distance = distance1
            points = [line_min_distance_points[0], self.end]
        if return_points:
            return distance, points[0], points[1]
        return distance

    def babylon_curves(self):
        """Returns the babylon representation of the edge."""
        points = [[*self.start], [*self.end]]
        babylon_lines = {'points': points,
                         'alpha': 1.0,
                         'name': self.name,
                         'color': [0.2, 0.8, 0.2]
                         }
        return babylon_lines

    def move_frame_along(self, frame):
        """Move frame along edge."""
        new_frame = frame.translation(self.end - self.start)
        return new_frame


class BSplineCurve3D(BSplineCurve):
    """
    A class for 3-dimensional B-spline curves.

    The following rule must be respected : `number of knots = number of control points + degree + 1`

    :param degree: The degree of the 3-dimensional B-spline curve
    :type degree: int
    :param control_points: A list of 3-dimensional points
    :type control_points: List[:class:`volmdlr.Point3D`]
    :param knot_multiplicities: The vector of multiplicities for each knot
    :type knot_multiplicities: List[int]
    :param knots: The knot vector composed of values between 0 and 1
    :type knots: List[float]
    :param weights: The weight vector applied to the knot vector. Default
        value is None
    :type weights: List[float], optional
    :param periodic: If `True` the B-spline curve is periodic. Default value
        is False
    :type periodic: bool, optional
    :param name: The name of the B-spline curve. Default value is ''
    :type name: str, optional
    """

    def __init__(self,
                 degree: int,
                 control_points: List[volmdlr.Point3D],
                 knot_multiplicities: List[int],
                 knots: List[float],
                 weights: List[float] = None,
                 name: str = ''):

        BSplineCurve.__init__(self, degree,
                              control_points,
                              knot_multiplicities,
                              knots,
                              weights,
                              name)

        self._bbox = None

    @property
    def bounding_box(self):
        """Returns bounding box."""
        if not self._bbox:
            self._bbox = self._bounding_box()
        return self._bbox

    @bounding_box.setter
    def bounding_box(self, new_bounding_box):
        """Sets bounding box."""
        self._bbox = new_bounding_box

    def _bounding_box(self):
        """Creates a bounding box from the bspline points."""
        return volmdlr.core.BoundingBox.from_points(self.discretization_points())

    def look_up_table(self, resolution: int = 20, start_parameter: float = 0,
                      end_parameter: float = 1):
        """
        Creates a table of equivalence between parameter t (evaluation of BSplineCurve) and the cumulative distance.

        :param resolution: The precision of the table. Auto-adjusted by the
            algorithm. Default value set to 20
        :type resolution: int, optional
        :param start_parameter: First parameter evaluated in the table.
            Default value set to 0
        :type start_parameter: float, optional
        :param end_parameter: Last parameter evaluated in the table.
            Default value set to 1
        :type start_parameter: float, optional
        :return: Yields a list of tuples containing the parameter and the
            cumulated distance along the BSplineCruve3D from the evaluation of
            start_parameter
        :rtype: Tuple[float, float]
        """
        resolution = max(10, min(resolution, int(self.length() / 1e-4)))
        delta_param = 1 / resolution * (end_parameter - start_parameter)
        distance = 0
        for i in range(resolution + 1):
            if i == 0:
                yield start_parameter, 0
            else:
                param1 = start_parameter + (i - 1) * delta_param
                param2 = start_parameter + i * delta_param
                point1 = self.evaluate_single(param1)
                point2 = self.evaluate_single(param2)
                distance += point1.point_distance(point2)
                yield param2, distance

    def normal(self, position: float = 0.0):
        """Returns the normal vector at a given parameter of the curve."""
        der = self.derivatives(position, 1)
        point1 = self.evaluate_single(0.0)
        points = [point1]
        count = 1
        u = 0.1
        while count < 3 and u <= 0.9:
            point = self.evaluate_single(u)
            if not point.in_list(points):
                points.append(point)
                count += 1
            u += 0.1
        if count < 3:
            raise NotImplementedError("BSplineCurve3D is a line segment")
        vec1 = points[1] - point1
        vec2 = points[2] - point1
        plane_normal = vec1.cross(vec2)
        normal = plane_normal.cross(der[1])
        return normal.unit_vector()

    def get_direction_vector(self, abscissa=0.0):
        """
        Calculates direction vector at given abscissa value (value between o and bspline length).

        """
        length = self.length()
        if abscissa >= length:
            abscissa2 = length
            abscissa = abscissa2 - 0.001 * length

        else:
            abscissa2 = min(abscissa + 0.001 * length, length)

        tangent = self.point_at_abscissa(abscissa2) - self.point_at_abscissa(
            abscissa)
        return tangent

    def direction_vector(self, abscissa=0.):
        """
        Gets direction vector at given abscissa value (value between o and bspline length).

        """
        if not self._direction_vector_memo:
            self._direction_vector_memo = {}
        if abscissa not in self._direction_vector_memo:
            self._direction_vector_memo[abscissa] = self.get_direction_vector(abscissa)
        return self._direction_vector_memo[abscissa]

    @classmethod
    def from_step(cls, arguments, object_dict, **kwargs):
        """
        Converts a step primitive to a BSplineCurve3D.

        :param arguments: The arguments of the step primitive.
        :type arguments: list
        :param object_dict: The dictionary containing all the step primitives
            that have already been instantiated
        :type object_dict: dict
        :return: The corresponding BSplineCurve3D.
        :rtype: :class:`volmdlr.edges.BSplineCurve3D`
        """
        name = arguments[0][1:-1]
        degree = int(arguments[1])
        points = [object_dict[int(i[1:])] for i in arguments[2]]
        lines = [LineSegment3D(pt1, pt2) for pt1, pt2 in zip(points[:-1], points[1:]) if not pt1.is_close(pt2)]
        if lines and not points[0].is_close(points[-1]):
            # quick fix. Real problem: Tolerance too low (1e-6 m = 0.001mm)
            dir_vector = lines[0].unit_direction_vector()
            if all(line.unit_direction_vector() == dir_vector for line in lines):
                return LineSegment3D(points[0], points[-1])

        knot_multiplicities = [int(i) for i in arguments[6][1:-1].split(",")]
        knots = [float(i) for i in arguments[7][1:-1].split(",")]
        knot_vector = []
        for i, knot in enumerate(knots):
            knot_vector.extend([knot] * knot_multiplicities[i])

        if 9 in range(len(arguments)):
            weight_data = [float(i) for i in arguments[9][1:-1].split(",")]
        else:
            weight_data = None

        return cls(degree, points, knot_multiplicities, knots, weight_data, name)

    def to_step(self, current_id, surface_id=None, curve2d=None):
        """Exports to STEP format."""
        points_ids = []
        content = ''
        point_id = current_id
        for point in self.control_points:
            point_content, point_id = point.to_step(point_id,
                                                    vertex=False)
            content += point_content
            points_ids.append(point_id)
            point_id += 1

        curve_id = point_id
        content += f"#{curve_id} = B_SPLINE_CURVE_WITH_KNOTS('{self.name}',{self.degree}," \
                   f"({volmdlr.core.step_ids_to_str(points_ids)})," \
                   f".UNSPECIFIED.,.F.,.F.,{tuple(self.knot_multiplicities)},{tuple(self.knots)}," \
                   f".UNSPECIFIED.);\n"

        if surface_id and curve2d:
            content += f"#{curve_id + 1} = SURFACE_CURVE('',#{curve_id},(#{curve_id + 2}),.PCURVE_S1.);\n"
            content += f"#{curve_id + 2} = PCURVE('',#{surface_id},#{curve_id + 3});\n"

            # 2D parametric curve
            curve2d_content, curve2d_id = curve2d.to_step(curve_id + 3)  # 5

            # content += f"#{curve_id + 3} = DEFINITIONAL_REPRESENTATION('',(#{curve2d_id - 1}),#{curve_id + 4});\n"
            # content += f"#{curve_id + 4} = ( GEOMETRIC_REPRESENTATION_CONTEXT(2)" \
            #            f"PARAMETRIC_REPRESENTATION_CONTEXT() REPRESENTATION_CONTEXT('2D SPACE','') );\n"

            content += curve2d_content
            current_id = curve2d_id
        else:
            current_id = curve_id + 1

        start_content, start_id = self.start.to_step(current_id, vertex=True)
        current_id = start_id + 1
        end_content, end_id = self.end.to_step(current_id + 1, vertex=True)
        content += start_content + end_content
        current_id = end_id + 1
        if surface_id:
            content += f"#{current_id} = EDGE_CURVE('{self.name}',#{start_id},#{end_id},#{curve_id},.T.);\n"
        else:
            content += f"#{current_id} = EDGE_CURVE('{self.name}',#{start_id},#{end_id},#{curve_id},.T.);\n"
        return content, current_id

    def rotation(self, center: volmdlr.Point3D, axis: volmdlr.Vector3D, angle: float):
        """
        BSplineCurve3D rotation.

        :param center: rotation center
        :param axis: rotation axis
        :param angle: angle rotation
        :return: a new rotated BSplineCurve3D
        """
        new_control_points = [point.rotation(center, axis, angle) for point in
                              self.control_points]
        new_bsplinecurve3d = BSplineCurve3D(self.degree, new_control_points,
                                            self.knot_multiplicities,
                                            self.knots, self.weights, self.name)
        return new_bsplinecurve3d

    def trim(self, point1: volmdlr.Point3D, point2: volmdlr.Point3D, same_sense: bool = True, abs_tol: float = 1e-6):
        """
        Trims a bspline curve between two points.

        :param point1: point 1 used to trim.
        :param point2: point2 used to trim.
        :param same_sense: Used for periodical curves only. Indicates whether the curve direction agrees with (True)
            or is in the opposite direction (False) to the edge direction. By default, it's assumed True
        :return: New BSpline curve between these two points.
        """
        if self.periodic:
            return self.trim_with_interpolation(point1, point2, same_sense)
        bsplinecurve = self
        if not same_sense:
            bsplinecurve = self.reverse()
        parameter1 = bsplinecurve.point_to_parameter(point1)
        parameter2 = bsplinecurve.point_to_parameter(point2)

        if (point1.is_close(bsplinecurve.start, abs_tol) and point2.is_close(bsplinecurve.end, abs_tol)) \
                or (point1.is_close(bsplinecurve.end, abs_tol) and point2.is_close(bsplinecurve.start, abs_tol)):
            return bsplinecurve

        if point1.is_close(bsplinecurve.start, abs_tol) and not point2.is_close(bsplinecurve.end, abs_tol):
            return bsplinecurve.cut_after(parameter2)

        if point2.is_close(bsplinecurve.start, abs_tol) and not point1.is_close(bsplinecurve.end, abs_tol):
            bsplinecurve = bsplinecurve.cut_after(parameter1)
            return bsplinecurve

        if not point1.is_close(bsplinecurve.start, abs_tol) and point2.is_close(bsplinecurve.end, abs_tol):
            return bsplinecurve.cut_before(parameter1)

        if not point2.is_close(bsplinecurve.start, abs_tol) and point1.is_close(bsplinecurve.end, abs_tol):
            bsplinecurve = bsplinecurve.cut_before(parameter2)
            return bsplinecurve

        if parameter1 is None or parameter2 is None:
            raise ValueError('Point not on BSplineCurve for trim method')

        if parameter1 > parameter2:
            parameter1, parameter2 = parameter2, parameter1
            point1, point2 = point2, point1

        bsplinecurve = bsplinecurve.cut_before(parameter1)
        new_param2 = bsplinecurve.point_to_parameter(point2)
        trimmed_bspline_cruve = bsplinecurve.cut_after(new_param2)
        return trimmed_bspline_cruve

    def trim_with_interpolation(self, point1: volmdlr.Point3D, point2: volmdlr.Point3D, same_sense: bool = True):
        """
        Creates a new BSplineCurve3D between point1 and point2 using interpolation method.
        """
        bspline_curve = self
        if not same_sense:
            bspline_curve = self.reverse()
        n = len(bspline_curve.control_points)
        local_discretization = bspline_curve.local_discretization(point1, point2, n)
        if len(local_discretization) <= bspline_curve.degree:
            return bspline_curve
        return bspline_curve.__class__.from_points_interpolation(local_discretization, bspline_curve.degree)

    def trim_between_evaluations(self, parameter1: float, parameter2: float):
        """
        Trims the Bspline between two abscissa evaluation parameters.

        :param parameter1: evaluation parameter 1, bigger than 0 and smaller than its length.
        :param parameter2: evaluation parameter 2, bigger than 0 and smaller than its length.
        """
        warnings.warn('Use BSplineCurve3D.trim instead of trim_between_evaluation')
        parameter1, parameter2 = min([parameter1, parameter2]), \
            max([parameter1, parameter2])

        if math.isclose(parameter1, 0, abs_tol=1e-7) \
                and math.isclose(parameter2, 1, abs_tol=1e-7):
            return self
        if math.isclose(parameter1, 0, abs_tol=1e-7):
            return self.cut_after(parameter2)
        if math.isclose(parameter2, 1, abs_tol=1e-7):
            return self.cut_before(parameter1)

        # Cut before
        bspline_curve = self.insert_knot(parameter1, num=self.degree)
        if bspline_curve.weights is not None:
            raise NotImplementedError

        # Cut after
        bspline_curve = bspline_curve.insert_knot(parameter2, num=self.degree)
        if bspline_curve.weights is not None:
            raise NotImplementedError

        new_ctrlpts = bspline_curve.control_points[bspline_curve.degree:
                                                   -bspline_curve.degree]
        new_multiplicities = bspline_curve.knot_multiplicities[1:-1]
        # new_multiplicities = bspline_curve.knot_multiplicities[2:-5]
        new_multiplicities[-1] += 1
        new_multiplicities[0] += 1
        new_knots = bspline_curve.knots[1:-1]
        # new_knots = bspline_curve.knots[2:-5]
        new_knots = nurbs_helpers.standardize_knot_vector(new_knots)

        return BSplineCurve3D(degree=bspline_curve.degree,
                              control_points=new_ctrlpts,
                              knot_multiplicities=new_multiplicities,
                              knots=new_knots,
                              weights=None,
                              name=bspline_curve.name)

    def cut_before(self, parameter: float):
        """
        Returns the right side of the split curve at a given parameter.

        :param parameter: parameter value that specifies where to split the curve.
        :type parameter: float
        """
        point3d = self.evaluate_single(parameter)
        if self.start.is_close(point3d):
            return self.copy()
        if self.end.is_close(point3d):
            return self.reverse()

        curves = volmdlr.nurbs.operations.split_curve(self, round(parameter, 7))
        return curves[1]

    def cut_after(self, parameter: float):
        """
        Returns the left side of the split curve at a given parameter.

        :param parameter: parameter value that specifies where to split the curve.
        :type parameter: float
        """
        # Is a value of parameter below 5e-6 a real need for precision ?
        point3d = self.evaluate_single(parameter)
        if self.start.is_close(point3d):
            return self.reverse()
        if self.end.is_close(point3d):
            return self.copy()
        curves = volmdlr.nurbs.operations.split_curve(self, round(parameter, 7))
        return curves[0]

    def insert_knot(self, knot: float, num: int = 1):
        """
        Returns a new BSplineCurve3D.

        """
        return volmdlr.nurbs.operations.insert_knot_curve(self, [knot], num=[num])

    # Copy paste du LineSegment3D
    def plot(self, ax=None, edge_style: EdgeStyle = EdgeStyle()):
        """
        Bspline Curve plot method using matplotlib.

        """
        if ax is None:
            fig = plt.figure()
            ax = fig.add_subplot(111, projection='3d')
        points = self.points
        x = [point.x for point in points]
        y = [point.y for point in points]
        z = [point.z for point in points]
        ax.plot(x, y, z, color=edge_style.color, alpha=edge_style.alpha)
        if edge_style.edge_ends:
            ax.plot(x, y, z, 'o', color=edge_style.color, alpha=edge_style.alpha)
        return ax

    def to_2d(self, plane_origin, x, y):
        """
        Transforms a BSplineCurve3D into an BSplineCurve2D, given a plane origin and an u and v plane vector.

        :param plane_origin: plane origin.
        :param x: plane u vector.
        :param y: plane v vector.
        :return: BSplineCurve2D.
        """
        control_points2d = [point.to_2d(plane_origin, x, y) for point in
                            self.control_points]
        return BSplineCurve2D(self.degree, control_points2d,
                              self.knot_multiplicities, self.knots,
                              self.weights, self.name)

    def curvature(self, u: float, point_in_curve: bool = False):
        """
        Returns the curvature of a curve and the point where it is located.
        """
        ders = self.derivatives(u, 3)  # 3 first derivative
        c1, c2 = ders[1], ders[2]
        denom = c1.cross(c2)
        if c1.is_close(volmdlr.O3D) or c2.is_close(volmdlr.O3D) or denom.norm() == 0.0:
            if point_in_curve:
                return 0., volmdlr.Point3D(*ders[0])
            return 0.
        r_c = ((c1.norm()) ** 3) / denom.norm()
        point = volmdlr.Point3D(*ders[0])
        if point_in_curve:
            return 1 / r_c, point
        return 1 / r_c

    def global_maximum_curvature(self, nb_eval: int = 21, point_in_curve: bool = False):
        """
        Returns the global maximum curvature of a curve and the point where it is located.
        """
        check = [i / (nb_eval - 1) for i in range(nb_eval)]
        curvatures = []
        for u in check:
            curvatures.append(self.curvature(u, point_in_curve))
        return curvatures

    def maximum_curvature(self, point_in_curve: bool = False):
        """
        Returns the maximum curvature of a curve and the point where it is located.
        """
        if point_in_curve:
            maximum_curvarture, point = max(self.global_maximum_curvature(nb_eval=21, point_in_curve=point_in_curve))
            return maximum_curvarture, point
        maximum_curvarture = max(self.global_maximum_curvature(nb_eval=21, point_in_curve=point_in_curve))
        return maximum_curvarture

    def minimum_radius(self, point_in_curve=False):
        """
        Returns the minimum curvature radius of a curve and the point where it is located.
        """
        if point_in_curve:
            maximum_curvarture, point = self.maximum_curvature(point_in_curve)
            return 1 / maximum_curvarture, point
        maximum_curvarture = self.maximum_curvature(point_in_curve)
        return 1 / maximum_curvarture

    # def global_minimum_curvature(self, nb_eval: int = 21):
    #     check = [i / (nb_eval - 1) for i in range(nb_eval)]
    #     radius = []
    #     for u in check:
    #         radius.append(self.minimum_curvature(u))
    #     return radius

    def triangulation(self):
        """Triangulation method for a BSplineCurve3D."""
        return None

    def linesegment_intersections(self, linesegment3d: LineSegment3D, abs_tol: float = 1e-6):
        """
        Calculates intersections between a BSplineCurve3D and a LineSegment3D.

        :param linesegment3d: linesegment to verify intersections.
        :param abs_tol: tolerance.
        :return: list with the intersections points.
        """
        if not self.bounding_box.is_intersecting(linesegment3d.bounding_box, abs_tol):
            return []
        intersection_section_pairs = self._get_intersection_sections(linesegment3d)
        intersections = []
        for bspline, edge2_ in intersection_section_pairs:
            intersections_points = bspline.get_linesegment_intersections(edge2_)
            for inter in intersections_points:
                if not inter.in_list(intersections, abs_tol):
                    intersections.append(inter)
        return intersections

    def arc_intersections(self, arc, abs_tol=1e-6):
        """
        Calculates intersections between a BSpline Curve 3D and an arc 3D.

        :param arc: arc to verify intersections.
        :param abs_tol: tolerance.
        :return: list with the intersections points.
        """
        if self.bounding_box.distance_to_bbox(arc.bounding_box) > abs_tol:
            return []
        return self._generic_edge_intersections(arc, abs_tol)

    def curve_intersections(self, curve, abs_tol: float = 1e-6):
        """Get the intersections with the specified curve."""
        if self.bounding_box.distance_to_bbox(curve.bounding_box) > abs_tol:
            return []
        intersections_points = vm_utils_intersections.get_bsplinecurve_intersections(curve, self, abs_tol=abs_tol)
        return intersections_points

    def circle_intersections(self, circle, abs_tol: float = 1e-6):
        """Get the intersections with the specified circle."""
        if self.bounding_box.distance_to_bbox(circle.bounding_box) > abs_tol:
            return []
        intersections_points = vm_utils_intersections.get_bsplinecurve_intersections(circle, self, abs_tol=abs_tol)
        return intersections_points

    def is_shared_section_possible(self, other_bspline2, tol):
        """
        Verifies if it there is any possibility of the two bsplines share a section.

        :param other_bspline2: other bspline.
        :param tol: tolerance used.
        :return: True or False.
        """
        if self.bounding_box.distance_to_bbox(other_bspline2.bounding_box) > tol:
            return False
        return True

    def sweep(self, *args, **kwargs):
        """
        Bspline 3D is used as path for sweeping given section through it.

        :return:
        """
        frenet = kwargs.get("frenet", False)
        if frenet:
            raise NotImplementedError
        new_faces = []
        tangents = []
        section_contour2d, frame = args
        section_contour3d = section_contour2d.to_3d(frame.origin, frame.u, frame.v)

        points = self.points
        for k, _ in enumerate(points):
            position = k / (len(points) - 1)
            tangents.append(self.unit_direction_vector(position * self.length()))
        normal = tangents[0].deterministic_unit_normal_vector()
        v_vector = tangents[0].cross(normal)
        section_contour2d = section_contour3d.to_2d(points[0], normal, v_vector)
        contours = [section_contour2d.to_3d(points[0], normal, v_vector)]
        for point, tan in zip(points[1:], tangents[1:]):
            normal = tan.deterministic_unit_normal_vector()
            v_vector = tan.cross(normal)
            section_contour3d = section_contour2d.to_3d(point, normal, v_vector)
            contours.append(section_contour3d)

        polys = [volmdlr.wires.ClosedPolygon3D(c.discretization_points(number_points=36)) for c in contours]

        size_v, size_u = len(polys[0].points), len(polys)
        degree_u, degree_v = 3, 3

        points_3d = []
        for poly in polys:
            points_3d.extend(poly.points)

        bspline_surface3d = volmdlr.surfaces.BSplineSurface3D.from_points_interpolation(points_3d, size_u,
                                                                                       size_v,degree_u, degree_v)

        outer_contour = volmdlr.wires.Contour2D([volmdlr.edges.LineSegment2D(volmdlr.O2D, volmdlr.X2D.to_point()),
                                                 volmdlr.edges.LineSegment2D(
                                                     volmdlr.X2D.to_point(), (volmdlr.X2D + volmdlr.Y2D).to_point()),
                                                 volmdlr.edges.LineSegment2D(
                                                     (volmdlr.X2D + volmdlr.Y2D).to_point(), volmdlr.Y2D.to_point()),
                                                 volmdlr.edges.LineSegment2D(volmdlr.Y2D.to_point(), volmdlr.O2D)])
        surf2d = volmdlr.surfaces.Surface2D(outer_contour, [])

        bsface3d = volmdlr.faces.BSplineFace3D(bspline_surface3d, surf2d)
        new_faces.append(bsface3d)
        return new_faces

    def revolution(self, axis_point, axis, angle):
        """
        Returns the face generated by the revolution of the BSpline Curve 3D.
        """
        surface = volmdlr.surfaces.RevolutionSurface3D(self, axis_point, axis)
        face = volmdlr.faces.RevolutionFace3D.from_surface_rectangular_cut(surface, 0, angle, 0, self.length())
        return face

    def split_between_two_points(self, point1, point2):
        """
        Split edge between two points.

        :param point1: point 1.
        :param point2: point 2.
        :return: edge split.
        """
        return self.trim(point1, point2)

    def move_frame_along(self, frame, *args, **kwargs):
        """Moves frame along the edge."""
        origin = self.start
        w = self.unit_direction_vector(0.0)
        u = self.unit_normal_vector(0.0)
        if not u:
            u = w.deterministic_unit_normal_vector()
        v = w.cross(u)
        local_frame_a = volmdlr.Frame3D(origin, u, v, w)

        origin = self.end
        w = self.unit_direction_vector(self.length())
        u = self.unit_normal_vector(self.length())
        if not u:
            u = w.deterministic_unit_normal_vector()
        v = w.cross(u)

        local_frame_b = volmdlr.Frame3D(origin, u, v, w)
        return volmdlr.core.map_primitive_with_initial_and_final_frames(frame, local_frame_a, local_frame_b)


class BezierCurve3D(BSplineCurve3D):
    """
    A class for 3-dimensional Bézier curves.

    :param degree: The degree of the Bézier curve
    :type degree: int
    :param control_points: A list of 3-dimensional points
    :type control_points: List[:class:`volmdlr.Point3D`]
    :param name: The name of the B-spline curve. Default value is ''
    :type name: str, optional
    """

    def __init__(self, degree: int, control_points: List[volmdlr.Point3D],
                 name: str = ''):
        knotvector = nurbs_helpers.generate_knot_vector(degree,
                                                        len(control_points))
        knot_multiplicity = [1] * len(knotvector)

        BSplineCurve3D.__init__(self, degree, control_points,
                                knot_multiplicity, knotvector,
                                None, name)


class Arc3D(ArcMixin, Edge):
    """
    An arc is defined by a starting point, an end point and an interior point.

    """

    def __init__(self, circle, start, end, name=''):
        ArcMixin.__init__(self, circle, start=start, end=end, name=name)
        Edge.__init__(self, start=start, end=end, name=name)
        self._angle = None
        self._bbox = None

    def __hash__(self):
        return hash(('arc3d', self.circle, self.start, self.end, self.is_trigo))

    def __eq__(self, other_arc):
        if self.__class__.__name__ != other_arc.__class__.__name__:
            return False
        return (self.circle == other_arc.circle and self.start == other_arc.start
                and self.end == other_arc.end and self.is_trigo == other_arc.is_trigo)

    @property
    def is_trigo(self):
        """Return True if circle is counterclockwise."""
        return True

    def to_dict(self, use_pointers: bool = False, memo=None, path: str = '#', id_method=True, id_memo=None):
        """Saves the object parameters into a dictionary."""
        dict_ = self.base_dict()
        dict_['circle'] = self.circle.to_dict(use_pointers=use_pointers, memo=memo,
                                              id_method=id_method, id_memo=id_memo, path=path + '/circle')
        dict_['start'] = self.start.to_dict(use_pointers=use_pointers, memo=memo,
                                            id_method=id_method, id_memo=id_memo, path=path + '/start')
        dict_['end'] = self.end.to_dict(use_pointers=use_pointers, memo=memo,
                                        id_method=id_method, id_memo=id_memo, path=path + '/end')
        return dict_

    @property
    def bounding_box(self):
        """Bounding box for Arc 3D."""
        if not self._bbox:
            self._bbox = self.get_bounding_box()
        return self._bbox

    @bounding_box.setter
    def bounding_box(self, new_bounding_box):
        self._bbox = new_bounding_box

    def get_bounding_box(self):
        """
        Calculates the bounding box of the Arc3D.

        :return: Bounding Box object.
        """
        # TODO: implement exact calculation

        points = self.discretization_points(angle_resolution=5)
        xmin = min(point.x for point in points)
        xmax = max(point.x for point in points)
        ymin = min(point.y for point in points)
        ymax = max(point.y for point in points)
        zmin = min(point.z for point in points)
        zmax = max(point.z for point in points)
        return volmdlr.core.BoundingBox(xmin, xmax, ymin, ymax, zmin, zmax)

    @classmethod
    def from_angle(cls, start: volmdlr.Point3D, angle: float,
                   axis_point: volmdlr.Point3D, axis: volmdlr.Vector3D, name: str = ''):
        """Gives the arc3D from a start, an angle and an axis."""
        start_gen = start
        end_gen = start_gen.rotation(axis_point, axis, angle)
        line = volmdlr_curves.Line3D(axis_point, axis_point + axis)
        center, _ = line.point_projection(start)
        radius = center.point_distance(start)
        u = start - center
        v = axis.cross(u)
        circle = volmdlr.curves.Circle3D(volmdlr.Frame3D(center, u, v, axis), radius)
        if angle == volmdlr.TWO_PI:
            return circle
        return cls(circle, start_gen, end_gen, name=name)

    @classmethod
    def from_3_points(cls, point1, point2, point3, name: str = ''):
        """
        Creates an Arc 3d using three points.

        :param point1: start point.
        :param point2: interior point.
        :param point3: end point.
        :param name: object's name.
        :return: Arc 3D.
        """
        circle = volmdlr_curves.Circle3D.from_3_points(point1, point2, point3)
        arc = cls(circle, point1, point3, name=name)
        return arc

    @property
    def points(self):
        return [self.start, self.end]

    def get_reverse(self):
        """
        Defines a new Arc3D, identical to self, but in the opposite direction.

        """
        circle3d = self.circle.reverse()
        return self.__class__(circle3d, self.end, self.start, self.name + '_reverse')

    def abscissa(self, point: volmdlr.Point3D, tol: float = 1e-6):
        """
        Calculates the abscissa given a point in the Arc3D.

        :param point: point to calculate the abscissa.
        :param tol: (Optional) Confusion distance to consider points equal. Default 1e-6.
        :return: corresponding abscissa.
        """
        if point.point_distance(self.start) <= tol:
            return 0
        if point.point_distance(self.end) <= tol:
            return self.length()
        point_theta = self.get_arc_point_angle(point)
        if not self.angle_start <= point_theta <= self.angle_end:
            raise ValueError(f"{point} not in Arc3D.")
        return self.radius * abs(point_theta - self.angle_start)

    def point_at_abscissa(self, abscissa):
        """
        Calculates a point in the Arc3D at a given abscissa.

        :param abscissa: abscissa where in the curve the point should be calculated.
        :return: Corresponding point.
        """
        if abscissa > self.length() + 1e-6:
            raise ValueError(f"{abscissa} abscissa is not on the curve. max length of arc is {self.length()}.")
        return self.start.rotation(self.circle.center, self.circle.normal, abscissa / self.radius)

    def direction_vector(self, abscissa):
        """
        Calculates a direction vector at a given abscissa of the Arc3D.

        :param abscissa: abscissa where in the curve the direction vector should be calculated.
        :return: Corresponding direction vector.
        """
        normal_vector = self.normal_vector(abscissa)
        tangent = normal_vector.cross(self.circle.normal)
        return tangent

    def rotation(self, center: volmdlr.Point3D,
                 axis: volmdlr.Vector3D, angle: float):
        """
        Arc3D rotation.

        :param center: rotation center
        :param axis: rotation axis
        :param angle: angle rotation
        :return: a new rotated Arc3D
        """
        circle = self.circle.rotation(center, axis, angle)
        new_start = self.start.rotation(center, axis, angle)
        new_end = self.end.rotation(center, axis, angle)
        return Arc3D(circle, new_start, new_end, name=self.name)

    def translation(self, offset: volmdlr.Vector3D):
        """
        Arc3D translation.

        :param offset: translation vector.
        :return: A new translated Arc3D.
        """
        new_circle = self.circle.translation(offset)
        new_start = self.start.translation(offset)
        new_end = self.end.translation(offset)
        return Arc3D(new_circle, new_start, new_end, name=self.name)

    def frame_mapping(self, frame: volmdlr.Frame3D, side: str):
        """
        Changes vector frame_mapping and return a new Arc3D.

        side = 'old' or 'new'
        """
        new_circle = self.circle.frame_mapping(frame, side)
        new_start = self.start.frame_mapping(frame, side)
        new_end = self.end.frame_mapping(frame, side)
        return Arc3D(new_circle, new_start, new_end, name=self.name)

    def plot(self, ax=None, edge_style: EdgeStyle = EdgeStyle()):
        """Plot method for Arc 3D using Matplotlib."""
        if ax is None:
            fig = plt.figure()
            ax = fig.add_subplot(111, projection='3d')
        ax = vm_common_operations.plot_from_discretization_points(
            ax, edge_style=edge_style, element=self, number_points=25)
        if edge_style.edge_ends:
            self.start.plot(ax=ax, color='r')
            self.end.plot(ax=ax, color='b')

        if edge_style.edge_direction:
            x, y, z = self.point_at_abscissa(0.5 * self.length())
            u, v, w = 0.05 * self.unit_direction_vector(0.5 * self.length())
            ax.quiver(x, y, z, u, v, w, length=self.length() / 100,
                      arrow_length_ratio=5, normalize=True,
                      pivot='tip', color=edge_style.color)
        return ax

    def plot2d(self, center: volmdlr.Point3D = volmdlr.O3D,
               x3d: volmdlr.Vector3D = volmdlr.X3D, y3d: volmdlr.Vector3D = volmdlr.Y3D,
               ax=None, color='k'):
        """Plot data."""

        if ax is None:
            fig = plt.figure()
            ax = fig.add_subplot(111, projection='3d')

        # TODO: Enhance this plot
        length = self.length()
        x = []
        y = []
        for i in range(30):
            point = self.point_at_abscissa(i / 29. * length)
            xi, yi = point.plane_projection2d(center, x3d, y3d)
            x.append(xi)
            y.append(yi)
        ax.plot(x, y, color=color)

        return ax

    def copy(self, *args, **kwargs):
        return Arc3D(self.circle.copy(), self.start.copy(), self.end.copy())

    def to_2d(self, plane_origin, x, y):
        """
        Transforms a Arc3D into an Arc2D, given a plane origin and an u and v plane vector.

        :param plane_origin: plane origin.
        :param x: plane u vector.
        :param y: plane v vector.
        :return: Arc2D.
        """
        circle2d = self.circle.to_2d(plane_origin, x, y)
        point_start = self.start.to_2d(plane_origin, x, y)
        point_interior = self.middle_point().to_2d(plane_origin, x, y)
        point_end = self.end.to_2d(plane_origin, x, y)
        arc = Arc2D(circle2d, point_start, point_end, name=self.name)
        if not arc.point_belongs(point_interior):
            arc = Arc2D(circle2d.reverse(), point_start, point_end, name=self.name)
        return arc

    def minimum_distance_points_arc(self, other_arc):
        """Calculates the minimum distance points between two arcs."""
        u1 = self.start - self.circle.center
        u1 = u1.unit_vector()
        u2 = self.circle.normal.cross(u1)

        w = other_arc.circle.center - self.circle.center

        u3 = other_arc.start - other_arc.circle.center
        u3 = u3.unit_vector()
        u4 = other_arc.circle.normal.cross(u3)

        radius1, radius2 = self.radius, other_arc.radius

        u1_u1, u1_u2, u1_u3, u1_u4 = u1.dot(u1), u1.dot(u2), u1.dot(u3), u1.dot(u4)
        u2_u2, u2_u3, u2_u4 = u2.dot(u2), u2.dot(u3), u2.dot(u4)
        u3_u3, u3_u4 = u3.dot(u3), u3.dot(u4)
        u4_u4 = u4.dot(u4)
        w_u1, w_u2, w_u3, w_u4, w_w = w.dot(u1), w.dot(u2), w.dot(u3), w.dot(u4), w.dot(w)

        def distance_squared(x):
            return (u1_u1 * ((math.cos(x[0])) ** 2) * radius1 ** 2 + u2_u2 * (
                    (math.sin(x[0])) ** 2) * radius1 ** 2
                    + w_w + u3_u3 * ((math.cos(x[1])) ** 2) * radius2 ** 2 + u4_u4 * (
                            (math.sin(x[1])) ** 2) * radius2 ** 2
                    + u1_u2 * math.sin(2 * x[0]) * radius1 ** 2 - 2 * radius1 * math.cos(
                        x[0]) * w_u1
                    - 2 * radius1 * radius2 * math.cos(x[0]) * math.cos(x[1]) * u1_u3
                    - 2 * radius1 * radius2 * math.cos(x[0]) * math.sin(
                        x[1]) * u1_u4 - 2 * radius1 * math.sin(x[0]) * w_u2
                    - 2 * radius1 * radius2 * math.sin(x[0]) * math.cos(x[1]) * u2_u3
                    - 2 * radius1 * radius2 * math.sin(x[0]) * math.sin(
                        x[1]) * u2_u4 + 2 * radius2 * math.cos(x[1]) * w_u3
                    + 2 * radius2 * math.sin(x[1]) * w_u4 + u3_u4 * math.sin(
                        2 * x[1]) * radius2 ** 2)

        x01 = npy.array([self.angle / 2, other_arc.angle / 2])

        res1 = least_squares(distance_squared, x01, bounds=[(0, 0), (self.angle, other_arc.angle)])

        point1 = self.point_at_abscissa(res1.x[0] * radius1)
        point2 = other_arc.point_at_abscissa(res1.x[1] * radius2)

        return point1, point2

    def distance_linesegment(self, linesegment3d, return_points=False):
        """
        Gets the minimum distance between an Arc 3D and Line Segment 3D.

        :param linesegment3d: other line segment 3d.
        :param return_points: boolean to decide weather to return the corresponding minimal distance points or not.
        :return: minimum distance / minimal distance with corresponding points.
        """
        point1, point2 = vm_common_operations.minimum_distance_points_circle3d_linesegment3d(self, linesegment3d)
        if return_points:
            return point1.point_distance(point2), point1, point2
        return point1.point_distance(point2)

    def distance_arc(self, arc3d, return_points=False):
        """
        Gets the minimum distance between two Arcs 3D.

        :param arc3d: other arc 3d.
        :param return_points: boolean to decide weather to return the corresponding minimal distance points or not.
        :return: minimum distance / minimal distance with corresponding points.
        """
        p1, p2 = self.minimum_distance_points_arc(arc3d)
        if return_points:
            return p1.point_distance(p2), p1, p2
        return p1.point_distance(p2)

    def extrusion(self, extrusion_vector):
        """Extrudes an arc 3d in the given extrusion vector direction."""
        if self.circle.normal.is_colinear_to(extrusion_vector):
            w = extrusion_vector.copy()
            w = w.unit_vector()
            arc2d = self.to_2d(self.circle.center, self.frame.u, self.frame.v)
            angle1, angle2 = arc2d.angle_start, arc2d.angle_end
            if angle2 < angle1:
                angle2 += volmdlr.TWO_PI
            cylinder = volmdlr.surfaces.CylindricalSurface3D(self.frame, self.radius)
            return [volmdlr.faces.CylindricalFace3D.from_surface_rectangular_cut(
                cylinder, angle1, angle2, 0., w.dot(self.frame.w) * extrusion_vector.norm())]
        raise NotImplementedError(f'Elliptic faces not handled: dot={self.circle.normal.dot(extrusion_vector)}')

    def revolution(self, axis_point: volmdlr.Point3D, axis: volmdlr.Vector3D,
                   angle: float):
        """
        Revolution of Arc 3D around an axis.

        :param axis_point: revolution axis point.
        :param axis: revolution axis.
        :param angle: revolution angle.
        """
        line3d = volmdlr_curves.Line3D(axis_point, axis_point + axis)
        tore_center, _ = line3d.point_projection(self.circle.center)

        # Sphere
        if math.isclose(tore_center.point_distance(self.circle.center), 0.,
                        abs_tol=1e-6):

            start_p, _ = line3d.point_projection(self.start)
            u = self.start - start_p

            if math.isclose(u.norm(), 0, abs_tol=1e-6):
                end_p, _ = line3d.point_projection(self.end)
                u = self.end - end_p
                if math.isclose(u.norm(), 0, abs_tol=1e-6):
                    interior_p, _ = line3d.point_projection(self.middle_point())
                    u = self.middle_point - interior_p

            u = u.unit_vector()
            v = axis.cross(u)

            surface = volmdlr.surfaces.SphericalSurface3D(
                volmdlr.Frame3D(self.circle.center, u, v, axis), self.radius)
            start2d = surface.point3d_to_2d(self.start)
            phi_angles = sorted([start2d.y, start2d.y + self.angle * v.dot(self.frame.w)])
            return [volmdlr.faces.SphericalFace3D.from_surface_rectangular_cut(surface, 0, angle,
                                                                               phi_angles[0], phi_angles[1])]

        # Toroidal
        u = self.circle.center - tore_center
        u = u.unit_vector()
        v = axis.cross(u)
        if not math.isclose(self.circle.normal.dot(u), 0., abs_tol=1e-6):
            raise NotImplementedError(
                'Outside of plane revolution not supported')

        radius = tore_center.point_distance(self.circle.center)
        # from volmdlr import surfaces, faces
        surface = volmdlr.surfaces.ToroidalSurface3D(
            volmdlr.Frame3D(tore_center, u, v, axis), radius,
            self.radius)
        start2d = surface.point3d_to_2d(self.start)
        phi_angles = sorted([start2d.y, start2d.y - self.angle * v.dot(self.frame.w)])
        return [volmdlr.faces.ToroidalFace3D.from_surface_rectangular_cut(
            surface, 0, angle, phi_angles[0], phi_angles[1])]

    def to_step(self, current_id, *args, **kwargs):
        """
        Converts the object to a STEP representation.

        :param current_id: The ID of the last written primitive.
        :type current_id: int
        :return: The STEP representation of the object and the last ID.
        :rtype: tuple[str, list[int]]
        """
        content, frame_id = self.circle.frame.to_step(current_id)
        curve_id = frame_id + 1
        content += f"#{curve_id} = CIRCLE('{self.name}', #{frame_id}, {self.radius * 1000});\n"

        current_id = curve_id
        start_content, start_id = self.start.to_step(current_id, vertex=True)
        end_content, end_id = self.end.to_step(start_id + 1, vertex=True)
        content += start_content + end_content
        current_id = end_id + 1
        content += f"#{current_id} = EDGE_CURVE('{self.name}',#{start_id},#{end_id},#{curve_id},.T.);\n"
        return content, current_id

    def point_belongs(self, point, abs_tol: float = 1e-6):
        """
        Check if a point 3d belongs to the arc_3d or not.

        :param point: point to be verified is on arc.
        :param abs_tol: tolerance allowed.
        :return: True if point is on Arc, False otherwise.
        """
        # point_local_coordinates = self.circle.frame.global_to_local_coordinates(point)
        if not math.isclose(point.point_distance(self.circle.center), self.radius, abs_tol=abs_tol):
            return False
        vector = point - self.circle.center
        if not math.isclose(vector.dot(self.circle.frame.w), 0.0, abs_tol=abs_tol):
            return False
        point_theta = self.get_arc_point_angle(point)
        if not self.angle_start <= point_theta <= self.angle_end:
            return False
        return True

    def triangulation(self):
        """
        Triangulation for an Arc3D.

        """
        return None

    def line_intersections(self, line3d: volmdlr_curves.Line3D, tol: float = 1e-6):
        """
        Calculates intersections between an Arc3D and a Line3D.

        :param line3d: line to verify intersections.
        :param tol: maximum tolerance.
        :return: list with intersections points between line and Arc3D.
        """
        if line3d.point_belongs(self.start):
            return [self.start]
        if line3d.point_belongs(self.end):
            return [self.end]
        circle3d_lineseg_inters = vm_utils_intersections.circle_3d_line_intersections(self.circle, line3d)
        linesegment_intersections = []
        for intersection in circle3d_lineseg_inters:
            if self.point_belongs(intersection, tol):
                linesegment_intersections.append(intersection)
        return linesegment_intersections

    def linesegment_intersections(self, linesegment3d: LineSegment3D, abs_tol: float = 1e-6):
        """
        Calculates intersections between an Arc3D and a LineSegment3D.

        :param linesegment3d: linesegment to verify intersections.
        :param abs_tol: tolerance to be considered while validating an intersection.
        :return: list with intersections points between linesegment and Arc3D.
        """
        linesegment_intersections = []
        intersections = self.line_intersections(linesegment3d.line)
        for intersection in intersections:
            if linesegment3d.point_belongs(intersection, abs_tol=abs_tol):
                linesegment_intersections.append(intersection)
        return linesegment_intersections

    def arc_intersections(self, other_arc, abs_tol: 1e-6):
        """
        Calculates intersections between two Arc3D.

        :param other_arc: Arc 3D to verify intersections.
        :param abs_tol: tolerance.
        :return: list with intersections points between the two Arc3D.
        """
        circle_intersections = self.circle.circle_intersections(other_arc.circle)
        intersections = []
        for intersection in circle_intersections:
            if self.point_belongs(intersection, abs_tol) and other_arc.point_belongs(intersection, abs_tol):
                intersections.append(intersection)
        return intersections

    def arcellipse_intersections(self, arcellipse3d, abs_tol: float = 1e-6):
        """
        Calculates intersections between two Arc3D.

        :param arcellipse3d: ArcEllipse 3D to verify intersections.
        :param abs_tol: Tolerance.
        :return: List with intersections points between ArcEllipse3D and Arc3D.
        """
        ellipse_intersections = self.circle.ellipse_intersections(arcellipse3d.ellipse, abs_tol)
        intersections = []
        for intersection in ellipse_intersections:
            if self.point_belongs(intersection, abs_tol) and arcellipse3d.point_belongs(intersection, abs_tol):
                intersections.append(intersection)
        return intersections

    def complementary(self):
        """Creates the corresponding complementary arc."""
        return Arc3D(self.circle, self.end, self.start)

    def sweep(self, *args, **kwargs):
        """
        Arc 3D is used as path for sweeping given section through it.

        :return:
        """
        frenet = kwargs.get("frenet", False)
        if frenet:
            raise NotImplementedError
        new_faces = []
        section_contour2d, frame = args
        section_contour3d = section_contour2d.to_3d(self.start, frame.u, frame.v)
        for contour_primitive in section_contour3d.primitives:
            new_faces.extend(contour_primitive.revolution(
                self.circle.center, self.circle.normal, self.angle))
        return new_faces

    def move_frame_along(self, frame):
        """Move frame along edge."""
        new_frame = frame.rotation(self.center, self.circle.normal, self.angle)
        return new_frame


class FullArc3D(FullArcMixin, Arc3D):
    """
    An edge that starts at start_end, ends at the same point after having described a circle.

    """

    def __init__(self, circle: volmdlr.curves.Circle3D, start_end: volmdlr.Point3D,
                 name: str = ''):
        self._utd_frame = None
        self._bbox = None
        FullArcMixin.__init__(self, circle=circle, start_end=start_end, name=name)
        Arc3D.__init__(self, circle=circle, start=start_end, end=start_end, name=name)

    def __hash__(self):
        return hash(('Fullarc3D', self.circle, self.start_end))

    def __eq__(self, other_arc):
        return (self.circle == other_arc.circle) \
            and (self.start == other_arc.start)

    def copy(self, *args, **kwargs):
        """Returns a new instance with the same parameters."""
        return FullArc3D(self.circle.copy(), self.end.copy())

    def to_dict(self, use_pointers: bool = False, memo=None, path: str = '#'):
        """Object serialization."""
        dict_ = self.base_dict()
        dict_['circle'] = self.circle.to_dict(use_pointers=use_pointers, memo=memo, path=path + '/circle')
        dict_['angle'] = self.angle
        dict_['is_trigo'] = self.is_trigo
        dict_['start_end'] = self.start.to_dict(use_pointers=use_pointers, memo=memo, path=path + '/start_end')
        dict_['name'] = self.name
        return dict_

    def to_2d(self, plane_origin, x, y):
        """
        Transforms a FullArc3D into an FullArc2D, given a plane origin and an u and v plane vector.

        :param plane_origin: plane origin.
        :param x: plane u vector.
        :param y: plane v vector.
        :return: FullArc2D.
        """
        circle = self.circle.to_2d(plane_origin, x, y)
        start_end = self.start.to_2d(plane_origin, x, y)
        return FullArc2D(circle, start_end)

    def to_step(self, current_id, surface_id=None):
        """Exports to STEP format."""
        content, frame_id = self.circle.frame.to_step(current_id)
        # Not calling Circle3D.to_step because of circular imports
        u = self.start - self.circle.center
        u = u.unit_vector()
        curve_id = frame_id + 1
        # Not calling Circle3D.to_step because of circular imports
        content += f"#{curve_id} = CIRCLE('{self.name}',#{frame_id},{self.radius * 1000});\n"

        point1 = (self.circle.center + u * self.radius).to_point()

        p1_content, p1_id = point1.to_step(curve_id, vertex=True)
        content += p1_content

        edge_curve = p1_id + 1
        content += f"#{edge_curve} = EDGE_CURVE('{self.name}',#{p1_id},#{p1_id},#{curve_id},.T.);\n"

        return content, edge_curve

    def plot(self, ax=None, edge_style: EdgeStyle = EdgeStyle(), show_frame=False):
        """
        Plot fullarc3d using matplotlib.
        """
        if ax is None:
            ax = plt.figure().add_subplot(111, projection='3d')
        if show_frame:
            self.circle.frame.plot(ax, ratio=self.radius)
        ax = vm_common_operations.plot_from_discretization_points(
            ax, edge_style=edge_style, element=self, number_points=100, close_plot=True)
        if edge_style.edge_ends:
            self.start.plot(ax=ax)
            self.end.plot(ax=ax)
        if edge_style.edge_direction:
            half_length = 0.5 * self.length()
            x, y, z = self.point_at_abscissa(half_length)
            tangent = self.unit_direction_vector(half_length)
            arrow_length = 0.15 * half_length
            ax.quiver(x, y, z, *arrow_length * tangent, pivot='tip')

        return ax

    def rotation(self, center: volmdlr.Point3D, axis: volmdlr.Vector3D, angle: float):
        """
        Rotates the FullArc3D object around a specified axis by a given angle.

        :param center: The center point of rotation.
        :type center: (volmdlr.Point3D)
        :param axis: The axis of rotation.
        :type axis: (volmdlr.Vector3D)
        :param angle: The angle of rotation in radians.
        :type angle: (float)

        :return: A new FullArc3D object that is the result of the rotation.
        :rtype: FullArc3D:
        """
        new_start_end = self.start.rotation(center, axis, angle)
        new_circle = self.circle.rotation(center, axis, angle)
        return FullArc3D(new_circle, new_start_end, name=self.name)

    def translation(self, offset: volmdlr.Vector3D):
        """
        Translates the FullArc3D object by a specified offset.

        :param offset: The translation offset vector.
        :type offset: (volmdlr.Vector3D).
        :return: A new FullArc3D object that is the result of the translation.
        :rtype: FullArc3D.
        """
        new_start_end = self.start.translation(offset)
        new_circle = self.circle.translation(offset)
        return FullArc3D(new_circle, new_start_end, name=self.name)

    def frame_mapping(self, frame: volmdlr.Frame3D, side: str):
        """
        Changes vector frame_mapping and return a new FullArc3D.

        side = 'old' or 'new'
        """
        new_circle = self.circle.frame_mapping(frame, side)
        new_start_end = self.start_end.frame_mapping(frame, side)
        return FullArc3D(new_circle, new_start_end, name=self.name)

    def linesegment_intersections(self, linesegment3d: LineSegment3D, abs_tol=1e-6):
        """
        Calculates the intersections between a full arc 3d and a line segment 3d.

        :param linesegment3d: linesegment 3d to verify intersections.
        :param abs_tol: tolerance.
        :return: list of points 3d, if there are any intersections, an empty list if otherwise.
        """
        distance_center_lineseg = linesegment3d.point_distance(self.circle.frame.origin)
        if distance_center_lineseg > self.radius:
            return []
        return self.circle.linesegment_intersections(linesegment3d)

    def get_reverse(self):
        """
        Defines a new FullArc3D, identical to self, but in the opposite direction.

        """
        circle = self.circle.reverse()
        return self.__class__(circle, self.start_end)

    def point_belongs(self, point: volmdlr.Point3D, abs_tol: float = 1e-6):
        """
        Returns if given point belongs to the FullArc3D.
        """
        distance = point.point_distance(self.circle.center)
        vec = volmdlr.Vector3D(*point - self.circle.center)
        dot = self.circle.normal.dot(vec)
        return math.isclose(distance, self.radius, abs_tol=abs_tol) \
            and math.isclose(dot, 0, abs_tol=abs_tol)

    @classmethod
    def from_3_points(cls, point1, point2, point3, name: str = ''):
        """Creates a full arc 3D from 3 given points."""
        fullarc = cls(volmdlr_curves.Circle3D.from_3_points(point1, point2, point3), point1, name=name)
        return fullarc

    def split(self, split_point, tol: float = 1e-6):
        """
        Splits the circle into two arcs at a given point.

        :param split_point: splitting point.
        :param tol: tolerance.
        :return: list of two arcs.
        """
        if split_point.is_close(self.start, tol) or split_point.is_close(self.end, tol):
            raise ValueError("Point should be different of start and end.")
        if not self.point_belongs(split_point, 1e-5):
            raise ValueError("Point not on the circle.")
        return [Arc3D(self.circle, self.start, split_point),
                Arc3D(self.circle, split_point, self.end)]

    @classmethod
    def from_center_normal(cls, center: volmdlr.Point3D, normal: volmdlr.Vector3D,
                           start_end: volmdlr.Point3D, name: str = ''):
        """
        Created a Full arc 3d using a center point, a normal vector and a start point.

        :param center: full arc center.
        :param normal: full arc normal
        :param start_end: full arc starting point.
        :param name: full arc name.
        :return: Full Arc 3D.
        """
        u_vector = normal.deterministic_unit_normal_vector()
        v_vector = normal.cross(u_vector)
        circle = volmdlr_curves.Circle3D(volmdlr.Frame3D(center, u_vector, v_vector, normal),
                                         center.point_distance(start_end))
        return cls(circle, start_end, name=name)

    @classmethod
    def from_curve(cls, circle, start_end=None, name: str = ''):
        """
        Initialize a full arc from a circle.
        """
        if start_end is None:
            start_end = circle.center + circle.frame.u * circle.radius
        return cls(circle, start_end, name=name)


class ArcEllipse3D(Edge):
    """
    An arc is defined by a starting point, an end point and an interior point.

    """

    def __init__(self, ellipse: volmdlr_curves.Ellipse3D, start: volmdlr.Point3D, end: volmdlr.Point3D, name=''):
        Edge.__init__(self, start=start, end=end, name=name)
        self.ellipse = ellipse
        self.angle_start, self.angle_end = self.get_start_end_angles()
        self.angle = self.angle_end - self.angle_start
        self._self_2d = None
        self._length = None
        self._bbox = None

    @property
    def center(self):
        """Gets ellipse's center point."""
        return self.ellipse.frame.origin

    @property
    def normal(self):
        """Gets ellipse's normal direction."""
        return self.ellipse.frame.w

    def get_start_end_angles(self):
        """
        Calculate the start and end angles of the ArcEllipse3D in radians.

        This method computes the start and end angles of the ArcEllipse3D, which represent
        the angles, in radians, between the major axis of the ellipse and the start and end points
        on the ellipse's boundary.

        :return: tuple of floats
            A tuple containing the start and end angles in radians.
        """
        local_start_point = self.ellipse.frame.global_to_local_coordinates(self.start)
        u1, u2 = local_start_point.x / self.ellipse.major_axis, local_start_point.y / self.ellipse.minor_axis
        start_angle = volmdlr.geometry.sin_cos_angle(u1, u2)
        local_end_point = self.ellipse.frame.global_to_local_coordinates(self.end)
        u1, u2 = local_end_point.x / self.ellipse.major_axis, local_end_point.y / self.ellipse.minor_axis
        end_angle = volmdlr.geometry.sin_cos_angle(u1, u2)
        if math.isclose(end_angle, 0.0, abs_tol=1e-6):
            end_angle = volmdlr.TWO_PI
        return start_angle, end_angle

    @property
    def self_2d(self):
        """
        Arc ellipse 2d version of self.

        """
        if not self._self_2d:
            self._self_2d = self.to_2d(self.ellipse.center, self.ellipse.frame.u, self.ellipse.frame.v)
        return self._self_2d

    def discretization_points(self, *, number_points: int = None, angle_resolution: int = 20):
        """
        Discretization of a Contour to have "n" points.

        :param number_points: the number of points (including start and end points)
             if unset, only start and end will be returned
        :param angle_resolution: if set, the sampling will be adapted to have a controlled angular distance. Useful
            to mesh an arc
        :return: a list of sampled points
        """
        if not number_points:
            if not angle_resolution:
                number_points = 2
            else:
                number_points = math.ceil(angle_resolution * abs(0.5 * self.angle / math.pi)) + 1
        angle_end = self.angle_end
        angle_start = self.angle_start
        if self.angle_start == self.angle_end:
            angle_end = angle_start + 2 * math.pi
        else:
            if angle_end < angle_start:
                angle_end = self.angle_end + volmdlr.TWO_PI

        discretization_points = [self.ellipse.frame.local_to_global_coordinates(
            volmdlr.Point3D(self.ellipse.major_axis * math.cos(angle),
                            self.ellipse.minor_axis * math.sin(angle), 0))
            for angle in npy.linspace(angle_start, angle_end, number_points)]
        return discretization_points

    def to_2d(self, plane_origin, x, y):
        """
        Transforms an Arc Ellipse 3D into an Arc Ellipse 2D, given a plane origin and an u and v plane vector.

        :param plane_origin: plane origin.
        :param x: plane u vector.
        :param y: plane v vector.
        :return: ArcEllipse2D.
        """
        point_start2d = self.start.to_2d(plane_origin, x, y)
        point_end2d = self.end.to_2d(plane_origin, x, y)
        ellipse2d = self.ellipse.to_2d(plane_origin, x, y)
        return ArcEllipse2D(ellipse2d, point_start2d, point_end2d)

    def length(self):
        """Computes the length."""
        if not self._length:
            self._length = self.self_2d.length()
        return self._length

    def normal_vector(self, abscissa):
        """Returns the normal vector at a given abscissa."""
        return self.direction_vector(abscissa).deterministic_normal_vector()

    def direction_vector(self, abscissa):
        """
        Returns the tangent vector at a given abscissa along the ArcEllipse3D.

        This method calculates and returns the tangent vector at a specific abscissa
        along the ArcEllipse3D, which represents the direction of the curve at that point.

        :param abscissa: The parameter value (abscissa) along the curve.
        :type abscissa: float

        :return: Vector3D
            A Vector3D object representing the tangent vector at the given abscissa.

        :raises:
            - ValueError: If the abscissa is out of the valid range of the curve.
        """
        if abscissa > self.length():
            raise ValueError('The abscissa is out of the valid range of the curve.')
        direction_vector_2d = self.self_2d.direction_vector(abscissa)
        direction_vector_3d = direction_vector_2d.to_3d(
            self.ellipse.center, self.ellipse.frame.u, self.ellipse.frame.v)
        return direction_vector_3d

    def abscissa(self, point: volmdlr.Point3D, tol: float = 1e-6):
        """
        Calculates the abscissa a given point.

        :param point: point to calculate abscissa.
        :param tol: tolerance allowed.
        :return: abscissa
        """
        if point.point_distance(self.start) < tol:
            return 0
        point2d = point.to_2d(self.ellipse.center, self.ellipse.major_dir, self.ellipse.minor_dir)
        return self.self_2d.abscissa(point2d)

    def plot(self, ax=None, edge_style: EdgeStyle = EdgeStyle()):
        """Plot the arc ellipse."""
        if ax is None:
            ax = plt.figure().add_subplot(111, projection='3d')

        ax.plot([self.start[0]], [self.start[1]], [self.start[2]], c='r')
        ax.plot([self.end[0]], [self.end[1]], [self.end[2]], c='b')
        ax = vm_common_operations.plot_from_discretization_points(
            ax, edge_style=edge_style, element=self, number_points=25)
        if edge_style.edge_ends:
            self.start.plot(ax, 'r')
            self.end.plot(ax, 'b')
        return ax

    def plot2d(self, x3d: volmdlr.Vector3D = volmdlr.X3D, y3d: volmdlr.Vector3D = volmdlr.Y3D,
               ax=None, color='k'):
        """
        Plot 2d for an arc ellipse 3d.

        """
        if ax is None:
            fig = plt.figure()
            ax = fig.add_subplot(111, projection='3d')

        # TODO: Enhance this plot
        length = self.length()
        x = []
        y = []
        number_points = 30
        for i in range(number_points):
            point = self.point_at_abscissa(i / (number_points - 1) * length)
            xi, yi = point.plane_projection2d(x3d, y3d)
            x.append(xi)
            y.append(yi)
        ax.plot(x, y, color=color)
        return ax

    def triangulation(self):
        """
        Triangulation for an Arc Ellipse 3D.

        """
        return None

    @property
    def bounding_box(self):
        """
        Getter Bounding Box for an arc ellipse 3d.

        :return: bounding box.
        """
        if not self._bbox:
            self._bbox = self.get_bounding_box()
        return self._bbox

    @bounding_box.setter
    def bounding_box(self, new_bounding_box):
        """
        Bounding Box setter.

        :param new_bounding_box: new bounding box.
        """
        self._bbox = new_bounding_box

    def get_bounding_box(self):
        """
        Calculates the bounding box of the Arc3D.

        :return: Bounding Box object.
        """
        # TODO: implement exact calculation

        points = self.discretization_points(angle_resolution=10)
        xmin = min(point.x for point in points)
        xmax = max(point.x for point in points)
        ymin = min(point.y for point in points)
        ymax = max(point.y for point in points)
        zmin = min(point.z for point in points)
        zmax = max(point.z for point in points)
        return volmdlr.core.BoundingBox(xmin, xmax, ymin, ymax, zmin, zmax)

    def rotation(self, center: volmdlr.Point3D, axis: volmdlr.Vector3D, angle: float):
        """
        Arc-Ellipse3D rotation.

        :param center: rotation center.
        :param axis: rotation axis.
        :param angle: angle rotation.
        :return: a new rotated Arc-Ellipse3D.
        """
        new_start = self.start.rotation(center, axis, angle)
        new_end = self.end.rotation(center, axis, angle)
        new_ellipse3d = self.ellipse.rotation(center, axis, angle)
        return ArcEllipse3D(new_ellipse3d, new_start, new_end)

    def translation(self, offset: volmdlr.Vector3D):
        """
        ArcEllipse3D translation.

        :param offset: translation vector.
        :return: A new translated ArcEllipse3D.
        """
        new_start = self.start.translation(offset)
        new_end = self.end.translation(offset)
        new_ellipse3d = self.ellipse.translation(offset)
        return ArcEllipse3D(new_ellipse3d, new_start, new_end)

    def frame_mapping(self, frame: volmdlr.Frame3D, side: str):
        """
        Changes frame_mapping and return a new ArcEllipse3D.

        :param frame: Local coordinate system.
        :type frame: volmdlr.Frame3D
        :param side: 'old' will perform a transformation from local to global coordinates. 'new' will
            perform a transformation from global to local coordinates.
        :type side: str
        :return: A new transformed ArcEllipse3D.
        :rtype: ArcEllipse3D
        """
        return ArcEllipse3D(self.ellipse.frame_mapping(frame, side), self.start.frame_mapping(frame, side),
                            self.end.frame_mapping(frame, side))

    def point_belongs(self, point, abs_tol: float = 1e-6):
        """
        Verifies if a given point lies on the arc of ellipse 3D.

        :param point: point to be verified.
        :param abs_tol: Absolute tolerance to consider the point on the curve.
        :return: True is point lies on the arc of ellipse, False otherwise
        """
        point2d = point.to_2d(self.ellipse.center, self.ellipse.major_dir, self.ellipse.minor_dir)
        return self.self_2d.point_belongs(point2d, abs_tol=abs_tol)

    def is_close(self, other_edge, tol: float = 1e-6):
        """
        Checks if two arc-ellipse are the same considering the Euclidean distance.

        :param other_edge: other arc-ellipse.
        :param tol: The tolerance under which the Euclidean distance is considered equal to 0, defaults to 1e-6.
        :type tol: float, optional
        """

        if isinstance(other_edge, self.__class__):
            if (self.start.is_close(other_edge.start, tol) and self.end.is_close(other_edge.end, tol)
                    and self.ellipse.center.is_close(other_edge.ellipse.center, tol)
                    and self.point_belongs(other_edge.point_at_abscissa(other_edge.length() * 0.5), tol)):
                return True
        return False

    def complementary(self):
        """Gets the complementary arc of ellipse."""
        return self.__class__(self.ellipse, self.end, self.start)

    def point_at_abscissa(self, abscissa):
        """
        Calculates the point at a given abscissa.

        :param abscissa: abscissa to calculate point.
        :return: volmdlr.Point3D
        """
        point2d = self.self_2d.point_at_abscissa(abscissa)
        return point2d.to_3d(self.ellipse.center, self.ellipse.major_dir, self.ellipse.minor_dir)

    def split(self, split_point, tol: float = 1e-6):
        """
        Splits arc-ellipse at a given point.

        :param split_point: splitting point.
        :param tol: tolerance.
        :return: list of two Arc-Ellipse.
        """
        if split_point.is_close(self.start, tol):
            return [None, self.copy()]
        if split_point.is_close(self.end, tol):
            return [self.copy(), None]
        return [self.__class__(self.ellipse, self.start, split_point),
                self.__class__(self.ellipse, split_point, self.end)]

    def get_reverse(self):
        """Gets the same ellipse but in the reverse direction."""
        new_frame = volmdlr.Frame3D(self.ellipse.frame.origin, self.ellipse.frame.u, -self.ellipse.frame.v,
                                    self.ellipse.frame.u.cross(-self.ellipse.frame.v))
        ellipse3d = volmdlr_curves.Ellipse3D(self.ellipse.major_axis, self.ellipse.minor_axis, new_frame)
        return self.__class__(ellipse3d, self.end, self.start, self.name + '_reverse')

    def line_intersections(self, line, abs_tol: float = 1e-6):
        """
        Gets the intersections between an Ellipse 3D and a Line 3D.

        :param line: The intersecting lines.
        :param abs_tol: The absolute tolerance.
        :return: A list with the intersections points between the two edges.
        """
        ellipse_linesegment_intersections = self.ellipse.line_intersections(line, abs_tol)
        return self.validate_intersections(ellipse_linesegment_intersections, abs_tol)

    def linesegment_intersections(self, linesegment, abs_tol: float = 1e-6):
        """
        Gets the intersections between an Ellipse 3D and a Line Segment 3D.

        :param linesegment: The other linesegment.
        :param abs_tol: The absolute tolerance.
        :return: A list with the intersections points between the two edges.
        """
        ellipse_linesegment_intersections = self.ellipse.linesegment_intersections(linesegment, abs_tol)
        return self.validate_intersections(ellipse_linesegment_intersections, abs_tol)

    def validate_intersections(self, intersections: List[volmdlr.Point3D], abs_tol: float = 1e-6):
        """Helper function to validate edge intersections."""
        valid_intersections = []
        for intersection in intersections:
            if self.point_belongs(intersection, abs_tol):
                valid_intersections.append(intersection)
        return valid_intersections

    def arcellipse_intersections(self, arcellipse3d, abs_tol: float = 1e-6):
        """
        Gets the intersections between an Ellipse 3D and a Line Segment 3D.

        :param arcellipse3d: The other linesegment.
        :param abs_tol: The absolute tolerance.
        :return: A list with the intersections points between the two edges.
        """
        ellipse_intersections = self.ellipse.ellipse_intersections(arcellipse3d.ellipse, abs_tol)
        intersections = []
        for intersection in ellipse_intersections:
            if self.point_belongs(intersection, abs_tol) and arcellipse3d.point_belongs(intersection, abs_tol):
                intersections.append(intersection)
        return intersections


class FullArcEllipse3D(FullArcEllipse, ArcEllipse3D):
    """
    Defines a FullArcEllipse3D.
    """

    def __init__(self, ellipse: volmdlr_curves.Ellipse3D, start_end: volmdlr.Point3D, name: str = ''):
        self.ellipse = ellipse
        center2d = self.ellipse.center.to_2d(self.ellipse.center,
                                             self.ellipse.major_dir, self.ellipse.minor_dir)
        point_major_dir = self.ellipse.center + self.ellipse.major_axis * self.ellipse.major_dir
        point_major_dir_2d = point_major_dir.to_2d(
            self.ellipse.center, self.ellipse.major_dir, self.ellipse.minor_dir)
        vector_major_dir_2d = (point_major_dir_2d - center2d).to_vector()
        self.theta = volmdlr.geometry.clockwise_angle(vector_major_dir_2d, volmdlr.X2D)
        if self.theta == math.pi * 2:
            self.theta = 0.0
        self._bbox = None

        FullArcEllipse.__init__(self, self.ellipse, start_end, name)
        ArcEllipse3D.__init__(self, self.ellipse, start_end, start_end)

    def to_dict(self, use_pointers: bool = False, memo=None, path: str = '#'):
        dict_ = self.base_dict()
        dict_["ellipse"] = self.ellipse.to_dict(use_pointers=use_pointers, memo=memo, path=path + '/ellipse')
        dict_['start_end'] = self.start_end.to_dict(use_pointers=use_pointers, memo=memo, path=path + '/start_end')
        return dict_

    @classmethod
    def dict_to_object(cls, dict_, *args, **kwargs):
        """
        Create a FullArcEllipse3D object from a dictionary representation.

        This class method takes a dictionary containing the necessary data for
        creating a FullArcEllipse3D object and returns an instance of the FullArcEllipse3D class.
        It expects the dictionary to have the following keys:

        :param cls: The FullArcEllipse3D class itself (automatically passed).
        :param dict_: A dictionary containing the required data for object creation.
        :param args: Additional positional arguments (if any).
        :param kwargs: Additional keyword arguments (if any).

        :return: FullArcEllipse3D: An instance of the FullArcEllipse3D class created from the provided dictionary.
        """
        ellipse = volmdlr_curves.Ellipse3D.dict_to_object(dict_['ellipse'])
        start_end = volmdlr.Point3D.dict_to_object(dict_['start_end'])

        return cls(ellipse, start_end, name=dict_['name'])

    def to_2d(self, plane_origin, x, y):
        """
        Transforms a FullArcEllipse3D into an FullArcEllipse2D, given an plane origin and a u and v plane vector.

        :param plane_origin: plane origin.
        :param x: plane u vector.
        :param y: plane v vector.
        :return: FullArcEllipse2D.
        """
        point_start_end2d = self.start_end.to_2d(plane_origin, x, y)
        ellipse2d = self.ellipse.to_2d(plane_origin, x, y)
        return FullArcEllipse2D(ellipse2d, point_start_end2d, name=self.name)

    def frame_mapping(self, frame: volmdlr.Frame3D, side: str):
        """
        Changes frame_mapping and return a new FullArcEllipse3D.

        :param frame: Local coordinate system.
        :type frame: volmdlr.Frame3D
        :param side: 'old' will perform a transformation from local to global coordinates. 'new' will
            perform a transformation from global to local coordinates.
        :type side: str
        :return: A new transformed FulLArcEllipse3D.
        :rtype: FullArcEllipse3D
        """
        return FullArcEllipse3D(self.ellipse.frame_mapping(frame, side),
                                self.start_end.frame_mapping(frame, side), name=self.name)

    def translation(self, offset: volmdlr.Vector3D):
        """
        Ellipse3D translation.

        :param offset: translation vector.
        :type offset: volmdlr.Vector3D
        :return: A new translated FullArcEllipse3D.
        :rtype: FullArcEllipse3D
        """
        return FullArcEllipse3D(self.ellipse.translation(offset), self.start_end.translation(offset), self.name)

    def abscissa(self, point: volmdlr.Point3D, tol: float = 1e-6):
        """
        Calculates the abscissa a given point.

        :param point: point to calculate abscissa.
        :param tol: tolerance allowed.
        :return: abscissa
        """
        point2d = point.to_2d(self.ellipse.center, self.ellipse.major_dir, self.ellipse.minor_dir)
        return self.self_2d.abscissa(point2d, tol=tol)

    def split(self, split_point, tol: float = 1e-6):
        """
        Splits the ellipse into two arc of ellipse at a given point.

        :param split_point: splitting point.
        :param tol: tolerance.
        :return: list of two Arc of ellipse.
        """
        if split_point.is_close(self.start, tol) or split_point.is_close(self.end, tol):
            return [self, None]
        if not self.point_belongs(split_point, 1e-5):
            raise ValueError("Point not on the ellipse.")
        return [ArcEllipse3D(self.ellipse, self.start_end, split_point),
                ArcEllipse3D(self.ellipse, split_point, self.start_end)]

    def plot(self, ax=None, edge_style: EdgeStyle = EdgeStyle()):
        """Ellipse plot."""
        return self.ellipse.plot(ax, edge_style)

    def line_intersections(self, line, abs_tol: float = 1e-6):
        """
        Gets intersections between an Ellipse 3D and a Line3D.

        :param line: Other Line 3D.
        :param abs_tol: tolerance.
        :return: A list of points, containing all intersections between the Line 3D and the Ellipse3D.
        """
        return self.ellipse.line_intersections(line, abs_tol)<|MERGE_RESOLUTION|>--- conflicted
+++ resolved
@@ -1866,22 +1866,6 @@
             umin, umax = self.domain
             u_start = self.abscissa_to_parameter(abscissa1)
             u_end = self.abscissa_to_parameter(abscissa2)
-            number_points1 = int((abscissa1 / self.length()) * number_points)
-<<<<<<< HEAD
-            max_number_points = math.ceil((self.length() - abscissa1) / 2e-6)
-            if number_points1 > max_number_points:
-                number_points1 = max(max_number_points, 2)
-            number_points2 = number_points - number_points1
-            max_number_points = math.ceil(abscissa1 / 2e-6)
-            if number_points2 > max_number_points:
-                number_points2 = max(max_number_points, 2)
-            u_start_end = self.abscissa_to_parameter(abscissa1)
-            data["sample_size"] = number_points1
-            points1 = evaluate_curve(data, start=u_start_end, stop=umax)
-            data["sample_size"] = number_points2
-            points2 = evaluate_curve(data, start=umin, stop=u_start_end)
-            points = points1 + points2[1:]
-=======
             if umin == u_end:
                 number_points1 = number_points
                 data["sample_size"] = number_points1
@@ -1902,7 +1886,6 @@
                 data["sample_size"] = number_points2
                 points2 = evaluate_curve(data, start=umin, stop=u_end)
                 points = points1 + points2[1:]
->>>>>>> f8972074
         else:
             if math.isclose(abscissa2, 0.0, abs_tol=1e-6):
                 abscissa2 += self.length()
