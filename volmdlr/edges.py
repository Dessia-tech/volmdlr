#!/usr/bin/env python3
# -*- coding: utf-8 -*-
"""

"""

import math
import warnings
from typing import List, Dict, Any, Union

import matplotlib.patches
import matplotlib.pyplot as plt
import numpy as npy
import scipy as scp
import scipy.optimize
import scipy.integrate as scipy_integrate

from geomdl import utilities, BSpline, fitting, operations
from geomdl.operations import length_curve, split_curve
from matplotlib import __version__ as _mpl_version
from mpl_toolkits.mplot3d import Axes3D
from packaging import version

import dessia_common as dc
import plot_data.core as plot_data
import volmdlr.utils.intersections as vm_utils_intersections
import volmdlr.core_compiled
import volmdlr.core
import volmdlr.geometry


def standardize_knot_vector(knot_vector):
    u0 = knot_vector[0]
    u1 = knot_vector[-1]
    standard_u_knots = []
    if u0 != 0 or u1 != 1:
        x = 1 / (u1 - u0)
        y = u0 / (u0 - u1)
        for u in knot_vector:
            standard_u_knots.append(u * x + y)
        return standard_u_knots
    return knot_vector


def insert_knots_and_mutiplicity(knots, knot_mutiplicities, knot_to_add, num):
    new_knots = []
    new_knot_mutiplicities = []
    i = 0
    for i, knot in enumerate(knots):
        if knot > knot_to_add:
            new_knots.extend([knot_to_add])
            new_knot_mutiplicities.append(num)
            new_knots.extend(knots[i:])
            new_knot_mutiplicities.extend(knot_mutiplicities[i:])
            break
        new_knots.append(knot)
        new_knot_mutiplicities.append(knot_mutiplicities[i])
    return new_knots, new_knot_mutiplicities, i


class Edge(dc.DessiaObject):
    """
    Defines a simple edge Object.

    """

    def __init__(self, start, end, name=''):
        self.start = start
        self.end = end
        self._length = None
        self._direction_vector = None
        dc.DessiaObject.__init__(self, name=name)

    def __getitem__(self, key):
        if key == 0:
            return self.start
        if key == 1:
            return self.end
        raise IndexError

    def length(self):
        """
        Calculates the edge's length.
        """
        raise NotImplementedError(f'length method not implememented by {self.__class__.__name__}')

    def point_at_abscissa(self, abscissa):
        """
        Calcultes the point at given abscissa.
        """
        raise NotImplementedError(f'point_at_abscissa method not implememented by {self.__class__.__name__}')

    def middle_point(self):
        discretization_points = self.discretization_points(number_points=3)
        return discretization_points[1]

    def discretization_points(self, *, number_points: int = None, angle_resolution: int = None):
        """
        Discretizes an Edge to have "n" points.

        :param number_points: the number of points (including start and end
            points) if unset, only start and end will be returned
        :param angle_resolution: if set, the sampling will be adapted to have
            a controlled angular distance. Usefull to mesh an arc
        :return: a list of sampled points
        """
        if number_points is None:
            number_points = 2
        step = self.length() / (number_points - 1)
        return [self.point_at_abscissa(i * step) for i in range(number_points)]

    def polygon_points(self, discretization_resolution: int):
        warnings.warn('polygon_points is deprecated,\
        please use discretization_points instead',
                      DeprecationWarning)
        return self.discretization_points(discretization_resolution)

    @classmethod
    def from_step(cls, arguments, object_dict):
        obj = object_dict[arguments[3]]
        p1 = object_dict[arguments[1]]
        p2 = object_dict[arguments[2]]
        orientation = arguments[4]
        if orientation == '.F.':
            p1, p2 = p2, p1
        if obj.__class__.__name__ == 'LineSegment3D':
            return object_dict[arguments[3]]
        if obj.__class__.__name__ == 'Line3D':
            return LineSegment3D(p1, p2, arguments[0][1:-1])
        if hasattr(obj, 'trim'):
            if obj.__class__.__name__ == 'Circle3D':
                p1, p2 = p2, p1
            return obj.trim(p1, p2)

        raise NotImplementedError(f'Unsupported: {object_dict[arguments[3]]}')

    def normal_vector(self, abscissa):
        """
        Calculates the normal vector the edge at given abscissa.

        :return: the normal vector
        """
        raise NotImplementedError('the normal_vector method must be'
                                  'overloaded by subclassing class')

    def unit_normal_vector(self, abscissa):
        """
        Calculates the unit normal vector the edge at given abscissa.

        :param abscissa: edge abscissa
        :return: unit normal vector
        """
        raise NotImplementedError('the unit_normal_vector method must be'
                                  'overloaded by subclassing class')

    def direction_vector(self, abscissa):
        """
        Calculates the direction vector the edge at given abscissa.

        :param abscissa: edge abscissa
        :return: direction vector
        """
        raise NotImplementedError('the direction_vector method must be'
                                  'overloaded by subclassing class')

    def unit_direction_vector(self, abscissa):
        """
        Calculates the unit direction vector the edge at given abscissa.

        :param abscissa: edge abscissa
        :return: unit direction vector
        """
        raise NotImplementedError('the unit_direction_vector method must be'
                                  'overloaded by subclassing class')

    def straight_line_point_belongs(self, point):
        """
        Verifies if a point belongs to the surface created by closing the edge
        with a line between its start and end points.

        :param point: Point to be verified
        :return: Return True if the point belongs to this surface,
            or False otherwise
        """
        raise NotImplementedError(f'the straight_line_point_belongs method must be'
                                  f' overloaded by {self.__class__.__name__}')


class Line(dc.DessiaObject):
    """
    Abstract class.

    """

    def __init__(self, point1, point2, name=''):
        self.point1 = point1
        self.point2 = point2
        self._direction_vector = None
        dc.DessiaObject.__init__(self, name=name)

    def __getitem__(self, key):
        if key == 0:
            return self.point1
        if key == 1:
            return self.point2
        raise IndexError

    def unit_direction_vector(self, *args, **kwargs):
        vector = self.direction_vector()
        vector.normalize()
        return vector

    def direction_vector(self, *args, **kwargs):
        if not self._direction_vector:
            self._direction_vector = self.point2 - self.point1
        return self._direction_vector

    def normal_vector(self, *args, **kwargs):
        return self.direction_vector().normal_vector()

    def unit_normal_vector(self, abscissa=0.):
        return self.unit_direction_vector().normal_vector()

    def point_projection(self, point):

        vector = self.point2 - self.point1
        norm_u = vector.norm()
        t = (point - self.point1).dot(vector) / norm_u ** 2
        projection = self.point1 + t * vector
        projection = projection.to_point()
        return projection, t * norm_u

    def abscissa(self, point):
        vector = self.point2 - self.point1
        norm_u = vector.norm()
        t = (point - self.point1).dot(vector) / norm_u
        return t

    def sort_points_along_line(self, points):
        """
        Sort point along a line.

        :param points: list of points to be sorted.
        :return: sorted points.
        """
        return sorted(points, key=self.abscissa)

    def split(self, split_point):
        return [self.__class__(self.point1, split_point),
                self.__class__(split_point, self.point2)]

    def is_between_points(self, point1: volmdlr.Point2D,
                          point2: volmdlr.Point2D):
        """
        Verifies if a line is between two points.

        :param point1: first point.
        :type point1: volmdlr.Point2D.
        :param point2: second point.
        :type point2: volmdlr.Point2D.
        returns True is line is between the two given points or False if not.
        """

        if point1 == point2:
            return False

        line_segment = LineSegment2D(point1, point2)
        if line_segment.line_intersections(self):
            return True
        return False


class LineSegment(Edge):
    """
    Abstract class.

    """

    def length(self):
        if not self._length:
            self._length = self.end.point_distance(self.start)
        return self._length

    def abscissa(self, point, tol=1e-6):
        if point.point_distance(self.start) < tol:
            return 0
        if point.point_distance(self.end) < tol:
            return self.length()

        vector = self.end - self.start
        length = vector.norm()
        t = (point - self.start).dot(vector) / length
        if t < -1e-9 or t > length + 1e-9:
            raise ValueError(f'Point is not on linesegment: abscissa={t}')
        return t

    def unit_direction_vector(self, abscissa=0.):
        """
        Computes a unit direction vector for the line segment.

        :param abscissa: defines where in the line segement the unit
            direction vector is to be calculated.
        :return: The unit direction vector of the LineSegement.
        """
        direction_vector = self.direction_vector()
        direction_vector.normalize()
        return direction_vector

    def direction_vector(self, abscissa=0.):
        """
        :param abscissa: defines where in the line segement
            direction vector is to be calculated.
        :return: The direction vector of the LineSegement.
        """
        if not self._direction_vector:
            self._direction_vector = self.end - self.start
        return self._direction_vector

    def normal_vector(self, abscissa=0.):
        """
        :param abscissa: defines where in the line_segement
        normal vector is to be calculated.
        :return: The normal vector of the LineSegement.
        """
        return self.direction_vector(abscissa).normal_vector()

    def unit_normal_vector(self, abscissa=0.):
        """

        :param abscissa: defines where in the line_segement unit normal vector is to be calculated.
        :return: The unit normal vector of the LineSegement.
        """
        return self.unit_direction_vector(abscissa).normal_vector()

    def point_projection(self, point):
        p1, p2 = self.start, self.end
        vector = p2 - p1
        norm_u = vector.norm()
        t = (point - p1).dot(vector) / norm_u ** 2
        projection = p1 + t * vector

        return projection, t * norm_u

    def split(self, split_point):
        if split_point == self.start:
            return [None, self.copy()]
        elif split_point == self.end:
            return [self.copy(), None]
        return [self.__class__(self.start, split_point),
                self.__class__(split_point, self.end)]

    def middle_point(self):
        return 0.5 * (self.start + self.end)

    def point_at_abscissa(self, abscissa):
        return self.start + self.unit_direction_vector() * abscissa


class BSplineCurve(Edge):
    """
    An abstract class for B-spline curves. The following rule must be
    respected : `number of knots = number of control points + degree + 1`.

    :param degree: The degree of the B-spline curve.
    :type degree: int
    :param control_points: A list of 2 or 3 dimensional points
    :type control_points: Union[List[:class:`volmdlr.Point2D`],
        List[:class:`volmdlr.Point3D`]]
    :param knot_multiplicities: The vector of multiplicities for each knot
    :type knot_multiplicities: List[int]
    :param knots: The knot vector composed of values between 0 and 1
    :type knots: List[float]
    :param weights: The weight vector applied to the knot vector. Default
        value is None
    :type weights: List[float], optional
    :param periodic: If `True` the B-spline curve is periodic. Default value
        is False
    :type periodic: bool, optional
    :param name: The name of the B-spline curve. Default value is ''
    :type name: str, optional
    """
    _non_serializable_attributes = ['curve']

    def __init__(self,
                 degree: int,
                 control_points: Union[List[volmdlr.Point2D],
                                       List[volmdlr.Point3D]],
                 knot_multiplicities: List[int],
                 knots: List[float],
                 weights: List[float] = None,
                 periodic: bool = False,
                 name: str = ''):
        self.control_points = control_points
        self.degree = degree
        knots = standardize_knot_vector(knots)
        self.knots = knots
        self.knot_multiplicities = knot_multiplicities
        self.weights = weights
        self.periodic = periodic
        self.name = name

        curve = BSpline.Curve()
        curve.degree = degree
        if weights is None:
            points = [[*point] for point in control_points]
            curve.ctrlpts = points
        else:
            points_w = [[*point * weights[i], weights[i]] for i, point
                        in enumerate(control_points)]
            curve.ctrlptsw = points_w

        knot_vector = []
        for i, knot in enumerate(knots):
            knot_vector.extend([knot] * knot_multiplicities[i])
        curve.knotvector = knot_vector
        curve.delta = 0.01
        curve_points = curve.evalpts
        self.curve = curve

        self._length = None
        self.points = [getattr(volmdlr,
                               f'Point{self.__class__.__name__[-2::]}')(*p)
                       for p in curve_points]

        start = self.points[0]  # self.point_at_abscissa(0.)
        end = self.points[-1]  # self.point_at_abscissa(self.length())

        Edge.__init__(self, start, end, name=name)

    def reverse(self):
        """
        Reverses the B-spline's direction by reversing its control points.

        :return: A reversed B-spline curve.
        :rtype: :class:`volmdlr.edges.BSplineCurve`.
        """
        return self.__class__(
            degree=self.degree,
            control_points=self.control_points[::-1],
            knot_multiplicities=self.knot_multiplicities[::-1],
            knots=self.knots[::-1],
            weights=self.weights,
            periodic=self.periodic)

    @classmethod
    def from_geomdl_curve(cls, curve):
        """
        # TODO: to be completed

        :param curve:
        :type curve:
        :return: A reversed B-spline curve
        :rtype: :class:`volmdlr.edges.BSplineCurve`
        """
        point_dimension = f'Point{cls.__name__[-2::]}'

        knots = list(sorted(set(curve.knotvector)))
        knot_multiplicities = [curve.knotvector.count(k) for k in knots]

        return cls(degree=curve.degree,
                   control_points=[getattr(volmdlr, point_dimension)(*p)
                                   for p in curve.ctrlpts],
                   knots=knots,
                   knot_multiplicities=knot_multiplicities)

    def length(self):
        """
        Returns the length of the B-spline curve.

        :return: The length of the B-spline curve.
        :rtype: float
        """
        if not self._length:
            self._length = length_curve(self.curve)
        return self._length

    def unit_direction_vector(self, abscissa: float):
        """
        Computes the 2D or 3D unit direction vector of B-spline curve at
        a given abscissa.

        :param abscissa: The abscissa on the B-spline curve where the unit
            direction vector will be computed
        :type abscissa: float
        :return: The unit direction vector of the B-spline curve
        :rtype: Union[:class:`volmdlr.Vector2D`, :class:`volmdlr.Vector3D`]
        """
        direction_vector = self.direction_vector(abscissa)
        direction_vector.normalize()
        return direction_vector

    def middle_point(self):
        """
        Computes the 2D or 3D middle point of the B-spline curve.

        :return: The middle point
        :rtype: Union[:class:`volmdlr.Point2D`, :class:`volmdlr.Point3D`]
        """
        return self.point_at_abscissa(self.length() * 0.5)

    def abscissa(self, point: Union[volmdlr.Point2D, volmdlr.Point3D],
                 tol: float = 1e-4):
        """
        Computes the abscissa of a 2D or 3D point using the least square
        method.

        :param point: The point located on the B-spline curve.
        :type point: Union[:class:`volmdlr.Point2D`, :class:`volmdlr.Point3D`].
        :param tol: The precision in terms of distance. Default value is 1e-4.
        :type tol: float, optional.
        :return: The abscissa of the point.
        :rtype: float
        """
        length = self.length()
        for x0 in [0, length * 0.25, length * 0.5, length * 0.75, length]:
            res = scp.optimize.least_squares(
                lambda u: (point - self.point_at_abscissa(u)).norm(),
                x0=x0,
                bounds=([0], [length]),
                # ftol=tol / 10,
                # xtol=tol / 10,
                # loss='soft_l1'
            )
            if res.fun < tol:
                return res.x[0]

        print('distance =', res.cost)
        print('res.fun:', res.fun)
        # ax = self.plot()
        # point.plot(ax=ax)
        # best_point = self.point_at_abscissa(res.x)
        # best_point.plot(ax=ax, color='r')
        raise ValueError('abscissa not found')

    def split(self, point: Union[volmdlr.Point2D, volmdlr.Point3D],
              tol: float = 1e-5):
        """
        Splits of B-spline curve in two pieces using a 2D or 3D point.

        :param point: The point where the B-spline curve is split
        :type point: Union[:class:`volmdlr.Point2D`, :class:`volmdlr.Point3D`]
        :param tol: The precision in terms of distance. Default value is 1e-4
        :type tol: float, optional
        :return: A list containing the first and second split of the B-spline
            curve
        :rtype: List[:class:`volmdlr.edges.BSplineCurve`]
        """
        if point.point_distance(self.start) < tol:
            return [None, self.copy()]
        elif point.point_distance(self.end) < tol:
            return [self.copy(), None]
        adim_abscissa = self.abscissa(point) / self.length()
        curve1, curve2 = split_curve(self.curve, adim_abscissa)

        return [self.__class__.from_geomdl_curve(curve1),
                self.__class__.from_geomdl_curve(curve2)]

    def translation(self, offset: Union[volmdlr.Vector2D, volmdlr.Vector3D]):
        """
        Translates the B-spline curve.

        :param offset: The translation vector
        :type offset: Union[:class:`volmdlr.Vector2D`,
            :class:`volmdlr.Vector3D`]
        :return: A new translated BSplineCurve
        :rtype: :class:`volmdlr.edges.BSplineCurve`
        """
        control_points = [point.translation(offset)
                          for point in self.control_points]
        return self.__class__(self.degree, control_points,
                              self.knot_multiplicities, self.knots,
                              self.weights, self.periodic)

    def translation_inplace(self, offset: Union[volmdlr.Vector2D,
                                                volmdlr.Vector3D]):
        """
        Translates the B-spline curve and its parameters are modified inplace.

        :param offset: The translation vector
        :type offset: Union[:class:`volmdlr.Vector2D`,
            :class:`volmdlr.Vector3D`]
        :return: None
        :rtype: None
        """
        for point in self.control_points:
            point.translation_inplace(offset)

    def point_belongs(self, point: Union[volmdlr.Point2D, volmdlr.Point3D],
                      abs_tol: float = 1e-10):
        """
        Checks if a 2D or 3D point belongs to the B-spline curve or not. It
        uses the least square method.

        :param point: The point to be checked
        :type point: Union[:class:`volmdlr.Point2D`, :class:`volmdlr.Point3D`]
        :param abs_tol: The precision in terms of distance.
            Default value is 1e-4
        :type abs_tol: float, optional
        :return: `True` if the point belongs to the B-spline curve, `False`
            otherwise
        :rtype: bool
        """
        point_dimension = f'Point{self.__class__.__name__[-2::]}'

        def f(x):
            return (point - getattr(volmdlr, point_dimension)(*self.curve.evaluate_single(x))).norm()

        x = npy.linspace(0, 1, 5)
        x_init = []
        for xi in x:
            x_init.append(xi)

        for x0 in x_init:
            z = scp.optimize.least_squares(f, x0=x0, bounds=([0, 1]))
            if z.fun < abs_tol:
                return True
        return False

    def merge_with(self, bspline_curve: 'BSplineCurve'):
        """
        Merges consecutive B-spline curves to define a new merged one.

        :param bspline_curve: Another B-spline curve
        :type bspline_curve: :class:`volmdlr.edges.BSplineCurve`
        :return: A merged B-spline curve
        :rtype: :class:`volmdlr.edges.BSplineCurve`
        """
        point_dimension = f'Wire{self.__class__.__name__[-2::]}'
        wire = getattr(volmdlr.wires, point_dimension)(bspline_curve)
        ordered_wire = wire.order_wire()

        points, n = [], 10
        for primitive in ordered_wire.primitives:
            points.extend(primitive.polygon_points(n))
        points.pop(n + 1)

        return self.__class__.from_points_interpolation(
            points, min(self.degree, bspline_curve.degree))

    @classmethod
    def from_bsplines(cls, bsplines: List['BSplineCurve'],
                      discretization_points: int = 10):
        """
        Creates a B-spline curve from a list of B-spline curves.

        :param bsplines: A list of B-spline curve
        :type bsplines: List[:class:`volmdlr.edges.BSplineCurve`]
        :param discretization_points: The number of points for the
            discretization. Default value is 10
        :type discretization_points: int, optional
        :return: A merged B-spline curve
        :rtype: :class:`volmdlr.edges.BSplineCurve`
        """
        point_dimension = f'Wire{cls.__name__[-2::]}'
        wire = getattr(volmdlr.wires, point_dimension)(bsplines)
        ordered_wire = wire.order_wire()

        points, degree = [], []
        for i, primitive in enumerate(ordered_wire.primitives):
            degree.append(primitive.degree)
            if i == 0:
                points.extend(primitive.polygon_points(discretization_points))
            else:
                points.extend(
                    primitive.polygon_points(discretization_points)[1::])

        return cls.from_points_interpolation(points, min(degree))

    @classmethod
    def from_points_approximation(cls, points: Union[List[volmdlr.Point2D],
                                                     List[volmdlr.Point3D]],
                                  degree: int, **kwargs):
        """
        Creates a B-spline curve approximation using least squares method with
        fixed number of control points. It is recommanded to specify the
        number of control points.
        Please refer to The NURBS Book (2nd Edition), pp.410-413 for details.

        :param points: The data points
        :type points: Union[List[:class:`volmdlr.Point2D`],
            List[:class:`volmdlr.Point3D`]]
        :param degree: The degree of the output parametric curve
        :type degree: int
        :param kwargs: See below
        :return: A B-spline curve from points approximation
        :rtype: :class:`volmdlr.edges.BSplineCurve`
        :keyword centripetal: Activates centripetal parametrization method.
            Default value is False
        :keyword ctrlpts_size: Number of control points. Default value is
            len(points) - 1
        """
        curve = fitting.approximate_curve([[*point] for point in points],
                                          degree, **kwargs)
        return cls.from_geomdl_curve(curve)

    def tangent(self, position: float = 0.0):
        """
        Evaluates the tangent vector of the B-spline curve at the input
        parameter value.

        :param position: Value of the parameter, between 0 and 1
        :type position: float
        :return: The tangent vector
        :rtype: Union[:class:`volmdlr.Point2D`, :class:`volmdlr.Point3D`]
        """
        _, tangent = operations.tangent(self.curve, position,
                                        normalize=True)

        dimension = f'Vector{self.__class__.__name__[-2::]}'
        tangent = getattr(volmdlr, dimension)(*tangent)

        return tangent

    @classmethod
    def from_points_interpolation(cls, points: Union[List[volmdlr.Point2D],
                                                     List[volmdlr.Point3D]],
                                  degree: int, periodic: bool = False):
        """
        Creates a B-spline curve interpolation through the data points.
        Please refer to Algorithm A9.1 on The NURBS Book (2nd Edition),
        pp.369-370 for details.

        :param points: The data points
        :type points: Union[List[:class:`volmdlr.Point2D`],
            List[:class:`volmdlr.Point3D`]]
        :param degree: The degree of the output parametric curve
        :type degree: int
        :param periodic: `True` if the curve should be periodic. Default value
            is `False`
        :type periodic: bool, optional
        :return: A B-spline curve from points interpolation
        :rtype: :class:`volmdlr.edges.BSplineCurve`
        """
        curve = fitting.interpolate_curve([[*point] for point in points], degree)

        bsplinecurve = cls.from_geomdl_curve(curve)
        if not periodic:
            return bsplinecurve
        bsplinecurve.periodic = True
        return bsplinecurve


class Line2D(Line):
    """
    Define an infinite line given by two points.

    """

    def __init__(self, point1: volmdlr.Point2D,
                 point2: volmdlr.Point2D, *, name=''):
        self.points = [point1, point2]
        Line.__init__(self, point1, point2, name=name)

    def to_3d(self, plane_origin, x1, x2):
        points_3d = [p.to_3d(plane_origin, x1, x2) for p in self.points]
        return Line3D(*points_3d, self.name)

    def rotation(self, center: volmdlr.Point2D, angle: float):
        """
        Line2D rotation.

        :param center: rotation center.
        :param angle: angle rotation.
        :return: a new rotated Line2D.
        """
        return Line2D(*[point.rotation(center, angle)
                        for point in self.points])

    def rotation_inplace(self, center: volmdlr.Point2D, angle: float):
        """
        Line2D rotation. Object is updated inplace.

        :param center: rotation center.
        :param angle: rotation angle.
        """
        for point in self.points:
            point.rotation_inplace(center, angle)

    def translation(self, offset: volmdlr.Vector2D):
        """
        Line2D translation.

        :param offset: translation vector.
        :return: A new translated Line2D.
        """
        return Line2D(*[point.translation(offset) for point in self.points])

    def translation_inplace(self, offset: volmdlr.Vector2D):
        """
        Line2D translation. Object is updated inplace.

        :param offset: translation vector.
        """
        for point in self.points:
            point.translation_inplace(offset)

    def frame_mapping(self, frame: volmdlr.Frame2D, side: str):
        return Line2D(*[point.frame_mapping(frame, side) for point in self.points])

    def plot(self, ax=None, color='k', dashed=True):
        if ax is None:
            _, ax = plt.subplots()

        if version.parse(_mpl_version) >= version.parse('3.3.2'):
            if dashed:
                ax.axline((self.point1.x, self.point1.y),
                          (self.point2.x, self.point2.y),
                          dashes=[30, 5, 10, 5],
                          color=color)
            else:
                ax.axline((self.point1.x, self.point1.y),
                          (self.point2.x, self.point2.y),
                          color=color)
        else:
            direction_vector = self.direction_vector()
            point3 = self.point1 - 3 * direction_vector
            point4 = self.point2 + 4 * direction_vector
            if dashed:
                ax.plot([point3[0], point4[0]], [point3[1], point4[1]], color=color,
                        dashes=[30, 5, 10, 5])
            else:
                ax.plot([point3[0], point4[0]], [point3[1], point4[1]], color=color)

        return ax

    def plot_data(self, edge_style=None):
        return plot_data.Line2D([self.point1.x, self.point1.y],
                                [self.point2.x, self.point2.y],
                                edge_style=edge_style)

    def line_intersections(self, line):

        point = volmdlr.Point2D.line_intersection(self, line)
        if point is not None:
            point_projection1, _ = self.point_projection(point)
            if point_projection1 is None:
                return []

            if line.__class__.__name__ == 'Line2D':
                point_projection2, _ = line.point_projection(point)
                if point_projection2 is None:
                    return []

            return [point_projection1]
        return []

    def create_tangent_circle(self, point, other_line):
        """
        Computes the two circles that are tangent to 2 lines and intersect
        a point located on one of the two lines.

        """

        # point will be called I(x_I, y_I)
        # self will be (AB)
        # line will be (CD)

        if math.isclose(self.point_distance(point), 0, abs_tol=1e-10):
            I = volmdlr.Vector2D(point[0], point[1])
            A = volmdlr.Vector2D(self.points[0][0], self.points[0][1])
            B = volmdlr.Vector2D(self.points[1][0], self.points[1][1])
            C = volmdlr.Vector2D(other_line.points[0][0],
                                 other_line.points[0][1])
            D = volmdlr.Vector2D(other_line.points[1][0],
                                 other_line.points[1][1])

        elif math.isclose(other_line.point_distance(point), 0, abs_tol=1e-10):
            I = volmdlr.Vector2D(point[0], point[1])
            C = volmdlr.Vector2D(self.points[0][0], self.points[0][1])
            D = volmdlr.Vector2D(self.points[1][0], self.points[1][1])
            A = volmdlr.Vector2D(other_line.points[0][0],
                                 other_line.points[0][1])
            B = volmdlr.Vector2D(other_line.points[1][0],
                                 other_line.points[1][1])
        else:
            raise AttributeError("The point isn't on any of the two lines")

        # CHANGEMENT DE REPAIRE
        new_u = volmdlr.Vector2D((B - A))
        new_u.normalize()
        new_v = new_u.unit_normal_vector()
        new_basis = volmdlr.Frame2D(I, new_u, new_v)

        new_a = new_basis.new_coordinates(A)
        new_b = new_basis.new_coordinates(B)
        new_c = new_basis.new_coordinates(C)
        new_d = new_basis.new_coordinates(D)

        if new_c[1] == 0 and new_d[1] == 0:
            # Segments are on the same line: no solution
            return None, None

        elif math.isclose(self.unit_direction_vector().dot(
                other_line.unit_normal_vector()), 0, abs_tol=1e-06):
            # Parallel segments: one solution

            segments_distance = abs(new_c[1] - new_a[1])
            r = segments_distance / 2
            new_circle_center = volmdlr.Point2D(
                (0, npy.sign(new_c[1] - new_a[1]) * r))
            circle_center = new_basis.old_coordinates(new_circle_center)
            circle = volmdlr.wires.Circle2D(circle_center, r)

            return circle, None

        elif math.isclose(self.unit_direction_vector().dot(
                other_line.unit_direction_vector()), 0, abs_tol=1e-06):
            # Perpendicular segments: 2 solution
            line_AB = Line2D(volmdlr.Point2D(new_a), volmdlr.Point2D(new_b))
            line_CD = Line2D(volmdlr.Point2D(new_c), volmdlr.Point2D(new_d))
            new_pt_k = volmdlr.Point2D.line_intersection(line_AB, line_CD)

            r = abs(new_pt_k[0])
            new_circle_center1 = volmdlr.Point2D((0, r))
            new_circle_center2 = volmdlr.Point2D((0, -r))
            circle_center1 = new_basis.old_coordinates(new_circle_center1)
            circle_center2 = new_basis.old_coordinates(new_circle_center2)
            circle1 = volmdlr.wires.Circle2D(circle_center1, r)
            circle2 = volmdlr.wires.Circle2D(circle_center2, r)

            return circle1, circle2

        # =============================================================================
        # LES SEGMENTS SONT QUELCONQUES
        #   => 2 SOLUTIONS
        # =============================================================================
        else:

            line_AB = Line2D(volmdlr.Point2D(new_a), volmdlr.Point2D(new_b))
            line_CD = Line2D(volmdlr.Point2D(new_c), volmdlr.Point2D(new_d))
            new_pt_k = volmdlr.Point2D.line_intersection(line_AB, line_CD)
            pt_K = volmdlr.Point2D(new_basis.old_coordinates(new_pt_k))

            if pt_K == I:
                return None, None

            # CHANGEMENT DE REPERE:
            new_u2 = volmdlr.Vector2D(pt_K - I)
            new_u2.normalize()
            new_v2 = new_u2.normalVector(unit=True)
            new_basis2 = volmdlr.Frame2D(I, new_u2, new_v2)

            new_a = new_basis2.new_coordinates(A)
            new_b = new_basis2.new_coordinates(B)
            new_c = new_basis2.new_coordinates(C)
            new_d = new_basis2.new_coordinates(D)
            new_pt_k = new_basis2.new_coordinates(pt_K)

            teta1 = math.atan2(new_c[1], new_c[0] - new_pt_k[0])
            teta2 = math.atan2(new_d[1], new_d[0] - new_pt_k[0])

            if teta1 < 0:
                teta1 += math.pi
            if teta2 < 0:
                teta2 += math.pi

            if not math.isclose(teta1, teta2, abs_tol=1e-08):
                if math.isclose(teta1, math.pi, abs_tol=1e-08) or math.isclose(
                        teta1, 0., abs_tol=1e-08):
                    teta = teta2
                elif math.isclose(teta2, math.pi,
                                  abs_tol=1e-08) or math.isclose(teta2, 0.,
                                                                 abs_tol=1e-08):
                    teta = teta1
            else:
                teta = teta1

            r1 = new_pt_k[0] * math.sin(teta) / (1 + math.cos(teta))
            r2 = new_pt_k[0] * math.sin(teta) / (1 - math.cos(teta))

            new_circle_center1 = volmdlr.Point2D(0, -r1)
            new_circle_center2 = volmdlr.Point2D(0, r2)

            circle_center1 = new_basis2.old_coordinates(new_circle_center1)
            circle_center2 = new_basis2.old_coordinates(new_circle_center2)

            if new_basis.new_coordinates(circle_center1)[1] > 0:
                circle1 = volmdlr.wires.Circle2D(circle_center1, r1)
                circle2 = volmdlr.wires.Circle2D(circle_center2, r2)
            else:
                circle1 = volmdlr.wires.Circle2D(circle_center2, r2)
                circle2 = volmdlr.wires.Circle2D(circle_center1, r1)

            return circle1, circle2

    def cut_between_two_points(self, point1, point2):
        return LineSegment2D(point1, point2)

    def point_belongs(self, point2d, abs_tol: float = 1e-6):
        """
        Verifies if the point2d belongs to the line
        :param point2d: point to be verified
        :return: True if point belongs to line, False otherwise
        """
        return math.isclose(self.point_distance(point2d), 0, abs_tol=abs_tol)

    def point_distance(self, point2d):
        """
        Calculates the distance of a line2d to a point2d.

        :param point2d: point to calculate distance.
        :return: distance to point.
        """
        vector_r = self.point1 - point2d
        vector_v = self.normal_vector()
        return abs(vector_v.dot(vector_r)) / vector_v.norm()


class BSplineCurve2D(BSplineCurve):
    """
    A class for 2 dimensional B-spline curves. The following rule must be
    respected : `number of knots = number of control points + degree + 1`.

    :param degree: The degree of the 2 dimensional B-spline curve
    :type degree: int
    :param control_points: A list of 2 dimensional points
    :type control_points: List[:class:`volmdlr.Point2D`]
    :param knot_multiplicities: The vector of multiplicities for each knot
    :type knot_multiplicities: List[int]
    :param knots: The knot vector composed of values between 0 and 1
    :type knots: List[float]
    :param weights: The weight vector applied to the knot vector. Default
        value is None
    :type weights: List[float], optional
    :param periodic: If `True` the B-spline curve is periodic. Default value
        is False
    :type periodic: bool, optional
    :param name: The name of the B-spline curve. Default value is ''
    :type name: str, optional
    """

    _non_serializable_attributes = ['curve']

    def __init__(self,
                 degree: int,
                 control_points: List[volmdlr.Point2D],
                 knot_multiplicities: List[int],
                 knots: List[float],
                 weights: List[float] = None,
                 periodic: bool = False,
                 name: str = ''):

        BSplineCurve.__init__(self, degree,
                              control_points,
                              knot_multiplicities,
                              knots,
                              weights,
                              periodic,
                              name)
        self._bounding_rectangle = None
        self._length = None

    @property
    def bounding_rectangle(self):
        """
        Computes the bounding rectangle of the 2 dimensional B-spline curve.

        :return: The bounding rectangle.
        :rtype: :class:`volmdlr.core.BoundingRectangle`
        """
<<<<<<< HEAD
        if not self._bounding_rectangle:
            points = self.discretization_points(number_points=50)
            points_x = [p.x for p in points]
            points_y = [p.y for p in points]
            self._bounding_rectangle = volmdlr.core.BoundingRectangle(min(points_x), max(points_x),
=======

        points = self.discretization_points(number_points=5)

        points_x = [p.x for p in points]
        points_y = [p.y for p in points]

        return volmdlr.core.BoundingRectangle(min(points_x), max(points_x),
>>>>>>> 0217ec9d
                                              min(points_y), max(points_y))

        return self._bounding_rectangle

    def length(self):
        """
        Computes the length of the 2 dimensional B-spline curve.

        :return: The length of the 2 dimensional B-spline curve
        :rtype: float
        """
        if not self._length:
            self._length = length_curve(self.curve)
        return self._length

    def tangent(self, position: float = 0.0):
        """
        Computes the tangent at a given parameter between 0 and 1.

        :param position: The parameter at which the tangent is computed.
        :type position: float
        :return: A 2 dimensional point representing the tangent
        :rtype: :class:`volmdlr.Point2D`
        """
        _, tangent = operations.tangent(self.curve, position,
                                        normalize=True)
        tangent = volmdlr.Point2D(tangent[0], tangent[1])
        return tangent

    def point_at_abscissa(self, abscissa):
        length = self.length()
        adim_abs = max(min(abscissa / length, 1.), 0.)
        return volmdlr.Point2D(*self.curve.evaluate_single(adim_abs))

    def direction_vector(self, abscissa: float):
        """
        :param abscissa: defines where in the BSplineCurve2D the
        direction vector is to be calculated
        :return: The direection vector vector of the BSplineCurve2D
        """
        return self.tangent(abscissa)

    def normal_vector(self, abscissa: float):
        """
        :param abscissa: defines where in the BSplineCurve2D the
        normal vector is to be calculated
        :return: The normal vector of the BSplineCurve2D
        """
        tangent_vector = self.tangent(abscissa)
        normal_vector = tangent_vector.normal_vector()
        return normal_vector

    def unit_normal_vector(self, abscissa: float):
        """
        :param abscissa: defines where in the BSplineCurve2D the
        unit normal vector is to be calculated
        :return: The unit normal vector of the BSplineCurve2D
        """
        normal_vector = self.normal_vector(abscissa)
        normal_vector.normalize()
        return normal_vector

    def straight_line_area(self):
        points = self.discretization_points(number_points=100)
        x = [point.x for point in points]
        y = [point.y for point in points]
        x1 = [x[-1]] + x[0:-1]
        y1 = [y[-1]] + y[0:-1]
        return 0.5 * abs(sum(i * j for i, j in zip(x, y1))
                         - sum(i * j for i, j in zip(y, x1)))

    def straight_line_center_of_mass(self):
        polygon_points = self.discretization_points(number_points=100)
        cog = volmdlr.O2D
        for point in polygon_points:
            cog += point
        cog = cog / len(polygon_points)
        return cog

    def plot(self, ax=None, color='k', alpha=1, plot_points=False):
        if ax is None:
            _, ax = plt.subplots()

        # self.curve.delta = 0.01
        # points = [volmdlr.Point2D(px, py) for (px, py) in self.curve.evalpts]
        length = self.length()
        points = [self.point_at_abscissa(length * i / 50) for i in range(51)]

        x_points = [p.x for p in points]
        y_points = [p.y for p in points]
        ax.plot(x_points, y_points, color=color, alpha=alpha)

        return ax

    def to_3d(self, plane_origin, x1, x2):
        control_points3D = [p.to_3d(plane_origin, x1, x2) for p in
                            self.control_points]
        return BSplineCurve3D(self.degree, control_points3D,
                              self.knot_multiplicities, self.knots,
                              self.weights, self.periodic)

    def to_step(self, current_id, surface_id=None):
        points_ids = []
        content = ''
        point_id = current_id
        for point in self.control_points:
            point_content, point_id = point.to_step(point_id,
                                                    vertex=False)
            content += point_content
            points_ids.append(point_id)
            point_id += 1

        content += "#{} = B_SPLINE_CURVE_WITH_KNOTS('{}',{},({})," \
                   ".UNSPECIFIED.,.F.,.F.,{},{}," \
                   ".UNSPECIFIED.);\n".format(
                        point_id, self.name, self.degree,
                        volmdlr.core.step_ids_to_str(points_ids),
                        tuple(self.knot_multiplicities),
                        tuple(self.knots))
        return content, point_id + 1

    def discretization_points(self, *, number_points: int = 50, angle_resolution: int = None):
        length = self.length()
        if angle_resolution:
            number_points = angle_resolution
        if not number_points:
            number_points = len(self.points)
        return [self.point_at_abscissa(i * length / number_points) for i in range(number_points + 1)]

    def polygon_points(self, n: int = 15):
        warnings.warn('polygon_points is deprecated,\
        please use discretization_points instead',
                      DeprecationWarning)
        return self.discretization_points(number_points=n)

    def rotation(self, center: volmdlr.Point2D, angle: float):
        """
        BSplineCurve2D rotation.

        :param center: rotation center
        :param angle: angle rotation
        :return: a new rotated Line2D
        """
        control_points = [point.rotation(center, angle)
                          for point in self.control_points]
        return BSplineCurve2D(self.degree, control_points,
                              self.knot_multiplicities, self.knots,
                              self.weights, self.periodic)

    def rotation_inplace(self, center: volmdlr.Point2D, angle: float):
        """
        BSplineCurve2D rotation. Object is updated inplace.

        :param center: rotation center
        :param angle: rotation angle
        """
        for point in self.control_points:
            point.rotation_inplace(center, angle)

    def line_intersections(self, line2d: Line2D):
        polygon_points = self.discretization_points(number_points=500)
        list_intersections = []
        length = self.length()
        initial_abscissa = 0
        for points in zip(polygon_points[:-1], polygon_points[1:]):
            linesegment = LineSegment2D(points[0], points[1])
            intersections = linesegment.line_intersections(line2d)

            if intersections and intersections[0] not in list_intersections:
                # abscissa = initial_abscissa + linesegment.abscissa(intersections[0])
                # if initial_abscissa < length * 0.1:
                #     list_abcissas = [abscissa * n for n in
                #                      npy.linspace(0, 1, 100)]
                # else:
                #     list_abcissas = [new_abscissa for new_abscissa in
                #                      npy.linspace(initial_abscissa, abscissa, 100)]
                # distance = npy.inf
                # for i_abscissa in list_abcissas:
                #     point_in_curve = self.point_at_abscissa(i_abscissa)
                #     dist = point_in_curve.point_distance(intersections[0])
                #     if dist < distance:
                #         distance = dist
                #         intersection = point_in_curve
                list_intersections.append(intersections[0])
            initial_abscissa += linesegment.length()
        return list_intersections

    def line_crossings(self, line2d: Line2D):
        polygon_points = self.discretization_points(number_points=50)
        crossings = []
        for p1, p2 in zip(polygon_points[:-1], polygon_points[1:]):
            l = LineSegment2D(p1, p2)
            crossings.extend(l.line_crossings(line2d))
        return crossings

    def to_wire(self, n: int):
        """
        Convert a bspline curve to a wire2d defined with 'n' line_segments.

        """

        u = npy.linspace(0, 1, num=n + 1).tolist()
        points = []
        for u0 in u:
            p = self.curve.evaluate_single(u0)
            points.append(volmdlr.Point2D(p[0], p[1]))

        return volmdlr.wires.Wire2D.from_points(points)

    def reverse(self):
        """
        Reverse the bspline's direction by reversing its start and end points.

        """

        return self.__class__(degree=self.degree,
                              control_points=self.control_points[::-1],
                              knot_multiplicities=self.knot_multiplicities[::-1],
                              knots=self.knots[::-1],
                              weights=self.weights,
                              periodic=self.periodic)

    def point_distance(self, point):
        distance = math.inf
        polygon_points = self.discretization_points(number_points=20)
        for p1, p2 in zip(polygon_points[:-1], polygon_points[1:]):
            line = LineSegment2D(p1, p2)
            dist = line.point_distance(point)
            if dist < distance:
                distance = dist
        return distance

    def nearest_point_to(self, point):
        """
        Find out the nearest point on the linesegment to point.

        """

        points = self.polygon_points(500)
        return point.nearest_point(points)

    def linesegment_intersections(self, linesegment2d):
        """
        Calculates intersections between a BSplineCurve2D and a LineSegment2D.

        :param linesegment: linesegment to verify intersections.
        :return: list with the intersections points.
        """
        if not self.bounding_rectangle.b_rectangle_intersection(linesegment2d.bounding_rectangle):
            return []
        results = self.line_intersections(linesegment2d.to_line())
        intersections_points = []
        for result in results:
            if linesegment2d.point_belongs(result, 1e-6):
                intersections_points.append(result)
        return intersections_points

    def axial_symmetry(self, line):
        """
        Finds out the symmetric bsplinecurve2d according to a line.

        """

        points_symmetry = [point.axial_symmetry(line) for point in self.control_points]

        return self.__class__(degree=self.degree,
                              control_points=points_symmetry,
                              knot_multiplicities=self.knot_multiplicities[::-1],
                              knots=self.knots[::-1],
                              weights=self.weights,
                              periodic=self.periodic)


class BezierCurve2D(BSplineCurve2D):
    """
    A class for 2 dimensional Bezier curves.

    :param degree: The degree of the Bezier curve
    :type degree: int
    :param control_points: A list of 2 dimensional points
    :type control_points: List[:class:`volmdlr.Point2D`]
    :param name: The name of the B-spline curve. Default value is ''
    :type name: str, optional
    """

    def __init__(self, degree: int, control_points: List[volmdlr.Point2D],
                 name: str = ''):
        knotvector = utilities.generate_knot_vector(degree,
                                                    len(control_points))
        knot_multiplicity = [1] * len(knotvector)

        BSplineCurve2D.__init__(self, degree, control_points,
                                knot_multiplicity, knotvector,
                                None, False, name)


class LineSegment2D(LineSegment):
    """
    Define a line segment limited by two points.

    """

    def __init__(self, start: volmdlr.Point2D, end: volmdlr.Point2D, *, name: str = ''):
        if start == end:
            raise NotImplementedError
        self.points = [start, end]
        self._bounding_rectangle = None
        LineSegment.__init__(self, start, end, name=name)

    def __hash__(self):
        return self._data_hash()

    def _data_hash(self):
        return self.start._data_hash() + self.end._data_hash()

    def _data_eq(self, other_object):
        if self.__class__.__name__ != other_object.__class__.__name__:
            return False
        return self.start == other_object.start and self.end == other_object.end

    def __eq__(self, other_object):
        if self.__class__.__name__ != other_object.__class__.__name__:
            return False
        return self.start == other_object.start and self.end == other_object.end

    def direction_independent_eq(self, linesegment2):
        """Verifies if two linesegments are the same, not considering its direction"""
        if self == linesegment2:
            return True
        return self.start == linesegment2.end and self.end == linesegment2.start

    def to_dict(self, *args, **kwargs):
        return {'object_class': 'volmdlr.edges.LineSegment2D',
                'name': self.name,
                'start': self.start.to_dict(),
                'end': self.end.to_dict()
                }

    # def middle_point(self):
    #     return 0.5 * (self.start + self.end)
    #
    # def point_at_abscissa(self, abscissa):
    #     return self.start + self.unit_direction_vector() * abscissa

    def point_belongs(self, point, abs_tol=1e-6):
        point_distance = self.point_distance(point)
        if math.isclose(point_distance, 0, abs_tol=abs_tol):
            return True
        return False

    @property
    def bounding_rectangle(self):
        if not self._bounding_rectangle:
            self._bounding_rectangle = volmdlr.core.BoundingRectangle(min(self.start.x, self.end.x), max(self.start.x, self.end.x),
                                              min(self.start.y, self.end.y), max(self.start.y, self.end.y))
        return self._bounding_rectangle

    def straight_line_area(self):
        return 0.

    def straight_line_second_moment_area(self, point: volmdlr.Point2D):
        return 0, 0, 0

    def straight_line_center_of_mass(self):
        return 0.5 * (self.start + self.end)

    def straight_line_point_belongs(self, point):
        """
        Verifies if a point belongs to the surface created by closing the edge with a
        line between its start and end points.

        :param point: Point to be verified.
        :return: Return True if the point belongs to this surface, or False otherwise.
        """
        return self.point_belongs(point)

    def point_distance(self, point, return_other_point=False):
        """
        Computes the distance of a point to segment of line.

        :param point: point to calculate distance.
        :param return_other_points: Bool variable to return linesegment's corresponding point or not.
        """
        distance, point = volmdlr.LineSegment2DPointDistance(
            [(self.start.x, self.start.y), (self.end.x, self.end.y)],
            (point.x, point.y))
        if return_other_point:
            return distance, volmdlr.Point2D(*point)
        return distance

    def point_projection(self, point):
        """
        If the projection falls outside the LineSegment2D, returns None.
        """
        point, curv_abs = Line2D.point_projection(Line2D(self.start, self.end),
                                                  point)
        # print('curv_abs :', curv_abs, 'length :', self.length())
        if curv_abs < 0 or curv_abs > self.length():
            if abs(curv_abs) < 1e-6 or math.isclose(curv_abs, self.length(),
                                                    abs_tol=1e-6):
                return point, curv_abs
            return None, curv_abs
        return point, curv_abs

    def line_intersections(self, line: Line2D):
        point = volmdlr.Point2D.line_intersection(self, line)
        if point is not None:
            point_projection1, _ = self.point_projection(point)
            if point_projection1 is None:
                return []

            if line.__class__.__name__ == 'LineSegment2D':
                point_projection2, _ = line.point_projection(point)
                if point_projection2 is None:
                    return []

            return [point_projection1]
        if line.point_belongs(self.start):
            return [self.start]
        if line.point_belongs(self.end):
            return [self.end]
        return []

    def linesegment_intersections(self, linesegment2d: 'LineSegment2D'):
        """
        Touching linesegments does not intersect.

        """
        if not self.bounding_rectangle.b_rectangle_intersection(linesegment2d.bounding_rectangle):
            return []
        point = volmdlr.Point2D.line_intersection(self, linesegment2d)
        # TODO: May be these commented conditions should be used for linesegment_crossings
        if point:  # and (point != self.start) and (point != self.end):
            point_projection1, _ = self.point_projection(point)
            if point_projection1 is None:
                return []

            point_projection2, _ = linesegment2d.point_projection(point)
            if point_projection2 is None:
                return []

            return [point_projection1]
        else:
            return []

    def line_crossings(self, line: 'Line2D'):
        if self.direction_vector().is_colinear_to(line.direction_vector()):
            return []
        else:
            line_intersection = self.line_intersections(line)
            if line_intersection and (line_intersection[0] == self.end or line_intersection[0] == self.start):
                return []
            return line_intersection

    def linesegment_crossings(self, linesegment: 'LineSegment2D'):
        if self.direction_vector().is_colinear_to(
                linesegment.direction_vector()):
            return []
        else:
            return self.linesegment_intersections(linesegment)

    def plot(self, ax=None, color='k', alpha=1, arrow=False, width=None,
             plot_points=False):
        if ax is None:
            _, ax = plt.subplots()

        p1, p2 = self.start, self.end
        if arrow:
            if plot_points:
                ax.plot([p1[0], p2[0]], [p1[1], p2[1]], color=color,
                        alpha=alpha, style='o-')
            else:
                ax.plot([p1[0], p2[0]], [p1[1], p2[1]], color=color,
                        alpha=alpha)

            length = ((p1[0] - p2[0]) ** 2 + (p1[1] - p2[1]) ** 2) ** 0.5
            if width is None:
                width = length / 1000.
                head_length = length / 20.
                head_width = head_length / 2.
            else:
                head_width = 2 * width
                head_length = head_width
            ax.arrow(p1[0], p1[1],
                     (p2[0] - p1[0]) / length * (length - head_length),
                     (p2[1] - p1[1]) / length * (length - head_length),
                     head_width=head_width, fc='b', linewidth=0,
                     head_length=head_length, width=width, alpha=0.3)
        else:
            if width is None:
                width = 1
            if plot_points:
                ax.plot([p1[0], p2[0]], [p1[1], p2[1]], color=color,
                        marker='o', linewidth=width, alpha=alpha)
            else:
                ax.plot([p1[0], p2[0]], [p1[1], p2[1]], color=color,
                        linewidth=width, alpha=alpha)
        return ax

    def to_3d(self, plane_origin, x1, x2):
        start = self.start.to_3d(plane_origin, x1, x2)
        end = self.end.to_3d(plane_origin, x1, x2)
        return LineSegment3D(start, end, name=self.name)

    def reverse(self):
        return LineSegment2D(self.end.copy(), self.start.copy())

    def to_line(self):
        return Line2D(self.start, self.end)

    def rotation(self, center: volmdlr.Point2D, angle: float):
        """
        LineSegment2D rotation.

        :param center: rotation center
        :param angle: angle rotation
        :return: a new rotated LineSegment2D
        """
        return LineSegment2D(self.start.rotation(center, angle),
                             self.end.rotation(center, angle))

    def rotation_inplace(self, center: volmdlr.Point2D, angle: float):
        """
        LineSegment2D rotation. Object is updated inplace.

        :param center: rotation center.
        :param angle: rotation angle.
        """
        for point in [self.start, self.end]:
            point.rotation_inplace(center, angle)

    def translation(self, offset: volmdlr.Vector2D):
        """
        LineSegment2D translation.

        :param offset: translation vector.
        :return: A new translated LineSegment2D.
        """
        return LineSegment2D(self.start.translation(offset),
                             self.end.translation(offset))

    def translation_inplace(self, offset: volmdlr.Vector2D):
        """
        LineSegment2D translation. Object is updated inplace.

        :param offset: translation vector.
        """
        for point in [self.start, self.end]:
            point.translation_inplace(offset)

    def frame_mapping(self, frame: volmdlr.Frame2D, side: str):
        """
        Changes vector frame_mapping and return a new LineSegment2D.

        side = 'old' or 'new'.
        """
        if side == 'old':
            new_start = frame.old_coordinates(self.start)
            new_end = frame.old_coordinates(self.end)
        elif side == 'new':
            new_start = frame.new_coordinates(self.start)
            new_end = frame.new_coordinates(self.end)
        else:
            raise ValueError('Please Enter a valid side: old or new')
        return LineSegment2D(new_start, new_end)

    def frame_mapping_inplace(self, frame: volmdlr.Frame2D, side: str):
        """
        Changes vector frame_mapping and the object is updated inplace.

        :param frame: frame to execute the frame mapping.
        :param side: 'old' or 'new'.
        """
        if side == 'old':
            new_start = frame.old_coordinates(self.start)
            new_end = frame.old_coordinates(self.end)
        elif side == 'new':
            new_start = frame.new_coordinates(self.start)
            new_end = frame.new_coordinates(self.end)
        else:
            raise ValueError('Please Enter a valid side: old or new')
        self.start = new_start
        self.end = new_end

    def plot_data(self, edge_style: plot_data.EdgeStyle = None):
        return plot_data.LineSegment2D([self.start.x, self.start.y],
                                       [self.end.x, self.end.y],
                                       edge_style=edge_style)

    def create_tangent_circle(self, point, other_line):
        circle1, circle2 = Line2D.create_tangent_circle(other_line, point, self)
        if circle1 is not None:
            _, curv_abs1 = Line2D.point_projection(self, circle1.center)
            if curv_abs1 < 0. or curv_abs1 > self.length():
                circle1 = None
        if circle2 is not None:
            _, curv_abs2 = Line2D.point_projection(self, circle2.center)
            if curv_abs2 < 0. or curv_abs2 > self.length():
                circle2 = None
        return circle1, circle2

    def infinite_primitive(self, offset):
        n = self.normal_vector()
        offset_point_1 = self.start + offset * n

        offset_point_2 = self.end + offset * n

        return Line2D(offset_point_1, offset_point_2)

    def polygon_points(self, discretization_resolution: int):
        warnings.warn('polygon_points is deprecated,\
        please use discretization_points instead',
                      DeprecationWarning)
        return self.discretization_points(number_points=discretization_resolution)

    def to_wire(self, n: int):
        """
        Convert a linesegment2d to a wire2d defined with 'n' line_segments.

        """

        points = self.discretization_points(number_points=n + 1)
        return volmdlr.wires.Wire2D.from_points(points)

    def nearest_point_to(self, point):
        """
        Find out the nearest point on the linesegment to point.

        """

        points = self.discretization_points(number_points=500)
        return point.nearest_point(points)

    def axial_symmetry(self, line):
        """
        Finds out the symmetric linesegment2d according to a line.
        """

        points_symmetry = [point.axial_symmetry(line) for point in [self.start, self.end]]

        return self.__class__(points_symmetry[0], points_symmetry[1])


class Arc(Edge):
    def __init__(self, start,
                 end,
                 interior,
                 name: str = ''):
        Edge.__init__(self, start=start, end=end, name=name)
        self.interior = interior
        self._utd_clockwise_and_trigowise_paths = False
        self._clockwise_and_trigowise_paths = None
        self._radius = None

    @property
    def center(self):
        """
        Gets the arc's center.

        :return: The center of the arc.
        """
        raise NotImplementedError(
            'the property method center must be overloaded by subclassing'
            'class if not a given parameter')

    @property
    def angle(self):
        """
        Gets the angle of the arc.

        :return: The angle of the arc.
        """
        return NotImplementedError(
            'the property method angle must be overloaded by subclassing'
            'class if not a given parameter')

    @property
    def is_trigo(self):
        """
        Verifies if arc is trigowise or clockwise.

        :return: True if trigowise or False otherwise.
        """
        return NotImplementedError(
            'the property method is_trigo must be overloaded by subclassing'
            'class if not a given parameter')

    @property
    def radius(self):
        if not self._radius:
            self._radius = (self.start - self.center).norm()
        return self._radius

    def length(self):
        """
        Calculates the length of the Arc, with its radius and it arc angle.

        :return: the length fo the Arc.
        """
        return self.radius * abs(self.angle)

    def point_at_abscissa(self, abscissa):
        if self.is_trigo:
            return self.start.rotation(self.center,
                                       abscissa / self.radius)
        else:
            return self.start.rotation(self.center,
                                       -abscissa / self.radius)

    @staticmethod
    def get_clockwise_and_trigowise_paths(radius_1, radius_2, radius_i):
        """

        :param radius_1: radius from center to start point.
        :param radius_2: radius form center ro end point.
        :param radius_i: radius from center to interior point.
        :return: the clockwise and trigowise paths.
        """
        angle1 = math.atan2(radius_1.y, radius_1.x)
        anglei = math.atan2(radius_i.y, radius_i.x)
        angle2 = math.atan2(radius_2.y, radius_2.x)

        # Going trigo/clock wise from start to interior
        if anglei < angle1:
            trigowise_path = (anglei + volmdlr.TWO_PI) - angle1
            clockwise_path = angle1 - anglei
        else:
            trigowise_path = anglei - angle1
            clockwise_path = angle1 - anglei + volmdlr.TWO_PI

        # Going trigo wise from interior to interior
        if angle2 < anglei:
            trigowise_path += (angle2 + volmdlr.TWO_PI) - anglei
            clockwise_path += anglei - angle2
        else:
            trigowise_path += angle2 - anglei
            clockwise_path += anglei - angle2 + volmdlr.TWO_PI
        return clockwise_path, trigowise_path

    def middle_point(self):
        return self.point_at_abscissa(0.5 * self.length())

    def point_distance(self, point):
        points = self.discretization_points(angle_resolution=100)
        return point.point_distance(point.nearest_point(points))

    def discretization_points(self, *, number_points: int = None, angle_resolution: int = None):
        """
        Discretize a Edge to have "n" points.

        :param number_points: the number of points (including start and end points)
             if unset, only start and end will be returned
        :param angle_resolution: if set, the sampling will be adapted to have a controlled angular distance. Usefull
            to mesh an arc
        :return: a list of sampled points
        """
        if not number_points:
            if not angle_resolution:
                number_points = 2
            else:
                number_points = math.ceil(self.angle * angle_resolution) + 2

        step = self.length() / (number_points - 1)
        return [self.point_at_abscissa(i * step)
                for i in range(number_points)]

    def polygon_points(self, discretization_resolution: int):
        warnings.warn('polygon_points is deprecated,\
        please use discretization_points instead',
                      DeprecationWarning)
        return self.discretization_points(number_points=discretization_resolution)


class Arc2D(Arc):
    """
    angle: the angle measure always >= 0
    """

    def __init__(self,
                 start: volmdlr.Point2D,
                 interior: volmdlr.Point2D,
                 end: volmdlr.Point2D,
                 name: str = ''):
        self._center = None
        self._is_trigo = None
        self._angle = None
        self._bounding_rectangle = None
        Arc.__init__(self, start=start, end=end, interior=interior, name=name)
        start_to_center = start - self.center
        end_to_center = end - self.center
        angle1 = math.atan2(start_to_center.y, start_to_center.x)
        angle2 = math.atan2(end_to_center.y, end_to_center.x)
        if self.is_trigo:
            self.angle1 = angle1
            self.angle2 = angle2
        else:
            self.angle1 = angle2
            self.angle2 = angle1

    @property
    def center(self):
        if not self._center:
            self._center = self.get_center()
        return self._center

    def get_center(self):
        xi, yi = self.interior.x, self.interior.y
        xe, ye = self.end.x, self.end.y
        xs, ys = self.start.x, self.start.y
        try:
            A = volmdlr.Matrix22(2 * (xs - xi), 2 * (ys - yi),
                                 2 * (xs - xe), 2 * (ys - ye))
            b = - volmdlr.Vector2D(xi ** 2 + yi ** 2 - xs ** 2 - ys ** 2,
                                   xe ** 2 + ye ** 2 - xs ** 2 - ys ** 2)
            inv_A = A.inverse()
            x = inv_A.vector_multiplication(b)
            center = volmdlr.Point2D(x.x, x.y)
        except ValueError:
            A = npy.array([[2 * (xs - xi), 2 * (ys - yi)],
                           [2 * (xs - xe), 2 * (ys - ye)]])
            b = - npy.array([xi ** 2 + yi ** 2 - xs ** 2 - ys ** 2,
                             xe ** 2 + ye ** 2 - xs ** 2 - ys ** 2])
            center = volmdlr.Point2D(*npy.linalg.solve(A, b))
        return center

    @property
    def is_trigo(self):
        if not self._is_trigo:
            self._is_trigo = self.get_arc_direction()
        return self._is_trigo

    @property
    def clockwise_and_trigowise_paths(self):
        if not self._clockwise_and_trigowise_paths:
            radius_1 = self.start - self.center
            radius_2 = self.end - self.center
            radius_i = self.interior - self.center
            self._clockwise_and_trigowise_paths =\
                self.get_clockwise_and_trigowise_paths(radius_1,
                                                       radius_2,
                                                       radius_i)
            self._utd_clockwise_and_trigowise_paths = True
        return self._clockwise_and_trigowise_paths

    def get_arc_direction(self):
        clockwise_path, trigowise_path =\
            self.clockwise_and_trigowise_paths
        if clockwise_path > trigowise_path:
            return True
        return False

    @property
    def angle(self):
        if not self._angle:
            self._angle = self.get_angle()
        return self._angle

    def get_angle(self):
        clockwise_path, trigowise_path = \
            self.clockwise_and_trigowise_paths
        if self.is_trigo:
            return trigowise_path
        return clockwise_path

    def _get_points(self):
        return [self.start, self.interior, self.end]

    points = property(_get_points)

    def point_distance(self, point):
        vector_start = self.start - self.center
        vector_point = point - self.center
        vector_end = self.end - self.center
        if self.is_trigo:
            vector_start, vector_end = vector_end, vector_start
        arc_angle = volmdlr.core.clockwise_angle(vector_start, vector_end)
        point_angle = volmdlr.core.clockwise_angle(vector_start, vector_point)
        if point_angle <= arc_angle:
            return abs(
                LineSegment2D(point, self.center).length() - self.radius)
        else:
            return min(LineSegment2D(point, self.start).length(),
                       LineSegment2D(point, self.end).length())

    def point_belongs(self, point2d, abs_tol=1e-10):
        """
        Check if a Point2D belongs to the Arc2D.

        """
        vector_start = self.start - self.center
        vector_end = self.end - self.center
        vector_point = point2d - self.center
        r1 = vector_start.norm()
        cp = vector_point.norm()
        if math.isclose(cp, r1, abs_tol=abs_tol):
            if self.get_arc_direction():
                arc_angle = - volmdlr.core.clockwise_angle(vector_start,
                                                           vector_end)
                point_angle = - volmdlr.core.clockwise_angle(vector_start,
                                                             vector_point)

            else:
                arc_angle = volmdlr.core.clockwise_angle(vector_start,
                                                         vector_end)
                point_angle = volmdlr.core.clockwise_angle(vector_start,
                                                           vector_point)
            if point_angle <= arc_angle:
                return True
        return False

    # def to_circle(self):
    #     return volmdlr.wires.Circle2D(self.center, self.radius)

    def to_full_arc_2d(self):
        return FullArc2D(center=self.center,
                         start_end=self.point_at_abscissa(0),
                         name=self.name)

    def line_intersections(self, line2d: Line2D):
        # circle = self.to_circle()
        # circle_intersection_points = circle.line_intersections(line2d)
        full_arc_2d = self.to_full_arc_2d()
        fa2d_intersection_points = full_arc_2d.line_intersections(line2d)
        intersection_points = []
        for pt in fa2d_intersection_points:
            if self.point_belongs(pt):
                intersection_points.append(pt)
        return intersection_points

    def linesegment_intersections(self, linesegment2d: LineSegment2D):
        if not self.bounding_rectangle.b_rectangle_intersection(linesegment2d.bounding_rectangle):
            return []
        full_arc_2d = self.to_full_arc_2d()
        fa2d_intersection_points = full_arc_2d.linesegment_intersections(
            linesegment2d)
        intersection_points = []
        for pt in fa2d_intersection_points:
            if self.point_belongs(pt):
                intersection_points.append(pt)
        return intersection_points

    def abscissa(self, point2d: volmdlr.Point2D, tol=1e-9):
        if point2d.point_distance(self.start) < tol:
            return 0
        if point2d.point_distance(self.end) < tol:
            return self.length()

        p = point2d - self.center
        u = self.start - self.center
        u.normalize()
        if self.is_trigo:
            v = u.normal_vector()
        else:
            v = -u.normal_vector()

        x, y = p.dot(u), p.dot(v)
        theta = math.atan2(y, x)
        if theta < -tol or theta > self.angle + tol:
            raise ValueError('Point not in arc')

        if theta < 0:
            return 0.
        if theta > self.angle:
            return self.angle * self.radius

        return self.radius * theta

    def direction_vector(self, abscissa: float):
        """
        :param abscissa: defines where in the Arc2D the
        direction vector is to be calculated
        :return: The direction vector of the Arc2D
        """
        return -self.normal_vector(abscissa=abscissa).normal_vector()

    def unit_direction_vector(self, abscissa: float):
        """
        :param abscissa: defines where in the Arc2D the
        unit direction vector is to be calculated
        :return: The unit direction vector of the Arc2D
        """
        direction_vector = self.direction_vector(abscissa)
        direction_vector.normalize()
        return direction_vector

    def normal_vector(self, abscissa: float):
        """
        :param abscissa: defines where in the Arc2D the
        normal vector is to be calculated
        :return: The normal vector of the Arc2D
        """
        point = self.point_at_abscissa(abscissa)
        # if self.is_trigo:
        normal_vector = self.center - point
        # else:
        #     normal_vector = point - self.center
        return normal_vector

    def unit_normal_vector(self, abscissa: float):
        """
        :param abscissa: defines where in the Arc2D the
        unit normal vector is to be calculated
        :return: The unit normal vector of the Arc2D
        """
        normal_vector = self.normal_vector(abscissa)
        normal_vector.normalize()
        return normal_vector

    def area(self):
        return self.radius ** 2 * self.angle / 2

    def center_of_mass(self):
        #        u=self.middle.vector-self.center.vector
        u = self.middle_point() - self.center
        u.normalize()
        # alpha = abs(self.angle)
        return self.center + 4 / (3 * self.angle) * self.radius * math.sin(
            self.angle * 0.5) * u

    @property
    def bounding_rectangle(self):
        if not self._bounding_rectangle:
            discretization_points = self.discretization_points(number_points=20)
            x_values, y_values = [], []
            for point in discretization_points:
                x_values.append(point.x)
                y_values.append(point.y)
            self._bounding_rectangle = volmdlr.core.BoundingRectangle(min(x_values), max(x_values),
                                                                      min(y_values), max(y_values))
        return self._bounding_rectangle

    def straight_line_area(self):
        if self.angle >= math.pi:
            angle = volmdlr.TWO_PI - self.angle
            area = math.pi * self.radius ** 2 - 0.5 * self.radius ** 2 * (
                angle - math.sin(angle))
        else:
            angle = self.angle
            area = 0.5 * self.radius ** 2 * (angle - math.sin(angle))

        if self.is_trigo:
            return area
        return -area

    def straight_line_second_moment_area(self, point: volmdlr.Point2D):

        if self.angle2 < self.angle1:
            angle2 = self.angle2 + volmdlr.TWO_PI

        else:
            angle2 = self.angle2
        angle1 = self.angle1

        # Full arc section
        Ix1 = self.radius ** 4 / 8 * (angle2 - angle1 + 0.5 * (
            math.sin(2 * angle1) - math.sin(2 * angle2)))
        Iy1 = self.radius ** 4 / 8 * (angle2 - angle1 + 0.5 * (
            math.sin(2 * angle2) - math.sin(2 * angle1)))
        Ixy1 = self.radius ** 4 / 8 * (
            math.cos(angle1) ** 2 - math.cos(angle2) ** 2)

        # Triangle
        xi, yi = (self.start - self.center)
        xj, yj = (self.end - self.center)
        Ix2 = (yi ** 2 + yi * yj + yj ** 2) * (xi * yj - xj * yi) / 12.
        Iy2 = (xi ** 2 + xi * xj + xj ** 2) * (xi * yj - xj * yi) / 12.
        Ixy2 = (xi * yj + 2 * xi * yi + 2 * xj * yj + xj * yi) * (
            xi * yj - xj * yi) / 24.
        if Ix2 < 0.:
            Ix2, Iy2, Ixy2 = -Ix2, -Iy2, -Ixy2
        if self.angle < math.pi:
            if self.is_trigo:
                Ix = Ix1 - Ix2
                Iy = Iy1 - Iy2
                Ixy = Ixy1 - Ixy2
            else:
                Ix = Ix2 - Ix1
                Iy = Iy2 - Iy1
                Ixy = Ixy2 - Ixy1
        else:
            # print('Ixy12', Ixy1, Ixy2)
            if self.is_trigo:
                Ix = Ix1 + Ix2
                Iy = Iy1 + Iy2
                Ixy = Ixy1 + Ixy2
            else:
                Ix = -Ix2 - Ix1
                Iy = -Iy2 - Iy1
                Ixy = -Ixy2 - Ixy1

        return volmdlr.geometry.huygens2d(Ix, Iy, Ixy,
                                          self.straight_line_area(),
                                          self.center,
                                          point)

    def straight_line_center_of_mass(self):
        if self.angle == math.pi:
            return self.center_of_mass()

        u = self.middle_point() - self.center
        u.normalize()
        if self.angle >= math.pi:
            u = -u
        bissec = Line2D(self.center, self.center + u)
        string = Line2D(self.start, self.end)
        p = volmdlr.Point2D.line_intersection(bissec, string)
        a = p.point_distance(self.start)
        h = p.point_distance(self.center)
        triangle_area = h * a
        # alpha = abs(self.angle)
        triangle_cog = self.center + 2 / 3. * h * u
        if self.angle < math.pi:
            cog = (
                self.center_of_mass() * self.area() - triangle_area * triangle_cog) / abs(
                self.straight_line_area())
        else:
            cog = (
                self.center_of_mass() * self.area() + triangle_area * triangle_cog) / abs(
                self.straight_line_area())

        # ax = self.plot()
        # bissec.plot(ax=ax, color='grey')
        # self.center.plot(ax=ax)
        # string.plot(ax=ax, color='grey')
        # triangle_cog.plot(ax=ax, color='green')
        # self.center_of_mass().plot(ax=ax, color='red')
        #
        # cog_line = Line2D(volmdlr.O2D, self.center_of_mass()*self.area()-triangle_area*triangle_cog)
        # cog_line.plot(ax=ax)
        #
        # cog.plot(ax=ax, color='b')
        # ax.set_aspect('equal')
        return cog

    def straight_line_point_belongs(self, point):
        """
        Verifies if a point belongs to the surface created by closing the edge with a
        line between its start and end points.

        :param point_2d: Point to be verified.
        :return: Return True if the point belongs to this surface, or False otherwise.
        """
        if self.point_belongs(point):
            return True
        if self.start == self.end:
            if point.point_distance(self.center) <= self.radius:
                return True
        center_distance_point = self.center.point_distance(point)
        straight_line = LineSegment2D(self.start, self.end)
        for edge in [self, straight_line]:
            line_passing_trough_point = Line2D(self.center, point)
            straight_line_intersections = edge.line_intersections(line_passing_trough_point)
            if straight_line_intersections:
                if self.center.point_distance(straight_line_intersections[0]) > center_distance_point:
                    return True
        return False

    def plot(self, ax=None, color='k', alpha=1, plot_points=False):
        if ax is None:
            _, ax = plt.subplots()

        if plot_points:
            for point in [self.center, self.start, self.interior, self.end]:
                point.plot(ax=ax, color=color, alpha=alpha)

        ax.add_patch(matplotlib.patches.Arc((self.center.x, self.center.y), 2 * self.radius,
                                            2 * self.radius, angle=0,
                                            theta1=self.angle1 * 0.5 / math.pi * 360,
                                            theta2=self.angle2 * 0.5 / math.pi * 360,
                                            color=color,
                                            alpha=alpha))
        return ax

    def to_3d(self, plane_origin, x, y):
        ps = self.start.to_3d(plane_origin, x, y)
        pi = self.interior.to_3d(plane_origin, x, y)
        pe = self.end.to_3d(plane_origin, x, y)

        return volmdlr.edges.Arc3D(ps, pi, pe, name=self.name)

    def rotation(self, center: volmdlr.Point2D, angle: float):
        """
        Arc2D rotation.

        :param center: rotation center
        :param angle: angle rotation.
        :return: a new rotated Arc2D.
        """
        return Arc2D(*[point.rotation(center, angle,) for point in
                       [self.start, self.interior, self.end]])

    def rotation_inplace(self, center: volmdlr.Point2D, angle: float):
        """
        Arc2D rotation. Object is updated inplace.

        :param center: rotation center.
        :param angle: rotation angle.
        """
        self.start.rotation_inplace(center, angle)
        self.interior.rotation_inplace(center, angle)
        self.end.rotation_inplace(center, angle)
        self._angle = None
        self._is_trigo = None
        self._center = None
        self._clockwise_and_trigowise_paths = None

    def translation(self, offset: volmdlr.Vector2D):
        """
        Arc2D translation.

        :param offset: translation vector.
        :return: A new translated Arc2D.
        """
        return Arc2D(*[point.translation(offset) for point in
                       [self.start, self.interior, self.end]])

    def translation_inplace(self, offset: volmdlr.Vector2D):
        """
        Arc2D translation. Object is updated inplace.

        :param offset: translation vector.
        """
        self.start.translation_inplace(offset)
        self.interior.translation_inplace(offset)
        self.end.translation_inplace(offset)
        self._angle = None
        self._is_trigo = None
        self._center = None
        self._clockwise_and_trigowise_paths = None

    def frame_mapping(self, frame: volmdlr.Frame2D, side: str):
        """
        Changes vector frame_mapping and return a new Arc2D.

        side = 'old' or 'new'
        """
        return Arc2D(*[point.frame_mapping(frame, side) for point in
                       [self.start, self.interior, self.end]])

    def frame_mapping_inplace(self, frame: volmdlr.Frame2D, side: str):
        """
        Changes vector frame_mapping and the object is updated inplace.
        side = 'old' or 'new'
        """
        self.__init__(*[point.frame_mapping(frame, side) for point in
                        [self.start, self.interior, self.end]])

    def second_moment_area(self, point):
        """
        Second moment area of part of disk.

        """
        if self.angle2 < self.angle1:
            angle2 = self.angle2 + volmdlr.TWO_PI

        else:
            angle2 = self.angle2
        angle1 = self.angle1

        Ix = self.radius ** 4 / 8 * (angle2 - angle1 + 0.5 * (
            math.sin(2 * angle1) - math.sin(2 * angle2)))
        Iy = self.radius ** 4 / 8 * (angle2 - angle1 + 0.5 * (
            math.sin(2 * angle2) - math.sin(2 * angle1)))
        Ixy = self.radius ** 4 / 8 * (
            math.cos(angle1) ** 2 - math.cos(angle2) ** 2)
        # Ic = npy.array([[Ix, Ixy], [Ixy, Iy]])

        # Must be computed at center, so huygens related to center
        return volmdlr.geometry.huygens2d(Ix, Iy, Ixy, self.area(),
                                          self.center, point)

    def plot_data(self, edge_style: plot_data.EdgeStyle = None,
                  anticlockwise: bool = None):

        list_node = self.discretization_points()
        data = []
        for nd in list_node:
            data.append({'x': nd.x, 'y': nd.y})
        return plot_data.Arc2D(cx=self.center.x,
                               cy=self.center.y,
                               r=self.radius,
                               start_angle=self.angle1,
                               end_angle=self.angle2,
                               edge_style=edge_style,
                               data=data,
                               anticlockwise=anticlockwise,
                               name=self.name)

    def copy(self, *args, **kwargs):
        return Arc2D(self.start.copy(),
                     self.interior.copy(),
                     self.end.copy())

    def split(self, split_point: volmdlr.Point2D):
        abscissa = self.abscissa(split_point)

        return [Arc2D(self.start,
                      self.point_at_abscissa(0.5 * abscissa),
                      split_point),
                Arc2D(split_point,
                      self.point_at_abscissa((self.abscissa(self.end)
                                              - abscissa) * 0.5 + abscissa),
                      self.end)
                ]

    def infinite_primitive(self, offset):

        if not self.is_trigo:
            radius = self.radius + offset
        else:
            radius = self.radius - offset

        return FullArc2D(self.center,
                         self.center + radius * volmdlr.Point2D(1, 0.))

    def complementary(self):

        interior = self.middle_point().rotation(self.center, math.pi)
        return Arc2D(self.start, interior, self.end)

    def to_wire(self, angle_resolution: float = 10.):
        """
        convert an arc to a wire2d defined with line_segments.

        """

        return volmdlr.wires.Wire2D.from_points(self.polygon_points(angle_resolution))

    def axial_symmetry(self, line):
        """
        Finds out the symmetric arc2d according to a line.

        """

        points_symmetry = [point.axial_symmetry(line) for point in [self.start, self.interior, self.end]]

        return self.__class__(start=points_symmetry[0],
                              interior=points_symmetry[1],
                              end=points_symmetry[2])

    def reverse(self):
        return self.__class__(self.end, self.interior, self.start, self.name)

class FullArc2D(Arc2D):
    """
    An edge that starts at start_end, ends at the same point after having described
    a circle.

    """

    def __init__(self, center: volmdlr.Point2D, start_end: volmdlr.Point2D,
                 name: str = ''):
        self.__center = center
        interior = start_end.rotation(center, math.pi)
        Arc2D.__init__(self, start=start_end, interior=interior,
                       end=start_end, name=name)  # !!! this is dangerous

    @property
    def is_trigo(self):
        return True

    @property
    def center(self):
        return self.__center

    @property
    def angle(self):
        return volmdlr.TWO_PI

    def to_dict(self, use_pointers: bool = False, memo=None, path: str = '#'):
        dict_ = self.base_dict()
        dict_['center'] = self.center.to_dict(use_pointers=use_pointers, memo=memo, path=path + '/center')
        dict_['radius'] = self.radius
        dict_['angle'] = self.angle
        dict_['is_trigo'] = self.is_trigo
        dict_['start_end'] = self.start.to_dict(use_pointers=use_pointers, memo=memo, path=path + '/start_end')
        dict_['name'] = self.name
        return dict_

    def copy(self, *args, **kwargs):
        return FullArc2D(self.center.copy(), self.start.copy())

    @classmethod
    def dict_to_object(cls, dict_, global_dict=None, pointers_memo: Dict[str, Any] = None, path: str = '#'):
        center = volmdlr.Point2D.dict_to_object(dict_['center'])
        start_end = volmdlr.Point2D.dict_to_object(dict_['start_end'])

        return cls(center, start_end, name=dict_['name'])

    def __hash__(self):
        return hash(self.radius)
        # return hash(self.center) + 5*hash(self.start)

    def __eq__(self, other_arc):
        if self.__class__.__name__ != other_arc.__class__.__name__:
            return False
        return (self.center == other_arc.center) \
            and (self.start_end == other_arc.start_end)

    @property
    def bounding_rectangle(self):
        if not self._bounding_rectangle:
            self._bounding_rectangle = volmdlr.core.BoundingRectangle(self.center.x - self.radius, self.center.x + self.radius,
                                              self.center.y - self.radius, self.center.y + self.radius)
        return self._bounding_rectangle

    def straight_line_area(self):
        area = self.area()
        return area

    def center_of_mass(self):
        return self.center

    def straight_line_center_of_mass(self):
        return self.center_of_mass()

    def straight_line_point_belongs(self, point):
        """
        Verifies if a point belongs to the surface created by closing the edge with a
        line between its start and end points.

        :param point2d: Point to be verified
        :return: Return True if the point belongs to this surface, or False otherwise
        """
        if point.point_distance(self.center) <= self.radius:
            return True
        return False

    def to_3d(self, plane_origin, x, y):
        center = self.center.to_3d(plane_origin, x, y)
        start = self.start.to_3d(plane_origin, x, y)
        z = x.cross(y)
        z.normalize()

        return FullArc3D(center, start, z)

    def rotation(self, center: volmdlr.Point2D, angle: float):
        new_center = self._center.rotation(center, angle, True)
        new_start_end = self.start.rotation(center, angle, True)
        return FullArc2D(new_center, new_start_end)

    def rotation_inplace(self, center: volmdlr.Point2D, angle: float):
        self._center.rotation(center, angle, False)
        self.start.rotation(center, angle, False)
        self.interior.rotation(center, angle, False)
        self.end.rotation(center, angle, False)

    def translation(self, offset: volmdlr.Vector2D):
        new_center = self._center.translation(offset)
        new_start_end = self.start.translation(offset)
        return FullArc2D(new_center, new_start_end)

    def translation_inplace(self, offset: volmdlr.Vector2D):
        self._center.translation_inplace(offset)
        self.start.translation_inplace(offset)
        self.end.translation_inplace(offset)
        self.interior.translation_inplace(offset)

    def frame_mapping(self, frame: volmdlr.Frame2D, side: str):
        """
        side = 'old' or 'new'
        """
        return FullArc2D(*[point.frame_mapping(frame, side) for point in
                           [self._center, self.start]])

    def frame_mapping_inplace(self, frame: volmdlr.Frame2D, side: str):
        for p in [self._center, self.start, self.end, self.interior]:
            p.frame_mapping_inplace(frame, side)

    def polygonization(self):
        return volmdlr.wires.ClosedPolygon2D(self.discretization_points(angle_resolution=15))

    def plot(self, ax=None, color='k', alpha=1, plot_points=False,
             linestyle='-', linewidth=1):
        if ax is None:
            _, ax = plt.subplots()

        if self.radius > 0:
            ax.add_patch(matplotlib.patches.Arc((self.center.x, self.center.y),
                                                2 * self.radius,
                                                2 * self.radius,
                                                angle=0,
                                                theta1=0,
                                                theta2=360,
                                                color=color,
                                                linestyle=linestyle,
                                                linewidth=linewidth))
        if plot_points:
            ax.plot([self.start.x], [self.start.y], 'o',
                    color=color, alpha=alpha)
        return ax

    def cut_between_two_points(self, point1, point2):

        x1, y1 = point1 - self.center
        x2, y2 = point2 - self.center

        angle1 = math.atan2(y1, x1)
        angle2 = math.atan2(y2, x2)
        if angle2 < angle1:
            angle2 += volmdlr.TWO_PI
        angle_i = 0.5 * (angle1 + angle2)
        interior = point1.rotation(self.center, angle_i)
        arc = Arc2D(point1, interior, point2)
        if self.is_trigo != arc.is_trigo:
            arc = arc.complementary()

        return arc

    def line_intersections(self, line2d: Line2D, tol=1e-9):
        try:
            if line2d.start == self.center:
                pt1 = line2d.end
                vec = line2d.start - line2d.end
            else:
                pt1 = line2d.start
                vec = line2d.end - line2d.start
        except AttributeError:
            if line2d.point1 == self.center:
                pt1 = line2d.point2
                vec = line2d.point1 - line2d.point2
            else:
                pt1 = line2d.point1
                vec = line2d.point2 - line2d.point1
        a = vec.dot(vec)
        b = 2 * vec.dot(pt1 - self.center)
        c = pt1.dot(pt1) + self.center.dot(self.center) \
            - 2 * pt1.dot(self.center) - self.radius ** 2

        disc = b ** 2 - 4 * a * c
        if math.isclose(disc, 0., abs_tol=tol):
            t1 = -b / (2 * a)
            return [pt1 + t1 * vec]

        elif disc > 0:
            sqrt_disc = math.sqrt(disc)
            t1 = (-b + sqrt_disc) / (2 * a)
            t2 = (-b - sqrt_disc) / (2 * a)
            return [pt1 + t1 * vec,
                    pt1 + t2 * vec]

        return []

    def linesegment_intersections(self, linesegment2d: LineSegment2D, tol=1e-9):
        if not self.bounding_rectangle.b_rectangle_intersection(linesegment2d.bounding_rectangle):
            return []
        try:
            if linesegment2d.start == self.center:
                pt1 = linesegment2d.end
                vec = linesegment2d.start - linesegment2d.end
            else:
                pt1 = linesegment2d.start
                vec = linesegment2d.end - linesegment2d.start
        except AttributeError:
            if linesegment2d.point1 == self.center:
                pt1 = linesegment2d.point2
                vec = linesegment2d.point1 - linesegment2d.point2
            else:
                pt1 = linesegment2d.point1
                vec = linesegment2d.point2 - linesegment2d.point1
        a = vec.dot(vec)
        b = 2 * vec.dot(pt1 - self.center)
        c = pt1.dot(pt1) + self.center.dot(self.center) \
            - 2 * pt1.dot(self.center) - self.radius ** 2

        disc = b ** 2 - 4 * a * c
        if math.isclose(disc, 0., abs_tol=tol):
            t1 = -b / (2 * a)
            points = [pt1 + t1 * vec]
            if linesegment2d.point_belongs(points[0]):
                return points
            return []

        elif disc > 0:
            sqrt_disc = math.sqrt(disc)
            t1 = (-b + sqrt_disc) / (2 * a)
            t2 = (-b - sqrt_disc) / (2 * a)
            points = [pt1 + t1 * vec, pt1 + t2 * vec]
            valid_points = [pt for pt in points if
                            linesegment2d.point_belongs(pt)]
            return valid_points

        return []


class ArcEllipse2D(Edge):
    """
    An 2 dimensional elliptical arc.

    :param start: The starting point of the elliptical arc
    :type start: :class:`volmdlr.Point2D`
    :param interior: An interior point of the elliptical arc
    :type interior: :class:`volmdlr.Point2D`
    :param end: The end point of the elliptical arc
    :type end: :class:`volmdlr.Point2D`
    :param center: The center of the ellipse
    :type center: :class:`volmdlr.Point2D`
    :param major_dir: The major direction of the ellipse
    :type major_dir: :class:`volmdlr.Vector2D`
    :param name: The name of the elliptical arc. Default value is ''
    :type name: str, optional
    :param extra: An extra interior point if start is equal to end. Default
        value is None
    :type extra: :class:`volmdlr.Point2D`, optional
    """

    def __init__(self, start: volmdlr.Point2D, interior: volmdlr.Point2D,
                 end: volmdlr.Point2D, center: volmdlr.Point2D,
                 major_dir: volmdlr.Vector2D, name: str = '',
                 extra: volmdlr.Point2D = None):
        Edge.__init__(self, start, end, name)
        self.interior = interior
        self.center = center
        self.extra = extra
        self.major_dir = major_dir
        self.minor_dir = self.major_dir.deterministic_unit_normal_vector()
        frame = volmdlr.Frame2D(self.center, self.major_dir, self.minor_dir)
        self.frame = frame
        start_new, end_new = frame.new_coordinates(self.start), frame.new_coordinates(self.end)
        interior_new, center_new = frame.new_coordinates(self.interior), frame.new_coordinates(self.center)
        self._bounding_rectangle = None
        def theta_A_B(s, i, e, c):
            """
            from : https://math.stackexchange.com/questions/339126/how-to-draw-an-ellipse-if-a-center-and-3-arbitrary-points-on-it-are-given
            theta=angle d'inclinaison ellipse par rapport à horizontal(sens horaire),A=demi grd axe, B=demi petit axe
            """
            xs, ys, xi, yi, xe, ye = s[0] - c[0], s[1] - c[1], i[0] - c[0], i[
                1] - c[1], e[0] - c[0], e[1] - c[1]
            A = npy.array(([xs ** 2, ys ** 2, 2 * xs * ys],
                           [xi ** 2, yi ** 2, 2 * xi * yi],
                           [xe ** 2, ye ** 2, 2 * xe * ye]))
            invA = npy.linalg.inv(A)
            One = npy.array(([1],
                             [1],
                             [1]))
            C = npy.dot(invA, One)  # matrice colonne de taille 3
            theta = 0.5 * math.atan(2 * C[2] / (C[1] - C[0]))
            c1 = C[0] + C[1]
            c2 = (C[1] - C[0]) / math.cos(2 * theta)
            gdaxe = math.sqrt((2 / (c1 - c2)))
            ptax = math.sqrt((2 / (c1 + c2)))
            return theta, gdaxe, ptax

        if start == end:
            extra_new = frame.new_coordinates(self.extra)
            theta, A, B = theta_A_B(start_new, extra_new, interior_new,
                                    center_new)
        else:
            theta, A, B = theta_A_B(start_new, interior_new, end_new,
                                    center_new)
            # theta, A, B = theta_A_B(self.start, self.interior, self.end,
            #                         self.center)

        self.Gradius = A
        self.Sradius = B
        self.theta = theta

        # Angle pour start
        u1, u2 = start_new.x / self.Gradius, start_new.y / self.Sradius
        angle1 = volmdlr.core.sin_cos_angle(u1, u2)
        self.angle_start = angle1
        # Angle pour end
        u3, u4 = end_new.x / self.Gradius, end_new.y / self.Sradius
        angle2 = volmdlr.core.sin_cos_angle(u3, u4)
        self.angle_end = angle2
        # Angle pour interior
        u5, u6 = interior_new.x / self.Gradius, interior_new.y / self.Sradius
        anglei = volmdlr.core.sin_cos_angle(u5, u6)
        self.angle_interior = anglei
        # Going trigo/clock wise from start to interior
        if anglei < angle1:
            trigowise_path = (anglei + volmdlr.TWO_PI) - angle1
            clockwise_path = angle1 - anglei
        else:
            trigowise_path = anglei - angle1
            clockwise_path = angle1 - anglei + volmdlr.TWO_PI

        # Going trigo wise from interior to interior
        if angle2 < anglei:
            trigowise_path += (angle2 + volmdlr.TWO_PI) - anglei
            clockwise_path += anglei - angle2
        else:
            trigowise_path += angle2 - anglei
            clockwise_path += anglei - angle2 + volmdlr.TWO_PI

        if clockwise_path > trigowise_path:
            self.is_trigo = True
            self.angle = trigowise_path
        else:
            # Clock wise
            self.is_trigo = False
            self.angle = clockwise_path

        if self.start == self.end or self.angle == 0:
            self.angle = volmdlr.TWO_PI

        if self.is_trigo:  # sens trigo
            self.offset_angle = angle1
        else:
            self.offset_angle = angle2

    def _get_points(self):
        return self.discretization_points()

    points = property(_get_points)

    def length(self):
        """
        Calculates the length of the arcellipse2d.

        :return: arcellipse2d's length
        """
        length = self.abscissa(self.end)
        return length

    def point_belongs(self, point, abs_tol: float = 1e-6):
        """
        Verifies if a point belongs to the arcellipse2d.

        :param point: point to be verified
        :param abs_tol: tolerance applied during calculations
        :return: True if the point belongs, False otherwise
        """
        if not math.isclose((point.x - self.center.x) ** 2 / self.Gradius ** 2 +
                            (point.y - self.center.y) ** 2 / self.Sradius ** 2, 1, abs_tol=abs_tol) and not \
                math.isclose((point.x - self.center.x) ** 2 / self.Sradius ** 2 +
                             (point.y - self.center.y) ** 2 / self.Gradius ** 2, 1, abs_tol=abs_tol):
            return False
        new_point = self.frame.new_coordinates(point)
        u1, u2 = new_point.x / self.Gradius, new_point.y / self.Sradius
        angle_new_point = volmdlr.core.sin_cos_angle(u1, u2)
        if self.angle_start < self.angle_end and self.angle_end >= angle_new_point >= self.angle_start:
            return True
        if self.angle_start > self.angle_end and self.angle_end <= angle_new_point <= self.angle_start:
            return True
        return False

    def abscissa(self, point: volmdlr.Point2D):
        """
        Calculates the abscissa of a given point.

        :param point: point for calculating abscissa
        :return: a float, between 0 and the arcellise2d's lenght
        """
        if self.point_belongs(point):
            angle_abscissa = volmdlr.core.clockwise_angle(point - self.center, self.major_dir)
            angle_start = self.angle_start
            angle_end = angle_abscissa
            if self.angle_start > angle_abscissa > self.angle_end:
                angle_start = angle_abscissa
                angle_end = self.angle_start

            def arc_length(theta):
                return math.sqrt((self.Gradius ** 2) * math.sin(theta) ** 2 +
                                 (self.Sradius ** 2) * math.cos(theta) ** 2)

            res, _ = scipy_integrate.quad(arc_length, angle_start, angle_end)
            return res
        raise ValueError(f'point {point} does not belong to ellipse')

    @property
    def bounding_rectangle(self):
        """
        Calculates the bounding rectangle for the arcellipse2d.

        :return: volmdlr.core.BoudingRectangle object.
        """
        if not self._bounding_rectangle:
            discretization_points = self.discretization_points(number_points=20)
            x_values, y_values = [], []
            for point in discretization_points:
                x_values.append(point.x)
                y_values.append(point.y)
            self._bounding_rectangle = volmdlr.core.BoundingRectangle(min(x_values), max(x_values),
                                                                      min(y_values), max(y_values))
        return self._bounding_rectangle

    def straight_line_area(self):
        """
        Calculates the area of the elliptic arc, with line drwan from start to end.

        :return: straight_line_area.
        """
        if self.angle >= math.pi:
            angle = volmdlr.TWO_PI - self.angle
            area = math.pi * self.Gradius * self.Sradius - 0.5 * self.Gradius * self.Sradius * (
                    angle - math.sin(angle))
        else:
            angle = self.angle
            area = 0.5 * self.Gradius * self.Sradius * (angle - math.sin(angle))

        if self.is_trigo:
            return area
        return -area

    def discretization_points(self, *, number_points: int = None, angle_resolution: int = None):
        """
        discretize an Edge to have "n" points.

        :param number_points: the number of points (including start and end points)
             if unset, only start and end will be returned.
        :param angle_resolution: if set, the sampling will be adapted to have a controlled angular distance. Usefull
            to mesh an arc.
        :return: a list of sampled points.
        """
        if not number_points:
            if not angle_resolution:
                number_points = 2
            else:
                number_points = math.ceil(angle_resolution * abs(0.5 * self.angle / math.pi))
        is_trigo = True
        if self.angle_start > self.angle_end:
            if self.angle_start >= self.angle_interior >= self.angle_end:
                angle_start = self.angle_end
                angle_end = self.angle_start
                is_trigo = False
            else:
                angle_end = self.angle_end + volmdlr.TWO_PI
                angle_start = self.angle_start
        elif self.angle_start == self.angle_end:
            angle_start = 0
            angle_end = 2 * math.pi
        else:
            angle_end = self.angle_end
            angle_start = self.angle_start

        discretization_points = [self.frame.old_coordinates(
            volmdlr.Point2D(self.Gradius * math.cos(angle), self.Sradius * math.sin(angle)))
            for angle in npy.linspace(angle_start, angle_end, number_points)]
        if not is_trigo:
            discretization_points = discretization_points[::-1]
        return discretization_points

    def polygon_points(self, discretization_resolution: int):
        warnings.warn('polygon_points is deprecated,\
                please use discretization_points instead',
                      DeprecationWarning)
        return self.discretization_points(angle_resolution=discretization_resolution)

    def to_3d(self, plane_origin, x, y):
        point_start3d = self.start.to_3d(plane_origin, x, y)
        point_interior3d = self.interior.to_3d(plane_origin, x, y)
        point_end3d = self.end.to_3d(plane_origin, x, y)
        point_center3d = self.center.to_3d(plane_origin, x, y)

        a_max2d = self.center + self.major_dir * self.Gradius
        a_max3d = a_max2d.to_3d(plane_origin, x, y)
        new_major_dir = a_max3d - point_center3d
        new_major_dir.normalize()
        return ArcEllipse3D(point_start3d, point_interior3d, point_end3d,
                            point_center3d, new_major_dir, name=self.name)

    def plot(self, ax=None, color='k', alpha=1):
        if ax is None:
            _, ax = plt.subplots()

        self.interior.plot(ax=ax, color='m')
        self.start.plot(ax=ax, color='r')
        self.end.plot(ax=ax, color='b')
        self.center.plot(ax=ax, color='y')

        x = []
        y = []
        for px, py in self.discretization_points(number_points=100):
            x.append(px)
            y.append(py)

        plt.plot(x, y, color=color, alpha=alpha)
        return ax

    def normal_vector(self, abscissa):
        raise NotImplementedError

    def unit_normal_vector(self, abscissa):
        raise NotImplementedError

    def direction_vector(self, abscissa):
        raise NotImplementedError

    def unit_direction_vector(self, abscissa):
        raise NotImplementedError

    def reverse(self):
        return self.__class__(self.end.copy(), self.interior.copy(), self.start.copy(),
                              self.center.copy(), self.major_dir.copy(), self.name)

    def to_ellipse2d(self):
        from volmdlr.wires import Ellipse2D
        return Ellipse2D(self.Gradius, self.Sradius, self.center, self.major_dir)

    def linesegment_intersections(self, linesegment2d: LineSegment2D):
        if not self.bounding_rectangle.b_rectangle_intersection(linesegment2d.bounding_rectangle):
            return []
        ellipse2d = self.to_ellipse2d()
        ellipse2d_linesegment_intersections = ellipse2d.linesegment_intersections(linesegment2d)
        linesegment_intersections = []
        for inter in ellipse2d_linesegment_intersections:
            if self.point_belongs(inter):
                linesegment_intersections.append(inter)
        return linesegment_intersections

class Line3D(Line):
    """
    Define an infinite line passing through the 2 points.

    """
    _non_eq_attributes = ['name', 'basis_primitives', 'bounding_box']

    def __init__(self, point1: volmdlr.Point3D, point2: volmdlr.Point3D,
                 name: str = ''):
        Line.__init__(self, point1, point2, name=name)
        self.points = [point1, point2]
        self._bbox = None

    @property
    def bouding_box(self):
        if not self._bbox:
            self._bbox = self._bounding_box()
        return self._bbox

    def _bounding_box(self):
        # points = [self.point1, self.point2]
        # xmin = min([pt[0] for pt in points])
        # xmax = max([pt[0] for pt in points])
        # ymin = min([pt[1] for pt in points])
        # ymax = max([pt[1] for pt in points])
        # zmin = min([pt[2] for pt in points])
        # zmax = max([pt[2] for pt in points])

        xmin = min([self.point1[0], self.point2[0]])
        xmax = max([self.point1[0], self.point2[0]])
        ymin = min([self.point1[1], self.point2[1]])
        ymax = max([self.point1[1], self.point2[1]])
        zmin = min([self.point1[2], self.point2[2]])
        zmax = max([self.point1[2], self.point2[2]])

        return volmdlr.core.BoundingBox(xmin, xmax, ymin, ymax, zmin, zmax)

    def point_at_abscissa(self, abscissa):
        return self.point1 + (
            self.point2 - self.point1) * abscissa

    def point_belongs(self, point3d):
        if point3d == self.point1:
            return True
        return self.direction_vector().is_colinear_to(point3d - self.point1)

    def point_distance(self, point):
        vector1 = point - self.point1
        vector1.to_vector()
        vector2 = self.point2 - self.point1
        vector2.to_vector()
        return vector1.cross(vector2).norm() / vector2.norm()

    def line_distance(self, line2):
        """
        Calculates the distance between two Line3D.

        :param line2: other Line3D.
        :return: The distance between the two lines.
        """
        direction_vector1 = self.direction_vector()
        direction_vector2 = line2.direction_vector()
        if direction_vector1.is_colinear_to(direction_vector2):
            return direction_vector1.cross(line2.points[0] - self.points[0]).norm() / direction_vector1.norm()
        vector = line2.points[0] - self.points[0]
        line_distance = abs(vector.dot(direction_vector1.cross(direction_vector2))) / direction_vector1.cross(
            direction_vector2).norm()
        return line_distance

    def skew_to(self, line):
        """
        Verifies if two Line3D are skew to each other, that is, they are not parallel and never intersect.

        :param line: othe line.
        :return: True if they are skew, False otherwise.
        """
        if self.direction_vector().is_colinear_to(line.direction_vector()):
            return False
        if math.isclose(self.line_distance(line), 0, abs_tol=1e-6):
            return False
        return True

    def plot(self, ax=None, color='k', alpha=1, dashed=True):
        if ax is None:
            ax = Axes3D(plt.figure())

        # Line segment
        ax.plot([self.point1.x, self.point2.x], [self.point1.y, self.point2.y],
                [self.point1.z, self.point2.z], color=color, alpha=alpha)

        # Drawing 3 times length of segment on each side
        u = self.point2 - self.point1
        v1 = (self.point1 - 3/6 * u)
        x1, y1, z1 = v1.x, v1.y, v1.z
        v2 = (self.point2 - 3/6 * u)
        x2, y2, z2 = v2.x, v2.y, v2.z
        if dashed:
            ax.plot([x1, x2], [y1, y2], [z1, z2], color=color,
                    dashes=[30, 5, 10, 5])
        else:
            ax.plot([x1, x2], [y1, y2], [z1, z2], color=color)
        return ax

    def plane_projection2d(self, center, x, y):
        return Line2D(self.point1.plane_projection2d(center, x, y),
                      self.point2.plane_projection2d(center, x, y))

    def minimum_distance_points(self, other_line):
        """
        Returns the points on this line and the other line that are the closest
        of lines
        """
        u = self.point2 - self.point1
        v = other_line.point2 - other_line.point1
        w = self.point1 - other_line.point1
        a = u.dot(u)
        b = u.dot(v)
        c = v.dot(v)
        d = u.dot(w)
        e = v.dot(w)

        s = (b * e - c * d) / (a * c - b ** 2)
        t = (a * e - b * d) / (a * c - b ** 2)
        p1 = self.point1 + s * u
        p2 = other_line.point1 + t * v
        return p1, p2

    def rotation(self, center: volmdlr.Point3D, axis: volmdlr.Vector3D, angle: float):
        """
        Line3D rotation
        :param center: rotation center
        :param axis: rotation axis
        :param angle: angle rotation
        :return: a new rotated Line3D
        """

        return Line3D(*[p.rotation(center, axis, angle) for p in
                        [self.point1, self.point2]])

    def rotation_inplace(self, center: volmdlr.Point3D, axis: volmdlr.Vector3D, angle: float):
        """
        Line3D rotation. Object is updated inplace
        :param center: rotation center
        :param axis: rotation axis
        :param angle: rotation angle
        """
        for p in [self.point1, self.point2]:
            p.rotation_inplace(center, axis, angle)

    def translation(self, offset: volmdlr.Vector3D):
        """
        Line3D translation
        :param offset: translation vector
        :return: A new translated Line3D
        """
        return Line3D(*[point.translation(offset) for point in
                        [self.point1, self.point2]])

    def translation_inplace(self, offset: volmdlr.Vector3D):
        """
        Line3D translation. Object is updated inplace
        :param offset: translation vector
        """
        for point in [self.point1, self.point2]:
            point.translation_inplace(offset)

    def frame_mapping(self, frame: volmdlr.Frame3D, side: str):
        """
        Changes vector frame_mapping and return a new Line3D
        side = 'old' or 'new'
        """
        if side == 'old':
            new_start = frame.old_coordinates(self.point1)
            new_end = frame.old_coordinates(self.point2)
        elif side == 'new':
            new_start = frame.new_coordinates(self.point1)
            new_end = frame.new_coordinates(self.point2)
        else:
            raise ValueError('Please Enter a valid side: old or new')
        return Line3D(new_start, new_end)

    def frame_mapping_inplace(self, frame: volmdlr.Frame3D, side: str):
        """
        Changes Line3D frame_mapping and the object is updated inplace
        side = 'old' or 'new'
        """
        if side == 'old':
            new_start = frame.old_coordinates(self.point1)
            new_end = frame.old_coordinates(self.point2)
        elif side == 'new':
            new_start = frame.new_coordinates(self.point1)
            new_end = frame.new_coordinates(self.point2)
        else:
            raise ValueError('Please Enter a valid side: old or new')
        self.point1 = new_start
        self.point2 = new_end
        self.bounding_box = self._bounding_box()

    def trim(self, point1: volmdlr.Point3D, point2: volmdlr.Point3D):
        if not self.point_belongs(point1) or not self.point_belongs(point2):
            raise ValueError('Point not on curve')
        return LineSegment3D(point1, point2)

    def copy(self, *args, **kwargs):
        return Line3D(*[p.copy() for p in [self.point1, self.point2]])

    @classmethod
    def from_step(cls, arguments, object_dict):
        point1 = object_dict[arguments[1]]
        direction = object_dict[arguments[2]]
        point2 = point1 + direction
        return cls(point1, point2, arguments[0][1:-1])

    # def intersection(self, line2):
    #
    #     x1 = self.point1.x
    #     y1 = self.point1.y
    #     z1 = self.point1.z
    #     x2 = self.point2.x
    #     y2 = self.point2.y
    #     z2 = self.point2.z
    #     x3 = line2.point1.x
    #     y3 = line2.point1.y
    #     z3 = line2.point1.z
    #     x4 = line2.point2.x
    #     y4 = line2.point2.y
    #     z4 = line2.point2.z
    #
    #     if x3 == 0 and x4 == 0 and y4 - y3 == 0:
    #         x5, y5, z5 = x3, y3, z3
    #         x6, y6, z6 = x4, y4, z4
    #         x3, y3, z3 = x1, y1, z1
    #         x4, y4, z4 = x2, y2, z2
    #         x1, y1, z1 = x5, y5, z5
    #         x2, y2, z2 = x6, y6, z6
    #
    #     elif y3 == 0 and y4 == 0 and x4 - x3 == 0:
    #         x5, y5, z5 = x3, y3, z3
    #         x6, y6, z6 = x4, y4, z4
    #         x3, y3, z3 = x1, y1, z1
    #         x4, y4, z4 = x2, y2, z2
    #         x1, y1, z1 = x5, y5, z5
    #         x2, y2, z2 = x6, y6, z6
    #
    #     res, list_t1 = [], []
    #
    #     # 2 unknown 3eq with t1 et t2 unknown
    #
    #     if (x2 - x1 + y1 - y2) != 0 and (y4 - y3) != 0:
    #         t1 = (x3 - x1 + (x4 - x3) * (y1 - y3) / (y4 - y3)) / (
    #             x2 - x1 + y1 - y2)
    #         t2 = (y1 - y3 + (y2 - y1) * t1) / (y4 - y3)
    #         res1 = z1 + (z2 - z1) * t1
    #         res2 = z3 + (z4 - z3) * t2
    #         list_t1.append(t1)
    #         res.append([res1, res2])
    #
    #     if (z2 - z1 + y1 - y2) != 0 and (y4 - y3) != 0:
    #         t1 = (z3 - z1 + (z4 - z3) * (y1 - y3) / (y4 - y3)) / (
    #             z2 - z1 + y1 - y2)
    #         t2 = (y1 - y3 + (y2 - y1) * t1) / (y4 - y3)
    #         res1 = x1 + (x2 - x1) * t1
    #         res2 = x3 + (x4 - x3) * t2
    #         list_t1.append(t1)
    #         res.append([res1, res2])
    #
    #     if (z2 - z1 + x1 - x2) != 0 and (x4 - x3) != 0:
    #         t1 = (z3 - z1 + (z4 - z3) * (x1 - x3) / (x4 - x3)) / (
    #             z2 - z1 + x1 - x2)
    #         t2 = (x1 - x3 + (x2 - x1) * t1) / (x4 - x3)
    #         res1 = y1 + (y2 - y1) * t1
    #         res2 = y3 + (y4 - y3) * t2
    #         list_t1.append(t1)
    #         res.append([res1, res2])
    #
    #     if len(res) == 0:
    #         return None
    #
    #     for pair, t1 in zip(res, list_t1):
    #         res1, res2 = pair[0], pair[1]
    #         if math.isclose(res1, res2,
    #                         abs_tol=1e-7):  # if there is an intersection point
    #             return volmdlr.Point3D(x1 + (x2 - x1) * t1,
    #                                    y1 + (y2 - y1) * t1,
    #                                    z1 + (z2 - z1) * t1)
    #
    #     return None

    def intersection(self, line):
        """
        Calculates the intersection between to Line3D, if there is an intersection
        :param line: other Line3D
        :return: None if there is no intersection between Lines. A volmdlr.Point3D if there existes an intersection
        """
        direction_vector1 = self.direction_vector()
        direction_vector2 = line.direction_vector()
        distance_to_line = self.line_distance(line)
        if direction_vector1.is_colinear_to(direction_vector2) or\
                not math.isclose(distance_to_line, 0, abs_tol=1e-6):
            return None
        if math.isclose(distance_to_line, 0, abs_tol=1e-6) and\
                math.isclose(direction_vector1.dot(direction_vector2), 0, abs_tol=1e-6):
            projected_point, _ = self.point_projection(line.points[0])
            return projected_point
        x1, y1, z1 = self.points[0].x, self.points[0].y, self.points[0].z
        x2, y2, z2 = line.points[0].x, line.points[0].y, line.points[0].z
        a, b, c = direction_vector1.x, direction_vector1.y, direction_vector1.z
        m, n, p = direction_vector2.x, direction_vector2.y, direction_vector2.z
        vector_components = [a, b, c, m, n, p]
        for i, component in enumerate(vector_components):
            if abs(component) <= 1e-5:
                vector_components[i] = 0.0
        a, b, c, m, n, p = vector_components
        # if a * n != m * b:
        #     coeficient_t_ = (a * (y2 - y1) - b * (x2 - x1)) / (- a * n + m * b)
        #     coeficient_s_ = (-n * (y2 - y1) + m * (x2 - x1)) / (- a * n + m * b)
        # if a == m == 0 and x2 != x1:
        #     return None
        # if b == n == 0 and y2 != y1:
        #     if a == p == 0 and c != 0 != m:
        #         coefficient_t = (x2 - x1) / -m
        #         coefficient_s = (z2 - z1) / c
        #     else:
        #         return None
        # elif c == p == 0 and z2 != z1:
        #     return None
        # if a == b == 0 and (x2 - x1) * n == (y2 - y1) * m:
        if n * a != b * m:
            coefficient_t = (b * (x2 - x1) - a * (y2 - y1)) / (n * a - b * m)
            coefficient_s = (n * (x2 - x1) - m * (y2 - y1)) / (n * a - b * m)
        elif a == m == 0:
            if math.isclose(x2, x1, abs_tol=1e-5) and c * n != b * p:
                if b != 0:
                    coefficient_t = ((z2 - z1) * b - c * (y2 - y1)) / (c * n - b * p)
                    coefficient_s = ((y2 - y1) + n * coefficient_t) / b
                elif n != 0 and c != 0:
                    coefficient_t = (y2 - y1) / -n
                    coefficient_s = (z2 - z1 + p * coefficient_t) / c
            else:
                raise NotImplementedError
        elif b == n == 0.:
            if math.isclose(y2, y1, abs_tol=1e-5) and c * m != a * p:
                if a != 0.:
                    coefficient_t = ((z2 - z1) * a - c * (x2 - x1)) / (c * m - a * p)
                    coefficient_s = ((x2 - x1) + m * coefficient_t) / a
                elif m != 0 and c != 0:
                    coefficient_t = (x2 - x1) / -m
                    coefficient_s = (z2 - z1 + p * coefficient_t) / c
            else:
                raise NotImplementedError
        elif a == b == 0 and n != 0 != m:
            coefficient_t = (x2 - x1) / m
            coefficient_s = ((z2 - z1) + p * coefficient_t) / c
        elif a == 0 and m != 0 and b != 0:
            coefficient_t = - (x2 - x1) / m
            coefficient_s = ((y2 - y1) + n * coefficient_t) / b
        elif m == 0 and a != 0 and n != 0:
            coefficient_s = - (x2 - x1) / a
            coefficient_t = ((y2 - y1) - b * coefficient_s) / -n
        else:
            print(True)
            raise NotImplementedError
        if math.isclose(c * coefficient_s - p * coefficient_t, z2 - z1, abs_tol=1e-5):
            return volmdlr.Point3D(x1 + coefficient_s * a,
                                   y1 + coefficient_s * b,
                                   z1 + coefficient_s * c)
        return None

    def to_step(self, current_id, surface_id=None):
        p1_content, p1_id = self.point1.to_step(current_id)
        # p2_content, p2_id = self.point2.to_step(current_id+1)
        current_id = p1_id + 1
        u_content, u_id = volmdlr.Vector3D.to_step(
            self.unit_direction_vector(),
            current_id,
            vector=True)
        current_id = u_id + 1
        content = p1_content + u_content
        content += f"#{current_id} = LINE('{self.name}',#{p1_id},#{u_id});\n"
        return content, current_id

    def to_2d(self, plane_origin, x, y):
<<<<<<< HEAD
=======
        """
        Tranforms a Line3D into an Line2D, given an plane origin and a u and v plane vector.

        :param plane_origin: plane origin.
        :param x: plane u vector.
        :param y: plane v vector.
        :return: Line2D.
        """
>>>>>>> 0217ec9d
        p2d = [p.to_2d(plane_origin, x, y) for p in (self.point1, self.point2)]
        if p2d[0] == p2d[1]:
            return None
        return Line2D(*p2d, name=self.name)


class LineSegment3D(LineSegment):
    """
    Define a line segment limited by two points
    """

    def __init__(self, start: volmdlr.Point3D, end: volmdlr.Point3D,
                 name: str = ''):
        if start == end:
            raise NotImplementedError
        self.points = [start, end]
        LineSegment.__init__(self, start=start, end=end, name=name)
        self._bbox = None

    @property
    def bounding_box(self):
        if not self._bbox:
            self._bbox = self._bounding_box()
        return self._bbox

    @bounding_box.setter
    def bounding_box(self, new_bounding_box):
        self._bbox = new_bounding_box

    def __hash__(self):
        return 2 + hash(self.start) + hash(self.end)

    def __eq__(self, other_linesegment3d):
        if other_linesegment3d.__class__ != self.__class__:
            return False
        return (self.start == other_linesegment3d.start
                and self.end == other_linesegment3d.end)

    def _bounding_box(self):

        xmin = min(self.start.x, self.end.x)
        xmax = max(self.start.x, self.end.x)
        ymin = min(self.start.y, self.end.y)
        ymax = max(self.start.y, self.end.y)
        zmin = min(self.start.z, self.end.z)
        zmax = max(self.start.z, self.end.z)

        return volmdlr.core.BoundingBox(xmin, xmax, ymin, ymax, zmin, zmax)

    def to_dict(self, *args, **kwargs):
        return {'object_class': 'volmdlr.edges.LineSegment3D',
                'name': self.name,
                'start': self.start.to_dict(),
                'end': self.end.to_dict()
                }

    # def point_at_abscissa(self, abscissa):
    #     return self.start + abscissa * (
    #         self.end - self.start) / self.length()

    def point_belongs(self, point, abs_tol=1e-7):
        point_distance = self.point_distance(point)
        if math.isclose(point_distance, 0, abs_tol=abs_tol):
            return True
        return False

    def normal_vector(self, abscissa=0.):
        return None

    def unit_normal_vector(self, abscissa=0.):
        return None

    # def middle_point(self):
    #     return self.point_at_abscissa(0.5 * self.length())

    def point_distance(self, point):
        distance, point = volmdlr.LineSegment3DPointDistance(
            [(self.start.x, self.start.y, self.start.z),
             (self.end.x, self.end.y, self.end.z)],
            (point.x, point.y, point.z))
        return distance

    def plane_projection2d(self, center, x, y):
        start, end = self.start.plane_projection2d(center, x, y), self.end.plane_projection2d(center, x, y)
        if start != end:
            return LineSegment2D(start, end)
        return None

    # def intersection(self, segment2):
    #     x1 = self.start.x
    #     y1 = self.start.y
    #     z1 = self.start.z
    #     x2 = self.end.x
    #     y2 = self.end.y
    #     z2 = self.end.z
    #     x3 = segment2.start.x
    #     y3 = segment2.start.y
    #     z3 = segment2.start.z
    #     x4 = segment2.end.x
    #     y4 = segment2.end.y
    #     z4 = segment2.end.z
    #
    #     if x3 == 0 and x4 == 0 and y4 - y3 == 0:
    #         x5, y5, z5 = x3, y3, z3
    #         x6, y6, z6 = x4, y4, z4
    #         x3, y3, z3 = x1, y1, z1
    #         x4, y4, z4 = x2, y2, z2
    #         x1, y1, z1 = x5, y5, z5
    #         x2, y2, z2 = x6, y6, z6
    #
    #     elif y3 == 0 and y4 == 0 and x4 - x3 == 0:
    #         x5, y5, z5 = x3, y3, z3
    #         x6, y6, z6 = x4, y4, z4
    #         x3, y3, z3 = x1, y1, z1
    #         x4, y4, z4 = x2, y2, z2
    #         x1, y1, z1 = x5, y5, z5
    #         x2, y2, z2 = x6, y6, z6
    #
    #     res, list_t1 = [], []
    #
    #     # 2 unknown 3eq with t1 et t2 unknown
    #     if (x2 - x1 + y1 - y2) != 0 and (y4 - y3) != 0:
    #         t1 = (x3 - x1 + (x4 - x3) * (y1 - y3) / (y4 - y3)) / (
    #             x2 - x1 + y1 - y2)
    #         t2 = (y1 - y3 + (y2 - y1) * t1) / (y4 - y3)
    #         res1 = z1 + (z2 - z1) * t1
    #         res2 = z3 + (z4 - z3) * t2
    #         list_t1.append(t1)
    #         res.append([res1, res2])
    #
    #     if (z2 - z1 + y1 - y2) != 0 and (y4 - y3) != 0:
    #         t1 = (z3 - z1 + (z4 - z3) * (y1 - y3) / (y4 - y3)) / (
    #             z2 - z1 + y1 - y2)
    #         t2 = (y1 - y3 + (y2 - y1) * t1) / (y4 - y3)
    #         res1 = x1 + (x2 - x1) * t1
    #         res2 = x3 + (x4 - x3) * t2
    #         list_t1.append(t1)
    #         res.append([res1, res2])
    #
    #     if (z2 - z1 + x1 - x2) != 0 and (x4 - x3) != 0:
    #         t1 = (z3 - z1 + (z4 - z3) * (x1 - x3) / (x4 - x3)) / (
    #             z2 - z1 + x1 - x2)
    #         t2 = (x1 - x3 + (x2 - x1) * t1) / (x4 - x3)
    #         res1 = y1 + (y2 - y1) * t1
    #         res2 = y3 + (y4 - y3) * t2
    #         list_t1.append(t1)
    #         res.append([res1, res2])
    #
    #     if len(res) == 0:
    #         return None
    #
    #     for pair, t1 in zip(res, list_t1):
    #         res1, res2 = pair[0], pair[1]
    #         if math.isclose(res1, res2,
    #                         abs_tol=1e-7):  # if there is an intersection point
    #             if t1 >= 0 or t1 <= 1:
    #                 return volmdlr.Point3D(x1 + (x2 - x1) * t1,
    #                                        y1 + (y2 - y1) * t1,
    #                                        z1 + (z2 - z1) * t1)
    #
    #     return None

    def line_intersections(self, line):
        line_self = self.to_line()
        if line_self.skew_to(line):
            return None
        intersection = line_self.intersection(line)
        if intersection and self.point_belongs(intersection):
            return intersection
        return None

    def linesegment_intersections(self, linesegment):
        line1 = self.to_line()
        line2 = linesegment.to_line()
        intersection = line1.intersection(line2)
        if intersection and self.point_belongs(intersection) and linesegment.point_belongs(intersection):
            return [intersection]
        return []

    def rotation(self, center: volmdlr.Point3D,
                 axis: volmdlr.Vector3D, angle: float):
        """
        LineSegment3D rotation
        :param center: rotation center
        :param axis: rotation axis
        :param angle: angle rotation
        :return: a new rotated LineSegment3D
        """
        return LineSegment3D(
            *[point.rotation(center, axis, angle) for point in self.points])

    def rotation_inplace(self, center: volmdlr.Point3D,
                         axis: volmdlr.Vector3D, angle: float):
        """
        Line2D rotation. Object is updated inplace
        :param center: rotation center
        :param axis: rotation axis
        :param angle: rotation angle
        """
        for point in self.points:
            point.rotation_inplace(center, axis, angle)
        self.bounding_box = self._bounding_box()

    def __contains__(self, point):

        point1, point2 = self.start, self.end
        axis = point2 - point1
        test = point.rotation(point1, axis, math.pi)
        if test == point:
            return True

        return False

    def translation(self, offset: volmdlr.Vector3D):
        """
        LineSegment3D translation
        :param offset: translation vector
        :return: A new translated LineSegment3D
        """
        return LineSegment3D(
            *[point.translation(offset) for point in self.points])

    def translation_inplace(self, offset: volmdlr.Vector3D):
        """
        LineSegment3D translation. Object is updated inplace
        :param offset: translation vector
        """
        for point in self.points:
            point.translation_inplace(offset)
        self.bounding_box = self._bounding_box()

    def frame_mapping(self, frame: volmdlr.Frame3D, side: str):
        """
        Changes LineSegment3D frame_mapping and return a new LineSegment3D
        side = 'old' or 'new'
        """
        if side == 'old':
            return LineSegment3D(
                *[frame.old_coordinates(point) for point in self.points])
        elif side == 'new':
            return LineSegment3D(
                *[frame.new_coordinates(point) for point in self.points])
        raise ValueError('Please Enter a valid side: old or new')

    def frame_mapping_inplace(self, frame: volmdlr.Frame3D, side: str):
        """
        Changes vector frame_mapping and the object is updated inplace
        side = 'old' or 'new'
        """
        if side == 'old':
            new_start = frame.old_coordinates(self.start)
            new_end = frame.old_coordinates(self.end)
        elif side == 'new':
            new_start = frame.new_coordinates(self.start)
            new_end = frame.new_coordinates(self.end)
        else:
            raise ValueError('Please Enter a valid side: old or new')
        self.start = new_start
        self.end = new_end
        self.bounding_box = self._bounding_box()

    def copy(self, *args, **kwargs):
        return LineSegment3D(self.start.copy(), self.end.copy())

    def plot(self, ax=None, color='k', alpha=1,
             edge_ends=False, edge_direction=False):
        if ax is None:
            fig = plt.figure()
            ax = fig.add_subplot(111, projection='3d')
        else:
            fig = ax.figure

        points = [self.start, self.end]
        x = [p.x for p in points]
        y = [p.y for p in points]
        z = [p.z for p in points]
        if edge_ends:
            ax.plot(x, y, z, color=color, alpha=alpha, marker='o')
        else:
            ax.plot(x, y, z, color=color, alpha=alpha)
        if edge_direction:
            x, y, z = self.point_at_abscissa(0.5 * self.length())
            u, v, w = 0.05 * self.direction_vector()
            ax.quiver(x, y, z, u, v, w, length=self.length() / 100,
                      arrow_length_ratio=5, normalize=True,
                      pivot='tip', color=color)
        return ax

    def plot2d(self, x_3D, y_3D, ax=None, color='k', width=None):
        if ax is None:
            fig = plt.figure()
            ax = fig.add_subplot(111, projection='3d')
        else:
            fig = ax.figure

        edge2D = self.plane_projection2d(volmdlr.O3D, x_3D, y_3D)
        edge2D.plot(ax=ax, color=color, width=width)
        return ax

    def plot_data(self, x_3D, y_3D, marker=None, color='black', stroke_width=1,
                  dash=False, opacity=1, arrow=False):
        edge2D = self.plane_projection2d(volmdlr.O3D, x_3D, y_3D)
        return edge2D.plot_data(marker, color, stroke_width,
                                dash, opacity, arrow)

    def FreeCADExport(self, name, ndigits=6):
        name = 'primitive' + str(name)
        x1, y1, z1 = round(1000 * self.start, ndigits)
        x2, y2, z2 = round(1000 * self.end, ndigits)
        return '{} = Part.LineSegment(fc.Vector({},{},{}),fc.Vector({},{},{}))\n'.format(
            name, x1, y1, z1, x2, y2, z2)

    def to_line(self):
        return Line3D(self.start, self.end)

    def babylon_script(self, color=(1, 1, 1), name='line', type_='line',
                       parent=None):
        if type_ in ['line', 'dashed']:
            s = 'var myPoints = [];\n'
            s += 'var point1 = new BABYLON.Vector3({},{},{});\n'.format(
                *self.start)
            s += 'myPoints.push(point1);\n'
            s += 'var point2 = new BABYLON.Vector3({},{},{});\n'.format(
                *self.end)
            s += 'myPoints.push(point2);\n'
            if type_ == 'line':
                s += 'var {} = BABYLON.MeshBuilder.CreateLines("lines", {{points: myPoints}}, scene);\n'.format(
                    name)
            elif type_ == 'dashed':
                s += f'var {name} = BABYLON.MeshBuilder.CreateDashedLines("lines", {{points: myPoints, dashNb:20}}, scene);'
            s += '{}.color = new BABYLON.Color3{};\n'.format(name, tuple(color))
        elif type_ == 'tube':
            radius = 0.03 * self.start.point_distance(self.end)
            s = 'var points = [new BABYLON.Vector3({},{},{}), new BABYLON.Vector3({},{},{})];\n'.format(
                *self.start, *self.end)
            s += 'var {} = BABYLON.MeshBuilder.CreateTube("frame_U", {{path: points, radius: {}}}, {});'.format(
                name, radius, parent)
        #            s += 'line.material = red_material;\n'

        else:
            raise NotImplementedError

        if parent is not None:
            s += f'{name}.parent = {parent};\n'

        return s

    def to_2d(self, plane_origin, x, y):
<<<<<<< HEAD
=======
        """
        Tranforms a LineSegment3D into an LineSegment2D, given an plane origin and a u and v plane vector.

        :param plane_origin: plane origin.
        :param x: plane u vector.
        :param y: plane v vector.
        :return: LineSegment2D.
        """
>>>>>>> 0217ec9d
        p2d = [p.to_2d(plane_origin, x, y) for p in (self.start, self.end)]
        if p2d[0] == p2d[1]:
            return None
        return LineSegment2D(*p2d, name=self.name)

    def to_bspline_curve(self, resolution=10):
        """
        Convert a LineSegment3D to a BSplineCurve3D
        """
        degree = 1
        points = [self.point_at_abscissa(abscissa / self.length())
                  for abscissa in range(resolution + 1)]
        bspline_curve = BSplineCurve3D.from_points_interpolation(points,
                                                                 degree)
        return bspline_curve

    def reverse(self):
        return LineSegment3D(self.end.copy(), self.start.copy())

    def minimum_distance_points(self, other_line):
        """
        Returns the points on this line and the other line that are the closest
        of lines
        """
        u = self.end - self.start
        v = other_line.end - other_line.start
        w = self.start - other_line.start
        a = u.dot(u)
        b = u.dot(v)
        c = v.dot(v)
        d = u.dot(w)
        e = v.dot(w)
        if (a * c - b ** 2) != 0:
            s = (b * e - c * d) / (a * c - b ** 2)
            t = (a * e - b * d) / (a * c - b ** 2)
            p1 = self.start + s * u
            p2 = other_line.start + t * v
            return p1, p2
        else:
            return self.start, other_line.start

    def Matrix_distance(self, other_line):
        u = self.direction_vector()
        v = other_line.direction_vector()
        w = other_line.start - self.start

        a = u.dot(u)
        b = -u.dot(v)
        d = v.dot(v)

        e = w.dot(u)
        f = -w.dot(v)

        A = npy.array([[a, b],
                       [b, d]])
        B = npy.array([e, f])

        res = scp.optimize.lsq_linear(A, B, bounds=(0, 1))
        p1 = self.point_at_abscissa(res.x[0] * self.length())
        p2 = other_line.point_at_abscissa(
            res.x[1] * other_line.length())
        return p1, p2

    def parallel_distance(self, other_linesegment):
        pt_a, pt_b, pt_c = self.start, self.end, other_linesegment.points[0]
        vector = volmdlr.Vector3D((pt_a - pt_b).vector)
        vector.normalize()
        plane1 = volmdlr.faces.Plane3D.from_3_points(pt_a, pt_b, pt_c)
        v = vector.cross(plane1.frame.w)  # distance vector
        # pt_a = k*u + c*v + pt_c
        res = (pt_a - pt_c).vector
        x, y, z = res[0], res[1], res[2]
        u1, u2, u3 = vector.x, vector.y, vector.z
        v1, v2, v3 = v.x, v.y, v.z

        if (u1 * v2 - v1 * u2) != 0 and u1 != 0:
            c = (y * u1 - x * u2) / (u1 * v2 - v1 * u2)
            k = (x - c * v1) / u1
            if math.isclose(k * u3 + c * v3, z, abs_tol=1e-7):
                return k
        elif (u1 * v3 - v1 * u3) != 0 and u1 != 0:
            c = (z * u1 - x * u3) / (u1 * v3 - v1 * u3)
            k = (x - c * v1) / u1
            if math.isclose(k * u2 + c * v2, y, abs_tol=1e-7):
                return k
        elif (v1 * u2 - v2 * u1) != 0 and u2 != 0:
            c = (u2 * x - y * u1) / (v1 * u2 - v2 * u1)
            k = (y - c * v2) / u2
            if math.isclose(k * u3 + c * v3, z, abs_tol=1e-7):
                return k
        elif (v3 * u2 - v2 * u3) != 0 and u2 != 0:
            c = (u2 * z - y * u3) / (v3 * u2 - v2 * u3)
            k = (y - c * v2) / u2
            if math.isclose(k * u1 + c * v1, x, abs_tol=1e-7):
                return k
        elif (u1 * v3 - v1 * u3) != 0 and u3 != 0:
            c = (z * u1 - x * u3) / (u1 * v3 - v1 * u3)
            k = (z - c * v3) / u3
            if math.isclose(k * u2 + c * v2, y, abs_tol=1e-7):
                return k
        elif (u2 * v3 - v2 * u3) != 0 and u3 != 0:
            c = (z * u2 - y * u3) / (u2 * v3 - v2 * u3)
            k = (z - c * v3) / u3
            if math.isclose(k * u1 + c * v1, x, abs_tol=1e-7):
                return k
        else:
            return NotImplementedError

    def minimum_distance(self, element, return_points=False):
        if element.__class__ is Arc3D or element.__class__ is volmdlr.wires.Circle3D:
            pt1, pt2 = element.minimum_distance_points_line(self)
            if return_points:
                return pt1.point_distance(pt2), pt1, pt2
            else:
                return pt1.point_distance(pt2)

        elif element.__class__ is LineSegment3D:
            p1, p2 = self.Matrix_distance(element)
            if return_points:
                return p1.point_distance(p2), p1, p2
            else:
                return p1.point_distance(p2)

        elif element.__class__ is BSplineCurve3D:
            points = element.points
            lines = []
            dist_min = math.inf
            for p1, p2 in zip(points[0:-1], points[1:]):
                lines.append(LineSegment3D(p1, p2))
            for line in lines:
                p1, p2 = self.Matrix_distance(line)
                dist = p1.point_distance(p2)
                if dist < dist_min:
                    dist_min = dist
                    min_points = (p1, p2)
            if return_points:
                p1, p2 = min_points
                return dist_min, p1, p2
            else:
                return dist_min

        else:
            return NotImplementedError

    def extrusion(self, extrusion_vector):
        u = self.unit_direction_vector()
        v = extrusion_vector.copy()
        v.normalize()
        w = u.cross(v)
        l1 = self.length()
        l2 = extrusion_vector.norm()
        # outer_contour = Polygon2D([O2D, Point2D((l1, 0.)),
        #                            Point2D((l1, l2)), Point2D((0., l2))])
        plane = volmdlr.faces.Plane3D(volmdlr.Frame3D(self.start, u, v, w))
        return [plane.rectangular_cut(0, l1, 0, l2)]

    def revolution(self, axis_point, axis, angle):
        axis_line3d = Line3D(axis_point, axis_point + axis)
        if axis_line3d.point_belongs(self.start) and axis_line3d.point_belongs(
                self.end):
            return []

        p1_proj, _ = axis_line3d.point_projection(self.start)
        p2_proj, _ = axis_line3d.point_projection(self.end)
        d1 = self.start.point_distance(p1_proj)
        d2 = self.end.point_distance(p2_proj)
        if not math.isclose(d1, 0., abs_tol=1e-9):
            u = (self.start - p1_proj)  # Unit vector from p1_proj to p1
            u.normalize()
        elif not math.isclose(d2, 0., abs_tol=1e-9):
            u = (self.end - p2_proj)  # Unit vector from p1_proj to p1
            u.normalize()
        else:
            return []
        if u.is_colinear_to(self.direction_vector()):
            # Planar face
            v = axis.cross(u)
            surface = volmdlr.faces.Plane3D(
                volmdlr.Frame3D(p1_proj, u, v, axis))
            r, R = sorted([d1, d2])
            if angle == volmdlr.TWO_PI:
                # Only 2 circles as countours
                outer_contour2d = volmdlr.wires.Circle2D(volmdlr.O2D, R)
                if not math.isclose(r, 0, abs_tol=1e-9):
                    inner_contours2d = [volmdlr.wires.Circle2D(volmdlr.O2D, r)]
                else:
                    inner_contours2d = []
            else:
                inner_contours2d = []
                if math.isclose(r, 0, abs_tol=1e-9):
                    # One arc and 2 lines (pizza slice)
                    arc2_e = volmdlr.Point2D(R, 0)
                    arc2_i = arc2_e.rotation(center=volmdlr.O2D,
                                             angle=0.5 * angle)
                    arc2_s = arc2_e.rotation(center=volmdlr.O2D, angle=angle)
                    arc2 = Arc2D(arc2_s, arc2_i, arc2_e)
                    line1 = LineSegment2D(arc2_e, volmdlr.O2D)
                    line2 = LineSegment2D(volmdlr.O2D, arc2_s)
                    outer_contour2d = volmdlr.wires.Contour2D([arc2, line1,
                                                               line2])

                else:
                    # Two arcs and lines
                    arc1_s = volmdlr.Point2D(R, 0)
                    arc1_i = arc1_s.rotation(center=volmdlr.O2D,
                                             angle=0.5 * angle)
                    arc1_e = arc1_s.rotation(center=volmdlr.O2D, angle=angle)
                    arc1 = Arc2D(arc1_s, arc1_i, arc1_e)

                    arc2_e = volmdlr.Point2D(r, 0)
                    arc2_i = arc2_e.rotation(center=volmdlr.O2D,
                                             angle=0.5 * angle)
                    arc2_s = arc2_e.rotation(center=volmdlr.O2D, angle=angle)
                    arc2 = Arc2D(arc2_s, arc2_i, arc2_e)

                    line1 = LineSegment2D(arc1_e, arc2_s)
                    line2 = LineSegment2D(arc2_e, arc1_s)

                    outer_contour2d = volmdlr.wires.Contour2D([arc1, line1,
                                                               arc2, line2])

            return [volmdlr.faces.PlaneFace3D(surface,
                                              volmdlr.faces.Surface2D(
                                                  outer_contour2d,
                                                  inner_contours2d))]

        elif not math.isclose(d1, d2, abs_tol=1e-9):
            # Conical
            v = axis.cross(u)
            dv = self.direction_vector()
            dv.normalize()

            semi_angle = math.atan2(dv.dot(u), dv.dot(axis))
            cone_origin = p1_proj - d1 / math.tan(semi_angle) * axis
            if semi_angle > 0.5 * math.pi:
                semi_angle = math.pi - semi_angle

                cone_frame = volmdlr.Frame3D(cone_origin, u, -v, -axis)
                angle2 = -angle
            else:
                angle2 = angle
                cone_frame = volmdlr.Frame3D(cone_origin, u, v, axis)

            surface = volmdlr.faces.ConicalSurface3D(cone_frame,
                                                     semi_angle)
            z1 = d1 / math.tan(semi_angle)
            z2 = d2 / math.tan(semi_angle)
            return [surface.rectangular_cut(0, angle2, z1, z2)]
        else:
            # Cylindrical face
            v = axis.cross(u)
            surface = volmdlr.faces.CylindricalSurface3D(
                volmdlr.Frame3D(p1_proj, u, v, axis), d1)
            return [surface.rectangular_cut(0, angle,
                                            0,
                                            (self.end - self.start).dot(axis))]

    def to_step(self, current_id, surface_id=None):
        line = self.to_line()
        content, line_id = line.to_step(current_id)

        current_id = line_id + 1
        start_content, start_id = self.start.to_step(current_id, vertex=True)
        current_id = start_id + 1
        end_content, end_id = self.end.to_step(current_id + 1, vertex=True)
        content += start_content + end_content
        current_id = end_id + 1
        content += "#{} = EDGE_CURVE('{}',#{},#{},#{},.T.);\n".format(
            current_id, self.name,
            start_id, end_id, line_id)
        return content, [current_id]


class BSplineCurve3D(BSplineCurve, volmdlr.core.Primitive3D):
    """
    A class for 3 dimensional B-spline curves. The following rule must be
    respected : `number of knots = number of control points + degree + 1`

    :param degree: The degree of the 3 dimensional B-spline curve
    :type degree: int
    :param control_points: A list of 3 dimensional points
    :type control_points: List[:class:`volmdlr.Point3D`]
    :param knot_multiplicities: The vector of multiplicities for each knot
    :type knot_multiplicities: List[int]
    :param knots: The knot vector composed of values between 0 and 1
    :type knots: List[float]
    :param weights: The weight vector applied to the knot vector. Default
        value is None
    :type weights: List[float], optional
    :param periodic: If `True` the B-spline curve is periodic. Default value
        is False
    :type periodic: bool, optional
    :param name: The name of the B-spline curve. Default value is ''
    :type name: str, optional
    """
    _non_serializable_attributes = ['curve']

    def __init__(self,
                 degree: int,
                 control_points: List[volmdlr.Point3D],
                 knot_multiplicities: List[int],
                 knots: List[float],
                 weights: List[float] = None,
                 periodic: bool = False,
                 name: str = ''):

        BSplineCurve.__init__(self, degree,
                              control_points,
                              knot_multiplicities,
                              knots,
                              weights,
                              periodic,
                              name)
        volmdlr.core.Primitive3D.__init__(self, name=name)

        self.bounding_box = self._bounding_box()

    def _bounding_box(self):
        bbox = self.curve.bbox
        return volmdlr.core.BoundingBox(bbox[0][0], bbox[1][0],
                                        bbox[0][1], bbox[1][1],
                                        bbox[0][2], bbox[1][2])

    def look_up_table(self, resolution: int = 20, start_parameter: float = 0,
                      end_parameter: float = 1):
        """
        Creates a table of equivalence between the parameter t (evaluation
        of the BSplineCurve) and the cumulative distance.

        :param resolution: The precision of the table. Autoadjusted by the
            algorithm. Default value set to 20
        :type resolution: int, optional
        :param start_parameter: First parameter evaluated in the table.
            Default value set to 0
        :type start_parameter: float, optional
        :param end_parameter: Last parameter evaluated in the table.
            Default value set to 1
        :type start_parameter: float, optional
        :return: Yields a list of tuples containing the parameter and the
            cumulated distance along the BSplineCruve3D from the evaluation of
            start_parameter
        :rtype: Tuple[float, float]
        """
        resolution = max(10, min(resolution, int(self.length() / 1e-4)))
        delta_param = 1 / resolution * (end_parameter - start_parameter)
        distance = 0
        for i in range(resolution + 1):
            if i == 0:
                yield start_parameter, 0
            else:
                param1 = start_parameter + (i - 1) * delta_param
                param2 = start_parameter + i * delta_param
                point1 = volmdlr.Point3D(*self.curve.evaluate_single(param1))
                point2 = volmdlr.Point3D(*self.curve.evaluate_single(param2))
                distance += point1.point_distance(point2)
                yield param2, distance

    def point_at_abscissa(self, abscissa: float, resolution: int = 1000):
        """
        Returns the 3 dimensional point at a given curvilinear abscissa.
        This is an approximation. Resolution parameter can be increased
        for more accurate result.

        :param abscissa: The distance on the BSplineCurve3D from its start
        :type abscissa: float
        :param resolution: The precision of the approximation. Default value
            set to 1000
        :type resolution: int, optional
        :return: The Point3D at the given curvilinear abscissa.
        :rtype: :class:`volmdlr.Point3D`
        """
        if math.isclose(abscissa, 0, abs_tol=1e-10):
            return self.start
        elif math.isclose(abscissa, self.length(), abs_tol=1e-10):
            return self.end
        lut = self.look_up_table(resolution=resolution)
        if 0 < abscissa < self.length():
            last_param = 0
            for t, dist in lut:
                if abscissa < dist:
                    t1 = last_param
                    t2 = t
                    return volmdlr.Point3D(
                        *self.curve.evaluate_single((t1 + t2) / 2))
                last_param = t
        else:
            raise ValueError('Curvilinear abscissa is bigger than length,'
                             ' or negative')

    def normal(self, position: float = 0.0):
        _, normal = operations.normal(self.curve, position, normalize=True)
        normal = volmdlr.Point3D(normal[0], normal[1], normal[2])
        return normal

    def direction_vector(self, abscissa=0.):
        l = self.length()
        if abscissa >= l:
            abscissa2 = l
            abscissa = abscissa2 - 0.001 * l

        else:
            abscissa2 = min(abscissa + 0.001 * l, l)

        tangent = self.point_at_abscissa(abscissa2) - self.point_at_abscissa(
            abscissa)
        return tangent

    def normal_vector(self, abscissa):
        return None

    def unit_normal_vector(self, abscissa):
        return None

    def point3d_to_parameter(self, point: volmdlr.Point3D):
        """
        Search for the value of the normalized evaluation parameter t
        (between 0 and 1) that would return the given point when the
        BSplineCurve3D is evaluated at the t value.
        """
        def f(param):
            p3d = volmdlr.Point3D(*self.curve.evaluate_single(param))
            return point.point_distance(p3d)
        res = scipy.optimize.minimize(fun=f, x0=(0.5), bounds=[(0, 1)],
                                      tol=1e-9)
        return res.x[0]

    def FreeCADExport(self, ip, ndigits=3):
        name = 'primitive{}'.format(ip)
        points = '['
        for i in range(len(self.control_points)):
            point = 'fc.Vector({},{},{}),'.format(self.control_points[i][0],
                                                  self.control_points[i][1],
                                                  self.control_points[i][2])
            points += point
        points = points[:-1]
        points += ']'
        # !!! : A QUOI SERT LE DERNIER ARG DE BSplineCurve (False)?
        # LA MULTIPLICITE EN 3e ARG ET LES KNOTS EN 2e ARG ?
        return '{} = Part.BSplineCurve({},{},{},{},{},{},{})\n'.format(name,
                                                                       points,
                                                                       self.knot_multiplicities,
                                                                       self.knots,
                                                                       self.periodic,
                                                                       self.degree,
                                                                       self.weights,
                                                                       False)

    @classmethod
    def from_step(cls, arguments, object_dict):
        name = arguments[0][1:-1]
        degree = int(arguments[1])
        points = [object_dict[int(i[1:])] for i in arguments[2]]
        lines = [LineSegment3D(pt1, pt2) for pt1, pt2 in zip(points[:-1], points[1:])]
        dir_vector = lines[0].unit_direction_vector()
        if all(line.unit_direction_vector() == dir_vector for line in lines):
            return LineSegment3D(points[0], points[-1])
        # curve_form = arguments[3]
        if arguments[4] == '.F.':
            closed_curve = False
        elif arguments[4] == '.T.':
            closed_curve = True
        else:
            raise ValueError
        # self_intersect = arguments[5]
        knot_multiplicities = [int(i) for i in arguments[6][1:-1].split(",")]
        knots = [float(i) for i in arguments[7][1:-1].split(",")]
        # knot_spec = arguments[8]
        knot_vector = []
        for i, knot in enumerate(knots):
            knot_vector.extend([knot] * knot_multiplicities[i])

        if 9 in range(len(arguments)):
            weight_data = [float(i) for i in arguments[9][1:-1].split(",")]
        else:
            weight_data = None

        # FORCING CLOSED_CURVE = FALSE:
        # closed_curve = False
        return cls(degree, points, knot_multiplicities, knots, weight_data,
                   closed_curve, name)

    def to_step(self, current_id, surface_id=None, curve2d=None):

        points_ids = []
        content = ''
        point_id = current_id
        for point in self.control_points:
            point_content, point_id = point.to_step(point_id,
                                                    vertex=False)
            content += point_content
            points_ids.append(point_id)
            point_id += 1

        curve_id = point_id
        content += "#{} = B_SPLINE_CURVE_WITH_KNOTS('{}',{},({})," \
                   ".UNSPECIFIED.,.F.,.F.,{},{}," \
                   ".UNSPECIFIED.);\n".format(
                       curve_id, self.name, self.degree,
                       volmdlr.core.step_ids_to_str(points_ids),
                       tuple(self.knot_multiplicities),
                       tuple(self.knots))

        if surface_id:
            content += "#{} = SURFACE_CURVE('',#{},(#{}),.PCURVE_S1.);\n".format(
                curve_id + 1, curve_id, curve_id + 2)
            content += "#{} = PCURVE('',#{},#{});\n".format(
                curve_id + 2, surface_id, curve_id + 3)

            # 2D parametric curve
            curve2d_content, curve2d_id = curve2d.to_step(curve_id + 5)

            content += "#{} = DEFINITIONAL_REPRESENTATION('',(#{}),#{});\n".format(
                curve_id + 3, curve2d_id - 1, curve_id + 4)
            content += f"#{curve_id + 4} = ( GEOMETRIC_REPRESENTATION_CONTEXT(2)" \
                       f"PARAMETRIC_REPRESENTATION_CONTEXT() REPRESENTATION_CONTEXT('2D SPACE','') );\n"

            content += curve2d_content
            current_id = curve2d_id
        else:
            current_id = curve_id + 1

        start_content, start_id = self.start.to_step(current_id, vertex=True)
        current_id = start_id + 1
        end_content, end_id = self.end.to_step(current_id + 1, vertex=True)
        content += start_content + end_content
        current_id = end_id + 1
        if surface_id:
            content += "#{} = EDGE_CURVE('{}',#{},#{},#{},.T.);\n".format(
                current_id, self.name,
                start_id, end_id, curve_id + 1)
        else:
            content += "#{} = EDGE_CURVE('{}',#{},#{},#{},.T.);\n".format(
                current_id, self.name,
                start_id, end_id, curve_id)
        return content, [current_id]

    def point_distance(self, pt1):
        distances = []
        for point in self.points:
            #            vmpt = Point3D((point[1], point[2], point[3]))
            distances.append(pt1.point_distance(point))
        return min(distances)

    # def point_belongs(self, point):
    #     polygon_points = self.polygon_points()
    #     for p1, p2 in zip(polygon_points[:-1], polygon_points[1:]):
    #         line = LineSegment3D(p1, p2)
    #         if line.point_belongs(point):
    #             return True
    #     return False

    def rotation(self, center: volmdlr.Point3D, axis: volmdlr.Vector3D, angle: float):
        """
        BSplineCurve3D rotation
        :param center: rotation center
        :param axis: rotation axis
        :param angle: angle rotation
        :return: a new rotated BSplineCurve3D
        """
        new_control_points = [p.rotation(center, axis, angle) for p in
                              self.control_points]
        new_bsplinecurve3d = BSplineCurve3D(self.degree, new_control_points,
                                            self.knot_multiplicities,
                                            self.knots, self.weights,
                                            self.periodic, self.name)
        return new_bsplinecurve3d

    def rotation_inplace(self, center: volmdlr.Point3D, axis: volmdlr.Vector3D, angle: float):
        """
        BSplineCurve3D rotation. Object is updated inplace
        :param center: rotation center
        :param axis: rotation axis
        :param angle: rotation angle
        """
        new_control_points = [p.rotation(center, axis, angle) for p in
                              self.control_points]
        new_bsplinecurve3d = BSplineCurve3D(self.degree, new_control_points,
                                            self.knot_multiplicities,
                                            self.knots, self.weights,
                                            self.periodic, self.name)

        self.control_points = new_control_points
        self.curve = new_bsplinecurve3d.curve
        self.points = new_bsplinecurve3d.points

    def trim(self, point1: volmdlr.Point3D, point2: volmdlr.Point3D):
        if (point1 == self.start and point2 == self.end) \
                or (point1 == self.end and point2 == self.start):
            return self

        elif point1 == self.start and point2 != self.end:
            parameter2 = self.point3d_to_parameter(point2)
            return self.cut_after(parameter2)

        elif point2 == self.start and point1 != self.end:
            parameter1 = self.point3d_to_parameter(point1)
            return self.cut_after(parameter1)

        elif point1 != self.start and point2 == self.end:
            parameter1 = self.point3d_to_parameter(point1)
            return self.cut_before(parameter1)

        elif point2 != self.start and point1 == self.end:
            parameter2 = self.point3d_to_parameter(point2)
            return self.cut_before(parameter2)

        parameter1 = self.point3d_to_parameter(point1)
        parameter2 = self.point3d_to_parameter(point2)
        if parameter1 is None or parameter2 is None:
            raise ValueError('Point not on BSplineCurve for trim method')

        if parameter1 > parameter2:
            parameter1, parameter2 = parameter2, parameter1
            point1, point2 = point2, point1

        bspline_curve = self.cut_before(parameter1)
        new_param2 = bspline_curve.point3d_to_parameter(point2)
        trimmed_bspline_cruve = bspline_curve.cut_after(new_param2)
        return trimmed_bspline_cruve

    def trim_between_evaluations(self, parameter1: float, parameter2: float):
        print('Use BSplineCurve3D.trim instead of trim_between_evaluation')
        parameter1, parameter2 = min([parameter1, parameter2]), \
            max([parameter1, parameter2])

        if math.isclose(parameter1, 0, abs_tol=1e-7) \
                and math.isclose(parameter2, 1, abs_tol=1e-7):
            return self
        elif math.isclose(parameter1, 0, abs_tol=1e-7):
            return self.cut_after(parameter2)
        elif math.isclose(parameter2, 1, abs_tol=1e-7):
            return self.cut_before(parameter1)

        # Cut before
        bspline_curve = self.insert_knot(parameter1, num=self.degree)
        if bspline_curve.weights is not None:
            raise NotImplementedError

        # Cut after
        bspline_curve = bspline_curve.insert_knot(parameter2, num=self.degree)
        if bspline_curve.weights is not None:
            raise NotImplementedError

        # Que faire quand on rajoute un noeud au milieu ?
        # plus simple de passer par cut_after cut_before
        new_ctrlpts = bspline_curve.control_points[bspline_curve.degree:
                                                   -bspline_curve.degree]
        new_multiplicities = bspline_curve.knot_multiplicities[1:-1]
        # new_multiplicities = bspline_curve.knot_multiplicities[2:-5]
        new_multiplicities[-1] += 1
        new_multiplicities[0] += 1
        new_knots = bspline_curve.knots[1:-1]
        # new_knots = bspline_curve.knots[2:-5]
        new_knots = standardize_knot_vector(new_knots)

        return BSplineCurve3D(degree=bspline_curve.degree,
                              control_points=new_ctrlpts,
                              knot_multiplicities=new_multiplicities,
                              knots=new_knots,
                              weights=None,
                              periodic=bspline_curve.periodic,
                              name=bspline_curve.name)

    def cut_before(self, parameter: float):
        # Is a value of parameter below 4e-3 a real need for precision ?
        if math.isclose(parameter, 0, abs_tol=4e-3):
            return self
        elif math.isclose(parameter, 1, abs_tol=4e-3):
            raise ValueError('Nothing will be left from the BSplineCurve3D')
        curves = operations.split_curve(self.curve, parameter)
        return self.from_geomdl_curve(curves[1])

    def cut_after(self, parameter: float):
        # Is a value of parameter below 4e-3 a real need for precision ?
        if math.isclose(parameter, 0, abs_tol=4e-3):
            raise ValueError('Nothing will be left from the BSplineCurve3D')
        if math.isclose(parameter, 1, abs_tol=4e-3):
            return self
        curves = operations.split_curve(self.curve, parameter)
        return self.from_geomdl_curve(curves[0])

    def insert_knot(self, knot: float, num: int = 1):
        """
        Returns a new BSplineCurve3D
        """
        curve_copy = self.curve.__deepcopy__({})
        modified_curve = operations.insert_knot(curve_copy, [knot], num=[num])
        return self.from_geomdl_curve(modified_curve)

    # Copy paste du LineSegment3D
    def plot(self, ax=None, edge_ends=False, color='k', alpha=1,
             edge_direction=False):
        if ax is None:
            fig = plt.figure()
            ax = fig.add_subplot(111, projection='3d')
        else:
            fig = ax.figure

        x = [p.x for p in self.points]
        y = [p.y for p in self.points]
        z = [p.z for p in self.points]
        ax.plot(x, y, z, color=color, alpha=alpha)
        if edge_ends:
            ax.plot(x, y, z, 'o', color=color, alpha=alpha)
        return ax

    def to_2d(self, plane_origin, x, y):
<<<<<<< HEAD
=======
        """
        Tranforms a BSplineCurve3D into an BSplineCurve2D, given an plane origin and a u and v plane vector.

        :param plane_origin: plane origin.
        :param x: plane u vector.
        :param y: plane v vector.
        :return: BSplineCurve2D.
        """
>>>>>>> 0217ec9d
        control_points2d = [p.to_2d(plane_origin, x, y) for p in
                            self.control_points]
        return BSplineCurve2D(self.degree, control_points2d,
                              self.knot_multiplicities, self.knots,
                              self.weights, self.periodic, self.name)

    def polygon_points(self):
        warnings.warn('polygon_points is deprecated,\
        please use discretization_points instead',
                      DeprecationWarning)
        return self.discretization_points()

    def curvature(self, u: float, point_in_curve: bool = False):
        # u should be in the interval [0,1]
        curve = self.curve
        ders = curve.derivatives(u, 3)  # 3 first derivative
        c1, c2 = volmdlr.Point3D(*ders[1]), volmdlr.Point3D(*ders[2])
        denom = c1.cross(c2)
        if c1 == volmdlr.O3D or c2 == volmdlr.O3D or denom.norm() == 0.0:
            if point_in_curve:
                return 0., volmdlr.Point3D(*ders[0])
            return 0.
        r_c = ((c1.norm()) ** 3) / denom.norm()
        point = volmdlr.Point3D(*ders[0])
        if point_in_curve:
            return 1 / r_c, point
        return 1 / r_c

    def global_maximum_curvature(self, nb_eval: int = 21, point_in_curve: bool = False):
        check = [i / (nb_eval - 1) for i in range(nb_eval)]
        curvatures = []
        for u in check:
            curvatures.append(self.curvature(u, point_in_curve))
        return curvatures

    def maximum_curvature(self, point_in_curve: bool = False):
        """
        Returns the maximum curvature of a curve and the point where it is located
        """
        if point_in_curve:
            maximum_curvarture, point = max(self.global_maximum_curvature(nb_eval=21, point_in_curve=point_in_curve))
            return maximum_curvarture, point
        # print(self.global_maximum_curvature(point_in_curve))
        maximum_curvarture = max(self.global_maximum_curvature(nb_eval=21, point_in_curve=point_in_curve))
        return maximum_curvarture

    def minimum_radius(self, point_in_curve=False):
        """
        Returns the minimum curvature radius of a curve and the point where it is located
        """
        if point_in_curve:
            maximum_curvarture, point = self.maximum_curvature(point_in_curve)
            return 1 / maximum_curvarture, point
        maximum_curvarture = self.maximum_curvature(point_in_curve)
        return 1 / maximum_curvarture

    @classmethod
    def from_geomdl_curve(cls, curve):
        knots = list(sorted(set(curve.knotvector)))
        knot_multiplicities = [curve.knotvector.count(k) for k in knots]
        return cls(degree=curve.degree,
                   control_points=[volmdlr.Point3D(*pts)
                                   for pts in curve.ctrlpts],
                   knots=knots,
                   knot_multiplicities=knot_multiplicities)

    def global_minimum_curvature(self, nb_eval: int = 21):
        check = [i / (nb_eval - 1) for i in range(nb_eval)]
        radius = []
        for u in check:
            radius.append(self.minimum_curvature(u))
        return radius

    def triangulation(self):
        return None

    def linesegment_intersections(self, linesegment: LineSegment3D):
        points = self.discretization_points()
        linesegments = [LineSegment3D(start, end) for start, end in zip(points[:-1], points[1:])]
        for line_segment in linesegments:
            intersection = line_segment.linesegment_intersections(linesegment)
            if intersection:
                return intersection
        return []


class BezierCurve3D(BSplineCurve3D):
    """
    A class for 3 dimensional Bezier curves.

    :param degree: The degree of the Bezier curve
    :type degree: int
    :param control_points: A list of 3 dimensional points
    :type control_points: List[:class:`volmdlr.Point3D`]
    :param name: The name of the B-spline curve. Default value is ''
    :type name: str, optional
    """

    def __init__(self, degree: int, control_points: List[volmdlr.Point3D],
                 name: str = ''):
        knotvector = utilities.generate_knot_vector(degree,
                                                    len(control_points))
        knot_multiplicity = [1] * len(knotvector)

        BSplineCurve3D.__init__(self, degree, control_points,
                                knot_multiplicity, knotvector,
                                None, False, name)


class Arc3D(Arc):
    """
    An arc is defined by a starting point, an end point and an interior point
    """

    def __init__(self, start, interior, end, name=''):
        self._utd_normal = False
        self._utd_center = False
        self._utd_frame = False
        self._utd_is_trigo = False
        self._utd_angle = False
        self._normal = None
        self._frame = None
        self._center = None
        self._is_trigo = None
        self._angle = None
        # self._utd_clockwise_and_trigowise_paths = False
        Arc.__init__(self, start=start, end=end, interior=interior, name=name)
        self._bbox = None
        # self.bounding_box = self._bounding_box()

    @property
    def bounding_box(self):
        if not self._bbox:
            self._bbox = self.get_bounding_box()
        return self._bbox

    @bounding_box.setter
    def bounding_box(self, new_bounding_box):
        self._bbox = new_bounding_box

    def get_bounding_box(self):
        """
        Calculates the bounding box of the Arc3D.

        :return: a volmdlr.core.BoundingBox object.
        """
        # TODO: implement exact calculation

        points = self.polygon_points()
        xmin = min(point.x for point in points)
        xmax = max(point.x for point in points)
        ymin = min(point.y for point in points)
        ymax = max(point.y for point in points)
        zmin = min(point.z for point in points)
        zmax = max(point.z for point in points)
        return volmdlr.core.BoundingBox(xmin, xmax, ymin, ymax, zmin, zmax)

    @classmethod
    def from_angle(cls, start: volmdlr.Point3D, angle: float,
                   axis_point: volmdlr.Point3D, axis: volmdlr.Vector3D):
        start_gen = start
        int_gen = start_gen.rotation(axis_point, axis, angle / 2)
        end_gen = start_gen.rotation(axis_point, axis, angle)
        if angle == volmdlr.TWO_PI:
            line = Line3D(axis_point, axis_point + axis)
            center, _ = line.point_projection(start)
            radius = center.point_distance(start)
            u = start - center
            v = axis.cross(u)
            return volmdlr.wires.Circle3D(volmdlr.Frame3D(center, u, v, axis),
                                          radius)
        return cls(start_gen, int_gen, end_gen, axis)

    @property
    def normal(self):
        if not self._utd_normal:
            self._normal = self.get_normal()
            self._utd_normal = True
        return self._normal

    def get_normal(self):
        u1 = self.interior - self.start
        u2 = self.interior - self.end
        try:
            u1.normalize()
            u2.normalize()
        except ZeroDivisionError:
            raise ValueError(
                'Start, end and interior points of an arc must be distincts') from ZeroDivisionError

        normal = u2.cross(u1)
        normal.normalize()
        return normal

    @property
    def center(self):
        if not self._utd_center:
            self._center = self.get_center()
            self._utd_center = True
        return self._center

    def get_center(self):
        u1 = self.interior - self.start
        u2 = self.interior - self.end
        if u1 == u2:
            u2 = self.normal.cross(u1)
            u2.normalize()

        v1 = self.normal.cross(u1)  # v1 is normal, equal u2
        v2 = self.normal.cross(u2)  # equal -u1

        p11 = 0.5 * (self.start + self.interior)  # Mid point of segment s,m
        p12 = p11 + v1
        p21 = 0.5 * (self.end + self.interior)  # Mid point of segment s,m
        p22 = p21 + v2

        l1 = Line3D(p11, p12)
        l2 = Line3D(p21, p22)

        try:
            center, _ = l1.minimum_distance_points(l2)
        except ZeroDivisionError:
            raise ValueError(
                'Start, end and interior points  of an arc must be distincts') from ZeroDivisionError

        return center

    @property
    def frame(self):
        if not self._utd_frame:
            self._frame = self.get_frame()
            self._utd_frame = True
        return self._frame

    def get_frame(self):
        vec1 = (self.start - self.center)
        vec1.normalize()
        vec2 = self.normal.cross(vec1)
        frame = volmdlr.Frame3D(self.center, vec1, vec2, self.normal)
        return frame

    @property
    def is_trigo(self):
        if not self._utd_is_trigo:
            self._is_trigo = self.get_arc_direction()
            self._utd_is_trigo = True
        return self._is_trigo

    def get_arc_direction(self):
        """
        Verifies if arc is clockwise of trigowise
        :return:
        """
        clockwise_path, trigowise_path = self.clockwise_and_trigowise_paths
        if clockwise_path > trigowise_path:
            return True
        return False

    @property
    def clockwise_and_trigowise_paths(self):
        """
        :return: clockwise path and trigonomectric path property
        """
        if not self._utd_clockwise_and_trigowise_paths:
            vec1 = (self.start - self.center)
            vec1.normalize()
            vec2 = self.normal.cross(vec1)
            radius_1 = self.start.to_2d(self.center, vec1, vec2)
            radius_2 = self.end.to_2d(self.center, vec1, vec2)
            radius_i = self.interior.to_2d(self.center, vec1, vec2)
            self._clockwise_and_trigowise_paths = \
                self.get_clockwise_and_trigowise_paths(radius_1,
                                                       radius_2,
                                                       radius_i)
            self._utd_clockwise_and_trigowise_paths = True
        return self._clockwise_and_trigowise_paths

    @property
    def angle(self):
        """
        Arc angle property
        :return: arc angle
        """
        if not self._utd_angle:
            self._angle = self.get_angle()
            self._utd_angle = True
        return self._angle

    def get_angle(self):
        """
        Gets the arc angle
        :return: arc angle
        """
        clockwise_path, trigowise_path = \
            self.clockwise_and_trigowise_paths
        if self.is_trigo:
            return trigowise_path
        return clockwise_path

    @property
    def points(self):
        return [self.start, self.interior, self.end]

    def reverse(self):
        """
        Defines a new Arc3D, odentical to self, but in the oposite direction.

        """
        return self.__class__(self.end.copy(),
                              self.interior.copy(),
                              self.start.copy())

    def point_at_abscissa(self, abscissa):
        """
        Calculates a point in the Arc2D at a given abscissa.

        :param abscissa: abscissa where in the curve the point should be calculated.
        :return: Corresponding point.
        """
        return self.start.rotation(self.center, self.normal,
                                   abscissa / self.radius)

    def normal_vector(self, abscissa):
        """
        Calculates a normal vector at a given abscissa of the Arc3D.

        :param abscissa: abscissa where in the curve the normal vector should be calculated.
        :return: Corresponding normal vector.
        """
        theta = abscissa / self.radius
        n_0 = self.center - self.start
        normal = n_0.rotation(self.center, self.normal, theta)
        return normal

    def unit_normal_vector(self, abscissa):
        """
        Calculates a unit normal vector at a given abscissa of the Arc3D.

        :param abscissa: abscissa where in the curve the unit normal vector should be calculated.
        :return: Corresponding unit normal vector.
        """
        normal_vector = self.normal_vector(abscissa)
        normal_vector.normalize()
        return normal_vector

    def direction_vector(self, abscissa):
        """
        Calculates a direction vector at a given abscissa of the Arc3D.

        :param abscissa: abscissa where in the curve the direction vector should be calculated.
        :return: Corresponding direction vector.
        """
        normal_vector = self.normal_vector(abscissa)
        tangent = normal_vector.cross(self.normal)
        return tangent

    def unit_direction_vector(self, abscissa):
        """
        Calculates a unit direction vector at a given abscissa of the Arc3D.

        :param abscissa: abscissa where in the curve the unit direction vector should be calculated.
        :return: Corresponding unit direction vector.
        """
        direction_vector = self.direction_vector(abscissa)
        direction_vector.normalize()
        return direction_vector

    def rotation(self, center: volmdlr.Point3D,
                 axis: volmdlr.Vector3D, angle: float):
        """
        Arc3D rotation.

        :param center: rotation center
        :param axis: rotation axis
        :param angle: angle rotation
        :return: a new rotated Arc3D
        """
        new_start = self.start.rotation(center, axis, angle)
        new_interior = self.interior.rotation(center, axis, angle)
        new_end = self.end.rotation(center, axis, angle)
        return Arc3D(new_start, new_interior, new_end, name=self.name)

    def rotation_inplace(self, center: volmdlr.Point3D,
                         axis: volmdlr.Vector3D, angle: float):
        """
        Arc3D rotation. Object is updated inplace.

        :param center: rotation center
        :param axis: rotation axis
        :param angle: rotation angle
        """
        self.center.rotation_inplace(center, axis, angle)
        self.start.rotation_inplace(center, axis, angle)
        self.interior.rotation_inplace(center, axis, angle)
        self.end.rotation_inplace(center, axis, angle)
        new_bounding_box = self.get_bounding_box()
        self.bounding_box = new_bounding_box
        for prim in self.primitives:
            prim.rotation_inplace(center, axis, angle)

    def translation(self, offset: volmdlr.Vector3D):
        """
        Arc3D translation.

        :param offset: translation vector
        :return: A new translated Arc3D
        """
        new_start = self.start.translation(offset)
        new_interior = self.interior.translation(offset)
        new_end = self.end.translation(offset)
        return Arc3D(new_start, new_interior, new_end, name=self.name)

    def translation_inplace(self, offset: volmdlr.Vector3D):
        """
        Arc3D translation. Object is updated inplace.

        :param offset: translation vector.
        """
        self.center.translation_inplace(offset)
        self.start.translation_inplace(offset)
        self.interior.translation_inplace(offset)
        self.end.translation_inplace(offset)
        new_bounding_box = self.get_bounding_box()
        self.bounding_box = new_bounding_box
        for prim in self.primitives:
            prim.translation_inplace(offset)

    def plot(self, ax=None, color='k', alpha=1,
             edge_ends=False, edge_direction=False):
        if ax is None:
            fig = plt.figure()
            ax = Axes3D(fig)
        else:
            fig = None
        # if plot_points:
        #     ax.plot([self.interior[0]], [self.interior[1]], [self.interior[2]],
        #             color='b')
        #     ax.plot([self.start[0]], [self.start[1]], [self.start[2]], c='r')
        #     ax.plot([self.end[0]], [self.end[1]], [self.end[2]], c='r')
        #     ax.plot([self.interior[0]], [self.interior[1]], [self.interior[2]],
        #             c='g')
        x = []
        y = []
        z = []
        for pointx, pointy, pointz in self.discretization_points(number_points=25):
            x.append(pointx)
            y.append(pointy)
            z.append(pointz)

        ax.plot(x, y, z, color=color, alpha=alpha)
        if edge_ends:
            self.start.plot(ax=ax)
            self.end.plot(ax=ax)

        if edge_direction:
            x, y, z = self.point_at_abscissa(0.5 * self.length())
            u, v, w = 0.05 * self.unit_direction_vector(0.5 * self.length())
            ax.quiver(x, y, z, u, v, w, length=self.length() / 100,
                      arrow_length_ratio=5, normalize=True,
                      pivot='tip', color=color)
        return ax

    def plot2d(self, center: volmdlr.Point3D = volmdlr.O3D,
               x3d: volmdlr.Vector3D = volmdlr.X3D, y3d: volmdlr.Vector3D = volmdlr.Y3D,
               ax=None, color='k'):

        if ax is None:
            fig = plt.figure()
            ax = fig.add_subplot(111, projection='3d')
        else:
            fig = ax.figure

        # TODO: Enhance this plot
        l = self.length()
        x = []
        y = []
        for i in range(30):
            p = self.point_at_abscissa(i / (29.) * l)
            xi, yi = p.plane_projection2d(center, x3d, y3d)
            x.append(xi)
            y.append(yi)
        ax.plot(x, y, color=color)

        return ax

    def FreeCADExport(self, name, ndigits=6):
        xs, ys, zs = round(1000 * self.start, ndigits)
        xi, yi, zi = round(1000 * self.interior, ndigits)
        xe, ye, ze = round(1000 * self.end, ndigits)
        return '{} = Part.Arc(fc.Vector({},{},{}),fc.Vector({},{},{}),fc.Vector({},{},{}))\n' \
            .format(name, xs, ys, zs, xi, yi, zi, xe, ye, ze)

    def copy(self, *args, **kwargs):
        return Arc3D(self.start.copy(), self.interior.copy(), self.end.copy())

    def frame_mapping_parameters(self, frame: volmdlr.Frame3D, side: str):
        if side == 'old':
            new_start = frame.old_coordinates(self.start.copy())
            new_interior = frame.old_coordinates(self.interior.copy())
            new_end = frame.old_coordinates(self.end.copy())
        elif side == 'new':
            new_start = frame.new_coordinates(self.start.copy())
            new_interior = frame.new_coordinates(self.interior.copy())
            new_end = frame.new_coordinates(self.end.copy())
        else:
            raise ValueError('side value not valid, please specify'
                             'a correct value: \'old\' or \'new\'')
        return new_start, new_interior, new_end

    def frame_mapping(self, frame: volmdlr.Frame3D, side: str):
        """
        Changes vector frame_mapping and return a new Arc3D.

        side = 'old' or 'new'
        """
        new_start, new_interior, new_end =\
            self.frame_mapping_parameters(frame, side)

        return Arc3D(new_start, new_interior, new_end, name=self.name)

    def frame_mapping_inplace(self, frame: volmdlr.Frame3D, side: str):
        """
        Changes vector frame_mapping and the object is updated inplace.

        side = 'old' or 'new'
        """
        new_start, new_interior, new_end = \
            self.frame_mapping_parameters(frame, side)
        self.start, self.interior, self.end = new_start, new_interior, new_end

    def abscissa(self, point3d: volmdlr.Point3D):
        """
        Calculates the abscissa given a point in the Arc3D.

        :param point3d: point to calculate the abscissa.
        :return: corresponding abscissa.
        """
        x, y, _ = self.frame.new_coordinates(point3d)
        u1 = x / self.radius
        u2 = y / self.radius
        theta = volmdlr.core.sin_cos_angle(u1, u2)

        return self.radius * abs(theta)

    def split(self, split_point: volmdlr.Point3D):
        """
        Splits the Arc2D in two at a given point.

        :param split_point: splitting point
        :return: two Arc2D.
        """
        abscissa = self.abscissa(split_point)

        return [Arc3D(self.start,
                      self.point_at_abscissa(0.5 * abscissa),
                      split_point),
                Arc3D(split_point,
                      self.point_at_abscissa(1.5 * abscissa),
                      self.end)
                ]

    def to_2d(self, plane_origin, x, y):
        """
        Tranforms a Arc3D into an Arc2D, given an plane origin and a u and v plane vector.

        :param plane_origin: plane origin.
        :param x: plane u vector.
        :param y: plane v vector.
        :return: Arc2D.
        """
        ps = self.start.to_2d(plane_origin, x, y)
        pi = self.interior.to_2d(plane_origin, x, y)
        pe = self.end.to_2d(plane_origin, x, y)
        return Arc2D(ps, pi, pe, name=self.name)

    def minimum_distance_points_arc(self, other_arc):

        u1 = self.start - self.center
        u1.normalize()
        u2 = self.normal.cross(u1)

        w = other_arc.center - self.center

        u3 = other_arc.start - other_arc.center
        u3.normalize()
        u4 = other_arc.normal.cross(u3)

        r1, r2 = self.radius, other_arc.radius

        a, b, c, d = u1.dot(u1), u1.dot(u2), u1.dot(u3), u1.dot(u4)
        e, f, g = u2.dot(u2), u2.dot(u3), u2.dot(u4)
        h, i = u3.dot(u3), u3.dot(u4)
        j = u4.dot(u4)
        k, l, m, n, o = w.dot(u1), w.dot(u2), w.dot(u3), w.dot(u4), w.dot(w)

        def distance_squared(x):
            return (a * ((math.cos(x[0])) ** 2) * r1 ** 2 + e * (
                    (math.sin(x[0])) ** 2) * r1 ** 2
                    + o + h * ((math.cos(x[1])) ** 2) * r2 ** 2 + j * (
                (math.sin(x[1])) ** 2) * r2 ** 2
                + b * math.sin(2 * x[0]) * r1 ** 2 - 2 * r1 * math.cos(
                        x[0]) * k
                - 2 * r1 * r2 * math.cos(x[0]) * math.cos(x[1]) * c
                - 2 * r1 * r2 * math.cos(x[0]) * math.sin(
                        x[1]) * d - 2 * r1 * math.sin(x[0]) * l
                - 2 * r1 * r2 * math.sin(x[0]) * math.cos(x[1]) * f
                - 2 * r1 * r2 * math.sin(x[0]) * math.sin(
                        x[1]) * g + 2 * r2 * math.cos(x[1]) * m
                + 2 * r2 * math.sin(x[1]) * n + i * math.sin(
                        2 * x[1]) * r2 ** 2)

        x01 = npy.array([self.angle / 2, other_arc.angle / 2])

        res1 = scp.optimize.least_squares(distance_squared, x01,
                                          bounds=[(0, 0), (
                                              self.angle, other_arc.angle)])

        p1 = self.point_at_abscissa(res1.x[0] * r1)
        p2 = other_arc.point_at_abscissa(res1.x[1] * r2)

        return p1, p2

    def minimum_distance_points_line(self, other_line):

        u = other_line.direction_vector()
        k = self.start - self.center
        k.normalize()
        w = self.center - other_line.start
        v = self.normal.cross(k)

        r = self.radius

        a = u.dot(u)
        b = u.dot(v)
        c = u.dot(k)
        d = v.dot(v)
        e = v.dot(k)
        f = k.dot(k)
        g = w.dot(u)
        h = w.dot(v)
        i = w.dot(k)
        j = w.dot(w)

        # x = (s, theta)
        def distance_squared(x):
            return (a * x[0] ** 2 + j + d * (
                    (math.sin(x[1])) ** 2) * r ** 2 + f * (
                (math.cos(x[1])) ** 2) * r ** 2
                - 2 * x[0] * g - 2 * x[0] * r * math.sin(x[1]) * b - 2 * x[
                        0] * r * math.cos(x[1]) * c
                + 2 * r * math.sin(x[1]) * h + 2 * r * math.cos(x[1]) * i
                + math.sin(2 * x[1]) * e * r ** 2)

        x01 = npy.array([0.5, self.angle / 2])
        x02 = npy.array([0.5, 0])
        x03 = npy.array([0.5, self.angle])

        res1 = scp.optimize.least_squares(distance_squared, x01,
                                          bounds=[(0, 0), (1, self.angle)])
        res2 = scp.optimize.least_squares(distance_squared, x02,
                                          bounds=[(0, 0), (1, self.angle)])
        res3 = scp.optimize.least_squares(distance_squared, x03,
                                          bounds=[(0, 0), (1, self.angle)])

        p1 = other_line.point_at_abscissa(
            res1.x[0] * other_line.length())
        p2 = self.point_at_abscissa(res1.x[1] * r)

        res = [res2, res3]
        for couple in res:
            ptest1 = other_line.point_at_abscissa(
                couple.x[0] * other_line.length())
            ptest2 = self.point_at_abscissa(couple.x[1] * r)
            dtest = ptest1.point_distance(ptest2)
            if dtest < d:
                p1, p2 = ptest1, ptest2

        return p1, p2

    def minimum_distance(self, element, return_points=False):
        if element.__class__ is Arc3D or element.__class__.__name__ == 'Circle3D':
            p1, p2 = self.minimum_distance_points_arc(element)
            if return_points:
                return p1.point_distance(p2), p1, p2
            else:
                return p1.point_distance(p2)

        elif element.__class__ is LineSegment3D:
            pt1, pt2 = self.minimum_distance_points_line(element)
            if return_points:
                return pt1.point_distance(pt2), pt1, pt2
            else:
                return pt1.point_distance(pt2)
        else:
            return NotImplementedError

    def extrusion(self, extrusion_vector):
        if self.normal.is_colinear_to(extrusion_vector):
            u = self.start - self.center
            u.normalize()
            w = extrusion_vector.copy()
            w.normalize()
            v = w.cross(u)
            arc2d = self.to_2d(self.center, u, v)
            angle1, angle2 = arc2d.angle1, arc2d.angle2
            if angle2 < angle1:
                angle2 += volmdlr.TWO_PI
            cylinder = volmdlr.faces.CylindricalSurface3D(
                volmdlr.Frame3D(self.center,
                                u,
                                v,
                                w),
                self.radius
            )
            return [cylinder.rectangular_cut(angle1,
                                             angle2,
                                             0, extrusion_vector.norm())]
        else:
            raise NotImplementedError(
                'Elliptic faces not handled: dot={}'.format(
                    self.normal.dot(extrusion_vector)
                ))

    def revolution(self, axis_point: volmdlr.Point3D, axis: volmdlr.Vector3D,
                   angle: float):
        line3d = Line3D(axis_point, axis_point + axis)
        tore_center, _ = line3d.point_projection(self.center)
        if math.isclose(tore_center.point_distance(self.center), 0.,
                        abs_tol=1e-6):
            # Sphere
            start_p, _ = line3d.point_projection(self.start)
            u = self.start - start_p

            if math.isclose(u.norm(), 0, abs_tol=1e-6):
                end_p, _ = line3d.point_projection(self.end)
                u = self.end - end_p
                if math.isclose(u.norm(), 0, abs_tol=1e-6):
                    interior_p, _ = line3d.point_projection(self.interior)
                    u = self.interior - interior_p

            u.normalize()
            v = axis.cross(u)
            arc2d = self.to_2d(self.center, u, axis)

            surface = volmdlr.faces.SphericalSurface3D(
                volmdlr.Frame3D(self.center, u, v, axis), self.radius)

            return [surface.rectangular_cut(0, angle,
                                            arc2d.angle1, arc2d.angle2)]

        else:
            # Toroidal
            u = self.center - tore_center
            u.normalize()
            v = axis.cross(u)
            if not math.isclose(self.normal.dot(u), 0., abs_tol=1e-6):
                raise NotImplementedError(
                    'Outside of plane revolution not supported')

            R = tore_center.point_distance(self.center)
            surface = volmdlr.faces.ToroidalSurface3D(
                volmdlr.Frame3D(tore_center, u, v, axis), R,
                self.radius)
            arc2d = self.to_2d(tore_center, u, axis)
            return [surface.rectangular_cut(0, angle,
                                            arc2d.angle1, arc2d.angle2)]

    def to_step(self, current_id, surface_id=None):
        if self.angle >= math.pi:
            l = self.length()
            arc1, arc2 = self.split(self.point_at_abscissa(0.33 * l))
            arc2, arc3 = arc2.split(self.point_at_abscissa(0.66 * l))
            content, arcs1_id = arc1.to_step_without_splitting(current_id)
            arc2_content, arcs2_id = arc2.to_step_without_splitting(
                arcs1_id[0] + 1)
            arc3_content, arcs3_id = arc3.to_step_without_splitting(
                arcs2_id[0] + 1)
            content += arc2_content + arc3_content
            return content, [arcs1_id[0], arcs2_id[0], arcs3_id[0]]
        return self.to_step_without_splitting(current_id)

    def to_step_without_splitting(self, current_id, surface_id=None):
        u = self.start - self.center
        u.normalize()
        v = self.normal.cross(u)
        frame = volmdlr.Frame3D(self.center, self.normal, u, v)

        content, frame_id = frame.to_step(current_id)
        curve_id = frame_id + 1
        content += "#{} = CIRCLE('{}', #{}, {:.6f});\n".format(curve_id,
                                                               self.name,
                                                               frame_id,
                                                               self.radius * 1000,
                                                               )

        if surface_id:
            content += "#{} = SURFACE_CURVE('',#{},(#{}),.PCURVE_S1.);\n".format(
                curve_id + 1, curve_id, surface_id)
            curve_id += 1

        current_id = curve_id + 1
        start_content, start_id = self.start.to_step(current_id, vertex=True)
        end_content, end_id = self.end.to_step(start_id + 1, vertex=True)
        content += start_content + end_content
        current_id = end_id + 1
        content += "#{} = EDGE_CURVE('{}',#{},#{},#{},.T.);\n".format(
            current_id, self.name,
            start_id, end_id, curve_id)
        return content, [current_id]

    def point_belongs(self, point3d, abs_tol: float = 1e-6):
        """
        Check if a point3d belongs to the arc_3d or not.

        :param point3d: point to be verified is on arc
        :return: True if point is on Arc, False otherwise.
        """
        if not math.isclose(point3d.point_distance(self.center), self.radius, abs_tol=abs_tol):
            return False
        vector1 = self.start - self.center
        vector2 = self.interior - self.center
        vector3 = point3d - self.center
        if not math.isclose(vector1.dot(vector2.cross(vector3)), 0.0, abs_tol=abs_tol):
            return False
        point_abscissa = self.abscissa(point3d)
        abscissa_start = self.abscissa(self.start)
        abscissa_end = self.abscissa(self.end)
        if abscissa_start <= point_abscissa <= abscissa_end:
            return True
        return False

    # def point_belongs(self, point3d, abs_tol=1e-10):
    #     """
    #     check if a point3d belongs to the arc_3d or not
    #     """
    #     def f(x):
    #         return (point3d - self.point_at_abscissa(x)).norm()
    #     length_ = self.length()
    #     x = npy.linspace(0, length_, 5)
    #     x_init = []
    #     for xi in x:
    #         x_init.append(xi)
    #
    #     for x0 in x_init:
    #         z = scp.optimize.least_squares(f, x0=x0, bounds=([0, length_]))
    #         if z.fun < abs_tol:
    #             return True
    #     return False

    def triangulation(self):
        return None

    def middle_point(self):
        return self.point_at_abscissa(self.length() / 2)

    def line_intersections(self, line3d: Line3D):
        """
        Calculates intersections between an Arc3D and a Line3D.

        :param linesegment3d: linesegment to verify intersections.
        :return: list with intersections points between line and Arc3D.
        """
        circle3d_lineseg_inters = vm_utils_intersections.circle_3d_linesegment_intersections(self, line3d)
        linesegment_intersections = []
        for intersection in circle3d_lineseg_inters:
            if self.point_belongs(intersection, 1e-6):
                linesegment_intersections.append(intersection)
        return linesegment_intersections

    def linesegment_intersections(self, linesegment3d: LineSegment3D):
        """
        Calculates intersections between an Arc3D and a LineSegment3D.

        :param linesegment3d: linesegment to verify intersections.
        :return: list with intersections points between linesegment and Arc3D.
        """
        linesegment_intersections = []
        intersections = self.line_intersections(linesegment3d)
        for intersection in intersections:
            if linesegment3d.point_belongs(intersection):
                linesegment_intersections.append(intersection)
        return linesegment_intersections


class FullArc3D(Arc3D):
    """
    An edge that starts at start_end, ends at the same point after having described
    a circle
    """

    def __init__(self, center: volmdlr.Point3D, start_end: volmdlr.Point3D,
                 normal: volmdlr.Vector3D,
                 name: str = ''):
        self.__center = center
        self.__normal = normal
        interior = start_end.rotation(center, normal, math.pi)
        Arc3D.__init__(self, start=start_end, end=start_end,
                       interior=interior, name=name)  # !!! this is dangerous

    def __hash__(self):
        return hash(self.center) + 5 * hash(self.start_end)

    def __eq__(self, other_arc):
        return (self.center == other_arc.center) \
            and (self.start == other_arc.start)

    @property
    def center(self):
        return self.__center

    @property
    def angle(self):
        return volmdlr.TWO_PI

    @property
    def normal(self):
        return self.__normal

    @property
    def is_trigo(self):
        return True

    def copy(self, *args, **kwargs):
        return FullArc3D(self._center.copy(), self.end.copy(), self._normal.copy())

    def to_2d(self, plane_origin, x, y):
<<<<<<< HEAD
=======
        """
        Tranforms a FullArc3D into an FullArc2D, given an plane origin and a u and v plane vector.

        :param plane_origin: plane origin.
        :param x: plane u vector.
        :param y: plane v vector.
        :return: FullArc2D.
        """
>>>>>>> 0217ec9d
        center = self.center.to_2d(plane_origin, x, y)
        start_end = self.start.to_2d(plane_origin, x, y)
        return FullArc2D(center, start_end)

    def to_step(self, current_id, surface_id=None):
        # Not calling Circle3D.to_step because of circular imports
        u = self.start - self.center
        u.normalize()
        v = self.normal.cross(u)
        frame = volmdlr.Frame3D(self.center, self.normal, u, v)
        content, frame_id = frame.to_step(current_id)
        curve_id = frame_id + 1
        # Not calling Circle3D.to_step because of circular imports
        content += "#{} = CIRCLE('{}',#{},{:.6f});\n".format(curve_id,
                                                             self.name,
                                                             frame_id,
                                                             self.radius * 1000,
                                                             )

        if surface_id:
            content += "#{} = SURFACE_CURVE('',#{},(#{}),.PCURVE_S1.);\n".format(
                curve_id + 1, curve_id, surface_id)
            curve_id += 1

        p1 = (self.center + u * self.radius).to_point()
        # p2 = self.center + v*self.radius
        # p3 = self.center - u*self.radius
        # p4 = self.center - v*self.radius

        p1_content, p1_id = p1.to_step(curve_id + 1, vertex=True)
        content += p1_content
        # p2_content, p2_id = p2.to_step(p1_id+1, vertex=True)
        # p3_content, p3_id = p3.to_step(p2_id+1, vertex=True)
        # p4_content, p4_id = p4.to_step(p3_id+1, vertex=True)
        # content += p1_content + p2_content + p3_content + p4_content

        # arc1_id = p4_id + 1
        # content += "#{} = EDGE_CURVE('{}',#{},#{},#{},.T.);\n".format(arc1_id, self.name,
        #                                                             p1_id, p2_id,
        #                                                             circle_id)

        # arc2_id = arc1_id + 1
        # content += "#{} = EDGE_CURVE('{}',#{},#{},#{},.T.);\n".format(arc2_id, self.name,
        #                                                             p2_id, p3_id,
        #                                                             circle_id)

        # arc3_id = arc2_id + 1
        # content += "#{} = EDGE_CURVE('{}',#{},#{},#{},.T.);\n".format(arc3_id, self.name,
        #                                                             p3_id, p4_id,
        #                                                             circle_id)

        # arc4_id = arc3_id + 1
        # content += "#{} = EDGE_CURVE('{}',#{},#{},#{},.T.);\n".format(arc4_id, self.name,
        #                                                             p4_id, p1_id,
        #                                                             circle_id)

        edge_curve = p1_id + 1
        content += f"#{edge_curve} = EDGE_CURVE('{self.name}',#{p1_id},#{p1_id},#{curve_id},.T.);\n"
        curve_id += 1

        # return content, [arc1_id, arc2_id, arc3_id, arc4_id]
        return content, [edge_curve]

    def plot(self, ax=None, color='k', alpha=1., edge_ends=False,
             edge_direction=False):
        if ax is None:
            ax = Axes3D(plt.figure())

        x = []
        y = []
        z = []
        for px, py, pz in self.discretization_points(number_points=20):
            x.append(px)
            y.append(py)
            z.append(pz)
        x.append(x[0])
        y.append(y[0])
        z.append(z[0])
        ax.plot(x, y, z, color=color, alpha=alpha)

        if edge_ends:
            self.start.plot(ax=ax)
            self.end.plot(ax=ax)

        if edge_direction:
            s = 0.5 * self.length()
            x, y, z = self.point_at_abscissa(s)
            tangent = self.unit_direction_vector(s)
            arrow_length = 0.15 * s
            ax.quiver(x, y, z, *arrow_length * tangent,
                      pivot='tip')

        return ax

    def rotation(self, center: volmdlr.Point3D, axis: volmdlr.Vector3D, angle: float):
        new_start_end = self.start.rotation(center, axis, angle, True)
        new_center = self._center.rotation(center, axis, angle, True)
        new_normal = self._normal.rotation(center, axis, angle, True)
        return FullArc3D(new_center, new_start_end,
                         new_normal, name=self.name)

    def rotation_inplace(self, center: volmdlr.Point3D, axis: volmdlr.Vector3D, angle: float):
        self.start.rotation(center, axis, angle, False)
        self.end.rotation(center, axis, angle, False)
        self._center.rotation(center, axis, angle, False)
        self.interior.rotation(center, axis, angle, False)

    def translation(self, offset: volmdlr.Vector3D):
        new_start_end = self.start.translation(offset, True)
        new_center = self._center.translation(offset, True)
        new_normal = self._normal.translation(offset, True)
        return FullArc3D(new_center, new_start_end,
                         new_normal, name=self.name)

    def translation_inplace(self, offset: volmdlr.Vector3D):
        self.start.translation(offset, False)
        self.end.translation(offset, False)
        self._center.translation(offset, False)
        self.interior.translation(offset, False)

    def linesegment_intersections(self, linesegment: LineSegment3D):
        """
        Calculates the intersections between a fullarc3d and a linesegment3d
        :param linesegment: linesegment3d to verifie intersections
        :return: list of points3d, if there are any intersections, an empty list if otherwise
        """
        distance_center_lineseg = linesegment.point_distance(self.frame.origin)
        if distance_center_lineseg > self.radius:
            return []
        direction_vector = linesegment.direction_vector()
        if math.isclose(self.frame.w.dot(direction_vector), 0, abs_tol=1e-6) and \
                not math.isclose(linesegment.start.z - self.frame.origin.z, 0, abs_tol=1e-6):
            return []

        if linesegment.start.z == linesegment.end.z == self.frame.origin.z:
            quadratic_equation_a = (1 + (direction_vector.y ** 2 / direction_vector.x ** 2))
            quadratic_equation_b = (-2 * (direction_vector.y ** 2 / direction_vector.x ** 2) * linesegment.start.x +
                                    2 * (direction_vector.y / direction_vector.x) * linesegment.start.y)
            quadratic_equation_c = ((linesegment.start.y - (direction_vector.y / direction_vector.x) *
                                     linesegment.start.x) ** 2 - self.radius ** 2)
            delta = (quadratic_equation_b ** 2 - 4 * quadratic_equation_a * quadratic_equation_c)
            x1 = (- quadratic_equation_b + math.sqrt(delta)) / (2 * quadratic_equation_a)
            x2 = (- quadratic_equation_b - math.sqrt(delta)) / (2 * quadratic_equation_a)
            y1 = (direction_vector.y / direction_vector.x) * (x1 - linesegment.start.x) + linesegment.start.y
            y2 = (direction_vector.y / direction_vector.x) * (x2 - linesegment.start.x) + linesegment.start.y
            return [volmdlr.Point3D(x1, y1, self.frame.origin.z), volmdlr.Point3D(x2, y2, self.frame.origin.z)]
        if math.isclose(direction_vector.z, 0, abs_tol=1e-6):
            print(True)
        constant = (self.frame.origin.z - linesegment.start.z) / direction_vector.z
        x_coordinate = constant * direction_vector.x + linesegment.start.x
        y_coordinate = constant * direction_vector.y + linesegment.start.y
        if math.isclose((x_coordinate - self.frame.origin.x) ** 2 + (y_coordinate - self.frame.origin.y) ** 2,
                        self.radius ** 2, abs_tol=1e-6):
            return [volmdlr.Point3D(x_coordinate, y_coordinate, self.frame.origin.z)]
        return []


class ArcEllipse3D(Edge):
    """
    An arc is defined by a starting point, an end point and an interior point
    """

    def __init__(self, start, interior, end, center, major_dir,
                 name=''):  # , extra=None):
        # Extra is an additionnal point if start=end because you need 3 points on the arcellipse to define it
        Edge.__init__(self, start=start, end=end, name=name)
        self.interior = interior
        self.center = center
        major_dir.normalize()
        self.major_dir = major_dir  # Vector for Gradius
        # self.extra = extra

        u1 = (self.interior - self.start)
        u2 = (self.interior - self.end)
        u1.normalize()
        u2.normalize()
        # vec1 = self.start - self.center
        # normal = self.major_dir.cross(vec1)
        # if normal == volmdlr.O3D:
        #     if u1 == u2:
        #         vec1 = self.extra - self.center
        #         normal = self.major_dir.cross(vec1)
        #     else:
        #         vec1 = self.end - self.center
        #         normal = self.major_dir.cross(vec1)
        # normal.normalize()
        # self.normal = normal
        if u1 == u2:
            u2 = (self.interior - self.extra)
            u2.normalize()

        # if normal is None:
        n = u2.cross(u1)
        n.normalize()
        self.normal = n
        # else:
        #     n = normal
        #     n.normalize()
        #     self.normal = normal

        self.minor_dir = self.normal.cross(self.major_dir)

        frame = volmdlr.Frame3D(self.center, self.major_dir, self.minor_dir, self.normal)
        self.frame = frame
        start_new, end_new = frame.new_coordinates(
            self.start), frame.new_coordinates(self.end)
        interior_new, center_new = frame.new_coordinates(
            self.interior), frame.new_coordinates(self.center)

        # from :
        # https://math.stackexchange.com/questions/339126/how-to-draw-an-ellipse-if-a-center-and-3-arbitrary-points-on-it-are-given
        def theta_A_B(s, i, e, c):
            # theta=angle d'inclinaison ellipse par rapport à horizontal(sens horaire),A=demi
            # grd axe, B=demi petit axe
            xs, ys, xi, yi, xe, ye = s[0] - c[0], s[1] - c[1], i[0] - c[0], i[
                1] - c[1], e[0] - c[0], e[1] - c[1]
            A = npy.array(([xs ** 2, ys ** 2, 2 * xs * ys],
                           [xi ** 2, yi ** 2, 2 * xi * yi],
                           [xe ** 2, ye ** 2, 2 * xe * ye]))
            invA = npy.linalg.inv(A)
            One = npy.array(([1],
                             [1],
                             [1]))
            C = npy.dot(invA, One)  # matrice colonne de taille 3
            # theta = 0.5 * math.atan(2 * C[2] / (C[1] - C[0])) + math.pi / 2
            theta = 0.5 * math.atan(2 * C[2] / (C[1] - C[0]))
            c1 = C[0] + C[1]
            c2 = (C[1] - C[0]) / math.cos(2 * theta)
            gdaxe = math.sqrt((2 / (c1 - c2)))
            ptax = math.sqrt((2 / (c1 + c2)))
            return theta, gdaxe, ptax

        if start == end:
            extra_new = frame.new_coordinates(self.extra)
            theta, A, B = theta_A_B(start_new, extra_new, interior_new,
                                    center_new)
        else:
            theta, A, B = theta_A_B(start_new, interior_new, end_new,
                                    center_new)

        self.Gradius = A
        self.Sradius = B
        self.theta = theta

        # Angle pour start
        # center2d = volmdlr.Point2D(center_new.x, center_new.y)
        # start_2d = volmdlr.Point2D(start_new.x, start_new.y)
        # major_dir2d = self.major_dir.to_2d(self.center, self.major_dir, self.normal.cross(self.major_dir))
        # angle1 = volmdlr.core.clockwise_angle(start_2d - center2d, major_dir2d)

        u1, u2 = start_new.x / self.Gradius, start_new.y / self.Sradius
        angle1 = volmdlr.core.sin_cos_angle(u1, u2)
        self.angle_start = angle1
        # Angle pour end
        # end_2d = volmdlr.Point2D(end_new.x, end_new.y)
        # angle2 = volmdlr.core.clockwise_angle(end_2d - center2d, major_dir2d)
        u3, u4 = end_new.x / self.Gradius, end_new.y / self.Sradius
        angle2 = volmdlr.core.sin_cos_angle(u3, u4)
        self.angle_end = angle2
        # Angle pour interior
        # interior_2d = volmdlr.Point2D(interior_new.x, interior_new.y)
        # anglei = volmdlr.core.clockwise_angle(interior_2d - center2d, major_dir2d)
        u5, u6 = interior_new.x / self.Gradius, interior_new.y / self.Sradius
        anglei = volmdlr.core.sin_cos_angle(u5, u6)
        self.angle_interior = anglei
        # Going trigo/clock wise from start to interior
        if anglei < angle1:
            trigowise_path = (anglei + volmdlr.TWO_PI) - angle1
            clockwise_path = angle1 - anglei
        else:
            trigowise_path = anglei - angle1
            clockwise_path = angle1 - anglei + volmdlr.TWO_PI

        # Going trigo wise from interior to interior
        if angle2 < anglei:
            trigowise_path += (angle2 + volmdlr.TWO_PI) - anglei
            clockwise_path += anglei - angle2
        else:
            trigowise_path += angle2 - anglei
            clockwise_path += anglei - angle2 + volmdlr.TWO_PI

        if clockwise_path > trigowise_path:
            self.is_trigo = True
            self.angle = trigowise_path
        else:
            # Clock wise
            self.is_trigo = False
            self.angle = clockwise_path

        if self.start == self.end:
            self.angle = volmdlr.TWO_PI

        if self.is_trigo:
            self.offset_angle = angle1
        else:
            self.offset_angle = angle2

        volmdlr.core.CompositePrimitive3D.__init__(self,
                                                   primitives=self.discretization_points(),
                                                   name=name)

    def discretization_points(self, *, number_points: int = None, angle_resolution: int = 20):
        """
        discretize a Contour to have "n" points
        :param number_points: the number of points (including start and end points)
             if unset, only start and end will be returned
        :param angle_resolution: if set, the sampling will be adapted to have a controlled angular distance. Usefull
            to mesh an arc
        :return: a list of sampled points
        """
        if not number_points:
            if not angle_resolution:
                number_points = 2
            else:
                number_points = math.ceil(angle_resolution * abs(0.5 * self.angle / math.pi)) + 1
        if self.angle_start > self.angle_end:
            if self.angle_start >= self.angle_interior >= self.angle_end:
                angle_start = self.angle_end
                angle_end = self.angle_start
            else:
                angle_end = self.angle_end + volmdlr.TWO_PI
                angle_start = self.angle_start
        elif self.angle_start == self.angle_end:
            angle_start = 0
            angle_end = 2 * math.pi
        else:
            angle_end = self.angle_end
            angle_start = self.angle_start
        discretization_points = [self.frame.old_coordinates(
            volmdlr.Point3D(self.Gradius * math.cos(angle), self.Sradius * math.sin(angle), 0))
            for angle in npy.linspace(angle_start, angle_end, number_points)]
        return discretization_points

    def polygon_points(self, discretization_resolution: int):
        warnings.warn('polygon_points is deprecated,\
        please use discretization_points instead',
                      DeprecationWarning)
        return self.discretization_points(angle_resolution=discretization_resolution)

    def _get_points(self):
        return self.discretization_points()
    points = property(_get_points)

    def to_2d(self, plane_origin, x, y):
        """
        Tranforms a ArcEllipse3D into an ArcEllipse2D, given an plane origin and a u and v plane vector.

        :param plane_origin: plane origin.
        :param x: plane u vector.
        :param y: plane v vector.
        :return: ArcEllipse2D.
        """
        point_start2d = self.start.to_2d(plane_origin, x, y)
        point_interior2d = self.interior.to_2d(plane_origin, x, y)
        point_end2d = self.end.to_2d(plane_origin, x, y)
        center = self.center.to_2d(plane_origin, x, y)
        point_major_dir = self.center + self.Gradius * self.major_dir
        point_major_dir_2d = point_major_dir.to_2d(plane_origin, x, y)
        vector_major_dir_2d = point_major_dir_2d - center
        vector_major_dir_2d.normalize()
        return ArcEllipse2D(point_start2d, point_interior2d, point_end2d, center, vector_major_dir_2d, name=self.name)

    def length(self):
        return self.angle * math.sqrt(
            (self.Gradius ** 2 + self.Sradius ** 2) / 2)

    def normal_vector(self, abscissa):
        raise NotImplementedError

    def unit_normal_vector(self, abscissa):
        raise NotImplementedError

    def direction_vector(self, abscissa):
        raise NotImplementedError

    def unit_direction_vector(self, abscissa):
        raise NotImplementedError

    def reverse(self):
        return self.__class__(self.end.copy(),
                              self.interior.copy(),
                              self.start.copy(),
                              self.center.copy(),
                              self.major_dir.copy(),
                              self.name)

    def plot(self, ax=None, color: str = 'k', alpha=1.0, edge_ends=False, edge_direction=False):
        if ax is None:
            fig = plt.figure()
            ax = Axes3D(fig)
        else:
            fig = None

        ax.plot([self.interior[0]], [self.interior[1]], [self.interior[2]],
                color='b')
        ax.plot([self.start[0]], [self.start[1]], [self.start[2]], c='r')
        ax.plot([self.end[0]], [self.end[1]], [self.end[2]], c='r')
        ax.plot([self.interior[0]], [self.interior[1]], [self.interior[2]],
                c='g')
        x = []
        y = []
        z = []
        for px, py, pz in self.discretization_points(number_points=20):
            x.append(px)
            y.append(py)
            z.append(pz)

        ax.plot(x, y, z, color, alpha=alpha)
        if edge_ends:
            self.start.plot(ax)
            self.end.plot(ax)
        return ax

    def plot2d(self, x3d: volmdlr.Vector3D = volmdlr.X3D, y3d: volmdlr.Vector3D = volmdlr.Y3D,
               ax=None, color='k'):
        if ax is None:
            fig = plt.figure()
            ax = fig.add_subplot(111, projection='3d')
        else:
            fig = ax.figure

        # TODO: Enhance this plot
        l = self.length()
        x = []
        y = []
        for i in range(30):
            p = self.point_at_abscissa(i / (29.) * l)
            xi, yi = p.plane_projection2d(x3d, y3d)
            x.append(xi)
            y.append(yi)
        ax.plot(x, y, color=color)
        return ax

    def FreeCADExport(self, name, ndigits=6):
        xs, ys, zs = round(1000 * self.start, ndigits).vector
        xi, yi, zi = round(1000 * self.interior, ndigits).vector
        xe, ye, ze = round(1000 * self.end, ndigits).vector
        return '{} = Part.Arc(fc.Vector({},{},{}),fc.Vector({},{},{}),fc.Vector({},{},{}))\n'.format(
            name, xs, ys, zs, xi, yi, zi, xe, ye, ze)

    def triangulation(self):
        return None<|MERGE_RESOLUTION|>--- conflicted
+++ resolved
@@ -1058,21 +1058,11 @@
         :return: The bounding rectangle.
         :rtype: :class:`volmdlr.core.BoundingRectangle`
         """
-<<<<<<< HEAD
         if not self._bounding_rectangle:
             points = self.discretization_points(number_points=50)
             points_x = [p.x for p in points]
             points_y = [p.y for p in points]
             self._bounding_rectangle = volmdlr.core.BoundingRectangle(min(points_x), max(points_x),
-=======
-
-        points = self.discretization_points(number_points=5)
-
-        points_x = [p.x for p in points]
-        points_y = [p.y for p in points]
-
-        return volmdlr.core.BoundingRectangle(min(points_x), max(points_x),
->>>>>>> 0217ec9d
                                               min(points_y), max(points_y))
 
         return self._bounding_rectangle
@@ -3356,8 +3346,6 @@
         return content, current_id
 
     def to_2d(self, plane_origin, x, y):
-<<<<<<< HEAD
-=======
         """
         Tranforms a Line3D into an Line2D, given an plane origin and a u and v plane vector.
 
@@ -3366,7 +3354,6 @@
         :param y: plane v vector.
         :return: Line2D.
         """
->>>>>>> 0217ec9d
         p2d = [p.to_2d(plane_origin, x, y) for p in (self.point1, self.point2)]
         if p2d[0] == p2d[1]:
             return None
@@ -3715,8 +3702,6 @@
         return s
 
     def to_2d(self, plane_origin, x, y):
-<<<<<<< HEAD
-=======
         """
         Tranforms a LineSegment3D into an LineSegment2D, given an plane origin and a u and v plane vector.
 
@@ -3725,7 +3710,6 @@
         :param y: plane v vector.
         :return: LineSegment2D.
         """
->>>>>>> 0217ec9d
         p2d = [p.to_2d(plane_origin, x, y) for p in (self.start, self.end)]
         if p2d[0] == p2d[1]:
             return None
@@ -4433,8 +4417,6 @@
         return ax
 
     def to_2d(self, plane_origin, x, y):
-<<<<<<< HEAD
-=======
         """
         Tranforms a BSplineCurve3D into an BSplineCurve2D, given an plane origin and a u and v plane vector.
 
@@ -4443,7 +4425,6 @@
         :param y: plane v vector.
         :return: BSplineCurve2D.
         """
->>>>>>> 0217ec9d
         control_points2d = [p.to_2d(plane_origin, x, y) for p in
                             self.control_points]
         return BSplineCurve2D(self.degree, control_points2d,
@@ -5275,24 +5256,6 @@
             return True
         return False
 
-    # def point_belongs(self, point3d, abs_tol=1e-10):
-    #     """
-    #     check if a point3d belongs to the arc_3d or not
-    #     """
-    #     def f(x):
-    #         return (point3d - self.point_at_abscissa(x)).norm()
-    #     length_ = self.length()
-    #     x = npy.linspace(0, length_, 5)
-    #     x_init = []
-    #     for xi in x:
-    #         x_init.append(xi)
-    #
-    #     for x0 in x_init:
-    #         z = scp.optimize.least_squares(f, x0=x0, bounds=([0, length_]))
-    #         if z.fun < abs_tol:
-    #             return True
-    #     return False
-
     def triangulation(self):
         return None
 
@@ -5370,8 +5333,6 @@
         return FullArc3D(self._center.copy(), self.end.copy(), self._normal.copy())
 
     def to_2d(self, plane_origin, x, y):
-<<<<<<< HEAD
-=======
         """
         Tranforms a FullArc3D into an FullArc2D, given an plane origin and a u and v plane vector.
 
@@ -5380,7 +5341,6 @@
         :param y: plane v vector.
         :return: FullArc2D.
         """
->>>>>>> 0217ec9d
         center = self.center.to_2d(plane_origin, x, y)
         start_end = self.start.to_2d(plane_origin, x, y)
         return FullArc2D(center, start_end)
