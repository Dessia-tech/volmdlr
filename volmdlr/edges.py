#!/usr/bin/env python3
# -*- coding: utf-8 -*-
"""

"""

import math
import warnings
from typing import List, Dict, Any, Union

import matplotlib.patches
import matplotlib.pyplot as plt
import numpy as npy
import scipy as scp
import scipy.optimize
import scipy.integrate as scipy_integrate

from geomdl import utilities, BSpline, fitting, operations
from geomdl.operations import length_curve, split_curve
from matplotlib import __version__ as _mpl_version
from mpl_toolkits.mplot3d import Axes3D
from packaging import version

import dessia_common as dc
import plot_data.core as plot_data
import volmdlr.core_compiled
import volmdlr.core
import volmdlr.geometry


def standardize_knot_vector(knot_vector):
    u0 = knot_vector[0]
    u1 = knot_vector[-1]
    standard_u_knots = []
    if u0 != 0 or u1 != 1:
        x = 1 / (u1 - u0)
        y = u0 / (u0 - u1)
        for u in knot_vector:
            standard_u_knots.append(u * x + y)
        return standard_u_knots
    return knot_vector


def insert_knots_and_mutiplicity(knots, knot_mutiplicities, knot_to_add, num):
    new_knots = []
    new_knot_mutiplicities = []
    i = 0
    for i, knot in enumerate(knots):
        if knot > knot_to_add:
            new_knots.extend([knot_to_add])
            new_knot_mutiplicities.append(num)
            new_knots.extend(knots[i:])
            new_knot_mutiplicities.extend(knot_mutiplicities[i:])
            break
        new_knots.append(knot)
        new_knot_mutiplicities.append(knot_mutiplicities[i])
    return new_knots, new_knot_mutiplicities, i


class Edge(dc.DessiaObject):
    def __init__(self, start, end, name=''):
        self.start = start
        self.end = end
        self._length = None
        self._direction_vector = None
        dc.DessiaObject.__init__(self, name=name)

    def __getitem__(self, key):
        if key == 0:
            return self.start
        if key == 1:
            return self.end
        raise IndexError

    def length(self):
        """
        Calculates the edge length
        :return: edges\' length
        """
        raise NotImplementedError(f'length method not implememented by {self.__class__.__name__}')

    def point_at_abscissa(self, abscissa):
        """
        Calcultes the point at given abscissa
        """
        raise NotImplementedError(f'point_at_abscissa method not implememented by {self.__class__.__name__}')

    def middle_point(self):
        discretization_points = self.discretization_points(number_points=3)
        return discretization_points[1]

    def discretization_points(self, *, number_points: int = None, angle_resolution: int = None):
        """
        discretize a Edge to have "n" points
        :param number_points: the number of points (including start and end points)
             if unset, only start and end will be returned
        :param angle_resolution: if set, the sampling will be adapted to have a controlled angular distance. Usefull
            to mesh an arc
        :return: a list of sampled points
        """
        if number_points is None:
            number_points = 2
        step = self.length() / (number_points - 1)
        return [self.point_at_abscissa(i * step) for i in range(number_points)]

    def polygon_points(self, discretization_resolution: int):
        warnings.warn('polygon_points is deprecated,\
        please use discretization_points instead',
                      DeprecationWarning)
        return self.discretization_points(discretization_resolution)

    @classmethod
    def from_step(cls, arguments, object_dict):
        obj = object_dict[arguments[3]]
        p1 = object_dict[arguments[1]]
        p2 = object_dict[arguments[2]]
        orientation = arguments[4]
        if orientation == '.F.':
            p1, p2 = p2, p1
        if obj.__class__.__name__ == 'LineSegment3D':
            return object_dict[arguments[3]]
        if obj.__class__.__name__ == 'Line3D':
            return LineSegment3D(p1, p2, arguments[0][1:-1])
        if hasattr(obj, 'trim'):
            if obj.__class__.__name__ == 'Circle3D':
                p1, p2 = p2, p1
            return obj.trim(p1, p2)

        raise NotImplementedError(f'Unsupported: {object_dict[arguments[3]]}')

    def normal_vector(self, abscissa):
        """
        Calculates the normal vector the edge at given abscissa
        :return: the normal vector
        """
        raise NotImplementedError('the normal_vector method must be'
                                  'overloaded by subclassing class')

    def unit_normal_vector(self, abscissa):
        """
        Calculates the unit normal vector the edge at given abscissa
        :param abscissa: edge abscissa
        :return: unit normal vector
        """
        raise NotImplementedError('the unit_normal_vector method must be'
                                  'overloaded by subclassing class')

    def direction_vector(self, abscissa):
        """
        Calculates the direction vector the edge at given abscissa
        :param abscissa: edge abscissa
        :return: direction vector
        """
        raise NotImplementedError('the direction_vector method must be'
                                  'overloaded by subclassing class')

    def unit_direction_vector(self, abscissa):
        """
        Calculates the unit direction vector the edge at given abscissa
        :param abscissa: edge abscissa
        :return: unit direction vector
        """
        raise NotImplementedError('the unit_direction_vector method must be'
                                  'overloaded by subclassing class')

    def straight_line_point_belongs(self, point):
        """
        Verifies if a point belongs to the surface created by closing the edge with a
        line between its start and end points
        :param point: Point to be verified
        :return: Return True if the point belongs to this surface, or False otherwise
        """
        raise NotImplementedError(f'the straight_line_point_belongs method must be'
                                  f' overloaded by {self.__class__.__name__}')


class Line(dc.DessiaObject):
    """
    Abstract class
    """

    def __init__(self, point1, point2, name=''):
        self.point1 = point1
        self.point2 = point2
        self._direction_vector = None
        dc.DessiaObject.__init__(self, name=name)

    def __getitem__(self, key):
        if key == 0:
            return self.point1
        elif key == 1:
            return self.point2
        raise IndexError

    def unit_direction_vector(self, *args, **kwargs):
        vector = self.direction_vector()
        vector.normalize()
        return vector

    def direction_vector(self, *args, **kwargs):
        if not self._direction_vector:
            self._direction_vector = self.point2 - self.point1
        return self._direction_vector

    def normal_vector(self, *args, **kwargs):
        return self.direction_vector().normal_vector()

    def unit_normal_vector(self, abscissa=0.):
        return self.unit_direction_vector().normal_vector()

    def point_projection(self, point):

        vector = self.point2 - self.point1
        norm_u = vector.norm()
        t = (point - self.point1).dot(vector) / norm_u ** 2
        projection = self.point1 + t * vector
        projection = projection.to_point()
        return projection, t * norm_u

    def abscissa(self, point):
        vector = self.point2 - self.point1
        norm_u = vector.norm()
        t = (point - self.point1).dot(vector) / norm_u
        return t

    def sort_points_along_line(self, points):
        """
        Sort point along a line
        :param points: list of points to be sorted
        :return: sorted points
        """
        return sorted(points, key=self.abscissa)

    def split(self, split_point):
        return [self.__class__(self.point1, split_point),
                self.__class__(split_point, self.point2)]

    def is_between_points(self, point1: volmdlr.Point2D,
                          point2: volmdlr.Point2D):
        """
        Verifies if a line is between two points
        :param point1: first point
        :type point1: volmdlr.Point2D
        :param point2: second point
        :type point2: volmdlr.Point2D
        returns True is line is between the two given points or False if not
        """

        if point1 == point2:
            return False

        line_segment = LineSegment2D(point1, point2)
        if line_segment.line_intersections(self):
            return True
        return False


class LineSegment(Edge):
    """
    Abstract class
    """

    def length(self):
        if not self._length:
            self._length = self.end.point_distance(self.start)
        return self._length

    def abscissa(self, point, tol=1e-6):
        if point.point_distance(self.start) < tol:
            return 0
        if point.point_distance(self.end) < tol:
            return self.length()

        vector = self.end - self.start
        length = vector.norm()
        t = (point - self.start).dot(vector) / length
        if t < -1e-9 or t > length + 1e-9:
            raise ValueError(f'Point is not on linesegment: abscissa={t}')
        return t

    def unit_direction_vector(self, abscissa=0.):
        """

        :param abscissa: defines where in the line_segement the unit
         direction vector is to be calculated
        :return: The unit direction vector of the LineSegement
        """
        direction_vector = self.direction_vector()
        direction_vector.normalize()
        return direction_vector

    def direction_vector(self, abscissa=0.):
        """
        :param abscissa: defines where in the line_segement
        direction vector is to be calculated
        :return: The direction vector of the LineSegement
        """
        if not self._direction_vector:
            self._direction_vector = self.end - self.start
        return self._direction_vector

    def normal_vector(self, abscissa=0.):
        """
        :param abscissa: defines where in the line_segement
        normal vector is to be calculated
        :return: The normal vector of the LineSegement
        """
        return self.direction_vector(abscissa).normal_vector()

    def unit_normal_vector(self, abscissa=0.):
        """
        :param abscissa: defines where in the line_segement
        unit normal vector is to be calculated
        :return: The unit normal vector of the LineSegement
        """
        return self.unit_direction_vector(abscissa).normal_vector()

    def point_projection(self, point):
        p1, p2 = self.start, self.end
        vector = p2 - p1
        norm_u = vector.norm()
        t = (point - p1).dot(vector) / norm_u ** 2
        projection = p1 + t * vector

        return projection, t * norm_u

    def split(self, split_point):
        if split_point == self.start:
            return [None, self.copy()]
        elif split_point == self.end:
            return [self.copy(), None]
        return [self.__class__(self.start, split_point),
                self.__class__(split_point, self.end)]

    def middle_point(self):
        return 0.5 * (self.start + self.end)

    def point_at_abscissa(self, abscissa):
        return self.start + self.unit_direction_vector() * abscissa


class BSplineCurve(Edge):
    _non_serializable_attributes = ['curve']
    """
    An abstract class for B-spline curves. The following rule must be
    respected : `number of knots = number of control points + degree + 1`

    :param degree: The degree of the B-spline curve
    :type degree: int
    :param control_points: A list of 2 or 3 dimensional points
    :type control_points: Union[List[:class:`volmdlr.Point2D`],
        List[:class:`volmdlr.Point3D`]]
    :param knot_multiplicities: The vector of multiplicities for each knot
    :type knot_multiplicities: List[int]
    :param knots: The knot vector composed of values between 0 and 1
    :type knots: List[float]
    :param weights: The weight vector applied to the knot vector. Default
        value is None
    :type weights: List[float], optional
    :param periodic: If `True` the B-spline curve is periodic. Default value
        is False
    :type periodic: bool, optional
    :param name: The name of the B-spline curve. Default value is ''
    :type name: str, optional
    """

    def __init__(self,
                 degree: int,
                 control_points: Union[List[volmdlr.Point2D],
                                       List[volmdlr.Point3D]],
                 knot_multiplicities: List[int],
                 knots: List[float],
                 weights: List[float] = None,
                 periodic: bool = False,
                 name: str = ''):
        self.control_points = control_points
        self.degree = degree
        knots = standardize_knot_vector(knots)
        self.knots = knots
        self.knot_multiplicities = knot_multiplicities
        self.weights = weights
        self.periodic = periodic
        self.name = name

        curve = BSpline.Curve()
        curve.degree = degree
        if weights is None:
            points = [[*point] for point in control_points]
            curve.ctrlpts = points
        else:
            points_w = [[*point * weights[i], weights[i]] for i, point
                        in enumerate(control_points)]
            curve.ctrlptsw = points_w

        knot_vector = []
        for i, knot in enumerate(knots):
            knot_vector.extend([knot] * knot_multiplicities[i])
        curve.knotvector = knot_vector
        curve.delta = 0.01
        curve_points = curve.evalpts
        self.curve = curve

        self._length = None
        self.points = [getattr(volmdlr,
                               f'Point{self.__class__.__name__[-2::]}')(*p)
                       for p in curve_points]

        start = self.points[0]  # self.point_at_abscissa(0.)
        end = self.points[-1]  # self.point_at_abscissa(self.length())

        Edge.__init__(self, start, end, name=name)

    def reverse(self):
        """
        Reverses the B-spline's direction by reversing its control points.

        :return: A reversed B-spline curve
        :rtype: :class:`volmdlr.edges.BSplineCurve`
        """
        return self.__class__(
            degree=self.degree,
            control_points=self.control_points[::-1],
            knot_multiplicities=self.knot_multiplicities[::-1],
            knots=self.knots[::-1],
            weights=self.weights,
            periodic=self.periodic)

    @classmethod
    def from_geomdl_curve(cls, curve):
        """
        # TODO: to be completed

        :param curve:
        :type curve:
        :return: A reversed B-spline curve
        :rtype: :class:`volmdlr.edges.BSplineCurve`
        """
        point_dimension = f'Point{cls.__name__[-2::]}'

        knots = list(sorted(set(curve.knotvector)))
        knot_multiplicities = [curve.knotvector.count(k) for k in knots]

        return cls(degree=curve.degree,
                   control_points=[getattr(volmdlr, point_dimension)(*p)
                                   for p in curve.ctrlpts],
                   knots=knots,
                   knot_multiplicities=knot_multiplicities)

    def length(self):
        """
        Returns the length of the B-spline curve

        :return: The length of the B-spline curve
        :rtype: float
        """
        if not self._length:
            self._length = length_curve(self.curve)
        return self._length

    def unit_direction_vector(self, abscissa: float):
        """
        Computes the 2D or 3D unit direction vector of B-spline curve at
        a given abscissa.

        :param abscissa: The abscissa on the B-spline curve where the unit
            direction vector will be computed
        :type abscissa: float
        :return: The unit direction vector of the B-spline curve
        :rtype: Union[:class:`volmdlr.Vector2D`, :class:`volmdlr.Vector3D`]
        """
        direction_vector = self.direction_vector(abscissa)
        direction_vector.normalize()
        return direction_vector

    def middle_point(self):
        """
        Computes the 2D or 3D middle point of the B-spline curve.

        :return: The middle point
        :rtype: Union[:class:`volmdlr.Point2D`, :class:`volmdlr.Point3D`]
        """
        return self.point_at_abscissa(self.length() * 0.5)

    def abscissa(self, point: Union[volmdlr.Point2D, volmdlr.Point3D],
                 tol: float = 1e-4):
        """
        Computes the abscissa of a 2D or 3D point using the least square
        method.

        :param point: The point located on the B-spline curve
        :type point: Union[:class:`volmdlr.Point2D`, :class:`volmdlr.Point3D`]
        :param tol: The precision in terms of distance. Default value is 1e-4
        :type tol: float, optional
        :return: The abscissa of the point
        :rtype: float
        """
        length = self.length()
        for x0 in [0, length * 0.25, length * 0.5, length * 0.75, length]:
            res = scp.optimize.least_squares(
                lambda u: (point - self.point_at_abscissa(u)).norm(),
                x0=x0,
                bounds=([0], [length]),
                # ftol=tol / 10,
                # xtol=tol / 10,
                # loss='soft_l1'
            )
            if res.fun < tol:
                return res.x[0]

        print('distance =', res.cost)
        print('res.fun:', res.fun)
        # ax = self.plot()
        # point.plot(ax=ax)
        # best_point = self.point_at_abscissa(res.x)
        # best_point.plot(ax=ax, color='r')
        raise ValueError('abscissa not found')

    def split(self, point: Union[volmdlr.Point2D, volmdlr.Point3D],
              tol: float = 1e-5):
        """
        Splits of B-spline curve in two pieces using a 2D or 3D point.

        :param point: The point where the B-spline curve is split
        :type point: Union[:class:`volmdlr.Point2D`, :class:`volmdlr.Point3D`]
        :param tol: The precision in terms of distance. Default value is 1e-4
        :type tol: float, optional
        :return: A list containing the first and second split of the B-spline
            curve
        :rtype: List[:class:`volmdlr.edges.BSplineCurve`]
        """
        if point.point_distance(self.start) < tol:
            return [None, self.copy()]
        elif point.point_distance(self.end) < tol:
            return [self.copy(), None]
        adim_abscissa = self.abscissa(point) / self.length()
        curve1, curve2 = split_curve(self.curve, adim_abscissa)

        return [self.__class__.from_geomdl_curve(curve1),
                self.__class__.from_geomdl_curve(curve2)]

    def translation(self, offset: Union[volmdlr.Vector2D, volmdlr.Vector3D]):
        """
        Translates the B-spline curve.

        :param offset: The translation vector
        :type offset: Union[:class:`volmdlr.Vector2D`,
            :class:`volmdlr.Vector3D`]
        :return: A new translated BSplineCurve
        :rtype: :class:`volmdlr.edges.BSplineCurve`
        """
        control_points = [point.translation(offset)
                          for point in self.control_points]
        return self.__class__(self.degree, control_points,
                              self.knot_multiplicities, self.knots,
                              self.weights, self.periodic)

    def translation_inplace(self, offset: Union[volmdlr.Vector2D,
                                                volmdlr.Vector3D]):
        """
        Translates the B-spline curve and its parameters are modified inplace.

        :param offset: The translation vector
        :type offset: Union[:class:`volmdlr.Vector2D`,
            :class:`volmdlr.Vector3D`]
        :return: None
        :rtype: None
        """
        for point in self.control_points:
            point.translation_inplace(offset)

    def point_belongs(self, point: Union[volmdlr.Point2D, volmdlr.Point3D],
                      abs_tol: float = 1e-10):
        """
        Checks if a 2D or 3D point belongs to the B-spline curve or not. It
        uses the least square method.

        :param point: The point to be checked
        :type point: Union[:class:`volmdlr.Point2D`, :class:`volmdlr.Point3D`]
        :param abs_tol: The precision in terms of distance.
            Default value is 1e-4
        :type abs_tol: float, optional
        :return: `True` if the point belongs to the B-spline curve, `False`
            otherwise
        :rtype: bool
        """
        point_dimension = f'Point{self.__class__.__name__[-2::]}'

        def f(x):
            return (point - getattr(volmdlr, point_dimension)(*self.curve.evaluate_single(x))).norm()

        x = npy.linspace(0, 1, 5)
        x_init = []
        for xi in x:
            x_init.append(xi)

        for x0 in x_init:
            z = scp.optimize.least_squares(f, x0=x0, bounds=([0, 1]))
            if z.fun < abs_tol:
                return True
        return False

    def merge_with(self, bspline_curve: 'BSplineCurve'):
        """
        Merges consecutive B-spline curves to define a new merged one.

        :param bspline_curve: Another B-spline curve
        :type bspline_curve: :class:`volmdlr.edges.BSplineCurve`
        :return: A merged B-spline curve
        :rtype: :class:`volmdlr.edges.BSplineCurve`
        """
        point_dimension = f'Wire{self.__class__.__name__[-2::]}'
        wire = getattr(volmdlr.wires, point_dimension)(bspline_curve)
        ordered_wire = wire.order_wire()

        points, n = [], 10
        for primitive in ordered_wire.primitives:
            points.extend(primitive.polygon_points(n))
        points.pop(n + 1)

        return self.__class__.from_points_interpolation(
            points, min(self.degree, bspline_curve.degree))

    @classmethod
    def from_bsplines(cls, bsplines: List['BSplineCurve'],
                      discretization_points: int = 10):
        """
        Creates a B-spline curve from a list of B-spline curves.

        :param bsplines: A list of B-spline curve
        :type bsplines: List[:class:`volmdlr.edges.BSplineCurve`]
        :param discretization_points: The number of points for the
            discretization. Default value is 10
        :type discretization_points: int, optional
        :return: A merged B-spline curve
        :rtype: :class:`volmdlr.edges.BSplineCurve`
        """
        point_dimension = f'Wire{cls.__name__[-2::]}'
        wire = getattr(volmdlr.wires, point_dimension)(bsplines)
        ordered_wire = wire.order_wire()

        points, degree = [], []
        for i, primitive in enumerate(ordered_wire.primitives):
            degree.append(primitive.degree)
            if i == 0:
                points.extend(primitive.polygon_points(discretization_points))
            else:
                points.extend(
                    primitive.polygon_points(discretization_points)[1::])

        return cls.from_points_interpolation(points, min(degree))

    @classmethod
    def from_points_approximation(cls, points: Union[List[volmdlr.Point2D],
                                                     List[volmdlr.Point3D]],
                                  degree: int, **kwargs):
        """
        Creates a B-spline curve approximation using least squares method with
        fixed number of control points. It is recommanded to specify the
        number of control points.
        Please refer to The NURBS Book (2nd Edition), pp.410-413 for details.

        :param points: The data points
        :type points: Union[List[:class:`volmdlr.Point2D`],
            List[:class:`volmdlr.Point3D`]]
        :param degree: The degree of the output parametric curve
        :type degree: int
        :param kwargs: See below
        :return: A B-spline curve from points approximation
        :rtype: :class:`volmdlr.edges.BSplineCurve`
        :keyword centripetal: Activates centripetal parametrization method.
            Default value is False
        :keyword ctrlpts_size: Number of control points. Default value is
            len(points) - 1
        """
        curve = fitting.approximate_curve([[*point] for point in points],
                                          degree, **kwargs)
        return cls.from_geomdl_curve(curve)

    def tangent(self, position: float = 0.0):
        """
        Evaluates the tangent vector of the B-spline curve at the input
        parameter value.

        :param position: Value of the parameter, between 0 and 1
        :type position: float
        :return: The tangent vector
        :rtype: Union[:class:`volmdlr.Point2D`, :class:`volmdlr.Point3D`]
        """
        _, tangent = operations.tangent(self.curve, position,
                                        normalize=True)

        dimension = f'Vector{self.__class__.__name__[-2::]}'
        tangent = getattr(volmdlr, dimension)(*tangent)

        return tangent

    @classmethod
    def from_points_interpolation(cls, points: Union[List[volmdlr.Point2D],
                                                     List[volmdlr.Point3D]],
                                  degree: int, periodic: bool = False):
        """
        Creates a B-spline curve interpolation through the data points.
        Please refer to Algorithm A9.1 on The NURBS Book (2nd Edition),
        pp.369-370 for details.

        :param points: The data points
        :type points: Union[List[:class:`volmdlr.Point2D`],
            List[:class:`volmdlr.Point3D`]]
        :param degree: The degree of the output parametric curve
        :type degree: int
        :param periodic: `True` if the curve should be periodic. Default value
            is `False`
        :type periodic: bool, optional
        :return: A B-spline curve from points interpolation
        :rtype: :class:`volmdlr.edges.BSplineCurve`
        """
        curve = fitting.interpolate_curve([[*point] for point in points], degree)

        bsplinecurve = cls.from_geomdl_curve(curve)
        if not periodic:
            return bsplinecurve
        bsplinecurve.periodic = True
        return bsplinecurve


class Line2D(Line):
    """
    Define an infinite line given by two points.
    """

    def __init__(self, point1: volmdlr.Point2D,
                 point2: volmdlr.Point2D, *, name=''):
        self.points = [point1, point2]
        Line.__init__(self, point1, point2, name=name)

    def to_3d(self, plane_origin, x1, x2):
        points_3d = [p.to_3d(plane_origin, x1, x2) for p in self.points]
        return Line3D(*points_3d, self.name)

    def rotation(self, center: volmdlr.Point2D, angle: float):
        """
        Line2D rotation
        :param center: rotation center
        :param angle: angle rotation
        :return: a new rotated Line2D
        """
        return Line2D(*[point.rotation(center, angle)
                        for point in self.points])

    def rotation_inplace(self, center: volmdlr.Point2D, angle: float):
        """
        Line2D rotation. Object is updated inplace
        :param center: rotation center
        :param angle: rotation angle
        """
        for point in self.points:
            point.rotation_inplace(center, angle)

    def translation(self, offset: volmdlr.Vector2D):
        """
        Line2D translation
        :param offset: translation vector
        :return: A new translated Line2D
        """
        return Line2D(*[point.translation(offset) for point in self.points])

    def translation_inplace(self, offset: volmdlr.Vector2D):
        """
        Line2D translation. Object is updated inplace
        :param offset: translation vector
        """
        for point in self.points:
            point.translation_inplace(offset)

    def plot(self, ax=None, color='k', dashed=True):
        if ax is None:
            _, ax = plt.subplots()

        if version.parse(_mpl_version) >= version.parse('3.3.2'):
            if dashed:
                ax.axline((self.point1.x, self.point1.y),
                          (self.point2.x, self.point2.y),
                          dashes=[30, 5, 10, 5],
                          color=color)
            else:
                ax.axline((self.point1.x, self.point1.y),
                          (self.point2.x, self.point2.y),
                          color=color)
        else:
            direction_vector = self.direction_vector()
            point3 = self.point1 - 3 * direction_vector
            point4 = self.point2 + 4 * direction_vector
            if dashed:
                ax.plot([point3[0], point4[0]], [point3[1], point4[1]], color=color,
                        dashes=[30, 5, 10, 5])
            else:
                ax.plot([point3[0], point4[0]], [point3[1], point4[1]], color=color)

        return ax

    def plot_data(self, edge_style=None):
        return plot_data.Line2D([self.point1.x, self.point1.y],
                                [self.point2.x, self.point2.y],
                                edge_style=edge_style)

    def line_intersections(self, line):

        point = volmdlr.Point2D.line_intersection(self, line)
        if point is not None:
            point_projection1, _ = self.point_projection(point)
            if point_projection1 is None:
                return []

            if line.__class__.__name__ == 'Line2D':
                point_projection2, _ = line.point_projection(point)
                if point_projection2 is None:
                    return []

            return [point_projection1]
        return []

    def create_tangent_circle(self, point, other_line):
        """
        Computes the two circles that are tangent to 2 lines and intersect
        a point located on one of the two lines.
        """

        # point will be called I(x_I, y_I)
        # self will be (AB)
        # line will be (CD)

        if math.isclose(self.point_distance(point), 0, abs_tol=1e-10):
            I = volmdlr.Vector2D(point[0], point[1])
            A = volmdlr.Vector2D(self.points[0][0], self.points[0][1])
            B = volmdlr.Vector2D(self.points[1][0], self.points[1][1])
            C = volmdlr.Vector2D(other_line.points[0][0],
                                 other_line.points[0][1])
            D = volmdlr.Vector2D(other_line.points[1][0],
                                 other_line.points[1][1])

        elif math.isclose(other_line.point_distance(point), 0, abs_tol=1e-10):
            I = volmdlr.Vector2D(point[0], point[1])
            C = volmdlr.Vector2D(self.points[0][0], self.points[0][1])
            D = volmdlr.Vector2D(self.points[1][0], self.points[1][1])
            A = volmdlr.Vector2D(other_line.points[0][0],
                                 other_line.points[0][1])
            B = volmdlr.Vector2D(other_line.points[1][0],
                                 other_line.points[1][1])
        else:
            raise AttributeError("The point isn't on any of the two lines")

        # CHANGEMENT DE REPAIRE
        new_u = volmdlr.Vector2D((B - A))
        new_u.normalize()
        new_v = new_u.unit_normal_vector()
        new_basis = volmdlr.Frame2D(I, new_u, new_v)

        new_a = new_basis.new_coordinates(A)
        new_b = new_basis.new_coordinates(B)
        new_c = new_basis.new_coordinates(C)
        new_d = new_basis.new_coordinates(D)

        if new_c[1] == 0 and new_d[1] == 0:
            # Segments are on the same line: no solution
            return None, None

        elif math.isclose(self.unit_direction_vector().dot(
                other_line.unit_normal_vector()), 0, abs_tol=1e-06):
            # Parallel segments: one solution

            segments_distance = abs(new_c[1] - new_a[1])
            r = segments_distance / 2
            new_circle_center = volmdlr.Point2D(
                (0, npy.sign(new_c[1] - new_a[1]) * r))
            circle_center = new_basis.old_coordinates(new_circle_center)
            circle = volmdlr.wires.Circle2D(circle_center, r)

            return circle, None

        elif math.isclose(self.unit_direction_vector().dot(
                other_line.unit_direction_vector()), 0, abs_tol=1e-06):
            # Perpendicular segments: 2 solution
            line_AB = Line2D(volmdlr.Point2D(new_a), volmdlr.Point2D(new_b))
            line_CD = Line2D(volmdlr.Point2D(new_c), volmdlr.Point2D(new_d))
            new_pt_k = volmdlr.Point2D.line_intersection(line_AB, line_CD)

            r = abs(new_pt_k[0])
            new_circle_center1 = volmdlr.Point2D((0, r))
            new_circle_center2 = volmdlr.Point2D((0, -r))
            circle_center1 = new_basis.old_coordinates(new_circle_center1)
            circle_center2 = new_basis.old_coordinates(new_circle_center2)
            circle1 = volmdlr.wires.Circle2D(circle_center1, r)
            circle2 = volmdlr.wires.Circle2D(circle_center2, r)

            return circle1, circle2

        # =============================================================================
        # LES SEGMENTS SONT QUELCONQUES
        #   => 2 SOLUTIONS
        # =============================================================================
        else:

            line_AB = Line2D(volmdlr.Point2D(new_a), volmdlr.Point2D(new_b))
            line_CD = Line2D(volmdlr.Point2D(new_c), volmdlr.Point2D(new_d))
            new_pt_k = volmdlr.Point2D.line_intersection(line_AB, line_CD)
            pt_K = volmdlr.Point2D(new_basis.old_coordinates(new_pt_k))

            if pt_K == I:
                return None, None

            # CHANGEMENT DE REPERE:
            new_u2 = volmdlr.Vector2D(pt_K - I)
            new_u2.normalize()
            new_v2 = new_u2.normalVector(unit=True)
            new_basis2 = volmdlr.Frame2D(I, new_u2, new_v2)

            new_a = new_basis2.new_coordinates(A)
            new_b = new_basis2.new_coordinates(B)
            new_c = new_basis2.new_coordinates(C)
            new_d = new_basis2.new_coordinates(D)
            new_pt_k = new_basis2.new_coordinates(pt_K)

            teta1 = math.atan2(new_c[1], new_c[0] - new_pt_k[0])
            teta2 = math.atan2(new_d[1], new_d[0] - new_pt_k[0])

            if teta1 < 0:
                teta1 += math.pi
            if teta2 < 0:
                teta2 += math.pi

            if not math.isclose(teta1, teta2, abs_tol=1e-08):
                if math.isclose(teta1, math.pi, abs_tol=1e-08) or math.isclose(
                        teta1, 0., abs_tol=1e-08):
                    teta = teta2
                elif math.isclose(teta2, math.pi,
                                  abs_tol=1e-08) or math.isclose(teta2, 0.,
                                                                 abs_tol=1e-08):
                    teta = teta1
            else:
                teta = teta1

            r1 = new_pt_k[0] * math.sin(teta) / (1 + math.cos(teta))
            r2 = new_pt_k[0] * math.sin(teta) / (1 - math.cos(teta))

            new_circle_center1 = volmdlr.Point2D(0, -r1)
            new_circle_center2 = volmdlr.Point2D(0, r2)

            circle_center1 = new_basis2.old_coordinates(new_circle_center1)
            circle_center2 = new_basis2.old_coordinates(new_circle_center2)

            if new_basis.new_coordinates(circle_center1)[1] > 0:
                circle1 = volmdlr.wires.Circle2D(circle_center1, r1)
                circle2 = volmdlr.wires.Circle2D(circle_center2, r2)
            else:
                circle1 = volmdlr.wires.Circle2D(circle_center2, r2)
                circle2 = volmdlr.wires.Circle2D(circle_center1, r1)

            return circle1, circle2

    def cut_between_two_points(self, point1, point2):
        return LineSegment2D(point1, point2)

    def point_distance(self, point2d):
        """
        Calculates the distance of a line2d to a point2d
        :param point2d: point to calculate distance
        :return: distance to point
        """
        vector_r = self.point1 - point2d
        vector_v = self.normal_vector()
        return abs(vector_v.dot(vector_r)) / vector_v.norm()


class BSplineCurve2D(BSplineCurve):
    _non_serializable_attributes = ['curve']

    def __init__(self,
                 degree: int,
                 control_points: List[volmdlr.Point2D],
                 knot_multiplicities: List[int],
                 knots: List[float],
                 weights: List[float] = None,
                 periodic: bool = False,
                 name: str = ''):

        BSplineCurve.__init__(self, degree,
                              control_points,
                              knot_multiplicities,
                              knots,
                              weights,
                              periodic,
                              name)

    def bounding_rectangle(self):
        points = self.discretization_points(number_points=50)
        points_x = [p.x for p in points]
        points_y = [p.y for p in points]

        return volmdlr.core.BoundingRectangle(min(points_x), max(points_x),
                                              min(points_y), max(points_y))

    def length(self):
        return length_curve(self.curve)

    def tangent(self, position: float = 0.0):
        _, tangent = operations.tangent(self.curve, position,
                                        normalize=True)
        tangent = volmdlr.Point2D(tangent[0], tangent[1])
        return tangent

    def point_at_abscissa(self, abscissa):
        length = self.length()
        adim_abs = max(min(abscissa / length, 1.), 0.)
        return volmdlr.Point2D(*self.curve.evaluate_single(adim_abs))

    def direction_vector(self, abscissa: float):
        """
        :param abscissa: defines where in the BSplineCurve2D the
        direction vector is to be calculated
        :return: The direection vector vector of the BSplineCurve2D
        """
        return self.tangent(abscissa)

    def normal_vector(self, abscissa: float):
        """
        :param abscissa: defines where in the BSplineCurve2D the
        normal vector is to be calculated
        :return: The normal vector of the BSplineCurve2D
        """
        tangent_vector = self.tangent(abscissa)
        normal_vector = tangent_vector.normal_vector()
        return normal_vector

    def unit_normal_vector(self, abscissa: float):
        """
        :param abscissa: defines where in the BSplineCurve2D the
        unit normal vector is to be calculated
        :return: The unit normal vector of the BSplineCurve2D
        """
        normal_vector = self.normal_vector(abscissa)
        normal_vector.normalize()
        return normal_vector

    def straight_line_area(self):
        points = self.discretization_points(number_points=100)
        x = [point.x for point in points]
        y = [point.y for point in points]
        x1 = [x[-1]] + x[0:-1]
        y1 = [y[-1]] + y[0:-1]
        return 0.5 * abs(sum(i * j for i, j in zip(x, y1))
                         - sum(i * j for i, j in zip(y, x1)))

    def straight_line_center_of_mass(self):
        polygon_points = self.discretization_points(number_points=100)
        cog = volmdlr.O2D
        for point in polygon_points:
            cog += point
        cog = cog / len(polygon_points)
        return cog

    def plot(self, ax=None, color='k', alpha=1, plot_points=False):
        if ax is None:
            _, ax = plt.subplots()

        # self.curve.delta = 0.01
        # points = [volmdlr.Point2D(px, py) for (px, py) in self.curve.evalpts]
        length = self.length()
        points = [self.point_at_abscissa(length * i / 50) for i in range(51)]

        x_points = [p.x for p in points]
        y_points = [p.y for p in points]
        ax.plot(x_points, y_points, color=color, alpha=alpha)

        return ax

    def to_3d(self, plane_origin, x1, x2):
        control_points3D = [p.to_3d(plane_origin, x1, x2) for p in
                            self.control_points]
        return BSplineCurve3D(self.degree, control_points3D,
                              self.knot_multiplicities, self.knots,
                              self.weights, self.periodic)

    def to_step(self, current_id, surface_id=None):
        points_ids = []
        content = ''
        point_id = current_id
        for point in self.control_points:
            point_content, point_id = point.to_step(point_id,
                                                    vertex=False)
            content += point_content
            points_ids.append(point_id)
            point_id += 1

        content += "#{} = B_SPLINE_CURVE_WITH_KNOTS('{}',{},({})," \
                   ".UNSPECIFIED.,.F.,.F.,{},{}," \
                   ".UNSPECIFIED.);\n".format(
                        point_id, self.name, self.degree,
                        volmdlr.core.step_ids_to_str(points_ids),
                        tuple(self.knot_multiplicities),
                        tuple(self.knots))
        return content, point_id + 1

    def discretization_points(self, *, number_points: int = 50, angle_resolution: int = None):
        length = self.length()
        if angle_resolution:
            number_points = angle_resolution
        if not number_points:
            number_points = len(self.points)
        return [self.point_at_abscissa(i * length / number_points) for i in range(number_points + 1)]

    def polygon_points(self, n: int = 15):
        warnings.warn('polygon_points is deprecated,\
        please use discretization_points instead',
                      DeprecationWarning)
        return self.discretization_points(number_points=n)

    def rotation(self, center: volmdlr.Point2D, angle: float):
        """
        BSplineCurve2D rotation
        :param center: rotation center
        :param angle: angle rotation
        :return: a new rotated Line2D
        """
        control_points = [point.rotation(center, angle)
                          for point in self.control_points]
        return BSplineCurve2D(self.degree, control_points,
                              self.knot_multiplicities, self.knots,
                              self.weights, self.periodic)

    def rotation_inplace(self, center: volmdlr.Point2D, angle: float):
        """
        BSplineCurve2D rotation. Object is updated inplace
        :param center: rotation center
        :param angle: rotation angle
        """
        for point in self.control_points:
            point.rotation_inplace(center, angle)

    def line_intersections(self, line2d: Line2D):
        polygon_points = self.discretization_points(number_points=201)
        list_intersections = []
        length = self.length()
        initial_abscissa = 0
        for points in zip(polygon_points[:-1], polygon_points[1:]):
            linesegment = LineSegment2D(points[0], points[1])
            intersections = linesegment.line_intersections(line2d)
            initial_abscissa += linesegment.length()
            if intersections:
                if initial_abscissa < length * 0.1:
                    list_abcissas = [initial_abscissa * n for n in
                                     npy.linspace(0, 1, 100)]
                else:
                    list_abcissas = [initial_abscissa * n for n in
                                     npy.linspace(0.9, 1, 100)]
                distance = npy.inf
                for abscissa in list_abcissas:
                    point_in_curve = self.point_at_abscissa(abscissa)
                    dist = point_in_curve.point_distance(intersections[0])
                    if dist < distance:
                        distance = dist
                        intersection = point_in_curve
                list_intersections.append(intersection)
        return list_intersections

    def line_crossings(self, line2d: Line2D):
        polygon_points = self.discretization_points(number_points=50)
        crossings = []
        for p1, p2 in zip(polygon_points[:-1], polygon_points[1:]):
            l = LineSegment2D(p1, p2)
            crossings.extend(l.line_crossings(line2d))
        return crossings

    def to_wire(self, n: int):
        '''
        convert a bspline curve to a wire2d defined with 'n' line_segments
        '''

        u = npy.linspace(0, 1, num=n + 1).tolist()
        points = []
        for u0 in u:
            p = self.curve.evaluate_single(u0)
            points.append(volmdlr.Point2D(p[0], p[1]))

        return volmdlr.wires.Wire2D.from_points(points)

    def reverse(self):
        '''
        reverse the bspline's direction by reversing its start and end points
        '''

        return self.__class__(degree=self.degree,
                              control_points=self.control_points[::-1],
                              knot_multiplicities=self.knot_multiplicities[::-1],
                              knots=self.knots[::-1],
                              weights=self.weights,
                              periodic=self.periodic)

    def point_distance(self, point):
        distance = math.inf
        polygon_points = self.discretization_points(number_points=20)
        for p1, p2 in zip(polygon_points[:-1], polygon_points[1:]):
            line = LineSegment2D(p1, p2)
            dist = line.point_distance(point)
            if dist < distance:
                distance = dist
        return distance

    def nearest_point_to(self, point):
        '''
        find out the nearest point on the linesegment to point
        '''

        points = self.polygon_points(500)
        return point.nearest_point(points)

    def linesegment_intersections(self, linesegment):
        results = self.line_intersections(linesegment.to_line())
        intersections_points = []
        for result in results:
            if linesegment.point_belongs(result, 1e-6):
                intersections_points.append(result)
        return intersections_points

    def axial_symmetry(self, line):
        '''
        finds out the symmetric bsplinecurve2d according to a line
        '''

        points_symmetry = [point.axial_symmetry(line) for point in self.control_points]

        return self.__class__(degree=self.degree,
                              control_points=points_symmetry,
                              knot_multiplicities=self.knot_multiplicities[::-1],
                              knots=self.knots[::-1],
                              weights=self.weights,
                              periodic=self.periodic)


class BezierCurve2D(BSplineCurve2D):

    def __init__(self, degree: int, control_points: List[volmdlr.Point2D],
                 name: str = ''):
        knotvector = utilities.generate_knot_vector(degree,
                                                    len(control_points))
        knot_multiplicity = [1] * len(knotvector)

        BSplineCurve2D.__init__(self, degree, control_points,
                                knot_multiplicity, knotvector,
                                None, False, name)


class LineSegment2D(LineSegment):
    """
    Define a line segment limited by two points
    """

    def __init__(self, start: volmdlr.Point2D, end: volmdlr.Point2D, *, name: str = ''):
        if start == end:
            raise NotImplementedError
        LineSegment.__init__(self, start, end, name=name)

    def __hash__(self):
        return self._data_hash()

    def _data_hash(self):
        return self.start._data_hash() + self.end._data_hash()

    def _data_eq(self, other_object):
        if self.__class__.__name__ != other_object.__class__.__name__:
            return False
        return self.start == other_object.start and self.end == other_object.end

    def __eq__(self, other_object):
        if self.__class__.__name__ != other_object.__class__.__name__:
            return False
        return self.start == other_object.start and self.end == other_object.end

    def direction_independent_eq(self, linesegment2):
        """Verifies if two linesegments are the same, not considering its direction"""
        if self == linesegment2:
            return True
        return self.start == linesegment2.end and self.end == linesegment2.start

    def to_dict(self, *args, **kwargs):
        return {'object_class': 'volmdlr.edges.LineSegment2D',
                'name': self.name,
                'start': self.start.to_dict(),
                'end': self.end.to_dict()
                }

    # def middle_point(self):
    #     return 0.5 * (self.start + self.end)
    #
    # def point_at_abscissa(self, abscissa):
    #     return self.start + self.unit_direction_vector() * abscissa

    def point_belongs(self, point, abs_tol=1e-6):
        point_distance = self.point_distance(point)
        if math.isclose(point_distance, 0, abs_tol=abs_tol):
            return True
        return False

    def bounding_rectangle(self):
        return volmdlr.core.BoundingRectangle(min(self.start.x, self.end.x), max(self.start.x, self.end.x),
                                              min(self.start.y, self.end.y), max(self.start.y, self.end.y))

    def straight_line_area(self):
        return 0.

    def straight_line_second_moment_area(self, point: volmdlr.Point2D):
        return 0, 0, 0

    def straight_line_center_of_mass(self):
        return 0.5 * (self.start + self.end)

    def straight_line_point_belongs(self, point):
        """
        Verifies if a point belongs to the surface created by closing the edge with a
        line between its start and end points
        :param point: Point to be verified
        :return: Return True if the point belongs to this surface, or False otherwise
        """
        return self.point_belongs(point)

    def point_distance(self, point, return_other_point=False):
        """
        Computes the distance of a point to segment of line
        """
        distance, point = volmdlr.LineSegment2DPointDistance(
            [(self.start.x, self.start.y), (self.end.x, self.end.y)],
            (point.x, point.y))
        if return_other_point:
            return distance, volmdlr.Point2D(*point)
        return distance

    def point_projection(self, point):
        """
        If the projection falls outside the LineSegment2D, returns None.
        """
        point, curv_abs = Line2D.point_projection(Line2D(self.start, self.end),
                                                  point)
        # print('curv_abs :', curv_abs, 'length :', self.length())
        if curv_abs < 0 or curv_abs > self.length():
            if abs(curv_abs) < 1e-6 or math.isclose(curv_abs, self.length(),
                                                    abs_tol=1e-6):
                return point, curv_abs
            return None, curv_abs
        return point, curv_abs

    def line_intersections(self, line: Line2D):
        point = volmdlr.Point2D.line_intersection(self, line)
        if point is not None:
            point_projection1, _ = self.point_projection(point)
            if point_projection1 is None:
                return []

            if line.__class__.__name__ == 'LineSegment2D':
                point_projection2, _ = line.point_projection(point)
                if point_projection2 is None:
                    return []

            return [point_projection1]
        else:
            vector1 = self.start - line.point1
            vector2 = self.start - line.point2
            vector3 = self.end - line.point1
            vector4 = self.end - line.point2
            if math.isclose(vector1.cross(vector2), 0, abs_tol=1e-6):
                return [self.start]
            if math.isclose(vector3.cross(vector4), 0, abs_tol=1e-6):
                return [self.end]
        return []

    def linesegment_intersections(self, linesegment: 'LineSegment2D'):
        """
        touching linesegments does not intersect
        """
        point = volmdlr.Point2D.line_intersection(self, linesegment)
        # TODO: May be these commented conditions should be used for linesegment_crossings
        if point:  # and (point != self.start) and (point != self.end):
            point_projection1, _ = self.point_projection(point)
            if point_projection1 is None:
                return []

            point_projection2, _ = linesegment.point_projection(point)
            if point_projection2 is None:
                return []

            return [point_projection1]
        else:
            return []

    def line_crossings(self, line: 'Line2D'):
        if self.direction_vector().is_colinear_to(line.direction_vector()):
            return []
        else:
            line_intersection = self.line_intersections(line)
            if line_intersection and (line_intersection[0] == self.end or line_intersection[0] == self.start):
                return []
            return line_intersection

    def linesegment_crossings(self, linesegment: 'LineSegment2D'):
        if self.direction_vector().is_colinear_to(
                linesegment.direction_vector()):
            return []
        else:
            return self.linesegment_intersections(linesegment)

    def plot(self, ax=None, color='k', alpha=1, arrow=False, width=None,
             plot_points=False):
        if ax is None:
            _, ax = plt.subplots()

        p1, p2 = self.start, self.end
        if arrow:
            if plot_points:
                ax.plot([p1[0], p2[0]], [p1[1], p2[1]], color=color,
                        alpha=alpha, style='o-')
            else:
                ax.plot([p1[0], p2[0]], [p1[1], p2[1]], color=color,
                        alpha=alpha)

            length = ((p1[0] - p2[0]) ** 2 + (p1[1] - p2[1]) ** 2) ** 0.5
            if width is None:
                width = length / 1000.
                head_length = length / 20.
                head_width = head_length / 2.
            else:
                head_width = 2 * width
                head_length = head_width
            ax.arrow(p1[0], p1[1],
                     (p2[0] - p1[0]) / length * (length - head_length),
                     (p2[1] - p1[1]) / length * (length - head_length),
                     head_width=head_width, fc='b', linewidth=0,
                     head_length=head_length, width=width, alpha=0.3)
        else:
            if width is None:
                width = 1
            if plot_points:
                ax.plot([p1[0], p2[0]], [p1[1], p2[1]], color=color,
                        marker='o', linewidth=width, alpha=alpha)
            else:
                ax.plot([p1[0], p2[0]], [p1[1], p2[1]], color=color,
                        linewidth=width, alpha=alpha)
        return ax

    def to_3d(self, plane_origin, x1, x2):
        start = self.start.to_3d(plane_origin, x1, x2)
        end = self.end.to_3d(plane_origin, x1, x2)
        return LineSegment3D(start, end, name=self.name)

    def reverse(self):
        return LineSegment2D(self.end.copy(), self.start.copy())

    def to_line(self):
        return Line2D(self.start, self.end)

    def rotation(self, center: volmdlr.Point2D, angle: float):
        """
        LineSegment2D rotation
        :param center: rotation center
        :param angle: angle rotation
        :return: a new rotated LineSegment2D
        """
        return LineSegment2D(self.start.rotation(center, angle),
                             self.end.rotation(center, angle))

    def rotation_inplace(self, center: volmdlr.Point2D, angle: float):
        """
        LineSegment2D rotation. Object is updated inplace
        :param center: rotation center
        :param angle: rotation angle
        """
        for point in [self.start, self.end]:
            point.rotation_inplace(center, angle)

    def translation(self, offset: volmdlr.Vector2D):
        """
        LineSegment2D translation
        :param offset: translation vector
        :return: A new translated LineSegment2D
        """
        return LineSegment2D(self.start.translation(offset),
                             self.end.translation(offset))

    def translation_inplace(self, offset: volmdlr.Vector2D):
        """
        LineSegment2D translation. Object is updated inplace
        :param offset: translation vector
        """
        for point in [self.start, self.end]:
            point.translation_inplace(offset)

    def frame_mapping(self, frame: volmdlr.Frame2D, side: str):
        """
        Changes vector frame_mapping and return a new LineSegment2D
        side = 'old' or 'new'
        """
        if side == 'old':
            new_start = frame.old_coordinates(self.start)
            new_end = frame.old_coordinates(self.end)
        elif side == 'new':
            new_start = frame.new_coordinates(self.start)
            new_end = frame.new_coordinates(self.end)
        else:
            raise ValueError('Please Enter a valid side: old or new')
        return LineSegment2D(new_start, new_end)

    def frame_mapping_inplace(self, frame: volmdlr.Frame2D, side: str):
        """
        Changes vector frame_mapping and the object is updated inplace
        side = 'old' or 'new'
        """
        if side == 'old':
            new_start = frame.old_coordinates(self.start)
            new_end = frame.old_coordinates(self.end)
        elif side == 'new':
            new_start = frame.new_coordinates(self.start)
            new_end = frame.new_coordinates(self.end)
        else:
            raise ValueError('Please Enter a valid side: old or new')
        self.start = new_start
        self.end = new_end

    def plot_data(self, edge_style: plot_data.EdgeStyle = None):
        return plot_data.LineSegment2D([self.start.x, self.start.y],
                                       [self.end.x, self.end.y],
                                       edge_style=edge_style)

    def create_tangent_circle(self, point, other_line):
        circle1, circle2 = Line2D.create_tangent_circle(other_line, point, self)
        if circle1 is not None:
            _, curv_abs1 = Line2D.point_projection(self, circle1.center)
            if curv_abs1 < 0. or curv_abs1 > self.length():
                circle1 = None
        if circle2 is not None:
            _, curv_abs2 = Line2D.point_projection(self, circle2.center)
            if curv_abs2 < 0. or curv_abs2 > self.length():
                circle2 = None
        return circle1, circle2

    def infinite_primitive(self, offset):
        n = self.normal_vector()
        offset_point_1 = self.start + offset * n

        offset_point_2 = self.end + offset * n

        return Line2D(offset_point_1, offset_point_2)

    def polygon_points(self, discretization_resolution: int):
        warnings.warn('polygon_points is deprecated,\
        please use discretization_points instead',
                      DeprecationWarning)
        return self.discretization_points(number_points=discretization_resolution)

    def to_wire(self, n: int):
        '''
        convert a linesegment2d to a wire2d defined with 'n' line_segments
        '''

        points = self.discretization_points(number_points=n + 1)
        return volmdlr.wires.Wire2D.from_points(points)

    def nearest_point_to(self, point):
        '''
        find out the nearest point on the linesegment to point
        '''

        points = self.discretization_points(number_points=500)
        return point.nearest_point(points)

    def axial_symmetry(self, line):
        '''
        finds out the symmetric linesegment2d according to a line
        '''

        points_symmetry = [point.axial_symmetry(line) for point in [self.start, self.end]]

        return self.__class__(points_symmetry[0], points_symmetry[1])


class Arc(Edge):
    def __init__(self, start,
                 end,
                 interior,
                 name: str = ''):
        Edge.__init__(self, start=start, end=end, name=name)
        self.interior = interior
        self._utd_clockwise_and_trigowise_paths = False
        self._clockwise_and_trigowise_paths = None
        self._radius = None

    @property
    def center(self):
        """
        Gets the arc's center
        :return: The center of the arc
        """
        raise NotImplementedError(
            'the property method center must be overloaded by subclassing'
            'class if not a given parameter')

    @property
    def angle(self):
        """
        Gets the angle of the arc
        :return: The angle of the arc
        """
        return NotImplementedError(
            'the property method angle must be overloaded by subclassing'
            'class if not a given parameter')

    @property
    def is_trigo(self):
        """
        Verifies if arc is trigowise or clockwise
        :return: True if trigowise or False otherwise
        """
        return NotImplementedError(
            'the property method is_trigo must be overloaded by subclassing'
            'class if not a given parameter')

    @property
    def radius(self):
        if not self._radius:
            self._radius = (self.start - self.center).norm()
        return self._radius

    def length(self):
        """
        Calculates the length of the Arc, with its radius and it arc angle
        :return: the length fo the Arc
        """
        return self.radius * abs(self.angle)

    def point_at_abscissa(self, abscissa):
        if self.is_trigo:
            return self.start.rotation(self.center,
                                       abscissa / self.radius)
        else:
            return self.start.rotation(self.center,
                                       -abscissa / self.radius)

    @staticmethod
    def get_clockwise_and_trigowise_paths(radius_1, radius_2, radius_i):
        """
        :param radius_1: radius from center to start point
        :param radius_2: radius form center ro end point
        :param radius_i: radius from center to interior point
        :return: the clockwise and trigowise paths
        """
        angle1 = math.atan2(radius_1.y, radius_1.x)
        anglei = math.atan2(radius_i.y, radius_i.x)
        angle2 = math.atan2(radius_2.y, radius_2.x)

        # Going trigo/clock wise from start to interior
        if anglei < angle1:
            trigowise_path = (anglei + volmdlr.TWO_PI) - angle1
            clockwise_path = angle1 - anglei
        else:
            trigowise_path = anglei - angle1
            clockwise_path = angle1 - anglei + volmdlr.TWO_PI

        # Going trigo wise from interior to interior
        if angle2 < anglei:
            trigowise_path += (angle2 + volmdlr.TWO_PI) - anglei
            clockwise_path += anglei - angle2
        else:
            trigowise_path += angle2 - anglei
            clockwise_path += anglei - angle2 + volmdlr.TWO_PI
        return clockwise_path, trigowise_path

    def middle_point(self):
        return self.point_at_abscissa(0.5 * self.length())

    def point_distance(self, point):
        points = self.discretization_points(angle_resolution=100)
        return point.point_distance(point.nearest_point(points))

    def discretization_points(self, *, number_points: int = None, angle_resolution: int = None):
        """
        discretize a Edge to have "n" points
        :param number_points: the number of points (including start and end points)
             if unset, only start and end will be returned
        :param angle_resolution: if set, the sampling will be adapted to have a controlled angular distance. Usefull
            to mesh an arc
        :return: a list of sampled points
        """
        if not number_points:
            if not angle_resolution:
                number_points = 2
            else:
                number_points = math.ceil(self.angle * angle_resolution) + 2

        step = self.length() / (number_points - 1)
        return [self.point_at_abscissa(i * step)
                for i in range(number_points)]

    def polygon_points(self, discretization_resolution: int):
        warnings.warn('polygon_points is deprecated,\
        please use discretization_points instead',
                      DeprecationWarning)
        return self.discretization_points(number_points=discretization_resolution)


class Arc2D(Arc):
    """
    angle: the angle measure always >= 0
    """

    def __init__(self,
                 start: volmdlr.Point2D,
                 interior: volmdlr.Point2D,
                 end: volmdlr.Point2D,
                 name: str = ''):
        self._center = None
        self._is_trigo = None
        self._angle = None
        Arc.__init__(self, start=start, end=end, interior=interior, name=name)
        start_to_center = start - self.center
        end_to_center = end - self.center
        angle1 = math.atan2(start_to_center.y, start_to_center.x)
        angle2 = math.atan2(end_to_center.y, end_to_center.x)
        if self.is_trigo:
            self.angle1 = angle1
            self.angle2 = angle2
        else:
            self.angle1 = angle2
            self.angle2 = angle1

    @property
    def center(self):
        if not self._center:
            self._center = self.get_center()
        return self._center

    def get_center(self):
        xi, yi = self.interior.x, self.interior.y
        xe, ye = self.end.x, self.end.y
        xs, ys = self.start.x, self.start.y
        try:
            A = volmdlr.Matrix22(2 * (xs - xi), 2 * (ys - yi),
                                 2 * (xs - xe), 2 * (ys - ye))
            b = - volmdlr.Vector2D(xi ** 2 + yi ** 2 - xs ** 2 - ys ** 2,
                                   xe ** 2 + ye ** 2 - xs ** 2 - ys ** 2)
            inv_A = A.inverse()
            x = inv_A.vector_multiplication(b)
            center = volmdlr.Point2D(x.x, x.y)
        except ValueError:
            A = npy.array([[2 * (xs - xi), 2 * (ys - yi)],
                           [2 * (xs - xe), 2 * (ys - ye)]])
            b = - npy.array([xi ** 2 + yi ** 2 - xs ** 2 - ys ** 2,
                             xe ** 2 + ye ** 2 - xs ** 2 - ys ** 2])
            center = volmdlr.Point2D(*npy.linalg.solve(A, b))
        return center

    @property
    def is_trigo(self):
        if not self._is_trigo:
            self._is_trigo = self.get_arc_direction()
        return self._is_trigo

    @property
    def clockwise_and_trigowise_paths(self):
        if not self._clockwise_and_trigowise_paths:
            radius_1 = self.start - self.center
            radius_2 = self.end - self.center
            radius_i = self.interior - self.center
            self._clockwise_and_trigowise_paths =\
                self.get_clockwise_and_trigowise_paths(radius_1,
                                                       radius_2,
                                                       radius_i)
            self._utd_clockwise_and_trigowise_paths = True
        return self._clockwise_and_trigowise_paths

    def get_arc_direction(self):
        clockwise_path, trigowise_path =\
            self.clockwise_and_trigowise_paths
        if clockwise_path > trigowise_path:
            return True
        return False

    @property
    def angle(self):
        if not self._angle:
            self._angle = self.get_angle()
        return self._angle

    def get_angle(self):
        clockwise_path, trigowise_path = \
            self.clockwise_and_trigowise_paths
        if self.is_trigo:
            return trigowise_path
        return clockwise_path

    def _get_points(self):
        return [self.start, self.interior, self.end]

    points = property(_get_points)

    def point_distance(self, point):
        vector_start = self.start - self.center
        vector_point = point - self.center
        vector_end = self.end - self.center
        if self.is_trigo:
            vector_start, vector_end = vector_end, vector_start
        arc_angle = volmdlr.core.clockwise_angle(vector_start, vector_end)
        point_angle = volmdlr.core.clockwise_angle(vector_start, vector_point)
        if point_angle <= arc_angle:
            return abs(
                LineSegment2D(point, self.center).length() - self.radius)
        else:
            return min(LineSegment2D(point, self.start).length(),
                       LineSegment2D(point, self.end).length())

    def point_belongs(self, point2d, abs_tol=1e-10):
        """
        check if a Point2D belongs to the Arc2D
        """
        vector_start = self.start - self.center
        vector_end = self.end - self.center
        vector_point = point2d - self.center
        r1 = vector_start.norm()
        cp = vector_point.norm()
        if math.isclose(cp, r1, abs_tol=abs_tol):
            if self.get_arc_direction():
                arc_angle = - volmdlr.core.clockwise_angle(vector_start,
                                                           vector_end)
                point_angle = - volmdlr.core.clockwise_angle(vector_start,
                                                             vector_point)

            else:
                arc_angle = volmdlr.core.clockwise_angle(vector_start,
                                                         vector_end)
                point_angle = volmdlr.core.clockwise_angle(vector_start,
                                                           vector_point)
            if point_angle <= arc_angle:
                return True
        return False

    # def to_circle(self):
    #     return volmdlr.wires.Circle2D(self.center, self.radius)

    def to_full_arc_2d(self):
        return FullArc2D(center=self.center,
                         start_end=self.point_at_abscissa(0),
                         name=self.name)

    def line_intersections(self, line2d: Line2D):
        # circle = self.to_circle()
        # circle_intersection_points = circle.line_intersections(line2d)
        full_arc_2d = self.to_full_arc_2d()
        fa2d_intersection_points = full_arc_2d.line_intersections(line2d)
        intersection_points = []
        for pt in fa2d_intersection_points:
            if self.point_belongs(pt):
                intersection_points.append(pt)
        return intersection_points

    def linesegment_intersections(self, linesegment2d: LineSegment2D):
        full_arc_2d = self.to_full_arc_2d()
        fa2d_intersection_points = full_arc_2d.linesegment_intersections(
            linesegment2d)
        intersection_points = []
        for pt in fa2d_intersection_points:
            if self.point_belongs(pt):
                intersection_points.append(pt)
        return intersection_points

    def abscissa(self, point2d: volmdlr.Point2D, tol=1e-9):
        if point2d.point_distance(self.start) < tol:
            return 0
        if point2d.point_distance(self.end) < tol:
            return self.length()

        p = point2d - self.center
        u = self.start - self.center
        u.normalize()
        if self.is_trigo:
            v = u.normal_vector()
        else:
            v = -u.normal_vector()

        x, y = p.dot(u), p.dot(v)
        theta = math.atan2(y, x)
        if theta < -tol or theta > self.angle + tol:
            raise ValueError('Point not in arc')

        if theta < 0:
            return 0.
        if theta > self.angle:
            return self.angle * self.radius

        return self.radius * theta

    def direction_vector(self, abscissa: float):
        """
        :param abscissa: defines where in the Arc2D the
        direction vector is to be calculated
        :return: The direction vector of the Arc2D
        """
        return -self.normal_vector(abscissa=abscissa).normal_vector()

    def unit_direction_vector(self, abscissa: float):
        """
        :param abscissa: defines where in the Arc2D the
        unit direction vector is to be calculated
        :return: The unit direction vector of the Arc2D
        """
        direction_vector = self.direction_vector(abscissa)
        direction_vector.normalize()
        return direction_vector

    def normal_vector(self, abscissa: float):
        """
        :param abscissa: defines where in the Arc2D the
        normal vector is to be calculated
        :return: The normal vector of the Arc2D
        """
        point = self.point_at_abscissa(abscissa)
        # if self.is_trigo:
        normal_vector = self.center - point
        # else:
        #     normal_vector = point - self.center
        return normal_vector

    def unit_normal_vector(self, abscissa: float):
        """
        :param abscissa: defines where in the Arc2D the
        unit normal vector is to be calculated
        :return: The unit normal vector of the Arc2D
        """
        normal_vector = self.normal_vector(abscissa)
        normal_vector.normalize()
        return normal_vector

    def area(self):
        return self.radius ** 2 * self.angle / 2

    def center_of_mass(self):
        #        u=self.middle.vector-self.center.vector
        u = self.middle_point() - self.center
        u.normalize()
        # alpha = abs(self.angle)
        return self.center + 4 / (3 * self.angle) * self.radius * math.sin(
            self.angle * 0.5) * u

    def bounding_rectangle(self):
        # TODO: Enhance this!!!
        return volmdlr.core.BoundingRectangle(self.center.x - self.radius, self.center.x + self.radius,
                                              self.center.y - self.radius, self.center.y + self.radius)

    def straight_line_area(self):
        if self.angle >= math.pi:
            angle = volmdlr.TWO_PI - self.angle
            area = math.pi * self.radius ** 2 - 0.5 * self.radius ** 2 * (
                angle - math.sin(angle))
        else:
            angle = self.angle
            area = 0.5 * self.radius ** 2 * (angle - math.sin(angle))

        if self.is_trigo:
            return area
        return -area

    def straight_line_second_moment_area(self, point: volmdlr.Point2D):

        if self.angle2 < self.angle1:
            angle2 = self.angle2 + volmdlr.TWO_PI

        else:
            angle2 = self.angle2
        angle1 = self.angle1

        # Full arc section
        Ix1 = self.radius ** 4 / 8 * (angle2 - angle1 + 0.5 * (
            math.sin(2 * angle1) - math.sin(2 * angle2)))
        Iy1 = self.radius ** 4 / 8 * (angle2 - angle1 + 0.5 * (
            math.sin(2 * angle2) - math.sin(2 * angle1)))
        Ixy1 = self.radius ** 4 / 8 * (
            math.cos(angle1) ** 2 - math.cos(angle2) ** 2)

        # Triangle
        xi, yi = (self.start - self.center)
        xj, yj = (self.end - self.center)
        Ix2 = (yi ** 2 + yi * yj + yj ** 2) * (xi * yj - xj * yi) / 12.
        Iy2 = (xi ** 2 + xi * xj + xj ** 2) * (xi * yj - xj * yi) / 12.
        Ixy2 = (xi * yj + 2 * xi * yi + 2 * xj * yj + xj * yi) * (
            xi * yj - xj * yi) / 24.
        if Ix2 < 0.:
            Ix2, Iy2, Ixy2 = -Ix2, -Iy2, -Ixy2
        if self.angle < math.pi:
            if self.is_trigo:
                Ix = Ix1 - Ix2
                Iy = Iy1 - Iy2
                Ixy = Ixy1 - Ixy2
            else:
                Ix = Ix2 - Ix1
                Iy = Iy2 - Iy1
                Ixy = Ixy2 - Ixy1
        else:
            # print('Ixy12', Ixy1, Ixy2)
            if self.is_trigo:
                Ix = Ix1 + Ix2
                Iy = Iy1 + Iy2
                Ixy = Ixy1 + Ixy2
            else:
                Ix = -Ix2 - Ix1
                Iy = -Iy2 - Iy1
                Ixy = -Ixy2 - Ixy1

        return volmdlr.geometry.huygens2d(Ix, Iy, Ixy,
                                          self.straight_line_area(),
                                          self.center,
                                          point)

    def straight_line_center_of_mass(self):
        if self.angle == math.pi:
            return self.center_of_mass()

        u = self.middle_point() - self.center
        u.normalize()
        if self.angle >= math.pi:
            u = -u
        bissec = Line2D(self.center, self.center + u)
        string = Line2D(self.start, self.end)
        p = volmdlr.Point2D.line_intersection(bissec, string)
        a = p.point_distance(self.start)
        h = p.point_distance(self.center)
        triangle_area = h * a
        # alpha = abs(self.angle)
        triangle_cog = self.center + 2 / 3. * h * u
        if self.angle < math.pi:
            cog = (
                self.center_of_mass() * self.area() - triangle_area * triangle_cog) / abs(
                self.straight_line_area())
        else:
            cog = (
                self.center_of_mass() * self.area() + triangle_area * triangle_cog) / abs(
                self.straight_line_area())

        # ax = self.plot()
        # bissec.plot(ax=ax, color='grey')
        # self.center.plot(ax=ax)
        # string.plot(ax=ax, color='grey')
        # triangle_cog.plot(ax=ax, color='green')
        # self.center_of_mass().plot(ax=ax, color='red')
        #
        # cog_line = Line2D(volmdlr.O2D, self.center_of_mass()*self.area()-triangle_area*triangle_cog)
        # cog_line.plot(ax=ax)
        #
        # cog.plot(ax=ax, color='b')
        # ax.set_aspect('equal')
        return cog

    def straight_line_point_belongs(self, point):
        """
        Verifies if a point belongs to the surface created by closing the edge with a
        line between its start and end points
        :param point: Point to be verified
        :return: Return True if the point belongs to this surface, or False otherwise
        """
        if self.point_belongs(point):
            return True
        if self.start == self.end:
            if point.point_distance(self.center) <= self.radius:
                return True
        center_distance_point = self.center.point_distance(point)
        straight_line = LineSegment2D(self.start, self.end)
        for edge in [self, straight_line]:
            line_passing_trough_point = Line2D(self.center, point)
            straight_line_intersections = edge.line_intersections(line_passing_trough_point)
            if straight_line_intersections:
                if self.center.point_distance(straight_line_intersections[0]) > center_distance_point:
                    return True
        return False

    def plot(self, ax=None, color='k', alpha=1, plot_points=False):
        if ax is None:
            _, ax = plt.subplots()

        if plot_points:
            for point in [self.center, self.start, self.interior, self.end]:
                point.plot(ax=ax, color=color, alpha=alpha)

        ax.add_patch(matplotlib.patches.Arc((self.center.x, self.center.y), 2 * self.radius,
                                            2 * self.radius, angle=0,
                                            theta1=self.angle1 * 0.5 / math.pi * 360,
                                            theta2=self.angle2 * 0.5 / math.pi * 360,
                                            color=color,
                                            alpha=alpha))
        return ax

    def to_3d(self, plane_origin, x, y):
        ps = self.start.to_3d(plane_origin, x, y)
        pi = self.interior.to_3d(plane_origin, x, y)
        pe = self.end.to_3d(plane_origin, x, y)

        return volmdlr.edges.Arc3D(ps, pi, pe, name=self.name)

    def rotation(self, center: volmdlr.Point2D, angle: float):
        """
        Arc2D rotation
        :param center: rotation center
        :param angle: angle rotation
        :return: a new rotated Arc2D
        """
        return Arc2D(*[point.rotation(center, angle,) for point in
                       [self.start, self.interior, self.end]])

    def rotation_inplace(self, center: volmdlr.Point2D, angle: float):
        """
        Arc2D rotation. Object is updated inplace
        :param center: rotation center
        :param angle: rotation angle
        """
        self.start.rotation_inplace(center, angle)
        self.interior.rotation_inplace(center, angle)
        self.end.rotation_inplace(center, angle)
        self._angle = None
        self._is_trigo = None
        self._center = None
        self._clockwise_and_trigowise_paths = None

    def translation(self, offset: volmdlr.Vector2D):
        """
        Arc2D translation
        :param offset: translation vector
        :return: A new translated Arc2D
        """
        return Arc2D(*[point.translation(offset) for point in
                       [self.start, self.interior, self.end]])

    def translation_inplace(self, offset: volmdlr.Vector2D):
        """
        Arc2D translation. Object is updated inplace
        :param offset: translation vector
        """
        self.start.translation_inplace(offset)
        self.interior.translation_inplace(offset)
        self.end.translation_inplace(offset)
        self._angle = None
        self._is_trigo = None
        self._center = None
        self._clockwise_and_trigowise_paths = None

    def frame_mapping(self, frame: volmdlr.Frame2D, side: str):
        """
        Changes vector frame_mapping and return a new Arc2D
        side = 'old' or 'new'
        """
        return Arc2D(*[point.frame_mapping(frame, side) for point in
                       [self.start, self.interior, self.end]])

    def frame_mapping_inplace(self, frame: volmdlr.Frame2D, side: str):
        """
        Changes vector frame_mapping and the object is updated inplace
        side = 'old' or 'new'
        """
        self.__init__(*[point.frame_mapping(frame, side) for point in
                        [self.start, self.interior, self.end]])

    def second_moment_area(self, point):
        """
        Second moment area of part of disk
        """
        if self.angle2 < self.angle1:
            angle2 = self.angle2 + volmdlr.TWO_PI

        else:
            angle2 = self.angle2
        angle1 = self.angle1

        Ix = self.radius ** 4 / 8 * (angle2 - angle1 + 0.5 * (
            math.sin(2 * angle1) - math.sin(2 * angle2)))
        Iy = self.radius ** 4 / 8 * (angle2 - angle1 + 0.5 * (
            math.sin(2 * angle2) - math.sin(2 * angle1)))
        Ixy = self.radius ** 4 / 8 * (
            math.cos(angle1) ** 2 - math.cos(angle2) ** 2)
        # Ic = npy.array([[Ix, Ixy], [Ixy, Iy]])

        # Must be computed at center, so huygens related to center
        return volmdlr.geometry.huygens2d(Ix, Iy, Ixy, self.area(),
                                          self.center, point)

    def plot_data(self, edge_style: plot_data.EdgeStyle = None,
                  anticlockwise: bool = None):

        list_node = self.discretization_points()
        data = []
        for nd in list_node:
            data.append({'x': nd.x, 'y': nd.y})
        return plot_data.Arc2D(cx=self.center.x,
                               cy=self.center.y,
                               r=self.radius,
                               start_angle=self.angle1,
                               end_angle=self.angle2,
                               edge_style=edge_style,
                               data=data,
                               anticlockwise=anticlockwise,
                               name=self.name)

    def copy(self, *args, **kwargs):
        return Arc2D(self.start.copy(),
                     self.interior.copy(),
                     self.end.copy())

    def split(self, split_point: volmdlr.Point2D):
        abscissa = self.abscissa(split_point)

        return [Arc2D(self.start,
                      self.point_at_abscissa(0.5 * abscissa),
                      split_point),
                Arc2D(split_point,
                      self.point_at_abscissa((self.abscissa(self.end)
                                              - abscissa) * 0.5 + abscissa),
                      self.end)
                ]

    def infinite_primitive(self, offset):

        if not self.is_trigo:
            radius = self.radius + offset
        else:
            radius = self.radius - offset

        return FullArc2D(self.center,
                         self.center + radius * volmdlr.Point2D(1, 0.))

    def complementary(self):

        interior = self.middle_point().rotation(self.center, math.pi)
        return Arc2D(self.start, interior, self.end)

    def to_wire(self, angle_resolution: float = 10.):
        '''
        convert an arc to a wire2d defined with line_segments
        '''

        return volmdlr.wires.Wire2D.from_points(self.polygon_points(angle_resolution))

    def axial_symmetry(self, line):
        '''
        finds out the symmetric arc2d according to a line
        '''

        points_symmetry = [point.axial_symmetry(line) for point in [self.start, self.interior, self.end]]

        return self.__class__(start=points_symmetry[0],
                              interior=points_symmetry[1],
                              end=points_symmetry[2])

    def reverse(self):
        return self.__class__(self.end, self.interior, self.start, self.name)

class FullArc2D(Arc2D):
    """
    An edge that starts at start_end, ends at the same point after having described
    a circle
    """

    def __init__(self, center: volmdlr.Point2D, start_end: volmdlr.Point2D,
                 name: str = ''):
        self.__center = center
        interior = start_end.rotation(center, math.pi)
        Arc2D.__init__(self, start=start_end, interior=interior,
                       end=start_end, name=name)  # !!! this is dangerous

    @property
    def is_trigo(self):
        return True

    @property
    def center(self):
        return self.__center

    @property
    def angle(self):
        return volmdlr.TWO_PI

    def to_dict(self, use_pointers: bool = False, memo=None, path: str = '#'):
        dict_ = self.base_dict()
        dict_['center'] = self.center.to_dict(use_pointers=use_pointers, memo=memo, path=path + '/center')
        dict_['radius'] = self.radius
        dict_['angle'] = self.angle
        dict_['is_trigo'] = self.is_trigo
        dict_['start_end'] = self.start.to_dict(use_pointers=use_pointers, memo=memo, path=path + '/start_end')
        dict_['name'] = self.name
        return dict_

    def copy(self, *args, **kwargs):
        return FullArc2D(self.center.copy(), self.start.copy())

    @classmethod
    def dict_to_object(cls, dict_, global_dict=None, pointers_memo: Dict[str, Any] = None, path: str = '#'):
        center = volmdlr.Point2D.dict_to_object(dict_['center'])
        start_end = volmdlr.Point2D.dict_to_object(dict_['start_end'])

        return cls(center, start_end, name=dict_['name'])

    def __hash__(self):
        return hash(self.radius)
        # return hash(self.center) + 5*hash(self.start)

    def __eq__(self, other_arc):
        if self.__class__.__name__ != other_arc.__class__.__name__:
            return False
        return (self.center == other_arc.center) \
            and (self.start_end == other_arc.start_end)

    def straight_line_area(self):
        area = self.area()
        return area

    def center_of_mass(self):
        return self.center

    def straight_line_center_of_mass(self):
        return self.center_of_mass()

    def straight_line_point_belongs(self, point):
        """
        Verifies if a point belongs to the surface created by closing the edge with a
        line between its start and end points
        :param point2d: Point to be verified
        :return: Return True if the point belongs to this surface, or False otherwise
        """
        if point.point_distance(self.center) <= self.radius:
            return True
        return False

    def to_3d(self, plane_origin, x, y):
        center = self.center.to_3d(plane_origin, x, y)
        start = self.start.to_3d(plane_origin, x, y)
        z = x.cross(y)
        z.normalize()

        return FullArc3D(center, start, z)

    def rotation(self, center: volmdlr.Point2D, angle: float):
        new_center = self._center.rotation(center, angle, True)
        new_start_end = self.start.rotation(center, angle, True)
        return FullArc2D(new_center, new_start_end)

    def rotation_inplace(self, center: volmdlr.Point2D, angle: float):
        self._center.rotation(center, angle, False)
        self.start.rotation(center, angle, False)
        self.interior.rotation(center, angle, False)
        self.end.rotation(center, angle, False)

    def translation(self, offset: volmdlr.Vector2D):
        new_center = self._center.translation(offset)
        new_start_end = self.start.translation(offset)
        return FullArc2D(new_center, new_start_end)

    def translation_inplace(self, offset: volmdlr.Vector2D):
        self._center.translation_inplace(offset)
        self.start.translation_inplace(offset)
        self.end.translation_inplace(offset)
        self.interior.translation_inplace(offset)

    def frame_mapping(self, frame: volmdlr.Frame2D, side: str):
        """
        side = 'old' or 'new'
        """
        return FullArc2D(*[point.frame_mapping(frame, side) for point in
                           [self._center, self.start]])

    def frame_mapping_inplace(self, frame: volmdlr.Frame2D, side: str):
        for p in [self._center, self.start, self.end, self.interior]:
            p.frame_mapping_inplace(frame, side)

    def polygonization(self):
        return volmdlr.wires.ClosedPolygon2D(self.discretization_points(angle_resolution=15))

    def plot(self, ax=None, color='k', alpha=1, plot_points=False,
             linestyle='-', linewidth=1):
        if ax is None:
            _, ax = plt.subplots()

        if self.radius > 0:
            ax.add_patch(matplotlib.patches.Arc((self.center.x, self.center.y),
                                                2 * self.radius,
                                                2 * self.radius,
                                                angle=0,
                                                theta1=0,
                                                theta2=360,
                                                color=color,
                                                linestyle=linestyle,
                                                linewidth=linewidth))
        if plot_points:
            ax.plot([self.start.x], [self.start.y], 'o',
                    color=color, alpha=alpha)
        return ax

    def cut_between_two_points(self, point1, point2):

        x1, y1 = point1 - self.center
        x2, y2 = point2 - self.center

        angle1 = math.atan2(y1, x1)
        angle2 = math.atan2(y2, x2)
        if angle2 < angle1:
            angle2 += volmdlr.TWO_PI
        angle_i = 0.5 * (angle1 + angle2)
        interior = point1.rotation(self.center, angle_i)
        arc = Arc2D(point1, interior, point2)
        if self.is_trigo != arc.is_trigo:
            arc = arc.complementary()

        return arc

    def line_intersections(self, line2d: Line2D, tol=1e-9):
        try:
            if line2d.start == self.center:
                pt1 = line2d.end
                vec = line2d.start - line2d.end
            else:
                pt1 = line2d.start
                vec = line2d.end - line2d.start
        except AttributeError:
            if line2d.point1 == self.center:
                pt1 = line2d.point2
                vec = line2d.point1 - line2d.point2
            else:
                pt1 = line2d.point1
                vec = line2d.point2 - line2d.point1
        a = vec.dot(vec)
        b = 2 * vec.dot(pt1 - self.center)
        c = pt1.dot(pt1) + self.center.dot(self.center) \
            - 2 * pt1.dot(self.center) - self.radius ** 2

        disc = b ** 2 - 4 * a * c
        if math.isclose(disc, 0., abs_tol=tol):
            t1 = -b / (2 * a)
            return [pt1 + t1 * vec]

        elif disc > 0:
            sqrt_disc = math.sqrt(disc)
            t1 = (-b + sqrt_disc) / (2 * a)
            t2 = (-b - sqrt_disc) / (2 * a)
            return [pt1 + t1 * vec,
                    pt1 + t2 * vec]

        return []

    def linesegment_intersections(self, linesegment2d: LineSegment2D, tol=1e-9):
        try:
            if linesegment2d.start == self.center:
                pt1 = linesegment2d.end
                vec = linesegment2d.start - linesegment2d.end
            else:
                pt1 = linesegment2d.start
                vec = linesegment2d.end - linesegment2d.start
        except AttributeError:
            if linesegment2d.point1 == self.center:
                pt1 = linesegment2d.point2
                vec = linesegment2d.point1 - linesegment2d.point2
            else:
                pt1 = linesegment2d.point1
                vec = linesegment2d.point2 - linesegment2d.point1
        a = vec.dot(vec)
        b = 2 * vec.dot(pt1 - self.center)
        c = pt1.dot(pt1) + self.center.dot(self.center) \
            - 2 * pt1.dot(self.center) - self.radius ** 2

        disc = b ** 2 - 4 * a * c
        if math.isclose(disc, 0., abs_tol=tol):
            t1 = -b / (2 * a)
            points = [pt1 + t1 * vec]
            if linesegment2d.point_belongs(points[0]):
                return points
            return []

        elif disc > 0:
            sqrt_disc = math.sqrt(disc)
            t1 = (-b + sqrt_disc) / (2 * a)
            t2 = (-b - sqrt_disc) / (2 * a)
            points = [pt1 + t1 * vec, pt1 + t2 * vec]
            valid_points = [pt for pt in points if
                            linesegment2d.point_belongs(pt)]
            return valid_points

        return []


class ArcEllipse2D(Edge):
    """
    An 2 dimensional elliptical arc.

    :param start: The starting point of the elliptical arc
    :type start: :class:`volmdlr.Point2D`
    :param interior: An interior point of the elliptical arc
    :type interior: :class:`volmdlr.Point2D`
    :param end: The end point of the elliptical arc
    :type end: :class:`volmdlr.Point2D`
    :param center: The center of the ellipse
    :type center: :class:`volmdlr.Point2D`
    :param major_dir: The major direction of the ellipse
    :type major_dir: :class:`volmdlr.Vector2D`
    :param name: The name of the elliptical arc. Default value is ''
    :type name: str, optional
    :param extra: An extra interior point if start is equal to end. Default
        value is None
    :type extra: :class:`volmdlr.Point2D`, optional
    """

    def __init__(self, start: volmdlr.Point2D, interior: volmdlr.Point2D,
                 end: volmdlr.Point2D, center: volmdlr.Point2D,
                 major_dir: volmdlr.Vector2D, name: str = '',
                 extra: volmdlr.Point2D = None):
        Edge.__init__(self, start, end, name)
        self.interior = interior
        self.center = center
        self.extra = extra
        self.major_dir = major_dir
        self.minor_dir = self.major_dir.deterministic_unit_normal_vector()
        frame = volmdlr.Frame2D(self.center, self.major_dir, self.minor_dir)
        self.frame = frame
        start_new, end_new = frame.new_coordinates(self.start), frame.new_coordinates(self.end)
        interior_new, center_new = frame.new_coordinates(self.interior), frame.new_coordinates(self.center)

        def theta_A_B(s, i, e, c):
            """
            from : https://math.stackexchange.com/questions/339126/how-to-draw-an-ellipse-if-a-center-and-3-arbitrary-points-on-it-are-given
            theta=angle d'inclinaison ellipse par rapport à horizontal(sens horaire),A=demi grd axe, B=demi petit axe
            """
            xs, ys, xi, yi, xe, ye = s[0] - c[0], s[1] - c[1], i[0] - c[0], i[
                1] - c[1], e[0] - c[0], e[1] - c[1]
            A = npy.array(([xs ** 2, ys ** 2, 2 * xs * ys],
                           [xi ** 2, yi ** 2, 2 * xi * yi],
                           [xe ** 2, ye ** 2, 2 * xe * ye]))
            invA = npy.linalg.inv(A)
            One = npy.array(([1],
                             [1],
                             [1]))
            C = npy.dot(invA, One)  # matrice colonne de taille 3
            theta = 0.5 * math.atan(2 * C[2] / (C[1] - C[0]))
            c1 = C[0] + C[1]
            c2 = (C[1] - C[0]) / math.cos(2 * theta)
            gdaxe = math.sqrt((2 / (c1 - c2)))
            ptax = math.sqrt((2 / (c1 + c2)))
            return theta, gdaxe, ptax

        if start == end:
            extra_new = frame.new_coordinates(self.extra)
            theta, A, B = theta_A_B(start_new, extra_new, interior_new,
                                    center_new)
        else:
            theta, A, B = theta_A_B(start_new, interior_new, end_new,
                                    center_new)
            # theta, A, B = theta_A_B(self.start, self.interior, self.end,
            #                         self.center)

        self.Gradius = A
        self.Sradius = B
        self.theta = theta

        # Angle pour start
        u1, u2 = start_new.x / self.Gradius, start_new.y / self.Sradius
        angle1 = volmdlr.core.sin_cos_angle(u1, u2)
        self.angle_start = angle1
        # Angle pour end
        u3, u4 = end_new.x / self.Gradius, end_new.y / self.Sradius
        angle2 = volmdlr.core.sin_cos_angle(u3, u4)
        self.angle_end = angle2
        # Angle pour interior
        u5, u6 = interior_new.x / self.Gradius, interior_new.y / self.Sradius
        anglei = volmdlr.core.sin_cos_angle(u5, u6)
        self.angle_interior = anglei
        # Going trigo/clock wise from start to interior
        if anglei < angle1:
            trigowise_path = (anglei + volmdlr.TWO_PI) - angle1
            clockwise_path = angle1 - anglei
        else:
            trigowise_path = anglei - angle1
            clockwise_path = angle1 - anglei + volmdlr.TWO_PI

        # Going trigo wise from interior to interior
        if angle2 < anglei:
            trigowise_path += (angle2 + volmdlr.TWO_PI) - anglei
            clockwise_path += anglei - angle2
        else:
            trigowise_path += angle2 - anglei
            clockwise_path += anglei - angle2 + volmdlr.TWO_PI

        if clockwise_path > trigowise_path:
            self.is_trigo = True
            self.angle = trigowise_path
        else:
            # Clock wise
            self.is_trigo = False
            self.angle = clockwise_path

        if self.start == self.end or self.angle == 0:
            self.angle = volmdlr.TWO_PI

        if self.is_trigo:  # sens trigo
            self.offset_angle = angle1
        else:
            self.offset_angle = angle2

    def _get_points(self):
        return self.discretization_points()

    points = property(_get_points)

    def length(self):
        """
        Calculates the length of the arcellipse2d
        :return: arcellipse2d's length
        """
        length = self.abscissa(self.end)
        return length

    def point_belongs(self, point, abs_tol: float = 1e-6):
        """
        Verifies if a point belongs to the arcellipse2d
        :param point: point to be verified
        :param abs_tol: tolerance applied during calculations
        :return: True if the point belongs, False otherwise
        """
        if not math.isclose((point.x - self.center.x) ** 2 / self.Gradius ** 2 +
                            (point.y - self.center.y) ** 2 / self.Sradius ** 2, 1, abs_tol=abs_tol) and not \
                math.isclose((point.x - self.center.x) ** 2 / self.Sradius ** 2 +
                             (point.y - self.center.y) ** 2 / self.Gradius ** 2, 1, abs_tol=abs_tol):
            return False
        new_point = self.frame.new_coordinates(point)
        u1, u2 = new_point.x / self.Gradius, new_point.y / self.Sradius
        angle_new_point = volmdlr.core.sin_cos_angle(u1, u2)
        if self.angle_start < self.angle_end and self.angle_end >= angle_new_point >= self.angle_start:
            return True
        if self.angle_start > self.angle_end and self.angle_end <= angle_new_point <= self.angle_start:
            return True
        return False

    def abscissa(self, point: volmdlr.Point2D):
        """
        Calculates the abscissa of a given point
        :param point: point for calculating abscissa
        :return: a float, between 0 and the arcellise2d's lenght
        """
        if self.point_belongs(point):
            angle_abscissa = volmdlr.core.clockwise_angle(point - self.center, self.major_dir)
            angle_start = self.angle_start
            angle_end = angle_abscissa
            if self.angle_start > angle_abscissa > self.angle_end:
                angle_start = angle_abscissa
                angle_end = self.angle_start

            def arc_length(theta):
                return math.sqrt((self.Gradius ** 2) * math.sin(theta) ** 2 +
                                 (self.Sradius ** 2) * math.cos(theta) ** 2)

            res, _ = scipy_integrate.quad(arc_length, angle_start, angle_end)
            return res
        raise ValueError(f'point {point} does not belong to ellipse')

    def bounding_rectangle(self):
        """
        Calculates the bounding rectangle for the arcellipse2d
        :return: volmdlr.core.BoudingRectangle object
        """
        min_a, max_a = self.center - self.Gradius * self.major_dir, self.center + self.Gradius * self.major_dir
        min_b, max_b = self.center - self.Sradius * self.minor_dir, self.center + self.Sradius * self.minor_dir
        x_values = [point.x for point in [min_a, max_a, min_b, max_b]]
        y_values = [point.y for point in [min_a, max_a, min_b, max_b]]
        return volmdlr.core.BoundingRectangle(min(x_values), max(x_values), min(y_values), max(y_values))

    def straight_line_area(self):
        """
        Calculates the area of the elliptic arc, with line drwan from start to end
        :return: straight_line_area
        """
        if self.angle >= math.pi:
            angle = volmdlr.TWO_PI - self.angle
            area = math.pi * self.Gradius * self.Sradius - 0.5 * self.Gradius * self.Sradius * (
                    angle - math.sin(angle))
        else:
            angle = self.angle
            area = 0.5 * self.Gradius * self.Sradius * (angle - math.sin(angle))

        if self.is_trigo:
            return area
        return -area

    def discretization_points(self, *, number_points: int = None, angle_resolution: int = None):
        """
        discretize an Edge to have "n" points
        :param number_points: the number of points (including start and end points)
             if unset, only start and end will be returned
        :param angle_resolution: if set, the sampling will be adapted to have a controlled angular distance. Usefull
            to mesh an arc
        :return: a list of sampled points
        """
        if not number_points:
            if not angle_resolution:
                number_points = 2
            else:
                number_points = math.ceil(angle_resolution * abs(0.5 * self.angle / math.pi))
        is_trigo = True
        if self.angle_start > self.angle_end:
            if self.angle_start >= self.angle_interior >= self.angle_end:
                angle_start = self.angle_end
                angle_end = self.angle_start
                is_trigo = False
            else:
                angle_end = self.angle_end + volmdlr.TWO_PI
                angle_start = self.angle_start
        elif self.angle_start == self.angle_end:
            angle_start = 0
            angle_end = 2 * math.pi
        else:
            angle_end = self.angle_end
            angle_start = self.angle_start

        discretization_points = [self.frame.old_coordinates(
            volmdlr.Point2D(self.Gradius * math.cos(angle), self.Sradius * math.sin(angle)))
            for angle in npy.linspace(angle_start, angle_end, number_points)]
        if not is_trigo:
            discretization_points = discretization_points[::-1]
        return discretization_points

    def polygon_points(self, discretization_resolution: int):
        warnings.warn('polygon_points is deprecated,\
                please use discretization_points instead',
                      DeprecationWarning)
        return self.discretization_points(angle_resolution=discretization_resolution)

    def to_3d(self, plane_origin, x, y):
        point_start2d = self.start.to_3d(plane_origin, x, y)
        point_interior2d = self.interior.to_3d(plane_origin, x, y)
        point_end2d = self.end.to_3d(plane_origin, x, y)
        point_center2d = self.center.to_3d(plane_origin, x, y)

        a_max2d = self.center + self.major_dir * self.Gradius
        a_max3d = a_max2d.to_3d(plane_origin, x, y)
        new_major_dir = a_max3d - point_center2d
        new_major_dir.normalize()
        return ArcEllipse3D(point_start2d, point_interior2d, point_end2d,
                            point_center2d, new_major_dir, name=self.name)

    def plot(self, ax=None, color='k', alpha=1):
        if ax is None:
            _, ax = plt.subplots()

        self.interior.plot(ax=ax, color='m')
        self.start.plot(ax=ax, color='r')
        self.end.plot(ax=ax, color='b')
        self.center.plot(ax=ax, color='y')

        x = []
        y = []
        for px, py in self.discretization_points(number_points=100):
            x.append(px)
            y.append(py)

        plt.plot(x, y, color=color, alpha=alpha)
        return ax

    def normal_vector(self, abscissa):
        raise NotImplementedError

    def unit_normal_vector(self, abscissa):
        raise NotImplementedError

    def direction_vector(self, abscissa):
        raise NotImplementedError

    def unit_direction_vector(self, abscissa):
        raise NotImplementedError

    def reverse(self):
        return self.__class__(self.end.copy(), self.interior.copy(), self.start.copy(),
                              self.center.copy(), self.major_dir.copy(), self.name)


class Line3D(Line):
    _non_eq_attributes = ['name', 'basis_primitives', 'bounding_box']

    """
    Define an infinite line passing through the 2 points
    """

    def __init__(self, point1: volmdlr.Point3D, point2: volmdlr.Point3D,
                 name: str = ''):
        Line.__init__(self, point1, point2, name=name)
        self.points = [point1, point2]
        self._bbox = None

    @property
    def bouding_box(self):
        if not self._bbox:
            self._bbox = self._bounding_box()
        return self._bbox

    def _bounding_box(self):
        # points = [self.point1, self.point2]
        # xmin = min([pt[0] for pt in points])
        # xmax = max([pt[0] for pt in points])
        # ymin = min([pt[1] for pt in points])
        # ymax = max([pt[1] for pt in points])
        # zmin = min([pt[2] for pt in points])
        # zmax = max([pt[2] for pt in points])

        xmin = min([self.point1[0], self.point2[0]])
        xmax = max([self.point1[0], self.point2[0]])
        ymin = min([self.point1[1], self.point2[1]])
        ymax = max([self.point1[1], self.point2[1]])
        zmin = min([self.point1[2], self.point2[2]])
        zmax = max([self.point1[2], self.point2[2]])

        return volmdlr.core.BoundingBox(xmin, xmax, ymin, ymax, zmin, zmax)

    def point_at_abscissa(self, abscissa):
        return self.point1 + (
            self.point2 - self.point1) * abscissa

    def point_belongs(self, point3d):
        if point3d == self.point1:
            return True
        return self.direction_vector().is_colinear_to(point3d - self.point1)

    def point_distance(self, point):
        vector1 = point - self.point1
        vector1.to_vector()
        vector2 = self.point2 - self.point1
        vector2.to_vector()
        return vector1.cross(vector2).norm() / vector2.norm()

    def line_distance(self, line2):
        """
        Calculates the distance between two Line3D
        :param line2: other Line3D
        :return: The distance between the two lines
        """
        direction_vector1 = self.direction_vector()
        direction_vector2 = line2.direction_vector()
        if direction_vector1.is_colinear_to(direction_vector2):
            return direction_vector1.cross(line2.points[0] - self.points[0]).norm() / direction_vector1.norm()
        vector = line2.points[0] - self.points[0]
        line_distance = abs(vector.dot(direction_vector1.cross(direction_vector2))) / direction_vector1.cross(
            direction_vector2).norm()
        return line_distance

    def skew_to(self, line):
        """
        Verifies if two Line3D are skew to each other, that is, they are not parallel and never intersect
        :param line: othe line
        :return: True if they are skew, False otherwise
        """
        if self.direction_vector().is_colinear_to(line.direction_vector()):
            return False
        if math.isclose(self.line_distance(line), 0, abs_tol=1e-6):
            return False
        return True

    def plot(self, ax=None, color='k', alpha=1, dashed=True):
        if ax is None:
            ax = Axes3D(plt.figure())

        # Line segment
        ax.plot([self.point1.x, self.point2.x], [self.point1.y, self.point2.y],
                [self.point1.z, self.point2.z], color=color, alpha=alpha)

        # Drawing 3 times length of segment on each side
        u = self.point2 - self.point1
        v1 = (self.point1 - 3/6 * u)
        x1, y1, z1 = v1.x, v1.y, v1.z
        v2 = (self.point2 - 3/6 * u)
        x2, y2, z2 = v2.x, v2.y, v2.z
        if dashed:
            ax.plot([x1, x2], [y1, y2], [z1, z2], color=color,
                    dashes=[30, 5, 10, 5])
        else:
            ax.plot([x1, x2], [y1, y2], [z1, z2], color=color)
        return ax

    def plane_projection2d(self, center, x, y):
        return Line2D(self.point1.plane_projection2d(center, x, y),
                      self.point2.plane_projection2d(center, x, y))

    def minimum_distance_points(self, other_line):
        """
        Returns the points on this line and the other line that are the closest
        of lines
        """
        u = self.point2 - self.point1
        v = other_line.point2 - other_line.point1
        w = self.point1 - other_line.point1
        a = u.dot(u)
        b = u.dot(v)
        c = v.dot(v)
        d = u.dot(w)
        e = v.dot(w)

        s = (b * e - c * d) / (a * c - b ** 2)
        t = (a * e - b * d) / (a * c - b ** 2)
        p1 = self.point1 + s * u
        p2 = other_line.point1 + t * v
        return p1, p2

    def rotation(self, center: volmdlr.Point3D, axis: volmdlr.Vector3D, angle: float):
        """
        Line3D rotation
        :param center: rotation center
        :param axis: rotation axis
        :param angle: angle rotation
        :return: a new rotated Line3D
        """

        return Line3D(*[p.rotation(center, axis, angle) for p in
                        [self.point1, self.point2]])

    def rotation_inplace(self, center: volmdlr.Point3D, axis: volmdlr.Vector3D, angle: float):
        """
        Line3D rotation. Object is updated inplace
        :param center: rotation center
        :param axis: rotation axis
        :param angle: rotation angle
        """
        for p in [self.point1, self.point2]:
            p.rotation_inplace(center, axis, angle)

    def translation(self, offset: volmdlr.Vector3D):
        """
        Line3D translation
        :param offset: translation vector
        :return: A new translated Line3D
        """
        return Line3D(*[point.translation(offset) for point in
                        [self.point1, self.point2]])

    def translation_inplace(self, offset: volmdlr.Vector3D):
        """
        Line3D translation. Object is updated inplace
        :param offset: translation vector
        """
        for point in [self.point1, self.point2]:
            point.translation_inplace(offset)

    def frame_mapping(self, frame: volmdlr.Frame3D, side: str):
        """
        Changes vector frame_mapping and return a new Line3D
        side = 'old' or 'new'
        """
        if side == 'old':
            new_start = frame.old_coordinates(self.point1)
            new_end = frame.old_coordinates(self.point2)
        elif side == 'new':
            new_start = frame.new_coordinates(self.point1)
            new_end = frame.new_coordinates(self.point2)
        else:
            raise ValueError('Please Enter a valid side: old or new')
        return Line3D(new_start, new_end)

    def frame_mapping_inplace(self, frame: volmdlr.Frame3D, side: str):
        """
        Changes Line3D frame_mapping and the object is updated inplace
        side = 'old' or 'new'
        """
        if side == 'old':
            new_start = frame.old_coordinates(self.point1)
            new_end = frame.old_coordinates(self.point2)
        elif side == 'new':
            new_start = frame.new_coordinates(self.point1)
            new_end = frame.new_coordinates(self.point2)
        else:
            raise ValueError('Please Enter a valid side: old or new')
        self.point1 = new_start
        self.point2 = new_end
        self.bounding_box = self._bounding_box()

    def trim(self, point1: volmdlr.Point3D, point2: volmdlr.Point3D):
        if not self.point_belongs(point1) or not self.point_belongs(point2):
            raise ValueError('Point not on curve')
        return LineSegment3D(point1, point2)

    def copy(self, *args, **kwargs):
        return Line3D(*[p.copy() for p in [self.point1, self.point2]])

    @classmethod
    def from_step(cls, arguments, object_dict):
        point1 = object_dict[arguments[1]]
        direction = object_dict[arguments[2]]
        point2 = point1 + direction
        return cls(point1, point2, arguments[0][1:-1])

    # def intersection(self, line2):
    #
    #     x1 = self.point1.x
    #     y1 = self.point1.y
    #     z1 = self.point1.z
    #     x2 = self.point2.x
    #     y2 = self.point2.y
    #     z2 = self.point2.z
    #     x3 = line2.point1.x
    #     y3 = line2.point1.y
    #     z3 = line2.point1.z
    #     x4 = line2.point2.x
    #     y4 = line2.point2.y
    #     z4 = line2.point2.z
    #
    #     if x3 == 0 and x4 == 0 and y4 - y3 == 0:
    #         x5, y5, z5 = x3, y3, z3
    #         x6, y6, z6 = x4, y4, z4
    #         x3, y3, z3 = x1, y1, z1
    #         x4, y4, z4 = x2, y2, z2
    #         x1, y1, z1 = x5, y5, z5
    #         x2, y2, z2 = x6, y6, z6
    #
    #     elif y3 == 0 and y4 == 0 and x4 - x3 == 0:
    #         x5, y5, z5 = x3, y3, z3
    #         x6, y6, z6 = x4, y4, z4
    #         x3, y3, z3 = x1, y1, z1
    #         x4, y4, z4 = x2, y2, z2
    #         x1, y1, z1 = x5, y5, z5
    #         x2, y2, z2 = x6, y6, z6
    #
    #     res, list_t1 = [], []
    #
    #     # 2 unknown 3eq with t1 et t2 unknown
    #
    #     if (x2 - x1 + y1 - y2) != 0 and (y4 - y3) != 0:
    #         t1 = (x3 - x1 + (x4 - x3) * (y1 - y3) / (y4 - y3)) / (
    #             x2 - x1 + y1 - y2)
    #         t2 = (y1 - y3 + (y2 - y1) * t1) / (y4 - y3)
    #         res1 = z1 + (z2 - z1) * t1
    #         res2 = z3 + (z4 - z3) * t2
    #         list_t1.append(t1)
    #         res.append([res1, res2])
    #
    #     if (z2 - z1 + y1 - y2) != 0 and (y4 - y3) != 0:
    #         t1 = (z3 - z1 + (z4 - z3) * (y1 - y3) / (y4 - y3)) / (
    #             z2 - z1 + y1 - y2)
    #         t2 = (y1 - y3 + (y2 - y1) * t1) / (y4 - y3)
    #         res1 = x1 + (x2 - x1) * t1
    #         res2 = x3 + (x4 - x3) * t2
    #         list_t1.append(t1)
    #         res.append([res1, res2])
    #
    #     if (z2 - z1 + x1 - x2) != 0 and (x4 - x3) != 0:
    #         t1 = (z3 - z1 + (z4 - z3) * (x1 - x3) / (x4 - x3)) / (
    #             z2 - z1 + x1 - x2)
    #         t2 = (x1 - x3 + (x2 - x1) * t1) / (x4 - x3)
    #         res1 = y1 + (y2 - y1) * t1
    #         res2 = y3 + (y4 - y3) * t2
    #         list_t1.append(t1)
    #         res.append([res1, res2])
    #
    #     if len(res) == 0:
    #         return None
    #
    #     for pair, t1 in zip(res, list_t1):
    #         res1, res2 = pair[0], pair[1]
    #         if math.isclose(res1, res2,
    #                         abs_tol=1e-7):  # if there is an intersection point
    #             return volmdlr.Point3D(x1 + (x2 - x1) * t1,
    #                                    y1 + (y2 - y1) * t1,
    #                                    z1 + (z2 - z1) * t1)
    #
    #     return None

    def intersection(self, line):
        """
        Calculates the intersection between to Line3D, if there is an intersection
        :param line: other Line3D
        :return: None if there is no intersection between Lines. A volmdlr.Point3D if there existes an intersection
        """
        direction_vector1 = self.direction_vector()
        direction_vector2 = line.direction_vector()
        distance_to_line = self.line_distance(line)
        if direction_vector1.is_colinear_to(direction_vector2) or\
                not math.isclose(distance_to_line, 0, abs_tol=1e-6):
            return None
        if math.isclose(distance_to_line, 0, abs_tol=1e-6) and\
                math.isclose(direction_vector1.dot(direction_vector2), 0, abs_tol=1e-6):
            projected_point, _ = self.point_projection(line.points[0])
            return projected_point
        x1, y1, z1 = self.points[0].x, self.points[0].y, self.points[0].z
        x2, y2, z2 = line.points[0].x, line.points[0].y, line.points[0].z
        a, b, c = direction_vector1.x, direction_vector1.y, direction_vector1.z
        m, n, p = direction_vector2.x, direction_vector2.y, direction_vector2.z
        vector_components = [a, b, c, m, n, p]
        for i, component in enumerate(vector_components):
            if abs(component) <= 1e-6:
                vector_components[i] = 0.0
        a, b, c, m, n, p = vector_components
        # if a * n != m * b:
        #     coeficient_t_ = (a * (y2 - y1) - b * (x2 - x1)) / (- a * n + m * b)
        #     coeficient_s_ = (-n * (y2 - y1) + m * (x2 - x1)) / (- a * n + m * b)
        # if a == m == 0 and x2 != x1:
        #     return None
        # if b == n == 0 and y2 != y1:
        #     if a == p == 0 and c != 0 != m:
        #         coefficient_t = (x2 - x1) / -m
        #         coefficient_s = (z2 - z1) / c
        #     else:
        #         return None
        # elif c == p == 0 and z2 != z1:
        #     return None
        # if a == b == 0 and (x2 - x1) * n == (y2 - y1) * m:
        if n * a != b * m:
            coefficient_t = (b * (x2 - x1) - a * (y2 - y1)) / (n * a - b * m)
            coefficient_s = (n * (x2 - x1) - m * (y2 - y1)) / (n * a - b * m)
        elif a == m == 0:
            if math.isclose(x2, x1, abs_tol=1e-6) and c * n != b * p:
                if b != 0:
                    coefficient_t = ((z2 - z1) * b - c * (y2 - y1)) / (c * n - b * p)
                    coefficient_s = ((y2 - y1) + n * coefficient_t) / b
                elif n != 0 and c != 0:
                    coefficient_t = (y2 - y1) / -n
                    coefficient_s = (z2 - z1 + p * coefficient_t) / c
            else:
                raise NotImplementedError
        elif b == n == 0.:
            if math.isclose(y2, y1, abs_tol=1e-6) and c * m != a * p:
                if a != 0.:
                    coefficient_t = ((z2 - z1) * a - c * (x2 - x1)) / (c * m - a * p)
                    coefficient_s = ((x2 - x1) + m * coefficient_t) / a
                elif m != 0 and c != 0:
                    coefficient_t = (x2 - x1) / -m
                    coefficient_s = (z2 - z1 + p * coefficient_t) / c
            else:
                raise NotImplementedError
        elif a == b == 0 and n != 0 != m:
            coefficient_t = (x2 - x1) / m
            coefficient_s = ((z2 - z1) + p * coefficient_t) / c
        elif a == 0 and m != 0 and b != 0:
            coefficient_t = - (x2 - x1) / m
            coefficient_s = ((y2 - y1) + n * coefficient_t) / b
        elif m == 0 and a != 0 and n != 0:
            coefficient_s = - (x2 - x1) / a
            coefficient_t = ((y2 - y1) - b * coefficient_s) / -n
        else:
            print(True)
            raise NotImplementedError
        if math.isclose(c * coefficient_s - p * coefficient_t, z2 - z1, abs_tol=1e-6):
            return volmdlr.Point3D(x1 + coefficient_s * a,
                                   y1 + coefficient_s * b,
                                   z1 + coefficient_s * c)
        return None

    def to_step(self, current_id, surface_id=None):
        p1_content, p1_id = self.point1.to_step(current_id)
        # p2_content, p2_id = self.point2.to_step(current_id+1)
        current_id = p1_id + 1
        u_content, u_id = volmdlr.Vector3D.to_step(
            self.unit_direction_vector(),
            current_id,
            vector=True)
        current_id = u_id + 1
        content = p1_content + u_content
        content += f"#{current_id} = LINE('{self.name}',#{p1_id},#{u_id});\n"
        return content, current_id

    def to_2d(self, plane_origin, x1, x2):
        p2d = [p.to_2d(plane_origin, x1, x2) for p in (self.point1, self.point2)]
        if p2d[0] == p2d[1]:
            return None
        return Line2D(*p2d, name=self.name)


class LineSegment3D(LineSegment):
    """
    Define a line segment limited by two points
    """

    def __init__(self, start: volmdlr.Point3D, end: volmdlr.Point3D,
                 name: str = ''):
        if start == end:
            raise NotImplementedError
        self.points = [start, end]
        LineSegment.__init__(self, start=start, end=end, name=name)
        self._bbox = None

    @property
    def bounding_box(self):
        if not self._bbox:
            self._bbox = self._bounding_box()
        return self._bbox

    @bounding_box.setter
    def bounding_box(self, new_bounding_box):
        self._bbox = new_bounding_box

    def __hash__(self):
        return 2 + hash(self.start) + hash(self.end)

    def __eq__(self, other_linesegment3d):
        if other_linesegment3d.__class__ != self.__class__:
            return False
        return (self.start == other_linesegment3d.start
                and self.end == other_linesegment3d.end)

    def _bounding_box(self):

        xmin = min(self.start.x, self.end.x)
        xmax = max(self.start.x, self.end.x)
        ymin = min(self.start.y, self.end.y)
        ymax = max(self.start.y, self.end.y)
        zmin = min(self.start.z, self.end.z)
        zmax = max(self.start.z, self.end.z)

        return volmdlr.core.BoundingBox(xmin, xmax, ymin, ymax, zmin, zmax)

    def to_dict(self, *args, **kwargs):
        return {'object_class': 'volmdlr.edges.LineSegment3D',
                'name': self.name,
                'start': self.start.to_dict(),
                'end': self.end.to_dict()
                }

    # def point_at_abscissa(self, abscissa):
    #     return self.start + abscissa * (
    #         self.end - self.start) / self.length()

    def point_belongs(self, point, abs_tol=1e-7):
        point_distance = self.point_distance(point)
        if math.isclose(point_distance, 0, abs_tol=abs_tol):
            return True
        return False

    def normal_vector(self, abscissa=0.):
        return None

    def unit_normal_vector(self, abscissa=0.):
        return None

    # def middle_point(self):
    #     return self.point_at_abscissa(0.5 * self.length())

    def point_distance(self, point):
        distance, point = volmdlr.LineSegment3DPointDistance(
            [(self.start.x, self.start.y, self.start.z),
             (self.end.x, self.end.y, self.end.z)],
            (point.x, point.y, point.z))
        return distance

    def plane_projection2d(self, center, x, y):
        return LineSegment2D(self.start.plane_projection2d(center, x, y),
                             self.end.plane_projection2d(center, x, y))

    # def intersection(self, segment2):
    #     x1 = self.start.x
    #     y1 = self.start.y
    #     z1 = self.start.z
    #     x2 = self.end.x
    #     y2 = self.end.y
    #     z2 = self.end.z
    #     x3 = segment2.start.x
    #     y3 = segment2.start.y
    #     z3 = segment2.start.z
    #     x4 = segment2.end.x
    #     y4 = segment2.end.y
    #     z4 = segment2.end.z
    #
    #     if x3 == 0 and x4 == 0 and y4 - y3 == 0:
    #         x5, y5, z5 = x3, y3, z3
    #         x6, y6, z6 = x4, y4, z4
    #         x3, y3, z3 = x1, y1, z1
    #         x4, y4, z4 = x2, y2, z2
    #         x1, y1, z1 = x5, y5, z5
    #         x2, y2, z2 = x6, y6, z6
    #
    #     elif y3 == 0 and y4 == 0 and x4 - x3 == 0:
    #         x5, y5, z5 = x3, y3, z3
    #         x6, y6, z6 = x4, y4, z4
    #         x3, y3, z3 = x1, y1, z1
    #         x4, y4, z4 = x2, y2, z2
    #         x1, y1, z1 = x5, y5, z5
    #         x2, y2, z2 = x6, y6, z6
    #
    #     res, list_t1 = [], []
    #
    #     # 2 unknown 3eq with t1 et t2 unknown
    #     if (x2 - x1 + y1 - y2) != 0 and (y4 - y3) != 0:
    #         t1 = (x3 - x1 + (x4 - x3) * (y1 - y3) / (y4 - y3)) / (
    #             x2 - x1 + y1 - y2)
    #         t2 = (y1 - y3 + (y2 - y1) * t1) / (y4 - y3)
    #         res1 = z1 + (z2 - z1) * t1
    #         res2 = z3 + (z4 - z3) * t2
    #         list_t1.append(t1)
    #         res.append([res1, res2])
    #
    #     if (z2 - z1 + y1 - y2) != 0 and (y4 - y3) != 0:
    #         t1 = (z3 - z1 + (z4 - z3) * (y1 - y3) / (y4 - y3)) / (
    #             z2 - z1 + y1 - y2)
    #         t2 = (y1 - y3 + (y2 - y1) * t1) / (y4 - y3)
    #         res1 = x1 + (x2 - x1) * t1
    #         res2 = x3 + (x4 - x3) * t2
    #         list_t1.append(t1)
    #         res.append([res1, res2])
    #
    #     if (z2 - z1 + x1 - x2) != 0 and (x4 - x3) != 0:
    #         t1 = (z3 - z1 + (z4 - z3) * (x1 - x3) / (x4 - x3)) / (
    #             z2 - z1 + x1 - x2)
    #         t2 = (x1 - x3 + (x2 - x1) * t1) / (x4 - x3)
    #         res1 = y1 + (y2 - y1) * t1
    #         res2 = y3 + (y4 - y3) * t2
    #         list_t1.append(t1)
    #         res.append([res1, res2])
    #
    #     if len(res) == 0:
    #         return None
    #
    #     for pair, t1 in zip(res, list_t1):
    #         res1, res2 = pair[0], pair[1]
    #         if math.isclose(res1, res2,
    #                         abs_tol=1e-7):  # if there is an intersection point
    #             if t1 >= 0 or t1 <= 1:
    #                 return volmdlr.Point3D(x1 + (x2 - x1) * t1,
    #                                        y1 + (y2 - y1) * t1,
    #                                        z1 + (z2 - z1) * t1)
    #
    #     return None

    def line_intersections(self, line):
        line_self = self.to_line()
        if line_self.skew_to(line):
            return None
        intersection = line_self.intersection(line)
        if intersection and self.point_belongs(intersection):
            return intersection
        return None

    def linesegment_intersections(self, linesegment):
        line1 = self.to_line()
        line2 = linesegment.to_line()
        intersection = line1.intersection(line2)
        if intersection and self.point_belongs(intersection) and linesegment.point_belongs(intersection):
            return [intersection]
        return []

    def rotation(self, center: volmdlr.Point3D,
                 axis: volmdlr.Vector3D, angle: float):
        """
        LineSegment3D rotation
        :param center: rotation center
        :param axis: rotation axis
        :param angle: angle rotation
        :return: a new rotated LineSegment3D
        """
        return LineSegment3D(
            *[point.rotation(center, axis, angle) for point in self.points])

    def rotation_inplace(self, center: volmdlr.Point3D,
                         axis: volmdlr.Vector3D, angle: float):
        """
        Line2D rotation. Object is updated inplace
        :param center: rotation center
        :param axis: rotation axis
        :param angle: rotation angle
        """
        for point in self.points:
            point.rotation_inplace(center, axis, angle)
        self.bounding_box = self._bounding_box()

    def __contains__(self, point):

        point1, point2 = self.start, self.end
        axis = point2 - point1
        test = point.rotation(point1, axis, math.pi)
        if test == point:
            return True

        return False

    def translation(self, offset: volmdlr.Vector3D):
        """
        LineSegment3D translation
        :param offset: translation vector
        :return: A new translated LineSegment3D
        """
        return LineSegment3D(
            *[point.translation(offset) for point in self.points])

    def translation_inplace(self, offset: volmdlr.Vector3D):
        """
        LineSegment3D translation. Object is updated inplace
        :param offset: translation vector
        """
        for point in self.points:
            point.translation_inplace(offset)
        self.bounding_box = self._bounding_box()

    def frame_mapping(self, frame: volmdlr.Frame3D, side: str):
        """
        Changes LineSegment3D frame_mapping and return a new LineSegment3D
        side = 'old' or 'new'
        """
        if side == 'old':
            return LineSegment3D(
                *[frame.old_coordinates(point) for point in self.points])
        elif side == 'new':
            return LineSegment3D(
                *[frame.new_coordinates(point) for point in self.points])
        raise ValueError('Please Enter a valid side: old or new')

    def frame_mapping_inplace(self, frame: volmdlr.Frame3D, side: str):
        """
        Changes vector frame_mapping and the object is updated inplace
        side = 'old' or 'new'
        """
        if side == 'old':
            new_start = frame.old_coordinates(self.start)
            new_end = frame.old_coordinates(self.end)
        elif side == 'new':
            new_start = frame.new_coordinates(self.start)
            new_end = frame.new_coordinates(self.end)
        else:
            raise ValueError('Please Enter a valid side: old or new')
        self.start = new_start
        self.end = new_end
        self.bounding_box = self._bounding_box()

    def copy(self, *args, **kwargs):
        return LineSegment3D(self.start.copy(), self.end.copy())

    def plot(self, ax=None, color='k', alpha=1,
             edge_ends=False, edge_direction=False):
        if ax is None:
            fig = plt.figure()
            ax = fig.add_subplot(111, projection='3d')
        else:
            fig = ax.figure

        points = [self.start, self.end]
        x = [p.x for p in points]
        y = [p.y for p in points]
        z = [p.z for p in points]
        if edge_ends:
            ax.plot(x, y, z, color=color, alpha=alpha, marker='o')
        else:
            ax.plot(x, y, z, color=color, alpha=alpha)
        if edge_direction:
            x, y, z = self.point_at_abscissa(0.5 * self.length())
            u, v, w = 0.05 * self.direction_vector()
            ax.quiver(x, y, z, u, v, w, length=self.length() / 100,
                      arrow_length_ratio=5, normalize=True,
                      pivot='tip', color=color)
        return ax

    def plot2d(self, x_3D, y_3D, ax=None, color='k', width=None):
        if ax is None:
            fig = plt.figure()
            ax = fig.add_subplot(111, projection='3d')
        else:
            fig = ax.figure

        edge2D = self.plane_projection2d(volmdlr.O3D, x_3D, y_3D)
        edge2D.plot(ax=ax, color=color, width=width)
        return ax

    def plot_data(self, x_3D, y_3D, marker=None, color='black', stroke_width=1,
                  dash=False, opacity=1, arrow=False):
        edge2D = self.plane_projection2d(volmdlr.O3D, x_3D, y_3D)
        return edge2D.plot_data(marker, color, stroke_width,
                                dash, opacity, arrow)

    def FreeCADExport(self, name, ndigits=6):
        name = 'primitive' + str(name)
        x1, y1, z1 = round(1000 * self.start, ndigits)
        x2, y2, z2 = round(1000 * self.end, ndigits)
        return '{} = Part.LineSegment(fc.Vector({},{},{}),fc.Vector({},{},{}))\n'.format(
            name, x1, y1, z1, x2, y2, z2)

    def to_line(self):
        return Line3D(self.start, self.end)

    def babylon_script(self, color=(1, 1, 1), name='line', type_='line',
                       parent=None):
        if type_ in ['line', 'dashed']:
            s = 'var myPoints = [];\n'
            s += 'var point1 = new BABYLON.Vector3({},{},{});\n'.format(
                *self.start)
            s += 'myPoints.push(point1);\n'
            s += 'var point2 = new BABYLON.Vector3({},{},{});\n'.format(
                *self.end)
            s += 'myPoints.push(point2);\n'
            if type_ == 'line':
                s += 'var {} = BABYLON.MeshBuilder.CreateLines("lines", {{points: myPoints}}, scene);\n'.format(
                    name)
            elif type_ == 'dashed':
                s += f'var {name} = BABYLON.MeshBuilder.CreateDashedLines("lines", {{points: myPoints, dashNb:20}}, scene);'
            s += '{}.color = new BABYLON.Color3{};\n'.format(name, tuple(color))
        elif type_ == 'tube':
            radius = 0.03 * self.start.point_distance(self.end)
            s = 'var points = [new BABYLON.Vector3({},{},{}), new BABYLON.Vector3({},{},{})];\n'.format(
                *self.start, *self.end)
            s += 'var {} = BABYLON.MeshBuilder.CreateTube("frame_U", {{path: points, radius: {}}}, {});'.format(
                name, radius, parent)
        #            s += 'line.material = red_material;\n'

        else:
            raise NotImplementedError

        if parent is not None:
            s += f'{name}.parent = {parent};\n'

        return s

    def to_2d(self, plane_origin, x1, x2):
        p2d = [p.to_2d(plane_origin, x1, x2) for p in (self.start, self.end)]
        if p2d[0] == p2d[1]:
            return None
        return LineSegment2D(*p2d, name=self.name)

    def to_bspline_curve(self, resolution=10):
        """
        Convert a LineSegment3D to a BSplineCurve3D
        """
        degree = 1
        points = [self.point_at_abscissa(abscissa / self.length())
                  for abscissa in range(resolution + 1)]
        bspline_curve = BSplineCurve3D.from_points_interpolation(points,
                                                                 degree)
        return bspline_curve

    def reverse(self):
        return LineSegment3D(self.end.copy(), self.start.copy())

    def minimum_distance_points(self, other_line):
        """
        Returns the points on this line and the other line that are the closest
        of lines
        """
        u = self.end - self.start
        v = other_line.end - other_line.start
        w = self.start - other_line.start
        a = u.dot(u)
        b = u.dot(v)
        c = v.dot(v)
        d = u.dot(w)
        e = v.dot(w)
        if (a * c - b ** 2) != 0:
            s = (b * e - c * d) / (a * c - b ** 2)
            t = (a * e - b * d) / (a * c - b ** 2)
            p1 = self.start + s * u
            p2 = other_line.start + t * v
            return p1, p2
        else:
            return self.start, other_line.start

    def Matrix_distance(self, other_line):
        u = self.direction_vector()
        v = other_line.direction_vector()
        w = other_line.start - self.start

        a = u.dot(u)
        b = -u.dot(v)
        d = v.dot(v)

        e = w.dot(u)
        f = -w.dot(v)

        A = npy.array([[a, b],
                       [b, d]])
        B = npy.array([e, f])

        res = scp.optimize.lsq_linear(A, B, bounds=(0, 1))
        p1 = self.point_at_abscissa(res.x[0] * self.length())
        p2 = other_line.point_at_abscissa(
            res.x[1] * other_line.length())
        return p1, p2

    def parallel_distance(self, other_linesegment):
        pt_a, pt_b, pt_c = self.start, self.end, other_linesegment.points[0]
        vector = volmdlr.Vector3D((pt_a - pt_b).vector)
        vector.normalize()
        plane1 = volmdlr.faces.Plane3D.from_3_points(pt_a, pt_b, pt_c)
        v = vector.cross(plane1.frame.w)  # distance vector
        # pt_a = k*u + c*v + pt_c
        res = (pt_a - pt_c).vector
        x, y, z = res[0], res[1], res[2]
        u1, u2, u3 = vector.x, vector.y, vector.z
        v1, v2, v3 = v.x, v.y, v.z

        if (u1 * v2 - v1 * u2) != 0 and u1 != 0:
            c = (y * u1 - x * u2) / (u1 * v2 - v1 * u2)
            k = (x - c * v1) / u1
            if math.isclose(k * u3 + c * v3, z, abs_tol=1e-7):
                return k
        elif (u1 * v3 - v1 * u3) != 0 and u1 != 0:
            c = (z * u1 - x * u3) / (u1 * v3 - v1 * u3)
            k = (x - c * v1) / u1
            if math.isclose(k * u2 + c * v2, y, abs_tol=1e-7):
                return k
        elif (v1 * u2 - v2 * u1) != 0 and u2 != 0:
            c = (u2 * x - y * u1) / (v1 * u2 - v2 * u1)
            k = (y - c * v2) / u2
            if math.isclose(k * u3 + c * v3, z, abs_tol=1e-7):
                return k
        elif (v3 * u2 - v2 * u3) != 0 and u2 != 0:
            c = (u2 * z - y * u3) / (v3 * u2 - v2 * u3)
            k = (y - c * v2) / u2
            if math.isclose(k * u1 + c * v1, x, abs_tol=1e-7):
                return k
        elif (u1 * v3 - v1 * u3) != 0 and u3 != 0:
            c = (z * u1 - x * u3) / (u1 * v3 - v1 * u3)
            k = (z - c * v3) / u3
            if math.isclose(k * u2 + c * v2, y, abs_tol=1e-7):
                return k
        elif (u2 * v3 - v2 * u3) != 0 and u3 != 0:
            c = (z * u2 - y * u3) / (u2 * v3 - v2 * u3)
            k = (z - c * v3) / u3
            if math.isclose(k * u1 + c * v1, x, abs_tol=1e-7):
                return k
        else:
            return NotImplementedError

    def minimum_distance(self, element, return_points=False):
        if element.__class__ is Arc3D or element.__class__ is volmdlr.wires.Circle3D:
            pt1, pt2 = element.minimum_distance_points_line(self)
            if return_points:
                return pt1.point_distance(pt2), pt1, pt2
            else:
                return pt1.point_distance(pt2)

        elif element.__class__ is LineSegment3D:
            p1, p2 = self.Matrix_distance(element)
            if return_points:
                return p1.point_distance(p2), p1, p2
            else:
                return p1.point_distance(p2)

        elif element.__class__ is BSplineCurve3D:
            points = element.points
            lines = []
            dist_min = math.inf
            for p1, p2 in zip(points[0:-1], points[1:]):
                lines.append(LineSegment3D(p1, p2))
            for line in lines:
                p1, p2 = self.Matrix_distance(line)
                dist = p1.point_distance(p2)
                if dist < dist_min:
                    dist_min = dist
                    min_points = (p1, p2)
            if return_points:
                p1, p2 = min_points
                return dist_min, p1, p2
            else:
                return dist_min

        else:
            return NotImplementedError

    def extrusion(self, extrusion_vector):
        u = self.unit_direction_vector()
        v = extrusion_vector.copy()
        v.normalize()
        w = u.cross(v)
        l1 = self.length()
        l2 = extrusion_vector.norm()
        # outer_contour = Polygon2D([O2D, Point2D((l1, 0.)),
        #                            Point2D((l1, l2)), Point2D((0., l2))])
        plane = volmdlr.faces.Plane3D(volmdlr.Frame3D(self.start, u, v, w))
        return [plane.rectangular_cut(0, l1, 0, l2)]

    def revolution(self, axis_point, axis, angle):
        axis_line3d = Line3D(axis_point, axis_point + axis)
        if axis_line3d.point_belongs(self.start) and axis_line3d.point_belongs(
                self.end):
            return []

        p1_proj, _ = axis_line3d.point_projection(self.start)
        p2_proj, _ = axis_line3d.point_projection(self.end)
        d1 = self.start.point_distance(p1_proj)
        d2 = self.end.point_distance(p2_proj)
        if not math.isclose(d1, 0., abs_tol=1e-9):
            u = (self.start - p1_proj)  # Unit vector from p1_proj to p1
            u.normalize()
        elif not math.isclose(d2, 0., abs_tol=1e-9):
            u = (self.end - p2_proj)  # Unit vector from p1_proj to p1
            u.normalize()
        else:
            return []
        if u.is_colinear_to(self.direction_vector()):
            # Planar face
            v = axis.cross(u)
            surface = volmdlr.faces.Plane3D(
                volmdlr.Frame3D(p1_proj, u, v, axis))
            r, R = sorted([d1, d2])
            if angle == volmdlr.TWO_PI:
                # Only 2 circles as countours
                outer_contour2d = volmdlr.wires.Circle2D(volmdlr.O2D, R)
                if not math.isclose(r, 0, abs_tol=1e-9):
                    inner_contours2d = [volmdlr.wires.Circle2D(volmdlr.O2D, r)]
                else:
                    inner_contours2d = []
            else:
                inner_contours2d = []
                if math.isclose(r, 0, abs_tol=1e-9):
                    # One arc and 2 lines (pizza slice)
                    arc2_e = volmdlr.Point2D(R, 0)
                    arc2_i = arc2_e.rotation(center=volmdlr.O2D,
                                             angle=0.5 * angle)
                    arc2_s = arc2_e.rotation(center=volmdlr.O2D, angle=angle)
                    arc2 = Arc2D(arc2_s, arc2_i, arc2_e)
                    line1 = LineSegment2D(arc2_e, volmdlr.O2D)
                    line2 = LineSegment2D(volmdlr.O2D, arc2_s)
                    outer_contour2d = volmdlr.wires.Contour2D([arc2, line1,
                                                               line2])

                else:
                    # Two arcs and lines
                    arc1_s = volmdlr.Point2D(R, 0)
                    arc1_i = arc1_s.rotation(center=volmdlr.O2D,
                                             angle=0.5 * angle)
                    arc1_e = arc1_s.rotation(center=volmdlr.O2D, angle=angle)
                    arc1 = Arc2D(arc1_s, arc1_i, arc1_e)

                    arc2_e = volmdlr.Point2D(r, 0)
                    arc2_i = arc2_e.rotation(center=volmdlr.O2D,
                                             angle=0.5 * angle)
                    arc2_s = arc2_e.rotation(center=volmdlr.O2D, angle=angle)
                    arc2 = Arc2D(arc2_s, arc2_i, arc2_e)

                    line1 = LineSegment2D(arc1_e, arc2_s)
                    line2 = LineSegment2D(arc2_e, arc1_s)

                    outer_contour2d = volmdlr.wires.Contour2D([arc1, line1,
                                                               arc2, line2])

            return [volmdlr.faces.PlaneFace3D(surface,
                                              volmdlr.faces.Surface2D(
                                                  outer_contour2d,
                                                  inner_contours2d))]

        elif not math.isclose(d1, d2, abs_tol=1e-9):
            # Conical
            v = axis.cross(u)
            dv = self.direction_vector()
            dv.normalize()

            semi_angle = math.atan2(dv.dot(u), dv.dot(axis))
            cone_origin = p1_proj - d1 / math.tan(semi_angle) * axis
            if semi_angle > 0.5 * math.pi:
                semi_angle = math.pi - semi_angle

                cone_frame = volmdlr.Frame3D(cone_origin, u, -v, -axis)
                angle2 = -angle
            else:
                angle2 = angle
                cone_frame = volmdlr.Frame3D(cone_origin, u, v, axis)

            surface = volmdlr.faces.ConicalSurface3D(cone_frame,
                                                     semi_angle)
            z1 = d1 / math.tan(semi_angle)
            z2 = d2 / math.tan(semi_angle)
            return [surface.rectangular_cut(0, angle2, z1, z2)]
        else:
            # Cylindrical face
            v = axis.cross(u)
            surface = volmdlr.faces.CylindricalSurface3D(
                volmdlr.Frame3D(p1_proj, u, v, axis), d1)
            return [surface.rectangular_cut(0, angle,
                                            0,
                                            (self.end - self.start).dot(axis))]

    def to_step(self, current_id, surface_id=None):
        line = self.to_line()
        content, line_id = line.to_step(current_id)

        current_id = line_id + 1
        start_content, start_id = self.start.to_step(current_id, vertex=True)
        current_id = start_id + 1
        end_content, end_id = self.end.to_step(current_id + 1, vertex=True)
        content += start_content + end_content
        current_id = end_id + 1
        content += "#{} = EDGE_CURVE('{}',#{},#{},#{},.T.);\n".format(
            current_id, self.name,
            start_id, end_id, line_id)
        return content, [current_id]


class BSplineCurve3D(BSplineCurve, volmdlr.core.Primitive3D):
    _non_serializable_attributes = ['curve']

    def __init__(self,
                 degree: int,
                 control_points: List[volmdlr.Point3D],
                 knot_multiplicities: List[int],
                 knots: List[float],
                 weights: List[float] = None,
                 periodic: bool = False,
                 name: str = ''):

        BSplineCurve.__init__(self, degree,
                              control_points,
                              knot_multiplicities,
                              knots,
                              weights,
                              periodic,
                              name)
        volmdlr.core.Primitive3D.__init__(self, name=name)

        self.bounding_box = self._bounding_box()

    def _bounding_box(self):
        bbox = self.curve.bbox
        return volmdlr.core.BoundingBox(bbox[0][0], bbox[1][0],
                                        bbox[0][1], bbox[1][1],
                                        bbox[0][2], bbox[1][2])

    def look_up_table(self, resolution: int = 20, start_parameter: float = 0,
                      end_parameter: float = 1):
        """
        Creates a table of equivalence between the parameter t (evaluation
        of the BSplineCurve) and the cumulative distance.

        :param resolution: The precision of the table. Autoadjusted by the
            algorithm. Default value set to 20
        :type resolution: int, optional
        :param start_parameter: First parameter evaluated in the table.
            Default value set to 0
        :type start_parameter: float, optional
        :param end_parameter: Last parameter evaluated in the table.
            Default value set to 1
        :type start_parameter: float, optional
        :return: Yields a list of tuples containing the parameter and the
            cumulated distance along the BSplineCruve3D from the evaluation of
            start_parameter
        :rtype: Tuple[float, float]
        """
        resolution = max(10, min(resolution, int(self.length() / 1e-4)))
        delta_param = 1 / resolution * (end_parameter - start_parameter)
        distance = 0
        for i in range(resolution + 1):
            if i == 0:
                yield start_parameter, 0
            else:
                param1 = start_parameter + (i - 1) * delta_param
                param2 = start_parameter + i * delta_param
                point1 = volmdlr.Point3D(*self.curve.evaluate_single(param1))
                point2 = volmdlr.Point3D(*self.curve.evaluate_single(param2))
                distance += point1.point_distance(point2)
                yield param2, distance

    def point_at_abscissa(self, abscissa: float, resolution: int = 1000):
        """
        Returns the 3 dimensional point at a given curvilinear abscissa.
        This is an approximation. Resolution parameter can be increased
        for more accurate result.

        :param abscissa: The distance on the BSplineCurve3D from its start
        :type abscissa: float
        :param resolution: The precision of the approximation. Default value
            set to 1000
        :type resolution: int, optional
        :return: The Point3D at the given curvilinear abscissa.
        :rtype: :class:`volmdlr.Point3D`
        """
        if math.isclose(abscissa, 0, abs_tol=1e-10):
            return self.start
        elif math.isclose(abscissa, self.length(), abs_tol=1e-10):
            return self.end
        lut = self.look_up_table(resolution=resolution)
        if 0 < abscissa < self.length():
            last_param = 0
            for t, dist in lut:
                if abscissa < dist:
                    t1 = last_param
                    t2 = t
                    return volmdlr.Point3D(
                        *self.curve.evaluate_single((t1 + t2) / 2))
                last_param = t
        else:
            raise ValueError('Curvilinear abscissa is bigger than length,'
                             ' or negative')

    def normal(self, position: float = 0.0):
        _, normal = operations.normal(self.curve, position, normalize=True)
        normal = volmdlr.Point3D(normal[0], normal[1], normal[2])
        return normal

    def direction_vector(self, abscissa=0.):
        l = self.length()
        if abscissa >= l:
            abscissa2 = l
            abscissa = abscissa2 - 0.001 * l

        else:
            abscissa2 = min(abscissa + 0.001 * l, l)

        tangent = self.point_at_abscissa(abscissa2) - self.point_at_abscissa(
            abscissa)
        return tangent

    def normal_vector(self, abscissa):
        return None

    def unit_normal_vector(self, abscissa):
        return None

    def point3d_to_parameter(self, point: volmdlr.Point3D):
        """
        Search for the value of the normalized evaluation parameter t
        (between 0 and 1) that would return the given point when the
        BSplineCurve3D is evaluated at the t value.
        """
        def f(param):
            p3d = volmdlr.Point3D(*self.curve.evaluate_single(param))
            return point.point_distance(p3d)
        res = scipy.optimize.minimize(fun=f, x0=(0.5), bounds=[(0, 1)],
                                      tol=1e-9)
        return res.x[0]

    def FreeCADExport(self, ip, ndigits=3):
        name = 'primitive{}'.format(ip)
        points = '['
        for i in range(len(self.control_points)):
            point = 'fc.Vector({},{},{}),'.format(self.control_points[i][0],
                                                  self.control_points[i][1],
                                                  self.control_points[i][2])
            points += point
        points = points[:-1]
        points += ']'
        # !!! : A QUOI SERT LE DERNIER ARG DE BSplineCurve (False)?
        # LA MULTIPLICITE EN 3e ARG ET LES KNOTS EN 2e ARG ?
        return '{} = Part.BSplineCurve({},{},{},{},{},{},{})\n'.format(name,
                                                                       points,
                                                                       self.knot_multiplicities,
                                                                       self.knots,
                                                                       self.periodic,
                                                                       self.degree,
                                                                       self.weights,
                                                                       False)

    @classmethod
    def from_step(cls, arguments, object_dict):
        name = arguments[0][1:-1]
        degree = int(arguments[1])
        points = [object_dict[int(i[1:])] for i in arguments[2]]
        lines = [LineSegment3D(pt1, pt2) for pt1, pt2 in zip(points[:-1], points[1:])]
        dir_vector = lines[0].unit_direction_vector()
        if all(line.unit_direction_vector() == dir_vector for line in lines):
            return LineSegment3D(points[0], points[-1])
        # curve_form = arguments[3]
        if arguments[4] == '.F.':
            closed_curve = False
        elif arguments[4] == '.T.':
            closed_curve = True
        else:
            raise ValueError
        # self_intersect = arguments[5]
        knot_multiplicities = [int(i) for i in arguments[6][1:-1].split(",")]
        knots = [float(i) for i in arguments[7][1:-1].split(",")]
        # knot_spec = arguments[8]
        knot_vector = []
        for i, knot in enumerate(knots):
            knot_vector.extend([knot] * knot_multiplicities[i])

        if 9 in range(len(arguments)):
            weight_data = [float(i) for i in arguments[9][1:-1].split(",")]
        else:
            weight_data = None

        # FORCING CLOSED_CURVE = FALSE:
        # closed_curve = False
        return cls(degree, points, knot_multiplicities, knots, weight_data,
                   closed_curve, name)

    def to_step(self, current_id, surface_id=None, curve2d=None):

        points_ids = []
        content = ''
        point_id = current_id
        for point in self.control_points:
            point_content, point_id = point.to_step(point_id,
                                                    vertex=False)
            content += point_content
            points_ids.append(point_id)
            point_id += 1

        curve_id = point_id
        content += "#{} = B_SPLINE_CURVE_WITH_KNOTS('{}',{},({})," \
                   ".UNSPECIFIED.,.F.,.F.,{},{}," \
                   ".UNSPECIFIED.);\n".format(
                       curve_id, self.name, self.degree,
                       volmdlr.core.step_ids_to_str(points_ids),
                       tuple(self.knot_multiplicities),
                       tuple(self.knots))

        if surface_id:
            content += "#{} = SURFACE_CURVE('',#{},(#{}),.PCURVE_S1.);\n".format(
                curve_id + 1, curve_id, curve_id + 2)
            content += "#{} = PCURVE('',#{},#{});\n".format(
                curve_id + 2, surface_id, curve_id + 3)

            # 2D parametric curve
            curve2d_content, curve2d_id = curve2d.to_step(curve_id + 5)

            content += "#{} = DEFINITIONAL_REPRESENTATION('',(#{}),#{});\n".format(
                curve_id + 3, curve2d_id - 1, curve_id + 4)
            content += f"#{curve_id + 4} = ( GEOMETRIC_REPRESENTATION_CONTEXT(2)" \
                       f"PARAMETRIC_REPRESENTATION_CONTEXT() REPRESENTATION_CONTEXT('2D SPACE','') );\n"

            content += curve2d_content
            current_id = curve2d_id
        else:
            current_id = curve_id + 1

        start_content, start_id = self.start.to_step(current_id, vertex=True)
        current_id = start_id + 1
        end_content, end_id = self.end.to_step(current_id + 1, vertex=True)
        content += start_content + end_content
        current_id = end_id + 1
        if surface_id:
            content += "#{} = EDGE_CURVE('{}',#{},#{},#{},.T.);\n".format(
                current_id, self.name,
                start_id, end_id, curve_id + 1)
        else:
            content += "#{} = EDGE_CURVE('{}',#{},#{},#{},.T.);\n".format(
                current_id, self.name,
                start_id, end_id, curve_id)
        return content, [current_id]

    def point_distance(self, pt1):
        distances = []
        for point in self.points:
            #            vmpt = Point3D((point[1], point[2], point[3]))
            distances.append(pt1.point_distance(point))
        return min(distances)

    # def point_belongs(self, point):
    #     polygon_points = self.polygon_points()
    #     for p1, p2 in zip(polygon_points[:-1], polygon_points[1:]):
    #         line = LineSegment3D(p1, p2)
    #         if line.point_belongs(point):
    #             return True
    #     return False

    def rotation(self, center: volmdlr.Point3D, axis: volmdlr.Vector3D, angle: float):
        """
        BSplineCurve3D rotation
        :param center: rotation center
        :param axis: rotation axis
        :param angle: angle rotation
        :return: a new rotated BSplineCurve3D
        """
        new_control_points = [p.rotation(center, axis, angle) for p in
                              self.control_points]
        new_bsplinecurve3d = BSplineCurve3D(self.degree, new_control_points,
                                            self.knot_multiplicities,
                                            self.knots, self.weights,
                                            self.periodic, self.name)
        return new_bsplinecurve3d

    def rotation_inplace(self, center: volmdlr.Point3D, axis: volmdlr.Vector3D, angle: float):
        """
        BSplineCurve3D rotation. Object is updated inplace
        :param center: rotation center
        :param axis: rotation axis
        :param angle: rotation angle
        """
        new_control_points = [p.rotation(center, axis, angle) for p in
                              self.control_points]
        new_bsplinecurve3d = BSplineCurve3D(self.degree, new_control_points,
                                            self.knot_multiplicities,
                                            self.knots, self.weights,
                                            self.periodic, self.name)

        self.control_points = new_control_points
        self.curve = new_bsplinecurve3d.curve
        self.points = new_bsplinecurve3d.points

    def trim(self, point1: volmdlr.Point3D, point2: volmdlr.Point3D):
        if (point1 == self.start and point2 == self.end) \
                or (point1 == self.end and point2 == self.start):
            return self

        elif point1 == self.start and point2 != self.end:
            parameter2 = self.point3d_to_parameter(point2)
            return self.cut_after(parameter2)

        elif point2 == self.start and point1 != self.end:
            parameter1 = self.point3d_to_parameter(point1)
            return self.cut_after(parameter1)

        elif point1 != self.start and point2 == self.end:
            parameter1 = self.point3d_to_parameter(point1)
            return self.cut_before(parameter1)

        elif point2 != self.start and point1 == self.end:
            parameter2 = self.point3d_to_parameter(point2)
            return self.cut_before(parameter2)

        parameter1 = self.point3d_to_parameter(point1)
        parameter2 = self.point3d_to_parameter(point2)
        if parameter1 is None or parameter2 is None:
            raise ValueError('Point not on BSplineCurve for trim method')

        if parameter1 > parameter2:
            parameter1, parameter2 = parameter2, parameter1
            point1, point2 = point2, point1

        bspline_curve = self.cut_before(parameter1)
        new_param2 = bspline_curve.point3d_to_parameter(point2)
        trimmed_bspline_cruve = bspline_curve.cut_after(new_param2)
        return trimmed_bspline_cruve

    def trim_between_evaluations(self, parameter1: float, parameter2: float):
        print('Use BSplineCurve3D.trim instead of trim_between_evaluation')
        parameter1, parameter2 = min([parameter1, parameter2]), \
            max([parameter1, parameter2])

        if math.isclose(parameter1, 0, abs_tol=1e-7) \
                and math.isclose(parameter2, 1, abs_tol=1e-7):
            return self
        elif math.isclose(parameter1, 0, abs_tol=1e-7):
            return self.cut_after(parameter2)
        elif math.isclose(parameter2, 1, abs_tol=1e-7):
            return self.cut_before(parameter1)

        # Cut before
        bspline_curve = self.insert_knot(parameter1, num=self.degree)
        if bspline_curve.weights is not None:
            raise NotImplementedError

        # Cut after
        bspline_curve = bspline_curve.insert_knot(parameter2, num=self.degree)
        if bspline_curve.weights is not None:
            raise NotImplementedError

        # Que faire quand on rajoute un noeud au milieu ?
        # plus simple de passer par cut_after cut_before
        new_ctrlpts = bspline_curve.control_points[bspline_curve.degree:
                                                   -bspline_curve.degree]
        new_multiplicities = bspline_curve.knot_multiplicities[1:-1]
        # new_multiplicities = bspline_curve.knot_multiplicities[2:-5]
        new_multiplicities[-1] += 1
        new_multiplicities[0] += 1
        new_knots = bspline_curve.knots[1:-1]
        # new_knots = bspline_curve.knots[2:-5]
        new_knots = standardize_knot_vector(new_knots)

        return BSplineCurve3D(degree=bspline_curve.degree,
                              control_points=new_ctrlpts,
                              knot_multiplicities=new_multiplicities,
                              knots=new_knots,
                              weights=None,
                              periodic=bspline_curve.periodic,
                              name=bspline_curve.name)

    def cut_before(self, parameter: float):
        # Is a value of parameter below 4e-3 a real need for precision ?
        if math.isclose(parameter, 0, abs_tol=4e-3):
            return self
        elif math.isclose(parameter, 1, abs_tol=4e-3):
            raise ValueError('Nothing will be left from the BSplineCurve3D')
        curves = operations.split_curve(self.curve, parameter)
        return self.from_geomdl_curve(curves[1])

    def cut_after(self, parameter: float):
        # Is a value of parameter below 4e-3 a real need for precision ?
        if math.isclose(parameter, 0, abs_tol=4e-3):
            raise ValueError('Nothing will be left from the BSplineCurve3D')
        if math.isclose(parameter, 1, abs_tol=4e-3):
            return self
        curves = operations.split_curve(self.curve, parameter)
        return self.from_geomdl_curve(curves[0])

    def insert_knot(self, knot: float, num: int = 1):
        """
        Returns a new BSplineCurve3D
        """
        curve_copy = self.curve.__deepcopy__({})
        modified_curve = operations.insert_knot(curve_copy, [knot], num=[num])
        return self.from_geomdl_curve(modified_curve)

    # Copy paste du LineSegment3D
    def plot(self, ax=None, edge_ends=False, color='k', alpha=1,
             edge_direction=False):
        if ax is None:
            fig = plt.figure()
            ax = fig.add_subplot(111, projection='3d')
        else:
            fig = ax.figure

        x = [p.x for p in self.points]
        y = [p.y for p in self.points]
        z = [p.z for p in self.points]
        ax.plot(x, y, z, color=color, alpha=alpha)
        if edge_ends:
            ax.plot(x, y, z, 'o', color=color, alpha=alpha)
        return ax

    def to_2d(self, plane_origin, x1, x2):
        control_points2d = [p.to_2d(plane_origin, x1, x2) for p in
                            self.control_points]
        return BSplineCurve2D(self.degree, control_points2d,
                              self.knot_multiplicities, self.knots,
                              self.weights, self.periodic, self.name)

    def polygon_points(self):
        warnings.warn('polygon_points is deprecated,\
        please use discretization_points instead',
                      DeprecationWarning)
        return self.discretization_points()

    def curvature(self, u: float, point_in_curve: bool = False):
        # u should be in the interval [0,1]
        curve = self.curve
        ders = curve.derivatives(u, 3)  # 3 first derivative
        c1, c2 = volmdlr.Point3D(*ders[1]), volmdlr.Point3D(*ders[2])
        denom = c1.cross(c2)
        if c1 == volmdlr.O3D or c2 == volmdlr.O3D or denom.norm() == 0.0:
            if point_in_curve:
                return 0., volmdlr.Point3D(*ders[0])
            return 0.
        r_c = ((c1.norm()) ** 3) / denom.norm()
        point = volmdlr.Point3D(*ders[0])
        if point_in_curve:
            return 1 / r_c, point
        return 1 / r_c

    def global_maximum_curvature(self, nb_eval: int = 21, point_in_curve: bool = False):
        check = [i / (nb_eval - 1) for i in range(nb_eval)]
        curvatures = []
        for u in check:
            curvatures.append(self.curvature(u, point_in_curve))
        return curvatures

    def maximum_curvature(self, point_in_curve: bool = False):
        """
        Returns the maximum curvature of a curve and the point where it is located
        """
        if point_in_curve:
            maximum_curvarture, point = max(self.global_maximum_curvature(nb_eval=21, point_in_curve=point_in_curve))
            return maximum_curvarture, point
        # print(self.global_maximum_curvature(point_in_curve))
        maximum_curvarture = max(self.global_maximum_curvature(nb_eval=21, point_in_curve=point_in_curve))
        return maximum_curvarture

    def minimum_radius(self, point_in_curve=False):
        """
        Returns the minimum curvature radius of a curve and the point where it is located
        """
        if point_in_curve:
            maximum_curvarture, point = self.maximum_curvature(point_in_curve)
            return 1 / maximum_curvarture, point
        maximum_curvarture = self.maximum_curvature(point_in_curve)
        return 1 / maximum_curvarture

    @classmethod
    def from_geomdl_curve(cls, curve):
        knots = list(sorted(set(curve.knotvector)))
        knot_multiplicities = [curve.knotvector.count(k) for k in knots]
        return cls(degree=curve.degree,
                   control_points=[volmdlr.Point3D(*pts)
                                   for pts in curve.ctrlpts],
                   knots=knots,
                   knot_multiplicities=knot_multiplicities)

    def global_minimum_curvature(self, nb_eval: int = 21):
        check = [i / (nb_eval - 1) for i in range(nb_eval)]
        radius = []
        for u in check:
            radius.append(self.minimum_curvature(u))
        return radius

    def triangulation(self):
        return None

    def linesegment_intersections(self, linesegment: LineSegment3D):
        points = self.discretization_points()
        linesegments = [LineSegment3D(start, end) for start, end in zip(points[:-1], points[1:])]
        for line_segment in linesegments:
            intersection = line_segment.linesegment_intersections(linesegment)
            if intersection:
                return intersection
        return []


class BezierCurve3D(BSplineCurve3D):

    def __init__(self, degree: int, control_points: List[volmdlr.Point3D],
                 name: str = ''):
        knotvector = utilities.generate_knot_vector(degree,
                                                    len(control_points))
        knot_multiplicity = [1] * len(knotvector)

        BSplineCurve3D.__init__(self, degree, control_points,
                                knot_multiplicity, knotvector,
                                None, False, name)


class Arc3D(Arc):
    """
    An arc is defined by a starting point, an end point and an interior point

    """

    def __init__(self, start, interior, end, name=''):
        """

        """
        self._utd_normal = False
        self._utd_center = False
        self._utd_frame = False
        self._utd_is_trigo = False
        self._utd_angle = False
        self._normal = None
        self._frame = None
        self._center = None
        self._is_trigo = None
        self._angle = None
        # self._utd_clockwise_and_trigowise_paths = False
        Arc.__init__(self, start=start, end=end, interior=interior, name=name)
        self._bbox = None
        # self.bounding_box = self._bounding_box()

    @property
    def bounding_box(self):
        if not self._bbox:
            self._bbox = self.get_bounding_box()
        return self._bbox

    @bounding_box.setter
    def bounding_box(self, new_bounding_box):
        self._bbox = new_bounding_box

    def get_bounding_box(self):
        # TODO: implement exact calculation

        points = self.polygon_points()
        xmin = min(point.x for point in points)
        xmax = max(point.x for point in points)
        ymin = min(point.y for point in points)
        ymax = max(point.y for point in points)
        zmin = min(point.z for point in points)
        zmax = max(point.z for point in points)
        return volmdlr.core.BoundingBox(xmin, xmax, ymin, ymax, zmin, zmax)

    @classmethod
    def from_angle(cls, start: volmdlr.Point3D, angle: float,
                   axis_point: volmdlr.Point3D, axis: volmdlr.Vector3D):
        start_gen = start
        int_gen = start_gen.rotation(axis_point, axis, angle / 2)
        end_gen = start_gen.rotation(axis_point, axis, angle)
        if angle == volmdlr.TWO_PI:
            line = Line3D(axis_point, axis_point + axis)
            center, _ = line.point_projection(start)
            radius = center.point_distance(start)
            u = start - center
            v = axis.cross(u)
            return volmdlr.wires.Circle3D(volmdlr.Frame3D(center, u, v, axis),
                                          radius)
        return cls(start_gen, int_gen, end_gen, axis)

    @property
    def normal(self):
        if not self._utd_normal:
            self._normal = self.get_normal()
            self._utd_normal = True
        return self._normal

    def get_normal(self):
        u1 = self.interior - self.start
        u2 = self.interior - self.end
        try:
            u1.normalize()
            u2.normalize()
        except ZeroDivisionError:
            raise ValueError(
                'Start, end and interior points of an arc must be distincts') from ZeroDivisionError

        normal = u2.cross(u1)
        normal.normalize()
        return normal

    @property
    def center(self):
        if not self._utd_center:
            self._center = self.get_center()
            self._utd_center = True
        return self._center

    def get_center(self):
        u1 = self.interior - self.start
        u2 = self.interior - self.end
        if u1 == u2:
            u2 = self.normal.cross(u1)
            u2.normalize()

        v1 = self.normal.cross(u1)  # v1 is normal, equal u2
        v2 = self.normal.cross(u2)  # equal -u1

        p11 = 0.5 * (self.start + self.interior)  # Mid point of segment s,m
        p12 = p11 + v1
        p21 = 0.5 * (self.end + self.interior)  # Mid point of segment s,m
        p22 = p21 + v2

        l1 = Line3D(p11, p12)
        l2 = Line3D(p21, p22)

        try:
            center, _ = l1.minimum_distance_points(l2)
        except ZeroDivisionError:
            raise ValueError(
                'Start, end and interior points  of an arc must be distincts') from ZeroDivisionError

        return center

    @property
    def frame(self):
        if not self._utd_frame:
            self._frame = self.get_frame()
            self._utd_frame = True
        return self._frame

    def get_frame(self):
        vec1 = (self.start - self.center)
        vec1.normalize()
        vec2 = self.normal.cross(vec1)
        frame = volmdlr.Frame3D(self.center, vec1, vec2, self.normal)
        return frame

    @property
    def is_trigo(self):
        if not self._utd_is_trigo:
            self._is_trigo = self.get_arc_direction()
            self._utd_is_trigo = True
        return self._is_trigo

    def get_arc_direction(self):
        """
        Verifies if arc is clockwise of trigowise
        :return:
        """
        clockwise_path, trigowise_path = self.clockwise_and_trigowise_paths
        if clockwise_path > trigowise_path:
            return True
        return False

    @property
    def clockwise_and_trigowise_paths(self):
        """
        :return: clockwise path and trigonomectric path property
        """
        if not self._utd_clockwise_and_trigowise_paths:
            vec1 = (self.start - self.center)
            vec1.normalize()
            vec2 = self.normal.cross(vec1)
            radius_1 = self.start.to_2d(self.center, vec1, vec2)
            radius_2 = self.end.to_2d(self.center, vec1, vec2)
            radius_i = self.interior.to_2d(self.center, vec1, vec2)
            self._clockwise_and_trigowise_paths = \
                self.get_clockwise_and_trigowise_paths(radius_1,
                                                       radius_2,
                                                       radius_i)
            self._utd_clockwise_and_trigowise_paths = True
        return self._clockwise_and_trigowise_paths

    @property
    def angle(self):
        """
        Arc angle property
        :return: arc angle
        """
        if not self._utd_angle:
            self._angle = self.get_angle()
            self._utd_angle = True
        return self._angle

    def get_angle(self):
        """
        Gets the arc angle
        :return: arc angle
        """
        clockwise_path, trigowise_path = \
            self.clockwise_and_trigowise_paths
        if self.is_trigo:
            return trigowise_path
        return clockwise_path

    @property
    def points(self):
        return [self.start, self.interior, self.end]

    def reverse(self):
        return self.__class__(self.end.copy(),
                              self.interior.copy(),
                              self.start.copy())

    def point_at_abscissa(self, abscissa):
        return self.start.rotation(self.center, self.normal,
                                   abscissa / self.radius)

    def normal_vector(self, abscissa):
        theta = abscissa / self.radius
        n_0 = self.center - self.start
        normal = n_0.rotation(self.center, self.normal, theta)
        return normal

    def unit_normal_vector(self, abscissa):
        normal_vector = self.normal_vector(abscissa)
        normal_vector.normalize()
        return normal_vector

    def direction_vector(self, abscissa):
        normal_vector = self.normal_vector(abscissa)
        tangent = normal_vector.cross(self.normal)
        return tangent

    def unit_direction_vector(self, abscissa):
        direction_vector = self.direction_vector(abscissa)
        direction_vector.normalize()
        return direction_vector

    def rotation(self, center: volmdlr.Point3D,
                 axis: volmdlr.Vector3D, angle: float):
        """
        Arc3D rotation
        :param center: rotation center
        :param axis: rotation axis
        :param angle: angle rotation
        :return: a new rotated Arc3D
        """
        new_start = self.start.rotation(center, axis, angle)
        new_interior = self.interior.rotation(center, axis, angle)
        new_end = self.end.rotation(center, axis, angle)
        return Arc3D(new_start, new_interior, new_end, name=self.name)

    def rotation_inplace(self, center: volmdlr.Point3D,
                         axis: volmdlr.Vector3D, angle: float):
        """
        Arc3D rotation. Object is updated inplace
        :param center: rotation center
        :param axis: rotation axis
        :param angle: rotation angle
        """
        self.center.rotation_inplace(center, axis, angle)
        self.start.rotation_inplace(center, axis, angle)
        self.interior.rotation_inplace(center, axis, angle)
        self.end.rotation_inplace(center, axis, angle)
        new_bounding_box = self.get_bounding_box()
        self.bounding_box = new_bounding_box
        for prim in self.primitives:
            prim.rotation_inplace(center, axis, angle)

    def translation(self, offset: volmdlr.Vector3D):
        """
        Arc3D translation
        :param offset: translation vector
        :return: A new translated Arc3D
        """
        new_start = self.start.translation(offset)
        new_interior = self.interior.translation(offset)
        new_end = self.end.translation(offset)
        return Arc3D(new_start, new_interior, new_end, name=self.name)

    def translation_inplace(self, offset: volmdlr.Vector3D):
        """
        Arc3D translation. Object is updated inplace
        :param offset: translation vector
        """
        self.center.translation_inplace(offset)
        self.start.translation_inplace(offset)
        self.interior.translation_inplace(offset)
        self.end.translation_inplace(offset)
        new_bounding_box = self.get_bounding_box()
        self.bounding_box = new_bounding_box
        for prim in self.primitives:
            prim.translation_inplace(offset)

    def plot(self, ax=None, color='k', alpha=1,
             edge_ends=False, edge_direction=False):
        if ax is None:
            fig = plt.figure()
            ax = Axes3D(fig)
        else:
            fig = None
        # if plot_points:
        #     ax.plot([self.interior[0]], [self.interior[1]], [self.interior[2]],
        #             color='b')
        #     ax.plot([self.start[0]], [self.start[1]], [self.start[2]], c='r')
        #     ax.plot([self.end[0]], [self.end[1]], [self.end[2]], c='r')
        #     ax.plot([self.interior[0]], [self.interior[1]], [self.interior[2]],
        #             c='g')
        x = []
        y = []
        z = []
        for pointx, pointy, pointz in self.discretization_points(number_points=25):
            x.append(pointx)
            y.append(pointy)
            z.append(pointz)

        ax.plot(x, y, z, color=color, alpha=alpha)
        if edge_ends:
            self.start.plot(ax=ax)
            self.end.plot(ax=ax)

        if edge_direction:
            x, y, z = self.point_at_abscissa(0.5 * self.length())
            u, v, w = 0.05 * self.unit_direction_vector(0.5 * self.length())
            ax.quiver(x, y, z, u, v, w, length=self.length() / 100,
                      arrow_length_ratio=5, normalize=True,
                      pivot='tip', color=color)
        return ax

    def plot2d(self, center: volmdlr.Point3D = volmdlr.O3D,
               x3d: volmdlr.Vector3D = volmdlr.X3D, y3d: volmdlr.Vector3D = volmdlr.Y3D,
               ax=None, color='k'):

        if ax is None:
            fig = plt.figure()
            ax = fig.add_subplot(111, projection='3d')
        else:
            fig = ax.figure

        # TODO: Enhance this plot
        l = self.length()
        x = []
        y = []
        for i in range(30):
            p = self.point_at_abscissa(i / (29.) * l)
            xi, yi = p.plane_projection2d(center, x3d, y3d)
            x.append(xi)
            y.append(yi)
        ax.plot(x, y, color=color)

        return ax

    def FreeCADExport(self, name, ndigits=6):
        xs, ys, zs = round(1000 * self.start, ndigits)
        xi, yi, zi = round(1000 * self.interior, ndigits)
        xe, ye, ze = round(1000 * self.end, ndigits)
        return '{} = Part.Arc(fc.Vector({},{},{}),fc.Vector({},{},{}),fc.Vector({},{},{}))\n' \
            .format(name, xs, ys, zs, xi, yi, zi, xe, ye, ze)

    def copy(self, *args, **kwargs):
        return Arc3D(self.start.copy(), self.interior.copy(), self.end.copy())

    def frame_mapping_parameters(self, frame: volmdlr.Frame3D, side: str):
        if side == 'old':
            new_start = frame.old_coordinates(self.start.copy())
            new_interior = frame.old_coordinates(self.interior.copy())
            new_end = frame.old_coordinates(self.end.copy())
        elif side == 'new':
            new_start = frame.new_coordinates(self.start.copy())
            new_interior = frame.new_coordinates(self.interior.copy())
            new_end = frame.new_coordinates(self.end.copy())
        else:
            raise ValueError('side value not valid, please specify'
                             'a correct value: \'old\' or \'new\'')
        return new_start, new_interior, new_end

    def frame_mapping(self, frame: volmdlr.Frame3D, side: str):
        """
        Changes vector frame_mapping and return a new Arc3D
        side = 'old' or 'new'
        """
        new_start, new_interior, new_end =\
            self.frame_mapping_parameters(frame, side)

        return Arc3D(new_start, new_interior, new_end, name=self.name)

    def frame_mapping_inplace(self, frame: volmdlr.Frame3D, side: str):
        """
        Changes vector frame_mapping and the object is updated inplace
        side = 'old' or 'new'
        """
        new_start, new_interior, new_end = \
            self.frame_mapping_parameters(frame, side)
        self.start, self.interior, self.end = new_start, new_interior, new_end

    def abscissa(self, point3d: volmdlr.Point3D):
        x, y, _ = self.frame.new_coordinates(point3d)
        u1 = x / self.radius
        u2 = y / self.radius
        theta = volmdlr.core.sin_cos_angle(u1, u2)

        return self.radius * abs(theta)

    def split(self, split_point: volmdlr.Point3D):
        abscissa = self.abscissa(split_point)

        return [Arc3D(self.start,
                      self.point_at_abscissa(0.5 * abscissa),
                      split_point),
                Arc3D(split_point,
                      self.point_at_abscissa(1.5 * abscissa),
                      self.end)
                ]

    def to_2d(self, plane_origin, x, y):
        ps = self.start.to_2d(plane_origin, x, y)
        pi = self.interior.to_2d(plane_origin, x, y)
        pe = self.end.to_2d(plane_origin, x, y)
        return Arc2D(ps, pi, pe, name=self.name)

    def minimum_distance_points_arc(self, other_arc):

        u1 = self.start - self.center
        u1.normalize()
        u2 = self.normal.cross(u1)

        w = other_arc.center - self.center

        u3 = other_arc.start - other_arc.center
        u3.normalize()
        u4 = other_arc.normal.cross(u3)

        r1, r2 = self.radius, other_arc.radius

        a, b, c, d = u1.dot(u1), u1.dot(u2), u1.dot(u3), u1.dot(u4)
        e, f, g = u2.dot(u2), u2.dot(u3), u2.dot(u4)
        h, i = u3.dot(u3), u3.dot(u4)
        j = u4.dot(u4)
        k, l, m, n, o = w.dot(u1), w.dot(u2), w.dot(u3), w.dot(u4), w.dot(w)

        def distance_squared(x):
            return (a * ((math.cos(x[0])) ** 2) * r1 ** 2 + e * (
                    (math.sin(x[0])) ** 2) * r1 ** 2
                    + o + h * ((math.cos(x[1])) ** 2) * r2 ** 2 + j * (
                (math.sin(x[1])) ** 2) * r2 ** 2
                + b * math.sin(2 * x[0]) * r1 ** 2 - 2 * r1 * math.cos(
                        x[0]) * k
                - 2 * r1 * r2 * math.cos(x[0]) * math.cos(x[1]) * c
                - 2 * r1 * r2 * math.cos(x[0]) * math.sin(
                        x[1]) * d - 2 * r1 * math.sin(x[0]) * l
                - 2 * r1 * r2 * math.sin(x[0]) * math.cos(x[1]) * f
                - 2 * r1 * r2 * math.sin(x[0]) * math.sin(
                        x[1]) * g + 2 * r2 * math.cos(x[1]) * m
                + 2 * r2 * math.sin(x[1]) * n + i * math.sin(
                        2 * x[1]) * r2 ** 2)

        x01 = npy.array([self.angle / 2, other_arc.angle / 2])

        res1 = scp.optimize.least_squares(distance_squared, x01,
                                          bounds=[(0, 0), (
                                              self.angle, other_arc.angle)])

        p1 = self.point_at_abscissa(res1.x[0] * r1)
        p2 = other_arc.point_at_abscissa(res1.x[1] * r2)

        return p1, p2

    def minimum_distance_points_line(self, other_line):

        u = other_line.direction_vector()
        k = self.start - self.center
        k.normalize()
        w = self.center - other_line.start
        v = self.normal.cross(k)

        r = self.radius

        a = u.dot(u)
        b = u.dot(v)
        c = u.dot(k)
        d = v.dot(v)
        e = v.dot(k)
        f = k.dot(k)
        g = w.dot(u)
        h = w.dot(v)
        i = w.dot(k)
        j = w.dot(w)

        # x = (s, theta)
        def distance_squared(x):
            return (a * x[0] ** 2 + j + d * (
                    (math.sin(x[1])) ** 2) * r ** 2 + f * (
                (math.cos(x[1])) ** 2) * r ** 2
                - 2 * x[0] * g - 2 * x[0] * r * math.sin(x[1]) * b - 2 * x[
                        0] * r * math.cos(x[1]) * c
                + 2 * r * math.sin(x[1]) * h + 2 * r * math.cos(x[1]) * i
                + math.sin(2 * x[1]) * e * r ** 2)

        x01 = npy.array([0.5, self.angle / 2])
        x02 = npy.array([0.5, 0])
        x03 = npy.array([0.5, self.angle])

        res1 = scp.optimize.least_squares(distance_squared, x01,
                                          bounds=[(0, 0), (1, self.angle)])
        res2 = scp.optimize.least_squares(distance_squared, x02,
                                          bounds=[(0, 0), (1, self.angle)])
        res3 = scp.optimize.least_squares(distance_squared, x03,
                                          bounds=[(0, 0), (1, self.angle)])

        p1 = other_line.point_at_abscissa(
            res1.x[0] * other_line.length())
        p2 = self.point_at_abscissa(res1.x[1] * r)

        res = [res2, res3]
        for couple in res:
            ptest1 = other_line.point_at_abscissa(
                couple.x[0] * other_line.length())
            ptest2 = self.point_at_abscissa(couple.x[1] * r)
            dtest = ptest1.point_distance(ptest2)
            if dtest < d:
                p1, p2 = ptest1, ptest2

        return p1, p2

    def minimum_distance(self, element, return_points=False):
        if element.__class__ is Arc3D or element.__class__.__name__ == 'Circle3D':
            p1, p2 = self.minimum_distance_points_arc(element)
            if return_points:
                return p1.point_distance(p2), p1, p2
            else:
                return p1.point_distance(p2)

        elif element.__class__ is LineSegment3D:
            pt1, pt2 = self.minimum_distance_points_line(element)
            if return_points:
                return pt1.point_distance(pt2), pt1, pt2
            else:
                return pt1.point_distance(pt2)
        else:
            return NotImplementedError

    def extrusion(self, extrusion_vector):
        if self.normal.is_colinear_to(extrusion_vector):
            u = self.start - self.center
            u.normalize()
            w = extrusion_vector.copy()
            w.normalize()
            v = w.cross(u)
            arc2d = self.to_2d(self.center, u, v)
            angle1, angle2 = arc2d.angle1, arc2d.angle2
            if angle2 < angle1:
                angle2 += volmdlr.TWO_PI
            cylinder = volmdlr.faces.CylindricalSurface3D(
                volmdlr.Frame3D(self.center,
                                u,
                                v,
                                w),
                self.radius
            )
            return [cylinder.rectangular_cut(angle1,
                                             angle2,
                                             0, extrusion_vector.norm())]
        else:
            raise NotImplementedError(
                'Elliptic faces not handled: dot={}'.format(
                    self.normal.dot(extrusion_vector)
                ))

    def revolution(self, axis_point: volmdlr.Point3D, axis: volmdlr.Vector3D,
                   angle: float):
        line3d = Line3D(axis_point, axis_point + axis)
        tore_center, _ = line3d.point_projection(self.center)
        if math.isclose(tore_center.point_distance(self.center), 0.,
                        abs_tol=1e-9):
            # Sphere
            start_p, _ = line3d.point_projection(self.start)
            u = self.start - start_p

            if math.isclose(u.norm(), 0, abs_tol=1e-9):
                end_p, _ = line3d.point_projection(self.end)
                u = self.end - end_p
                if math.isclose(u.norm(), 0, abs_tol=1e-9):
                    interior_p, _ = line3d.point_projection(self.interior)
                    u = self.interior - interior_p

            u.normalize()
            v = axis.cross(u)
            arc2d = self.to_2d(self.center, u, axis)

            surface = volmdlr.faces.SphericalSurface3D(
                volmdlr.Frame3D(self.center, u, v, axis), self.radius)

            return [surface.rectangular_cut(0, angle,
                                            arc2d.angle1, arc2d.angle2)]

        else:
            # Toroidal
            u = self.center - tore_center
            u.normalize()
            v = axis.cross(u)
            if not math.isclose(self.normal.dot(u), 0., abs_tol=1e-9):
                raise NotImplementedError(
                    'Outside of plane revolution not supported')

            R = tore_center.point_distance(self.center)
            surface = volmdlr.faces.ToroidalSurface3D(
                volmdlr.Frame3D(tore_center, u, v, axis), R,
                self.radius)
            arc2d = self.to_2d(tore_center, u, axis)
            return [surface.rectangular_cut(0, angle,
                                            arc2d.angle1, arc2d.angle2)]

    def to_step(self, current_id, surface_id=None):
        if self.angle >= math.pi:
            l = self.length()
            arc1, arc2 = self.split(self.point_at_abscissa(0.33 * l))
            arc2, arc3 = arc2.split(self.point_at_abscissa(0.66 * l))
            content, arcs1_id = arc1.to_step_without_splitting(current_id)
            arc2_content, arcs2_id = arc2.to_step_without_splitting(
                arcs1_id[0] + 1)
            arc3_content, arcs3_id = arc3.to_step_without_splitting(
                arcs2_id[0] + 1)
            content += arc2_content + arc3_content
            return content, [arcs1_id[0], arcs2_id[0], arcs3_id[0]]
        return self.to_step_without_splitting(current_id)

    def to_step_without_splitting(self, current_id, surface_id=None):
        u = self.start - self.center
        u.normalize()
        v = self.normal.cross(u)
        frame = volmdlr.Frame3D(self.center, self.normal, u, v)

        content, frame_id = frame.to_step(current_id)
        curve_id = frame_id + 1
        content += "#{} = CIRCLE('{}', #{}, {:.6f});\n".format(curve_id,
                                                               self.name,
                                                               frame_id,
                                                               self.radius * 1000,
                                                               )

        if surface_id:
            content += "#{} = SURFACE_CURVE('',#{},(#{}),.PCURVE_S1.);\n".format(
                curve_id + 1, curve_id, surface_id)
            curve_id += 1

        current_id = curve_id + 1
        start_content, start_id = self.start.to_step(current_id, vertex=True)
        end_content, end_id = self.end.to_step(start_id + 1, vertex=True)
        content += start_content + end_content
        current_id = end_id + 1
        content += "#{} = EDGE_CURVE('{}',#{},#{},#{},.T.);\n".format(
            current_id, self.name,
            start_id, end_id, curve_id)
        return content, [current_id]

    def point_belongs(self, point3d, abs_tol=1e-10):
        '''
        check if a point3d belongs to the arc_3d or not
        '''
        def f(x):
            return (point3d - self.point_at_abscissa(x)).norm()
        length_ = self.length()
        x = npy.linspace(0, length_, 5)
        x_init = []
        for xi in x:
            x_init.append(xi)

        for x0 in x_init:
            z = scp.optimize.least_squares(f, x0=x0, bounds=([0, length_]))
            if z.fun < abs_tol:
                return True
        return False

    def triangulation(self):
        return None

    def middle_point(self):
        return self.point_at_abscissa(self.length() / 2)


class FullArc3D(Arc3D):
    """
    An edge that starts at start_end, ends at the same point after having described
    a circle
    """

    def __init__(self, center: volmdlr.Point3D, start_end: volmdlr.Point3D,
                 normal: volmdlr.Vector3D,
                 name: str = ''):
        self.__center = center
        self.__normal = normal
        interior = start_end.rotation(center, normal, math.pi)
        Arc3D.__init__(self, start=start_end, end=start_end,
                       interior=interior, name=name)  # !!! this is dangerous

    def __hash__(self):
        return hash(self.center) + 5 * hash(self.start_end)

    def __eq__(self, other_arc):
        return (self.center == other_arc.center) \
            and (self.start == other_arc.start)

    @property
    def center(self):
        return self.__center

    @property
    def angle(self):
        return volmdlr.TWO_PI

    @property
    def normal(self):
        return self.__normal

    @property
    def is_trigo(self):
        return True

    def copy(self, *args, **kwargs):
        return FullArc3D(self._center.copy(), self.end.copy(), self._normal.copy())

    def to_2d(self, plane_origin, x1, x2):
        center = self.center.to_2d(plane_origin, x1, x2)
        start_end = self.start.to_2d(plane_origin, x1, x2)
        return FullArc2D(center, start_end)

    def to_step(self, current_id, surface_id=None):
        # Not calling Circle3D.to_step because of circular imports
        u = self.start - self.center
        u.normalize()
        v = self.normal.cross(u)
        frame = volmdlr.Frame3D(self.center, self.normal, u, v)
        content, frame_id = frame.to_step(current_id)
        curve_id = frame_id + 1
        # Not calling Circle3D.to_step because of circular imports
        content += "#{} = CIRCLE('{}',#{},{:.6f});\n".format(curve_id,
                                                             self.name,
                                                             frame_id,
                                                             self.radius * 1000,
                                                             )

        if surface_id:
            content += "#{} = SURFACE_CURVE('',#{},(#{}),.PCURVE_S1.);\n".format(
                curve_id + 1, curve_id, surface_id)
            curve_id += 1

        p1 = (self.center + u * self.radius).to_point()
        # p2 = self.center + v*self.radius
        # p3 = self.center - u*self.radius
        # p4 = self.center - v*self.radius

        p1_content, p1_id = p1.to_step(curve_id + 1, vertex=True)
        content += p1_content
        # p2_content, p2_id = p2.to_step(p1_id+1, vertex=True)
        # p3_content, p3_id = p3.to_step(p2_id+1, vertex=True)
        # p4_content, p4_id = p4.to_step(p3_id+1, vertex=True)
        # content += p1_content + p2_content + p3_content + p4_content

        # arc1_id = p4_id + 1
        # content += "#{} = EDGE_CURVE('{}',#{},#{},#{},.T.);\n".format(arc1_id, self.name,
        #                                                             p1_id, p2_id,
        #                                                             circle_id)

        # arc2_id = arc1_id + 1
        # content += "#{} = EDGE_CURVE('{}',#{},#{},#{},.T.);\n".format(arc2_id, self.name,
        #                                                             p2_id, p3_id,
        #                                                             circle_id)

        # arc3_id = arc2_id + 1
        # content += "#{} = EDGE_CURVE('{}',#{},#{},#{},.T.);\n".format(arc3_id, self.name,
        #                                                             p3_id, p4_id,
        #                                                             circle_id)

        # arc4_id = arc3_id + 1
        # content += "#{} = EDGE_CURVE('{}',#{},#{},#{},.T.);\n".format(arc4_id, self.name,
        #                                                             p4_id, p1_id,
        #                                                             circle_id)

        edge_curve = p1_id + 1
        content += f"#{edge_curve} = EDGE_CURVE('{self.name}',#{p1_id},#{p1_id},#{curve_id},.T.);\n"
        curve_id += 1

        # return content, [arc1_id, arc2_id, arc3_id, arc4_id]
        return content, [edge_curve]

    def plot(self, ax=None, color='k', alpha=1., edge_ends=False,
             edge_direction=False):
        if ax is None:
            ax = Axes3D(plt.figure())

        x = []
        y = []
        z = []
        for px, py, pz in self.discretization_points(number_points=20):
            x.append(px)
            y.append(py)
            z.append(pz)
        x.append(x[0])
        y.append(y[0])
        z.append(z[0])
        ax.plot(x, y, z, color=color, alpha=alpha)

        if edge_ends:
            self.start.plot(ax=ax)
            self.end.plot(ax=ax)

        if edge_direction:
            s = 0.5 * self.length()
            x, y, z = self.point_at_abscissa(s)
            tangent = self.unit_direction_vector(s)
            arrow_length = 0.15 * s
            ax.quiver(x, y, z, *arrow_length * tangent,
                      pivot='tip')

        return ax

    def rotation(self, center: volmdlr.Point3D, axis: volmdlr.Vector3D, angle: float):
        new_start_end = self.start.rotation(center, axis, angle, True)
        new_center = self._center.rotation(center, axis, angle, True)
        new_normal = self._normal.rotation(center, axis, angle, True)
        return FullArc3D(new_center, new_start_end,
                         new_normal, name=self.name)

    def rotation_inplace(self, center: volmdlr.Point3D, axis: volmdlr.Vector3D, angle: float):
        self.start.rotation(center, axis, angle, False)
        self.end.rotation(center, axis, angle, False)
        self._center.rotation(center, axis, angle, False)
        self.interior.rotation(center, axis, angle, False)

    def translation(self, offset: volmdlr.Vector3D):
        new_start_end = self.start.translation(offset, True)
        new_center = self._center.translation(offset, True)
        new_normal = self._normal.translation(offset, True)
        return FullArc3D(new_center, new_start_end,
                         new_normal, name=self.name)

    def translation_inplace(self, offset: volmdlr.Vector3D):
        self.start.translation(offset, False)
        self.end.translation(offset, False)
        self._center.translation(offset, False)
        self.interior.translation(offset, False)

    def linesegment_intersections(self, linesegment: LineSegment3D):
<<<<<<< HEAD
=======
        """
        Calculates the intersections between a fullarc3d and a linesegment3d
        :param linesegment: linesegment3d to verifie intersections
        :return: list of points3d, if there are any intersections, an empty list if otherwise
        """
>>>>>>> cb25bd40
        distance_center_lineseg = linesegment.point_distance(self.frame.origin)
        if distance_center_lineseg > self.radius:
            return []
        direction_vector = linesegment.direction_vector()
<<<<<<< HEAD
        if math.isclose(self.frame.w.dot(direction_vector), 0, abs_tol=1e-6) and\
=======
        if math.isclose(self.frame.w.dot(direction_vector), 0, abs_tol=1e-6) and \
>>>>>>> cb25bd40
                not math.isclose(linesegment.start.z - self.frame.origin.z, 0, abs_tol=1e-6):
            return []

        if linesegment.start.z == linesegment.end.z == self.frame.origin.z:
<<<<<<< HEAD
            quadratic_equation_a = (1 + (direction_vector.y ** 2 / direction_vector.x**2))
            quadratic_equation_b = (-2 * (direction_vector.y ** 2 / direction_vector.x**2) * linesegment.start.x +
                     2 * (direction_vector.y / direction_vector.x) * linesegment.start.y)
            quadratic_equation_c = ((linesegment.start.y - (direction_vector.y / direction_vector.x) *
                                     linesegment.start.x)**2 - self.radius**2)
=======
            quadratic_equation_a = (1 + (direction_vector.y ** 2 / direction_vector.x ** 2))
            quadratic_equation_b = (-2 * (direction_vector.y ** 2 / direction_vector.x ** 2) * linesegment.start.x +
                                    2 * (direction_vector.y / direction_vector.x) * linesegment.start.y)
            quadratic_equation_c = ((linesegment.start.y - (direction_vector.y / direction_vector.x) *
                                     linesegment.start.x) ** 2 - self.radius ** 2)
>>>>>>> cb25bd40
            delta = (quadratic_equation_b ** 2 - 4 * quadratic_equation_a * quadratic_equation_c)
            x1 = (- quadratic_equation_b + math.sqrt(delta)) / (2 * quadratic_equation_a)
            x2 = (- quadratic_equation_b - math.sqrt(delta)) / (2 * quadratic_equation_a)
            y1 = (direction_vector.y / direction_vector.x) * (x1 - linesegment.start.x) + linesegment.start.y
            y2 = (direction_vector.y / direction_vector.x) * (x2 - linesegment.start.x) + linesegment.start.y
            return [volmdlr.Point3D(x1, y1, self.frame.origin.z), volmdlr.Point3D(x2, y2, self.frame.origin.z)]
<<<<<<< HEAD
        z_constant = self.frame.origin.z
        if math.isclose(direction_vector.z, 0, abs_tol=1e-6):
            print(True)
        constant = (z_constant - linesegment.start.z) / direction_vector.z
        x_coordinate = constant * direction_vector.x + linesegment.start.x
        y_coordinate = constant * direction_vector.y + linesegment.start.y
        if math.isclose((x_coordinate - self.frame.origin.x) ** 2 + (y_coordinate - self.frame.origin.y) ** 2,
                        self.radius**2, abs_tol=1e-6):
            return [volmdlr.Point3D(x_coordinate, y_coordinate, z_constant)]
=======
        if math.isclose(direction_vector.z, 0, abs_tol=1e-6):
            print(True)
        constant = (self.frame.origin.z - linesegment.start.z) / direction_vector.z
        x_coordinate = constant * direction_vector.x + linesegment.start.x
        y_coordinate = constant * direction_vector.y + linesegment.start.y
        if math.isclose((x_coordinate - self.frame.origin.x) ** 2 + (y_coordinate - self.frame.origin.y) ** 2,
                        self.radius ** 2, abs_tol=1e-6):
            return [volmdlr.Point3D(x_coordinate, y_coordinate, self.frame.origin.z)]
>>>>>>> cb25bd40
        return []


class ArcEllipse3D(Edge):
    """
    An arc is defined by a starting point, an end point and an interior point
    """

    def __init__(self, start, interior, end, center, major_dir,
                 name=''):  # , extra=None):
        # Extra is an additionnal point if start=end because you need 3 points on the arcellipse to define it
        Edge.__init__(self, start=start, end=end, name=name)
        self.interior = interior
        self.center = center
        major_dir.normalize()
        self.major_dir = major_dir  # Vector for Gradius
        # self.extra = extra

        u1 = (self.interior - self.start)
        u2 = (self.interior - self.end)
        u1.normalize()
        u2.normalize()
        # vec1 = self.start - self.center
        # normal = self.major_dir.cross(vec1)
        # if normal == volmdlr.O3D:
        #     if u1 == u2:
        #         vec1 = self.extra - self.center
        #         normal = self.major_dir.cross(vec1)
        #     else:
        #         vec1 = self.end - self.center
        #         normal = self.major_dir.cross(vec1)
        # normal.normalize()
        # self.normal = normal
        if u1 == u2:
            u2 = (self.interior - self.extra)
            u2.normalize()

        # if normal is None:
        n = u2.cross(u1)
        n.normalize()
        self.normal = n
        # else:
        #     n = normal
        #     n.normalize()
        #     self.normal = normal

        self.minor_dir = self.normal.cross(self.major_dir)

        frame = volmdlr.Frame3D(self.center, self.major_dir, self.minor_dir, self.normal)
        self.frame = frame
        start_new, end_new = frame.new_coordinates(
            self.start), frame.new_coordinates(self.end)
        interior_new, center_new = frame.new_coordinates(
            self.interior), frame.new_coordinates(self.center)

        # from :
        # https://math.stackexchange.com/questions/339126/how-to-draw-an-ellipse-if-a-center-and-3-arbitrary-points-on-it-are-given
        def theta_A_B(s, i, e, c):
            # theta=angle d'inclinaison ellipse par rapport à horizontal(sens horaire),A=demi
            # grd axe, B=demi petit axe
            xs, ys, xi, yi, xe, ye = s[0] - c[0], s[1] - c[1], i[0] - c[0], i[
                1] - c[1], e[0] - c[0], e[1] - c[1]
            A = npy.array(([xs ** 2, ys ** 2, 2 * xs * ys],
                           [xi ** 2, yi ** 2, 2 * xi * yi],
                           [xe ** 2, ye ** 2, 2 * xe * ye]))
            invA = npy.linalg.inv(A)
            One = npy.array(([1],
                             [1],
                             [1]))
            C = npy.dot(invA, One)  # matrice colonne de taille 3
            # theta = 0.5 * math.atan(2 * C[2] / (C[1] - C[0])) + math.pi / 2
            theta = 0.5 * math.atan(2 * C[2] / (C[1] - C[0]))
            c1 = C[0] + C[1]
            c2 = (C[1] - C[0]) / math.cos(2 * theta)
            gdaxe = math.sqrt((2 / (c1 - c2)))
            ptax = math.sqrt((2 / (c1 + c2)))
            return theta, gdaxe, ptax

        if start == end:
            extra_new = frame.new_coordinates(self.extra)
            theta, A, B = theta_A_B(start_new, extra_new, interior_new,
                                    center_new)
        else:
            theta, A, B = theta_A_B(start_new, interior_new, end_new,
                                    center_new)

        self.Gradius = A
        self.Sradius = B
        self.theta = theta

        # Angle pour start
        # center2d = volmdlr.Point2D(center_new.x, center_new.y)
        # start_2d = volmdlr.Point2D(start_new.x, start_new.y)
        # major_dir2d = self.major_dir.to_2d(self.center, self.major_dir, self.normal.cross(self.major_dir))
        # angle1 = volmdlr.core.clockwise_angle(start_2d - center2d, major_dir2d)

        u1, u2 = start_new.x / self.Gradius, start_new.y / self.Sradius
        angle1 = volmdlr.core.sin_cos_angle(u1, u2)
        self.angle_start = angle1
        # Angle pour end
        # end_2d = volmdlr.Point2D(end_new.x, end_new.y)
        # angle2 = volmdlr.core.clockwise_angle(end_2d - center2d, major_dir2d)
        u3, u4 = end_new.x / self.Gradius, end_new.y / self.Sradius
        angle2 = volmdlr.core.sin_cos_angle(u3, u4)
        self.angle_end = angle2
        # Angle pour interior
        # interior_2d = volmdlr.Point2D(interior_new.x, interior_new.y)
        # anglei = volmdlr.core.clockwise_angle(interior_2d - center2d, major_dir2d)
        u5, u6 = interior_new.x / self.Gradius, interior_new.y / self.Sradius
        anglei = volmdlr.core.sin_cos_angle(u5, u6)
        self.angle_interior = anglei
        # Going trigo/clock wise from start to interior
        if anglei < angle1:
            trigowise_path = (anglei + volmdlr.TWO_PI) - angle1
            clockwise_path = angle1 - anglei
        else:
            trigowise_path = anglei - angle1
            clockwise_path = angle1 - anglei + volmdlr.TWO_PI

        # Going trigo wise from interior to interior
        if angle2 < anglei:
            trigowise_path += (angle2 + volmdlr.TWO_PI) - anglei
            clockwise_path += anglei - angle2
        else:
            trigowise_path += angle2 - anglei
            clockwise_path += anglei - angle2 + volmdlr.TWO_PI

        if clockwise_path > trigowise_path:
            self.is_trigo = True
            self.angle = trigowise_path
        else:
            # Clock wise
            self.is_trigo = False
            self.angle = clockwise_path

        if self.start == self.end:
            self.angle = volmdlr.TWO_PI

        if self.is_trigo:
            self.offset_angle = angle1
        else:
            self.offset_angle = angle2

        volmdlr.core.CompositePrimitive3D.__init__(self,
                                                   primitives=self.discretization_points(),
                                                   name=name)

    def discretization_points(self, *, number_points: int = None, angle_resolution: int = 20):
        """
        discretize a Contour to have "n" points
        :param number_points: the number of points (including start and end points)
             if unset, only start and end will be returned
        :param angle_resolution: if set, the sampling will be adapted to have a controlled angular distance. Usefull
            to mesh an arc
        :return: a list of sampled points
        """
        # plane = Plane3D.from_normal(self.center, self.normal)
        # start_new, end_new = self.frame.new_coordinates(
        #     self.start), self.frame.new_coordinates(self.end)
        # interior_new, center_new = self.frame.new_coordinates(
        #     self.interior), self.frame.new_coordinates(self.center)
        # vec1 = start_new - center_new
        # vec2 = end_new - center_new
        # angle = volmdlr.core.vectors3d_angle(vec1, vec2)
        # self.angle_start = volmdlr.core.vectors3d_angle(volmdlr.X3D, start_new - center_new)
        # self.angle_end = volmdlr.core.vectors3d_angle(volmdlr.X3D, end_new - center_new)
        # self.angle_interior = volmdlr.core.vectors3d_angle(volmdlr.X3D, interior_new - center_new)

        if number_points:
            angle_resolution = number_points
        if self.angle_start > self.angle_end:
            if self.angle_start >= self.angle_interior >= self.angle_end:
                angle_start = self.angle_end
                angle_end = self.angle_start
            else:
                angle_end = self.angle_end + volmdlr.TWO_PI
                angle_start = self.angle_start
        elif self.angle_start == self.angle_end:
            angle_start = 0
            angle_end = 2 * math.pi
        else:
            angle_end = self.angle_end
            angle_start = self.angle_start


        discretization_points= [self.frame.old_coordinates(
            volmdlr.Point3D(self.Gradius * math.cos(angle), self.Sradius * math.sin(angle), 0))
            for angle in npy.linspace(angle_start, angle_end, angle_resolution + 1)]
        # angle_start = volmdlr.core.vectors3d_angle(volmdlr.X3D, self.start - volmdlr.O3D)
        # angle_end = volmdlr.core.vectors3d_angle(volmdlr.X3D, self.end - volmdlr.O3D)
        # discretization_points_new = [volmdlr.Point3D(self.Gradius * math.cos(teta), self.Sradius * math.sin(teta), 0)
        #                            #    self.Gradius * math.cos(teta) * self.major_dir
        #                            # + self.Sradius * math.sin(teta) * self.minor_dir
        #                               for teta in npy.linspace(angle_start, angle_end, angle_resolution + 1)]
        # discretization_points = [self.frame.old_coordinates(point) for point in discretization_points_new]
        # discretization_points = [self.frame.origin + self.Gradius * math.cos(teta) * self.major_dir
        #                          + self.Sradius * math.sin(teta) * self.minor_dir
        #                          for teta in npy.linspace(angle_start, angle_end, angle_resolution + 1)]
        return discretization_points

    def polygon_points(self, discretization_resolution: int):
        warnings.warn('polygon_points is deprecated,\
        please use discretization_points instead',
                      DeprecationWarning)
        return self.discretization_points(discretization_resolution)

    def _get_points(self):
        return self.discretization_points()
    points = property(_get_points)

    def to_2d(self, plane_origin, x, y):
        ps = self.start.to_2d(plane_origin, x, y)
        pi = self.interior.to_2d(plane_origin, x, y)
        pe = self.end.to_2d(plane_origin, x, y)
        center = self.center.to_2d(plane_origin, x, y)
        point_major_dir = self.center + self.Gradius * self.major_dir
        point_major_dir_2d = point_major_dir.to_2d(plane_origin, x, y)
        vector_major_dir_2d = point_major_dir_2d - center
        vector_major_dir_2d.normalize()
        # maj_dir2d = self.major_dir.to_2d(plane_origin, x, y)
        # maj_dir2d.normalize()
        return ArcEllipse2D(ps, pi, pe, center, vector_major_dir_2d, name=self.name)

    def length(self):
        return self.angle * math.sqrt(
            (self.Gradius ** 2 + self.Sradius ** 2) / 2)

    def normal_vector(self, abscissa):
        raise NotImplementedError

    def unit_normal_vector(self, abscissa):
        raise NotImplementedError

    def direction_vector(self, abscissa):
        raise NotImplementedError

    def unit_direction_vector(self, abscissa):
        raise NotImplementedError

    def reverse(self):
        return self.__class__(self.end.copy(),
                              self.interior.copy(),
                              self.start.copy(),
                              self.center.copy(),
                              self.major_dir.copy(),
                              self.name)

    def plot(self, ax=None, color:str='k', alpha=1.0, edge_ends=False, edge_direction=False):
        if ax is None:
            fig = plt.figure()
            ax = Axes3D(fig)
        else:
            fig = None

        ax.plot([self.interior[0]], [self.interior[1]], [self.interior[2]],
                color='b')
        ax.plot([self.start[0]], [self.start[1]], [self.start[2]], c='r')
        ax.plot([self.end[0]], [self.end[1]], [self.end[2]], c='r')
        ax.plot([self.interior[0]], [self.interior[1]], [self.interior[2]],
                c='g')
        x = []
        y = []
        z = []
        for px, py, pz in self.discretization_points(number_points=20):
            x.append(px)
            y.append(py)
            z.append(pz)

        ax.plot(x, y, z, color, alpha=alpha)
        if edge_ends:
            self.start.plot(ax)
            self.end.plot(ax)
        return ax

    def plot2d(self, x3d: volmdlr.Vector3D = volmdlr.X3D, y3d: volmdlr.Vector3D = volmdlr.Y3D,
               ax=None, color='k'):
        if ax is None:
            fig = plt.figure()
            ax = fig.add_subplot(111, projection='3d')
        else:
            fig = ax.figure

        # TODO: Enhance this plot
        l = self.length()
        x = []
        y = []
        for i in range(30):
            p = self.point_at_abscissa(i / (29.) * l)
            xi, yi = p.plane_projection2d(x3d, y3d)
            x.append(xi)
            y.append(yi)
        ax.plot(x, y, color=color)
        return ax

    def FreeCADExport(self, name, ndigits=6):
        xs, ys, zs = round(1000 * self.start, ndigits).vector
        xi, yi, zi = round(1000 * self.interior, ndigits).vector
        xe, ye, ze = round(1000 * self.end, ndigits).vector
        return '{} = Part.Arc(fc.Vector({},{},{}),fc.Vector({},{},{}),fc.Vector({},{},{}))\n'.format(
            name, xs, ys, zs, xi, yi, zi, xe, ye, ze)

    def triangulation(self):
        return None<|MERGE_RESOLUTION|>--- conflicted
+++ resolved
@@ -5114,57 +5114,31 @@
         self.interior.translation(offset, False)
 
     def linesegment_intersections(self, linesegment: LineSegment3D):
-<<<<<<< HEAD
-=======
         """
         Calculates the intersections between a fullarc3d and a linesegment3d
         :param linesegment: linesegment3d to verifie intersections
         :return: list of points3d, if there are any intersections, an empty list if otherwise
         """
->>>>>>> cb25bd40
         distance_center_lineseg = linesegment.point_distance(self.frame.origin)
         if distance_center_lineseg > self.radius:
             return []
         direction_vector = linesegment.direction_vector()
-<<<<<<< HEAD
-        if math.isclose(self.frame.w.dot(direction_vector), 0, abs_tol=1e-6) and\
-=======
         if math.isclose(self.frame.w.dot(direction_vector), 0, abs_tol=1e-6) and \
->>>>>>> cb25bd40
                 not math.isclose(linesegment.start.z - self.frame.origin.z, 0, abs_tol=1e-6):
             return []
 
         if linesegment.start.z == linesegment.end.z == self.frame.origin.z:
-<<<<<<< HEAD
-            quadratic_equation_a = (1 + (direction_vector.y ** 2 / direction_vector.x**2))
-            quadratic_equation_b = (-2 * (direction_vector.y ** 2 / direction_vector.x**2) * linesegment.start.x +
-                     2 * (direction_vector.y / direction_vector.x) * linesegment.start.y)
-            quadratic_equation_c = ((linesegment.start.y - (direction_vector.y / direction_vector.x) *
-                                     linesegment.start.x)**2 - self.radius**2)
-=======
             quadratic_equation_a = (1 + (direction_vector.y ** 2 / direction_vector.x ** 2))
             quadratic_equation_b = (-2 * (direction_vector.y ** 2 / direction_vector.x ** 2) * linesegment.start.x +
                                     2 * (direction_vector.y / direction_vector.x) * linesegment.start.y)
             quadratic_equation_c = ((linesegment.start.y - (direction_vector.y / direction_vector.x) *
                                      linesegment.start.x) ** 2 - self.radius ** 2)
->>>>>>> cb25bd40
             delta = (quadratic_equation_b ** 2 - 4 * quadratic_equation_a * quadratic_equation_c)
             x1 = (- quadratic_equation_b + math.sqrt(delta)) / (2 * quadratic_equation_a)
             x2 = (- quadratic_equation_b - math.sqrt(delta)) / (2 * quadratic_equation_a)
             y1 = (direction_vector.y / direction_vector.x) * (x1 - linesegment.start.x) + linesegment.start.y
             y2 = (direction_vector.y / direction_vector.x) * (x2 - linesegment.start.x) + linesegment.start.y
             return [volmdlr.Point3D(x1, y1, self.frame.origin.z), volmdlr.Point3D(x2, y2, self.frame.origin.z)]
-<<<<<<< HEAD
-        z_constant = self.frame.origin.z
-        if math.isclose(direction_vector.z, 0, abs_tol=1e-6):
-            print(True)
-        constant = (z_constant - linesegment.start.z) / direction_vector.z
-        x_coordinate = constant * direction_vector.x + linesegment.start.x
-        y_coordinate = constant * direction_vector.y + linesegment.start.y
-        if math.isclose((x_coordinate - self.frame.origin.x) ** 2 + (y_coordinate - self.frame.origin.y) ** 2,
-                        self.radius**2, abs_tol=1e-6):
-            return [volmdlr.Point3D(x_coordinate, y_coordinate, z_constant)]
-=======
         if math.isclose(direction_vector.z, 0, abs_tol=1e-6):
             print(True)
         constant = (self.frame.origin.z - linesegment.start.z) / direction_vector.z
@@ -5173,7 +5147,6 @@
         if math.isclose((x_coordinate - self.frame.origin.x) ** 2 + (y_coordinate - self.frame.origin.y) ** 2,
                         self.radius ** 2, abs_tol=1e-6):
             return [volmdlr.Point3D(x_coordinate, y_coordinate, self.frame.origin.z)]
->>>>>>> cb25bd40
         return []
 
 
