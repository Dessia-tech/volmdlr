#!/usr/bin/env python3
# -*- coding: utf-8 -*-
"""

"""

from typing import List, Dict, Any
import math

import warnings
from packaging import version
import numpy as npy
import scipy as scp
import scipy.optimize

from geomdl import utilities, BSpline, fitting, operations
from geomdl.operations import length_curve, split_curve

from mpl_toolkits.mplot3d import Axes3D
from matplotlib import __version__ as _mpl_version
import matplotlib.pyplot as plt
import matplotlib.patches

import plot_data.core as plot_data
import dessia_common as dc
import volmdlr.core_compiled
import volmdlr.core
import volmdlr.geometry


def standardize_knot_vector(knot_vector):
    u0 = knot_vector[0]
    u1 = knot_vector[-1]
    standard_u_knots = []
    if u0 != 0 or u1 != 1:
        x = 1 / (u1 - u0)
        y = u0 / (u0 - u1)
        for u in knot_vector:
            standard_u_knots.append(u * x + y)
        return standard_u_knots
    else:
        return knot_vector


def insert_knots_and_mutiplicity(knots, knot_mutiplicities, knot_to_add, num):
    new_knots = []
    new_knot_mutiplicities = []
    i = 0
    for i, knot in enumerate(knots):
        if knot > knot_to_add:
            new_knots.extend([knot_to_add])
            new_knot_mutiplicities.append(num)
            new_knots.extend(knots[i:])
            new_knot_mutiplicities.extend(knot_mutiplicities[i:])
            break
        new_knots.append(knot)
        new_knot_mutiplicities.append(knot_mutiplicities[i])
    return new_knots, new_knot_mutiplicities, i


class Edge(dc.DessiaObject):
    def __init__(self, start, end, name=''):
        self.start = start
        self.end = end
        self._length = None
        dc.DessiaObject.__init__(self, name=name)

    def __getitem__(self, key):
        if key == 0:
            return self.start
        if key == 1:
            return self.end
        raise IndexError

    def length(self):
        """
        Calculates the edge length
        :return: edges\' length
        """
        raise NotImplementedError(f'length method not implememented by {self.__class__.__name__}')

    def point_at_abscissa(self, abscissa):
        """
        Calcultes the point at given abscissa
        """
        raise NotImplementedError(f'point_at_absciss method not implememented by {self.__class__.__name__}')

    def discretization_points(self, *, number_points: int = None, angle_resolution: int = None):
        """
        discretize a Edge to have "n" points
        :param number_points: the number of points (including start and end points)
             if unset, only start and end will be returned
        :param angle_resolution: if set, the sampling will be adapted to have a controlled angular distance. Usefull
            to mesh an arc
        :return: a list of sampled points
        """
        if number_points is None:
            number_points = 2
        step = self.length() / (number_points - 1)
        return [self.point_at_abscissa(i * step) for i in range(number_points)]

    def polygon_points(self, discretization_resolution: int):
        warnings.warn('polygon_points is deprecated,\
        please use discretization_points instead',
                      DeprecationWarning)
        return self.discretization_points(discretization_resolution)

    @classmethod
    def from_step(cls, arguments, object_dict):
        obj = object_dict[arguments[3]]
        p1 = object_dict[arguments[1]]
        p2 = object_dict[arguments[2]]
        if obj.__class__.__name__ == 'Line3D':
            return LineSegment3D(p1, p2, arguments[0][1:-1])

        else:
            if hasattr(obj, 'trim'):
                if obj.__class__.__name__ == 'Circle3D':
                    p1, p2 = p2, p1
                return obj.trim(p1, p2)

            else:
                raise NotImplementedError(f'Unsupported: {object_dict[arguments[3]]}')

    def normal_vector(self, abscissa):
        """
        Calculates the normal vector the edge at given abscissa
        :return: the normal vector
        """
        raise NotImplementedError('the normal_vector method must be'
                                  'overloaded by subclassing class')

    def unit_normal_vector(self, abscissa):
        """
        Calculates the unit normal vector the edge at given abscissa
        :param abscissa: edge abscissa
        :return: unit normal vector
        """
        raise NotImplementedError('the unit_normal_vector method must be'
                                  'overloaded by subclassing class')

    def direction_vector(self, abscissa):
        """
        Calculates the direction vector the edge at given abscissa
        :param abscissa: edge abscissa
        :return: direction vector
        """
        raise NotImplementedError('the direction_vector method must be'
                                  'overloaded by subclassing class')

    def unit_direction_vector(self, abscissa):
        """
        Calculates the unit direction vector the edge at given abscissa
        :param abscissa: edge abscissa
        :return: unit direction vector
        """
        raise NotImplementedError('the unit_direction_vector method must be'
                                  'overloaded by subclassing class')


class Line(dc.DessiaObject):
    """
    Abstract class
    """

    def __init__(self, point1, point2, name=''):
        self.point1 = point1
        self.point2 = point2
        dc.DessiaObject.__init__(self, name=name)

    def __getitem__(self, key):
        if key == 0:
            return self.point1
        elif key == 1:
            return self.point2
        else:
            raise IndexError

    def unit_direction_vector(self, *args, **kwargs):
        u = self.direction_vector()
        u.normalize()
        return u

    def direction_vector(self, *args, **kwargs):
        return self.point2 - self.point1

    def normal_vector(self, *args, **kwargs):
        return self.direction_vector().normal_vector()

    def unit_normal_vector(self, abscissa=0.):
        return self.unit_direction_vector().normal_vector()

    def point_projection(self, point):

        u = self.point2 - self.point1
        norm_u = u.norm()
        t = (point - self.point1).dot(u) / norm_u ** 2
        projection = self.point1 + t * u
        projection = projection.to_point()
        return projection, t * norm_u

    def abscissa(self, point):
        u = self.point2 - self.point1
        norm_u = u.norm()
        t = (point - self.point1).dot(u) / norm_u
        return t

    def split(self, split_point):
        return [self.__class__(self.point1, split_point),
                self.__class__(split_point, self.point2)]

    def is_between_points(self, point1: volmdlr.Point2D,
                          point2: volmdlr.Point2D):
        """
        Verifies if a line is between two points
        :param point1: first point
        :type point1: volmdlr.Point2D
        :param point2: second point
        :type point2: volmdlr.Point2D
        returns True is line is between the two given points or False if not
        """

        if point1 == point2:
            return False

        line_segment = LineSegment2D(point1, point2)
        if line_segment.line_intersections(self):
            return True
        return False


class LineSegment(Edge):
    """
    Abstract class
    """

    def length(self):
        if not self._length:
            self._length = self.end.point_distance(self.start)
        return self._length

    def abscissa(self, point, tol=1e-6):
        if point.point_distance(self.start) < tol:
            return 0
        if point.point_distance(self.end) < tol:
            print('abscissa:', point.point_distance(self.end))
            return self.length()

        u = self.end - self.start
        length = u.norm()
        t = (point - self.start).dot(u) / length
        if t < -1e-9 or t > length + 1e-9:
            raise ValueError(f'Point is not on linesegment: abscissa={t}')
        return t

    def unit_direction_vector(self, abscissa=0.):
        """

        :param abscissa: defines where in the line_segement the unit
         direction vector is to be calculated
        :return: The unit direction vector of the LineSegement
        """
        direction_vector = self.direction_vector()
        direction_vector.normalize()
        return direction_vector

    def direction_vector(self, abscissa=0.):
        """
        :param abscissa: defines where in the line_segement
        direction vector is to be calculated
        :return: The direction vector of the LineSegement
        """
        return self.end - self.start

    def normal_vector(self, abscissa=0.):
        """
        :param abscissa: defines where in the line_segement
        normal vector is to be calculated
        :return: The normal vector of the LineSegement
        """
        return self.direction_vector(abscissa).normal_vector()

    def unit_normal_vector(self, abscissa=0.):
        """
        :param abscissa: defines where in the line_segement
        unit normal vector is to be calculated
        :return: The unit normal vector of the LineSegement
        """
        return self.unit_direction_vector(abscissa).normal_vector()

    def point_projection(self, point):
        p1, p2 = self.start, self.end
        u = p2 - p1
        norm_u = u.norm()
        t = (point - p1).dot(u) / norm_u ** 2
        projection = p1 + t * u

        return projection, t * norm_u

    def split(self, split_point):
        if split_point == self.start:
            return [None, self.copy()]
        elif split_point == self.end:
            return [self.copy(), None]
        else:
            return [self.__class__(self.start, split_point),
                    self.__class__(split_point, self.end)]

<<<<<<< HEAD
    def get_geo_lines(self, tag: int, start_point_tag: int, end_point_tag: int):
        """
        gets the lines that define a LineSegment in a .geo file

        :param tag: The linesegment index
        :type tag: int
        :param start_point_tag: The linesegment' start point index
        :type start_point_tag: int
        :param end_point_tag: The linesegment' end point index
        :type end_point_tag: int

        :return: A line
        :rtype: str
        """

        return 'Line(' + str(tag) + ') = {' + str(start_point_tag) + ', ' + str(end_point_tag) + '};'
=======
    def middle_point(self):
        return 0.5 * (self.start + self.end)

    def point_at_abscissa(self, abscissa):
        return self.start + self.unit_direction_vector() * abscissa
>>>>>>> 5dc3e26c


class BSplineCurve(Edge):
    _non_serializable_attributes = ['curve']

    def __init__(self,
                 degree: int,
                 control_points,
                 knot_multiplicities: List[int],
                 knots: List[float],
                 weights: List[float] = None,
                 periodic: bool = False,
                 name: str = ''):

        self.control_points = control_points
        self.degree = degree
        knots = standardize_knot_vector(knots)
        self.knots = knots
        self.knot_multiplicities = knot_multiplicities
        self.weights = weights
        self.periodic = periodic
        self.name = name

        curve = BSpline.Curve()
        curve.degree = degree
        if weights is None:
            P = [[*point] for point in control_points]
            curve.ctrlpts = P
        else:
            Pw = [[*point * weights[i], weights[i]] for i, point in enumerate(control_points)]
            curve.ctrlptsw = Pw

        knot_vector = []
        for i, knot in enumerate(knots):
            knot_vector.extend([knot] * knot_multiplicities[i])
        curve.knotvector = knot_vector
        curve.delta = 0.01
        curve_points = curve.evalpts
        self.curve = curve

        self._length = None
        self.points = [getattr(volmdlr,
                               f'Point{self.__class__.__name__[-2::]}')(*p)
                       for p in curve_points]

        start = self.points[0]  # self.point_at_abscissa(0.)
        end = self.points[-1]  # self.point_at_abscissa(self.length())

        Edge.__init__(self, start, end, name=name)

    def reverse(self):
        '''
        reverse the bspline's direction by reversing its start and end points
        '''

        return self.__class__(degree=self.degree,
                              control_points=self.control_points[::-1],
                              knot_multiplicities=self.knot_multiplicities[::-1],
                              knots=self.knots[::-1],
                              weights=self.weights,
                              periodic=self.periodic)

    @classmethod
    def from_geomdl_curve(cls, curve):

        point_dimension = f'Point{cls.__name__[-2::]}'

        knots = list(sorted(set(curve.knotvector)))
        knot_multiplicities = [curve.knotvector.count(k) for k in knots]

        return cls(degree=curve.degree,
                   control_points=[getattr(volmdlr, point_dimension)(*p) for p in curve.ctrlpts],
                   knots=knots,
                   knot_multiplicities=knot_multiplicities)

    def length(self):
        if not self._length:
            self._length = length_curve(self.curve)
        return self._length

    def unit_direction_vector(self, abscissa: float):
        """
        :param abscissa: defines where in the BSplineCurve the
        unit direction vector is to be calculated
        :return: The unit direction vector of the BSplineCurve
        """

        direction_vector = self.direction_vector(abscissa)
        direction_vector.normalize()
        return direction_vector

    def middle_point(self):
        return self.point_at_abscissa(self.length() * 0.5)

    def abscissa(self, point, tol=1e-4):
        length = self.length()
        res = scp.optimize.least_squares(
            lambda u: (point - self.point_at_abscissa(u)).norm(),
            x0=npy.array(length / 2),
            bounds=([0], [length]),
            # ftol=tol / 10,
            # xtol=tol / 10,
            # loss='soft_l1'
        )

        if res.fun > tol:
            print('distance =', res.cost)
            print('res.fun:', res.fun)
            # ax = self.plot()
            # point.plot(ax=ax)
            # best_point = self.point_at_abscissa(res.x)
            # best_point.plot(ax=ax, color='r')
            raise ValueError('abscissa not found')
        return res.x[0]

    def split(self, point, tol=1e-5):
        if point.point_distance(self.start) < tol:
            return [None, self.copy()]
        elif point.point_distance(self.end) < tol:
            return [self.copy(), None]
        else:
            adim_abscissa = self.abscissa(point) / self.length()
            curve1, curve2 = split_curve(self.curve, adim_abscissa)

            return [self.__class__.from_geomdl_curve(curve1),
                    self.__class__.from_geomdl_curve(curve2)]

    def translation(self, offset):
        """
        BSplineCurve translation
        :param offset: translation vector (volmdlr.Vector2D/ volmdlr.Vector3D)
        :return: A new translated BSplineCurve
        """
        control_points = [point.translation(offset)
                          for point in self.control_points]
        return self.__class__(self.degree, control_points,
                              self.knot_multiplicities, self.knots,
                              self.weights, self.periodic)

    def translation_inplace(self, offset):
        """
        BSplineCurve translation. Object is updated inplace
        :param offset: translation vector (volmdlr.Vector2D/ volmdlr.Vector3D)
        """
        for point in self.control_points:
            point.translation_inplace(offset)

    def point_belongs(self, point, abs_tol=1e-10):
        '''
        check if a point belongs to the bspline_curve or not
        '''

        point_dimension = f'Point{self.__class__.__name__[-2::]}'

        def f(x):
            return (point - getattr(volmdlr, point_dimension)(*self.curve.evaluate_single(x))).norm()

        x = npy.linspace(0, 1, 5)
        x_init = []
        for xi in x:
            x_init.append(xi)

        for x0 in x_init:
            z = scp.optimize.least_squares(f, x0=x0, bounds=([0, 1]))
            if z.fun < abs_tol:
                return True
        return False

    def merge_with(self, bspline_curve):
        '''
        merge successives bspline_curves to define a new one
        '''

        point_dimension = f'Wire{self.__class__.__name__[-2::]}'
        wire = getattr(volmdlr.wires, point_dimension)(bspline_curve)
        ordered_wire = wire.order_wire()

        points, n = [], 10
        for primitive in ordered_wire.primitives:
            points.extend(primitive.polygon_points(n))
        points.pop(n + 1)

        return self.__class__.from_points_interpolation(points, min(self.degree, bspline_curve.degree))

    @classmethod
    def from_bsplines(cls, bsplines, discretization_points=10):
        '''
        define a bspline_curve using a list of bsplines
        '''
        point_dimension = f'Wire{cls.__name__[-2::]}'
        wire = getattr(volmdlr.wires, point_dimension)(bsplines)
        ordered_wire = wire.order_wire()

        points, degree = [], []
        for i, primitive in enumerate(ordered_wire.primitives):
            degree.append(primitive.degree)
            if i == 0:
                points.extend(primitive.polygon_points(discretization_points))
            else:
                points.extend(primitive.polygon_points(discretization_points)[1::])

        return cls.from_points_interpolation(points, min(degree))

    @classmethod
    def from_points_approximation(cls, points, degree, **kwargs):
        '''
        Bspline Curve approximation through points using least squares method
        It is better to specify the number of control points

        Parameters
        ----------
        points : volmdlr.Point
            data points
        degree: int
            degree of the output parametric curve

        Keyword Arguments:
            * ``centripetal``: activates centripetal parametrization method. *Default: False*
            * ``ctrlpts_size``: number of control points. *Default: len(points) - 1*

        Returns
        -------
        BSplineCurve

        '''

        curve = fitting.approximate_curve([[*point] for point in points], degree, **kwargs)
        return cls.from_geomdl_curve(curve)

    def tangent(self, position: float = 0.0):
        _, tangent = operations.tangent(self.curve, position,
                                        normalize=True)

        dimension = f'Vector{self.__class__.__name__[-2::]}'
        tangent = getattr(volmdlr, dimension)(*tangent)

        return tangent

    @classmethod
    def from_points_interpolation(cls, points, degree, periodic=False):

        curve = fitting.interpolate_curve([[*point] for point in points], degree)

        bsplinecurve = cls.from_geomdl_curve(curve)
        if not periodic:
            return bsplinecurve
        else:
            bsplinecurve.periodic = True
            return bsplinecurve

    def get_geo_lines(self, tag: int, control_points_tags: List[int]):
        """
        gets the lines that define a BsplineCurve in a .geo file

        :param tag: The BsplineCurve index
        :type tag: int
        :param start_point_tag: The linesegment' start point index
        :type start_point_tag: int
        :param end_point_tag: The linesegment' end point index
        :type end_point_tag: int

        :return: A line
        :rtype: str
        """

        return 'BSpline(' + str(tag) + ') = {' + str(control_points_tags)[1:-1] + '};'


class Line2D(Line):
    """
    Define an infinite line given by two points.
    """

    def __init__(self, point1: volmdlr.Point2D,
                 point2: volmdlr.Point2D, *, name=''):
        self.points = [point1, point2]
        Line.__init__(self, point1, point2, name=name)

    def to_3d(self, plane_origin, x1, x2):
        p3D = [p.to_3d(plane_origin, x1, x2) for p in self.points]
        return Line2D(*p3D, self.name)

    def rotation(self, center: volmdlr.Point2D, angle: float):
        """
        Line2D rotation
        :param center: rotation center
        :param angle: angle rotation
        :return: a new rotated Line2D
        """
        return Line2D(*[point.rotation(center, angle)
                        for point in self.points])

    def rotation_inplace(self, center: volmdlr.Point2D, angle: float):
        """
        Line2D rotation. Object is updated inplace
        :param center: rotation center
        :param angle: rotation angle
        """
        for point in self.points:
            point.rotation_inplace(center, angle)

    def translation(self, offset: volmdlr.Vector2D):
        """
        Line2D translation
        :param offset: translation vector
        :return: A new translated Line2D
        """
        return Line2D(*[point.translation(offset) for point in self.points])

    def translation_inplace(self, offset: volmdlr.Vector2D):
        """
        Line2D translation. Object is updated inplace
        :param offset: translation vector
        """
        for point in self.points:
            point.translation_inplace(offset)

    def plot(self, ax=None, color='k', dashed=True):
        if ax is None:
            _, ax = plt.subplots()

        if version.parse(_mpl_version) >= version.parse('3.3.2'):
            if dashed:
                ax.axline((self.point1.x, self.point1.y),
                          (self.point2.x, self.point2.y),
                          dashes=[30, 5, 10, 5],
                          color=color)
            else:
                ax.axline((self.point1.x, self.point1.y),
                          (self.point2.x, self.point2.y),
                          color=color)
        else:
            u = self.direction_vector()
            p3 = self.point1 - 3 * u
            p4 = self.point2 + 4 * u
            if dashed:
                ax.plot([p3[0], p4[0]], [p3[1], p4[1]], color=color,
                        dashes=[30, 5, 10, 5])
            else:
                ax.plot([p3[0], p4[0]], [p3[1], p4[1]], color=color)

        return ax

    def plot_data(self, edge_style=None):
        return plot_data.Line2D([self.point1.x, self.point1.y],
                                [self.point2.x, self.point2.y],
                                edge_style=edge_style)

    def line_intersections(self, line):

        point = volmdlr.Point2D.line_intersection(self, line)
        if point is not None:
            point_projection1, _ = self.point_projection(point)
            if point_projection1 is None:
                return []

            if line.__class__.__name__ == 'Line2D':
                point_projection2, _ = line.point_projection(point)
                if point_projection2 is None:
                    return []

            return [point_projection1]
        else:
            return []

    def create_tangent_circle(self, point, other_line):
        """
        Computes the two circles that are tangent to 2 lines and intersect
        a point located on one of the two lines.
        """

        # point will be called I(x_I, y_I)
        # self will be (AB)
        # line will be (CD)

        if math.isclose(self.point_distance(point), 0, abs_tol=1e-10):
            I = volmdlr.Vector2D(point[0], point[1])
            A = volmdlr.Vector2D(self.points[0][0], self.points[0][1])
            B = volmdlr.Vector2D(self.points[1][0], self.points[1][1])
            C = volmdlr.Vector2D(other_line.points[0][0],
                                 other_line.points[0][1])
            D = volmdlr.Vector2D(other_line.points[1][0],
                                 other_line.points[1][1])

        elif math.isclose(other_line.point_distance(point), 0, abs_tol=1e-10):
            I = volmdlr.Vector2D(point[0], point[1])
            C = volmdlr.Vector2D(self.points[0][0], self.points[0][1])
            D = volmdlr.Vector2D(self.points[1][0], self.points[1][1])
            A = volmdlr.Vector2D(other_line.points[0][0],
                                 other_line.points[0][1])
            B = volmdlr.Vector2D(other_line.points[1][0],
                                 other_line.points[1][1])
        else:
            raise AttributeError("The point isn't on any of the two lines")

        # CHANGEMENT DE REPAIRE
        new_u = volmdlr.Vector2D((B - A))
        new_u.normalize()
        new_v = new_u.unit_normal_vector()
        new_basis = volmdlr.Frame2D(I, new_u, new_v)

        new_A = new_basis.new_coordinates(A)
        new_B = new_basis.new_coordinates(B)
        new_C = new_basis.new_coordinates(C)
        new_D = new_basis.new_coordinates(D)

        if new_C[1] == 0 and new_D[1] == 0:
            # Segments are on the same line: no solution
            return None, None

        elif math.isclose(self.unit_direction_vector().dot(
                other_line.unit_normal_vector()), 0, abs_tol=1e-06):
            # Parallel segments: one solution

            segments_distance = abs(new_C[1] - new_A[1])
            r = segments_distance / 2
            new_circle_center = volmdlr.Point2D(
                (0, npy.sign(new_C[1] - new_A[1]) * r))
            circle_center = new_basis.old_coordinates(new_circle_center)
            circle = volmdlr.wires.Circle2D(circle_center, r)

            return circle, None

        elif math.isclose(self.unit_direction_vector().dot(
                other_line.unit_direction_vector()), 0, abs_tol=1e-06):
            # Perpendicular segments: 2 solution
            line_AB = Line2D(volmdlr.Point2D(new_A), volmdlr.Point2D(new_B))
            line_CD = Line2D(volmdlr.Point2D(new_C), volmdlr.Point2D(new_D))
            new_pt_K = volmdlr.Point2D.line_intersection(line_AB, line_CD)

            r = abs(new_pt_K[0])
            new_circle_center1 = volmdlr.Point2D((0, r))
            new_circle_center2 = volmdlr.Point2D((0, -r))
            circle_center1 = new_basis.old_coordinates(new_circle_center1)
            circle_center2 = new_basis.old_coordinates(new_circle_center2)
            circle1 = volmdlr.wires.Circle2D(circle_center1, r)
            circle2 = volmdlr.wires.Circle2D(circle_center2, r)

            return circle1, circle2

        # =============================================================================
        # LES SEGMENTS SONT QUELCONQUES
        #   => 2 SOLUTIONS
        # =============================================================================
        else:

            line_AB = Line2D(volmdlr.Point2D(new_A), volmdlr.Point2D(new_B))
            line_CD = Line2D(volmdlr.Point2D(new_C), volmdlr.Point2D(new_D))
            new_pt_K = volmdlr.Point2D.line_intersection(line_AB, line_CD)
            pt_K = volmdlr.Point2D(new_basis.old_coordinates(new_pt_K))

            if pt_K == I:
                return None, None

            # CHANGEMENT DE REPERE:
            new_u2 = volmdlr.Vector2D(pt_K - I)
            new_u2.normalize()
            new_v2 = new_u2.normalVector(unit=True)
            new_basis2 = volmdlr.Frame2D(I, new_u2, new_v2)

            new_A = new_basis2.new_coordinates(A)
            new_B = new_basis2.new_coordinates(B)
            new_C = new_basis2.new_coordinates(C)
            new_D = new_basis2.new_coordinates(D)
            new_pt_K = new_basis2.new_coordinates(pt_K)

            teta1 = math.atan2(new_C[1], new_C[0] - new_pt_K[0])
            teta2 = math.atan2(new_D[1], new_D[0] - new_pt_K[0])

            if teta1 < 0:
                teta1 += math.pi
            if teta2 < 0:
                teta2 += math.pi

            if not math.isclose(teta1, teta2, abs_tol=1e-08):
                if math.isclose(teta1, math.pi, abs_tol=1e-08) or math.isclose(
                        teta1, 0., abs_tol=1e-08):
                    teta = teta2
                elif math.isclose(teta2, math.pi,
                                  abs_tol=1e-08) or math.isclose(teta2, 0.,
                                                                 abs_tol=1e-08):
                    teta = teta1
            else:
                teta = teta1

            r1 = new_pt_K[0] * math.sin(teta) / (1 + math.cos(teta))
            r2 = new_pt_K[0] * math.sin(teta) / (1 - math.cos(teta))

            new_circle_center1 = volmdlr.Point2D(0, -r1)
            new_circle_center2 = volmdlr.Point2D(0, r2)

            circle_center1 = new_basis2.old_coordinates(new_circle_center1)
            circle_center2 = new_basis2.old_coordinates(new_circle_center2)

            if new_basis.new_coordinates(circle_center1)[1] > 0:
                circle1 = volmdlr.wires.Circle2D(circle_center1, r1)
                circle2 = volmdlr.wires.Circle2D(circle_center2, r2)
            else:
                circle1 = volmdlr.wires.Circle2D(circle_center2, r2)
                circle2 = volmdlr.wires.Circle2D(circle_center1, r1)

            return circle1, circle2

    def cut_between_two_points(self, point1, point2):
        return LineSegment2D(point1, point2)

    def sort_points_along_line(self, points: List[volmdlr.Point2D]) -> List[
            volmdlr.Point2D]:
        most_distant_point = None
        farthest_distance = 0
        for i, point1 in enumerate(points):
            distances = []
            points_to_search = points[:i - 1] + points[i:]
            for point2 in points_to_search:
                distances.append(point1.point_distance(point2))
            max_point_distance = max(distances)
            farthest_point = points_to_search[
                distances.index(max_point_distance)]
            if max_point_distance > farthest_distance:
                most_distant_point = farthest_point
        list_points = [most_distant_point]
        points.remove(most_distant_point)
        distances_to_reference_point = {}
        for point in points:
            distances_to_reference_point[point] = \
                most_distant_point.point_distance(point)
        distances_to_reference_point = dict(
            sorted(distances_to_reference_point.items(),
                   key=lambda item: item[1]))
        list_points.extend(list(distances_to_reference_point.keys()))
        return list_points


class BSplineCurve2D(BSplineCurve):
    _non_serializable_attributes = ['curve']

    def __init__(self,
                 degree: int,
                 control_points: List[volmdlr.Point2D],
                 knot_multiplicities: List[int],
                 knots: List[float],
                 weights: List[float] = None,
                 periodic: bool = False,
                 name: str = ''):

        BSplineCurve.__init__(self, degree,
                              control_points,
                              knot_multiplicities,
                              knots,
                              weights,
                              periodic,
                              name)

    def bounding_rectangle(self):
        points = self.discretization_points()
        points_x = [p.x for p in points]
        points_y = [p.y for p in points]

        return (min(points_x), max(points_x),
                min(points_y), max(points_y))

    def length(self):
        return length_curve(self.curve)

    def tangent(self, position: float = 0.0):
        _, tangent = operations.tangent(self.curve, position,
                                        normalize=True)
        tangent = volmdlr.Point2D(tangent[0], tangent[1])
        return tangent

    def point_at_abscissa(self, abscissa):
        l = self.length()
        adim_abs = max(min(abscissa / l, 1.), 0.)
        return volmdlr.Point2D(*self.curve.evaluate_single(adim_abs))

    def direction_vector(self, abscissa: float):
        """
        :param abscissa: defines where in the BSplineCurve2D the
        direction vector is to be calculated
        :return: The direection vector vector of the BSplineCurve2D
        """
        return self.tangent(abscissa)

    def normal_vector(self, abscissa: float):
        """
        :param abscissa: defines where in the BSplineCurve2D the
        normal vector is to be calculated
        :return: The normal vector of the BSplineCurve2D
        """
        tangent_vector = self.tangent(abscissa)
        normal_vector = tangent_vector.normal_vector()
        return normal_vector

    def unit_normal_vector(self, abscissa: float):
        """
        :param abscissa: defines where in the BSplineCurve2D the
        unit normal vector is to be calculated
        :return: The unit normal vector of the BSplineCurve2D
        """
        normal_vector = self.normal_vector(abscissa)
        normal_vector.normalize()
        return normal_vector

    def straight_line_area(self):
        points = self.discretization_points(number_points=100)
        x = [point.x for point in points]
        y = [point.y for point in points]
        x1 = [x[-1]] + x[0:-1]
        y1 = [y[-1]] + y[0:-1]
        return 0.5 * abs(sum(i * j for i, j in zip(x, y1))
                         - sum(i * j for i, j in zip(y, x1)))

    def straight_line_center_of_mass(self):
        polygon_points = self.discretization_points(number_points=100)
        cog = volmdlr.O2D
        for point in polygon_points:
            cog += point
        cog = cog / len(polygon_points)
        return cog

    def plot(self, ax=None, color='k', alpha=1, plot_points=False):
        if ax is None:
            _, ax = plt.subplots()

        # self.curve.delta = 0.01
        # points = [volmdlr.Point2D(px, py) for (px, py) in self.curve.evalpts]
        l = self.length()
        points = [self.point_at_abscissa(l * i / 50) for i in range(51)]

        xp = [p.x for p in points]
        yp = [p.y for p in points]
        ax.plot(xp, yp, color=color, alpha=alpha)

        return ax

    def to_3d(self, plane_origin, x1, x2):
        control_points3D = [p.to_3d(plane_origin, x1, x2) for p in
                            self.control_points]
        return BSplineCurve3D(self.degree, control_points3D,
                              self.knot_multiplicities, self.knots,
                              self.weights, self.periodic)

    def rotation(self, center: volmdlr.Point2D, angle: float):
        """
        BSplineCurve2D rotation
        :param center: rotation center
        :param angle: angle rotation
        :return: a new rotated Line2D
        """
        control_points = [point.rotation(center, angle)
                          for point in self.control_points]
        return BSplineCurve2D(self.degree, control_points,
                              self.knot_multiplicities, self.knots,
                              self.weights, self.periodic)

    def rotation_inplace(self, center: volmdlr.Point2D, angle: float):
        """
        BSplineCurve2D rotation. Object is updated inplace
        :param center: rotation center
        :param angle: rotation angle
        """
        for point in self.control_points:
            point.rotation_inplace(center, angle)

    def line_intersections(self, line2d: Line2D):
        polygon_points = self.discretization_points(number_points=200)
        list_intersections = []
        length = self.length()
        initial_abscissa = 0
        for point1, point2 in zip(polygon_points[:-1], polygon_points[1:]):
            linesegment = LineSegment2D(point1, point2)
            intersections = linesegment.line_intersections(line2d)
            initial_abscissa += linesegment.length()
            if intersections:
                if initial_abscissa < length * 0.1:
                    list_abcissas = [initial_abscissa * n for n in
                                     npy.linspace(0, 1, 100)]
                else:
                    list_abcissas = [initial_abscissa * n for n in
                                     npy.linspace(0.9, 1, 100)]
                distance = npy.inf
                for abscissa in list_abcissas:
                    point_in_curve = self.point_at_abscissa(abscissa)
                    dist = point_in_curve.point_distance(intersections[0])
                    if dist < distance:
                        distance = dist
                        intersection = point_in_curve
                list_intersections.append(intersection)
        return list_intersections

    def line_crossings(self, line2d: Line2D):
        polygon_points = self.discretization_points(number_points=50)
        crossings = []
        for p1, p2 in zip(polygon_points[:-1], polygon_points[1:]):
            l = LineSegment2D(p1, p2)
            crossings.extend(l.line_crossings(line2d))
        return crossings

    def to_wire(self, n: int):
        '''
        convert a bspline curve to a wire2d defined with 'n' line_segments
        '''

        u = npy.linspace(0, 1, num=n + 1).tolist()
        points = []
        for u0 in u:
            p = self.curve.evaluate_single(u0)
            points.append(volmdlr.Point2D(p[0], p[1]))

        return volmdlr.wires.Wire2D.from_points(points)

    def reverse(self):
        '''
        reverse the bspline's direction by reversing its start and end points
        '''

        return self.__class__(degree=self.degree,
                              control_points=self.control_points[::-1],
                              knot_multiplicities=self.knot_multiplicities[::-1],
                              knots=self.knots[::-1],
                              weights=self.weights,
                              periodic=self.periodic)

    def point_distance(self, point):
        distance = math.inf
        polygon_points = self.discretization_points(number_points=20)
        for p1, p2 in zip(polygon_points[:-1], polygon_points[1:]):
            line = LineSegment2D(p1, p2)
            dist = line.point_distance(point)
            if dist < distance:
                distance = dist
        return distance

    def nearest_point_to(self, point):
        '''
        find out the nearest point on the linesegment to point
        '''

        points = self.polygon_points(500)
        return point.nearest_point(points)

    def linesegment_intersections(self, linesegment):
        results = self.line_intersections(linesegment.to_line())
        intersections_points = []
        for result in results:
            if linesegment.point_belongs(result, 1e-6):
                intersections_points.append(result)
        return intersections_points

    def axial_symmetry(self, line):
        '''
        finds out the symmetric bsplinecurve2d according to a line
        '''

        points_symmetry = [point.axial_symmetry(line) for point in self.control_points]

        return self.__class__(degree=self.degree,
                              control_points=points_symmetry,
                              knot_multiplicities=self.knot_multiplicities[::-1],
                              knots=self.knots[::-1],
                              weights=self.weights,
                              periodic=self.periodic)


class BezierCurve2D(BSplineCurve2D):

    def __init__(self, degree: int, control_points: List[volmdlr.Point2D],
                 name: str = ''):
        knotvector = utilities.generate_knot_vector(degree,
                                                    len(control_points))
        knot_multiplicity = [1] * len(knotvector)

        BSplineCurve2D.__init__(self, degree, control_points,
                                knot_multiplicity, knotvector,
                                None, False, name)


class LineSegment2D(LineSegment):
    """
    Define a line segment limited by two points
    """

    def __init__(self, start: volmdlr.Point2D, end: volmdlr.Point2D, *, name: str = ''):
        if start == end:
            raise NotImplementedError
        LineSegment.__init__(self, start, end, name=name)

    def __hash__(self):
        return self._data_hash()

    def _data_hash(self):
        return self.start._data_hash() + self.end._data_hash()

    def _data_eq(self, other_object):
        if self.__class__.__name__ != other_object.__class__.__name__:
            return False
        return self.start == other_object.start and self.end == other_object.end

    def __eq__(self, other_object):
        if self.__class__.__name__ != other_object.__class__.__name__:
            return False
        return self.start == other_object.start and self.end == other_object.end

    def to_dict(self, *args, **kwargs):
        return {'object_class': 'volmdlr.edges.LineSegment2D',
                'name': self.name,
                'start': self.start.to_dict(),
                'end': self.end.to_dict()
                }

    # def middle_point(self):
    #     return 0.5 * (self.start + self.end)
    #
    # def point_at_abscissa(self, abscissa):
    #     return self.start + self.unit_direction_vector() * abscissa

    def point_belongs(self, point, abs_tol=1e-6):
        distance = self.start.point_distance(point) + self.end.point_distance(
            point)
        if math.isclose(distance, self.length(), abs_tol=abs_tol) and\
                math.isclose(self.point_distance(point), 0.0, abs_tol=abs_tol):
            return True
        return False

    def bounding_rectangle(self):
        return (min(self.start.x, self.end.x), max(self.start.x, self.end.x),
                min(self.start.y, self.end.y), max(self.start.y, self.end.y))

    def straight_line_area(self):
        return 0.

    def straight_line_second_moment_area(self, point: volmdlr.Point2D):
        return 0, 0, 0

    def straight_line_center_of_mass(self):
        return 0.5 * (self.start + self.end)

    def point_distance(self, point, return_other_point=False):
        """
        Computes the distance of a point to segment of line
        """
        distance, point = volmdlr.core_compiled.LineSegment2DPointDistance(
            [(self.start.x, self.start.y), (self.end.x, self.end.y)],
            (point.x, point.y))
        if return_other_point:
            return distance, volmdlr.Point2D(*point)
        return distance

    def point_projection(self, point):
        """
        If the projection falls outside the LineSegment2D, returns None.
        """
        point, curv_abs = Line2D.point_projection(Line2D(self.start, self.end),
                                                  point)
        # print('curv_abs :', curv_abs, 'length :', self.length())
        if curv_abs < 0 or curv_abs > self.length():
            if abs(curv_abs) < 1e-6 or math.isclose(curv_abs, self.length(),
                                                    abs_tol=1e-6):
                return point, curv_abs
            return None, curv_abs
        return point, curv_abs

    def line_intersections(self, line: Line2D):
        point = volmdlr.Point2D.line_intersection(self, line)
        if point is not None:
            point_projection1, _ = self.point_projection(point)
            if point_projection1 is None:
                return []

            if line.__class__.__name__ == 'LineSegment2D':
                point_projection2, _ = line.point_projection(point)
                if point_projection2 is None:
                    return []

            return [point_projection1]
        else:
            vector1 = self.start - line.point1
            vector2 = self.start - line.point2
            vector3 = self.end - line.point1
            vector4 = self.end - line.point2
            if math.isclose(vector1.cross(vector2), 0, abs_tol=1e-6):
                return [self.start]
            if math.isclose(vector3.cross(vector4), 0, abs_tol=1e-6):
                return [self.end]
        return []

    def linesegment_intersections(self, linesegment: 'LineSegment2D'):
        """
        touching linesegments does not intersect
        """
        point = volmdlr.Point2D.line_intersection(self, linesegment)
        # TODO: May be these commented conditions should be used for linesegment_crossings
        if point:  # and (point != self.start) and (point != self.end):
            point_projection1, _ = self.point_projection(point)
            if point_projection1 is None:
                return []

            point_projection2, _ = linesegment.point_projection(point)
            if point_projection2 is None:
                return []

            return [point_projection1]
        else:
            return []

    def line_crossings(self, line: 'Line2D'):
        if self.direction_vector().is_colinear_to(line.direction_vector()):
            return []
        else:
            line_intersection = self.line_intersections(line)
            if line_intersection and (line_intersection[0] == self.end or line_intersection[0] == self.start):
                return []
            return line_intersection

    def linesegment_crossings(self, linesegment: 'LineSegment2D'):
        if self.direction_vector().is_colinear_to(
                linesegment.direction_vector()):
            return []
        else:
            return self.linesegment_intersections(linesegment)

    def plot(self, ax=None, color='k', alpha=1, arrow=False, width=None,
             plot_points=False):
        if ax is None:
            _, ax = plt.subplots()

        p1, p2 = self.start, self.end
        if arrow:
            if plot_points:
                ax.plot([p1[0], p2[0]], [p1[1], p2[1]], color=color,
                        alpha=alpha, style='o-')
            else:
                ax.plot([p1[0], p2[0]], [p1[1], p2[1]], color=color,
                        alpha=alpha)

            length = ((p1[0] - p2[0]) ** 2 + (p1[1] - p2[1]) ** 2) ** 0.5
            if width is None:
                width = length / 1000.
                head_length = length / 20.
                head_width = head_length / 2.
            else:
                head_width = 2 * width
                head_length = head_width
            ax.arrow(p1[0], p1[1],
                     (p2[0] - p1[0]) / length * (length - head_length),
                     (p2[1] - p1[1]) / length * (length - head_length),
                     head_width=head_width, fc='b', linewidth=0,
                     head_length=head_length, width=width, alpha=0.3)
        else:
            if width is None:
                width = 1
            if plot_points:
                ax.plot([p1[0], p2[0]], [p1[1], p2[1]], color=color,
                        marker='o', linewidth=width, alpha=alpha)
            else:
                ax.plot([p1[0], p2[0]], [p1[1], p2[1]], color=color,
                        linewidth=width, alpha=alpha)
        return ax

    def to_3d(self, plane_origin, x1, x2):
        start = self.start.to_3d(plane_origin, x1, x2)
        end = self.end.to_3d(plane_origin, x1, x2)
        return LineSegment3D(start, end, name=self.name)

    def reverse(self):
        return LineSegment2D(self.end.copy(), self.start.copy())

    def to_line(self):
        return Line2D(self.start, self.end)

    def rotation(self, center: volmdlr.Point2D, angle: float):
        """
        LineSegment2D rotation
        :param center: rotation center
        :param angle: angle rotation
        :return: a new rotated LineSegment2D
        """
        return LineSegment2D(self.start.rotation(center, angle),
                             self.end.rotation(center, angle))

    def rotation_inplace(self, center: volmdlr.Point2D, angle: float):
        """
        LineSegment2D rotation. Object is updated inplace
        :param center: rotation center
        :param angle: rotation angle
        """
        for point in [self.start, self.end]:
            point.rotation_inplace(center, angle)

    def translation(self, offset: volmdlr.Vector2D):
        """
        LineSegment2D translation
        :param offset: translation vector
        :return: A new translated LineSegment2D
        """
        return LineSegment2D(self.start.translation(offset),
                             self.end.translation(offset))

    def translation_inplace(self, offset: volmdlr.Vector2D):
        """
        LineSegment2D translation. Object is updated inplace
        :param offset: translation vector
        """
        for point in [self.start, self.end]:
            point.translation_inplace(offset)

    def frame_mapping(self, frame: volmdlr.Frame2D, side: str):
        """
        Changes vector frame_mapping and return a new LineSegment2D
        side = 'old' or 'new'
        """
        if side == 'old':
            new_start = frame.old_coordinates(self.start)
            new_end = frame.old_coordinates(self.end)
        elif side == 'new':
            new_start = frame.new_coordinates(self.start)
            new_end = frame.new_coordinates(self.end)
        else:
            raise ValueError('Please Enter a valid side: old or new')
        return LineSegment2D(new_start, new_end)

    def frame_mapping_inplace(self, frame: volmdlr.Frame2D, side: str):
        """
        Changes vector frame_mapping and the object is updated inplace
        side = 'old' or 'new'
        """
        if side == 'old':
            new_start = frame.old_coordinates(self.start)
            new_end = frame.old_coordinates(self.end)
        elif side == 'new':
            new_start = frame.new_coordinates(self.start)
            new_end = frame.new_coordinates(self.end)
        else:
            raise ValueError('Please Enter a valid side: old or new')
        self.start = new_start
        self.end = new_end

    def plot_data(self, edge_style: plot_data.EdgeStyle = None):
        return plot_data.LineSegment2D([self.start.x, self.start.y],
                                       [self.end.x, self.end.y],
                                       edge_style=edge_style)

    def CreateTangentCircle(self, point, other_line):
        circle1, circle2 = Line2D.CreateTangentCircle(other_line, point, self)
        if circle1 is not None:
            point_J1, curv_abs1 = Line2D.point_projection(self, circle1.center)
            if curv_abs1 < 0. or curv_abs1 > self.length():
                circle1 = None
        if circle2 is not None:
            point_J2, curv_abs2 = Line2D.point_projection(self, circle2.center)
            if curv_abs2 < 0. or curv_abs2 > self.length():
                circle2 = None
        return circle1, circle2

    def infinite_primitive(self, offset):
        n = self.normal_vector()
        offset_point_1 = self.start + offset * \
            n

        offset_point_2 = self.end + offset * \
            n

        return Line2D(offset_point_1, offset_point_2)

    def polygon_points(self, discretization_resolution: int):
        warnings.warn('polygon_points is deprecated,\
        please use discretization_points instead',
                      DeprecationWarning)
        return self.discretization_points(number_points=discretization_resolution)

    def to_wire(self, n: int):
        '''
        convert a linesegment2d to a wire2d defined with 'n' line_segments
        '''

        points = self.discretise(n)
        return volmdlr.wires.Wire2D.from_points(points)

    def nearest_point_to(self, point):
        '''
        find out the nearest point on the linesegment to point
        '''

        points = self.discretization_points(number_points=500)
        return point.nearest_point(points)

    def axial_symmetry(self, line):
        '''
        finds out the symmetric linesegment2d according to a line
        '''

        points_symmetry = [point.axial_symmetry(line) for point in [self.start, self.end]]

        return self.__class__(points_symmetry[0], points_symmetry[1])


class Arc(Edge):
    def __init__(self, start,
                 end,
                 interior,
                 name: str = ''):
        Edge.__init__(self, start=start, end=end, name=name)
        self.interior = interior
        self._utd_clockwise_and_trigowise_paths = False
        self._clockwise_and_trigowise_paths = None
        self._radius = None

    @property
    def center(self):
        """
        Gets the arc's center
        :return: The center of the arc
        """
        raise NotImplementedError(
            'the property method center must be overloaded by subclassing'
            'class if not a given parameter')

    @property
    def angle(self):
        """
        Gets the angle of the arc
        :return: The angle of the arc
        """
        return NotImplementedError(
            'the property method angle must be overloaded by subclassing'
            'class if not a given parameter')

    @property
    def is_trigo(self):
        """
        Verifies if arc is trigowise or clockwise
        :return: True if trigowise or False otherwise
        """
        return NotImplementedError(
            'the property method is_trigo must be overloaded by subclassing'
            'class if not a given parameter')

    @property
    def radius(self):
        if not self._radius:
            self._radius = (self.start - self.center).norm()
        return self._radius

    def length(self):
        """
        Calculates the length of the Arc, with its radius and it arc angle
        :return: the length fo the Arc
        """
        return self.radius * abs(self.angle)

    def point_at_abscissa(self, abscissa):
        if self.is_trigo:
            return self.start.rotation(self.center,
                                       abscissa / self.radius)
        else:
            return self.start.rotation(self.center,
                                       -abscissa / self.radius)

    @staticmethod
    def get_clockwise_and_trigowise_paths(radius_1, radius_2, radius_i):
        """
        :param radius_1: radius from center to start point
        :param radius_2: radius form center ro end point
        :param radius_i: radius from center to interior point
        :return: the clockwise and trigowise paths
        """
        angle1 = math.atan2(radius_1.y, radius_1.x)
        anglei = math.atan2(radius_i.y, radius_i.x)
        angle2 = math.atan2(radius_2.y, radius_2.x)

        # Going trigo/clock wise from start to interior
        if anglei < angle1:
            trigowise_path = (anglei + volmdlr.TWO_PI) - angle1
            clockwise_path = angle1 - anglei
        else:
            trigowise_path = anglei - angle1
            clockwise_path = angle1 - anglei + volmdlr.TWO_PI

        # Going trigo wise from interior to interior
        if angle2 < anglei:
            trigowise_path += (angle2 + volmdlr.TWO_PI) - anglei
            clockwise_path += anglei - angle2
        else:
            trigowise_path += angle2 - anglei
            clockwise_path += anglei - angle2 + volmdlr.TWO_PI
        return clockwise_path, trigowise_path

    def middle_point(self):
        return self.point_at_abscissa(0.5 * self.length())

    def point_distance(self, point):
        points = self.discretization_points(angle_resolution=100)
        return point.point_distance(point.nearest_point(points))

    def discretization_points(self, *, number_points: int = None, angle_resolution: int = None):
        """
        discretize a Edge to have "n" points
        :param number_points: the number of points (including start and end points)
             if unset, only start and end will be returned
        :param angle_resolution: if set, the sampling will be adapted to have a controlled angular distance. Usefull
            to mesh an arc
        :return: a list of sampled points
        """
        if not number_points:
            if not angle_resolution:
                number_points = 2
            else:
                number_points = math.ceil(self.angle * angle_resolution) + 2

        step = self.length() / (number_points - 1)
        return [self.point_at_abscissa(i * step)
                for i in range(number_points)]

    def polygon_points(self, discretization_resolution: int):
        warnings.warn('polygon_points is deprecated,\
        please use discretization_points instead',
                      DeprecationWarning)
        return self.discretization_points(number_points=discretization_resolution)

    def get_geo_lines(self, tag: int, start_point_tag: int, center_point_tag: int, end_point_tag: int):
        """
        gets the lines that define an Arc in a .geo file

        :param tag: The linesegment index
        :type tag: int
        :param start_point_tag: The linesegment' start point index
        :type start_point_tag: int
        :param center_point_tag: The linesegment' center point index
        :type center_point_tag: int
        :param end_point_tag: The linesegment' end point index
        :type end_point_tag: int

        :return: A line
        :rtype: str
        """

        return 'Circle(' + str(tag) + ') = {' + str(start_point_tag) + ', ' + \
            str(center_point_tag) + ', ' + str(end_point_tag) + '};'


class Arc2D(Arc):
    """
    angle: the angle measure always >= 0
    """

    def __init__(self,
                 start: volmdlr.Point2D,
                 interior: volmdlr.Point2D,
                 end: volmdlr.Point2D,
                 name: str = ''):
        self._center = None
        self._is_trigo = None
        self._angle = None
        Arc.__init__(self, start=start, end=end, interior=interior, name=name)
        start_to_center = start - self.center
        end_to_center = end - self.center
        angle1 = math.atan2(start_to_center.y, start_to_center.x)
        angle2 = math.atan2(end_to_center.y, end_to_center.x)
        if self.is_trigo:
            self.angle1 = angle1
            self.angle2 = angle2
        else:
            self.angle1 = angle2
            self.angle2 = angle1

    @property
    def center(self):
        if not self._center:
            self._center = self.get_center()
        return self._center

    def get_center(self):
        xi, yi = self.interior.x, self.interior.y
        xe, ye = self.end.x, self.end.y
        xs, ys = self.start.x, self.start.y
        try:
            A = volmdlr.Matrix22(2 * (xs - xi), 2 * (ys - yi),
                                 2 * (xs - xe), 2 * (ys - ye))
            b = - volmdlr.Vector2D(xi ** 2 + yi ** 2 - xs ** 2 - ys ** 2,
                                   xe ** 2 + ye ** 2 - xs ** 2 - ys ** 2)
            inv_A = A.inverse()
            x = inv_A.vector_multiplication(b)
            center = volmdlr.Point2D(x.x, x.y)
        except ValueError:
            A = npy.array([[2 * (xs - xi), 2 * (ys - yi)],
                           [2 * (xs - xe), 2 * (ys - ye)]])
            b = - npy.array([xi ** 2 + yi ** 2 - xs ** 2 - ys ** 2,
                             xe ** 2 + ye ** 2 - xs ** 2 - ys ** 2])
            center = volmdlr.Point2D(*npy.linalg.solve(A, b))
        return center

    @property
    def is_trigo(self):
        if not self._is_trigo:
            self._is_trigo = self.get_arc_direction()
        return self._is_trigo

    @property
    def clockwise_and_trigowise_paths(self):
        if not self._clockwise_and_trigowise_paths:
            radius_1 = self.start - self.center
            radius_2 = self.end - self.center
            radius_i = self.interior - self.center
            self._clockwise_and_trigowise_paths =\
                self.get_clockwise_and_trigowise_paths(radius_1,
                                                       radius_2,
                                                       radius_i)
            self._utd_clockwise_and_trigowise_paths = True
        return self._clockwise_and_trigowise_paths

    def get_arc_direction(self):
        clockwise_path, trigowise_path =\
            self.clockwise_and_trigowise_paths
        if clockwise_path > trigowise_path:
            return True
        return False

    @property
    def angle(self):
        if not self._angle:
            self._angle = self.get_angle()
        return self._angle

    def get_angle(self):
        clockwise_path, trigowise_path = \
            self.clockwise_and_trigowise_paths
        if self.is_trigo:
            return trigowise_path
        return clockwise_path

    def _get_points(self):
        return [self.start, self.interior, self.end]

    points = property(_get_points)

    def point_distance(self, point):
        vector_start = self.start - self.center
        vector_point = point - self.center
        vector_end = self.end - self.center
        if self.is_trigo:
            vector_start, vector_end = vector_end, vector_start
        arc_angle = volmdlr.core.clockwise_angle(vector_start, vector_end)
        point_angle = volmdlr.core.clockwise_angle(vector_start, vector_point)
        if point_angle <= arc_angle:
            return abs(
                LineSegment2D(point, self.center).length() - self.radius)
        else:
            return min(LineSegment2D(point, self.start).length(),
                       LineSegment2D(point, self.end).length())

    def point_belongs(self, point2d, abs_tol=1e-10):
        """
        check if a Point2D belongs to the Arc2D
        """
        vector_start = self.start - self.center
        vector_end = self.end - self.center
        vector_point = point2d - self.center
        r1 = vector_start.norm()
        cp = vector_point.norm()
        if math.isclose(cp, r1, abs_tol=abs_tol):
            if self.get_arc_direction():
                arc_angle = - volmdlr.core.clockwise_angle(vector_start,
                                                           vector_end)
                point_angle = - volmdlr.core.clockwise_angle(vector_start,
                                                             vector_point)

            else:
                arc_angle = volmdlr.core.clockwise_angle(vector_start,
                                                         vector_end)
                point_angle = volmdlr.core.clockwise_angle(vector_start,
                                                           vector_point)
            if point_angle <= arc_angle:
                return True
        return False

    # def to_circle(self):
    #     return volmdlr.wires.Circle2D(self.center, self.radius)

    def to_full_arc_2d(self):
        return FullArc2D(center=self.center,
                         start_end=self.point_at_abscissa(0),
                         name=self.name)

    def line_intersections(self, line2d: Line2D):
        # circle = self.to_circle()
        # circle_intersection_points = circle.line_intersections(line2d)
        full_arc_2d = self.to_full_arc_2d()
        fa2d_intersection_points = full_arc_2d.line_intersections(line2d)
        intersection_points = []
        for pt in fa2d_intersection_points:
            if self.point_belongs(pt):
                intersection_points.append(pt)
        return intersection_points

    def linesegment_intersections(self, linesegment2d: LineSegment2D):
        full_arc_2d = self.to_full_arc_2d()
        fa2d_intersection_points = full_arc_2d.linesegment_intersections(
            linesegment2d)
        intersection_points = []
        for pt in fa2d_intersection_points:
            if self.point_belongs(pt):
                intersection_points.append(pt)
        return intersection_points

    def abscissa(self, point2d: volmdlr.Point2D, tol=1e-9):
        if point2d.point_distance(self.start) < tol:
            return 0
        if point2d.point_distance(self.end) < tol:
            return self.length()

        p = point2d - self.center
        u = self.start - self.center
        u.normalize()
        if self.is_trigo:
            v = u.normal_vector()
        else:
            v = -u.normal_vector()

        x, y = p.dot(u), p.dot(v)
        theta = math.atan2(y, x)
        if theta < -tol or theta > self.angle + tol:
            raise ValueError('Point not in arc')

        if theta < 0:
            return 0.
        if theta > self.angle:
            return self.angle * self.radius

        return self.radius * theta

    def direction_vector(self, abscissa: float):
        """
        :param abscissa: defines where in the Arc2D the
        direction vector is to be calculated
        :return: The direction vector of the Arc2D
        """
        return -self.normal_vector(abscissa=abscissa).normal_vector()

    def unit_direction_vector(self, abscissa: float):
        """
        :param abscissa: defines where in the Arc2D the
        unit direction vector is to be calculated
        :return: The unit direction vector of the Arc2D
        """
        direction_vector = self.direction_vector(abscissa)
        direction_vector.normalize()
        return direction_vector

    def normal_vector(self, abscissa: float):
        """
        :param abscissa: defines where in the Arc2D the
        normal vector is to be calculated
        :return: The normal vector of the Arc2D
        """
        point = self.point_at_abscissa(abscissa)
        # if self.is_trigo:
        normal_vector = self.center - point
        # else:
        #     normal_vector = point - self.center
        return normal_vector

    def unit_normal_vector(self, abscissa: float):
        """
        :param abscissa: defines where in the Arc2D the
        unit normal vector is to be calculated
        :return: The unit normal vector of the Arc2D
        """
        normal_vector = self.normal_vector(abscissa)
        normal_vector.normalize()
        return normal_vector

    def area(self):
        return self.radius ** 2 * self.angle / 2

    def center_of_mass(self):
        #        u=self.middle.vector-self.center.vector
        u = self.middle_point() - self.center
        u.normalize()
        # alpha = abs(self.angle)
        return self.center + 4 / (3 * self.angle) * self.radius * math.sin(
            self.angle * 0.5) * u

    def bounding_rectangle(self):
        # TODO: Enhance this!!!
        return (self.center.x - self.radius, self.center.x + self.radius,
                self.center.y - self.radius, self.center.y + self.radius)

    def straight_line_area(self):
        if self.angle >= math.pi:
            angle = volmdlr.TWO_PI - self.angle
            area = math.pi * self.radius ** 2 - 0.5 * self.radius ** 2 * (
                angle - math.sin(angle))
        else:
            angle = self.angle
            area = 0.5 * self.radius ** 2 * (angle - math.sin(angle))

        if self.is_trigo:
            return area
        else:
            return -area

    def straight_line_second_moment_area(self, point: volmdlr.Point2D):

        if self.angle2 < self.angle1:
            angle2 = self.angle2 + volmdlr.TWO_PI

        else:
            angle2 = self.angle2
        angle1 = self.angle1

        # Full arc section
        Ix1 = self.radius ** 4 / 8 * (angle2 - angle1 + 0.5 * (
            math.sin(2 * angle1) - math.sin(2 * angle2)))
        Iy1 = self.radius ** 4 / 8 * (angle2 - angle1 + 0.5 * (
            math.sin(2 * angle2) - math.sin(2 * angle1)))
        Ixy1 = self.radius ** 4 / 8 * (
            math.cos(angle1) ** 2 - math.cos(angle2) ** 2)

        # Triangle
        xi, yi = (self.start - self.center)
        xj, yj = (self.end - self.center)
        Ix2 = (yi ** 2 + yi * yj + yj ** 2) * (xi * yj - xj * yi) / 12.
        Iy2 = (xi ** 2 + xi * xj + xj ** 2) * (xi * yj - xj * yi) / 12.
        Ixy2 = (xi * yj + 2 * xi * yi + 2 * xj * yj + xj * yi) * (
            xi * yj - xj * yi) / 24.
        if Ix2 < 0.:
            Ix2, Iy2, Ixy2 = -Ix2, -Iy2, -Ixy2
        if self.angle < math.pi:
            if self.is_trigo:
                Ix = Ix1 - Ix2
                Iy = Iy1 - Iy2
                Ixy = Ixy1 - Ixy2
            else:
                Ix = Ix2 - Ix1
                Iy = Iy2 - Iy1
                Ixy = Ixy2 - Ixy1
        else:
            # print('Ixy12', Ixy1, Ixy2)
            if self.is_trigo:
                Ix = Ix1 + Ix2
                Iy = Iy1 + Iy2
                Ixy = Ixy1 + Ixy2
            else:
                Ix = -Ix2 - Ix1
                Iy = -Iy2 - Iy1
                Ixy = -Ixy2 - Ixy1

        return volmdlr.geometry.huygens2d(Ix, Iy, Ixy,
                                          self.straight_line_area(),
                                          self.center,
                                          point)

    def straight_line_center_of_mass(self):
        if self.angle == math.pi:
            return self.center_of_mass()

        u = self.middle_point() - self.center
        u.normalize()
        if self.angle >= math.pi:
            u = -u
        bissec = Line2D(self.center, self.center + u)
        string = Line2D(self.start, self.end)
        p = volmdlr.Point2D.line_intersection(bissec, string)
        a = p.point_distance(self.start)
        h = p.point_distance(self.center)
        triangle_area = h * a
        # alpha = abs(self.angle)
        triangle_cog = self.center + 2 / 3. * h * u
        if self.angle < math.pi:
            cog = (
                self.center_of_mass() * self.area() - triangle_area * triangle_cog) / abs(
                self.straight_line_area())
        else:
            cog = (
                self.center_of_mass() * self.area() + triangle_area * triangle_cog) / abs(
                self.straight_line_area())

        # ax = self.plot()
        # bissec.plot(ax=ax, color='grey')
        # self.center.plot(ax=ax)
        # string.plot(ax=ax, color='grey')
        # triangle_cog.plot(ax=ax, color='green')
        # self.center_of_mass().plot(ax=ax, color='red')
        #
        # cog_line = Line2D(volmdlr.O2D, self.center_of_mass()*self.area()-triangle_area*triangle_cog)
        # cog_line.plot(ax=ax)
        #
        # cog.plot(ax=ax, color='b')
        # ax.set_aspect('equal')
        return cog

    def plot(self, ax=None, color='k', alpha=1, plot_points=False):
        if ax is None:
            fig, ax = plt.subplots()

        if plot_points:
            for p in [self.center, self.start, self.interior, self.end]:
                p.plot(ax=ax, color=color, alpha=alpha)

        ax.add_patch(matplotlib.patches.Arc((self.center.x, self.center.y), 2 * self.radius,
                                            2 * self.radius, angle=0,
                                            theta1=self.angle1 * 0.5 / math.pi * 360,
                                            theta2=self.angle2 * 0.5 / math.pi * 360,
                                            color=color,
                                            alpha=alpha))
        return ax

    def to_3d(self, plane_origin, x, y):
        ps = self.start.to_3d(plane_origin, x, y)
        pi = self.interior.to_3d(plane_origin, x, y)
        pe = self.end.to_3d(plane_origin, x, y)

        return volmdlr.edges.Arc3D(ps, pi, pe, name=self.name)

    def rotation(self, center: volmdlr.Point2D, angle: float):
        """
        Arc2D rotation
        :param center: rotation center
        :param angle: angle rotation
        :return: a new rotated Arc2D
        """
        return Arc2D(*[point.rotation(center, angle,) for point in
                       [self.start, self.interior, self.end]])

    def rotation_inplace(self, center: volmdlr.Point2D, angle: float):
        """
        Arc2D rotation. Object is updated inplace
        :param center: rotation center
        :param angle: rotation angle
        """
        self.start.rotation_inplace(center, angle)
        self.interior.rotation_inplace(center, angle)
        self.end.rotation_inplace(center, angle)
        self._angle = None
        self._is_trigo = None
        self._center = None
        self._clockwise_and_trigowise_paths = None

    def translation(self, offset: volmdlr.Vector2D):
        """
        Arc2D translation
        :param offset: translation vector
        :return: A new translated Arc2D
        """
        return Arc2D(*[point.translation(offset) for point in
                       [self.start, self.interior, self.end]])

    def translation_inplace(self, offset: volmdlr.Vector2D):
        """
        Arc2D translation. Object is updated inplace
        :param offset: translation vector
        """
        self.start.translation_inplace(offset)
        self.interior.translation_inplace(offset)
        self.end.translation_inplace(offset)
        self._angle = None
        self._is_trigo = None
        self._center = None
        self._clockwise_and_trigowise_paths = None

    def frame_mapping(self, frame: volmdlr.Frame2D, side: str):
        """
        Changes vector frame_mapping and return a new Arc2D
        side = 'old' or 'new'
        """
        return Arc2D(*[point.frame_mapping(frame, side) for point in
                       [self.start, self.interior, self.end]])

    def frame_mapping_inplace(self, frame: volmdlr.Frame2D, side: str):
        """
        Changes vector frame_mapping and the object is updated inplace
        side = 'old' or 'new'
        """
        self.__init__(*[point.frame_mapping(frame, side) for point in
                        [self.start, self.interior, self.end]])

    def second_moment_area(self, point):
        """
        Second moment area of part of disk
        """
        if self.angle2 < self.angle1:
            angle2 = self.angle2 + volmdlr.TWO_PI

        else:
            angle2 = self.angle2
        angle1 = self.angle1

        Ix = self.radius ** 4 / 8 * (angle2 - angle1 + 0.5 * (
            math.sin(2 * angle1) - math.sin(2 * angle2)))
        Iy = self.radius ** 4 / 8 * (angle2 - angle1 + 0.5 * (
            math.sin(2 * angle2) - math.sin(2 * angle1)))
        Ixy = self.radius ** 4 / 8 * (
            math.cos(angle1) ** 2 - math.cos(angle2) ** 2)
        # Ic = npy.array([[Ix, Ixy], [Ixy, Iy]])

        # Must be computed at center, so huygens related to center
        return volmdlr.geometry.huygens2d(Ix, Iy, Ixy, self.area(),
                                          self.center, point)

    def plot_data(self, edge_style: plot_data.EdgeStyle = None,
                  anticlockwise: bool = None):

        list_node = self.discretization_points()
        data = []
        for nd in list_node:
            data.append({'x': nd.x, 'y': nd.y})
        return plot_data.Arc2D(cx=self.center.x,
                               cy=self.center.y,
                               r=self.radius,
                               start_angle=self.angle1,
                               end_angle=self.angle2,
                               edge_style=edge_style,
                               data=data,
                               anticlockwise=anticlockwise,
                               name=self.name)

    def copy(self, *args, **kwargs):
        return Arc2D(self.start.copy(),
                     self.interior.copy(),
                     self.end.copy())

    def split(self, split_point: volmdlr.Point2D):
        abscissa = self.abscissa(split_point)

        return [Arc2D(self.start,
                      self.point_at_abscissa(0.5 * abscissa),
                      split_point),
                Arc2D(split_point,
                      self.point_at_abscissa((self.abscissa(self.end)
                                              - abscissa) * 0.5 + abscissa),
                      self.end)
                ]

    def infinite_primitive(self, offset):

        if not self.is_trigo:
            radius = self.radius + offset
        else:
            radius = self.radius - offset

        return FullArc2D(self.center,
                         self.center + radius * volmdlr.Point2D(1, 0.))

    def complementary(self):

        interior = self.middle_point().rotation(self.center, math.pi)
        return Arc2D(self.start, interior, self.end)

    def to_wire(self, angle_resolution: float = 10.):
        '''
        convert an arc to a wire2d defined with line_segments
        '''

        return volmdlr.wires.Wire2D.from_points(self.polygon_points(angle_resolution))

    def axial_symmetry(self, line):
        '''
        finds out the symmetric arc2d according to a line
        '''

        points_symmetry = [point.axial_symmetry(line) for point in [self.start, self.interior, self.end]]

        return self.__class__(start=points_symmetry[0],
                              interior=points_symmetry[1],
                              end=points_symmetry[2])


class FullArc2D(Arc2D):
    """
    An edge that starts at start_end, ends at the same point after having described
    a circle
    """

    def __init__(self, center: volmdlr.Point2D, start_end: volmdlr.Point2D,
                 name: str = ''):
        self.__center = center
        interior = start_end.rotation(center, math.pi)
        Arc2D.__init__(self, start=start_end, interior=interior,
                       end=start_end, name=name)  # !!! this is dangerous

    @property
    def is_trigo(self):
        return True

    @property
    def center(self):
        return self.__center

    @property
    def angle(self):
        return volmdlr.TWO_PI

    def to_dict(self, use_pointers: bool = False, memo=None, path: str = '#'):
        dict_ = self.base_dict()
        dict_['center'] = self.center.to_dict(use_pointers=use_pointers, memo=memo, path=path + '/center')
        dict_['radius'] = self.radius
        dict_['angle'] = self.angle
        dict_['is_trigo'] = self.is_trigo
        dict_['start_end'] = self.start.to_dict(use_pointers=use_pointers, memo=memo, path=path + '/start_end')
        dict_['name'] = self.name
        return dict_

    def copy(self, *args, **kwargs):
        return FullArc2D(self.center.copy(), self.start.copy())

    @classmethod
    def dict_to_object(cls, dict_, global_dict=None, pointers_memo: Dict[str, Any] = None, path: str = '#'):
        center = volmdlr.Point2D.dict_to_object(dict_['center'])
        start_end = volmdlr.Point2D.dict_to_object(dict_['start_end'])

        return cls(center, start_end, name=dict_['name'])

    def __hash__(self):
        return hash(self.radius)
        # return hash(self.center) + 5*hash(self.start)

    def __eq__(self, other_arc):
        if self.__class__.__name__ != other_arc.__class__.__name__:
            return False
        return (self.center == other_arc.center) \
            and (self.start_end == other_arc.start_end)

    def straight_line_area(self):
        area = self.area()
        return area

    def center_of_mass(self):
        return self.center

    def straight_line_center_of_mass(self):
        return self.center_of_mass()

    def to_3d(self, plane_origin, x, y):
        center = self.center.to_3d(plane_origin, x, y)
        start = self.start.to_3d(plane_origin, x, y)
        z = x.cross(y)
        z.normalize()

        return FullArc3D(center, start, z)

    def rotation(self, center: volmdlr.Point2D, angle: float):
        new_center = self._center.rotation(center, angle, True)
        new_start_end = self.start.rotation(center, angle, True)
        return FullArc2D(new_center, new_start_end)

    def rotation_inplace(self, center: volmdlr.Point2D, angle: float):
        self._center.rotation(center, angle, False)
        self.start.rotation(center, angle, False)
        self.interior.rotation(center, angle, False)
        self.end.rotation(center, angle, False)

    def translation(self, offset: volmdlr.Vector2D):
        new_center = self._center.translation(offset)
        new_start_end = self.start.translation(offset)
        return FullArc2D(new_center, new_start_end)

    def translation_inplace(self, offset: volmdlr.Vector2D):
        self._center.translation_inplace(offset)
        self.start.translation_inplace(offset)
        self.end.translation_inplace(offset)
        self.interior.translation_inplace(offset)

    def frame_mapping(self, frame: volmdlr.Frame2D, side: str):
        """
        side = 'old' or 'new'
        """
        return FullArc2D(*[point.frame_mapping(frame, side) for point in
                           [self._center, self.start]])

    def frame_mapping_inplace(self, frame: volmdlr.Frame2D, side: str):
        [p.frame_mapping_inplace(frame, side) for p in
         [self._center, self.start, self.end, self.interior]]

    def polygonization(self):
        return volmdlr.wires.ClosedPolygon2D(self.discretization_points(angle_resolution=15))

    def plot(self, ax=None, color='k', alpha=1, plot_points=False,
             linestyle='-', linewidth=1):
        if ax is None:
            fig, ax = plt.subplots()

        if self.radius > 0:
            ax.add_patch(matplotlib.patches.Arc((self.center.x, self.center.y),
                                                2 * self.radius,
                                                2 * self.radius,
                                                angle=0,
                                                theta1=0,
                                                theta2=360,
                                                color=color,
                                                linestyle=linestyle,
                                                linewidth=linewidth))
        if plot_points:
            ax.plot([self.start.x], [self.start.y], 'o',
                    color=color, alpha=alpha)
        return ax

    def cut_between_two_points(self, point1, point2):

        x1, y1 = point1 - self.center
        x2, y2 = point2 - self.center

        angle1 = math.atan2(y1, x1)
        angle2 = math.atan2(y2, x2)
        if angle2 < angle1:
            angle2 += volmdlr.TWO_PI
        angle_i = 0.5 * (angle1 + angle2)
        interior = point1.rotation(self.center, angle_i)
        arc = Arc2D(point1, interior, point2)
        if self.is_trigo != arc.is_trigo:
            arc = arc.complementary()

        return arc

    def line_intersections(self, line2d: Line2D, tol=1e-9):
        try:
            if line2d.start == self.center:
                pt1 = line2d.end
                vec = line2d.start - line2d.end
            else:
                pt1 = line2d.start
                vec = line2d.end - line2d.start
        except AttributeError:
            if line2d.point1 == self.center:
                pt1 = line2d.point2
                vec = line2d.point1 - line2d.point2
            else:
                pt1 = line2d.point1
                vec = line2d.point2 - line2d.point1
        a = vec.dot(vec)
        b = 2 * vec.dot(pt1 - self.center)
        c = pt1.dot(pt1) + self.center.dot(self.center) \
            - 2 * pt1.dot(self.center) - self.radius ** 2

        disc = b ** 2 - 4 * a * c
        if math.isclose(disc, 0., abs_tol=tol):
            t1 = -b / (2 * a)
            return [pt1 + t1 * vec]

        elif disc > 0:
            sqrt_disc = math.sqrt(disc)
            t1 = (-b + sqrt_disc) / (2 * a)
            t2 = (-b - sqrt_disc) / (2 * a)
            return [pt1 + t1 * vec,
                    pt1 + t2 * vec]

        return []

    def linesegment_intersections(self, linesegment2d: LineSegment2D,
                                  tol=1e-9):
        try:
            if linesegment2d.start == self.center:
                pt1 = linesegment2d.end
                vec = linesegment2d.start - linesegment2d.end
            else:
                pt1 = linesegment2d.start
                vec = linesegment2d.end - linesegment2d.start
        except AttributeError:
            if linesegment2d.point1 == self.center:
                pt1 = linesegment2d.point2
                vec = linesegment2d.point1 - linesegment2d.point2
            else:
                pt1 = linesegment2d.point1
                vec = linesegment2d.point2 - linesegment2d.point1
        a = vec.dot(vec)
        b = 2 * vec.dot(pt1 - self.center)
        c = pt1.dot(pt1) + self.center.dot(self.center) \
            - 2 * pt1.dot(self.center) - self.radius ** 2

        disc = b ** 2 - 4 * a * c
        if math.isclose(disc, 0., abs_tol=tol):
            t1 = -b / (2 * a)
            points = [pt1 + t1 * vec]
            if linesegment2d.point_belongs(points[0]):
                return points
            return []

        elif disc > 0:
            sqrt_disc = math.sqrt(disc)
            t1 = (-b + sqrt_disc) / (2 * a)
            t2 = (-b - sqrt_disc) / (2 * a)
            points = [pt1 + t1 * vec, pt1 + t2 * vec]
            valid_points = [pt for pt in points if
                            linesegment2d.point_belongs(pt)]
            return valid_points

        return []


class ArcEllipse2D(Edge):
    """

    """

    def __init__(self, start, interior, end, center, major_dir, name='',
                 extra=None):
        Edge.__init__(self, start, end, name)
        self.interior = interior
        self.center = center
        self.extra = extra
        self.major_dir = major_dir
        self.minor_dir = self.major_dir.deterministic_unit_normal_vector()

        frame = volmdlr.Frame2D(self.center, self.major_dir, self.minor_dir)
        start_new, end_new = frame.new_coordinates(
            self.start), frame.new_coordinates(self.end)
        interior_new, center_new = frame.new_coordinates(
            self.interior), frame.new_coordinates(self.center)

        def theta_A_B(s, i, e, c):
            """
            from : https://math.stackexchange.com/questions/339126/how-to-draw-an-ellipse-if-a-center-and-3-arbitrary-points-on-it-are-given
            theta=angle d'inclinaison ellipse par rapport à horizontal(sens horaire),A=demi grd axe, B=demi petit axe
            """
            xs, ys, xi, yi, xe, ye = s[0] - c[0], s[1] - c[1], i[0] - c[0], i[
                1] - c[1], e[0] - c[0], e[1] - c[1]
            A = npy.array(([xs ** 2, ys ** 2, 2 * xs * ys],
                           [xi ** 2, yi ** 2, 2 * xi * yi],
                           [xe ** 2, ye ** 2, 2 * xe * ye]))
            invA = npy.linalg.inv(A)
            One = npy.array(([1],
                             [1],
                             [1]))
            C = npy.dot(invA, One)  # matrice colonne de taille 3
            theta = 0
            c1 = C[0] + C[1]
            c2 = (C[1] - C[0]) / math.cos(2 * theta)
            gdaxe = math.sqrt((2 / (c1 - c2)))
            ptax = math.sqrt((2 / (c1 + c2)))
            return theta, gdaxe, ptax

        if start == end:
            extra_new = frame.new_coordinates(self.extra)
            theta, A, B = theta_A_B(start_new, extra_new, interior_new,
                                    center_new)
        else:
            theta, A, B = theta_A_B(start_new, interior_new, end_new,
                                    center_new)

        self.Gradius = A
        self.Sradius = B
        self.theta = theta

        # Angle pour start
        u1, u2 = start_new.x / self.Gradius, start_new.y / self.Sradius
        angle1 = volmdlr.core.sin_cos_angle(u1, u2)
        # Angle pour end
        u3, u4 = end_new.x / self.Gradius, end_new.y / self.Sradius
        angle2 = volmdlr.core.sin_cos_angle(u3, u4)
        # Angle pour interior
        u5, u6 = interior_new.x / self.Gradius, interior_new.y / self.Sradius
        anglei = volmdlr.core.sin_cos_angle(u5, u6)

        # Going trigo/clock wise from start to interior
        if anglei < angle1:
            trigowise_path = (anglei + volmdlr.TWO_PI) - angle1
            clockwise_path = angle1 - anglei
        else:
            trigowise_path = anglei - angle1
            clockwise_path = angle1 - anglei + volmdlr.TWO_PI

        # Going trigo wise from interior to interior
        if angle2 < anglei:
            trigowise_path += (angle2 + volmdlr.TWO_PI) - anglei
            clockwise_path += anglei - angle2
        else:
            trigowise_path += angle2 - anglei
            clockwise_path += anglei - angle2 + volmdlr.TWO_PI

        if clockwise_path > trigowise_path:
            self.is_trigo = True
            self.angle = trigowise_path
        else:
            # Clock wise
            self.is_trigo = False
            self.angle = clockwise_path

        if self.start == self.end or self.angle == 0:
            self.angle = volmdlr.TWO_PI

        if self.is_trigo:  # sens trigo
            self.offset_angle = angle1
        else:
            self.offset_angle = angle2

    def _get_points(self):
        return self.discretization_points()

    points = property(_get_points)

    def discretization_points(self, *, number_points: int = None, angle_resolution: int = None):
        """
        discretize a Edge to have "n" points
        :param number_points: the number of points (including start and end points)
             if unset, only start and end will be returned
        :param angle_resolution: if set, the sampling will be adapted to have a controlled angular distance. Usefull
            to mesh an arc
        :return: a list of sampled points
        """
        if not number_points:
            if not angle_resolution:
                number_points = 2
            else:
                number_points = math.ceil(angle_resolution * abs(0.5 * self.angle / math.pi))

        step = self.length() / (number_points - 1)
        return [self.point_at_abscissa(i * step)
                for i in range(number_points)]

    def polygon_points(self, discretization_resolution: int):
        warnings.warn('polygon_points is deprecated,\
                please use discretization_points instead',
                      DeprecationWarning)
        return self.discretization_points(discretization_resolution)

    def to_3d(self, plane_origin, x, y):
        ps = self.start.to_3d(plane_origin, x, y)
        pi = self.interior.to_3d(plane_origin, x, y)
        pe = self.end.to_3d(plane_origin, x, y)
        pc = self.center.to_3d(plane_origin, x, y)

        major_dir = self.major_dir.to_3d(plane_origin, x, y)
        major_dir.normalize()

        return ArcEllipse3D(ps, pi, pe, pc, major_dir, name=self.name)

    def plot(self, ax=None, color='k', alpha=1):
        if ax is None:
            _, ax = plt.subplots()

        self.interior.plot(ax=ax, color='m')
        self.start.plot(ax=ax, color='r')
        self.end.plot(ax=ax, color='b')
        self.center.plot(ax=ax, color='y')

        x = []
        y = []
        for px, py in self.discretization_points():
            x.append(px)
            y.append(py)

        plt.plot(x, y, color=color, alpha=alpha)
        return ax

    def normal_vector(self, abscissa):
        raise NotImplementedError

    def unit_normal_vector(self, abscissa):
        raise NotImplementedError

    def direction_vector(self, abscissa):
        raise NotImplementedError

    def unit_direction_vector(self, abscissa):
        raise NotImplementedError


class Line3D(Line):
    _non_eq_attributes = ['name', 'basis_primitives', 'bounding_box']

    """
    Define an infinite line passing through the 2 points
    """

    def __init__(self, point1: volmdlr.Point3D, point2: volmdlr.Point3D,
                 name: str = ''):
        Line.__init__(self, point1, point2, name=name)
        self.bounding_box = self._bounding_box()

    def _bounding_box(self):
        # points = [self.point1, self.point2]
        # xmin = min([pt[0] for pt in points])
        # xmax = max([pt[0] for pt in points])
        # ymin = min([pt[1] for pt in points])
        # ymax = max([pt[1] for pt in points])
        # zmin = min([pt[2] for pt in points])
        # zmax = max([pt[2] for pt in points])

        xmin = min([self.point1[0], self.point2[0]])
        xmax = max([self.point1[0], self.point2[0]])
        ymin = min([self.point1[1], self.point2[1]])
        ymax = max([self.point1[1], self.point2[1]])
        zmin = min([self.point1[2], self.point2[2]])
        zmax = max([self.point1[2], self.point2[2]])

        return volmdlr.core.BoundingBox(xmin, xmax, ymin, ymax, zmin, zmax)

    def point_at_abscissa(self, abscissa):
        return self.point1 + (
            self.point2 - self.point1) * abscissa

    def point_belongs(self, point3d):
        if point3d == self.point1:
            return True
        return self.direction_vector().is_colinear_to(point3d - self.point1)

    def point_distance(self, point):
        vector1 = point - self.start
        vector1.to_vector()
        vector2 = self.end - self.start
        vector2.to_vector()
        return vector1.cross(vector2).norm() / vector2.norm()

    def plot(self, ax=None, color='k', alpha=1, dashed=True):
        if ax is None:
            ax = Axes3D(plt.figure())

        # Line segment
        x = [self.point1.x, self.point2.x]
        y = [self.point1.y, self.point2.y]
        z = [self.point1.z, self.point2.z]
        ax.plot(x, y, z, color=color, alpha=alpha)

        # Drawing 3 times length of segment on each side
        u = self.point2 - self.point1
        v1 = (self.point1 - 3 * u)
        x1, y1, z1 = v1.x, v1.y, v1.z
        v2 = (self.point2 - 3 * u)
        x2, y2, z2 = v2.x, v2.y, v2.z
        if dashed:
            ax.plot([x1, x2], [y1, y2], [z1, z2], color=color,
                    dashes=[30, 5, 10, 5])
        else:
            ax.plot([x1, x2], [y1, y2], [z1, z2], color=color)
        return ax

    def plane_projection2d(self, center, x, y):
        return Line2D(self.points[0].plane_projection2d(center, x, y),
                      self.point2.plane_projection2d(center, x, y))

    def minimum_distance_points(self, other_line):
        """
        Returns the points on this line and the other line that are the closest
        of lines
        """
        u = self.point2 - self.point1
        v = other_line.point2 - other_line.point1
        w = self.point1 - other_line.point1
        a = u.dot(u)
        b = u.dot(v)
        c = v.dot(v)
        d = u.dot(w)
        e = v.dot(w)

        s = (b * e - c * d) / (a * c - b ** 2)
        t = (a * e - b * d) / (a * c - b ** 2)
        p1 = self.point1 + s * u
        p2 = other_line.point1 + t * v
        return p1, p2

    def rotation(self, center: volmdlr.Point3D, axis: volmdlr.Vector3D, angle: float):
        """
        Line3D rotation
        :param center: rotation center
        :param axis: rotation axis
        :param angle: angle rotation
        :return: a new rotated Line3D
        """

        return Line3D(*[p.rotation(center, axis, angle) for p in
                        [self.point1, self.point2]])

    def rotation_inplace(self, center: volmdlr.Point3D, axis: volmdlr.Vector3D, angle: float):
        """
        Line3D rotation. Object is updated inplace
        :param center: rotation center
        :param axis: rotation axis
        :param angle: rotation angle
        """
        for p in [self.point1, self.point2]:
            p.rotation_inplace(center, axis, angle)

    def translation(self, offset: volmdlr.Vector3D):
        """
        Line3D translation
        :param offset: translation vector
        :return: A new translated Line3D
        """
        return Line3D(*[point.translation(offset) for point in
                        [self.point1, self.point2]])

    def translation_inplace(self, offset: volmdlr.Vector3D):
        """
        Line3D translation. Object is updated inplace
        :param offset: translation vector
        """
        for point in [self.point1, self.point2]:
            point.translation_inplace(offset)

    def frame_mapping(self, frame: volmdlr.Frame3D, side: str):
        """
        Changes vector frame_mapping and return a new Line3D
        side = 'old' or 'new'
        """
        if side == 'old':
            new_start = frame.old_coordinates(self.point1)
            new_end = frame.old_coordinates(self.point2)
        elif side == 'new':
            new_start = frame.new_coordinates(self.point1)
            new_end = frame.new_coordinates(self.point2)
        else:
            raise ValueError('Please Enter a valid side: old or new')
        return Line3D(new_start, new_end)

    def frame_mapping_inplace(self, frame: volmdlr.Frame3D, side: str):
        """
        Changes Line3D frame_mapping and the object is updated inplace
        side = 'old' or 'new'
        """
        if side == 'old':
            new_start = frame.old_coordinates(self.point1)
            new_end = frame.old_coordinates(self.point2)
        elif side == 'new':
            new_start = frame.new_coordinates(self.point1)
            new_end = frame.new_coordinates(self.point2)
        else:
            raise ValueError('Please Enter a valid side: old or new')
        self.point1 = new_start
        self.point2 = new_end
        self.bounding_box = self._bounding_box()

    def trim(self, point1: volmdlr.Point3D, point2: volmdlr.Point3D):
        if not self.point_belongs(point1) or not self.point_belongs(point2):
            raise ValueError('Point not on curve')
        return Line3D(point1, point2)

    def copy(self, *args, **kwargs):
        return Line3D(*[p.copy() for p in self.points])

    @classmethod
    def from_step(cls, arguments, object_dict):
        point1 = object_dict[arguments[1]]
        direction = object_dict[arguments[2]]
        point2 = point1 + direction
        return cls(point1, point2, arguments[0][1:-1])

    def intersection(self, line2):

        x1 = self.point1.x
        y1 = self.point1.y
        z1 = self.point1.z
        x2 = self.point2.x
        y2 = self.point2.y
        z2 = self.point2.z
        x3 = line2.point1.x
        y3 = line2.point1.y
        z3 = line2.point1.z
        x4 = line2.point2.x
        y4 = line2.point2.y
        z4 = line2.point2.z

        if x3 == 0 and x4 == 0 and y4 - y3 == 0:
            x5, y5, z5 = x3, y3, z3
            x6, y6, z6 = x4, y4, z4
            x3, y3, z3 = x1, y1, z1
            x4, y4, z4 = x2, y2, z2
            x1, y1, z1 = x5, y5, z5
            x2, y2, z2 = x6, y6, z6

        elif y3 == 0 and y4 == 0 and x4 - x3 == 0:
            x5, y5, z5 = x3, y3, z3
            x6, y6, z6 = x4, y4, z4
            x3, y3, z3 = x1, y1, z1
            x4, y4, z4 = x2, y2, z2
            x1, y1, z1 = x5, y5, z5
            x2, y2, z2 = x6, y6, z6

        res, list_t1 = [], []

        # 2 unknown 3eq with t1 et t2 unknown

        if (x2 - x1 + y1 - y2) != 0 and (y4 - y3) != 0:
            t1 = (x3 - x1 + (x4 - x3) * (y1 - y3) / (y4 - y3)) / (
                x2 - x1 + y1 - y2)
            t2 = (y1 - y3 + (y2 - y1) * t1) / (y4 - y3)
            res1 = z1 + (z2 - z1) * t1
            res2 = z3 + (z4 - z3) * t2
            list_t1.append(t1)
            res.append([res1, res2])

        if (z2 - z1 + y1 - y2) != 0 and (y4 - y3) != 0:
            t1 = (z3 - z1 + (z4 - z3) * (y1 - y3) / (y4 - y3)) / (
                z2 - z1 + y1 - y2)
            t2 = (y1 - y3 + (y2 - y1) * t1) / (y4 - y3)
            res1 = x1 + (x2 - x1) * t1
            res2 = x3 + (x4 - x3) * t2
            list_t1.append(t1)
            res.append([res1, res2])

        if (z2 - z1 + x1 - x2) != 0 and (x4 - x3) != 0:
            t1 = (z3 - z1 + (z4 - z3) * (x1 - x3) / (x4 - x3)) / (
                z2 - z1 + x1 - x2)
            t2 = (x1 - x3 + (x2 - x1) * t1) / (x4 - x3)
            res1 = y1 + (y2 - y1) * t1
            res2 = y3 + (y4 - y3) * t2
            list_t1.append(t1)
            res.append([res1, res2])

        if len(res) == 0:
            return None

        for pair, t1 in zip(res, list_t1):
            res1, res2 = pair[0], pair[1]
            if math.isclose(res1, res2,
                            abs_tol=1e-7):  # if there is an intersection point
                return volmdlr.Point3D(x1 + (x2 - x1) * t1,
                                       y1 + (y2 - y1) * t1,
                                       z1 + (z2 - z1) * t1)

        return None

    def to_step(self, current_id):
        p1_content, p1_id = self.point1.to_step(current_id)
        # p2_content, p2_id = self.point2.to_step(current_id+1)
        current_id = p1_id + 1
        u_content, u_id = volmdlr.Vector3D.to_step(
            self.unit_direction_vector(),
            current_id,
            vector=True)
        current_id = u_id + 1
        content = p1_content + u_content
        content += f"#{current_id} = LINE('{self.name}',#{p1_id},#{u_id});\n"
        return content, current_id


class LineSegment3D(LineSegment):
    """
    Define a line segment limited by two points
    """

    def __init__(self, start: volmdlr.Point3D, end: volmdlr.Point3D,
                 name: str = ''):
        if start == end:
            raise NotImplementedError
        self.points = [start, end]
        LineSegment.__init__(self, start=start, end=end, name=name)
        self._bbox = None

    @property
    def bounding_box(self):
        if not self._bbox:
            self._bbox = self._bounding_box()
        return self._bbox

    @bounding_box.setter
    def bounding_box(self, new_bounding_box):
        self._bbox = new_bounding_box

    def __hash__(self):
        return 2 + hash(self.start) + hash(self.end)

    def __eq__(self, other_linesegment3d):
        if other_linesegment3d.__class__ != self.__class__:
            return False
        return (self.start == other_linesegment3d.start
                and self.end == other_linesegment3d.end)

    def _bounding_box(self):

        xmin = min(self.start.x, self.end.x)
        xmax = max(self.start.x, self.end.x)
        ymin = min(self.start.y, self.end.y)
        ymax = max(self.start.y, self.end.y)
        zmin = min(self.start.z, self.end.z)
        zmax = max(self.start.z, self.end.z)

        return volmdlr.core.BoundingBox(xmin, xmax, ymin, ymax, zmin, zmax)

    def to_dict(self, *args, **kwargs):
        return {'object_class': 'volmdlr.edges.LineSegment3D',
                'name': self.name,
                'start': self.start.to_dict(),
                'end': self.end.to_dict()
                }

    # def point_at_abscissa(self, abscissa):
    #     return self.start + abscissa * (
    #         self.end - self.start) / self.length()

    def point_belongs(self, point, abs_tol=1e-7):
        distance = self.start.point_distance(point) + self.end.point_distance(
            point)
        if math.isclose(distance, self.length(), abs_tol=abs_tol):
            return True
        return False

    def normal_vector(self, abscissa=0.):
        return None

    def unit_normal_vector(self, abscissa=0.):
        return None

    # def middle_point(self):
    #     return self.point_at_abscissa(0.5 * self.length())

    def point_distance(self, point):
        distance, point = volmdlr.core_compiled.LineSegment3DPointDistance(
            [(self.start.x, self.start.y, self.start.z),
             (self.end.x, self.end.y, self.end.z)],
            (point.x, point.y, point.z))
        return distance, volmdlr.Point3D(*point)

    def plane_projection2d(self, center, x, y):
        return LineSegment2D(self.start.plane_projection2d(center, x, y),
                             self.end.plane_projection2d(center, x, y))

    def intersection(self, segment2):
        x1 = self.start.x
        y1 = self.start.y
        z1 = self.start.z
        x2 = self.end.x
        y2 = self.end.y
        z2 = self.end.z
        x3 = segment2.start.x
        y3 = segment2.start.y
        z3 = segment2.start.z
        x4 = segment2.end.x
        y4 = segment2.end.y
        z4 = segment2.end.z

        if x3 == 0 and x4 == 0 and y4 - y3 == 0:
            x5, y5, z5 = x3, y3, z3
            x6, y6, z6 = x4, y4, z4
            x3, y3, z3 = x1, y1, z1
            x4, y4, z4 = x2, y2, z2
            x1, y1, z1 = x5, y5, z5
            x2, y2, z2 = x6, y6, z6

        elif y3 == 0 and y4 == 0 and x4 - x3 == 0:
            x5, y5, z5 = x3, y3, z3
            x6, y6, z6 = x4, y4, z4
            x3, y3, z3 = x1, y1, z1
            x4, y4, z4 = x2, y2, z2
            x1, y1, z1 = x5, y5, z5
            x2, y2, z2 = x6, y6, z6

        res, list_t1 = [], []

        # 2 unknown 3eq with t1 et t2 unknown
        if (x2 - x1 + y1 - y2) != 0 and (y4 - y3) != 0:
            t1 = (x3 - x1 + (x4 - x3) * (y1 - y3) / (y4 - y3)) / (
                x2 - x1 + y1 - y2)
            t2 = (y1 - y3 + (y2 - y1) * t1) / (y4 - y3)
            res1 = z1 + (z2 - z1) * t1
            res2 = z3 + (z4 - z3) * t2
            list_t1.append(t1)
            res.append([res1, res2])

        if (z2 - z1 + y1 - y2) != 0 and (y4 - y3) != 0:
            t1 = (z3 - z1 + (z4 - z3) * (y1 - y3) / (y4 - y3)) / (
                z2 - z1 + y1 - y2)
            t2 = (y1 - y3 + (y2 - y1) * t1) / (y4 - y3)
            res1 = x1 + (x2 - x1) * t1
            res2 = x3 + (x4 - x3) * t2
            list_t1.append(t1)
            res.append([res1, res2])

        if (z2 - z1 + x1 - x2) != 0 and (x4 - x3) != 0:
            t1 = (z3 - z1 + (z4 - z3) * (x1 - x3) / (x4 - x3)) / (
                z2 - z1 + x1 - x2)
            t2 = (x1 - x3 + (x2 - x1) * t1) / (x4 - x3)
            res1 = y1 + (y2 - y1) * t1
            res2 = y3 + (y4 - y3) * t2
            list_t1.append(t1)
            res.append([res1, res2])

        if len(res) == 0:
            return None

        for pair, t1 in zip(res, list_t1):
            res1, res2 = pair[0], pair[1]
            if math.isclose(res1, res2,
                            abs_tol=1e-7):  # if there is an intersection point
                if t1 >= 0 or t1 <= 1:
                    return volmdlr.Point3D(x1 + (x2 - x1) * t1,
                                           y1 + (y2 - y1) * t1,
                                           z1 + (z2 - z1) * t1)

        return None

    def linesegment_intersection(self, linesegment):
        intersection = self.intersection(linesegment)
        if intersection in [self.start, self.end] and intersection in [linesegment.start, linesegment.end]:
            return intersection
        if intersection is not None:
            if self.point_belongs(intersection) and linesegment.point_belongs(intersection):
                return intersection
            return None
        return None

    def rotation(self, center: volmdlr.Point3D,
                 axis: volmdlr.Vector3D, angle: float):
        """
        LineSegment3D rotation
        :param center: rotation center
        :param axis: rotation axis
        :param angle: angle rotation
        :return: a new rotated LineSegment3D
        """
        return LineSegment3D(
            *[point.rotation(center, axis, angle) for point in self.points])

    def rotation_inplace(self, center: volmdlr.Point3D,
                         axis: volmdlr.Vector3D, angle: float):
        """
        Line2D rotation. Object is updated inplace
        :param center: rotation center
        :param axis: rotation axis
        :param angle: rotation angle
        """
        for point in self.points:
            point.rotation_inplace(center, axis, angle)
        self.bounding_box = self._bounding_box()

    def __contains__(self, point):

        point1, point2 = self.start, self.end
        axis = point2 - point1
        test = point.rotation(point1, axis, math.pi)
        if test == point:
            return True

        return False

    def translation(self, offset: volmdlr.Vector3D):
        """
        LineSegment3D translation
        :param offset: translation vector
        :return: A new translated LineSegment3D
        """
        return LineSegment3D(
            *[point.translation(offset) for point in self.points])

    def translation_inplace(self, offset: volmdlr.Vector3D):
        """
        LineSegment3D translation. Object is updated inplace
        :param offset: translation vector
        """
        for point in self.points:
            point.translation_inplace(offset)
        self.bounding_box = self._bounding_box()

    def frame_mapping(self, frame: volmdlr.Frame3D, side: str):
        """
        Changes LineSegment3D frame_mapping and return a new LineSegment3D
        side = 'old' or 'new'
        """
        if side == 'old':
            return LineSegment3D(
                *[frame.old_coordinates(point) for point in self.points])
        elif side == 'new':
            return LineSegment3D(
                *[frame.new_coordinates(point) for point in self.points])
        raise ValueError('Please Enter a valid side: old or new')

    def frame_mapping_inplace(self, frame: volmdlr.Frame3D, side: str):
        """
        Changes vector frame_mapping and the object is updated inplace
        side = 'old' or 'new'
        """
        if side == 'old':
            new_start = frame.old_coordinates(self.start)
            new_end = frame.old_coordinates(self.end)
        elif side == 'new':
            new_start = frame.new_coordinates(self.start)
            new_end = frame.new_coordinates(self.end)
        else:
            raise ValueError('Please Enter a valid side: old or new')
        self.start = new_start
        self.end = new_end
        self.bounding_box = self._bounding_box()

    def copy(self, *args, **kwargs):
        return LineSegment3D(self.start.copy(), self.end.copy())

    def plot(self, ax=None, color='k', alpha=1,
             edge_ends=False, edge_direction=False):
        if ax is None:
            fig = plt.figure()
            ax = fig.add_subplot(111, projection='3d')
        else:
            fig = ax.figure

        points = [self.start, self.end]
        x = [p.x for p in points]
        y = [p.y for p in points]
        z = [p.z for p in points]
        if edge_ends:
            ax.plot(x, y, z, color=color, alpha=alpha, marker='o')
        else:
            ax.plot(x, y, z, color=color, alpha=alpha)
        if edge_direction:
            x, y, z = self.point_at_abscissa(0.5 * self.length())
            u, v, w = 0.05 * self.direction_vector()
            ax.quiver(x, y, z, u, v, w, length=self.length() / 100,
                      arrow_length_ratio=5, normalize=True,
                      pivot='tip', color=color)
        return ax

    def plot2d(self, x_3D, y_3D, ax=None, color='k', width=None):
        if ax is None:
            fig = plt.figure()
            ax = fig.add_subplot(111, projection='3d')
        else:
            fig = ax.figure

        edge2D = self.plane_projection2d(volmdlr.O3D, x_3D, y_3D)
        edge2D.plot(ax=ax, color=color, width=width)
        return ax

    def plot_data(self, x_3D, y_3D, marker=None, color='black', stroke_width=1,
                  dash=False, opacity=1, arrow=False):
        edge2D = self.plane_projection2d(volmdlr.O3D, x_3D, y_3D)
        return edge2D.plot_data(marker, color, stroke_width,
                                dash, opacity, arrow)

    def FreeCADExport(self, name, ndigits=6):
        name = 'primitive' + str(name)
        x1, y1, z1 = round(1000 * self.start, ndigits)
        x2, y2, z2 = round(1000 * self.end, ndigits)
        return '{} = Part.LineSegment(fc.Vector({},{},{}),fc.Vector({},{},{}))\n'.format(
            name, x1, y1, z1, x2, y2, z2)

    def to_line(self):
        return Line3D(self.start, self.end)

    def babylon_script(self, color=(1, 1, 1), name='line', type_='line',
                       parent=None):
        if type_ in ['line', 'dashed']:
            s = 'var myPoints = [];\n'
            s += 'var point1 = new BABYLON.Vector3({},{},{});\n'.format(
                *self.start)
            s += 'myPoints.push(point1);\n'
            s += 'var point2 = new BABYLON.Vector3({},{},{});\n'.format(
                *self.end)
            s += 'myPoints.push(point2);\n'
            if type_ == 'line':
                s += 'var {} = BABYLON.MeshBuilder.CreateLines("lines", {{points: myPoints}}, scene);\n'.format(
                    name)
            elif type_ == 'dashed':
                s += f'var {name} = BABYLON.MeshBuilder.CreateDashedLines("lines", {{points: myPoints, dashNb:20}}, scene);'
            s += '{}.color = new BABYLON.Color3{};\n'.format(name, tuple(color))
        elif type_ == 'tube':
            radius = 0.03 * self.start.point_distance(self.end)
            s = 'var points = [new BABYLON.Vector3({},{},{}), new BABYLON.Vector3({},{},{})];\n'.format(
                *self.start, *self.end)
            s += 'var {} = BABYLON.MeshBuilder.CreateTube("frame_U", {{path: points, radius: {}}}, {});'.format(
                name, radius, parent)
        #            s += 'line.material = red_material;\n'

        else:
            raise NotImplementedError

        if parent is not None:
            s += '{}.parent = {};\n'.format(name, parent)

        return s

    def to_2d(self, plane_origin, x1, x2):
        p2d = [p.to_2d(plane_origin, x1, x2) for p in (self.start, self.end)]
        if p2d[0] == p2d[1]:
            return None
        return LineSegment2D(*p2d, name=self.name)

    def reverse(self):
        return LineSegment3D(self.end.copy(), self.start.copy())

    def minimum_distance_points(self, other_line):
        """
        Returns the points on this line and the other line that are the closest
        of lines
        """
        u = self.end - self.start
        v = other_line.end - other_line.start
        w = self.start - other_line.start
        a = u.dot(u)
        b = u.dot(v)
        c = v.dot(v)
        d = u.dot(w)
        e = v.dot(w)
        if (a * c - b ** 2) != 0:
            s = (b * e - c * d) / (a * c - b ** 2)
            t = (a * e - b * d) / (a * c - b ** 2)
            p1 = self.start + s * u
            p2 = other_line.start + t * v
            return p1, p2
        else:
            return self.start, other_line.start

    def Matrix_distance(self, other_line):
        u = self.direction_vector()
        v = other_line.direction_vector()
        w = other_line.start - self.start

        a = u.dot(u)
        b = -u.dot(v)
        d = v.dot(v)

        e = w.dot(u)
        f = -w.dot(v)

        A = npy.array([[a, b],
                       [b, d]])
        B = npy.array([e, f])

        res = scp.optimize.lsq_linear(A, B, bounds=(0, 1))
        p1 = self.point_at_abscissa(res.x[0] * self.length())
        p2 = other_line.point_at_abscissa(
            res.x[1] * other_line.length())
        return p1, p2

    def parallele_distance(self, other_linesegment):
        ptA, ptB, ptC = self.start, self.end, other_linesegment.points[0]
        u = volmdlr.Vector3D((ptA - ptB).vector)
        u.normalize()
        plane1 = volmdlr.faces.Plane3D.from_3_points(ptA, ptB, ptC)
        v = u.cross(plane1.normal)  # distance vector
        # ptA = k*u + c*v + ptC
        res = (ptA - ptC).vector
        x, y, z = res[0], res[1], res[2]
        u1, u2, u3 = u.x, u.y, u.z
        v1, v2, v3 = v.x, v.y, v.z

        if (u1 * v2 - v1 * u2) != 0 and u1 != 0:
            c = (y * u1 - x * u2) / (u1 * v2 - v1 * u2)
            k = (x - c * v1) / u1
            if math.isclose(k * u3 + c * v3, z, abs_tol=1e-7):
                return k
        elif (u1 * v3 - v1 * u3) != 0 and u1 != 0:
            c = (z * u1 - x * u3) / (u1 * v3 - v1 * u3)
            k = (x - c * v1) / u1
            if math.isclose(k * u2 + c * v2, y, abs_tol=1e-7):
                return k
        elif (v1 * u2 - v2 * u1) != 0 and u2 != 0:
            c = (u2 * x - y * u1) / (v1 * u2 - v2 * u1)
            k = (y - c * v2) / u2
            if math.isclose(k * u3 + c * v3, z, abs_tol=1e-7):
                return k
        elif (v3 * u2 - v2 * u3) != 0 and u2 != 0:
            c = (u2 * z - y * u3) / (v3 * u2 - v2 * u3)
            k = (y - c * v2) / u2
            if math.isclose(k * u1 + c * v1, x, abs_tol=1e-7):
                return k
        elif (u1 * v3 - v1 * u3) != 0 and u3 != 0:
            c = (z * u1 - x * u3) / (u1 * v3 - v1 * u3)
            k = (z - c * v3) / u3
            if math.isclose(k * u2 + c * v2, y, abs_tol=1e-7):
                return k
        elif (u2 * v3 - v2 * u3) != 0 and u3 != 0:
            c = (z * u2 - y * u3) / (u2 * v3 - v2 * u3)
            k = (z - c * v3) / u3
            if math.isclose(k * u1 + c * v1, x, abs_tol=1e-7):
                return k
        else:
            return NotImplementedError

    def minimum_distance(self, element, return_points=False):
        if element.__class__ is Arc3D or element.__class__ is volmdlr.wires.Circle3D:
            pt1, pt2 = element.minimum_distance_points_line(self)
            if return_points:
                return pt1.point_distance(pt2), pt1, pt2
            else:
                return pt1.point_distance(pt2)

        elif element.__class__ is LineSegment3D:
            p1, p2 = self.Matrix_distance(element)
            if return_points:
                return p1.point_distance(p2), p1, p2
            else:
                return p1.point_distance(p2)

        elif element.__class__ is BSplineCurve3D:
            points = element.points
            lines = []
            dist_min = math.inf
            for p1, p2 in zip(points[0:-1], points[1:]):
                lines.append(LineSegment3D(p1, p2))
            for line in lines:
                p1, p2 = self.Matrix_distance(line)
                dist = p1.point_distance(p2)
                if dist < dist_min:
                    dist_min = dist
                    min_points = (p1, p2)
            if return_points:
                p1, p2 = min_points
                return dist_min, p1, p2
            else:
                return dist_min

        else:
            return NotImplementedError

    def extrusion(self, extrusion_vector):
        u = self.unit_direction_vector()
        v = extrusion_vector.copy()
        v.normalize()
        w = u.cross(v)
        l1 = self.length()
        l2 = extrusion_vector.norm()
        # outer_contour = Polygon2D([O2D, Point2D((l1, 0.)),
        #                            Point2D((l1, l2)), Point2D((0., l2))])
        plane = volmdlr.faces.Plane3D(volmdlr.Frame3D(self.start, u, v, w))
        return [plane.rectangular_cut(0, l1, 0, l2)]

    def revolution(self, axis_point, axis, angle):
        axis_line3d = Line3D(axis_point, axis_point + axis)
        if axis_line3d.point_belongs(self.start) and axis_line3d.point_belongs(
                self.end):
            return []

        p1_proj, _ = axis_line3d.point_projection(self.start)
        p2_proj, _ = axis_line3d.point_projection(self.end)
        d1 = self.start.point_distance(p1_proj)
        d2 = self.end.point_distance(p2_proj)
        if not math.isclose(d1, 0., abs_tol=1e-9):
            u = (self.start - p1_proj)  # Unit vector from p1_proj to p1
            u.normalize()
        elif not math.isclose(d2, 0., abs_tol=1e-9):
            u = (self.end - p2_proj)  # Unit vector from p1_proj to p1
            u.normalize()
        else:
            return []
        if u.is_colinear_to(self.direction_vector()):
            # Planar face
            v = axis.cross(u)
            surface = volmdlr.faces.Plane3D(
                volmdlr.Frame3D(p1_proj, u, v, axis))
            r, R = sorted([d1, d2])
            if angle == volmdlr.TWO_PI:
                # Only 2 circles as countours
                outer_contour2d = volmdlr.wires.Circle2D(volmdlr.O2D, R)
                if not math.isclose(r, 0, abs_tol=1e-9):
                    inner_contours2d = [volmdlr.wires.Circle2D(volmdlr.O2D, r)]
                else:
                    inner_contours2d = []
            else:
                inner_contours2d = []
                if math.isclose(r, 0, abs_tol=1e-9):
                    # One arc and 2 lines (pizza slice)
                    arc2_e = volmdlr.Point2D(R, 0)
                    arc2_i = arc2_e.rotation(center=volmdlr.O2D,
                                             angle=0.5 * angle)
                    arc2_s = arc2_e.rotation(center=volmdlr.O2D, angle=angle)
                    arc2 = Arc2D(arc2_s, arc2_i, arc2_e)
                    line1 = LineSegment2D(arc2_e, volmdlr.O2D)
                    line2 = LineSegment2D(volmdlr.O2D, arc2_s)
                    outer_contour2d = volmdlr.wires.Contour2D([arc2, line1,
                                                               line2])

                else:
                    # Two arcs and lines
                    arc1_s = volmdlr.Point2D(R, 0)
                    arc1_i = arc1_s.rotation(center=volmdlr.O2D,
                                             angle=0.5 * angle)
                    arc1_e = arc1_s.rotation(center=volmdlr.O2D, angle=angle)
                    arc1 = Arc2D(arc1_s, arc1_i, arc1_e)

                    arc2_e = volmdlr.Point2D(r, 0)
                    arc2_i = arc2_e.rotation(center=volmdlr.O2D,
                                             angle=0.5 * angle)
                    arc2_s = arc2_e.rotation(center=volmdlr.O2D, angle=angle)
                    arc2 = Arc2D(arc2_s, arc2_i, arc2_e)

                    line1 = LineSegment2D(arc1_e, arc2_s)
                    line2 = LineSegment2D(arc2_e, arc1_s)

                    outer_contour2d = volmdlr.wires.Contour2D([arc1, line1,
                                                               arc2, line2])

            return [volmdlr.faces.PlaneFace3D(surface,
                                              volmdlr.faces.Surface2D(
                                                  outer_contour2d,
                                                  inner_contours2d))]

        elif not math.isclose(d1, d2, abs_tol=1e-9):
            # Conical
            v = axis.cross(u)
            dv = self.direction_vector()
            dv.normalize()

            semi_angle = math.atan2(dv.dot(u), dv.dot(axis))
            cone_origin = p1_proj - d1 / math.tan(semi_angle) * axis
            if semi_angle > 0.5 * math.pi:
                semi_angle = math.pi - semi_angle

                cone_frame = volmdlr.Frame3D(cone_origin, u, -v, -axis)
                angle2 = -angle
            else:
                angle2 = angle
                cone_frame = volmdlr.Frame3D(cone_origin, u, v, axis)

            surface = volmdlr.faces.ConicalSurface3D(cone_frame,
                                                     semi_angle)
            z1 = d1 / math.tan(semi_angle)
            z2 = d2 / math.tan(semi_angle)
            return [surface.rectangular_cut(0, angle2, z1, z2)]
        else:
            # Cylindrical face
            v = axis.cross(u)
            surface = volmdlr.faces.CylindricalSurface3D(
                volmdlr.Frame3D(p1_proj, u, v, axis), d1)
            return [surface.rectangular_cut(0, angle,
                                            0,
                                            (self.end - self.start).dot(axis))]

    def to_step(self, current_id, surface_id=None):
        line = self.to_line()
        content, line_id = line.to_step(current_id)

        if surface_id:
            content += "#{} = SURFACE_CURVE('',#{},(#{}),.PCURVE_S1.);\n".format(
                line_id + 1, line_id, surface_id)
            line_id += 1

        current_id = line_id + 1
        start_content, start_id = self.start.to_step(current_id, vertex=True)
        current_id = start_id + 1
        end_content, end_id = self.end.to_step(current_id + 1, vertex=True)
        content += start_content + end_content
        current_id = end_id + 1
        content += "#{} = EDGE_CURVE('{}',#{},#{},#{},.T.);\n".format(
            current_id, self.name,
            start_id, end_id, line_id)
        return content, [current_id]


class BSplineCurve3D(BSplineCurve, volmdlr.core.Primitive3D):
    _non_serializable_attributes = ['curve']

    def __init__(self,
                 degree: int,
                 control_points: List[volmdlr.Point3D],
                 knot_multiplicities: List[int],
                 knots: List[float],
                 weights: List[float] = None,
                 periodic: bool = False,
                 name: str = ''):

        BSplineCurve.__init__(self, degree,
                              control_points,
                              knot_multiplicities,
                              knots,
                              weights,
                              periodic,
                              name)
        volmdlr.core.Primitive3D.__init__(self, name=name)

        self.bounding_box = self._bounding_box()

    def _bounding_box(self):
        bbox = self.curve.bbox
        return volmdlr.core.BoundingBox(bbox[0][0], bbox[1][0],
                                        bbox[0][1], bbox[1][1],
                                        bbox[0][2], bbox[1][2])

    def look_up_table(self, resolution: int = 20, start_parameter: float = 0,
                      end_parameter: float = 1):
        """
        Creates a table of equivalence between the parameter t (evaluation
        of the BSplineCurve) and the cumulative distance.

        :param resolution: The precision of the table. Autoadjusted by the
            algorithm. Default value set to 20
        :type resolution: int, optional
        :param start_parameter: First parameter evaluated in the table.
            Default value set to 0
        :type start_parameter: float, optional
        :param end_parameter: Last parameter evaluated in the table.
            Default value set to 1
        :type start_parameter: float, optional
        :return: Yields a list of tuples containing the parameter and the
            cumulated distance along the BSplineCruve3D from the evaluation of
            start_parameter
        :rtype: Tuple[float, float]
        """
        resolution = max(10, min(resolution, int(self.length() / 1e-4)))
        delta_param = 1 / resolution * (end_parameter - start_parameter)
        distance = 0
        for i in range(resolution + 1):
            if i == 0:
                yield start_parameter, 0
            else:
                param1 = start_parameter + (i - 1) * delta_param
                param2 = start_parameter + i * delta_param
                point1 = volmdlr.Point3D(*self.curve.evaluate_single(param1))
                point2 = volmdlr.Point3D(*self.curve.evaluate_single(param2))
                distance += point1.point_distance(point2)
                yield param2, distance

    def point_at_abscissa(self, abscissa: float, resolution: int = 1000):
        """
        Returns the 3 dimensional point at a given curvilinear abscissa.
        This is an approximation. Resolution parameter can be increased
        for more accurate result.

        :param abscissa: The distance on the BSplineCurve3D from its start
        :type abscissa: float
        :param resolution: The precision of the approximation. Default value
            set to 1000
        :type resolution: int, optional
        :return: The Point3D at the given curvilinear abscissa.
        :rtype: :class:`volmdlr.Point3D`
        """
        if math.isclose(abscissa, 0, abs_tol=1e-10):
            return self.start
        elif math.isclose(abscissa, self.length(), abs_tol=1e-10):
            return self.end
        lut = self.look_up_table(resolution=resolution)
        if 0 < abscissa < self.length():
            last_param = 0
            for i, (t, dist) in enumerate(lut):
                if abscissa < dist:
                    t1 = last_param
                    t2 = t
                    return volmdlr.Point3D(
                        *self.curve.evaluate_single((t1 + t2) / 2))
                last_param = t
        else:
            raise ValueError('Curvilinear abscissa is bigger than length,'
                             ' or negative')

    def normal(self, position: float = 0.0):
        point, normal = operations.normal(self.curve, position, normalize=True)
        normal = volmdlr.Point3D(normal[0], normal[1], normal[2])
        return normal

    def direction_vector(self, abscissa=0.):
        l = self.length()
        if abscissa >= l:
            abscissa2 = l
            abscissa = abscissa2 - 0.001 * l

        else:
            abscissa2 = min(abscissa + 0.001 * l, l)

        tangent = self.point_at_abscissa(abscissa2) - self.point_at_abscissa(
            abscissa)
        return tangent

    def normal_vector(self, abscissa):
        return None

    def unit_normal_vector(self, abscissa):
        return None

    def point3d_to_parameter(self, point: volmdlr.Point3D):
        """
        Search for the value of the normalized evaluation parameter t
        (between 0 and 1) that would return the given point when the
        BSplineCurve3D is evaluated at the t value.
        """
        def f(param):
            p3d = volmdlr.Point3D(*self.curve.evaluate_single(param))
            return point.point_distance(p3d)
        res = scipy.optimize.minimize(fun=f, x0=(0.5), bounds=[(0, 1)],
                                      tol=1e-9)
        return res.x[0]

    def FreeCADExport(self, ip, ndigits=3):
        name = 'primitive{}'.format(ip)
        points = '['
        for i in range(len(self.control_points)):
            point = 'fc.Vector({},{},{}),'.format(self.control_points[i][0],
                                                  self.control_points[i][1],
                                                  self.control_points[i][2])
            points += point
        points = points[:-1]
        points += ']'
        # !!! : A QUOI SERT LE DERNIER ARG DE BSplineCurve (False)?
        # LA MULTIPLICITE EN 3e ARG ET LES KNOTS EN 2e ARG ?
        return '{} = Part.BSplineCurve({},{},{},{},{},{},{})\n'.format(name,
                                                                       points,
                                                                       self.knot_multiplicities,
                                                                       self.knots,
                                                                       self.periodic,
                                                                       self.degree,
                                                                       self.weights,
                                                                       False)

    @classmethod
    def from_step(cls, arguments, object_dict):
        name = arguments[0][1:-1]
        degree = int(arguments[1])
        points = [object_dict[int(i[1:])] for i in arguments[2]]
        # curve_form = arguments[3]
        if arguments[4] == '.F.':
            closed_curve = False
        elif arguments[4] == '.T.':
            closed_curve = True
        else:
            raise ValueError
        # self_intersect = arguments[5]
        knot_multiplicities = [int(i) for i in arguments[6][1:-1].split(",")]
        knots = [float(i) for i in arguments[7][1:-1].split(",")]
        # knot_spec = arguments[8]
        knot_vector = []
        for i, knot in enumerate(knots):
            knot_vector.extend([knot] * knot_multiplicities[i])

        if 9 in range(len(arguments)):
            weight_data = [float(i) for i in arguments[9][1:-1].split(",")]
        else:
            weight_data = None

        # FORCING CLOSED_CURVE = FALSE:
        # closed_curve = False
        return cls(degree, points, knot_multiplicities, knots, weight_data,
                   closed_curve, name)

    def to_step(self, current_id, surface_id=None):

        points_ids = []
        content = ''
        for point in self.points:
            point_content, point_id = point.to_step(current_id,
                                                    vertex=True)
            content += point_content
            points_ids.append(point_id)

        curve_id = point_id + 1
        content += "#{} = B_SPLINE_CURVE_WITH_KNOTS('{}',{},({})," \
                   ".UNSPECIFIED.,.F.,.F.,({}),{}," \
                   ".PIECEWISE_BEZIER_KNOTS.);\n".format(curve_id,
                                                         self.name,
                                                         self.degree,
                                                         volmdlr.core.step_ids_to_str(
                                                             points_ids),
                                                         volmdlr.core.step_ids_to_str(
                                                             self.knot_multiplicities),
                                                         tuple(self.knots)
                                                         )

        if surface_id:
            content += "#{} = SURFACE_CURVE('',#{},(#{}),.PCURVE_S1.);\n".format(
                curve_id + 1, curve_id, surface_id)
            curve_id += 1

        current_id = curve_id + 1
        start_content, start_id = self.start.to_step(current_id, vertex=True)
        current_id = start_id + 1
        end_content, end_id = self.end.to_step(current_id + 1, vertex=True)
        content += start_content + end_content
        current_id = end_id + 1
        content += "#{} = EDGE_CURVE('{}',#{},#{},#{},.T.);\n".format(
            current_id, self.name,
            start_id, end_id, curve_id)
        return content, [current_id]

    def point_distance(self, pt1):
        distances = []
        for point in self.points:
            #            vmpt = Point3D((point[1], point[2], point[3]))
            distances.append(pt1.point_distance(point))
        return min(distances)

    # def point_belongs(self, point):
    #     polygon_points = self.polygon_points()
    #     for p1, p2 in zip(polygon_points[:-1], polygon_points[1:]):
    #         line = LineSegment3D(p1, p2)
    #         if line.point_belongs(point):
    #             return True
    #     return False

    def rotation(self, center: volmdlr.Point3D, axis: volmdlr.Vector3D, angle: float):
        """
        BSplineCurve3D rotation
        :param center: rotation center
        :param axis: rotation axis
        :param angle: angle rotation
        :return: a new rotated BSplineCurve3D
        """
        new_control_points = [p.rotation(center, axis, angle) for p in
                              self.control_points]
        new_bsplinecurve3d = BSplineCurve3D(self.degree, new_control_points,
                                            self.knot_multiplicities,
                                            self.knots, self.weights,
                                            self.periodic, self.name)
        return new_bsplinecurve3d

    def rotation_inplace(self, center: volmdlr.Point3D, axis: volmdlr.Vector3D, angle: float):
        """
        BSplineCurve3D rotation. Object is updated inplace
        :param center: rotation center
        :param axis: rotation axis
        :param angle: rotation angle
        """
        new_control_points = [p.rotation(center, axis, angle) for p in
                              self.control_points]
        new_bsplinecurve3d = BSplineCurve3D(self.degree, new_control_points,
                                            self.knot_multiplicities,
                                            self.knots, self.weights,
                                            self.periodic, self.name)

        self.control_points = new_control_points
        self.curve = new_bsplinecurve3d.curve
        self.points = new_bsplinecurve3d.points

    def trim(self, point1: volmdlr.Point3D, point2: volmdlr.Point3D):
        if (point1 == self.start and point2 == self.end) \
                or (point1 == self.end and point2 == self.start):
            return self

        elif point1 == self.start and point2 != self.end:
            parameter2 = self.point3d_to_parameter(point2)
            return self.cut_after(parameter2)

        elif point2 == self.start and point1 != self.end:
            parameter1 = self.point3d_to_parameter(point1)
            return self.cut_after(parameter1)

        elif point1 != self.start and point2 == self.end:
            parameter1 = self.point3d_to_parameter(point1)
            return self.cut_before(parameter1)

        elif point2 != self.start and point1 == self.end:
            parameter2 = self.point3d_to_parameter(point2)
            return self.cut_before(parameter2)

        parameter1 = self.point3d_to_parameter(point1)
        parameter2 = self.point3d_to_parameter(point2)
        if parameter1 is None or parameter2 is None:
            raise ValueError('Point not on BSplineCurve for trim method')

        if parameter1 > parameter2:
            parameter1, parameter2 = parameter2, parameter1
            point1, point2 = point2, point1

        bspline_curve = self.cut_before(parameter1)
        new_param2 = bspline_curve.point3d_to_parameter(point2)
        trimmed_bspline_cruve = bspline_curve.cut_after(new_param2)
        return trimmed_bspline_cruve

    def trim_between_evaluations(self, parameter1: float, parameter2: float):
        print('Use BSplineCurve3D.trim instead of trim_between_evaluation')
        parameter1, parameter2 = min([parameter1, parameter2]), \
            max([parameter1, parameter2])

        if math.isclose(parameter1, 0, abs_tol=1e-7) \
                and math.isclose(parameter2, 1, abs_tol=1e-7):
            return self
        elif math.isclose(parameter1, 0, abs_tol=1e-7):
            return self.cut_after(parameter2)
        elif math.isclose(parameter2, 1, abs_tol=1e-7):
            return self.cut_before(parameter1)

        # Cut before
        bspline_curve = self.insert_knot(parameter1, num=self.degree)
        if bspline_curve.weights is not None:
            raise NotImplementedError

        # Cut after
        bspline_curve = bspline_curve.insert_knot(parameter2, num=self.degree)
        if bspline_curve.weights is not None:
            raise NotImplementedError

        # Que faire quand on rajoute un noeud au milieu ?
        # plus simple de passer par cut_after cut_before
        new_ctrlpts = bspline_curve.control_points[bspline_curve.degree:
                                                   -bspline_curve.degree]
        new_multiplicities = bspline_curve.knot_multiplicities[1:-1]
        # new_multiplicities = bspline_curve.knot_multiplicities[2:-5]
        new_multiplicities[-1] += 1
        new_multiplicities[0] += 1
        new_knots = bspline_curve.knots[1:-1]
        # new_knots = bspline_curve.knots[2:-5]
        new_knots = standardize_knot_vector(new_knots)

        return BSplineCurve3D(degree=bspline_curve.degree,
                              control_points=new_ctrlpts,
                              knot_multiplicities=new_multiplicities,
                              knots=new_knots,
                              weights=None,
                              periodic=bspline_curve.periodic,
                              name=bspline_curve.name)

    def cut_before(self, parameter: float):
        # Is a value of parameter below 4e-3 a real need for precision ?
        if math.isclose(parameter, 0, abs_tol=4e-3):
            return self
        elif math.isclose(parameter, 1, abs_tol=4e-3):
            raise ValueError('Nothing will be left from the BSplineCurve3D')
        curves = operations.split_curve(self.curve, parameter)
        return self.from_geomdl_curve(curves[1])

    def cut_after(self, parameter: float):
        # Is a value of parameter below 4e-3 a real need for precision ?
        if math.isclose(parameter, 0, abs_tol=4e-3):
            raise ValueError('Nothing will be left from the BSplineCurve3D')
        if math.isclose(parameter, 1, abs_tol=4e-3):
            return self
        curves = operations.split_curve(self.curve, parameter)
        return self.from_geomdl_curve(curves[0])

    def insert_knot(self, knot: float, num: int = 1):
        """
        Returns a new BSplineCurve3D
        """
        curve_copy = self.curve.__deepcopy__({})
        modified_curve = operations.insert_knot(curve_copy, [knot], num=[num])
        return self.from_geomdl_curve(modified_curve)

    # Copy paste du LineSegment3D
    def plot(self, ax=None, edge_ends=False, color='k', alpha=1,
             edge_direction=False):
        if ax is None:
            fig = plt.figure()
            ax = fig.add_subplot(111, projection='3d')
        else:
            fig = ax.figure

        x = [p.x for p in self.points]
        y = [p.y for p in self.points]
        z = [p.z for p in self.points]
        ax.plot(x, y, z, color=color, alpha=alpha)
        if edge_ends:
            ax.plot(x, y, z, 'o', color=color, alpha=alpha)
        return ax

    def to_2d(self, plane_origin, x1, x2):
        control_points2d = [p.to_2d(plane_origin, x1, x2) for p in
                            self.control_points]
        return BSplineCurve2D(self.degree, control_points2d,
                              self.knot_multiplicities, self.knots,
                              self.weights, self.periodic, self.name)

    def polygon_points(self):
        warnings.warn('polygon_points is deprecated,\
        please use discretization_points instead',
                      DeprecationWarning)
        return self.discretization_points()

    def curvature(self, u: float, point_in_curve: bool = False):
        # u should be in the interval [0,1]
        curve = self.curve
        ders = curve.derivatives(u, 3)  # 3 first derivative
        c1, c2 = volmdlr.Point3D(*ders[1]), volmdlr.Point3D(*ders[2])
        denom = c1.cross(c2)
        if c1 == volmdlr.O3D or c2 == volmdlr.O3D or denom.norm() == 0.0:
            if point_in_curve:
                return 0., volmdlr.Point3D(*ders[0])
            return 0.
        r_c = ((c1.norm()) ** 3) / denom.norm()
        point = volmdlr.Point3D(*ders[0])
        if point_in_curve:
            return 1 / r_c, point
        return 1 / r_c

    def global_maximum_curvature(self, nb_eval: int = 21, point_in_curve: bool = False):
        check = [i / (nb_eval - 1) for i in range(nb_eval)]
        curvatures = []
        for u in check:
            curvatures.append(self.curvature(u, point_in_curve))
        return curvatures

    def maximum_curvature(self, point_in_curve: bool = False):
        """
        Returns the maximum curvature of a curve and the point where it is located
        """
        if point_in_curve:
            maximum_curvarture, point = max(self.global_maximum_curvature(nb_eval=21, point_in_curve=point_in_curve))
            return maximum_curvarture, point
        # print(self.global_maximum_curvature(point_in_curve))
        maximum_curvarture = max(self.global_maximum_curvature(nb_eval=21, point_in_curve=point_in_curve))
        return maximum_curvarture

    def minimum_radius(self, point_in_curve=False):
        """
        Returns the minimum curvature radius of a curve and the point where it is located
        """
        if point_in_curve:
            maximum_curvarture, point = self.maximum_curvature(point_in_curve)
            return 1 / maximum_curvarture, point
        maximum_curvarture = self.maximum_curvature(point_in_curve)
        return 1 / maximum_curvarture

    def global_minimum_curvature(self, nb_eval: int = 21):
        check = [i / (nb_eval - 1) for i in range(nb_eval)]
        radius = []
        for u in check:
            radius.append(self.minimum_curvature(u))
        return radius

    def triangulation(self):
        return None

    def linesegment_intersection(self, linesegment: LineSegment3D):
        points = self.discretization_points()
        linesegments = [LineSegment3D(start, end) for start, end in zip(points[:-1], points[1:])]
        for line_segment in linesegments:
            intersection = line_segment.linesegment_intersection(linesegment)
            if intersection:
                return intersection
        return None


class BezierCurve3D(BSplineCurve3D):

    def __init__(self, degree: int, control_points: List[volmdlr.Point3D],
                 name: str = ''):
        knotvector = utilities.generate_knot_vector(degree,
                                                    len(control_points))
        knot_multiplicity = [1] * len(knotvector)

        BSplineCurve3D.__init__(self, degree, control_points,
                                knot_multiplicity, knotvector,
                                None, False, name)


class Arc3D(Arc):
    """
    An arc is defined by a starting point, an end point and an interior point

    """

    def __init__(self, start, interior, end, name=''):
        """

        """
        self._utd_normal = False
        self._utd_center = False
        self._utd_frame = False
        self._utd_is_trigo = False
        self._utd_angle = False
        self._normal = None
        self._frame = None
        self._center = None
        self._is_trigo = None
        self._angle = None
        # self._utd_clockwise_and_trigowise_paths = False
        Arc.__init__(self, start=start, end=end, interior=interior, name=name)
        self._bbox = None
        # self.bounding_box = self._bounding_box()

    @property
    def bounding_box(self):
        if not self._bbox:
            self._bbox = self.get_bounding_box()
        return self._bbox

    @bounding_box.setter
    def bounding_box(self, new_bounding_box):
        self._bbox = new_bounding_box

    def get_bounding_box(self):
        # TODO: implement exact calculation

        points = self.polygon_points()
        xmin = min(point.x for point in points)
        xmax = max(point.x for point in points)
        ymin = min(point.y for point in points)
        ymax = max(point.y for point in points)
        zmin = min(point.z for point in points)
        zmax = max(point.z for point in points)
        return volmdlr.core.BoundingBox(xmin, xmax, ymin, ymax, zmin, zmax)

    @classmethod
    def from_angle(cls, start: volmdlr.Point3D, angle: float,
                   axis_point: volmdlr.Point3D, axis: volmdlr.Vector3D):
        start_gen = start
        int_gen = start_gen.rotation(axis_point, axis, angle / 2)
        end_gen = start_gen.rotation(axis_point, axis, angle)
        if angle == volmdlr.TWO_PI:
            line = Line3D(axis_point, axis_point + axis)
            center, _ = line.point_projection(start)
            radius = center.point_distance(start)
            u = start - center
            v = axis.cross(u)
            return volmdlr.wires.Circle3D(volmdlr.Frame3D(center, u, v, axis),
                                          radius)
        return cls(start_gen, int_gen, end_gen, axis)

    @property
    def normal(self):
        if not self._utd_normal:
            self._normal = self.get_normal()
            self._utd_normal = True
        return self._normal

    def get_normal(self):
        u1 = self.interior - self.start
        u2 = self.interior - self.end
        try:
            u1.normalize()
            u2.normalize()
        except ZeroDivisionError:
            raise ValueError(
                'Start, end and interior points of an arc must be distincts')

        normal = u2.cross(u1)
        normal.normalize()
        return normal

    @property
    def center(self):
        if not self._utd_center:
            self._center = self.get_center()
            self._utd_center = True
        return self._center

    def get_center(self):
        u1 = self.interior - self.start
        u2 = self.interior - self.end
        if u1 == u2:
            u2 = self.normal.cross(u1)
            u2.normalize()

        v1 = self.normal.cross(u1)  # v1 is normal, equal u2
        v2 = self.normal.cross(u2)  # equal -u1

        p11 = 0.5 * (self.start + self.interior)  # Mid point of segment s,m
        p12 = p11 + v1
        p21 = 0.5 * (self.end + self.interior)  # Mid point of segment s,m
        p22 = p21 + v2

        l1 = Line3D(p11, p12)
        l2 = Line3D(p21, p22)

        try:
            center, _ = l1.minimum_distance_points(l2)
        except ZeroDivisionError:
            raise ValueError(
                'Start, end and interior points  of an arc must be distincts')

        return center

    @property
    def frame(self):
        if not self._utd_frame:
            self._frame = self.get_frame()
            self._utd_frame = True
        return self._frame

    def get_frame(self):
        vec1 = (self.start - self.center)
        vec1.normalize()
        vec2 = self.normal.cross(vec1)
        frame = volmdlr.Frame3D(self.center, vec1, vec2, self.normal)
        return frame

    @property
    def is_trigo(self):
        if not self._utd_is_trigo:
            self._is_trigo = self.get_arc_direction()
            self._utd_is_trigo = True
        return self._is_trigo

    def get_arc_direction(self):
        """
        Verifies if arc is clockwise of trigowise
        :return:
        """
        clockwise_path, trigowise_path = self.clockwise_and_trigowise_paths
        if clockwise_path > trigowise_path:
            return True
        return False

    @property
    def clockwise_and_trigowise_paths(self):
        """
        :return: clockwise path and trigonomectric path property
        """
        if not self._utd_clockwise_and_trigowise_paths:
            vec1 = (self.start - self.center)
            vec1.normalize()
            vec2 = self.normal.cross(vec1)
            radius_1 = self.start.to_2d(self.center, vec1, vec2)
            radius_2 = self.end.to_2d(self.center, vec1, vec2)
            radius_i = self.interior.to_2d(self.center, vec1, vec2)
            self._clockwise_and_trigowise_paths = \
                self.get_clockwise_and_trigowise_paths(radius_1,
                                                       radius_2,
                                                       radius_i)
            self._utd_clockwise_and_trigowise_paths = True
        return self._clockwise_and_trigowise_paths

    @property
    def angle(self):
        """
        Arc angle property
        :return: arc angle
        """
        if not self._utd_angle:
            self._angle = self.get_angle()
            self._utd_angle = True
        return self._angle

    def get_angle(self):
        """
        Gets the arc angle
        :return: arc angle
        """
        clockwise_path, trigowise_path = \
            self.clockwise_and_trigowise_paths
        if self.is_trigo:
            return trigowise_path
        return clockwise_path

    @property
    def points(self):
        return [self.start, self.interior, self.end]

    def reverse(self):
        return self.__class__(self.end.copy(),
                              self.interior.copy(),
                              self.start.copy())

    def point_at_abscissa(self, abscissa):
        return self.start.rotation(self.center, self.normal,
                                   abscissa / self.radius)

    def normal_vector(self, abscissa):
        theta = abscissa / self.radius
        n_0 = self.center - self.start
        normal = n_0.rotation(self.center, self.normal, theta)
        return normal

    def unit_normal_vector(self, abscissa):
        normal_vector = self.normal_vector(abscissa)
        normal_vector.normalize()
        return normal_vector

    def direction_vector(self, abscissa):
        normal_vector = self.normal_vector(abscissa)
        tangent = normal_vector.cross(self.normal)
        return tangent

    def unit_direction_vector(self, abscissa):
        direction_vector = self.direction_vector(abscissa)
        direction_vector.normalize()
        return direction_vector

    def rotation(self, center: volmdlr.Point3D,
                 axis: volmdlr.Vector3D, angle: float):
        """
        Arc3D rotation
        :param center: rotation center
        :param axis: rotation axis
        :param angle: angle rotation
        :return: a new rotated Arc3D
        """
        new_start = self.start.rotation(center, axis, angle)
        new_interior = self.interior.rotation(center, axis, angle)
        new_end = self.end.rotation(center, axis, angle)
        return Arc3D(new_start, new_interior, new_end, name=self.name)

    def rotation_inplace(self, center: volmdlr.Point3D,
                         axis: volmdlr.Vector3D, angle: float):
        """
        Arc3D rotation. Object is updated inplace
        :param center: rotation center
        :param axis: rotation axis
        :param angle: rotation angle
        """
        self.center.rotation_inplace(center, axis, angle)
        self.start.rotation_inplace(center, axis, angle)
        self.interior.rotation_inplace(center, axis, angle)
        self.end.rotation_inplace(center, axis, angle)
        new_bounding_box = self.get_bounding_box()
        self.bounding_box = new_bounding_box
        [p.rotation_inplace(center, axis, angle) for p in self.primitives]

    def translation(self, offset: volmdlr.Vector3D):
        """
        Arc3D translation
        :param offset: translation vector
        :return: A new translated Arc3D
        """
        new_start = self.start.translation(offset)
        new_interior = self.interior.translation(offset)
        new_end = self.end.translation(offset)
        return Arc3D(new_start, new_interior, new_end, name=self.name)

    def translation_inplace(self, offset: volmdlr.Vector3D):
        """
        Arc3D translation. Object is updated inplace
        :param offset: translation vector
        """
        self.center.translation_inplace(offset)
        self.start.translation_inplace(offset)
        self.interior.translation_inplace(offset)
        self.end.translation_inplace(offset)
        new_bounding_box = self.get_bounding_box()
        self.bounding_box = new_bounding_box
        [p.translation_inplace(offset) for p in self.primitives]

    def plot(self, ax=None, color='k', alpha=1,
             edge_ends=False, edge_direction=False):
        if ax is None:
            fig = plt.figure()
            ax = Axes3D(fig)
        else:
            fig = None
        # if plot_points:
        #     ax.plot([self.interior[0]], [self.interior[1]], [self.interior[2]],
        #             color='b')
        #     ax.plot([self.start[0]], [self.start[1]], [self.start[2]], c='r')
        #     ax.plot([self.end[0]], [self.end[1]], [self.end[2]], c='r')
        #     ax.plot([self.interior[0]], [self.interior[1]], [self.interior[2]],
        #             c='g')
        x = []
        y = []
        z = []
        for px, py, pz in self.discretization_points():
            x.append(px)
            y.append(py)
            z.append(pz)

        ax.plot(x, y, z, color=color, alpha=alpha)
        if edge_ends:
            self.start.plot(ax=ax)
            self.end.plot(ax=ax)

        if edge_direction:
            x, y, z = self.point_at_abscissa(0.5 * self.length())
            u, v, w = 0.05 * self.unit_direction_vector(0.5 * self.length())
            ax.quiver(x, y, z, u, v, w, length=self.length() / 100,
                      arrow_length_ratio=5, normalize=True,
                      pivot='tip', color=color)
        return ax

    def plot2d(self, center: volmdlr.Point3D = volmdlr.O3D,
               x3d: volmdlr.Vector3D = volmdlr.X3D, y3d: volmdlr.Vector3D = volmdlr.Y3D,
               ax=None, color='k'):

        if ax is None:
            fig = plt.figure()
            ax = fig.add_subplot(111, projection='3d')
        else:
            fig = ax.figure

        # TODO: Enhance this plot
        l = self.length()
        x = []
        y = []
        for i in range(30):
            p = self.point_at_abscissa(i / (29.) * l)
            xi, yi = p.plane_projection2d(center, x3d, y3d)
            x.append(xi)
            y.append(yi)
        ax.plot(x, y, color=color)

        return ax

    def FreeCADExport(self, name, ndigits=6):
        xs, ys, zs = round(1000 * self.start, ndigits)
        xi, yi, zi = round(1000 * self.interior, ndigits)
        xe, ye, ze = round(1000 * self.end, ndigits)
        return '{} = Part.Arc(fc.Vector({},{},{}),fc.Vector({},{},{}),fc.Vector({},{},{}))\n' \
            .format(name, xs, ys, zs, xi, yi, zi, xe, ye, ze)

    def copy(self, *args, **kwargs):
        return Arc3D(self.start.copy(), self.interior.copy(), self.end.copy())

    def frame_mapping_parameters(self, frame: volmdlr.Frame3D, side: str):
        if side == 'old':
            new_start = frame.old_coordinates(self.start.copy())
            new_interior = frame.old_coordinates(self.interior.copy())
            new_end = frame.old_coordinates(self.end.copy())
        elif side == 'new':
            new_start = frame.new_coordinates(self.start.copy())
            new_interior = frame.new_coordinates(self.interior.copy())
            new_end = frame.new_coordinates(self.end.copy())
        else:
            raise ValueError('side value not valid, please specify'
                             'a correct value: \'old\' or \'new\'')
        return new_start, new_interior, new_end

    def frame_mapping(self, frame: volmdlr.Frame3D, side: str):
        """
        Changes vector frame_mapping and return a new Arc3D
        side = 'old' or 'new'
        """
        new_start, new_interior, new_end =\
            self.frame_mapping_parameters(frame, side)

        return Arc3D(new_start, new_interior, new_end, name=self.name)

    def frame_mapping_inplace(self, frame: volmdlr.Frame3D, side: str):
        """
        Changes vector frame_mapping and the object is updated inplace
        side = 'old' or 'new'
        """
        new_start, new_interior, new_end = \
            self.frame_mapping_parameters(frame, side)
        self.start, self.interior, self.end = new_start, new_interior, new_end

    def abscissa(self, point3d: volmdlr.Point3D):
        x, y, z = self.frame.new_coordinates(point3d)
        u1 = x / self.radius
        u2 = y / self.radius
        theta = volmdlr.core.sin_cos_angle(u1, u2)

        return self.radius * abs(theta)

    def split(self, split_point: volmdlr.Point3D):
        abscissa = self.abscissa(split_point)

        return [Arc3D(self.start,
                      self.point_at_abscissa(0.5 * abscissa),
                      split_point),
                Arc3D(split_point,
                      self.point_at_abscissa(1.5 * abscissa),
                      self.end)
                ]

    def to_2d(self, plane_origin, x, y):
        ps = self.start.to_2d(plane_origin, x, y)
        pi = self.interior.to_2d(plane_origin, x, y)
        pe = self.end.to_2d(plane_origin, x, y)
        return Arc2D(ps, pi, pe, name=self.name)

    def minimum_distance_points_arc(self, other_arc):

        u1 = self.start - self.center
        u1.normalize()
        u2 = self.normal.cross(u1)

        w = other_arc.center - self.center

        u3 = other_arc.start - other_arc.center
        u3.normalize()
        u4 = other_arc.normal.cross(u3)

        r1, r2 = self.radius, other_arc.radius

        a, b, c, d = u1.dot(u1), u1.dot(u2), u1.dot(u3), u1.dot(u4)
        e, f, g = u2.dot(u2), u2.dot(u3), u2.dot(u4)
        h, i = u3.dot(u3), u3.dot(u4)
        j = u4.dot(u4)
        k, l, m, n, o = w.dot(u1), w.dot(u2), w.dot(u3), w.dot(u4), w.dot(w)

        def distance_squared(x):
            return (a * ((math.cos(x[0])) ** 2) * r1 ** 2 + e * (
                    (math.sin(x[0])) ** 2) * r1 ** 2
                    + o + h * ((math.cos(x[1])) ** 2) * r2 ** 2 + j * (
                (math.sin(x[1])) ** 2) * r2 ** 2
                + b * math.sin(2 * x[0]) * r1 ** 2 - 2 * r1 * math.cos(
                        x[0]) * k
                - 2 * r1 * r2 * math.cos(x[0]) * math.cos(x[1]) * c
                - 2 * r1 * r2 * math.cos(x[0]) * math.sin(
                        x[1]) * d - 2 * r1 * math.sin(x[0]) * l
                - 2 * r1 * r2 * math.sin(x[0]) * math.cos(x[1]) * f
                - 2 * r1 * r2 * math.sin(x[0]) * math.sin(
                        x[1]) * g + 2 * r2 * math.cos(x[1]) * m
                + 2 * r2 * math.sin(x[1]) * n + i * math.sin(
                        2 * x[1]) * r2 ** 2)

        x01 = npy.array([self.angle / 2, other_arc.angle / 2])

        res1 = scp.optimize.least_squares(distance_squared, x01,
                                          bounds=[(0, 0), (
                                              self.angle, other_arc.angle)])

        p1 = self.point_at_abscissa(res1.x[0] * r1)
        p2 = other_arc.point_at_abscissa(res1.x[1] * r2)

        return p1, p2

    def minimum_distance_points_line(self, other_line):

        u = other_line.direction_vector()
        k = self.start - self.center
        k.normalize()
        w = self.center - other_line.start
        v = self.normal.cross(k)

        r = self.radius

        a = u.dot(u)
        b = u.dot(v)
        c = u.dot(k)
        d = v.dot(v)
        e = v.dot(k)
        f = k.dot(k)
        g = w.dot(u)
        h = w.dot(v)
        i = w.dot(k)
        j = w.dot(w)

        # x = (s, theta)
        def distance_squared(x):
            return (a * x[0] ** 2 + j + d * (
                    (math.sin(x[1])) ** 2) * r ** 2 + f * (
                (math.cos(x[1])) ** 2) * r ** 2
                - 2 * x[0] * g - 2 * x[0] * r * math.sin(x[1]) * b - 2 * x[
                        0] * r * math.cos(x[1]) * c
                + 2 * r * math.sin(x[1]) * h + 2 * r * math.cos(x[1]) * i
                + math.sin(2 * x[1]) * e * r ** 2)

        x01 = npy.array([0.5, self.angle / 2])
        x02 = npy.array([0.5, 0])
        x03 = npy.array([0.5, self.angle])

        res1 = scp.optimize.least_squares(distance_squared, x01,
                                          bounds=[(0, 0), (1, self.angle)])
        res2 = scp.optimize.least_squares(distance_squared, x02,
                                          bounds=[(0, 0), (1, self.angle)])
        res3 = scp.optimize.least_squares(distance_squared, x03,
                                          bounds=[(0, 0), (1, self.angle)])

        p1 = other_line.point_at_abscissa(
            res1.x[0] * other_line.length())
        p2 = self.point_at_abscissa(res1.x[1] * r)

        res = [res2, res3]
        for couple in res:
            ptest1 = other_line.point_at_abscissa(
                couple.x[0] * other_line.length())
            ptest2 = self.point_at_abscissa(couple.x[1] * r)
            dtest = ptest1.point_distance(ptest2)
            if dtest < d:
                p1, p2 = ptest1, ptest2

        return p1, p2

    def minimum_distance(self, element, return_points=False):
        if element.__class__ is Arc3D or element.__class__.__name__ == 'Circle3D':
            p1, p2 = self.minimum_distance_points_arc(element)
            if return_points:
                return p1.point_distance(p2), p1, p2
            else:
                return p1.point_distance(p2)

        elif element.__class__ is LineSegment3D:
            pt1, pt2 = self.minimum_distance_points_line(element)
            if return_points:
                return pt1.point_distance(pt2), pt1, pt2
            else:
                return pt1.point_distance(pt2)
        else:
            return NotImplementedError

    def extrusion(self, extrusion_vector):
        if self.normal.is_colinear_to(extrusion_vector):
            u = self.start - self.center
            u.normalize()
            w = extrusion_vector.copy()
            w.normalize()
            v = w.cross(u)
            arc2d = self.to_2d(self.center, u, v)
            angle1, angle2 = arc2d.angle1, arc2d.angle2
            if angle2 < angle1:
                angle2 += volmdlr.TWO_PI
            cylinder = volmdlr.faces.CylindricalSurface3D(
                volmdlr.Frame3D(self.center,
                                u,
                                v,
                                w),
                self.radius
            )
            return [cylinder.rectangular_cut(angle1,
                                             angle2,
                                             0, extrusion_vector.norm())]
        else:
            raise NotImplementedError(
                'Elliptic faces not handled: dot={}'.format(
                    self.normal.dot(extrusion_vector)
                ))

    def revolution(self, axis_point: volmdlr.Point3D, axis: volmdlr.Vector3D,
                   angle: float):
        line3d = Line3D(axis_point, axis_point + axis)
        tore_center, _ = line3d.point_projection(self.center)
        if math.isclose(tore_center.point_distance(self.center), 0.,
                        abs_tol=1e-9):
            # Sphere
            start_p, _ = line3d.point_projection(self.start)
            u = self.start - start_p

            if math.isclose(u.norm(), 0, abs_tol=1e-9):
                end_p, _ = line3d.point_projection(self.end)
                u = self.end - end_p
                if math.isclose(u.norm(), 0, abs_tol=1e-9):
                    interior_p, _ = line3d.point_projection(self.interior)
                    u = self.interior - interior_p

            u.normalize()
            v = axis.cross(u)
            arc2d = self.to_2d(self.center, u, axis)

            surface = volmdlr.faces.SphericalSurface3D(
                volmdlr.Frame3D(self.center, u, v, axis), self.radius)

            return [surface.rectangular_cut(0, angle,
                                            arc2d.angle1, arc2d.angle2)]

        else:
            # Toroidal
            u = self.center - tore_center
            u.normalize()
            v = axis.cross(u)
            if not math.isclose(self.normal.dot(u), 0., abs_tol=1e-9):
                raise NotImplementedError(
                    'Outside of plane revolution not supported')

            R = tore_center.point_distance(self.center)
            surface = volmdlr.faces.ToroidalSurface3D(
                volmdlr.Frame3D(tore_center, u, v, axis), R,
                self.radius)
            arc2d = self.to_2d(tore_center, u, axis)
            return [surface.rectangular_cut(0, angle,
                                            arc2d.angle1, arc2d.angle2)]

    def to_step(self, current_id):
        if self.angle >= math.pi:
            l = self.length()
            arc1, arc2 = self.split(self.point_at_abscissa(0.33 * l))
            arc2, arc3 = arc2.split(self.point_at_abscissa(0.66 * l))
            content, arcs1_id = arc1.to_step_without_splitting(current_id)
            arc2_content, arcs2_id = arc2.to_step_without_splitting(
                arcs1_id[0] + 1)
            arc3_content, arcs3_id = arc3.to_step_without_splitting(
                arcs2_id[0] + 1)
            content += arc2_content + arc3_content
            return content, [arcs1_id[0], arcs2_id[0], arcs3_id[0]]
        else:
            return self.to_step_without_splitting(current_id)

    def to_step_without_splitting(self, current_id, surface_id=None):
        u = self.start - self.center
        u.normalize()
        v = self.normal.cross(u)
        frame = volmdlr.Frame3D(self.center, self.normal, u, v)

        content, frame_id = frame.to_step(current_id)
        curve_id = frame_id + 1
        content += "#{} = CIRCLE('{}', #{}, {:.6f});\n".format(curve_id,
                                                               self.name,
                                                               frame_id,
                                                               self.radius * 1000,
                                                               )

        if surface_id:
            content += "#{} = SURFACE_CURVE('',#{},(#{}),.PCURVE_S1.);\n".format(
                curve_id + 1, curve_id, surface_id)
            curve_id += 1

        current_id = curve_id + 1
        start_content, start_id = self.start.to_step(current_id, vertex=True)
        end_content, end_id = self.end.to_step(start_id + 1, vertex=True)
        content += start_content + end_content
        current_id = end_id + 1
        content += "#{} = EDGE_CURVE('{}',#{},#{},#{},.T.);\n".format(
            current_id, self.name,
            start_id, end_id, curve_id)
        return content, [current_id]

    def point_belongs(self, point3d, abs_tol=1e-10):
        '''
        check if a point3d belongs to the arc_3d or not
        '''
        def f(x):
            return (point3d - self.point_at_abscissa(x)).norm()
        length_ = self.length()
        x = npy.linspace(0, length_, 5)
        x_init = []
        for xi in x:
            x_init.append(xi)

        for x0 in x_init:
            z = scp.optimize.least_squares(f, x0=x0, bounds=([0, length_]))
            if z.fun < abs_tol:
                return True
        return False

    def triangulation(self):
        return None

    def middle_point(self):
        return self.point_at_abscissa(self.length() / 2)


class FullArc3D(Arc3D):
    """
    An edge that starts at start_end, ends at the same point after having described
    a circle
    """

    def __init__(self, center: volmdlr.Point3D, start_end: volmdlr.Point3D,
                 normal: volmdlr.Vector3D,
                 name: str = ''):
        self.__center = center
        self.__normal = normal
        interior = start_end.rotation(center, normal, math.pi)
        Arc3D.__init__(self, start=start_end, end=start_end,
                       interior=interior, name=name)  # !!! this is dangerous

    def __hash__(self):
        return hash(self.center) + 5 * hash(self.start_end)

    def __eq__(self, other_arc):
        return (self.center == other_arc.center) \
            and (self.start == other_arc.start)

    @property
    def center(self):
        return self.__center

    @property
    def angle(self):
        return volmdlr.TWO_PI

    @property
    def normal(self):
        return self.__normal

    @property
    def is_trigo(self):
        return True

    def copy(self, *args, **kwargs):
        return FullArc3D(self._center.copy(), self.end.copy(), self._normal.copy())

    def to_2d(self, plane_origin, x1, x2):
        center = self.center.to_2d(plane_origin, x1, x2)
        start_end = self.start.to_2d(plane_origin, x1, x2)
        return FullArc2D(center, start_end)

    def to_step(self, current_id, surface_id=None):
        # Not calling Circle3D.to_step because of circular imports
        u = self.start - self.center
        u.normalize()
        v = self.normal.cross(u)
        frame = volmdlr.Frame3D(self.center, self.normal, u, v)
        content, frame_id = frame.to_step(current_id)
        curve_id = frame_id + 1
        # Not calling Circle3D.to_step because of circular imports
        content += "#{} = CIRCLE('{}',#{},{:.6f});\n".format(curve_id,
                                                             self.name,
                                                             frame_id,
                                                             self.radius * 1000,
                                                             )

        if surface_id:
            content += "#{} = SURFACE_CURVE('',#{},(#{}),.PCURVE_S1.);\n".format(
                curve_id + 1, curve_id, surface_id)
            curve_id += 1

        p1 = (self.center + u * self.radius).to_point()
        # p2 = self.center + v*self.radius
        # p3 = self.center - u*self.radius
        # p4 = self.center - v*self.radius

        p1_content, p1_id = p1.to_step(curve_id + 1, vertex=True)
        content += p1_content
        # p2_content, p2_id = p2.to_step(p1_id+1, vertex=True)
        # p3_content, p3_id = p3.to_step(p2_id+1, vertex=True)
        # p4_content, p4_id = p4.to_step(p3_id+1, vertex=True)
        # content += p1_content + p2_content + p3_content + p4_content

        # arc1_id = p4_id + 1
        # content += "#{} = EDGE_CURVE('{}',#{},#{},#{},.T.);\n".format(arc1_id, self.name,
        #                                                             p1_id, p2_id,
        #                                                             circle_id)

        # arc2_id = arc1_id + 1
        # content += "#{} = EDGE_CURVE('{}',#{},#{},#{},.T.);\n".format(arc2_id, self.name,
        #                                                             p2_id, p3_id,
        #                                                             circle_id)

        # arc3_id = arc2_id + 1
        # content += "#{} = EDGE_CURVE('{}',#{},#{},#{},.T.);\n".format(arc3_id, self.name,
        #                                                             p3_id, p4_id,
        #                                                             circle_id)

        # arc4_id = arc3_id + 1
        # content += "#{} = EDGE_CURVE('{}',#{},#{},#{},.T.);\n".format(arc4_id, self.name,
        #                                                             p4_id, p1_id,
        #                                                             circle_id)

        edge_curve = p1_id + 1
        content += f"#{edge_curve} = EDGE_CURVE('{self.name}',#{p1_id},#{p1_id},#{curve_id},.T.);\n"
        curve_id += 1

        # return content, [arc1_id, arc2_id, arc3_id, arc4_id]
        return content, [edge_curve]

    def plot(self, ax=None, color='k', alpha=1., edge_ends=False,
             edge_direction=False):
        if ax is None:
            fig = plt.figure()
            ax = Axes3D(fig)

        x = []
        y = []
        z = []
        for px, py, pz in self.discretization_points():
            x.append(px)
            y.append(py)
            z.append(pz)
        x.append(x[0])
        y.append(y[0])
        z.append(z[0])
        ax.plot(x, y, z, color=color, alpha=alpha)

        if edge_ends:
            self.start.plot(ax=ax)
            self.end.plot(ax=ax)

        if edge_direction:
            s = 0.5 * self.length()
            x, y, z = self.point_at_abscissa(s)
            tangent = self.unit_direction_vector(s)
            arrow_length = 0.15 * s
            ax.quiver(x, y, z, *arrow_length * tangent,
                      pivot='tip')

        return ax

    def rotation(self, center: volmdlr.Point3D, axis: volmdlr.Vector3D, angle: float):
        new_start_end = self.start.rotation(center, axis, angle, True)
        new_center = self._center.rotation(center, axis, angle, True)
        new_normal = self._normal.rotation(center, axis, angle, True)
        return FullArc3D(new_center, new_start_end,
                         new_normal, name=self.name)

    def rotation_inplace(self, center: volmdlr.Point3D, axis: volmdlr.Vector3D, angle: float):
        self.start.rotation(center, axis, angle, False)
        self.end.rotation(center, axis, angle, False)
        self._center.rotation(center, axis, angle, False)
        self.interior.rotation(center, axis, angle, False)

    def translation(self, offset: volmdlr.Vector3D):
        new_start_end = self.start.translation(offset, True)
        new_center = self._center.translation(offset, True)
        new_normal = self._normal.translation(offset, True)
        return FullArc3D(new_center, new_start_end,
                         new_normal, name=self.name)

    def translation_inplace(self, offset: volmdlr.Vector3D):
        self.start.translation(offset, False)
        self.end.translation(offset, False)
        self._center.translation(offset, False)
        self.interior.translation(offset, False)


class ArcEllipse3D(Edge):
    """
    An arc is defined by a starting point, an end point and an interior point
    """

    def __init__(self, start, interior, end, center, major_dir,
                 name=''):  # , extra=None):
        # Extra is an additionnal point if start=end because you need 3 points on the arcellipse to define it
        Edge.__init__(self, start=start, end=end, name=name)
        self.interior = interior
        self.center = center
        major_dir.normalize()
        self.major_dir = major_dir  # Vector for Gradius
        # self.extra = extra

        u1 = (self.interior - self.start)
        u2 = (self.interior - self.end)
        u1.normalize()
        u2.normalize()

        if u1 == u2:
            u2 = (self.interior - self.extra)
            u2.normalize()

        # if normal is None:
        n = u2.cross(u1)
        n.normalize()
        self.normal = n
        # else:
        #     n = normal
        #     n.normalize()
        #     self.normal = normal

        self.minor_dir = self.normal.cross(self.major_dir)

        frame = volmdlr.Frame3D(self.center, self.major_dir, self.minor_dir,
                                self.normal)
        start_new, end_new = frame.new_coordinates(
            self.start), frame.new_coordinates(self.end)
        interior_new, center_new = frame.new_coordinates(
            self.interior), frame.new_coordinates(self.center)

        # from :
        # https://math.stackexchange.com/questions/339126/how-to-draw-an-ellipse-if-a-center-and-3-arbitrary-points-on-it-are-given
        def theta_A_B(s, i, e,
                      c):  # theta=angle d'inclinaison ellipse par rapport à horizontal(sens horaire),A=demi grd axe, B=demi petit axe
            xs, ys, xi, yi, xe, ye = s[0] - c[0], s[1] - c[1], i[0] - c[0], i[
                1] - c[1], e[0] - c[0], e[1] - c[1]
            A = npy.array(([xs ** 2, ys ** 2, 2 * xs * ys],
                           [xi ** 2, yi ** 2, 2 * xi * yi],
                           [xe ** 2, ye ** 2, 2 * xe * ye]))
            invA = npy.linalg.inv(A)
            One = npy.array(([1],
                             [1],
                             [1]))
            C = npy.dot(invA, One)  # matrice colonne de taille 3
            theta = 0.5 * math.atan(2 * C[2] / (C[1] - C[0]))
            c1 = C[0] + C[1]
            c2 = (C[1] - C[0]) / math.cos(2 * theta)
            gdaxe = math.sqrt((2 / (c1 - c2)))
            ptax = math.sqrt((2 / (c1 + c2)))
            return theta, gdaxe, ptax

        if start == end:
            extra_new = frame.new_coordinates(self.extra)
            theta, A, B = theta_A_B(start_new, extra_new, interior_new,
                                    center_new)
        else:
            theta, A, B = theta_A_B(start_new, interior_new, end_new,
                                    center_new)

        self.Gradius = A
        self.Sradius = B
        self.theta = theta

        # Angle pour start
        u1, u2 = start_new.x / self.Gradius, start_new.y / self.Sradius
        angle1 = volmdlr.core.sin_cos_angle(u1, u2)
        # Angle pour end
        u3, u4 = end_new.x / self.Gradius, end_new.y / self.Sradius
        angle2 = volmdlr.core.sin_cos_angle(u3, u4)
        # Angle pour interior
        u5, u6 = interior_new.x / self.Gradius, interior_new.y / self.Sradius
        anglei = volmdlr.core.sin_cos_angle(u5, u6)

        # Going trigo/clock wise from start to interior
        if anglei < angle1:
            trigowise_path = (anglei + volmdlr.TWO_PI) - angle1
            clockwise_path = angle1 - anglei
        else:
            trigowise_path = anglei - angle1
            clockwise_path = angle1 - anglei + volmdlr.TWO_PI

        # Going trigo wise from interior to interior
        if angle2 < anglei:
            trigowise_path += (angle2 + volmdlr.TWO_PI) - anglei
            clockwise_path += anglei - angle2
        else:
            trigowise_path += angle2 - anglei
            clockwise_path += anglei - angle2 + volmdlr.TWO_PI

        if clockwise_path > trigowise_path:
            self.is_trigo = True
            self.angle = trigowise_path
        else:
            # Clock wise
            self.is_trigo = False
            self.angle = clockwise_path

        if self.start == self.end:
            self.angle = volmdlr.TWO_PI

        if self.is_trigo:
            self.offset_angle = angle1
        else:
            self.offset_angle = angle2

        volmdlr.core.CompositePrimitive3D.__init__(self,
                                                   primitives=self.discretization_points(),
                                                   name=name)

    def polygon_points(self, discretization_resolution: int):
        warnings.warn('polygon_points is deprecated,\
        please use discretization_points instead',
                      DeprecationWarning)
        return self.discretization_points(discretization_resolution)

    def _get_points(self):
        return self.discretization_points()

    points = property(_get_points)

    def to_2d(self, plane_origin, x, y):
        ps = self.start.to_2d(plane_origin, x, y)
        pi = self.interior.to_2d(plane_origin, x, y)
        pe = self.end.to_2d(plane_origin, x, y)
        center = self.center.to_2d(plane_origin, x, y)

        maj_dir2d = self.major_dir.to_2d(plane_origin, x, y)
        maj_dir2d.normalize()
        return ArcEllipse2D(ps, pi, pe, center, maj_dir2d, name=self.name)

    def length(self):
        return self.angle * math.sqrt(
            (self.Gradius ** 2 + self.Sradius ** 2) / 2)

    def normal_vector(self, abscissa):
        raise NotImplementedError

    def unit_normal_vector(self, abscissa):
        raise NotImplementedError

    def direction_vector(self, abscissa):
        raise NotImplementedError

    def unit_direction_vector(self, abscissa):
        raise NotImplementedError

    def reverse(self):
        return self.__class__(self.end.copy(),
                              self.interior.copy(),
                              self.start.copy(),
                              self.center.copy(),
                              self.major_dir.copy(),
                              self.name)

    def plot(self, ax=None):
        if ax is None:
            fig = plt.figure()
            ax = Axes3D(fig)
        else:
            fig = None

        ax.plot([self.interior[0]], [self.interior[1]], [self.interior[2]],
                color='b')
        ax.plot([self.start[0]], [self.start[1]], [self.start[2]], c='r')
        ax.plot([self.end[0]], [self.end[1]], [self.end[2]], c='r')
        ax.plot([self.interior[0]], [self.interior[1]], [self.interior[2]],
                c='g')
        x = []
        y = []
        z = []
        for px, py, pz in self.discretization_points():
            x.append(px)
            y.append(py)
            z.append(pz)

        ax.plot(x, y, z, 'k')
        return ax

    def plot2d(self, x3d: volmdlr.Vector3D = volmdlr.X3D, y3d: volmdlr.Vector3D = volmdlr.Y3D,
               ax=None, color='k'):
        if ax is None:
            fig = plt.figure()
            ax = fig.add_subplot(111, projection='3d')
        else:
            fig = ax.figure

        # TODO: Enhance this plot
        l = self.length()
        x = []
        y = []
        for i in range(30):
            p = self.point_at_abscissa(i / (29.) * l)
            xi, yi = p.plane_projection2d(x3d, y3d)
            x.append(xi)
            y.append(yi)
        ax.plot(x, y, color=color)
        return ax

    def FreeCADExport(self, name, ndigits=6):
        xs, ys, zs = round(1000 * self.start, ndigits).vector
        xi, yi, zi = round(1000 * self.interior, ndigits).vector
        xe, ye, ze = round(1000 * self.end, ndigits).vector
        return '{} = Part.Arc(fc.Vector({},{},{}),fc.Vector({},{},{}),fc.Vector({},{},{}))\n'.format(
            name, xs, ys, zs, xi, yi, zi, xe, ye, ze)

    def triangulation(self):
        return None<|MERGE_RESOLUTION|>--- conflicted
+++ resolved
@@ -306,7 +306,12 @@
             return [self.__class__(self.start, split_point),
                     self.__class__(split_point, self.end)]
 
-<<<<<<< HEAD
+    def middle_point(self):
+        return 0.5 * (self.start + self.end)
+
+    def point_at_abscissa(self, abscissa):
+        return self.start + self.unit_direction_vector() * abscissa
+
     def get_geo_lines(self, tag: int, start_point_tag: int, end_point_tag: int):
         """
         gets the lines that define a LineSegment in a .geo file
@@ -323,13 +328,6 @@
         """
 
         return 'Line(' + str(tag) + ') = {' + str(start_point_tag) + ', ' + str(end_point_tag) + '};'
-=======
-    def middle_point(self):
-        return 0.5 * (self.start + self.end)
-
-    def point_at_abscissa(self, abscissa):
-        return self.start + self.unit_direction_vector() * abscissa
->>>>>>> 5dc3e26c
 
 
 class BSplineCurve(Edge):
