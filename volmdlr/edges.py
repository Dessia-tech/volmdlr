--- conflicted
+++ resolved
@@ -706,15 +706,10 @@
                 p.translation(offset, copy=False)
 
     def line_intersections(self, line2d: Line2D):
-<<<<<<< HEAD
-        polygon_points = self.polygon_points(n=50)
-        intersections = []
-=======
         polygon_points = self.polygon_points(200)
         list_intersections = []
         length = self.length()
         initial_abscissa = 0
->>>>>>> 39b12b5d
         for p1, p2 in zip(polygon_points[:-1], polygon_points[1:]):
             linesegment = LineSegment2D(p1, p2)
             intersections = linesegment.line_intersections(line2d)
@@ -737,11 +732,7 @@
         return list_intersections
 
     def line_crossings(self, line2d: Line2D):
-<<<<<<< HEAD
-        polygon_points = self.polygon_points(n=50)
-=======
         polygon_points = self.polygon_points(50)
->>>>>>> 39b12b5d
         crossings = []
         for p1, p2 in zip(polygon_points[:-1], polygon_points[1:]):
             l = LineSegment2D(p1, p2)
@@ -3938,15 +3929,9 @@
         for xi in x:
             x_init.append(xi)
 
-<<<<<<< HEAD
-        for x0 in x_init: 
-            z = scp.optimize.least_squares(f, x0=x0, bounds=([0, length_]))
-            if z.cost < abs_tol:
-=======
         for x0 in x_init:
             z = scp.optimize.least_squares(f, x0=x0, bounds=([0, length_]))
             if z.fun < abs_tol:
->>>>>>> 39b12b5d
                 return True
         return False
 
