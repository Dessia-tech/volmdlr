#!/usr/bin/env python3
# -*- coding: utf-8 -*-
"""
Edges related classes.
"""

import math
import sys
import warnings
from typing import Any, Dict, List, Union

import dessia_common.core as dc
import matplotlib.patches
import matplotlib.pyplot as plt
import numpy as npy
import plot_data.core as plot_data
import scipy.integrate as scipy_integrate
from scipy.optimize import least_squares, minimize, lsq_linear
from geomdl import NURBS, BSpline, fitting, operations, utilities
from geomdl.operations import length_curve, split_curve
from matplotlib import __version__ as _mpl_version
from mpl_toolkits.mplot3d import Axes3D
from packaging import version

import volmdlr.core
import volmdlr.core_compiled
import volmdlr.geometry
import volmdlr.utils.intersections as vm_utils_intersections
from volmdlr import bspline_fitting
from volmdlr.core import EdgeStyle


def standardize_knot_vector(knot_vector):
    """
    Standardize a knot vector to range from 0 to 1.
    """
    first_knot = knot_vector[0]
    last_knot = knot_vector[-1]
    standard_u_knots = []
    if first_knot != 0 or last_knot != 1:
        x = 1 / (last_knot - first_knot)
        y = first_knot / (first_knot - last_knot)
        for u in knot_vector:
            standard_u_knots.append(u * x + y)
        return standard_u_knots
    return knot_vector


def insert_knots_and_mutiplicity(knots, knot_mutiplicities, knot_to_add, num):
    """
    Compute knot-elements and multiplicities based on the global knot vector.

    """
    new_knots = []
    new_knot_mutiplicities = []
    i = 0
    for i, knot in enumerate(knots):
        if knot > knot_to_add:
            new_knots.extend([knot_to_add])
            new_knot_mutiplicities.append(num)
            new_knots.extend(knots[i:])
            new_knot_mutiplicities.extend(knot_mutiplicities[i:])
            break
        new_knots.append(knot)
        new_knot_mutiplicities.append(knot_mutiplicities[i])
    return new_knots, new_knot_mutiplicities, i


class Edge(dc.DessiaObject):
    """
    Defines a simple edge Object.
    """

    def __init__(self, start, end, name=''):
        self.start = start
        self.end = end
        self._length = None
        self._direction_vector = None

        # Disabling super init call for performance
        # dc.DessiaObject.__init__(self, name=name)
        self.name = name

    def __getitem__(self, key):
        if key == 0:
            return self.start
        if key == 1:
            return self.end
        raise IndexError

    def length(self):
        """
        Calculates the edge's length.
        """
        raise NotImplementedError(f'length method not implemented by {self.__class__.__name__}')

    def point_at_abscissa(self, abscissa):
        """
        Calculates the point at given abscissa.

        """
        raise NotImplementedError(f'point_at_abscissa method not implemented by {self.__class__.__name__}')

    def middle_point(self):
        """
        Gets the middle point for an edge.

        :return:
        """
        half_length = self.length() / 2
        middle_point = self.point_at_abscissa(abscissa=half_length)
        return middle_point

    def discretization_points(self, *, number_points: int = None, angle_resolution: int = None):
        """
        Discretize an Edge to have "n" points.

        :param number_points: the number of points (including start and end
            points) if unset, only start and end will be returned
        :param angle_resolution: if set, the sampling will be adapted to have
            a controlled angular distance. Useful to mesh an arc
        :return: a list of sampled points
        """
        if number_points is None or number_points == 1:
            number_points = 2
        if angle_resolution:
            number_points = int(math.pi * angle_resolution)
        step = self.length() / (number_points - 1)
        return [self.point_at_abscissa(i * step) for i in range(number_points)]

    def polygon_points(self, discretization_resolution: int):
        """
        Deprecated method of discretization_points.
        """
        warnings.warn('polygon_points is deprecated,\
        please use discretization_points instead',
                      DeprecationWarning)
        return self.discretization_points(discretization_resolution)

    @classmethod
    def from_step(cls, arguments, object_dict, **kwargs):
        """
        Converts a step primitive to an Edge type object.

        :param arguments: The arguments of the step primitive.
        :type arguments: list
        :param object_dict: The dictionary containing all the step primitives
            that have already been instantiated
        :type object_dict: dict
        :return: The corresponding Edge object
        :rtype: :class:`volmdlr.edges.Edge`
        """
        # obj can be an instance of wires or edges.
        obj = object_dict[arguments[3]]
        point1 = object_dict[arguments[1]]
        point2 = object_dict[arguments[2]]
        orientation = arguments[4]
        if orientation == '.F.':
            point1, point2 = point2, point1
        if obj.__class__.__name__ == 'LineSegment3D':
            return object_dict[arguments[3]]
        if obj.__class__.__name__ == 'Line3D':
            if not point1.is_close(point2):
                return LineSegment3D(point1, point2, arguments[0][1:-1])
            return None
        if hasattr(obj, 'trim'):
            if obj.__class__.__name__ == 'Circle3D':
                point1, point2 = point2, point1
            return obj.trim(point1, point2)

        raise NotImplementedError(f'Unsupported: {object_dict[arguments[3]]}')

    def normal_vector(self, abscissa):
        """
        Calculates the normal vector the edge at given abscissa.

        :return: the normal vector
        """
        raise NotImplementedError('the normal_vector method must be'
                                  'overloaded by subclassing class')

    def unit_normal_vector(self, abscissa: float = 0.0):
        """
        Calculates the unit normal vector the edge at given abscissa.

        :param abscissa: edge abscissa
        :return: unit normal vector
        """
        vector = self.normal_vector(abscissa)
        vector.normalize()
        return vector

    def direction_vector(self, abscissa):
        """
        Calculates the direction vector the edge at given abscissa.

        :param abscissa: edge abscissa
        :return: direction vector
        """
        raise NotImplementedError('the direction_vector method must be'
                                  'overloaded by subclassing class')

    def unit_direction_vector(self, abscissa: float = 0.0):
        """
        Calculates the unit direction vector the edge at given abscissa.

        :param abscissa: edge abscissa
        :return: unit direction vector
        """
        vector = self.direction_vector(abscissa)
        vector.normalize()
        return vector

    def straight_line_point_belongs(self, point):
        """
        Verifies if a point belongs to the surface created by closing the edge.

        :param point: Point to be verified
        :return: Return True if the point belongs to this surface,
            or False otherwise
        """
        raise NotImplementedError(f'the straight_line_point_belongs method must be'
                                  f' overloaded by {self.__class__.__name__}')

    def touching_points(self, edge2):
        """
        Verifies if two edges are touching each other.

        In case these two edges are touching each other, return these touching points.

        :param edge2: edge2 to verify touching points.
        :return: list of touching points.
        """
        point1, point2 = edge2.start, edge2.end
        point3, point4 = self.start, self.end
        touching_points = []
        for primitive, points in zip([self, edge2], [[point1, point2], [point3, point4]]):
            for point in points:
                if point not in touching_points and primitive.point_belongs(point):
                    touching_points.append(point)
        return touching_points

<<<<<<< HEAD
=======
    def abscissa(self, point, tol: float = 1e-6):
        """
        Computes the abscissa of an Edge.

        :param point: The point located on the edge.
        :type point: Union[:class:`volmdlr.Point2D`, :class:`volmdlr.Point3D`].
        :param tol: The precision in terms of distance. Default value is 1e-4.
        :type tol: float, optional.
        :return: The abscissa of the point.
        :rtype: float
        """
        raise NotImplementedError(f'the abscissa method must be overloaded by {self.__class__.__name__}')

>>>>>>> 5e36d5dc
    def local_discretization(self, point1, point2, number_points):
        """
        Gets n discretization points between two given points of the edge.

        :param point1: point 1 on edge.
        :param point2: point 2 on edge.
        :param number_points: number of points to discretize locally.
        :return: list of locally discretized points.
        """
        abscissa1 = self.abscissa(point1)
        abscissa2 = self.abscissa(point2)
        discretized_points_between_1_2 = [self.point_at_abscissa(abscissa) for abscissa
                                          in npy.linspace(abscissa1, abscissa2, num=number_points)]
        return discretized_points_between_1_2


class Line(dc.DessiaObject):
    """
    Abstract class representing a line.

    :param point1: The first point defining the line
    :type point1: Union[:class:`volmdlr.Point2D`, :class:`volmdlr.Point3D`]
    :param point2: The second point defining the line
    :type point2: Union[:class:`volmdlr.Point2D`, :class:`volmdlr.Point3D`]
    :param name: Name of the line. Default value is an empty string
    :type name: str, optional
    """

    def __init__(self, point1, point2, name=''):
        self.point1 = point1
        self.point2 = point2
        self._direction_vector = None
        dc.DessiaObject.__init__(self, name=name)

    def __getitem__(self, key):
        """
        Get a point of the line by its index.
        """
        if key == 0:
            return self.point1
        if key == 1:
            return self.point2
        raise IndexError

    def unit_direction_vector(self, *args, **kwargs):
        """
        Get the unit direction vector of the line.

        :return: The unit direction vector of the line
        :rtype:  Union[:class:`volmdlr.Vector2D`, :class:`volmdlr.Vector3D`]
        """
        vector = self.direction_vector()
        vector.normalize()
        return vector

    def direction_vector(self, *args, **kwargs):
        """
        Get the direction vector of the line.

        :return: The direction vector of the line
        :rtype: Union[:class:`volmdlr.Vector2D`, :class:`volmdlr.Vector3D`]
        """
        if not self._direction_vector:
            self._direction_vector = self.point2 - self.point1
        return self._direction_vector

    def normal_vector(self, *args, **kwargs):
        """
        Get the normal vector of the line.

        :return: The normal vector of the line
        :rtype: Union[:class:`volmdlr.Vector2D`, :class:`volmdlr.Vector3D`]
        """
        return self.direction_vector().normal_vector()

    def unit_normal_vector(self, abscissa=0.):
        """
        Get the unit normal vector of the line.

        :param abscissa: The abscissa of the point from which to calculate
            the normal vector
        :type abscissa: float, optional
        :return: The unit normal vector of the line
        :rtype: Union[:class:`volmdlr.Vector2D`, :class:`volmdlr.Vector3D`]
        """
        return self.unit_direction_vector().normal_vector()

    def point_projection(self, point):
        """
        Calculate the projection of a point onto the line.

        :param point: The point to project
        :type point: Union[:class:`volmdlr.Point2D`, :class:`volmdlr.Point3D`]
        :return: The projection of the point onto the line and the distance
            between the point and the projection
        :rtype: Tuple(Union[:class:`volmdlr.Point2D`,
            :class:`volmdlr.Point3D`], float)
        """
        vector = self.point2 - self.point1
        norm_u = vector.norm()
        t = (point - self.point1).dot(vector) / norm_u ** 2
        projection = self.point1 + t * vector
        projection = projection.to_point()
        return projection, t * norm_u

    def abscissa(self, point):
        """
        Calculate the abscissa of a point on the line.

        :param point: The point for which to calculate the abscissa
        :type point: Union[:class:`volmdlr.Point2D`, :class:`volmdlr.Point3D`]
        :return: The abscissa of the point
        :rtype: float
        """
        vector = self.point2 - self.point1
        norm_u = vector.norm()
        t = (point - self.point1).dot(vector) / norm_u
        return t

    def sort_points_along_line(self, points):
        """
        Sort point along a line.

        :param points: list of points to be sorted.
        :return: sorted points.
        """
        return sorted(points, key=self.abscissa)

    def split(self, split_point):
        """
        Split a line into two lines.

        :param split_point: The point where to split the line
        :type split_point: Union[:class:`volmdlr.Point2D`,
            :class:`volmdlr.Point3D`]
        :return: A list containing two lines
        """
        return [self.__class__(self.point1, split_point),
                self.__class__(split_point, self.point2)]

    def is_between_points(self, point1: Union[volmdlr.Point2D, volmdlr.Point3D],
                          point2: Union[volmdlr.Point2D, volmdlr.Point3D]):
        """
        Verifies if a line is between two points.

        :param point1: The first point
        :type point1: Union[:class:`volmdlr.Point2D`, :class:`volmdlr.Point3D`]
        :param point2: The second point
        :type point2: Union[:class:`volmdlr.Point2D`, :class:`volmdlr.Point3D`]
        :return: True if the line is between the two points, False otherwise
        :rtype: bool
        """

        if point1.is_close(point2):
            return False

        line_segment = LineSegment2D(point1, point2)
        if line_segment.line_intersections(self):
            return True
        return False


class LineSegment(Edge):
    """
    Abstract class.

    """

    def length(self):
        if not self._length:
            self._length = self.end.point_distance(self.start)
        return self._length

    def abscissa(self, point, tol=1e-6):
        """
        Calculates the abscissa parameter of a Line Segment, at a point.

        :param point: point to verify abscissa.
        :param tol: tolerance.
        :return: abscissa parameter.
        """
        if point.point_distance(self.start) < tol:
            return 0
        if point.point_distance(self.end) < tol:
            return self.length()

        vector = self.end - self.start
        length = vector.norm()
        t = (point - self.start).dot(vector) / length
        if t < -1e-9 or t > length + 1e-9:
            raise ValueError(f'Point is not on linesegment: abscissa={t}')
        return t

    def direction_vector(self, abscissa=0.):
        """
        Returns a direction vector at a given abscissa, it is not normalized.

        :param abscissa: defines where in the line segment
            direction vector is to be calculated.
        :return: The direction vector of the LineSegment.
        """
        if not self._direction_vector:
            self._direction_vector = self.end - self.start
        return self._direction_vector

    def normal_vector(self, abscissa=0.):
        """
        Returns a normal vector at a given abscissa, it is not normalized.

        :param abscissa: defines where in the line_segment
        normal vector is to be calculated.
        :return: The normal vector of the LineSegment.
        """
        return self.direction_vector(abscissa).normal_vector()

    def point_projection(self, point):
        """
        Calculates the projection of a point on a Line Segment.

        :param point: point to be verified.
        :return: point projection.
        """
        point1, point2 = self.start, self.end
        vector = point2 - point1
        norm_u = vector.norm()
        t_param = (point - point1).dot(vector) / norm_u ** 2
        projection = point1 + t_param * vector

        return projection, t_param * norm_u

    def split(self, split_point):
        """
        Split a Line Segment at a given point into two Line Segments.

        :param split_point: splitting point.
        :return: list with the two split line segments.
        """
        if split_point.is_close(self.start):
            return [None, self.copy()]
        if split_point.is_close(self.end):
            return [self.copy(), None]
        return [self.__class__(self.start, split_point),
                self.__class__(split_point, self.end)]

    def middle_point(self):
        """
        Calculates the middle point of a Line Segment.

        :return:
        """
        return 0.5 * (self.start + self.end)

    def point_at_abscissa(self, abscissa):
        """
        Calculates a point in the LineSegment at a given abscissa.

        :param abscissa: abscissa where in the curve the point should be calculated.
        :return: Corresponding point.
        """
        return self.start + self.unit_direction_vector() * abscissa

    def get_geo_lines(self, tag: int, start_point_tag: int, end_point_tag: int):
        """
        Gets the lines that define a LineSegment in a .geo file.

        :param tag: The linesegment index
        :type tag: int
        :param start_point_tag: The linesegment' start point index
        :type start_point_tag: int
        :param end_point_tag: The linesegment' end point index
        :type end_point_tag: int

        :return: A line
        :rtype: str
        """

        return 'Line(' + str(tag) + ') = {' + str(start_point_tag) + ', ' + str(end_point_tag) + '};'

    def get_geo_points(self):
        return [self.start, self.end]

    def straight_line_point_belongs(self, point):
        """
        Closing straight line point belongs verification.

        Verifies if a point belongs to the surface created by closing the edge with a
        line between its start and end points.

        :param point: Point to be verified.
        :return: Return True if the point belongs to this surface, or False otherwise.
        """
        return self.point_belongs(point)

    def point_belongs(self, point, abs_tol=1e-6):
        point_distance = self.point_distance(point)
        if math.isclose(point_distance, 0, abs_tol=abs_tol):
            return True
        return False

    def point_distance(self, point):
        """
        Abstract method.
        """
        raise NotImplementedError('the point_distance method must be'
                                  'overloaded by subclassing class')


class BSplineCurve(Edge):
    """
    An abstract class for B-spline curves.

    The following rule must be
    respected : `number of knots = number of control points + degree + 1`.

    :param degree: The degree of the B-spline curve.
    :type degree: int
    :param control_points: A list of 2 or 3 dimensional points
    :type control_points: Union[List[:class:`volmdlr.Point2D`],
        List[:class:`volmdlr.Point3D`]]
    :param knot_multiplicities: The vector of multiplicities for each knot
    :type knot_multiplicities: List[int]
    :param knots: The knot vector composed of values between 0 and 1
    :type knots: List[float]
    :param weights: The weight vector applied to the knot vector. Default
        value is None
    :type weights: List[float], optional
    :param periodic: If `True` the B-spline curve is periodic. Default value
        is False
    :type periodic: bool, optional
    :param name: The name of the B-spline curve. Default value is ''
    :type name: str, optional
    """
    _non_serializable_attributes = ['curve']

    def __init__(self,
                 degree: int,
                 control_points: Union[List[volmdlr.Point2D], List[volmdlr.Point3D]],
                 knot_multiplicities: List[int],
                 knots: List[float],
                 weights: List[float] = None,
                 periodic: bool = False,
                 name: str = ''):
        self.control_points = control_points
        self.degree = degree
        knots = standardize_knot_vector(knots)
        self.knots = knots
        self.knot_multiplicities = knot_multiplicities
        self.weights = weights
        self.periodic = periodic

        points = [[*point] for point in control_points]
        if weights is None:
            curve = BSpline.Curve()
            curve.degree = degree
            curve.ctrlpts = points
        else:
            curve = NURBS.Curve()
            curve.degree = degree
            curve.ctrlpts = points
            curve.weights = weights

        knot_vector = []
        for i, knot in enumerate(knots):
            knot_vector.extend([knot] * knot_multiplicities[i])
        curve.knotvector = knot_vector
        curve.delta = 0.01
        curve_points = curve.evalpts
        self.curve = curve

        self._length = None
        self.points = [getattr(volmdlr,
                               f'Point{self.__class__.__name__[-2::]}')(*point)
                       for point in curve_points]

        Edge.__init__(self, self.points[0], self.points[-1], name=name)

    def to_dict(self, *args, **kwargs):
        """Avoids storing points in memo that makes serialization slow."""
        dict_ = self.base_dict()
        dict_['degree'] = self.degree
        dict_['control_points'] = [point.to_dict() for point in self.control_points]
        dict_['knot_multiplicities'] = self.knot_multiplicities
        dict_['knots'] = self.knots
        dict_['weights'] = self.weights
        dict_['periodic'] = self.periodic
        return dict_

    def __hash__(self):
        """
        Return a hash value for the B-spline curve.
        """
        return hash((tuple(self.control_points), self.degree, tuple(self.knots)))

    def __eq__(self, other):
        """
        Return True if the other B-spline curve has the same control points, degree, and knot vector, False otherwise.
        """
        if isinstance(other, self.__class__):
            return (self.control_points == other.control_points
                    and self.degree == other.degree
                    and self.knots == other.knots)
        return False

    def reverse(self):
        """
        Reverses the B-spline's direction by reversing its control points.

        :return: A reversed B-spline curve.
        :rtype: :class:`volmdlr.edges.BSplineCurve`.
        """
        return self.__class__(
            degree=self.degree,
            control_points=self.control_points[::-1],
            knot_multiplicities=self.knot_multiplicities[::-1],
            knots=self.knots[::-1],
            weights=self.weights,
            periodic=self.periodic)

    @classmethod
    def from_geomdl_curve(cls, curve, name: str = ""):
        """
        # TODO: to be completed.

        :param curve:
        :type curve:
        :return: A reversed B-spline curve
        :rtype: :class:`volmdlr.edges.BSplineCurve`
        """
        point_dimension = f'Point{cls.__name__[-2::]}'

        knots = list(sorted(set(curve.knotvector)))
        knot_multiplicities = [curve.knotvector.count(k) for k in knots]

        return cls(degree=curve.degree,
                   control_points=[getattr(volmdlr, point_dimension)(*point)
                                   for point in curve.ctrlpts],
                   knots=knots,
                   knot_multiplicities=knot_multiplicities, name=name)

    def length(self):
        """
        Returns the length of the B-spline curve.

        :return: The length of the B-spline curve.
        :rtype: float
        """
        if not self._length:
            self._length = length_curve(self.curve)
        return self._length

    def normal_vector(self, abscissa):
        """
        Calculates the normal vector the edge at given abscissa.

        :return: the normal vector
        """
        return self.direction_vector(abscissa).normal_vector()

    def direction_vector(self, abscissa):
        """
        Calculates the direction vector the edge at given abscissa.

        :param abscissa: edge abscissa
        :return: direction vector
        """
        u = abscissa / self.length()
        derivatives = self.derivatives(u, 1)
        return derivatives[1]

    def middle_point(self):
        """
        Computes the 2D or 3D middle point of the B-spline curve.

        :return: The middle point
        :rtype: Union[:class:`volmdlr.Point2D`, :class:`volmdlr.Point3D`]
        """
        return self.point_at_abscissa(self.length() * 0.5)

    def abscissa(self, point: Union[volmdlr.Point2D, volmdlr.Point3D],
                 tol: float = 1e-4):
        """
        Computes the abscissa of a 2D or 3D point using the least square method.

        :param point: The point located on the B-spline curve.
        :type point: Union[:class:`volmdlr.Point2D`, :class:`volmdlr.Point3D`].
        :param tol: The precision in terms of distance. Default value is 1e-4.
        :type tol: float, optional.
        :return: The abscissa of the point.
        :rtype: float
        """
        length = self.length()
        initial_condition_list = [0, 0.25, 0.5, 0.75, 1]

        def evaluate_point_distance(u):
            return (point - self.evaluate_single(u)).norm()
        results = []
        initial_condition_list.sort(key=evaluate_point_distance)
        for u0 in initial_condition_list:
            u, convergence_sucess = self.point_invertion(u0, point)
            abscissa = u * length
            if convergence_sucess:  # sometimes we don't achieve convergence with a given inital guess
                return abscissa
            dist = evaluate_point_distance(u)
            if dist < tol:
                return abscissa
        # print(True)
            results.append((u, dist))
        result = min(results, key=lambda r: r[1])[0]
        return result
        # raise ValueError('abscissa not found')

    def point_inversion_funcs(self, u, point):
        """
        Helper function to evaluate Newton-Rapshon terms.
        """
        curve_derivatives = self.derivatives(u, 2)
        distance_vector = curve_derivatives[0] - point
        func = curve_derivatives[1].dot(distance_vector)
        func_first_derivative = curve_derivatives[2].dot(distance_vector) + curve_derivatives[1].norm() ** 2
        return func, func_first_derivative, curve_derivatives, distance_vector

    def point_invertion(self, u0: float, point, maxiter: int = 50, tol1: float = 1e-5, tol2: float = 1e-5):
        """
        Finds the equivalent B-Spline curve parameter u to a given a point 3D or 2D using an initial guess u0.

        :param u0: An initial guess between 0 and 1.
        :type u0: float
        :param point: Point to evaluation.
        :type point: Union[volmdlr.Point2D, volmdlr.Point3D]
        :param maxiter: Maximum number of iterations.
        :type maxiter: int
        :param tol1: Distance tolerance to stop.
        :type tol1: float
        :param tol2: Zero cos tolerance to stop.
        :type tol2: float
        :return: u parameter and convergence check
        :rtype: int, bool
        """
        if maxiter == 0:
            return u0, False
        func, func_first_derivative, curve_derivatives, distance_vector = self.point_inversion_funcs(u0, point)
        if self._check_convergence(curve_derivatives, distance_vector, tol1=tol1, tol2=tol2):
            return u0, True
        new_u = u0 - func / func_first_derivative
        new_u = self._check_bounds(new_u)
        residual = (new_u - u0) * curve_derivatives[1]
        if residual.norm() <= 1e-6:
            return u0, False
        u0 = new_u
        return self.point_invertion(u0, point, maxiter=maxiter - 1)

    @staticmethod
    def _check_convergence(curve_derivatives, distance_vector, tol1: float = 1e-5, tol2: float = 1e-5):
        """
        Helper function to check convergence of point_invertion method.
        """
        distance = distance_vector.norm()
        if distance == 0.0:
            return True
        zero_cos = abs(curve_derivatives[1].dot(distance_vector)) / curve_derivatives[1].norm() * distance
        if distance <= tol1 and zero_cos <= tol2:
            return True
        return False

    def _check_bounds(self, u):
        """
        Helper function to check if evaluated parameters in point_invertion method are contained in the bspline domain.
        """
        a, b = self.curve.domain
        if self.periodic:
            if u < a:
                u = b - (a - u)
            elif u > b:
                u = a + (u - b)
        else:
            if u < a:
                u = a

            elif u > b:
                u = b
        return u

    def split(self, point: Union[volmdlr.Point2D, volmdlr.Point3D],
              tol: float = 1e-5):
        """
        Splits of B-spline curve in two pieces using a 2D or 3D point.

        :param point: The point where the B-spline curve is split
        :type point: Union[:class:`volmdlr.Point2D`, :class:`volmdlr.Point3D`]
        :param tol: The precision in terms of distance. Default value is 1e-4
        :type tol: float, optional
        :return: A list containing the first and second split of the B-spline
            curve
        :rtype: List[:class:`volmdlr.edges.BSplineCurve`]
        """
        if point.point_distance(self.start) < tol:
            return [None, self.copy()]
        if point.point_distance(self.end) < tol:
            return [self.copy(), None]
        adim_abscissa = self.abscissa(point) / self.length()
        curve1, curve2 = split_curve(self.curve, adim_abscissa)

        return [self.__class__.from_geomdl_curve(curve1),
                self.__class__.from_geomdl_curve(curve2)]

    def translation(self, offset: Union[volmdlr.Vector2D, volmdlr.Vector3D]):
        """
        Translates the B-spline curve.

        :param offset: The translation vector
        :type offset: Union[:class:`volmdlr.Vector2D`,
            :class:`volmdlr.Vector3D`]
        :return: A new translated BSplineCurve
        :rtype: :class:`volmdlr.edges.BSplineCurve`
        """
        control_points = [point.translation(offset)
                          for point in self.control_points]
        return self.__class__(self.degree, control_points,
                              self.knot_multiplicities, self.knots,
                              self.weights, self.periodic)

    def translation_inplace(self, offset: Union[volmdlr.Vector2D, volmdlr.Vector3D]):
        """
        Translates the B-spline curve and its parameters are modified inplace.

        :param offset: The translation vector
        :type offset: Union[:class:`volmdlr.Vector2D`,
            :class:`volmdlr.Vector3D`]
        :return: None
        :rtype: None
        """
        warnings.warn("'inplace' methods are deprecated. Use a not inplace method instead.", DeprecationWarning)

        for point in self.control_points:
            point.translation_inplace(offset)

    def point_belongs(self, point: Union[volmdlr.Point2D, volmdlr.Point3D],
                      abs_tol: float = 1e-10):
        """
        Checks if a 2D or 3D point belongs to the B-spline curve or not. It uses the least square method.

        :param point: The point to be checked
        :type point: Union[:class:`volmdlr.Point2D`, :class:`volmdlr.Point3D`]
        :param abs_tol: The precision in terms of distance.
            Default value is 1e-4
        :type abs_tol: float, optional
        :return: `True` if the point belongs to the B-spline curve, `False`
            otherwise
        :rtype: bool
        """
        point_dimension = f'Point{self.__class__.__name__[-2::]}'

        def fun(x):
            return (point - getattr(volmdlr, point_dimension)(*self.curve.evaluate_single(x))).norm()

        x = npy.linspace(0, 1, 5)
        x_init = []
        for xi in x:
            x_init.append(xi)

        for x0 in x_init:
            z = least_squares(fun, x0=x0, bounds=([0, 1]))
            if z.fun < abs_tol:
                return True
        return False

    def merge_with(self, bspline_curve: 'BSplineCurve'):
        """
        Merges consecutive B-spline curves to define a new merged one.

        :param bspline_curve: Another B-spline curve
        :type bspline_curve: :class:`volmdlr.edges.BSplineCurve`
        :return: A merged B-spline curve
        :rtype: :class:`volmdlr.edges.BSplineCurve`
        """
        point_dimension = f'Wire{self.__class__.__name__[-2::]}'
        wire = getattr(volmdlr.wires, point_dimension)(bspline_curve)
        ordered_wire = wire.order_wire()

        points, n = [], 10
        for primitive in ordered_wire.primitives:
            points.extend(primitive.discretization_points(n))
        points.pop(n + 1)

        return self.__class__.from_points_interpolation(
            points, min(self.degree, bspline_curve.degree))

    @classmethod
    def from_bsplines(cls, bsplines: List['BSplineCurve'],
                      discretization_points: int = 10):
        """
        Creates a B-spline curve from a list of B-spline curves.

        :param bsplines: A list of B-spline curve
        :type bsplines: List[:class:`volmdlr.edges.BSplineCurve`]
        :param discretization_points: The number of points for the
            discretization. Default value is 10
        :type discretization_points: int, optional
        :return: A merged B-spline curve
        :rtype: :class:`volmdlr.edges.BSplineCurve`
        """
        point_dimension = f'Wire{cls.__name__[-2::]}'
        wire = getattr(volmdlr.wires, point_dimension)(bsplines)
        ordered_wire = wire.order_wire()

        points, degree = [], []
        for i, primitive in enumerate(ordered_wire.primitives):
            degree.append(primitive.degree)
            if i == 0:
                points.extend(primitive.discretization_points(number_points=discretization_points))
            else:
                points.extend(
                    primitive.discretization_points(number_points=discretization_points)[1::])

        return cls.from_points_interpolation(points, min(degree))

    @classmethod
    def from_points_approximation(cls, points: Union[List[volmdlr.Point2D], List[volmdlr.Point3D]],
                                  degree: int, **kwargs):
        """
        Creates a B-spline curve approximation using least squares method with fixed number of control points.

        It is recommended to specify the
        number of control points.
        Please refer to The NURBS Book (2nd Edition), pp.410-413 for details.

        :param points: The data points
        :type points: Union[List[:class:`volmdlr.Point2D`],
            List[:class:`volmdlr.Point3D`]]
        :param degree: The degree of the output parametric curve
        :type degree: int
        :param kwargs: See below
        :return: A B-spline curve from points approximation
        :rtype: :class:`volmdlr.edges.BSplineCurve`
        :keyword centripetal: Activates centripetal parametrization method.
            Default value is False
        :keyword ctrlpts_size: Number of control points. Default value is
            len(points) - 1
        """
        curve = fitting.approximate_curve([[*point] for point in points],
                                          degree, **kwargs)
        return cls.from_geomdl_curve(curve)

    def tangent(self, position: float = 0.0):
        """
        Evaluates the tangent vector of the B-spline curve at the input parameter value.

        :param position: Value of the parameter, between 0 and 1
        :type position: float
        :return: The tangent vector
        :rtype: Union[:class:`volmdlr.Point2D`, :class:`volmdlr.Point3D`]
        """
        _, tangent = operations.tangent(self.curve, position, normalize=True)

        dimension = f'Vector{self.__class__.__name__[-2::]}'
        tangent = getattr(volmdlr, dimension)(*tangent)

        return tangent

    @classmethod
    def from_points_interpolation(cls, points: Union[List[volmdlr.Point2D], List[volmdlr.Point3D]],
                                  degree: int, periodic: bool = False, name: str = ""):
        """
        Creates a B-spline curve interpolation through the data points.

        Please refer to Algorithm A9.1 on The NURBS Book (2nd Edition),
        pp.369-370 for details.

        :param points: The data points
        :type points: Union[List[:class:`volmdlr.Point2D`],
            List[:class:`volmdlr.Point3D`]]
        :param degree: The degree of the output parametric curve
        :type degree: int
        :param periodic: `True` if the curve should be periodic. Default value
            is `False`
        :type periodic: bool, optional
        :return: A B-spline curve from points interpolation
        :rtype: :class:`volmdlr.edges.BSplineCurve`
        """
        curve = bspline_fitting.interpolate_curve([[*point] for point in points], degree, centripetal=True)

        bsplinecurve = cls.from_geomdl_curve(curve, name=name)
        if not periodic:
            return bsplinecurve
        bsplinecurve.periodic = True
        return bsplinecurve

    def discretization_points(self, *, number_points: int = None, angle_resolution: int = None):
        """
        Linear spaced discretization of the curve.

        :param number_points: The number of points to include in the discretization.
        :type number_points: int
        :param angle_resolution: The resolution of the angle to use when calculating the number of points.
        :type angle_resolution: int
        :return: A list of discretized points on the B-spline curve.
        :rtype: List[`volmdlr.Point2D] or List[`volmdlr.Point3D]
        """

        if angle_resolution:
            number_points = int(math.pi * angle_resolution)

        if len(self.points) == number_points or (not number_points and not angle_resolution):
            return self.points
        curve = self.curve
        curve.delta = 1 / number_points
        curve_points = curve.evalpts

        point_dimension = f'Point{self.__class__.__name__[-2::]}'
        return [getattr(volmdlr, point_dimension)(*point) for point in curve_points]

    def derivatives(self, u, order):
        """
        Evaluates n-th order curve derivatives at the given parameter value.

        The output of this method is list of n-th order derivatives. If ``order`` is ``0``, then it will only output
        the evaluated point. Similarly, if ``order`` is ``2``, then it will output the evaluated point, 1st derivative
        and the 2nd derivative.

        :Example:

        Assuming a curve self is defined on a parametric domain [0.0, 1.0].
        Let's take the curve derivative at the parametric position u = 0.35.

        >>> ders = self.derivatives(u=0.35, order=2)
        >>> ders[0]  # evaluated point, equal to crv.evaluate_single(0.35)
        >>> ders[1]  # 1st derivative at u = 0.35
        >>> ders[2]  # 2nd derivative at u = 0.35

        :param u: parameter value
        :type u: float
        :param order: derivative order
        :type order: int
        :return: a list containing up to {order}-th derivative of the curve
        :rtype: Union[List[`volmdlr.Vector2D`], List[`volmdlr.Vector3D`]]
        """

        return [getattr(volmdlr, f'Vector{self.__class__.__name__[-2::]}')(*point)
                for point in self.curve.derivatives(u, order)]

    def get_geo_lines(self, tag: int, control_points_tags: List[int]):
        """
        Gets the lines that define a BsplineCurve in a .geo file.

        :param tag: The BsplineCurve index
        :type tag: int
        :param start_point_tag: The linesegment' start point index
        :type start_point_tag: int
        :param end_point_tag: The linesegment' end point index
        :type end_point_tag: int

        :return: A line
        :rtype: str
        """

        return 'BSpline(' + str(tag) + ') = {' + str(control_points_tags)[1:-1] + '};'

    def get_geo_points(self):
        return list(self.discretization_points())

    def line_intersections(self, line):
        """
        Calculates the intersections of a BSplineCurve (2D or 3D) with a Line (2D or 3D).

        :param line: line to verify intersections
        :return: list of intersections
        """
        polygon_points = []
        for point in self.points:
            if not volmdlr.core.point_in_list(point, polygon_points):
                polygon_points.append(point)
        list_intersections = []
        length = self.length()
        initial_abscissa = 0
        for points in zip(polygon_points[:-1], polygon_points[1:]):
            linesegment_name = 'LineSegment' + self.__class__.__name__[-2:]
            linesegment = getattr(sys.modules[__name__], linesegment_name)(points[0], points[1])
            intersections = linesegment.line_intersections(line)
            if not intersections and linesegment.direction_vector().is_colinear_to(line.direction_vector()):
                if line.point_distance(linesegment.middle_point()) < 1e-8:
                    list_intersections.append(linesegment.middle_point())
            if intersections and intersections[0] not in list_intersections:
                abscissa = initial_abscissa + linesegment.abscissa(intersections[0])
                if initial_abscissa < length * 0.1:
                    number_points = int(linesegment.length() / 1e-6)
                    list_abscissas = list(
                        n for n in npy.linspace(initial_abscissa, initial_abscissa + linesegment.length(),
                                                number_points))
                else:
                    distance_from_point_to_search = 0.0001 / 2
                    list_abscissas = list(new_abscissa for new_abscissa in npy.linspace(
                        abscissa - distance_from_point_to_search, abscissa + distance_from_point_to_search, 1000))
                intersection = self.select_intersection_point(list_abscissas, intersections)
                list_intersections.append(intersection)
            initial_abscissa += linesegment.length()
        return list_intersections

    def select_intersection_point(self, list_abscissas, intersections):
        """
        Select closest point in curve to intersection point obtained with discretized linesegment.

        :param list_abscissas: list of abscissas to verify the closest point.
        :param intersections: intersection with discretised line.
        :return:
        """
        distance = npy.inf
        intersection = None
        for i_abscissa in list_abscissas:
            point_in_curve = BSplineCurve.point_at_abscissa(self, i_abscissa)
            dist = point_in_curve.point_distance(intersections[0])
            if dist < distance:
                distance = dist
                intersection = point_in_curve
            else:
                break
        return intersection

    def get_linesegment_intersections(self, linesegment):
        """
        Calculates intersections between a BSplineCurve and a LineSegment.

        :param linesegment: linesegment to verify intersections.
        :return: list with the intersections points.
        """
        results = self.line_intersections(linesegment.to_line())
        intersections_points = []
        for result in results:
            if linesegment.point_belongs(result, 1e-5):
                intersections_points.append(result)
        return intersections_points

    def point_at_abscissa(self, abscissa):
        """
        Calculates a point in the BSplineCurve at a given abscissa.

        :param abscissa: abscissa where in the curve the point should be calculated.
        :return: Corresponding point.
        """
        length = self.length()
        adim_abs = max(min(abscissa / length, 1.), 0.)
        point_name = 'Point' + self.__class__.__name__[-2:]
        return getattr(volmdlr, point_name)(*self.curve.evaluate_single(adim_abs))

    def evaluate_single(self, u):
        """
        Calculates a point in the BSplineCurve at a given parameter u.

        :param u: Curve parameter. Must be a value between 0 and 1.
        :type u: float
        :return: Corresponding point.
        :rtype: Union[volmdlr.Point2D, Union[volmdlr.Point3D]
        """
        point_name = 'Point' + self.__class__.__name__[-2:]
        return getattr(volmdlr, point_name)(*self.curve.evaluate_single(u))

    def straight_line_point_belongs(self, point):
        """
        Verifies if a point belongs to the surface created by closing the edge.

        :param point: Point to be verified
        :return: Return True if the point belongs to this surface,
            or False otherwise
        """
        raise NotImplementedError(f'the straight_line_point_belongs method must be'
                                  f' overloaded by {self.__class__.__name__}')


class Line2D(Line):
    """
    Define an infinite line given by two points.

    """

    def __init__(self, point1: volmdlr.Point2D,
                 point2: volmdlr.Point2D, *, name=''):
        # self.points = [point1, point2]
        Line.__init__(self, point1, point2, name=name)

    def to_3d(self, plane_origin, x1, x2):
        """
        Convert the line to a 3D line.

        :param plane_origin: Origin of the plane in which the line is.
        :type plane_origin: :class:`volmdlr.Point3D`
        :param x1: First direction of the plane in which the line is.
        :type x1: :class:`volmdlr.Vector3D`
        :param x2: Second direction of the plane in which the line is.
        :type x2: :class:`volmdlr.Vector3D`
        :return: The 3D line.
        :rtype: :class:`volmdlr.edges.Line3D`
        """
        points_3d = [point.to_3d(plane_origin, x1, x2) for point in [self.point1, self.point2]]
        return Line3D(*points_3d, self.name)

    def rotation(self, center: volmdlr.Point2D, angle: float):
        """
        Line2D rotation.

        :param center: rotation center.
        :param angle: angle rotation.
        :return: a new rotated Line2D.
        """
        return Line2D(*[point.rotation(center, angle)
                        for point in [self.point1, self.point2]])

    def rotation_inplace(self, center: volmdlr.Point2D, angle: float):
        """
        Line2D rotation. Object is updated inplace.

        :param center: rotation center.
        :param angle: rotation angle.
        """
        warnings.warn("'inplace' methods are deprecated. Use a not inplace method instead.", DeprecationWarning)

        for point in [self.point1, self.point2]:
            point.rotation_inplace(center, angle)

    def translation(self, offset: volmdlr.Vector2D):
        """
        Line2D translation.

        :param offset: translation vector.
        :return: A new translated Line2D.
        """
        return Line2D(*[point.translation(offset) for point in [self.point1, self.point2]])

    def translation_inplace(self, offset: volmdlr.Vector2D):
        """
        Line2D translation. Object is updated inplace.

        :param offset: translation vector.
        """
        warnings.warn("'inplace' methods are deprecated. Use a not inplace method instead.", DeprecationWarning)

        for point in [self.point1, self.point2]:
            point.translation_inplace(offset)

    def frame_mapping(self, frame: volmdlr.Frame2D, side: str):
        """
        Map the line to a new coordinate frame.

        :param frame: The new coordinate frame.
        :type frame: :class:`volmdlr.Frame2D`
        :param side: The side to which the mapping is made. 'old' for the
            original coordinate frame, 'new' for the new one.
        :type side: str
        :return: The mapped line.
        :rtype: :class:`volmdlr.edges.Line2D`
        """
        return Line2D(*[point.frame_mapping(frame, side) for point in [self.point1, self.point2]])

    def plot(self, ax=None, edge_style: EdgeStyle = EdgeStyle()):
        """
        Plot the line.

        :param ax: Matplotlib axis on which to plot the line. If none,
            a new figure is created.
        :type ax: matplotlib.axes._subplots.AxesSubplot, optional
        :param edge_style: data class instance, containing all parameters needed to plot Line 2D.
        :return: The Matplotlib axis.
        :rtype: matplotlib.axes._subplots.AxesSubplot
        """
        if ax is None:
            _, ax = plt.subplots()

        if version.parse(_mpl_version) >= version.parse('3.3.2'):
            if edge_style.dashed:
                ax.axline((self.point1.x, self.point1.y),
                          (self.point2.x, self.point2.y),
                          dashes=[30, 5, 10, 5],
                          color=edge_style.color)
            else:
                ax.axline((self.point1.x, self.point1.y),
                          (self.point2.x, self.point2.y),
                          color=edge_style.color)
        else:
            direction_vector = self.direction_vector()
            point3 = self.point1 - 3 * direction_vector
            point4 = self.point2 + 4 * direction_vector
            if edge_style.dashed:
                ax.plot([point3[0], point4[0]], [point3[1], point4[1]], color=edge_style.color,
                        dashes=[30, 5, 10, 5])
            else:
                ax.plot([point3[0], point4[0]], [point3[1], point4[1]], color=edge_style.color)

        return ax

    def plot_data(self, edge_style=None):
        """
        Get plot data for the line.

        :param edge_style: Plotting style for the line.
        :type edge_style: :class:`plot_data.EdgeStyle`, optional
        :return: Plot data for the line.
        :rtype: :class:`plot_data.Line2D`
        """
        return plot_data.Line2D([self.point1.x, self.point1.y],
                                [self.point2.x, self.point2.y],
                                edge_style=edge_style)

    def line_intersections(self, line):
        """
        Calculate the intersection between the two lines.

        :param line: The line to calculate intersections with.
        :type line: :class:`volmdlr.Line2D`
        :return: A list of at most one intersection point between
            the two lines.
        :rtype: List[:class:`volmdlr.Point2D`]
        """

        point = volmdlr.Point2D.line_intersection(self, line)
        if point is not None:
            point_projection1, _ = self.point_projection(point)
            if point_projection1 is None:
                return []

            if line.__class__.__name__ == 'Line2D':
                point_projection2, _ = line.point_projection(point)
                if point_projection2 is None:
                    return []

            return [point_projection1]
        return []

    @staticmethod
    def _compute_data_create_tangent_circle(line, point, other_line):
        """
        Static helper method to compute some data used in create_tangent_circle method.
        """
        if math.isclose(line.point_distance(point), 0, abs_tol=1e-10):
            vector_i = volmdlr.Vector2D(point.x, point.y)
            vector_a = volmdlr.Vector2D(line.point1.x, line.point1.y)
            vector_b = volmdlr.Vector2D(line.point2.x, line.point2.y)
            vector_c = volmdlr.Vector2D(other_line.point1.x, other_line.point1.y)
            vector_d = volmdlr.Vector2D(other_line.point2.x, other_line.point2.y)
        elif math.isclose(other_line.point_distance(point), 0, abs_tol=1e-10):
            vector_i = volmdlr.Vector2D(line.x, point.y)
            vector_c = volmdlr.Vector2D(line.point1.x, line.point1.y)
            vector_d = volmdlr.Vector2D(line.point2.x, line.point2.y)
            vector_a = volmdlr.Vector2D(other_line.point1.x, other_line.point1.y)
            vector_b = volmdlr.Vector2D(other_line.point2.x, other_line.point2.y)
        else:
            raise AttributeError("The point isn't on any of the two lines")
        return vector_i, vector_a, vector_b, vector_c, vector_d

    @staticmethod
    def _change_reference_frame(vector_i, vector_a, vector_b, vector_c, vector_d):
        new_u = volmdlr.Vector2D((vector_b - vector_a))
        new_u.normalize()
        new_v = new_u.unit_normal_vector()
        new_basis = volmdlr.Frame2D(vector_i, new_u, new_v)

        new_a = new_basis.global_to_local_coordinates(vector_a)
        new_b = new_basis.global_to_local_coordinates(vector_b)
        new_c = new_basis.global_to_local_coordinates(vector_c)
        new_d = new_basis.global_to_local_coordinates(vector_d)

        return new_basis, new_a, new_b, new_c, new_d

    @staticmethod
    def compute_tangent_circle_for_parallel_segments(new_basis, new_a, new_c):
        segments_distance = abs(new_c[1] - new_a[1])
        r = segments_distance / 2
        new_circle_center = volmdlr.Point2D((0, npy.sign(new_c[1] - new_a[1]) * r))
        circle_center = new_basis.local_to_global_coordinates(new_circle_center)
        circle = volmdlr.wires.Circle2D(circle_center, r)
        return circle, None

    @staticmethod
    def compute_tangent_circles_for_perpendicular_segments(new_basis, new_a, new_b, new_c, new_d):
        line_ab = Line2D(volmdlr.Point2D(new_a), volmdlr.Point2D(new_b))
        line_cd = Line2D(volmdlr.Point2D(new_c), volmdlr.Point2D(new_d))
        new_pt_k = volmdlr.Point2D.line_intersection(line_ab, line_cd)

        r = abs(new_pt_k[0])
        new_circle_center1 = volmdlr.Point2D((0, r))
        new_circle_center2 = volmdlr.Point2D((0, -r))
        circle_center1 = new_basis.local_to_global_coordinates(new_circle_center1)
        circle_center2 = new_basis.local_to_global_coordinates(new_circle_center2)
        circle1 = volmdlr.wires.Circle2D(circle_center1, r)
        circle2 = volmdlr.wires.Circle2D(circle_center2, r)

        return circle1, circle2

    def create_tangent_circle(self, point, other_line):
        """
        Computes the two circles that are tangent to 2 lines and intersect a point located on one of the two lines.
        """
        # point will be called I(x_I, y_I)
        # self will be (AB)
        # line will be (CD)
        vector_i, vector_a, vector_b, vector_c, vector_d = self._compute_data_create_tangent_circle(
            self, point, other_line)
        # Basis change
        new_basis, new_a, new_b, new_c, new_d = self._change_reference_frame(vector_i, vector_a, vector_b,
                                                                             vector_c, vector_d)

        if new_c[1] == 0 and new_d[1] == 0:
            # Segments are on the same line: no solution
            return None, None

        if math.isclose(self.unit_direction_vector().dot(
                other_line.unit_normal_vector()), 0, abs_tol=1e-06):
            # Parallel segments: one solution
            return self.compute_tangent_circle_for_parallel_segments(new_basis, new_a, new_c)

        if math.isclose(self.unit_direction_vector().dot(
                other_line.unit_direction_vector()), 0, abs_tol=1e-06):
            # Perpendicular segments: 2 solution
            return self.compute_tangent_circles_for_perpendicular_segments(new_basis, new_a, new_b, new_c, new_d)

        # =============================================================================
        # LES SEGMENTS SONT QUELCONQUES
        #   => 2 SOLUTIONS
        # =============================================================================

        line_ab = Line2D(volmdlr.Point2D(new_a), volmdlr.Point2D(new_b))
        line_cd = Line2D(volmdlr.Point2D(new_c), volmdlr.Point2D(new_d))
        new_pt_k = volmdlr.Point2D.line_intersection(line_ab, line_cd)
        pt_k = volmdlr.Point2D(new_basis.local_to_global_coordinates(new_pt_k))

        if pt_k.is_close(vector_i):
            return None, None

        # CHANGEMENT DE REPERE:
        new_u2 = volmdlr.Vector2D(pt_k - vector_i)
        new_u2.normalize()
        new_v2 = new_u2.normal_vector(unit=True)
        new_basis2 = volmdlr.Frame2D(vector_i, new_u2, new_v2)

        new_c = new_basis2.global_to_local_coordinates(vector_c)
        new_d = new_basis2.global_to_local_coordinates(vector_d)
        new_pt_k = new_basis2.global_to_local_coordinates(pt_k)

        teta1 = math.atan2(new_c[1], new_c[0] - new_pt_k[0])
        teta2 = math.atan2(new_d[1], new_d[0] - new_pt_k[0])

        if teta1 < 0:
            teta1 += math.pi
        if teta2 < 0:
            teta2 += math.pi

        if not math.isclose(teta1, teta2, abs_tol=1e-08):
            if math.isclose(teta1, math.pi, abs_tol=1e-08) or math.isclose(
                    teta1, 0., abs_tol=1e-08):
                teta = teta2
            elif math.isclose(teta2, math.pi,
                              abs_tol=1e-08) or math.isclose(teta2, 0.,
                                                             abs_tol=1e-08):
                teta = teta1
        else:
            teta = teta1

        r1 = new_pt_k[0] * math.sin(teta) / (1 + math.cos(teta))
        r2 = new_pt_k[0] * math.sin(teta) / (1 - math.cos(teta))

        new_circle_center1 = volmdlr.Point2D(0, -r1)
        new_circle_center2 = volmdlr.Point2D(0, r2)

        circle_center1 = new_basis2.local_to_global_coordinates(new_circle_center1)
        circle_center2 = new_basis2.local_to_global_coordinates(new_circle_center2)

        if new_basis.global_to_local_coordinates(circle_center1)[1] > 0:
            circle1 = volmdlr.wires.Circle2D(circle_center1, r1)
            circle2 = volmdlr.wires.Circle2D(circle_center2, r2)
        else:
            circle1 = volmdlr.wires.Circle2D(circle_center2, r2)
            circle2 = volmdlr.wires.Circle2D(circle_center1, r1)

        return circle1, circle2

    def cut_between_two_points(self, point1: volmdlr.Point2D,
                               point2: volmdlr.Point2D):
        """
        Cut the line between two points to create a linesegment.

        :param point1: The first point defining the linesegment
        :type point1: :class:`volmdlr.Point2D`
        :param point2: The second point defining the linesegment
        :type point2: :class:`volmdlr.Point2D`
        :return: The created linesegment
        :rtype: :class:`volmdlr.edges.LineSegment2D`
        """
        return LineSegment2D(point1, point2)

    def point_belongs(self, point2d, abs_tol: float = 1e-6):
        """
        Verifies if the point 2D belongs to the line.

        :param point2d: point to be verified.
        :param abs_tol: absolute tolerance to consider in calculus.
        :return: True if point belongs to line, False otherwise.
        """
        return math.isclose(self.point_distance(point2d), 0, abs_tol=abs_tol)

    def point_distance(self, point2d):
        """
        Calculate the shortest distance between a line and a point.

        :param point2d: Point to calculate distance.
        :type point2d: :class:`volmdlr.Point2D`.
        :return: Distance to point.
        :rtype: float.
        """
        vector_r = self.point1 - point2d
        vector_v = self.normal_vector()
        return abs(vector_v.dot(vector_r)) / vector_v.norm()


class BSplineCurve2D(BSplineCurve):
    """
    A class for 2 dimensional B-spline curves.

    The following rule must be
    respected : `number of knots = number of control points + degree + 1`.

    :param degree: The degree of the 2 dimensional B-spline curve
    :type degree: int
    :param control_points: A list of 2 dimensional points
    :type control_points: List[:class:`volmdlr.Point2D`]
    :param knot_multiplicities: The vector of multiplicities for each knot
    :type knot_multiplicities: List[int]
    :param knots: The knot vector composed of values between 0 and 1
    :type knots: List[float]
    :param weights: The weight vector applied to the knot vector. Default
        value is None
    :type weights: List[float], optional
    :param periodic: If `True` the B-spline curve is periodic. Default value
        is False
    :type periodic: bool, optional
    :param name: The name of the B-spline curve. Default value is ''
    :type name: str, optional
    """

    _non_serializable_attributes = ['curve']

    def __init__(self,
                 degree: int,
                 control_points: List[volmdlr.Point2D],
                 knot_multiplicities: List[int],
                 knots: List[float],
                 weights: List[float] = None,
                 periodic: bool = False,
                 name: str = ''):
        self._bounding_rectangle = None

        BSplineCurve.__init__(self, degree,
                              control_points,
                              knot_multiplicities,
                              knots,
                              weights,
                              periodic,
                              name)
        self._bounding_rectangle = None
        self._length = None

    @property
    def bounding_rectangle(self):
        """
        Computes the bounding rectangle of the 2 dimensional B-spline curve.

        :return: The bounding rectangle.
        :rtype: :class:`volmdlr.core.BoundingRectangle`
        """
        if not self._bounding_rectangle:
            self._bounding_rectangle = volmdlr.core.BoundingRectangle.from_points(self.points)
        return self._bounding_rectangle

    def tangent(self, position: float = 0.0):
        """
        Computes the tangent at a given parameter between 0 and 1.

        :param position: The parameter at which the tangent is computed.
        :type position: float
        :return: A 2 dimensional point representing the tangent
        :rtype: :class:`volmdlr.Point2D`
        """
        _, tangent = operations.tangent(self.curve, position,
                                        normalize=True)
        tangent = volmdlr.Point2D(tangent[0], tangent[1])
        return tangent

    def straight_line_area(self):
        """
        Uses shoelace algorithm for evaluating the area.
        """
        points = self.discretization_points(number_points=100)
        x = [point.x for point in points]
        y = [point.y for point in points]
        x1 = [x[-1]] + x[0:-1]
        y1 = [y[-1]] + y[0:-1]
        return 0.5 * abs(sum(i * j for i, j in zip(x, y1))
                         - sum(i * j for i, j in zip(y, x1)))

    def straight_line_center_of_mass(self):
        """Straight line center of mass."""
        polygon_points = self.discretization_points(number_points=100)
        cog = volmdlr.O2D
        for point in polygon_points:
            cog += point
        cog = cog / len(polygon_points)
        return cog

    def plot(self, ax=None, edge_style: EdgeStyle = EdgeStyle()):
        """Plot a B-Spline curve 2D."""
        if ax is None:
            _, ax = plt.subplots()

        points = self.points

        x_points = [point.x for point in points]
        y_points = [point.y for point in points]
        ax.plot(x_points, y_points, color=edge_style.color, alpha=edge_style.alpha)
        if edge_style.plot_points:
            for point in points:
                point.plot(ax, color=edge_style.color)
        return ax

    def to_3d(self, plane_origin, x1, x2):
        """Transforms a B-Spline Curve 2D in 3D."""
        control_points3d = [point.to_3d(plane_origin, x1, x2) for point in
                            self.control_points]
        return BSplineCurve3D(self.degree, control_points3d,
                              self.knot_multiplicities, self.knots,
                              self.weights, self.periodic)

    def to_step(self, current_id, surface_id=None):
        """Exports to STEP format."""
        points_ids = []
        content = ''
        point_id = current_id
        for point in self.control_points:
            point_content, point_id = point.to_step(point_id,
                                                    vertex=False)
            content += point_content
            points_ids.append(point_id)
            point_id += 1

        content += f"#{point_id} = B_SPLINE_CURVE_WITH_KNOTS('{self.name}',{self.degree}," \
                   f"({volmdlr.core.step_ids_to_str(points_ids)})," \
                   f".UNSPECIFIED.,.F.,.F.,{tuple(self.knot_multiplicities)},{tuple(self.knots)},.UNSPECIFIED.);\n"
        return content, point_id + 1

    def rotation(self, center: volmdlr.Point2D, angle: float):
        """
        BSplineCurve2D rotation.

        :param center: rotation center
        :param angle: angle rotation
        :return: a new rotated Line2D
        """
        control_points = [point.rotation(center, angle)
                          for point in self.control_points]
        return BSplineCurve2D(self.degree, control_points,
                              self.knot_multiplicities, self.knots,
                              self.weights, self.periodic)

    def rotation_inplace(self, center: volmdlr.Point2D, angle: float):
        """
        BSplineCurve2D rotation. Object is updated inplace.

        :param center: rotation center
        :param angle: rotation angle
        """
        warnings.warn("'inplace' methods are deprecated. Use a not inplace method instead.", DeprecationWarning)

        for point in self.control_points:
            point.rotation_inplace(center, angle)

    def line_crossings(self, line2d: Line2D):
        polygon_points = self.discretization_points(number_points=50)
        crossings = []
        for p1, p2 in zip(polygon_points[:-1], polygon_points[1:]):
            linesegment = LineSegment2D(p1, p2)
            crossings.extend(linesegment.line_crossings(line2d))
        return crossings

    def reverse(self):
        """
        Reverse the Bspline's direction by reversing its start and end points.

        """

        return self.__class__(degree=self.degree,
                              control_points=self.control_points[::-1],
                              knot_multiplicities=self.knot_multiplicities[::-1],
                              knots=self.knots[::-1],
                              weights=self.weights,
                              periodic=self.periodic)

    def point_distance(self, point):
        """
        Calculates the distance from a given point to a BSplineCurve2D.

        :param point: point 2d.
        :return: distance.
        """
        best_distance = math.inf
        abscissa1 = 0
        abscissa2 = self.abscissa(self.end)
        distance = best_distance
        point1_ = None
        point2_ = None
        while True:
            discretized_points_between_1_2 = []
            for abscissa in npy.linspace(abscissa1, abscissa2, num=8):
                abscissa_point = self.point_at_abscissa(abscissa)
                if not volmdlr.core.point_in_list(abscissa_point, discretized_points_between_1_2):
                    discretized_points_between_1_2.append(abscissa_point)
            if not discretized_points_between_1_2:
                break
            distance = point.point_distance(discretized_points_between_1_2[0])
            for point1, point2 in zip(discretized_points_between_1_2[:-1], discretized_points_between_1_2[1:]):
                line = LineSegment2D(point1, point2)
                dist = line.point_distance(point)
                if dist < distance:
                    point1_ = point1
                    point2_ = point2
                    distance = dist
            if not point1_ or math.isclose(distance, best_distance, abs_tol=1e-6):
                break
            abscissa1 = self.abscissa(point1_)
            abscissa2 = self.abscissa(point2_)
            best_distance = distance
            if math.isclose(abscissa1, abscissa2, abs_tol=1e-6):
                break
        return distance

    def nearest_point_to(self, point):
        """
        Find out the nearest point on the linesegment to point.

        """

        points = self.discretization_points(number_points=500)
        return point.nearest_point(points)

    def linesegment_intersections(self, linesegment2d):
        """
        Calculates intersections between a BSplineCurve2D and a LineSegment2D.

        :param linesegment2d: linesegment to verify intersections.
        :return: list with the intersections points.
        """
        if not self.bounding_rectangle.b_rectangle_intersection(linesegment2d.bounding_rectangle):
            return []
        intersections_points = self.get_linesegment_intersections(linesegment2d)
        return intersections_points

    def axial_symmetry(self, line):
        """
        Finds out the symmetric bsplinecurve2d according to a line.

        """

        points_symmetry = [point.axial_symmetry(line) for point in self.control_points]

        return self.__class__(degree=self.degree,
                              control_points=points_symmetry,
                              knot_multiplicities=self.knot_multiplicities[::-1],
                              knots=self.knots[::-1],
                              weights=self.weights,
                              periodic=self.periodic)

    def offset(self, offset_length: float):
        """
        Offsets a BSplineCurve2D in one of its normal direction.

        :param offset_length: the length taken to offset the BSpline. if positive, the offset is in the normal
            direction of the curve. if negative, in the opposite direction of the normal.
        :return: returns an offset bsplinecurve2D, created with from_points_interpolation.
        """
        unit_normal_vectors = [self.unit_normal_vector(
            self.abscissa(point)) for point in self.points]
        offseted_points = [point.translation(normal_vector * offset_length) for point, normal_vector
                           in zip(self.points, unit_normal_vectors)]
        offseted_bspline = BSplineCurve2D.from_points_interpolation(offseted_points, self.degree,
                                                                    self.periodic)
        return offseted_bspline

    def point_belongs(self, point: volmdlr.Point2D, abs_tol: float = 1e-7):
        """
        Checks if a 2D point belongs to the B-spline curve 2D or not. It uses the point_distance.

        :param point: The point to be checked
        :type point: Union[:class:`volmdlr.Point2D`, :class:`volmdlr.Point3D`]
        :param abs_tol: The precision in terms of distance.
            Default value is 1e-7
        :type abs_tol: float, optional
        :return: `True` if the point belongs to the B-spline curve, `False`
            otherwise
        :rtype: bool
        """
        if self.point_distance(point) < abs_tol:
            return True
        return False


class BezierCurve2D(BSplineCurve2D):
    """
    A class for 2 dimensional Bezier curves.

    :param degree: The degree of the Bezier curve
    :type degree: int
    :param control_points: A list of 2 dimensional points
    :type control_points: List[:class:`volmdlr.Point2D`]
    :param name: The name of the B-spline curve. Default value is ''
    :type name: str, optional
    """

    def __init__(self, degree: int, control_points: List[volmdlr.Point2D],
                 name: str = ''):
        knotvector = utilities.generate_knot_vector(degree,
                                                    len(control_points))
        knot_multiplicity = [1] * len(knotvector)

        BSplineCurve2D.__init__(self, degree, control_points,
                                knot_multiplicity, knotvector,
                                None, False, name)


class LineSegment2D(LineSegment):
    """
    Define a line segment limited by two points.

    """

    def __init__(self, start: volmdlr.Point2D, end: volmdlr.Point2D, *, name: str = ''):
        if start.is_close(end):
            raise NotImplementedError
        self._bounding_rectangle = None
        LineSegment.__init__(self, start, end, name=name)

    def __hash__(self):
        # return self._data_hash()
        # tolerance = 1e-6
        # factor = 1 / tolerance
        # return hash(math.floor(component * factor) / factor for point in [self.start, self.end]
        #             for component in [point.x, point.y])
        return hash(('linesegment2d', self.start, self.end))

    def _data_hash(self):
        return self.start._data_hash() + self.end._data_hash()

    def _data_eq(self, other_object):
        if self.__class__.__name__ != other_object.__class__.__name__:
            return False
        return self.start == other_object.start and self.end == other_object.end

    def __eq__(self, other_object):
        if self.__class__.__name__ != other_object.__class__.__name__:
            return False
        return self.start == other_object.start and self.end == other_object.end

    def direction_independent_eq(self, linesegment2):
        """
        Verifies if two line segments are the same, not considering its direction.

        """
        if self == linesegment2:
            return True
        return self.start == linesegment2.end and self.end == linesegment2.start

    def to_dict(self, *args, **kwargs):
        return {'object_class': 'volmdlr.edges.LineSegment2D',
                'name': self.name,
                'start': self.start.to_dict(),
                'end': self.end.to_dict()
                }

    # def middle_point(self):
    #     return 0.5 * (self.start + self.end)
    #
    # def point_at_abscissa(self, abscissa):
    #     return self.start + self.unit_direction_vector() * abscissa

    @property
    def bounding_rectangle(self):
        if not self._bounding_rectangle:
            self._bounding_rectangle = volmdlr.core.BoundingRectangle(
                min(self.start.x, self.end.x), max(self.start.x, self.end.x),
                min(self.start.y, self.end.y), max(self.start.y, self.end.y))
        return self._bounding_rectangle

    def straight_line_area(self):
        """
        Calculates the area of the LineSegment2D, with line drawn from start to end.

        :return: straight_line_area.
        """
        return 0.

    def straight_line_second_moment_area(self, point: volmdlr.Point2D):
        return 0, 0, 0

    def straight_line_center_of_mass(self):
        """Straight line center of mass."""
        return 0.5 * (self.start + self.end)

    def point_distance(self, point, return_other_point=False):
        """
        Computes the distance of a point to segment of line.

        :param point: point to calculate distance.
        :param return_other_points: Boolean variable to return linesegment's corresponding point or not.
        """
        distance, point = volmdlr.LineSegment2DPointDistance(
            [(self.start.x, self.start.y), (self.end.x, self.end.y)],
            (point.x, point.y))
        if return_other_point:
            return distance, volmdlr.Point2D(*point)
        return distance

    def point_projection(self, point):
        """
        If the projection falls outside the LineSegment2D, returns None.
        """
        point, curv_abs = Line2D.point_projection(Line2D(self.start, self.end),
                                                  point)
        # print('curv_abs :', curv_abs, 'length :', self.length())
        if curv_abs < 0 or curv_abs > self.length():
            if abs(curv_abs) < 1e-6 or math.isclose(curv_abs, self.length(),
                                                    abs_tol=1e-6):
                return point, curv_abs
            return None, curv_abs
        return point, curv_abs

    def line_intersections(self, line: Line2D):
        if self.direction_vector().is_colinear_to(line.direction_vector()):
            return []
        point = volmdlr.Point2D.line_intersection(self, line)
        if point is not None:
            point_projection1, _ = self.point_projection(point)
            intersections = [point_projection1]
            if point_projection1 is None:
                intersections = []

            elif line.__class__.__name__ == 'LineSegment2D':
                point_projection2, _ = line.point_projection(point)
                if point_projection2 is None:
                    intersections = []

            return intersections
        if line.point_belongs(self.start):
            return [self.start]
        if line.point_belongs(self.end):
            return [self.end]
        return []

    def linesegment_intersections(self, linesegment2d: 'LineSegment2D'):
        """
        Touching line segments does not intersect.
        """
        if not self.bounding_rectangle.b_rectangle_intersection(linesegment2d.bounding_rectangle):
            return []
        point = volmdlr.Point2D.line_intersection(self, linesegment2d)
        # TODO: May be these commented conditions should be used for linesegment_crossings
        if point:  # and (point != self.start) and (point != self.end):
            point_projection1, _ = self.point_projection(point)
            if point_projection1 is None:
                return []

            point_projection2, _ = linesegment2d.point_projection(point)
            if point_projection2 is None:
                return []

            return [point_projection1]
        return []

    def line_crossings(self, line: 'Line2D'):
        if self.direction_vector().is_colinear_to(line.direction_vector()):
            return []
        line_intersection = self.line_intersections(line)
        if line_intersection and (line_intersection[0].is_close(self.end) or
                                  line_intersection[0].is_close(self.start)):
            return []
        return line_intersection

    def linesegment_crossings(self, linesegment: 'LineSegment2D'):
        """
        Gives the crossings with a linesegment.
        """
        if self.direction_vector().is_colinear_to(
                linesegment.direction_vector()):
            return []
        return self.linesegment_intersections(linesegment)

    def plot(self, ax=None, edge_style: EdgeStyle = EdgeStyle()):
        """
        Plots the Linesegment2D.
        """
        width = edge_style.width

        if ax is None:
            _, ax = plt.subplots()

        p1, p2 = self.start, self.end
        if edge_style.arrow:
            if edge_style.plot_points:
                ax.plot([p1[0], p2[0]], [p1[1], p2[1]], color=edge_style.color,
                        alpha=edge_style.alpha, style='o-')
            else:
                ax.plot([p1[0], p2[0]], [p1[1], p2[1]], color=edge_style.color,
                        alpha=edge_style.alpha)

            length = ((p1[0] - p2[0]) ** 2 + (p1[1] - p2[1]) ** 2) ** 0.5
            if width is None:
                width = length / 1000.
                head_length = length / 20.
                head_width = head_length / 2.
            else:
                head_width = 2 * width
                head_length = head_width
            ax.arrow(p1[0], p1[1],
                     (p2[0] - p1[0]) / length * (length - head_length),
                     (p2[1] - p1[1]) / length * (length - head_length),
                     head_width=head_width, fc='b', linewidth=0,
                     head_length=head_length, width=width, alpha=0.3)
        else:
            if width is None:
                width = 1
            if edge_style.plot_points:
                ax.plot([p1[0], p2[0]], [p1[1], p2[1]], color=edge_style.color,
                        marker='o', linewidth=width, alpha=edge_style.alpha)
            else:
                ax.plot([p1[0], p2[0]], [p1[1], p2[1]], color=edge_style.color,
                        linewidth=width, alpha=edge_style.alpha)
        return ax

    def to_3d(self, plane_origin, x1, x2):
        start = self.start.to_3d(plane_origin, x1, x2)
        end = self.end.to_3d(plane_origin, x1, x2)
        return LineSegment3D(start, end, name=self.name)

    def reverse(self):
        return LineSegment2D(self.end.copy(), self.start.copy())

    def to_line(self):
        return Line2D(self.start, self.end)

    def rotation(self, center: volmdlr.Point2D, angle: float):
        """
        LineSegment2D rotation.

        :param center: rotation center
        :param angle: angle rotation
        :return: a new rotated LineSegment2D
        """
        return LineSegment2D(self.start.rotation(center, angle),
                             self.end.rotation(center, angle))

    def rotation_inplace(self, center: volmdlr.Point2D, angle: float):
        """
        LineSegment2D rotation. Object is updated inplace.

        :param center: rotation center.
        :param angle: rotation angle.
        """
        warnings.warn("'inplace' methods are deprecated. Use a not inplace method instead.", DeprecationWarning)

        for point in [self.start, self.end]:
            point.rotation_inplace(center, angle)

    def translation(self, offset: volmdlr.Vector2D):
        """
        LineSegment2D translation.

        :param offset: translation vector.
        :return: A new translated LineSegment2D.
        """
        return LineSegment2D(self.start.translation(offset),
                             self.end.translation(offset))

    def translation_inplace(self, offset: volmdlr.Vector2D):
        """
        LineSegment2D translation. Object is updated inplace.

        :param offset: translation vector.
        """
        warnings.warn("'inplace' methods are deprecated. Use a not inplace method instead.", DeprecationWarning)

        for point in [self.start, self.end]:
            point.translation_inplace(offset)

    def frame_mapping(self, frame: volmdlr.Frame2D, side: str):
        """
        Changes vector frame_mapping and return a new LineSegment2D.

        side = 'old' or 'new'.
        """
        if side == 'old':
            new_start = frame.local_to_global_coordinates(self.start)
            new_end = frame.local_to_global_coordinates(self.end)
        elif side == 'new':
            new_start = frame.global_to_local_coordinates(self.start)
            new_end = frame.global_to_local_coordinates(self.end)
        else:
            raise ValueError('Please Enter a valid side: old or new')
        return LineSegment2D(new_start, new_end)

    def frame_mapping_inplace(self, frame: volmdlr.Frame2D, side: str):
        """
        Changes vector frame_mapping and the object is updated inplace.

        :param frame: frame to execute the frame mapping.
        :param side: 'old' or 'new'.
        """
        warnings.warn("'inplace' methods are deprecated. Use a not inplace method instead.", DeprecationWarning)

        if side == 'old':
            new_start = frame.local_to_global_coordinates(self.start)
            new_end = frame.local_to_global_coordinates(self.end)
        elif side == 'new':
            new_start = frame.global_to_local_coordinates(self.start)
            new_end = frame.global_to_local_coordinates(self.end)
        else:
            raise ValueError('Please Enter a valid side: old or new')
        self.start = new_start
        self.end = new_end

    def plot_data(self, edge_style: plot_data.EdgeStyle = None):
        """
        Plot data method for a LineSegment2D.

        :param edge_style: edge style.
        :return: plot_data.LineSegment2D object.
        """
        return plot_data.LineSegment2D([self.start.x, self.start.y],
                                       [self.end.x, self.end.y],
                                       edge_style=edge_style)

    def create_tangent_circle(self, point, other_line):
        circle1, circle2 = Line2D.create_tangent_circle(other_line, point, self)
        if circle1 is not None:
            _, curv_abs1 = Line2D.point_projection(self, circle1.center)
            if curv_abs1 < 0. or curv_abs1 > self.length():
                circle1 = None
        if circle2 is not None:
            _, curv_abs2 = Line2D.point_projection(self, circle2.center)
            if curv_abs2 < 0. or curv_abs2 > self.length():
                circle2 = None
        return circle1, circle2

    def infinite_primitive(self, offset):
        n = -self.unit_normal_vector()
        offset_point_1 = self.start + offset * n
        offset_point_2 = self.end + offset * n

        return Line2D(offset_point_1, offset_point_2)

    def to_wire(self, n: int):
        """
        Convert a linesegment2d to a wire 2D defined with 'n' line_segments.

        """
        warnings.warn('To avoid Circular imports, a new method was created in Wire2D called from_edge.'
                      'You can use it instead of to_wire.')
        raise AttributeError

    def nearest_point_to(self, point):
        """
        Find out the nearest point on the linesegment to point.

        """

        points = self.discretization_points(number_points=500)
        return point.nearest_point(points)

    def axial_symmetry(self, line):
        """
        Finds out the symmetric linesegment2d according to a line.
        """

        points_symmetry = [point.axial_symmetry(line) for point in [self.start, self.end]]

        return self.__class__(points_symmetry[0], points_symmetry[1])


class Arc(Edge):
    """
    Abstract class representing an arc.

    :param start: The starting point
    :type start: Union[:class:`volmdlr.Point2D`, :class:`volmdlr.Point3D`]
    :param end: The finish point
    :type end: Union[:class:`volmdlr.Point2D`, :class:`volmdlr.Point3D`]
    :param interior: An interior point
    :type interior: Union[:class:`volmdlr.Point2D`, :class:`volmdlr.Point3D`]
    :param name: The name of the arc. Default value is an empty string
    :type name: str, optional
    """

    def __init__(self, start,
                 end,
                 interior,
                 name: str = ''):
        Edge.__init__(self, start=start, end=end, name=name)
        self.interior = interior
        self._utd_clockwise_and_trigowise_paths = False
        self._clockwise_and_trigowise_paths = None
        self._radius = None

    @property
    def center(self):
        """
        Gets the arc's center.

        :return: The center of the arc.
        """
        raise NotImplementedError(
            'the property method center must be overloaded by subclassing'
            'class if not a given parameter')

    @property
    def angle(self):
        """
        Gets the angle of the arc.

        :return: The angle of the arc.
        """
        return NotImplementedError(
            'the property method angle must be overloaded by subclassing'
            'class if not a given parameter')

    @property
    def is_trigo(self):
        """
        Verifies if arc is trigonometric wise or clockwise.

        :return: True if trigonometric wise or False otherwise.
        """
        return NotImplementedError(
            'the property method is_trigo must be overloaded by subclassing'
            'class if not a given parameter')

    @property
    def radius(self):
        if not self._radius:
            self._radius = (self.start - self.center).norm()
        return self._radius

    def length(self):
        """
        Calculates the length of the Arc, with its radius, and its arc angle.

        :return: the length of the Arc.
        """
        return self.radius * abs(self.angle)

    def point_at_abscissa(self, abscissa):
        """
        Calculates a point in the Arc at a given abscissa.

        :param abscissa: abscissa where in the curve the point should be calculated.
        :return: Corresponding point.
        """
        if self.is_trigo:
            return self.start.rotation(self.center, abscissa / self.radius)
        return self.start.rotation(self.center, -abscissa / self.radius)

    def normal_vector(self, abscissa: float):
        """
        Get the normal vector of the Arc2D.

        :param abscissa: defines where in the Arc2D the
        normal vector is to be calculated
        :return: The normal vector of the Arc2D
        """
        point = self.point_at_abscissa(abscissa)
        normal_vector = self.center - point
        return normal_vector

    def direction_vector(self, abscissa: float):
        """
        Get direction vector of the Arc2D.

        :param abscissa: defines where in the Arc2D the
        direction vector is to be calculated
        :return: The direction vector of the Arc2D
        """
        return -self.normal_vector(abscissa=abscissa).normal_vector()

    @staticmethod
    def get_clockwise_and_trigowise_paths(radius_1, radius_2, radius_i):
        """
        Get arc paths from radius.

        :param radius_1: radius from center to start point.
        :param radius_2: radius form center to end point.
        :param radius_i: radius from center to interior point.
        :return: the clockwise and trigowise paths.
        """
        angle1 = math.atan2(radius_1.y, radius_1.x)
        anglei = math.atan2(radius_i.y, radius_i.x)
        angle2 = math.atan2(radius_2.y, radius_2.x)

        # Going trigo/clock wise from start to interior
        if anglei < angle1:
            trigowise_path = (anglei + volmdlr.TWO_PI) - angle1
            clockwise_path = angle1 - anglei
        else:
            trigowise_path = anglei - angle1
            clockwise_path = angle1 - anglei + volmdlr.TWO_PI

        # Going trigo wise from interior to interior
        if angle2 < anglei:
            trigowise_path += (angle2 + volmdlr.TWO_PI) - anglei
            clockwise_path += anglei - angle2
        else:
            trigowise_path += angle2 - anglei
            clockwise_path += anglei - angle2 + volmdlr.TWO_PI
        return clockwise_path, trigowise_path

    def middle_point(self):
        """
        Get point in the middle of Arc.
        """
        return self.point_at_abscissa(0.5 * self.length())

    def point_distance(self, point):
        """Returns the minimal distance to a point."""
        points = self.discretization_points(angle_resolution=100)
        return point.point_distance(point.nearest_point(points))

    def discretization_points(self, *, number_points: int = None, angle_resolution: int = None):
        """
        Discretize an Edge to have "n" points.

        :param number_points: the number of points (including start and end points)
             if unset, only start and end will be returned
        :param angle_resolution: if set, the sampling will be adapted to have a controlled angular distance. Useful
            to mesh an arc
        :return: a list of sampled points
        """
        if not number_points:
            if not angle_resolution:
                number_points = 2
            else:
                number_points = math.ceil(self.angle * angle_resolution) + 2

        step = self.length() / (number_points - 1)
        return [self.point_at_abscissa(i * step)
                for i in range(number_points)]

    def polygon_points(self, discretization_resolution: int):
        warnings.warn('polygon_points is deprecated,\
        please use discretization_points instead',
                      DeprecationWarning)
        return self.discretization_points(number_points=discretization_resolution)

    def get_geo_lines(self, tag: int, start_point_tag: int, center_point_tag: int, end_point_tag: int):
        """
        Gets the lines that define an Arc in a .geo file.

        :param tag: The linesegment index
        :type tag: int
        :param start_point_tag: The linesegment' start point index
        :type start_point_tag: int
        :param center_point_tag: The linesegment' center point index
        :type center_point_tag: int
        :param end_point_tag: The line segment's end point index
        :type end_point_tag: int

        :return: A line
        :rtype: str
        """

        return 'Circle(' + str(tag) + ') = {' + str(start_point_tag) + ', ' + \
            str(center_point_tag) + ', ' + str(end_point_tag) + '};'

    def get_geo_points(self):
        """
        Gets the points that define an Arc to use them in a .geo file.

        :return: A list of characteristic arc points
        :rtype: List

        """
        return [self.start, self.center, self.end]

    def reverse(self):
        """
        Gets the reverse version of an arc.

        :return: An arc
        :rtype: Arc
        """

        return self.__class__(start=self.end, interior=self.interior, end=self.start)

    def split(self, split_point):
        """
        Splits arc at a given point.

        :param split_point: splitting point.
        :return: list of two Arc.
        """
        if split_point.is_close(self.start, 1e-6):
            return [None, self.copy()]
        if split_point.is_close(self.end, 1e-6):
            return [self.copy(), None]
        abscissa = self.abscissa(split_point)
        return [self.__class__(self.start, self.point_at_abscissa(0.5 * abscissa), split_point),
                self.__class__(split_point, self.point_at_abscissa((self.abscissa(self.end) -
                                                                    abscissa) * 0.5 + abscissa), self.end)]


class Arc2D(Arc):
    """
    Class to draw Arc2D.

    angle: the angle measure always >= 0
    """

    def __init__(self,
                 start: volmdlr.Point2D,
                 interior: volmdlr.Point2D,
                 end: volmdlr.Point2D,
                 name: str = ''):
        self._center = None
        self._is_trigo = None
        self._angle = None
        self._bounding_rectangle = None
        Arc.__init__(self, start=start, end=end, interior=interior, name=name)
        start_to_center = start - self.center
        end_to_center = end - self.center
        angle1 = math.atan2(start_to_center.y, start_to_center.x)
        angle2 = math.atan2(end_to_center.y, end_to_center.x)
        if self.is_trigo:
            self.angle1 = angle1
            self.angle2 = angle2
        else:
            self.angle1 = angle2
            self.angle2 = angle1

    def __hash__(self):
        return hash(('arc2d', self.start, self.interior, self.end))

    def __eq__(self, other_arc):
        if self.__class__.__name__ != other_arc.__class__.__name__:
            return False
        return (self.center == other_arc.center
                and self.start == other_arc.start
                and self.end == other_arc.end
                and self.interior == other_arc.interior)

    @property
    def center(self):
        if not self._center:
            self._center = self.get_center()
        return self._center

    def get_center(self):
        """
        Calculates the center of the Arc.

        :return: asc's center.
        """
        x_interior, y_interior = self.interior.x, self.interior.y
        x_end, y_end = self.end.x, self.end.y
        x_start, y_start = self.start.x, self.start.y
        try:
            matrix_a = volmdlr.Matrix22(2 * (x_start - x_interior), 2 * (y_start - y_interior),
                                        2 * (x_start - x_end), 2 * (y_start - y_end))
            b_vector = - volmdlr.Vector2D(x_interior ** 2 + y_interior ** 2 - x_start ** 2 - y_start ** 2,
                                          x_end ** 2 + y_end ** 2 - x_start ** 2 - y_start ** 2)
            inv_matrix_a = matrix_a.inverse()
            x = inv_matrix_a.vector_multiplication(b_vector)
            center = volmdlr.Point2D(x.x, x.y)
        except ValueError:
            matrix_a = npy.array([[2 * (x_start - x_interior), 2 * (y_start - y_interior)],
                                  [2 * (x_start - x_end), 2 * (y_start - y_end)]])
            b_vector = - npy.array([x_interior ** 2 + y_interior ** 2 - x_start ** 2 - y_start ** 2,
                                    x_end ** 2 + y_end ** 2 - x_start ** 2 - y_start ** 2])
            center = volmdlr.Point2D(*npy.linalg.solve(matrix_a, b_vector))
        return center

    @property
    def is_trigo(self):
        """
        Gives if the edge goes in the trigo direction.
        """
        if not self._is_trigo:
            self._is_trigo = self.get_arc_direction()
        return self._is_trigo

    @property
    def clockwise_and_trigowise_paths(self):
        if not self._clockwise_and_trigowise_paths:
            radius_1 = self.start - self.center
            radius_2 = self.end - self.center
            radius_i = self.interior - self.center
            self._clockwise_and_trigowise_paths = \
                self.get_clockwise_and_trigowise_paths(radius_1,
                                                       radius_2,
                                                       radius_i)
            self._utd_clockwise_and_trigowise_paths = True
        return self._clockwise_and_trigowise_paths

    def get_arc_direction(self):
        """
        Gets arc direction: clockwise or trigonometric.

        :return: True if clockwise. False if counterclockwise.
        """
        clockwise_path, trigowise_path = \
            self.clockwise_and_trigowise_paths
        if clockwise_path > trigowise_path:
            return True
        return False

    @property
    def angle(self):
        """
        Returns the angle in radians of the arc.
        """
        if not self._angle:
            self._angle = self.get_angle()
        return self._angle

    def get_angle(self):
        """
        Gets arc angle.

        """
        clockwise_path, trigowise_path = \
            self.clockwise_and_trigowise_paths
        if self.is_trigo:
            return trigowise_path
        return clockwise_path

    def _get_points(self):
        return [self.start, self.interior, self.end]

    points = property(_get_points)

    def point_distance(self, point):
        """
        Returns the distance between a point and the edge.
        """
        vector_start = self.start - self.center
        vector_point = point - self.center
        vector_end = self.end - self.center
        if self.is_trigo:
            vector_start, vector_end = vector_end, vector_start
        arc_angle = volmdlr.geometry.clockwise_angle(vector_start, vector_end)
        point_angle = volmdlr.geometry.clockwise_angle(vector_start, vector_point)
        if point_angle <= arc_angle:
            return abs(
                LineSegment2D(point, self.center).length() - self.radius)
        return min(LineSegment2D(point, self.start).length(), LineSegment2D(point, self.end).length())

    def point_belongs(self, point2d, abs_tol=1e-10):
        """
        Check if a Point2D belongs to the Arc2D.

        """
        distance_point_to_center = point2d.point_distance(self.center)
        if not math.isclose(distance_point_to_center, self.radius, abs_tol=abs_tol):
            return False
        try:
            point_abscissa = self.abscissa(point2d)
        except ValueError:
            return False
        if self.length() >= point_abscissa >= 0:
            return True
        return False

    def to_full_arc_2d(self):
        """
        Convert to a full arc2d.
        """
        return FullArc2D(center=self.center,
                         start_end=self.point_at_abscissa(0),
                         name=self.name)

    def line_intersections(self, line2d: Line2D):
        """
        Calculates the intersection between a line and an Arc2D.

        :param line2d: Line2D to verify intersections.
        :return: a list with intersections points.
        """
        # circle = self.to_circle()
        # circle_intersection_points = circle.line_intersections(line2d)
        full_arc_2d = self.to_full_arc_2d()
        fa2d_intersection_points = full_arc_2d.line_intersections(line2d)
        intersection_points = []
        for pt in fa2d_intersection_points:
            if self.point_belongs(pt):
                intersection_points.append(pt)
        return intersection_points

    def linesegment_intersections(self, linesegment2d: LineSegment2D):
        """
        Calculates the intersection between a LineSegment2D and an Arc2D.

        :param line2d: LineSegment2D to verify intersections.
        :return: a list with intersections points.
        """
        if not self.bounding_rectangle.b_rectangle_intersection(linesegment2d.bounding_rectangle):
            return []
        full_arc_2d = self.to_full_arc_2d()
        fa2d_intersection_points = full_arc_2d.linesegment_intersections(
            linesegment2d)
        intersection_points = []
        for point in fa2d_intersection_points:
            if self.point_belongs(point):
                intersection_points.append(point)
        return intersection_points

    def abscissa(self, point: volmdlr.Point2D, tol=1e-9):
        """
        Returns the abscissa of a given point 2d.
        """
        if point.point_distance(self.start) < tol:
            return 0
        if point.point_distance(self.end) < tol:
            return self.length()

        point_ = point - self.center
        u = self.start - self.center
        u.normalize()
        if self.is_trigo:
            v = u.normal_vector()
        else:
            v = -u.normal_vector()

        x, y = point_.dot(u), point_.dot(v)
        theta = math.atan2(y, x)
        if theta < -tol or theta > self.angle + tol:
            raise ValueError('Point not in arc')

        if theta < 0:
            return 0.
        if theta > self.angle:
            return self.angle * self.radius

        return self.radius * theta

    def area(self):
        """
        Calculates the area of the Arc2D.

        :return: the area of the Arc2D.
        """
        return self.radius ** 2 * self.angle / 2

    def center_of_mass(self):
        """
        Calculates the center of mass of the Arc2D.

        :return: center of mass point.
        """
        #        u=self.middle.vector-self.center.vector
        u = self.middle_point() - self.center
        u.normalize()
        # alpha = abs(self.angle)
        return self.center + 4 / (3 * self.angle) * self.radius * math.sin(
            self.angle * 0.5) * u

    @property
    def bounding_rectangle(self):
        if not self._bounding_rectangle:
            discretization_points = self.discretization_points(number_points=20)
            x_values, y_values = [], []
            for point in discretization_points:
                x_values.append(point.x)
                y_values.append(point.y)
            self._bounding_rectangle = volmdlr.core.BoundingRectangle(min(x_values), max(x_values),
                                                                      min(y_values), max(y_values))
        return self._bounding_rectangle

    def straight_line_area(self):
        """
        Calculates the area of the arc 2D, with line drawn from start to end.

        :return: straight_line_area.
        """
        if self.angle >= math.pi:
            angle = volmdlr.TWO_PI - self.angle
            area = math.pi * self.radius ** 2 - 0.5 * self.radius ** 2 * (
                    angle - math.sin(angle))
        else:
            angle = self.angle
            area = 0.5 * self.radius ** 2 * (angle - math.sin(angle))

        if self.is_trigo:
            return area
        return -area

    def straight_line_second_moment_area(self, point: volmdlr.Point2D):

        if self.angle2 < self.angle1:
            angle2 = self.angle2 + volmdlr.TWO_PI

        else:
            angle2 = self.angle2
        angle1 = self.angle1

        # Full arc section
        moment_area_x1 = self.radius ** 4 / 8 * (angle2 - angle1 + 0.5 * (
                math.sin(2 * angle1) - math.sin(2 * angle2)))
        moment_area_y1 = self.radius ** 4 / 8 * (angle2 - angle1 + 0.5 * (
                math.sin(2 * angle2) - math.sin(2 * angle1)))
        moment_area_xy1 = self.radius ** 4 / 8 * (
                math.cos(angle1) ** 2 - math.cos(angle2) ** 2)

        # Triangle
        moment_area_x2, moment_area_y2, moment_area_xy2 = self._triangle_moment_inertia()
        if moment_area_x2 < 0.:
            moment_area_x2, moment_area_y2, moment_area_xy2 = -moment_area_x2, -moment_area_y2, -moment_area_xy2
        if self.angle < math.pi:
            if self.is_trigo:
                moment_area_x = moment_area_x1 - moment_area_x2
                moment_area_y = moment_area_y1 - moment_area_y2
                moment_area_xy = moment_area_xy1 - moment_area_xy2
            else:
                moment_area_x = moment_area_x2 - moment_area_x1
                moment_area_y = moment_area_y2 - moment_area_y1
                moment_area_xy = moment_area_xy2 - moment_area_xy1
        else:
            if self.is_trigo:
                moment_area_x = moment_area_x1 + moment_area_x2
                moment_area_y = moment_area_y1 + moment_area_y2
                moment_area_xy = moment_area_xy1 + moment_area_xy2
            else:
                moment_area_x = -moment_area_x2 - moment_area_x1
                moment_area_y = -moment_area_y2 - moment_area_y1
                moment_area_xy = -moment_area_xy2 - moment_area_xy1

        return volmdlr.geometry.huygens2d(moment_area_x, moment_area_y, moment_area_xy,
                                          self.straight_line_area(),
                                          self.center,
                                          point)

    def _full_arc_moment_inertia(self, angle1, angle2):
        moment_inertia_x1 = self.radius ** 4 / 8 * (angle2 - angle1 + 0.5 * (
                math.sin(2 * angle1) - math.sin(2 * angle2)))
        moment_inertia_y1 = self.radius ** 4 / 8 * (angle2 - angle1 + 0.5 * (
                math.sin(2 * angle2) - math.sin(2 * angle1)))
        moment_inertia_xy1 = self.radius ** 4 / 8 * (
                math.cos(angle1) ** 2 - math.cos(angle2) ** 2)
        return moment_inertia_x1, moment_inertia_y1, moment_inertia_xy1

    def _triangle_moment_inertia(self):
        xi, yi = self.start - self.center
        xj, yj = self.end - self.center
        moment_inertia_x2 = (yi ** 2 + yi * yj + yj ** 2) * (xi * yj - xj * yi) / 12.
        moment_inertia_y2 = (xi ** 2 + xi * xj + xj ** 2) * (xi * yj - xj * yi) / 12.
        moment_inertia_xy2 = (xi * yj + 2 * xi * yi + 2 * xj * yj + xj * yi) * (
                xi * yj - xj * yi) / 24.
        return moment_inertia_x2, moment_inertia_y2, moment_inertia_xy2

    def straight_line_center_of_mass(self):
        """Straight line center of mass."""
        if self.angle == math.pi:
            return self.center_of_mass()

        u = self.middle_point() - self.center
        u.normalize()
        if self.angle >= math.pi:
            u = -u
        bissec = Line2D(self.center, self.center + u)
        string = Line2D(self.start, self.end)
        point = volmdlr.Point2D.line_intersection(bissec, string)
        a = point.point_distance(self.start)
        height = point.point_distance(self.center)
        triangle_area = height * a
        # alpha = abs(self.angle)
        triangle_cog = self.center + 2 / 3. * height * u
        if self.angle < math.pi:
            cog = (
                          self.center_of_mass() * self.area() - triangle_area * triangle_cog) / abs(
                self.straight_line_area())
        else:
            cog = (
                          self.center_of_mass() * self.area() + triangle_area * triangle_cog) / abs(
                self.straight_line_area())

        return cog

    def straight_line_point_belongs(self, point):
        """
        Verifies if a point belongs to the surface created by closing the edge.

        :param point_2d: Point to be verified.
        :return: Return True if the point belongs to this surface, or False otherwise.
        """
        if self.point_belongs(point):
            return True
        if self.start == self.end:
            if point.point_distance(self.center) <= self.radius:
                return True
        center_distance_point = self.center.point_distance(point)
        straight_line = LineSegment2D(self.start, self.end)
        for edge in [self, straight_line]:
            line_passing_trough_point = Line2D(self.center, point)
            straight_line_intersections = edge.line_intersections(line_passing_trough_point)
            if straight_line_intersections:
                if self.center.point_distance(straight_line_intersections[0]) > center_distance_point:
                    return True
        return False

    def plot(self, ax=None, edge_style: EdgeStyle = EdgeStyle()):
        if ax is None:
            _, ax = plt.subplots()

        if edge_style.plot_points:
            for point in [self.center, self.start, self.interior, self.end]:
                point.plot(ax=ax, color=edge_style.color, alpha=edge_style.alpha)

        ax.add_patch(matplotlib.patches.Arc((self.center.x, self.center.y), 2 * self.radius,
                                            2 * self.radius, angle=0,
                                            theta1=self.angle1 * 0.5 / math.pi * 360,
                                            theta2=self.angle2 * 0.5 / math.pi * 360,
                                            color=edge_style.color,
                                            alpha=edge_style.alpha))
        return ax

    def to_3d(self, plane_origin, x, y):
        point_start = self.start.to_3d(plane_origin, x, y)
        point_interior = self.interior.to_3d(plane_origin, x, y)
        point_end = self.end.to_3d(plane_origin, x, y)

        return Arc3D(point_start, point_interior, point_end, name=self.name)

    def rotation(self, center: volmdlr.Point2D, angle: float):
        """
        Arc2D rotation.

        :param center: rotation center
        :param angle: angle rotation.
        :return: a new rotated Arc2D.
        """
        return Arc2D(*[point.rotation(center, angle, ) for point in
                       [self.start, self.interior, self.end]])

    def rotation_inplace(self, center: volmdlr.Point2D, angle: float):
        """
        Arc2D rotation. Object is updated inplace.

        :param center: rotation center.
        :param angle: rotation angle.
        """
        warnings.warn("'inplace' methods are deprecated. Use a not inplace method instead.", DeprecationWarning)

        self.start.rotation_inplace(center, angle)
        self.interior.rotation_inplace(center, angle)
        self.end.rotation_inplace(center, angle)
        self._angle = None
        self._is_trigo = None
        self._center = None
        self._clockwise_and_trigowise_paths = None

    def translation(self, offset: volmdlr.Vector2D):
        """
        Arc2D translation.

        :param offset: translation vector.
        :return: A new translated Arc2D.
        """
        return Arc2D(*[point.translation(offset) for point in
                       [self.start, self.interior, self.end]])

    def translation_inplace(self, offset: volmdlr.Vector2D):
        """
        Arc2D translation. Object is updated inplace.

        :param offset: translation vector.
        """
        warnings.warn("'inplace' methods are deprecated. Use a not inplace method instead.", DeprecationWarning)

        self.start.translation_inplace(offset)
        self.interior.translation_inplace(offset)
        self.end.translation_inplace(offset)
        self._angle = None
        self._is_trigo = None
        self._center = None
        self._clockwise_and_trigowise_paths = None

    def frame_mapping(self, frame: volmdlr.Frame2D, side: str):
        """
        Changes vector frame_mapping and return a new Arc2D.

        side = 'old' or 'new'
        """
        return Arc2D(*[point.frame_mapping(frame, side) for point in
                       [self.start, self.interior, self.end]])

    def frame_mapping_inplace(self, frame: volmdlr.Frame2D, side: str):
        """
        Changes vector frame_mapping and the object is updated inplace.

        side = 'old' or 'new'
        """
        warnings.warn("'inplace' methods are deprecated. Use a not inplace method instead.", DeprecationWarning)

        self.__init__(*[point.frame_mapping(frame, side) for point in
                        [self.start, self.interior, self.end]])

    def second_moment_area(self, point):
        """
        Second moment area of part of disk.

        """
        if self.angle2 < self.angle1:
            angle2 = self.angle2 + volmdlr.TWO_PI

        else:
            angle2 = self.angle2
        angle1 = self.angle1
        moment_area_x = self.radius ** 4 / 8 * (angle2 - angle1 + 0.5 * (
                math.sin(2 * angle1) - math.sin(2 * angle2)))
        moment_area_y = self.radius ** 4 / 8 * (angle2 - angle1 + 0.5 * (
                math.sin(2 * angle2) - math.sin(2 * angle1)))
        moment_area_xy = self.radius ** 4 / 8 * (
                math.cos(angle1) ** 2 - math.cos(angle2) ** 2)

        # Must be computed at center, so huygens related to center
        return volmdlr.geometry.huygens2d(moment_area_x, moment_area_y, moment_area_xy, self.area(),
                                          self.center, point)

    def plot_data(self, edge_style: plot_data.EdgeStyle = None,
                  anticlockwise: bool = None):
        """
        Plot data method for a Arc2D.

        :param edge_style: edge style.
        :return: plot_data.Arc2D object.
        """
        list_node = self.discretization_points(number_points=20)
        data = []
        for node in list_node:
            data.append({'x': node.x, 'y': node.y})
        return plot_data.Arc2D(cx=self.center.x,
                               cy=self.center.y,
                               r=self.radius,
                               start_angle=self.angle1,
                               end_angle=self.angle2,
                               edge_style=edge_style,
                               data=data,
                               anticlockwise=anticlockwise,
                               name=self.name)

    def copy(self, *args, **kwargs):
        return Arc2D(self.start.copy(),
                     self.interior.copy(),
                     self.end.copy())

    def cut_between_two_points(self, point1, point2):
        """
        Cuts Arc between two points, and return a new arc between these two points.

        """
        if (point1.is_close(self.start) and point2.is_close(self.end)) or \
                (point2.is_close(self.start) and point1.is_close(self.end)):
            return self
        raise NotImplementedError

    def infinite_primitive(self, offset):
        vector_start_center = self.start - self.center
        vector_start_center.normalize()
        vector_end_center = self.end - self.center
        vector_end_center.normalize()
        vector_interior_center = self.interior - self.center
        vector_interior_center.normalize()
        if self.is_trigo:
            radius = self.radius + offset
            center = self.center

        else:
            radius = self.radius - offset
            if radius < 0:
                return None
            center = self.center
            # mid_point = self.middle_point()
            # vec1 = self.center - mid_point
            # vec1.normalize()
            # vec1 = 2 * offset * math.sqrt(2) * vec1
            # center = self.center.translation(vec1)
        start = center + radius * vector_start_center
        end = center + radius * vector_end_center
        interior = center + radius * vector_interior_center
        return Arc2D(start, interior, end)

    def complementary(self):

        interior = self.middle_point().rotation(self.center, math.pi)
        return Arc2D(self.start, interior, self.end)

    def axial_symmetry(self, line):
        """ Finds out the symmetric arc 2D according to a line. """
        points_symmetry = [point.axial_symmetry(line) for point in [self.start, self.interior, self.end]]

        return self.__class__(start=points_symmetry[0],
                              interior=points_symmetry[1],
                              end=points_symmetry[2])


class FullArc2D(Arc2D):
    """ An edge that starts at start_end, ends at the same point after having described a circle. """

    def __init__(self, center: volmdlr.Point2D, start_end: volmdlr.Point2D,
                 name: str = ''):
        self.__center = center
        self.start_end = start_end
        interior = start_end.rotation(center, math.pi)
        Arc2D.__init__(self, start=start_end, interior=interior,
                       end=start_end, name=name)  # !!! this is dangerous

    @property
    def is_trigo(self):
        return True

    @property
    def center(self):
        return self.__center

    @property
    def angle(self):
        return volmdlr.TWO_PI

    def to_dict(self, use_pointers: bool = False, memo=None, path: str = '#'):
        dict_ = self.base_dict()
        dict_['center'] = self.center.to_dict(use_pointers=use_pointers, memo=memo, path=path + '/center')
        dict_['radius'] = self.radius
        dict_['angle'] = self.angle
        dict_['is_trigo'] = self.is_trigo
        dict_['start_end'] = self.start.to_dict(use_pointers=use_pointers, memo=memo, path=path + '/start_end')
        return dict_

    def copy(self, *args, **kwargs):
        return FullArc2D(self.center.copy(), self.start.copy())

    @classmethod
    def dict_to_object(cls, dict_, global_dict=None, pointers_memo: Dict[str, Any] = None, path: str = '#'):
        center = volmdlr.Point2D.dict_to_object(dict_['center'])
        start_end = volmdlr.Point2D.dict_to_object(dict_['start_end'])

        return cls(center, start_end, name=dict_['name'])

    # def __hash__(self):
    #     return hash(("fullarc", self.center, self.radius, self.start, self.end))
    #     # return hash(self.center) + 5*hash(self.start)

    def __hash__(self):
        return hash((self.__class__.__name__, self.center, self.radius, self.start_end))

    def __eq__(self, other_arc):
        if self.__class__.__name__ != other_arc.__class__.__name__:
            return False
        return (self.center == other_arc.center) \
            and (self.start_end == other_arc.start_end)

    @property
    def bounding_rectangle(self):
        if not self._bounding_rectangle:
            self._bounding_rectangle = volmdlr.core.BoundingRectangle(
                self.center.x - self.radius, self.center.x + self.radius,
                self.center.y - self.radius, self.center.y + self.radius)
        return self._bounding_rectangle

    def straight_line_area(self):
        """
        Calculates the area of the fullarc, with line drawn from start to end.

        :return: straight_line_area.
        """
        area = self.area()
        return area

    def center_of_mass(self):
        return self.center

    def straight_line_center_of_mass(self):
        """Straight line center of mass."""
        return self.center_of_mass()

    def straight_line_point_belongs(self, point):
        """
        Verifies if a point belongs to the surface created by closing the edge.

        :param point2d: Point to be verified.
        :return: Return True if the point belongs to this surface, or False otherwise.
        """
        if point.point_distance(self.center) <= self.radius:
            return True
        return False

    def to_3d(self, plane_origin, x, y):
        center = self.center.to_3d(plane_origin, x, y)
        start = self.start.to_3d(plane_origin, x, y)
        z = x.cross(y)
        z.normalize()

        return FullArc3D(center, start, z)

    def rotation(self, center: volmdlr.Point2D, angle: float):
        new_center = self._center.rotation(center, angle, True)
        new_start_end = self.start.rotation(center, angle, True)
        return FullArc2D(new_center, new_start_end)

    def rotation_inplace(self, center: volmdlr.Point2D, angle: float):
        warnings.warn("'inplace' methods are deprecated. Use a not inplace method instead.", DeprecationWarning)

        self._center.rotation(center, angle, False)
        self.start.rotation(center, angle, False)
        self.interior.rotation(center, angle, False)
        self.end.rotation(center, angle, False)

    def translation(self, offset: volmdlr.Vector2D):
        new_center = self._center.translation(offset)
        new_start_end = self.start.translation(offset)
        return FullArc2D(new_center, new_start_end)

    def translation_inplace(self, offset: volmdlr.Vector2D):
        warnings.warn("'inplace' methods are deprecated. Use a not inplace method instead.", DeprecationWarning)

        self._center.translation_inplace(offset)
        self.start.translation_inplace(offset)
        self.end.translation_inplace(offset)
        self.interior.translation_inplace(offset)

    def frame_mapping(self, frame: volmdlr.Frame2D, side: str):
        """
        Map the 2D full arc to a new frame or its original frame.

        :param frame: The target frame for the mapping.
        :type frame: :class:`volmdlr.Frame2D`
        :param side: Specify whether to map the arc to the new frame ('new')
            or its original frame ('old').
        :type side: str
        :return: The full arc in the specified frame.
        :rtype: :class:`volmdlr.edges.FullArc2D`
        """
        return FullArc2D(*[point.frame_mapping(frame, side) for point in
                           [self._center, self.start]])

    def frame_mapping_inplace(self, frame: volmdlr.Frame2D, side: str):
        warnings.warn("'inplace' methods are deprecated. Use a not inplace method instead.", DeprecationWarning)

        for point in [self._center, self.start, self.end, self.interior]:
            point.frame_mapping_inplace(frame, side)

    def polygonization(self):
        return volmdlr.wires.ClosedPolygon2D(self.discretization_points(angle_resolution=15))

    def plot(self, ax=None, edge_style: EdgeStyle = EdgeStyle()):
        if ax is None:
            _, ax = plt.subplots()

        if self.radius > 0:
            ax.add_patch(matplotlib.patches.Arc((self.center.x, self.center.y),
                                                2 * self.radius,
                                                2 * self.radius,
                                                angle=0,
                                                theta1=0,
                                                theta2=360,
                                                color=edge_style.color,
                                                linestyle=edge_style.linestyle,
                                                linewidth=edge_style.linewidth))
        if edge_style.plot_points:
            ax.plot([self.start.x], [self.start.y], 'o',
                    color=edge_style.color, alpha=edge_style.alpha)
        return ax

    def cut_between_two_points(self, point1, point2):

        x1, y1 = point1 - self.center
        x2, y2 = point2 - self.center

        angle1 = math.atan2(y1, x1)
        angle2 = math.atan2(y2, x2)
        if angle2 < angle1:
            angle2 += volmdlr.TWO_PI
        angle_i = 0.5 * (angle1 + angle2)
        interior = point1.rotation(self.center, angle_i)
        arc = Arc2D(point1, interior, point2)
        if self.is_trigo != arc.is_trigo:
            arc = arc.complementary()

        return arc

    def line_intersections(self, line2d: Line2D, tol=1e-9):
        try:
            if line2d.start.is_close(self.center):
                pt1 = line2d.end
                vec = line2d.start - line2d.end
            else:
                pt1 = line2d.start
                vec = line2d.end - line2d.start
        except AttributeError:
            if line2d.point1.is_close(self.center):
                pt1 = line2d.point2
                vec = line2d.point1 - line2d.point2
            else:
                pt1 = line2d.point1
                vec = line2d.point2 - line2d.point1
        vector1 = vec.dot(vec)
        vector2 = 2 * vec.dot(pt1 - self.center)
        vector3 = pt1.dot(pt1) + self.center.dot(self.center) \
            - 2 * pt1.dot(self.center) - self.radius ** 2

        disc = vector2 ** 2 - 4 * vector1 * vector3
        if math.isclose(disc, 0., abs_tol=tol):
            t_param = -vector2 / (2 * vector1)
            return [pt1 + t_param * vec]

        if disc > 0:
            sqrt_disc = math.sqrt(disc)
            t_param = (-vector2 + sqrt_disc) / (2 * vector1)
            s_param = (-vector2 - sqrt_disc) / (2 * vector1)
            return [pt1 + t_param * vec,
                    pt1 + s_param * vec]

        return []

    def linesegment_intersections(self, linesegment2d: LineSegment2D, tol=1e-9):
        if not self.bounding_rectangle.b_rectangle_intersection(linesegment2d.bounding_rectangle):
            return []
        try:
            if linesegment2d.start.is_close(self.center):
                pt1 = linesegment2d.end
                vec = linesegment2d.start - linesegment2d.end
            else:
                pt1 = linesegment2d.start
                vec = linesegment2d.end - linesegment2d.start
        except AttributeError:
            if linesegment2d.point1.is_close(self.center):
                pt1 = linesegment2d.point2
                vec = linesegment2d.point1 - linesegment2d.point2
            else:
                pt1 = linesegment2d.point1
                vec = linesegment2d.point2 - linesegment2d.point1
        vector1 = vec.dot(vec)
        vector2 = 2 * vec.dot(pt1 - self.center)
        vector3 = pt1.dot(pt1) + self.center.dot(self.center) \
            - 2 * pt1.dot(self.center) - self.radius ** 2

        disc = vector2 ** 2 - 4 * vector1 * vector3
        if math.isclose(disc, 0., abs_tol=tol):
            t_param = -vector2 / (2 * vector1)
            points = [pt1 + t_param * vec]
            if linesegment2d.point_belongs(points[0]):
                return points
            return []

        if disc > 0:
            sqrt_disc = math.sqrt(disc)
            t_param = (-vector2 + sqrt_disc) / (2 * vector1)
            s_param = (-vector2 - sqrt_disc) / (2 * vector1)
            points = [pt1 + t_param * vec, pt1 + s_param * vec]
            valid_points = [pt for pt in points if
                            linesegment2d.point_belongs(pt)]
            return valid_points

        return []

    def reverse(self):
        return self


class ArcEllipse2D(Edge):
    """
    An 2 dimensional elliptical arc.

    :param start: The starting point of the elliptical arc
    :type start: :class:`volmdlr.Point2D`
    :param interior: An interior point of the elliptical arc
    :type interior: :class:`volmdlr.Point2D`
    :param end: The end point of the elliptical arc
    :type end: :class:`volmdlr.Point2D`
    :param center: The center of the ellipse
    :type center: :class:`volmdlr.Point2D`
    :param major_dir: The major direction of the ellipse
    :type major_dir: :class:`volmdlr.Vector2D`
    :param name: The name of the elliptical arc. Default value is ''
    :type name: str, optional
    :param extra: An extra interior point if start is equal to end. Default
        value is None
    :type extra: :class:`volmdlr.Point2D`, optional
    """

    def __init__(self, start: volmdlr.Point2D, interior: volmdlr.Point2D,
                 end: volmdlr.Point2D, center: volmdlr.Point2D,
                 major_dir: volmdlr.Vector2D, extra: volmdlr.Point2D = None, name: str = '',
                 ):
        Edge.__init__(self, start, end, name)
        self.interior = interior
        self.center = center
        self.extra = extra
        self.major_dir = major_dir
        self.minor_dir = self.major_dir.deterministic_unit_normal_vector()
        frame = volmdlr.Frame2D(self.center, self.major_dir, self.minor_dir)
        self.frame = frame
        start_new = frame.global_to_local_coordinates(self.start)
        end_new = frame.global_to_local_coordinates(self.end)
        interior_new = frame.global_to_local_coordinates(self.interior)
        center_new = frame.global_to_local_coordinates(self.center)
        self._bounding_rectangle = None

        def theta_a_b(start_, iterior_, end_, center_):
            """
            Calculates the major, minor and theta.

            From : https://math.stackexchange.com/questions/339126/how-to-draw-an-ellipse-if-a- \
            center-and-3-arbitrary-points-on-it-are-given.
            theta= ellipse's inclination angle related to the horizontal
            (clockwise), A=semi major axis, B=semi minor axis.

            """
            x_start, y_start, x_interior, y_interior, x_end, y_end = start_[0] - center_[0], start_[1] - center_[1],\
                iterior_[0] - center_[0], iterior_[1] - center_[1], end_[0] - center_[0], end_[1] - center_[1]
            matrix_a = npy.array(([x_start ** 2, y_start ** 2, 2 * x_start * y_start],
                                  [x_interior ** 2, y_interior ** 2, 2 * x_interior * y_interior],
                                  [x_end ** 2, y_end ** 2, 2 * x_end * y_end]))
            inv_matrix_a = npy.linalg.inv(matrix_a)
            matriz_one = npy.array(([1],
                                    [1],
                                    [1]))
            vector_c = npy.dot(inv_matrix_a, matriz_one)
            theta = 0.5 * math.atan(2 * vector_c[2] / (vector_c[1] - vector_c[0]))
            c1 = vector_c[0] + vector_c[1]
            c2 = (vector_c[1] - vector_c[0]) / math.cos(2 * theta)
            gdaxe = math.sqrt((2 / (c1 - c2)))
            ptax = math.sqrt((2 / (c1 + c2)))
            return theta, gdaxe, ptax

        if start.is_close(end):
            extra_new = frame.global_to_local_coordinates(self.extra)
            theta, major_axis, minor_axis = theta_a_b(start_new, extra_new, interior_new,
                                                      center_new)
        else:
            theta, major_axis, minor_axis = theta_a_b(start_new, interior_new, end_new,
                                                      center_new)

        self.major_axis = major_axis
        self.minor_axis = minor_axis
        self.theta = theta

        # Angle pour start
        u1, u2 = start_new.x / self.major_axis, start_new.y / self.minor_axis
        angle1 = volmdlr.geometry.sin_cos_angle(u1, u2)
        self.angle_start = angle1
        # Angle pour end
        u3, u4 = end_new.x / self.major_axis, end_new.y / self.minor_axis
        angle2 = volmdlr.geometry.sin_cos_angle(u3, u4)
        self.angle_end = angle2
        # Angle pour interior
        u5, u6 = interior_new.x / self.major_axis, interior_new.y / self.minor_axis
        anglei = volmdlr.geometry.sin_cos_angle(u5, u6)
        self.angle_interior = anglei
        # Going trigo/clock wise from start to interior
        if anglei < angle1:
            trigowise_path = (anglei + volmdlr.TWO_PI) - angle1
            clockwise_path = angle1 - anglei
        else:
            trigowise_path = anglei - angle1
            clockwise_path = angle1 - anglei + volmdlr.TWO_PI

        # Going trigo wise from interior to interior
        if angle2 < anglei:
            trigowise_path += (angle2 + volmdlr.TWO_PI) - anglei
            clockwise_path += anglei - angle2
        else:
            trigowise_path += angle2 - anglei
            clockwise_path += anglei - angle2 + volmdlr.TWO_PI

        if clockwise_path > trigowise_path:
            self.is_trigo = True
            self.angle = trigowise_path
        else:
            # Clock wise
            self.is_trigo = False
            self.angle = clockwise_path

        if self.start.is_close(self.end) or self.angle == 0:
            self.angle = volmdlr.TWO_PI

        if self.is_trigo:  # sens trigo
            self.offset_angle = angle1
        else:
            self.offset_angle = angle2

    def _get_points(self):
        return self.discretization_points(number_points=20)

    points = property(_get_points)

    def length(self):
        """
        Calculates the length of the arcellipse 2d.

        :return: arc ellipse 2d's length
        """
        length = self.abscissa(self.end)
        return length

    def point_belongs(self, point, abs_tol: float = 1e-4):
        """
        Verifies if a point belongs to the arc ellipse 2d.

        :param point: point to be verified
        :param abs_tol: tolerance applied during calculations
        :return: True if the point belongs, False otherwise
        """
        if not math.isclose((point.x - self.center.x) ** 2 / self.major_axis ** 2 +
                            (point.y - self.center.y) ** 2 / self.minor_axis ** 2, 1, abs_tol=abs_tol) and not \
                math.isclose((point.x - self.center.x) ** 2 / self.minor_axis ** 2 +
                             (point.y - self.center.y) ** 2 / self.major_axis ** 2, 1, abs_tol=abs_tol):
            return False
        new_point = self.frame.global_to_local_coordinates(point)
        u1, u2 = new_point.x / self.major_axis, new_point.y / self.minor_axis
        angle_new_point = volmdlr.geometry.sin_cos_angle(u1, u2)
        if self.angle_start < self.angle_end and self.angle_end >= angle_new_point >= self.angle_start:
            return True
        if self.angle_start > self.angle_end and self.angle_end <= angle_new_point <= self.angle_start:
            return True
        return False

    def abscissa(self, point: volmdlr.Point2D):
        """
        Calculates the abscissa of a given point.

        :param point: point for calculating abscissa
        :return: a float, between 0 and the arc ellipse 2d's length
        """
        if self.point_belongs(point):
            angle_abscissa = volmdlr.geometry.clockwise_angle(point - self.center, self.major_dir)
            angle_start = self.angle_start
            angle_end = angle_abscissa
            if self.angle_start > angle_abscissa > self.angle_end:
                angle_start = angle_abscissa
                angle_end = self.angle_start

            def arc_length(theta):
                return math.sqrt((self.major_axis ** 2) * math.sin(theta) ** 2 +
                                 (self.minor_axis ** 2) * math.cos(theta) ** 2)

            res, _ = scipy_integrate.quad(arc_length, angle_start, angle_end)
            return res
        raise ValueError(f'point {point} does not belong to ellipse')

    @property
    def bounding_rectangle(self):
        """
        Calculates the bounding rectangle for the arc ellipse 2d.

        :return: Bouding Rectangle object.
        """
        if not self._bounding_rectangle:
            discretization_points = self.discretization_points(number_points=20)
            x_values, y_values = [], []
            for point in discretization_points:
                x_values.append(point.x)
                y_values.append(point.y)
            self._bounding_rectangle = volmdlr.core.BoundingRectangle(min(x_values), max(x_values),
                                                                      min(y_values), max(y_values))
        return self._bounding_rectangle

    def straight_line_area(self):
        """
        Calculates the area of the elliptic arc, with line drawn from start to end.

        :return: straight_line_area.
        """
        if self.angle >= math.pi:
            angle = volmdlr.TWO_PI - self.angle
            area = math.pi * self.major_axis * self.minor_axis - 0.5 * self.major_axis * self.minor_axis * (
                    angle - math.sin(angle))
        else:
            angle = self.angle
            area = 0.5 * self.major_axis * self.minor_axis * (angle - math.sin(angle))

        if self.is_trigo:
            return area
        return -area

    def discretization_points(self, *, number_points: int = None, angle_resolution: int = None):
        """
        Discretization of an Edge to have "n" points.

        :param number_points: the number of points (including start and end points)
             if unset, only start and end will be returned.
        :param angle_resolution: if set, the sampling will be adapted to have a controlled angular distance. Useful
            to mesh an arc.
        :return: a list of sampled points.
        """
        if not number_points:
            if not angle_resolution:
                number_points = 2
            else:
                number_points = math.ceil(angle_resolution * abs(self.angle / math.pi)) + 2
        is_trigo = True
        if self.angle_start > self.angle_end:
            if self.angle_start >= self.angle_interior >= self.angle_end:
                angle_start = self.angle_end
                angle_end = self.angle_start
                is_trigo = False
            else:
                angle_end = self.angle_end + volmdlr.TWO_PI
                angle_start = self.angle_start
        elif self.angle_start == self.angle_end:
            angle_start = 0
            angle_end = 2 * math.pi
        else:
            angle_end = self.angle_end
            angle_start = self.angle_start

        discretization_points = [self.frame.local_to_global_coordinates(
            volmdlr.Point2D(self.major_axis * math.cos(angle), self.minor_axis * math.sin(angle)))
            for angle in npy.linspace(angle_start, angle_end, number_points)]
        if not is_trigo:
            discretization_points = discretization_points[::-1]
        return discretization_points

    def polygon_points(self, discretization_resolution: int):
        warnings.warn('polygon_points is deprecated,\
                please use discretization_points instead',
                      DeprecationWarning)
        return self.discretization_points(angle_resolution=discretization_resolution)

    def to_3d(self, plane_origin, x, y):
        point_start3d = self.start.to_3d(plane_origin, x, y)
        point_interior3d = self.interior.to_3d(plane_origin, x, y)
        point_end3d = self.end.to_3d(plane_origin, x, y)
        point_center3d = self.center.to_3d(plane_origin, x, y)

        a_max2d = self.center + self.major_dir * self.major_axis
        a_max3d = a_max2d.to_3d(plane_origin, x, y)
        new_major_dir = a_max3d - point_center3d
        new_major_dir.normalize()
        extra3d = self.extra
        if extra3d:
            extra3d = self.extra.to_3d(plane_origin, x, y)
        return ArcEllipse3D(point_start3d, point_interior3d, point_end3d,
                            point_center3d, new_major_dir, extra3d, name=self.name)

    def plot(self, ax=None, edge_style: EdgeStyle = EdgeStyle()):
        if ax is None:
            _, ax = plt.subplots()

        self.interior.plot(ax=ax, color='m')
        self.start.plot(ax=ax, color='r')
        self.end.plot(ax=ax, color='b')
        self.center.plot(ax=ax, color='y')

        x = []
        y = []
        for px, py in self.discretization_points(number_points=100):
            x.append(px)
            y.append(py)

        plt.plot(x, y, color=edge_style.color, alpha=edge_style.alpha)
        return ax

    def normal_vector(self, abscissa):
        raise NotImplementedError

    def direction_vector(self, abscissa):
        raise NotImplementedError

    def reverse(self):
        return self.__class__(self.end.copy(), self.interior.copy(), self.start.copy(),
                              self.center.copy(), self.major_dir.copy(), self.name)

    def line_intersections(self, line2d: Line2D):
        """
        Intersections between an Arc Ellipse 2D and a Line 2D.

        :param line2d: Line 2D to verify intersections
        :return: List with all intersections
        """
        ellipse2d_linesegment_intersections = vm_utils_intersections.ellipse2d_line_intersections(self, line2d)
        linesegment_intersections = []
        for inter in ellipse2d_linesegment_intersections:
            if self.point_belongs(inter):
                linesegment_intersections.append(inter)
        return linesegment_intersections

    def linesegment_intersections(self, linesegment2d: LineSegment2D):
        """
        Intersections between an Arc Ellipse 2D and a Line Segment 2D.

        :param linesegment2d: LineSegment 2D to verify intersections.
        :return: List with all intersections.
        """
        if not self.bounding_rectangle.b_rectangle_intersection(linesegment2d.bounding_rectangle):
            return []
        intersections = self.line_intersections(linesegment2d.to_line())
        linesegment_intersections = []
        for inter in intersections:
            if linesegment2d.point_belongs(inter):
                linesegment_intersections.append(inter)
        return linesegment_intersections

    def frame_mapping(self, frame: volmdlr.Frame2D, side: str):
        """
        Changes frame_mapping and return a new Arc Ellipse 2D.

        side = 'old' or 'new'
        """
        if side == 'old':
            return ArcEllipse2D(frame.local_to_global_coordinates(self.start),
                                frame.local_to_global_coordinates(self.interior),
                                frame.local_to_global_coordinates(self.end),
                                frame.local_to_global_coordinates(self.center),
                                self.major_dir)
        if side == 'new':
            point_major_dir = self.center + self.major_dir * self.major_axis
            major_dir = frame.global_to_local_coordinates(point_major_dir).to_vector()
            major_dir.normalize()
            return ArcEllipse2D(frame.global_to_local_coordinates(self.start),
                                frame.global_to_local_coordinates(self.interior),
                                frame.global_to_local_coordinates(self.end),
                                frame.global_to_local_coordinates(self.center),
                                major_dir)
        raise ValueError('Side should be \'new\' \'old\'')

    def straight_line_point_belongs(self, point):
        """
        Verifies if a point belongs to the surface created by closing the edge.

        :param point: Point to be verified
        :return: Return True if the point belongs to this surface,
            or False otherwise
        """
        raise NotImplementedError(f'the straight_line_point_belongs method must be'
                                  f' overloaded by {self.__class__.__name__}')


class FullArcEllipse2D(ArcEllipse2D):
    """
    Defines a FullArcEllipse2D.
    """

    def __init__(self, start_end: volmdlr.Point2D, major_axis: float, minor_axis: float,
                 center: volmdlr.Point2D, major_dir: volmdlr.Vector2D, name: str = ''):
        self.start_end = start_end
        self.major_axis = major_axis
        self.minor_axis = minor_axis
        self.center = center
        major_dir.normalize()
        self.major_dir = major_dir
        self.minor_dir = self.major_dir.deterministic_unit_normal_vector()
        self.frame = volmdlr.Frame2D(self.center, self.major_dir, self.minor_dir)

        interior = self.frame.local_to_global_coordinates(volmdlr.Point2D(self.major_axis * math.cos(0.25 * math.pi),
                                                                          self.minor_axis * math.sin(0.25 * math.pi)))

        extra = self.frame.local_to_global_coordinates(volmdlr.Point2D(self.major_axis * math.cos(0.5 * math.pi),
                                                                       self.minor_axis * math.sin(0.5 * math.pi)))

        ArcEllipse2D.__init__(self, start=start_end, interior=interior, end=start_end, center=center,
                              major_dir=major_dir, extra=extra, name=name)

    def length(self):
        """
        Calculates the length of the ellipse.

        Ramanujan's approximation for the perimeter of the ellipse.
        P = π (a + b) [ 1 + (3h) / (10 + √(4 - 3h) ) ], where h = (a - b)**2/(a + b)**2
        :return:
        """
        perimeter_formular_h = (self.major_axis - self.minor_axis) ** 2 / (self.major_axis + self.minor_axis) ** 2
        return math.pi * (self.major_axis + self.minor_axis) * \
            (1 + (3 * perimeter_formular_h / (10 + math.sqrt(4 - 3 * perimeter_formular_h))))

    def to_3d(self, plane_origin, x, y):
        point_start_end3d = self.start_end.to_3d(plane_origin, x, y)
        point_center3d = self.center.to_3d(plane_origin, x, y)

        a_max2d = self.center + self.major_dir * self.major_axis
        a_max3d = a_max2d.to_3d(plane_origin, x, y)
        new_major_dir = a_max3d - point_center3d
        new_major_dir.normalize()
        normal = x.cross(y)
        return FullArcEllipse3D(point_start_end3d, self.major_axis, self.minor_axis,
                                point_center3d, normal, new_major_dir, name=self.name)

    def frame_mapping(self, frame: volmdlr.Frame2D, side: str):
        """
        Changes frame_mapping and return a new FullArcEllipse2D.

        :param frame: Local coordinate system.
        :type frame: volmdlr.Frame2D
        :param side: 'old' will perform a transformation from local to global coordinates. 'new' will
            perform a transformation from global to local coordinates.
        :type side: str
        :return: A new transformed FulLArcEllipse2D.
        :rtype: FullArcEllipse2D
        """
        if side == 'old':
            return FullArcEllipse2D(frame.local_to_global_coordinates(self.start_end),
                                    self.major_axis, self.minor_axis,
                                    frame.local_to_global_coordinates(self.center),
                                    self.major_dir, self.name)
        if side == 'new':
            point_major_dir = self.center + self.major_dir * self.major_axis
            major_dir = frame.global_to_local_coordinates(point_major_dir).to_vector()
            major_dir.normalize()
            return FullArcEllipse2D(frame.global_to_local_coordinates(self.start_end),
                                    self.major_axis, self.minor_axis,
                                    frame.global_to_local_coordinates(self.center),
                                    major_dir, self.name)
        raise ValueError('Side should be \'new\' \'old\'')

    def reverse(self):
        """
        Defines a new FullArcEllipse3D, identical to self, but in the opposite direction.

        """
        return self

    def point_belongs(self, point: volmdlr.Point2D, abs_tol: float = 1e-4):
        """
        Verifies if a given point lies on the Ellipse3D.

        :param point: point to be verified.
        :return: True is point lies on the Ellipse, False otherwise
        """
        new_point = self.frame.global_to_local_coordinates(point)
        return math.isclose(new_point.x ** 2 / self.major_axis ** 2 +
                            new_point.y ** 2 / self.minor_axis ** 2, 1.0, abs_tol=abs_tol)

    def abscissa(self, point: volmdlr.Point2D):
        """
        Calculates the abscissa of a given point.

        :param point: point for calculating abscissa
        :return: a float, between 0 and the arcellise2d's length
        """
        if self.point_belongs(point):
            angle_abscissa = volmdlr.geometry.clockwise_angle(point - self.center, self.major_dir)
            angle_start = 0.0

            if angle_abscissa == volmdlr.TWO_PI:
                return self.length()

            def arc_length(theta):
                return math.sqrt((self.major_axis ** 2) * math.sin(theta) ** 2 +
                                 (self.minor_axis ** 2) * math.cos(theta) ** 2)

            res, _ = scipy_integrate.quad(arc_length, angle_start, angle_abscissa)
            return res
        raise ValueError(f'point {point} does not belong to ellipse')

    def straight_line_point_belongs(self, point):
        """
        Verifies if a point belongs to the surface created by closing the edge.

        :param point: Point to be verified
        :return: Return True if the point belongs to this surface,
            or False otherwise
        """
        raise NotImplementedError(f'the straight_line_point_belongs method must be'
                                  f' overloaded by {self.__class__.__name__}')


class Line3D(Line):
    """
    Define an infinite line passing through the 2 points.

    """
    _non_eq_attributes = ['name', 'basis_primitives', 'bounding_box']

    def __init__(self, point1: volmdlr.Point3D, point2: volmdlr.Point3D,
                 name: str = ''):
        Line.__init__(self, point1, point2, name=name)
        # self.points = [point1, point2]
        self._bbox = None

    @property
    def bounding_box(self):
        if not self._bbox:
            self._bbox = self._bounding_box()
        return self._bbox

    @bounding_box.setter
    def bounding_box(self, new_bounding_box):
        self._bbox = new_bounding_box

    def _bounding_box(self):
        xmin = min([self.point1[0], self.point2[0]])
        xmax = max([self.point1[0], self.point2[0]])
        ymin = min([self.point1[1], self.point2[1]])
        ymax = max([self.point1[1], self.point2[1]])
        zmin = min([self.point1[2], self.point2[2]])
        zmax = max([self.point1[2], self.point2[2]])

        return volmdlr.core.BoundingBox(xmin, xmax, ymin, ymax, zmin, zmax)

    def point_at_abscissa(self, abscissa):
        return self.point1 + (
                self.point2 - self.point1) * abscissa

    def point_belongs(self, point3d):
        if point3d.is_close(self.point1):
            return True
        return self.direction_vector().is_colinear_to(point3d - self.point1)

    def point_distance(self, point):
        """Returns the minimal distance to a point."""
        vector1 = point - self.point1
        vector1.to_vector()
        vector2 = self.point2 - self.point1
        vector2.to_vector()
        return vector1.cross(vector2).norm() / vector2.norm()

    def line_distance(self, line2):
        """
        Calculates the distance between two Line3D.

        :param line2: other Line3D.
        :return: The distance between the two lines.
        """
        direction_vector1 = self.direction_vector()
        direction_vector2 = line2.direction_vector()
        if direction_vector1.is_colinear_to(direction_vector2):
            return direction_vector1.cross(line2.point1 - self.point1).norm() / direction_vector1.norm()
        vector = line2.point1 - self.point1
        line_distance = abs(vector.dot(direction_vector1.cross(direction_vector2))) / direction_vector1.cross(
            direction_vector2).norm()
        return line_distance

    def skew_to(self, line):
        """
        Verifies if two Line3D are skew to each other, that is, they are not parallel and never intersect.

        :param line: other line.
        :return: True if they are skew, False otherwise.
        """
        if self.direction_vector().is_colinear_to(line.direction_vector()):
            return False
        if math.isclose(self.line_distance(line), 0, abs_tol=1e-6):
            return False
        return True

    def intersection(self, line2):
        """
        Calculates the intersection between to Line3D, if there is an intersection.

        :param line: other Line3D
        :return: None if there is no intersection between Lines. A volmdlr.Point3D if there existes an intersection
        """
        direction_vector1 = self.direction_vector()
        direction_vector2 = line2.direction_vector()
        distance_to_line = self.line_distance(line2)
        if direction_vector1.is_colinear_to(direction_vector2) or \
                not math.isclose(distance_to_line, 0, abs_tol=1e-6):
            return None
        if math.isclose(distance_to_line, 0, abs_tol=1e-6) and \
                math.isclose(direction_vector1.dot(direction_vector2), 0, abs_tol=1e-6):
            projected_point, _ = self.point_projection(line2.point1)
            return projected_point
        vector = self.point1 - line2.point1
        t_coefficient = (
                                vector.dot(direction_vector2) * direction_vector2.dot(direction_vector1) -
                                vector.dot(direction_vector1) * direction_vector2.dot(direction_vector2)) / (
                                direction_vector1.dot(direction_vector1) * direction_vector2.dot(direction_vector2) -
                                direction_vector1.dot(direction_vector2) * direction_vector2.dot(direction_vector1))
        # u_coefficient = (vector.dot(direction_vector2) + t_coefficient * direction_vector1.dot(
        # direction_vector2)) / direction_vector2.dot(direction_vector2)
        intersection = self.point1 + t_coefficient * direction_vector1
        return intersection

    def plot(self, ax=None, color='k', alpha=1, dashed=True):
        if ax is None:
            ax = Axes3D(plt.figure())

        # Line segment
        ax.plot([self.point1.x, self.point2.x], [self.point1.y, self.point2.y],
                [self.point1.z, self.point2.z], color=color, alpha=alpha)

        # Drawing 3 times length of segment on each side
        u = self.point2 - self.point1
        v1 = self.point1 - 3 * u
        x1, y1, z1 = v1.x, v1.y, v1.z
        v2 = self.point2 - 3 * u
        x2, y2, z2 = v2.x, v2.y, v2.z
        if dashed:
            ax.plot([x1, x2], [y1, y2], [z1, z2], color=color,
                    dashes=[30, 5, 10, 5])
        else:
            ax.plot([x1, x2], [y1, y2], [z1, z2], color=color)
        return ax

    def plane_projection2d(self, center, x, y):
        return Line2D(self.point1.plane_projection2d(center, x, y),
                      self.point2.plane_projection2d(center, x, y))

    def minimum_distance_points(self, other_line):
        """
        Returns the points on this line and the other line that are the closest of lines.
        """
        u = self.point2 - self.point1
        v = other_line.point2 - other_line.point1
        w = self.point1 - other_line.point1
        u_dot_u = u.dot(u)
        u_dot_v = u.dot(v)
        v_dot_v = v.dot(v)
        u_dot_w = u.dot(w)
        v_dot_w = v.dot(w)

        s_param = (u_dot_v * v_dot_w - v_dot_v * u_dot_w) / (u_dot_u * v_dot_v - u_dot_v ** 2)
        t_param = (u_dot_u * v_dot_w - u_dot_v * u_dot_w) / (u_dot_u * v_dot_v - u_dot_v ** 2)
        point1 = self.point1 + s_param * u
        point2 = other_line.point1 + t_param * v
        return point1, point2

    def rotation(self, center: volmdlr.Point3D, axis: volmdlr.Vector3D, angle: float):
        """
        Line3D rotation.

        :param center: rotation center
        :param axis: rotation axis
        :param angle: angle rotation
        :return: a new rotated Line3D
        """

        return Line3D(*[point.rotation(center, axis, angle) for point in
                        [self.point1, self.point2]])

    def rotation_inplace(self, center: volmdlr.Point3D, axis: volmdlr.Vector3D, angle: float):
        """
        Line3D rotation. Object is updated inplace.

        :param center: rotation center
        :param axis: rotation axis
        :param angle: rotation angle
        """
        warnings.warn("'inplace' methods are deprecated. Use a not inplace method instead.", DeprecationWarning)

        for point in [self.point1, self.point2]:
            point.rotation_inplace(center, axis, angle)
        self._bbox = None

    def translation(self, offset: volmdlr.Vector3D):
        """
        Line3D translation.

        :param offset: translation vector
        :return: A new translated Line3D
        """
        return Line3D(*[point.translation(offset) for point in
                        [self.point1, self.point2]])

    def translation_inplace(self, offset: volmdlr.Vector3D):
        """
        Line3D translation. Object is updated inplace.

        :param offset: translation vector
        """
        warnings.warn("'inplace' methods are deprecated. Use a not inplace method instead.", DeprecationWarning)

        for point in [self.point1, self.point2]:
            point.translation_inplace(offset)
        self._bbox = None

    def frame_mapping(self, frame: volmdlr.Frame3D, side: str):
        """
        Changes vector frame_mapping and return a new Line3D.

        side = 'old' or 'new'
        """
        if side == 'old':
            new_start = frame.local_to_global_coordinates(self.point1)
            new_end = frame.local_to_global_coordinates(self.point2)
        elif side == 'new':
            new_start = frame.global_to_local_coordinates(self.point1)
            new_end = frame.global_to_local_coordinates(self.point2)
        else:
            raise ValueError('Please Enter a valid side: old or new')
        return Line3D(new_start, new_end)

    def frame_mapping_inplace(self, frame: volmdlr.Frame3D, side: str):
        """
        Changes Line3D frame_mapping and the object is updated inplace.

        side = 'old' or 'new'
        """
        warnings.warn("'inplace' methods are deprecated. Use a not inplace method instead.", DeprecationWarning)

        if side == 'old':
            new_start = frame.local_to_global_coordinates(self.point1)
            new_end = frame.local_to_global_coordinates(self.point2)
        elif side == 'new':
            new_start = frame.global_to_local_coordinates(self.point1)
            new_end = frame.global_to_local_coordinates(self.point2)
        else:
            raise ValueError('Please Enter a valid side: old or new')
        self.point1 = new_start
        self.point2 = new_end
        self._bbox = None

    def trim(self, point1: volmdlr.Point3D, point2: volmdlr.Point3D):
        if not self.point_belongs(point1) or not self.point_belongs(point2):
            raise ValueError('Point not on curve')

        return LineSegment3D(point1, point2)

    def copy(self, *args, **kwargs):
        return Line3D(*[point.copy() for point in [self.point1, self.point2]])

    @classmethod
    def from_step(cls, arguments, object_dict, **kwargs):
        """
        Converts a step primitive to an Line3D.

        :param arguments: The arguments of the step primitive.
        :type arguments: list
        :param object_dict: The dictionary containing all the step primitives
            that have already been instantiated
        :type object_dict: dict
        :return: The corresponding Line3D object
        :rtype: :class:`volmdlr.edges.Line3D`
        """
        point1 = object_dict[arguments[1]]
        direction = object_dict[arguments[2]]
        point2 = point1 + direction
        return cls(point1, point2, arguments[0][1:-1])

    def to_step(self, current_id, surface_id=None):
        """Exports to STEP format."""
        p1_content, p1_id = self.point1.to_step(current_id)
        # p2_content, p2_id = self.point2.to_step(current_id+1)
        current_id = p1_id + 1
        u_content, u_id = volmdlr.Vector3D.to_step(
            self.unit_direction_vector(),
            current_id,
            vector=True)
        current_id = u_id + 1
        content = p1_content + u_content
        content += f"#{current_id} = LINE('{self.name}',#{p1_id},#{u_id});\n"
        return content, current_id

    def to_2d(self, plane_origin, x, y):
        """
        Transforms a Line3D into an Line2D, given a plane origin and an u and v plane vector.

        :param plane_origin: plane origin.
        :param x: plane u vector.
        :param y: plane v vector.
        :return: Line2D.
        """
        p2d = [point.to_2d(plane_origin, x, y) for point in (self.point1, self.point2)]
        if p2d[0] == p2d[1]:
            return None
        return Line2D(*p2d, name=self.name)


class LineSegment3D(LineSegment):
    """
    Define a line segment limited by two points.

    """

    def __init__(self, start: volmdlr.Point3D, end: volmdlr.Point3D,
                 name: str = ''):
        if start.is_close(end):
            raise NotImplementedError
        # self.points = [start, end]
        LineSegment.__init__(self, start=start, end=end, name=name)
        self._bbox = None

    @property
    def bounding_box(self):
        if not self._bbox:
            self._bbox = self._bounding_box()
        return self._bbox

    @bounding_box.setter
    def bounding_box(self, new_bounding_box):
        self._bbox = new_bounding_box

    def __hash__(self):
        return hash((self.__class__.__name__, self.start, self.end))

    def __eq__(self, other_linesegment3d):
        if other_linesegment3d.__class__ != self.__class__:
            return False
        return (self.start == other_linesegment3d.start
                and self.end == other_linesegment3d.end)

    def _bounding_box(self):

        xmin = min(self.start.x, self.end.x)
        xmax = max(self.start.x, self.end.x)
        ymin = min(self.start.y, self.end.y)
        ymax = max(self.start.y, self.end.y)
        zmin = min(self.start.z, self.end.z)
        zmax = max(self.start.z, self.end.z)

        return volmdlr.core.BoundingBox(xmin, xmax, ymin, ymax, zmin, zmax)

    def to_dict(self, *args, **kwargs):
        return {'object_class': 'volmdlr.edges.LineSegment3D',
                'name': self.name,
                'start': self.start.to_dict(),
                'end': self.end.to_dict()
                }

    def normal_vector(self, abscissa=0.):
        return None

    def unit_normal_vector(self, abscissa=0.):
        return None

    # def middle_point(self):
    #     return self.point_at_abscissa(0.5 * self.length())

    def point_distance(self, point):
        """Returns the minimal distance to a point."""
        distance, point = volmdlr.LineSegment3DPointDistance(
            [(self.start.x, self.start.y, self.start.z),
             (self.end.x, self.end.y, self.end.z)],
            (point.x, point.y, point.z))
        return distance

    def plane_projection2d(self, center, x, y):
        start, end = self.start.plane_projection2d(center, x, y), self.end.plane_projection2d(center, x, y)
        if not start.is_close(end):
            return LineSegment2D(start, end)
        return None

    def line_intersections(self, line):
        line_self = self.to_line()
        if line_self.skew_to(line):
            return []
        intersection = line_self.intersection(line)
        if intersection and self.point_belongs(intersection):
            return [intersection]
        return []

    def linesegment_intersections(self, linesegment):
        line1 = self.to_line()
        line2 = linesegment.to_line()
        intersection = line1.intersection(line2)
        if intersection and self.point_belongs(intersection) and linesegment.point_belongs(intersection):
            return [intersection]
        return []

    def rotation(self, center: volmdlr.Point3D,
                 axis: volmdlr.Vector3D, angle: float):
        """
        LineSegment3D rotation.

        :param center: rotation center
        :param axis: rotation axis
        :param angle: angle rotation
        :return: a new rotated LineSegment3D
        """
        start = self.start.rotation(center, axis, angle)
        end = self.end.rotation(center, axis, angle)
        return LineSegment3D(start, end)

    def rotation_inplace(self, center: volmdlr.Point3D,
                         axis: volmdlr.Vector3D, angle: float):
        """
        Line2D rotation. Object is updated inplace.

        :param center: rotation center
        :param axis: rotation axis
        :param angle: rotation angle
        """
        warnings.warn("'inplace' methods are deprecated. Use a not inplace method instead.", DeprecationWarning)

        for point in self.points:
            point.rotation_inplace(center, axis, angle)
        self._bbox = None

    def __contains__(self, point):

        point1, point2 = self.start, self.end
        axis = point2 - point1
        test = point.rotation(point1, axis, math.pi)
        if test.is_close(point):
            return True

        return False

    def translation(self, offset: volmdlr.Vector3D):
        """
        LineSegment3D translation.

        :param offset: translation vector
        :return: A new translated LineSegment3D
        """
        return LineSegment3D(
            self.start.translation(offset), self.end.translation(offset))

    def translation_inplace(self, offset: volmdlr.Vector3D):
        """
        LineSegment3D translation. Object is updated inplace.

        :param offset: translation vector
        """
        warnings.warn("'inplace' methods are deprecated. Use a not inplace method instead.", DeprecationWarning)

        for point in self.points:
            point.translation_inplace(offset)
        self._bbox = None

    def frame_mapping(self, frame: volmdlr.Frame3D, side: str):
        """
        Changes LineSegment3D frame_mapping and return a new LineSegment3D.

        side = 'old' or 'new'
        """
        if side == 'old':
            return LineSegment3D(
                *[frame.local_to_global_coordinates(point) for point in [self.start, self.end]])
        if side == 'new':
            return LineSegment3D(
                *[frame.global_to_local_coordinates(point) for point in [self.start, self.end]])
        raise ValueError('Please Enter a valid side: old or new')

    def frame_mapping_inplace(self, frame: volmdlr.Frame3D, side: str):
        """
        Changes vector frame_mapping and the object is updated inplace.

        side = 'old' or 'new'
        """
        warnings.warn("'inplace' methods are deprecated. Use a not inplace method instead.", DeprecationWarning)

        if side == 'old':
            new_start = frame.local_to_global_coordinates(self.start)
            new_end = frame.local_to_global_coordinates(self.end)
        elif side == 'new':
            new_start = frame.global_to_local_coordinates(self.start)
            new_end = frame.global_to_local_coordinates(self.end)
        else:
            raise ValueError('Please Enter a valid side: old or new')
        self.start = new_start
        self.end = new_end
        self._bbox = None

    def copy(self, *args, **kwargs):
        return LineSegment3D(self.start.copy(), self.end.copy())

    def plot(self, ax=None, edge_style: EdgeStyle = EdgeStyle()):
        if ax is None:
            fig = plt.figure()
            ax = fig.add_subplot(111, projection='3d')
        else:
            fig = ax.figure

        points = [self.start, self.end]
        x = [point.x for point in points]
        y = [point.y for point in points]
        z = [point.z for point in points]
        if edge_style.edge_ends:
            ax.plot(x, y, z, color=edge_style.color, alpha=edge_style.alpha, marker='o')
        else:
            ax.plot(x, y, z, color=edge_style.color, alpha=edge_style.alpha)
        if edge_style.edge_direction:
            x, y, z = self.point_at_abscissa(0.5 * self.length())
            u, v, w = 0.05 * self.direction_vector()
            ax.quiver(x, y, z, u, v, w, length=self.length() / 100,
                      arrow_length_ratio=5, normalize=True,
                      pivot='tip', color=edge_style.color)
        return ax

    def plot2d(self, x_3d, y_3d, ax=None, color='k', width=None):
        if ax is None:
            fig = plt.figure()
            ax = fig.add_subplot(111, projection='3d')
        else:
            fig = ax.figure

        edge2d = self.plane_projection2d(volmdlr.O3D, x_3d, y_3d)
        edge2d.plot(ax=ax, edge_style=EdgeStyle(color=color, width=width))
        return ax

    def plot_data(self, x_3d, y_3d, marker=None, color='black', stroke_width=1,
                  dash=False, opacity=1, arrow=False):
        edge2d = self.plane_projection2d(volmdlr.O3D, x_3d, y_3d)
        return edge2d.plot_data(marker, color, stroke_width,
                                dash, opacity, arrow)

    def to_line(self):
        return Line3D(self.start, self.end)

    def to_2d(self, plane_origin, x, y):
        """
        Transforms a LineSegment3D into an LineSegment2D, given a plane origin and an u and v plane vector.

        :param plane_origin: plane origin.
        :param x: plane u vector.
        :param y: plane v vector.
        :return: LineSegment2D.
        """
        p2d = [point.to_2d(plane_origin, x, y) for point in (self.start, self.end)]
        if p2d[0].is_close(p2d[1]):
            return None
        return LineSegment2D(*p2d, name=self.name)

    def to_bspline_curve(self, resolution=10):
        """
        Convert a LineSegment3D to a BSplineCurve3D.
        """
        degree = 1
        points = [self.point_at_abscissa(abscissa / self.length())
                  for abscissa in range(resolution + 1)]
        bspline_curve = BSplineCurve3D.from_points_interpolation(points,
                                                                 degree)
        return bspline_curve

    def reverse(self):
        return LineSegment3D(self.end.copy(), self.start.copy())

    def minimum_distance_points(self, other_line):
        """
        Returns the points on this line and the other line that are the closest of lines.
        """
        u = self.end - self.start
        v = other_line.end - other_line.start
        w = self.start - other_line.start
        u_dot_u = u.dot(u)
        u_dot_v = u.dot(v)
        v_dot_v = v.dot(v)
        u_dot_w = u.dot(w)
        v_dot_w = v.dot(w)
        if (u_dot_u * v_dot_v - u_dot_v ** 2) != 0:
            s_param = (u_dot_v * v_dot_w - v_dot_v * u_dot_w) / (u_dot_u * v_dot_v - u_dot_v ** 2)
            t_param = (u_dot_u * v_dot_w - u_dot_v * u_dot_w) / (u_dot_u * v_dot_v - u_dot_v ** 2)
            point1 = self.start + s_param * u
            point2 = other_line.start + t_param * v
            return point1, point2
        return self.start, other_line.start

    def matrix_distance(self, other_line):
        u = self.direction_vector()
        v = other_line.direction_vector()
        w = other_line.start - self.start

        a11 = u.dot(u)
        a12 = -u.dot(v)
        a22 = v.dot(v)

        a_matrix = npy.array([[a11, a12],
                              [a12, a22]])
        b_matrix = npy.array([w.dot(u), -w.dot(v)])

        res = lsq_linear(a_matrix, b_matrix, bounds=(0, 1))
        point1 = self.point_at_abscissa(res.x[0] * self.length())
        point2 = other_line.point_at_abscissa(res.x[1] * other_line.length())
        return point1, point2

    def parallel_distance(self, other_linesegment):
        pt_a, pt_b, pt_c = self.start, self.end, other_linesegment.start
        vector = volmdlr.Vector3D((pt_a - pt_b).vector)
        vector.normalize()
        plane1 = volmdlr.faces.Plane3D.from_3_points(pt_a, pt_b, pt_c)
        v = vector.cross(plane1.frame.w)  # distance vector
        # pt_a = k*u + c*v + pt_c
        res = (pt_a - pt_c).vector
        x, y, z = res[0], res[1], res[2]
        u1, u2, u3 = vector.x, vector.y, vector.z
        v1, v2, v3 = v.x, v.y, v.z

        if (u1 * v2 - v1 * u2) != 0 and u1 != 0:
            c = (y * u1 - x * u2) / (u1 * v2 - v1 * u2)
            k = (x - c * v1) / u1
            if math.isclose(k * u3 + c * v3, z, abs_tol=1e-7):
                return k
        elif (u1 * v3 - v1 * u3) != 0 and u1 != 0:
            c = (z * u1 - x * u3) / (u1 * v3 - v1 * u3)
            k = (x - c * v1) / u1
            if math.isclose(k * u2 + c * v2, y, abs_tol=1e-7):
                return k
        elif (v1 * u2 - v2 * u1) != 0 and u2 != 0:
            c = (u2 * x - y * u1) / (v1 * u2 - v2 * u1)
            k = (y - c * v2) / u2
            if math.isclose(k * u3 + c * v3, z, abs_tol=1e-7):
                return k
        elif (v3 * u2 - v2 * u3) != 0 and u2 != 0:
            c = (u2 * z - y * u3) / (v3 * u2 - v2 * u3)
            k = (y - c * v2) / u2
            if math.isclose(k * u1 + c * v1, x, abs_tol=1e-7):
                return k
        elif (u1 * v3 - v1 * u3) != 0 and u3 != 0:
            c = (z * u1 - x * u3) / (u1 * v3 - v1 * u3)
            k = (z - c * v3) / u3
            if math.isclose(k * u2 + c * v2, y, abs_tol=1e-7):
                return k
        elif (u2 * v3 - v2 * u3) != 0 and u3 != 0:
            c = (z * u2 - y * u3) / (u2 * v3 - v2 * u3)
            k = (z - c * v3) / u3
            if math.isclose(k * u1 + c * v1, x, abs_tol=1e-7):
                return k
        raise NotImplementedError

    def minimum_distance(self, element, return_points=False):
        if element.__class__ is Arc3D or element.__class__ is volmdlr.wires.Circle3D:
            pt1, pt2 = element.minimum_distance_points_line(self)
            if return_points:
                return pt1.point_distance(pt2), pt1, pt2
            return pt1.point_distance(pt2)

        if element.__class__ is LineSegment3D:
            p1, p2 = self.matrix_distance(element)
            if return_points:
                return p1.point_distance(p2), p1, p2
            return p1.point_distance(p2)

        if element.__class__ is BSplineCurve3D:
            points = element.points
            lines = []
            dist_min = math.inf
            for p1, p2 in zip(points[0:-1], points[1:]):
                lines.append(LineSegment3D(p1, p2))
            for line in lines:
                p1, p2 = self.matrix_distance(line)
                dist = p1.point_distance(p2)
                if dist < dist_min:
                    dist_min = dist
                    min_points = (p1, p2)
            if return_points:
                p1, p2 = min_points
                return dist_min, p1, p2
            return dist_min

        raise NotImplementedError

    def extrusion(self, extrusion_vector):
        u = self.unit_direction_vector()
        v = extrusion_vector.copy()
        v.normalize()
        w = u.cross(v)
        length_1 = self.length()
        length_2 = extrusion_vector.norm()
        # outer_contour = Polygon2D([O2D, Point2D((l1, 0.)),
        #                            Point2D((l1, l2)), Point2D((0., l2))])
        plane = volmdlr.faces.Plane3D(volmdlr.Frame3D(self.start, u, v, w))
        return [plane.rectangular_cut(0, length_1, 0, length_2)]

    def _revolution_conical(self, params):
        axis, u, p1_proj, dist1, dist2, angle = params
        v = axis.cross(u)
        dv = self.direction_vector()
        dv.normalize()

        semi_angle = math.atan2(dv.dot(u), dv.dot(axis))
        cone_origin = p1_proj - dist1 / math.tan(semi_angle) * axis
        if semi_angle > 0.5 * math.pi:
            semi_angle = math.pi - semi_angle

            cone_frame = volmdlr.Frame3D(cone_origin, u, -v, -axis)
            angle2 = - angle
        else:
            angle2 = angle
            cone_frame = volmdlr.Frame3D(cone_origin, u, v, axis)

        surface = volmdlr.faces.ConicalSurface3D(cone_frame, semi_angle)
        return [surface.rectangular_cut(0, angle2, z1=dist1 / math.tan(semi_angle), z2=dist2 / math.tan(semi_angle))]

    def _cylindrical_revolution(self, params):
        axis, u, p1_proj, dist1, dist2, angle = params
        v = axis.cross(u)
        surface = volmdlr.faces.CylindricalSurface3D(volmdlr.Frame3D(p1_proj, u, v, axis), dist1)
        return [surface.rectangular_cut(0, angle, 0, (self.end - self.start).dot(axis))]

    def revolution(self, axis_point, axis, angle):
        """
        Returns the face generated by the revolution of the line segments.
        """
        axis_line3d = Line3D(axis_point, axis_point + axis)
        if axis_line3d.point_belongs(self.start) and axis_line3d.point_belongs(
                self.end):
            return []

        p1_proj, _ = axis_line3d.point_projection(self.start)
        p2_proj, _ = axis_line3d.point_projection(self.end)
        distance_1 = self.start.point_distance(p1_proj)
        distance_2 = self.end.point_distance(p2_proj)
        if not math.isclose(distance_1, 0., abs_tol=1e-9):
            u = self.start - p1_proj  # Unit vector from p1_proj to p1
            u.normalize()
        elif not math.isclose(distance_2, 0., abs_tol=1e-9):
            u = self.end - p2_proj  # Unit vector from p1_proj to p1
            u.normalize()
        else:
            return []
        if u.is_colinear_to(self.direction_vector()):
            # Planar face
            v = axis.cross(u)
            surface = volmdlr.faces.Plane3D(
                volmdlr.Frame3D(p1_proj, u, v, axis))
            smaller_r, bigger_r = sorted([distance_1, distance_2])
            if angle == volmdlr.TWO_PI:
                # Only 2 circles as contours
                outer_contour2d = volmdlr.wires.Circle2D(volmdlr.O2D, bigger_r)
                if not math.isclose(smaller_r, 0, abs_tol=1e-9):
                    inner_contours2d = [volmdlr.wires.Circle2D(volmdlr.O2D, smaller_r)]
                else:
                    inner_contours2d = []
            else:
                inner_contours2d = []
                if math.isclose(smaller_r, 0, abs_tol=1e-9):
                    # One arc and 2 lines (pizza slice)
                    arc2_e = volmdlr.Point2D(bigger_r, 0)
                    arc2_i = arc2_e.rotation(center=volmdlr.O2D,
                                             angle=0.5 * angle)
                    arc2_s = arc2_e.rotation(center=volmdlr.O2D, angle=angle)
                    arc2 = Arc2D(arc2_s, arc2_i, arc2_e)
                    line1 = LineSegment2D(arc2_e, volmdlr.O2D)
                    line2 = LineSegment2D(volmdlr.O2D, arc2_s)
                    outer_contour2d = volmdlr.wires.Contour2D([arc2, line1,
                                                               line2])

                else:
                    # Two arcs and lines
                    arc1_s = volmdlr.Point2D(bigger_r, 0)
                    arc1_i = arc1_s.rotation(center=volmdlr.O2D,
                                             angle=0.5 * angle)
                    arc1_e = arc1_s.rotation(center=volmdlr.O2D, angle=angle)
                    arc1 = Arc2D(arc1_s, arc1_i, arc1_e)

                    arc2_e = volmdlr.Point2D(smaller_r, 0)
                    arc2_i = arc2_e.rotation(center=volmdlr.O2D,
                                             angle=0.5 * angle)
                    arc2_s = arc2_e.rotation(center=volmdlr.O2D, angle=angle)
                    arc2 = Arc2D(arc2_s, arc2_i, arc2_e)

                    line1 = LineSegment2D(arc1_e, arc2_s)
                    line2 = LineSegment2D(arc2_e, arc1_s)

                    outer_contour2d = volmdlr.wires.Contour2D([arc1, line1,
                                                               arc2, line2])

            return [volmdlr.faces.PlaneFace3D(surface,
                                              volmdlr.faces.Surface2D(
                                                  outer_contour2d,
                                                  inner_contours2d))]

        if not math.isclose(distance_1, distance_2, abs_tol=1e-9):
            # Conical
            return self._revolution_conical([axis, u, p1_proj, distance_1, distance_2, angle])

        # Cylindrical face
        return self._cylindrical_revolution([axis, u, p1_proj, distance_1, distance_2, angle])

    def to_step(self, current_id, surface_id=None):
        """Exports to STEP format."""
        line = self.to_line()
        content, line_id = line.to_step(current_id)
        current_id = line_id + 1
        start_content, start_id = self.start.to_step(current_id, vertex=True)
        current_id = start_id + 1
        end_content, end_id = self.end.to_step(current_id + 1, vertex=True)
        content += start_content + end_content
        current_id = end_id + 1
        content += f"#{current_id} = EDGE_CURVE('{self.name}',#{start_id},#{end_id},#{line_id},.T.);\n"
        return content, [current_id]


class BSplineCurve3D(BSplineCurve):
    """
    A class for 3 dimensional B-spline curves.

    The following rule must be respected : `number of knots = number of control points + degree + 1`

    :param degree: The degree of the 3 dimensional B-spline curve
    :type degree: int
    :param control_points: A list of 3 dimensional points
    :type control_points: List[:class:`volmdlr.Point3D`]
    :param knot_multiplicities: The vector of multiplicities for each knot
    :type knot_multiplicities: List[int]
    :param knots: The knot vector composed of values between 0 and 1
    :type knots: List[float]
    :param weights: The weight vector applied to the knot vector. Default
        value is None
    :type weights: List[float], optional
    :param periodic: If `True` the B-spline curve is periodic. Default value
        is False
    :type periodic: bool, optional
    :param name: The name of the B-spline curve. Default value is ''
    :type name: str, optional
    """
    _non_serializable_attributes = ['curve']

    def __init__(self,
                 degree: int,
                 control_points: List[volmdlr.Point3D],
                 knot_multiplicities: List[int],
                 knots: List[float],
                 weights: List[float] = None,
                 periodic: bool = False,
                 name: str = ''):

        BSplineCurve.__init__(self, degree,
                              control_points,
                              knot_multiplicities,
                              knots,
                              weights,
                              periodic,
                              name)

        self._bbox = None

    @property
    def bounding_box(self):
        if not self._bbox:
            self._bbox = self._bounding_box()
        return self._bbox

    @bounding_box.setter
    def bounding_box(self, new_bounding_box):
        self._bbox = new_bounding_box

    def _bounding_box(self):
        bbox = self.curve.bbox
        return volmdlr.core.BoundingBox(bbox[0][0], bbox[1][0],
                                        bbox[0][1], bbox[1][1],
                                        bbox[0][2], bbox[1][2])

    def look_up_table(self, resolution: int = 20, start_parameter: float = 0,
                      end_parameter: float = 1):
        """
        Creates a table of equivalence between the parameter t (eval. of the BSplineCurve) and the cumulative distance.

        :param resolution: The precision of the table. Auto-adjusted by the
            algorithm. Default value set to 20
        :type resolution: int, optional
        :param start_parameter: First parameter evaluated in the table.
            Default value set to 0
        :type start_parameter: float, optional
        :param end_parameter: Last parameter evaluated in the table.
            Default value set to 1
        :type start_parameter: float, optional
        :return: Yields a list of tuples containing the parameter and the
            cumulated distance along the BSplineCruve3D from the evaluation of
            start_parameter
        :rtype: Tuple[float, float]
        """
        resolution = max(10, min(resolution, int(self.length() / 1e-4)))
        delta_param = 1 / resolution * (end_parameter - start_parameter)
        distance = 0
        for i in range(resolution + 1):
            if i == 0:
                yield start_parameter, 0
            else:
                param1 = start_parameter + (i - 1) * delta_param
                param2 = start_parameter + i * delta_param
                point1 = volmdlr.Point3D(*self.curve.evaluate_single(param1))
                point2 = volmdlr.Point3D(*self.curve.evaluate_single(param2))
                distance += point1.point_distance(point2)
                yield param2, distance

    def normal(self, position: float = 0.0):
        _, normal = operations.normal(self.curve, position, normalize=True)
        normal = volmdlr.Point3D(normal[0], normal[1], normal[2])
        return normal

    def direction_vector(self, abscissa=0.):
        length = self.length()
        if abscissa >= length:
            abscissa2 = length
            abscissa = abscissa2 - 0.001 * length

        else:
            abscissa2 = min(abscissa + 0.001 * length, length)

        tangent = self.point_at_abscissa(abscissa2) - self.point_at_abscissa(
            abscissa)
        return tangent

    def point3d_to_parameter(self, point: volmdlr.Point3D):
        """
        Search for the value of the normalized evaluation parameter t (between 0 and 1).

        :return: the given point when the BSplineCurve3D is evaluated at the t value.
        """

        def f(param):
            p3d = volmdlr.Point3D(*self.curve.evaluate_single(param))
            return point.point_distance(p3d)

        res = minimize(fun=f, x0=0.5, bounds=[(0, 1)], tol=1e-9)
        return res.x[0]

    @classmethod
    def from_step(cls, arguments, object_dict, **kwargs):
        """
        Converts a step primitive to a BSplineCurve3D.

        :param arguments: The arguments of the step primitive.
        :type arguments: list
        :param object_dict: The dictionary containing all the step primitives
            that have already been instantiated
        :type object_dict: dict
        :return: The corresponding BSplineCurve3D.
        :rtype: :class:`volmdlr.edges.BSplineCurve3D`
        """
        name = arguments[0][1:-1]
        degree = int(arguments[1])
        points = [object_dict[int(i[1:])] for i in arguments[2]]
        lines = [LineSegment3D(pt1, pt2) for pt1, pt2 in zip(points[:-1], points[1:]) if not pt1.is_close(pt2)]
        if lines:  # quick fix. Real problem: Tolerance too low (1e-6 m = 0.001mm)
            dir_vector = lines[0].unit_direction_vector()
            if all(line.unit_direction_vector() == dir_vector for line in lines):
                return LineSegment3D(points[0], points[-1])
        # curve_form = arguments[3]
        if arguments[4] == '.F.':
            closed_curve = False
        elif arguments[4] == '.T.':
            closed_curve = True
        else:
            raise ValueError
        # self_intersect = arguments[5]
        knot_multiplicities = [int(i) for i in arguments[6][1:-1].split(",")]
        knots = [float(i) for i in arguments[7][1:-1].split(",")]
        # knot_spec = arguments[8]
        knot_vector = []
        for i, knot in enumerate(knots):
            knot_vector.extend([knot] * knot_multiplicities[i])

        if 9 in range(len(arguments)):
            weight_data = [float(i) for i in arguments[9][1:-1].split(",")]
        else:
            weight_data = None

        # FORCING CLOSED_CURVE = FALSE:
        # closed_curve = False
        return cls(degree, points, knot_multiplicities, knots, weight_data,
                   closed_curve, name)

    def to_step(self, current_id, surface_id=None, curve2d=None):
        """Exports to STEP format."""
        points_ids = []
        content = ''
        point_id = current_id
        for point in self.control_points:
            point_content, point_id = point.to_step(point_id,
                                                    vertex=False)
            content += point_content
            points_ids.append(point_id)
            point_id += 1

        curve_id = point_id
        content += f"#{curve_id} = B_SPLINE_CURVE_WITH_KNOTS('{self.name}',{self.degree}," \
                   f"({volmdlr.core.step_ids_to_str(points_ids)})," \
                   f".UNSPECIFIED.,.F.,.F.,{tuple(self.knot_multiplicities)},{tuple(self.knots)}," \
                   f".UNSPECIFIED.);\n"

        if surface_id:
            content += f"#{curve_id + 1} = SURFACE_CURVE('',#{curve_id},(#{curve_id + 2}),.PCURVE_S1.);\n"
            content += f"#{curve_id + 2} = PCURVE('',#{surface_id},#{curve_id + 3});\n"

            # 2D parametric curve
            curve2d_content, curve2d_id = curve2d.to_step(curve_id + 5)

            content += f"#{curve_id + 3} = DEFINITIONAL_REPRESENTATION('',(#{curve2d_id - 1}),#{curve_id + 4});\n"
            content += f"#{curve_id + 4} = ( GEOMETRIC_REPRESENTATION_CONTEXT(2)" \
                       f"PARAMETRIC_REPRESENTATION_CONTEXT() REPRESENTATION_CONTEXT('2D SPACE','') );\n"

            content += curve2d_content
            current_id = curve2d_id
        else:
            current_id = curve_id + 1

        start_content, start_id = self.start.to_step(current_id, vertex=True)
        current_id = start_id + 1
        end_content, end_id = self.end.to_step(current_id + 1, vertex=True)
        content += start_content + end_content
        current_id = end_id + 1
        if surface_id:
            content += f"#{current_id} = EDGE_CURVE('{self.name}',#{start_id},#{end_id},#{curve_id + 1},.T.);\n"
        else:
            content += f"#{current_id} = EDGE_CURVE('{self.name}',#{start_id},#{end_id},#{curve_id},.T.);\n"
        return content, [current_id]

    def point_distance(self, pt1):
        """Returns the minimal distance to a point."""
        distances = []
        for point in self.points:
            distances.append(pt1.point_distance(point))
        return min(distances)

    def rotation(self, center: volmdlr.Point3D, axis: volmdlr.Vector3D, angle: float):
        """
        BSplineCurve3D rotation.

        :param center: rotation center
        :param axis: rotation axis
        :param angle: angle rotation
        :return: a new rotated BSplineCurve3D
        """
        new_control_points = [point.rotation(center, axis, angle) for point in
                              self.control_points]
        new_bsplinecurve3d = BSplineCurve3D(self.degree, new_control_points,
                                            self.knot_multiplicities,
                                            self.knots, self.weights,
                                            self.periodic, self.name)
        return new_bsplinecurve3d

    def rotation_inplace(self, center: volmdlr.Point3D, axis: volmdlr.Vector3D, angle: float):
        """
        BSplineCurve3D rotation. Object is updated inplace.

        :param center: rotation center
        :param axis: rotation axis
        :param angle: rotation angle
        """
        warnings.warn("'inplace' methods are deprecated. Use a not inplace method instead.", DeprecationWarning)

        new_control_points = [point.rotation(center, axis, angle) for point in
                              self.control_points]
        new_bsplinecurve3d = BSplineCurve3D(self.degree, new_control_points,
                                            self.knot_multiplicities,
                                            self.knots, self.weights,
                                            self.periodic, self.name)
        self.control_points = new_control_points
        self.curve = new_bsplinecurve3d.curve
        self.points = new_bsplinecurve3d.points
        self._bbox = None

    def trim(self, point1: volmdlr.Point3D, point2: volmdlr.Point3D):
        if (point1.is_close(self.start) and point2.is_close(self.end)) \
                or (point1.is_close(self.end) and point2.is_close(self.start)):
            return self

        if point1.is_close(self.start) and not point2.is_close(self.end):
            return self.cut_after(self.point3d_to_parameter(point2))

        if point2.is_close(self.start) and not point1.is_close(self.end):
            return self.cut_after(self.point3d_to_parameter(point1))

        if not point1.is_close(self.start) and point2.is_close(self.end):
            return self.cut_before(self.point3d_to_parameter(point1))

        if not point2.is_close(self.start) and point1.is_close(self.end):
            return self.cut_before(self.point3d_to_parameter(point2))

        parameter1 = self.point3d_to_parameter(point1)
        parameter2 = self.point3d_to_parameter(point2)
        if parameter1 is None or parameter2 is None:
            raise ValueError('Point not on BSplineCurve for trim method')

        if parameter1 > parameter2:
            parameter1, parameter2 = parameter2, parameter1
            point1, point2 = point2, point1

        bspline_curve = self.cut_before(parameter1)
        new_param2 = bspline_curve.point3d_to_parameter(point2)
        trimmed_bspline_cruve = bspline_curve.cut_after(new_param2)
        return trimmed_bspline_cruve

    def trim_between_evaluations(self, parameter1: float, parameter2: float):
        print('Use BSplineCurve3D.trim instead of trim_between_evaluation')
        parameter1, parameter2 = min([parameter1, parameter2]), \
            max([parameter1, parameter2])

        if math.isclose(parameter1, 0, abs_tol=1e-7) \
                and math.isclose(parameter2, 1, abs_tol=1e-7):
            return self
        if math.isclose(parameter1, 0, abs_tol=1e-7):
            return self.cut_after(parameter2)
        if math.isclose(parameter2, 1, abs_tol=1e-7):
            return self.cut_before(parameter1)

        # Cut before
        bspline_curve = self.insert_knot(parameter1, num=self.degree)
        if bspline_curve.weights is not None:
            raise NotImplementedError

        # Cut after
        bspline_curve = bspline_curve.insert_knot(parameter2, num=self.degree)
        if bspline_curve.weights is not None:
            raise NotImplementedError

        new_ctrlpts = bspline_curve.control_points[bspline_curve.degree:
                                                   -bspline_curve.degree]
        new_multiplicities = bspline_curve.knot_multiplicities[1:-1]
        # new_multiplicities = bspline_curve.knot_multiplicities[2:-5]
        new_multiplicities[-1] += 1
        new_multiplicities[0] += 1
        new_knots = bspline_curve.knots[1:-1]
        # new_knots = bspline_curve.knots[2:-5]
        new_knots = standardize_knot_vector(new_knots)

        return BSplineCurve3D(degree=bspline_curve.degree,
                              control_points=new_ctrlpts,
                              knot_multiplicities=new_multiplicities,
                              knots=new_knots,
                              weights=None,
                              periodic=bspline_curve.periodic,
                              name=bspline_curve.name)

    def cut_before(self, parameter: float):
        # Is a value of parameter below 4e-3 a real need for precision ?
        if math.isclose(parameter, 0, abs_tol=4e-3):
            return self
        if math.isclose(parameter, 1, abs_tol=4e-3):
            return self.reverse()
        #     raise ValueError('Nothing will be left from the BSplineCurve3D')

        curves = operations.split_curve(self.curve, parameter)
        return self.from_geomdl_curve(curves[1])

    def cut_after(self, parameter: float):
        # Is a value of parameter below 4e-3 a real need for precision ?
        if math.isclose(parameter, 0, abs_tol=1e-6):
            #     # raise ValueError('Nothing will be left from the BSplineCurve3D')
            #     curves = operations.split_curve(operations.refine_knotvector(self.curve, [4]), parameter)
            #     return self.from_geomdl_curve(curves[0])
            return self.reverse()
        if math.isclose(parameter, 1, abs_tol=4e-3):
            return self
        curves = operations.split_curve(self.curve, parameter)
        return self.from_geomdl_curve(curves[0])

    def insert_knot(self, knot: float, num: int = 1):
        """
        Returns a new BSplineCurve3D.

        """
        curve_copy = self.curve.__deepcopy__({})
        modified_curve = operations.insert_knot(curve_copy, [knot], num=[num])
        return self.from_geomdl_curve(modified_curve)

    # Copy paste du LineSegment3D
    def plot(self, ax=None, edge_style: EdgeStyle = EdgeStyle()):
        if ax is None:
            fig = plt.figure()
            ax = fig.add_subplot(111, projection='3d')

        x = [point.x for point in self.points]
        y = [point.y for point in self.points]
        z = [point.z for point in self.points]
        ax.plot(x, y, z, color=edge_style.color, alpha=edge_style.alpha)
        if edge_style.edge_ends:
            ax.plot(x, y, z, 'o', color=edge_style.color, alpha=edge_style.alpha)
        return ax

    def to_2d(self, plane_origin, x, y):
        """
        Transforms a BSplineCurve3D into an BSplineCurve2D, given a plane origin and an u and v plane vector.

        :param plane_origin: plane origin.
        :param x: plane u vector.
        :param y: plane v vector.
        :return: BSplineCurve2D.
        """
        control_points2d = [point.to_2d(plane_origin, x, y) for point in
                            self.control_points]
        return BSplineCurve2D(self.degree, control_points2d,
                              self.knot_multiplicities, self.knots,
                              self.weights, self.periodic, self.name)

    def polygon_points(self, discretization_resolution: int):
        warnings.warn('polygon_points is deprecated,\
                please use discretization_points instead',
                      DeprecationWarning)
        return self.discretization_points(angle_resolution=discretization_resolution)

    def curvature(self, u: float, point_in_curve: bool = False):
        # u should be in the interval [0,1]
        ders = self.derivatives(u, 3)  # 3 first derivative
        c1, c2 = ders[1], ders[2]
        denom = c1.cross(c2)
        if c1.is_close(volmdlr.O3D) or c2.is_close(volmdlr.O3D) or denom.norm() == 0.0:
            if point_in_curve:
                return 0., volmdlr.Point3D(*ders[0])
            return 0.
        r_c = ((c1.norm()) ** 3) / denom.norm()
        point = volmdlr.Point3D(*ders[0])
        if point_in_curve:
            return 1 / r_c, point
        return 1 / r_c

    def global_maximum_curvature(self, nb_eval: int = 21, point_in_curve: bool = False):
        check = [i / (nb_eval - 1) for i in range(nb_eval)]
        curvatures = []
        for u in check:
            curvatures.append(self.curvature(u, point_in_curve))
        return curvatures

    def maximum_curvature(self, point_in_curve: bool = False):
        """
        Returns the maximum curvature of a curve and the point where it is located.
        """
        if point_in_curve:
            maximum_curvarture, point = max(self.global_maximum_curvature(nb_eval=21, point_in_curve=point_in_curve))
            return maximum_curvarture, point
        # print(self.global_maximum_curvature(point_in_curve))
        maximum_curvarture = max(self.global_maximum_curvature(nb_eval=21, point_in_curve=point_in_curve))
        return maximum_curvarture

    def minimum_radius(self, point_in_curve=False):
        """
        Returns the minimum curvature radius of a curve and the point where it is located.
        """
        if point_in_curve:
            maximum_curvarture, point = self.maximum_curvature(point_in_curve)
            return 1 / maximum_curvarture, point
        maximum_curvarture = self.maximum_curvature(point_in_curve)
        return 1 / maximum_curvarture

    def global_minimum_curvature(self, nb_eval: int = 21):
        check = [i / (nb_eval - 1) for i in range(nb_eval)]
        radius = []
        for u in check:
            radius.append(self.minimum_curvature(u))
        return radius

    def triangulation(self):
        return None

    def linesegment_intersections(self, linesegment3d: LineSegment3D):
        """
        Calculates intersections between a BSplineCurve3D and a LineSegment3D.

        :param linesegment3d: linesegment to verify intersections.
        :return: list with the intersections points.
        """
        if not self.bounding_box.bbox_intersection(linesegment3d.bounding_box):
            return []
        intersections_points = self.get_linesegment_intersections(linesegment3d)
        return intersections_points


class BezierCurve3D(BSplineCurve3D):
    """
    A class for 3 dimensional Bézier curves.

    :param degree: The degree of the Bézier curve
    :type degree: int
    :param control_points: A list of 3 dimensional points
    :type control_points: List[:class:`volmdlr.Point3D`]
    :param name: The name of the B-spline curve. Default value is ''
    :type name: str, optional
    """

    def __init__(self, degree: int, control_points: List[volmdlr.Point3D],
                 name: str = ''):
        knotvector = utilities.generate_knot_vector(degree,
                                                    len(control_points))
        knot_multiplicity = [1] * len(knotvector)

        BSplineCurve3D.__init__(self, degree, control_points,
                                knot_multiplicity, knotvector,
                                None, False, name)


class Arc3D(Arc):
    """
    An arc is defined by a starting point, an end point and an interior point.

    """

    def __init__(self, start, interior, end, name=''):
        self._utd_normal = False
        self._utd_center = False
        self._utd_frame = False
        self._utd_is_trigo = False
        self._utd_angle = False
        self._normal = None
        self._frame = None
        self._center = None
        self._is_trigo = None
        self._angle = None
        # self._utd_clockwise_and_trigowise_paths = False
        Arc.__init__(self, start=start, end=end, interior=interior, name=name)
        self._bbox = None

    def __hash__(self):
        return hash(('arc3d', self.interior, self.start, self.end))

    def __eq__(self, other_arc):
        if self.__class__.__name__ != other_arc.__class__.__name__:
            return False
        return (self.center == other_arc.center
                and self.start == other_arc.start
                and self.end == other_arc.end
                and self.interior == other_arc.interior)

    @property
    def bounding_box(self):
        if not self._bbox:
            self._bbox = self.get_bounding_box()
        return self._bbox

    @bounding_box.setter
    def bounding_box(self, new_bounding_box):
        self._bbox = new_bounding_box

    def get_bounding_box(self):
        """
        Calculates the bounding box of the Arc3D.

        :return: Bounding Box object.
        """
        # TODO: implement exact calculation

        points = self.discretization_points(angle_resolution=10)
        xmin = min(point.x for point in points)
        xmax = max(point.x for point in points)
        ymin = min(point.y for point in points)
        ymax = max(point.y for point in points)
        zmin = min(point.z for point in points)
        zmax = max(point.z for point in points)
        return volmdlr.core.BoundingBox(xmin, xmax, ymin, ymax, zmin, zmax)

    @classmethod
    def from_angle(cls, start: volmdlr.Point3D, angle: float,
                   axis_point: volmdlr.Point3D, axis: volmdlr.Vector3D):
        """Gives the arc3D from a start, an angle and an axis."""
        start_gen = start
        int_gen = start_gen.rotation(axis_point, axis, angle / 2)
        end_gen = start_gen.rotation(axis_point, axis, angle)
        if angle == volmdlr.TWO_PI:
            line = Line3D(axis_point, axis_point + axis)
            center, _ = line.point_projection(start)
            radius = center.point_distance(start)
            u = start - center
            v = axis.cross(u)
            return volmdlr.wires.Circle3D(volmdlr.Frame3D(center, u, v, axis),
                                          radius)
        return cls(start_gen, int_gen, end_gen, axis)

    @property
    def normal(self):
        if not self._utd_normal:
            self._normal = self.get_normal()
            self._utd_normal = True
        return self._normal

    def get_normal(self):
        u1 = self.interior - self.start
        u2 = self.interior - self.end
        try:
            u1.normalize()
            u2.normalize()
        except ZeroDivisionError:
            raise ValueError(
                'Start, end and interior points of an arc must be distincts') from ZeroDivisionError

        normal = u2.cross(u1)
        normal.normalize()
        return normal

    @property
    def center(self):
        if not self._utd_center:
            self._center = self.get_center()
            self._utd_center = True
        return self._center

    def get_center(self):
        vector_u1 = self.interior - self.start
        vector_u2 = self.interior - self.end
        if vector_u1.is_close(vector_u2):
            vector_u2 = self.normal.cross(vector_u1)
            vector_u2.normalize()

        vector_v1 = self.normal.cross(vector_u1)  # v1 is normal, equal u2
        vector_v2 = self.normal.cross(vector_u2)  # equal -u1

        point11 = 0.5 * (self.start + self.interior)  # Mid-point of segment s,m
        point12 = point11 + vector_v1
        point21 = 0.5 * (self.end + self.interior)  # Mid-point of segment s,m
        point22 = point21 + vector_v2

        line_1 = Line3D(point11, point12)
        line_2 = Line3D(point21, point22)

        try:
            center, _ = line_1.minimum_distance_points(line_2)
        except ZeroDivisionError:
            raise ValueError(
                'Start, end and interior points  of an arc must be distincts') from ZeroDivisionError

        return center

    @property
    def frame(self):
        if not self._utd_frame:
            self._frame = self.get_frame()
            self._utd_frame = True
        return self._frame

    def get_frame(self):
        vec1 = self.start - self.center
        vec1.normalize()
        vec2 = self.normal.cross(vec1)
        frame = volmdlr.Frame3D(self.center, vec1, vec2, self.normal)
        return frame

    @property
    def is_trigo(self):
        if not self._utd_is_trigo:
            self._is_trigo = self.get_arc_direction()
            self._utd_is_trigo = True
        return self._is_trigo

    def get_arc_direction(self):
        """
        Verifies if arc is clockwise or trigowise.

        :return: True if clockwise, False if trigowise.
        """
        clockwise_path, trigowise_path = self.clockwise_and_trigowise_paths
        if clockwise_path > trigowise_path:
            return True
        return False

    @property
    def clockwise_and_trigowise_paths(self):
        """
        :return: clockwise path and trigonometric path property.
        """
        if not self._utd_clockwise_and_trigowise_paths:
            vec1 = self.start - self.center
            vec1.normalize()
            vec2 = self.normal.cross(vec1)
            radius_1 = self.start.to_2d(self.center, vec1, vec2)
            radius_2 = self.end.to_2d(self.center, vec1, vec2)
            radius_i = self.interior.to_2d(self.center, vec1, vec2)
            self._clockwise_and_trigowise_paths = \
                self.get_clockwise_and_trigowise_paths(radius_1,
                                                       radius_2,
                                                       radius_i)
            self._utd_clockwise_and_trigowise_paths = True
        return self._clockwise_and_trigowise_paths

    @property
    def angle(self):
        """
        Arc angle property.

        :return: arc angle.
        """
        if not self._utd_angle:
            self._angle = self.get_angle()
            self._utd_angle = True
        return self._angle

    def get_angle(self):
        """
        Gets the arc angle.

        :return: arc angle.
        """
        clockwise_path, trigowise_path = \
            self.clockwise_and_trigowise_paths
        if self.is_trigo:
            return trigowise_path
        return clockwise_path

    @property
    def points(self):
        return [self.start, self.interior, self.end]

    def reverse(self):
        """
        Defines a new Arc3D, odentical to self, but in the opposite direction.

        """
        return self.__class__(self.end.copy(),
                              self.interior.copy(),
                              self.start.copy())

    def point_at_abscissa(self, abscissa):
        """
        Calculates a point in the Arc3D at a given abscissa.

        :param abscissa: abscissa where in the curve the point should be calculated.
        :return: Corresponding point.
        """
        return self.start.rotation(self.center, self.normal,
                                   abscissa / self.radius)

    def normal_vector(self, abscissa):
        """
        Calculates a normal vector at a given abscissa of the Arc3D.

        :param abscissa: abscissa where in the curve the normal vector should be calculated.
        :return: Corresponding normal vector.
        """
        theta = abscissa / self.radius
        n_0 = self.center - self.start
        normal = n_0.rotation(self.center, self.normal, theta)
        return normal

    def direction_vector(self, abscissa):
        """
        Calculates a direction vector at a given abscissa of the Arc3D.

        :param abscissa: abscissa where in the curve the direction vector should be calculated.
        :return: Corresponding direction vector.
        """
        normal_vector = self.normal_vector(abscissa)
        tangent = normal_vector.cross(self.normal)
        return tangent

    def rotation(self, center: volmdlr.Point3D,
                 axis: volmdlr.Vector3D, angle: float):
        """
        Arc3D rotation.

        :param center: rotation center
        :param axis: rotation axis
        :param angle: angle rotation
        :return: a new rotated Arc3D
        """
        new_start = self.start.rotation(center, axis, angle)
        new_interior = self.interior.rotation(center, axis, angle)
        new_end = self.end.rotation(center, axis, angle)
        return Arc3D(new_start, new_interior, new_end, name=self.name)

    def rotation_inplace(self, center: volmdlr.Point3D,
                         axis: volmdlr.Vector3D, angle: float):
        """
        Arc3D rotation. Object is updated inplace.

        :param center: rotation center
        :param axis: rotation axis
        :param angle: rotation angle
        """
        warnings.warn("'inplace' methods are deprecated. Use a not inplace method instead.", DeprecationWarning)

        self.center.rotation_inplace(center, axis, angle)
        self.start.rotation_inplace(center, axis, angle)
        self.interior.rotation_inplace(center, axis, angle)
        self.end.rotation_inplace(center, axis, angle)
        self._bbox = None

    def translation(self, offset: volmdlr.Vector3D):
        """
        Arc3D translation.

        :param offset: translation vector.
        :return: A new translated Arc3D.
        """
        new_start = self.start.translation(offset)
        new_interior = self.interior.translation(offset)
        new_end = self.end.translation(offset)
        return Arc3D(new_start, new_interior, new_end, name=self.name)

    def translation_inplace(self, offset: volmdlr.Vector3D):
        """
        Arc3D translation. Object is updated inplace.

        :param offset: translation vector.
        """
        warnings.warn("'inplace' methods are deprecated. Use a not inplace method instead.", DeprecationWarning)

        self.center.translation_inplace(offset)
        self.start.translation_inplace(offset)
        self.interior.translation_inplace(offset)
        self.end.translation_inplace(offset)
        self._bbox = None

    def plot(self, ax=None, edge_style: EdgeStyle = EdgeStyle()):
        if ax is None:
            ax = plt.figure().add_subplot(111, projection='3d')
        # if plot_points:
        #     ax.plot([self.interior[0]], [self.interior[1]], [self.interior[2]],
        #             color='b')
        #     ax.plot([self.start[0]], [self.start[1]], [self.start[2]], c='r')
        #     ax.plot([self.end[0]], [self.end[1]], [self.end[2]], c='r')
        #     ax.plot([self.interior[0]], [self.interior[1]], [self.interior[2]],
        #             c='g')
        x = []
        y = []
        z = []
        for pointx, pointy, pointz in self.discretization_points(number_points=25):
            x.append(pointx)
            y.append(pointy)
            z.append(pointz)

        ax.plot(x, y, z, color=edge_style.color, alpha=edge_style.alpha)
        if edge_style.edge_ends:
            self.start.plot(ax=ax)
            self.end.plot(ax=ax)

        if edge_style.edge_direction:
            x, y, z = self.point_at_abscissa(0.5 * self.length())
            u, v, w = 0.05 * self.unit_direction_vector(0.5 * self.length())
            ax.quiver(x, y, z, u, v, w, length=self.length() / 100,
                      arrow_length_ratio=5, normalize=True,
                      pivot='tip', color=edge_style.color)
        return ax

    def plot2d(self, center: volmdlr.Point3D = volmdlr.O3D,
               x3d: volmdlr.Vector3D = volmdlr.X3D, y3d: volmdlr.Vector3D = volmdlr.Y3D,
               ax=None, color='k'):

        if ax is None:
            fig = plt.figure()
            ax = fig.add_subplot(111, projection='3d')
        else:
            fig = ax.figure

        # TODO: Enhance this plot
        length = self.length()
        x = []
        y = []
        for i in range(30):
            point = self.point_at_abscissa(i / 29. * length)
            xi, yi = point.plane_projection2d(center, x3d, y3d)
            x.append(xi)
            y.append(yi)
        ax.plot(x, y, color=color)

        return ax

    def copy(self, *args, **kwargs):
        return Arc3D(self.start.copy(), self.interior.copy(), self.end.copy())

    def frame_mapping_parameters(self, frame: volmdlr.Frame3D, side: str):
        if side == 'old':
            new_start = frame.local_to_global_coordinates(self.start.copy())
            new_interior = frame.local_to_global_coordinates(self.interior.copy())
            new_end = frame.local_to_global_coordinates(self.end.copy())
        elif side == 'new':
            new_start = frame.global_to_local_coordinates(self.start.copy())
            new_interior = frame.global_to_local_coordinates(self.interior.copy())
            new_end = frame.global_to_local_coordinates(self.end.copy())
        else:
            raise ValueError('side value not valid, please specify'
                             'a correct value: \'old\' or \'new\'')
        return new_start, new_interior, new_end

    def frame_mapping(self, frame: volmdlr.Frame3D, side: str):
        """
        Changes vector frame_mapping and return a new Arc3D.

        side = 'old' or 'new'
        """
        new_start, new_interior, new_end = \
            self.frame_mapping_parameters(frame, side)

        return Arc3D(new_start, new_interior, new_end, name=self.name)

    def frame_mapping_inplace(self, frame: volmdlr.Frame3D, side: str):
        """
        Changes vector frame_mapping and the object is updated inplace.

        side = 'old' or 'new'
        """
        warnings.warn("'inplace' methods are deprecated. Use a not inplace method instead.", DeprecationWarning)

        new_start, new_interior, new_end = \
            self.frame_mapping_parameters(frame, side)
        self.start, self.interior, self.end = new_start, new_interior, new_end
        self._bbox = None

    def abscissa(self, point3d: volmdlr.Point3D):
        """
        Calculates the abscissa given a point in the Arc3D.

        :param point3d: point to calculate the abscissa.
        :return: corresponding abscissa.
        """
        x, y, _ = self.frame.global_to_local_coordinates(point3d)
        u1 = x / self.radius
        u2 = y / self.radius
        theta = volmdlr.geometry.sin_cos_angle(u1, u2)

        return self.radius * abs(theta)

    def to_2d(self, plane_origin, x, y):
        """
        Transforms a Arc3D into an Arc2D, given a plane origin and an u and v plane vector.

        :param plane_origin: plane origin.
        :param x: plane u vector.
        :param y: plane v vector.
        :return: Arc2D.
        """
        point_start = self.start.to_2d(plane_origin, x, y)
        point_interior = self.interior.to_2d(plane_origin, x, y)
        point_end = self.end.to_2d(plane_origin, x, y)
        return Arc2D(point_start, point_interior, point_end, name=self.name)

    def minimum_distance_points_arc(self, other_arc):

        u1 = self.start - self.center
        u1.normalize()
        u2 = self.normal.cross(u1)

        w = other_arc.center - self.center

        u3 = other_arc.start - other_arc.center
        u3.normalize()
        u4 = other_arc.normal.cross(u3)

        r1, r2 = self.radius, other_arc.radius

        a, b, c, d = u1.dot(u1), u1.dot(u2), u1.dot(u3), u1.dot(u4)
        e, f, g = u2.dot(u2), u2.dot(u3), u2.dot(u4)
        h, i = u3.dot(u3), u3.dot(u4)
        j = u4.dot(u4)
        k, l, m, n, o = w.dot(u1), w.dot(u2), w.dot(u3), w.dot(u4), w.dot(w)

        def distance_squared(x):
            return (a * ((math.cos(x[0])) ** 2) * r1 ** 2 + e * (
                    (math.sin(x[0])) ** 2) * r1 ** 2
                    + o + h * ((math.cos(x[1])) ** 2) * r2 ** 2 + j * (
                            (math.sin(x[1])) ** 2) * r2 ** 2
                    + b * math.sin(2 * x[0]) * r1 ** 2 - 2 * r1 * math.cos(
                        x[0]) * k
                    - 2 * r1 * r2 * math.cos(x[0]) * math.cos(x[1]) * c
                    - 2 * r1 * r2 * math.cos(x[0]) * math.sin(
                        x[1]) * d - 2 * r1 * math.sin(x[0]) * l
                    - 2 * r1 * r2 * math.sin(x[0]) * math.cos(x[1]) * f
                    - 2 * r1 * r2 * math.sin(x[0]) * math.sin(
                        x[1]) * g + 2 * r2 * math.cos(x[1]) * m
                    + 2 * r2 * math.sin(x[1]) * n + i * math.sin(
                        2 * x[1]) * r2 ** 2)

        x01 = npy.array([self.angle / 2, other_arc.angle / 2])

        res1 = least_squares(distance_squared, x01, bounds=[(0, 0), (self.angle, other_arc.angle)])

        point1 = self.point_at_abscissa(res1.x[0] * r1)
        point2 = other_arc.point_at_abscissa(res1.x[1] * r2)

        return point1, point2

    def distance_squared(self, x, u, v, k, w):
        a = u.dot(u)
        b = u.dot(v)
        c = u.dot(k)
        d = v.dot(v)
        e = v.dot(k)
        f = k.dot(k)
        g = w.dot(u)
        h = w.dot(v)
        i = w.dot(k)
        j = w.dot(w)

        r = self.radius
        return (a * x[0] ** 2 + j + d * (
                (math.sin(x[1])) ** 2) * r ** 2 + f * (
                        (math.cos(x[1])) ** 2) * r ** 2
                - 2 * x[0] * g - 2 * x[0] * r * math.sin(x[1]) * b - 2 * x[
                    0] * r * math.cos(x[1]) * c
                + 2 * r * math.sin(x[1]) * h + 2 * r * math.cos(x[1]) * i
                + math.sin(2 * x[1]) * e * r ** 2)

    def minimum_distance_points_line(self, other_line):
        u = other_line.direction_vector()
        k = self.start - self.center
        k.normalize()
        w = self.center - other_line.start
        v = self.normal.cross(k)

        radius = self.radius

        x01 = npy.array([0.5, self.angle / 2])
        x02 = npy.array([0.5, 0])
        x03 = npy.array([0.5, self.angle])

        res1 = least_squares(self.distance_squared, x01, bounds=[(0, 0), (1, self.angle)], args=(u, v, k, w))
        res2 = least_squares(self.distance_squared, x02, bounds=[(0, 0), (1, self.angle)], args=(u, v, k, w))
        res3 = least_squares(self.distance_squared, x03, bounds=[(0, 0), (1, self.angle)], args=(u, v, k, w))

        point1 = other_line.point_at_abscissa(res1.x[0] * other_line.length())
        point2 = self.point_at_abscissa(res1.x[1] * radius)

        res = [res2, res3]
        for couple in res:
            ptest1 = other_line.point_at_abscissa(
                couple.x[0] * other_line.length())
            ptest2 = self.point_at_abscissa(couple.x[1] * radius)
            dtest = ptest1.point_distance(ptest2)
            if dtest < v.dot(v):
                point1, point2 = ptest1, ptest2

        return point1, point2

    def minimum_distance(self, element, return_points=False):
        if element.__class__ is Arc3D or element.__class__.__name__ == 'Circle3D':
            p1, p2 = self.minimum_distance_points_arc(element)
            if return_points:
                return p1.point_distance(p2), p1, p2
            return p1.point_distance(p2)

        if element.__class__ is LineSegment3D:
            pt1, pt2 = self.minimum_distance_points_line(element)
            if return_points:
                return pt1.point_distance(pt2), pt1, pt2
            return pt1.point_distance(pt2)

        return NotImplementedError

    def extrusion(self, extrusion_vector):
        if self.normal.is_colinear_to(extrusion_vector):
            u = self.start - self.center
            u.normalize()
            w = extrusion_vector.copy()
            w.normalize()
            v = w.cross(u)
            arc2d = self.to_2d(self.center, u, v)
            angle1, angle2 = arc2d.angle1, arc2d.angle2
            if angle2 < angle1:
                angle2 += volmdlr.TWO_PI
            cylinder = volmdlr.faces.CylindricalSurface3D(
                volmdlr.Frame3D(self.center,
                                u,
                                v,
                                w),
                self.radius
            )
            return [cylinder.rectangular_cut(angle1, angle2, 0., extrusion_vector.norm())]
        raise NotImplementedError(f'Elliptic faces not handled: dot={self.normal.dot(extrusion_vector)}')

    def revolution(self, axis_point: volmdlr.Point3D, axis: volmdlr.Vector3D,
                   angle: float):
        line3d = Line3D(axis_point, axis_point + axis)
        tore_center, _ = line3d.point_projection(self.center)

        # Sphere
        if math.isclose(tore_center.point_distance(self.center), 0.,
                        abs_tol=1e-6):

            start_p, _ = line3d.point_projection(self.start)
            u = self.start - start_p

            if math.isclose(u.norm(), 0, abs_tol=1e-6):
                end_p, _ = line3d.point_projection(self.end)
                u = self.end - end_p
                if math.isclose(u.norm(), 0, abs_tol=1e-6):
                    interior_p, _ = line3d.point_projection(self.interior)
                    u = self.interior - interior_p

            u.normalize()
            v = axis.cross(u)
            arc2d = self.to_2d(self.center, u, axis)

            surface = volmdlr.faces.SphericalSurface3D(
                volmdlr.Frame3D(self.center, u, v, axis), self.radius)

            return [surface.rectangular_cut(0, angle,
                                            arc2d.angle1, arc2d.angle2)]

        # Toroidal
        u = self.center - tore_center
        u.normalize()
        v = axis.cross(u)
        if not math.isclose(self.normal.dot(u), 0., abs_tol=1e-6):
            raise NotImplementedError(
                'Outside of plane revolution not supported')

        radius = tore_center.point_distance(self.center)
        surface = volmdlr.faces.ToroidalSurface3D(
            volmdlr.Frame3D(tore_center, u, v, axis), radius,
            self.radius)
        arc2d = self.to_2d(tore_center, u, axis)
        return [surface.rectangular_cut(0, angle,
                                        arc2d.angle1, arc2d.angle2)]

    def to_step(self, current_id, surface_id=None):
        """Exports to STEP format."""
        if self.angle >= math.pi:
            length = self.length()
            arc1, arc2 = self.split(self.point_at_abscissa(0.33 * length))
            arc2, arc3 = arc2.split(self.point_at_abscissa(0.66 * length))
            content, arcs1_id = arc1.to_step_without_splitting(current_id)
            arc2_content, arcs2_id = arc2.to_step_without_splitting(
                arcs1_id[0] + 1)
            arc3_content, arcs3_id = arc3.to_step_without_splitting(
                arcs2_id[0] + 1)
            content += arc2_content + arc3_content
            return content, [arcs1_id[0], arcs2_id[0], arcs3_id[0]]
        return self.to_step_without_splitting(current_id)

    def to_step_without_splitting(self, current_id, surface_id=None):
        u = self.start - self.center
        u.normalize()
        v = self.normal.cross(u)
        frame = volmdlr.Frame3D(self.center, self.normal, u, v)

        content, frame_id = frame.to_step(current_id)
        curve_id = frame_id + 1
        content += f"#{curve_id} = CIRCLE('{self.name}', #{frame_id}, {self.radius * 1000});\n"

        if surface_id:
            content += f"#{curve_id + 1} = SURFACE_CURVE('',#{curve_id},(#{surface_id}),.PCURVE_S1.);\n"
            curve_id += 1

        current_id = curve_id + 1
        start_content, start_id = self.start.to_step(current_id, vertex=True)
        end_content, end_id = self.end.to_step(start_id + 1, vertex=True)
        content += start_content + end_content
        current_id = end_id + 1
        content += f"#{current_id} = EDGE_CURVE('{self.name}',#{start_id},#{end_id},#{curve_id},.T.);\n"
        return content, [current_id]

    def point_belongs(self, point3d, abs_tol: float = 1e-6):
        """
        Check if a point 3d belongs to the arc_3d or not.

        :param point3d: point to be verified is on arc
        :return: True if point is on Arc, False otherwise.
        """
        if not math.isclose(point3d.point_distance(self.center), self.radius, abs_tol=abs_tol):
            return False
        # vector1 = self.start - self.center
        # vector2 = self.interior - self.center
        vector = point3d - self.center
        if not math.isclose(vector.dot(self.frame.w), 0.0, abs_tol=abs_tol):
            return False
        point_abscissa = self.abscissa(point3d)
        abscissa_start = self.abscissa(self.start)
        abscissa_end = self.abscissa(self.end)
        if abscissa_start <= point_abscissa <= abscissa_end:
            return True
        return False

    def triangulation(self):
        """
        Triangulation for an Arc3D.

        """
        return None

    def middle_point(self):
        return self.point_at_abscissa(self.length() / 2)

    def line_intersections(self, line3d: Line3D):
        """
        Calculates intersections between an Arc3D and a Line3D.

        :param linesegment3d: linesegment to verify intersections.
        :return: list with intersections points between line and Arc3D.
        """
        circle3d_lineseg_inters = vm_utils_intersections.circle_3d_line_intersections(self, line3d)
        linesegment_intersections = []
        for intersection in circle3d_lineseg_inters:
            if self.point_belongs(intersection, 1e-6):
                linesegment_intersections.append(intersection)
        return linesegment_intersections

    def linesegment_intersections(self, linesegment3d: LineSegment3D):
        """
        Calculates intersections between an Arc3D and a LineSegment3D.

        :param linesegment3d: linesegment to verify intersections.
        :return: list with intersections points between linesegment and Arc3D.
        """
        linesegment_intersections = []
        intersections = self.line_intersections(linesegment3d.to_line())
        for intersection in intersections:
            if linesegment3d.point_belongs(intersection):
                linesegment_intersections.append(intersection)
        return linesegment_intersections


class FullArc3D(Arc3D):
    """
    An edge that starts at start_end, ends at the same point after having described a circle.

    """

    def __init__(self, center: volmdlr.Point3D, start_end: volmdlr.Point3D,
                 normal: volmdlr.Vector3D,
                 name: str = ''):
        self.__center = center
        self.__normal = normal
        self.start_end = start_end
        interior = start_end.rotation(center, normal, math.pi)
        Arc3D.__init__(self, start=start_end, end=start_end,
                       interior=interior, name=name)  # !!! this is dangerous

    def __hash__(self):
        return hash(self.center) + 5 * hash(self.start_end)

    def __eq__(self, other_arc):
        return (self.center == other_arc.center) \
            and (self.start == other_arc.start)

    @property
    def center(self):
        return self.__center

    @property
    def angle(self):
        return volmdlr.TWO_PI

    @property
    def normal(self):
        return self.__normal

    @property
    def is_trigo(self):
        return True

    def copy(self, *args, **kwargs):
        return FullArc3D(self._center.copy(), self.end.copy(), self._normal.copy())

    def to_dict(self, use_pointers: bool = False, memo=None, path: str = '#'):
        dict_ = self.base_dict()
        dict_['center'] = self.center.to_dict(use_pointers=use_pointers, memo=memo, path=path + '/center')
        dict_['radius'] = self.radius
        dict_['angle'] = self.angle
        dict_['is_trigo'] = self.is_trigo
        dict_['start_end'] = self.start.to_dict(use_pointers=use_pointers, memo=memo, path=path + '/start_end')
        dict_['normal'] = self.normal.to_dict(use_pointers=use_pointers, memo=memo, path=path + '/normal')
        dict_['name'] = self.name
        return dict_

    def to_2d(self, plane_origin, x, y):
        """
        Transforms a FullArc3D into an FullArc2D, given a plane origin and an u and v plane vector.

        :param plane_origin: plane origin.
        :param x: plane u vector.
        :param y: plane v vector.
        :return: FullArc2D.
        """
        center = self.center.to_2d(plane_origin, x, y)
        start_end = self.start.to_2d(plane_origin, x, y)
        return FullArc2D(center, start_end)

    def to_step(self, current_id, surface_id=None):
        """Exports to STEP format."""
        # Not calling Circle3D.to_step because of circular imports
        u = self.start - self.center
        u.normalize()
        v = self.normal.cross(u)
        frame = volmdlr.Frame3D(self.center, self.normal, u, v)
        content, frame_id = frame.to_step(current_id)
        curve_id = frame_id + 1
        # Not calling Circle3D.to_step because of circular imports
        content += f"#{curve_id} = CIRCLE('{self.name}',#{frame_id},{self.radius * 1000});\n"

        if surface_id:
            content += f"#{curve_id + 1} = SURFACE_CURVE('',#{curve_id},(#{surface_id}),.PCURVE_S1.);\n"
            curve_id += 1

        point1 = (self.center + u * self.radius).to_point()

        p1_content, p1_id = point1.to_step(curve_id + 1, vertex=True)
        content += p1_content

        edge_curve = p1_id + 1
        content += f"#{edge_curve} = EDGE_CURVE('{self.name}',#{p1_id},#{p1_id},#{curve_id},.T.);\n"
        curve_id += 1

        return content, [edge_curve]

    def plot(self, ax=None, edge_style: EdgeStyle = EdgeStyle()):
        if ax is None:
            ax = Axes3D(plt.figure())

        x = []
        y = []
        z = []
        for px, py, pz in self.discretization_points(number_points=20):
            x.append(px)
            y.append(py)
            z.append(pz)
        x.append(x[0])
        y.append(y[0])
        z.append(z[0])
        ax.plot(x, y, z, color=edge_style.color, alpha=edge_style.alpha)

        if edge_style.edge_ends:
            self.start.plot(ax=ax)
            self.end.plot(ax=ax)
        if edge_style.edge_direction:
            half_length = 0.5 * self.length()
            x, y, z = self.point_at_abscissa(half_length)
            tangent = self.unit_direction_vector(half_length)
            arrow_length = 0.15 * half_length
            ax.quiver(x, y, z, *arrow_length * tangent, pivot='tip')

        return ax

    def rotation(self, center: volmdlr.Point3D, axis: volmdlr.Vector3D, angle: float):
        new_start_end = self.start.rotation(center, axis, angle)
        new_center = self._center.rotation(center, axis, angle)
        new_normal = self._normal.rotation(center, axis, angle)
        return FullArc3D(new_center, new_start_end,
                         new_normal, name=self.name)

    def rotation_inplace(self, center: volmdlr.Point3D, axis: volmdlr.Vector3D, angle: float):
        warnings.warn("'inplace' methods are deprecated. Use a not inplace method instead.", DeprecationWarning)

        self.start.rotation(center, axis, angle, False)
        self.end.rotation(center, axis, angle, False)
        self._center.rotation(center, axis, angle, False)
        self.interior.rotation(center, axis, angle, False)
        self._bbox = None

    def translation(self, offset: volmdlr.Vector3D):
        new_start_end = self.start.translation(offset, True)
        new_center = self._center.translation(offset, True)
        new_normal = self._normal.translation(offset, True)
        return FullArc3D(new_center, new_start_end,
                         new_normal, name=self.name)

    def translation_inplace(self, offset: volmdlr.Vector3D):
        warnings.warn("'inplace' methods are deprecated. Use a not inplace method instead.", DeprecationWarning)

        self.start.translation(offset, False)
        self.end.translation(offset, False)
        self._center.translation(offset, False)
        self.interior.translation(offset, False)
        self._bbox = None

    def linesegment_intersections(self, linesegment3d: LineSegment3D):
        """
        Calculates the intersections between a fullarc 3d and a linesegment3d.

        :param linesegment: linesegment3d to verify intersections.
        :return: list of points 3d, if there are any intersections, an empty list if otherwise.
        """
        distance_center_lineseg = linesegment3d.point_distance(self.frame.origin)
        if distance_center_lineseg > self.radius:
            return []
        direction_vector = linesegment3d.direction_vector()
        if math.isclose(self.frame.w.dot(direction_vector), 0, abs_tol=1e-6) and \
                not math.isclose(linesegment3d.start.z - self.frame.origin.z, 0, abs_tol=1e-6):
            return []

        if linesegment3d.start.z == linesegment3d.end.z == self.frame.origin.z:
            quadratic_equation_a = 1 + (direction_vector.y ** 2 / direction_vector.x ** 2)
            quadratic_equation_b = (-2 * (direction_vector.y ** 2 / direction_vector.x ** 2) * linesegment3d.start.x +
                                    2 * (direction_vector.y / direction_vector.x) * linesegment3d.start.y)
            quadratic_equation_c = (linesegment3d.start.y - (direction_vector.y / direction_vector.x) *
                                    linesegment3d.start.x) ** 2 - self.radius ** 2
            delta = quadratic_equation_b ** 2 - 4 * quadratic_equation_a * quadratic_equation_c
            x1 = (- quadratic_equation_b + math.sqrt(delta)) / (2 * quadratic_equation_a)
            x2 = (- quadratic_equation_b - math.sqrt(delta)) / (2 * quadratic_equation_a)
            y1 = (direction_vector.y / direction_vector.x) * (x1 - linesegment3d.start.x) + linesegment3d.start.y
            y2 = (direction_vector.y / direction_vector.x) * (x2 - linesegment3d.start.x) + linesegment3d.start.y
            return [volmdlr.Point3D(x1, y1, self.frame.origin.z), volmdlr.Point3D(x2, y2, self.frame.origin.z)]
<<<<<<< HEAD
        constant = (self.frame.origin.z - linesegment.start.z) / direction_vector.z
        x_coordinate = constant * direction_vector.x + linesegment.start.x
        y_coordinate = constant * direction_vector.y + linesegment.start.y
=======
        if math.isclose(direction_vector.z, 0, abs_tol=1e-6):
            print(True)
        constant = (self.frame.origin.z - linesegment3d.start.z) / direction_vector.z
        x_coordinate = constant * direction_vector.x + linesegment3d.start.x
        y_coordinate = constant * direction_vector.y + linesegment3d.start.y
>>>>>>> 5e36d5dc
        if math.isclose((x_coordinate - self.frame.origin.x) ** 2 + (y_coordinate - self.frame.origin.y) ** 2,
                        self.radius ** 2, abs_tol=1e-6):
            return [volmdlr.Point3D(x_coordinate, y_coordinate, self.frame.origin.z)]
        return []

    def reverse(self):
        """
        Defines a new FullArc3D, identical to self, but in the opposite direction.

        """
        return self


class ArcEllipse3D(Edge):
    """
    An arc is defined by a starting point, an end point and an interior point.

    """

    def __init__(self, start: volmdlr.Point3D, interior: volmdlr.Point3D, end: volmdlr.Point3D,
                 center: volmdlr.Point3D, major_dir: volmdlr.Vector3D, normal: volmdlr.Vector3D = None,
                 extra: volmdlr.Point3D = None, name=''):
        Edge.__init__(self, start=start, end=end, name=name)
        self.interior = interior
        self.center = center
        major_dir.normalize()
        self.major_dir = major_dir  # Vector for Gradius
        self.normal = normal
        self.extra = extra
        if not normal:
            u1 = self.interior - self.start
            u2 = self.interior - self.end
            u1.normalize()
            u2.normalize()

            if u1.is_close(u2):
                u2 = self.interior - self.extra
                u2.normalize()

            n = u2.cross(u1)
            n.normalize()
            self.normal = n

        self.minor_dir = self.normal.cross(self.major_dir)

        frame = volmdlr.Frame3D(self.center, self.major_dir, self.minor_dir, self.normal)
        self.frame = frame
        start_new, end_new = frame.global_to_local_coordinates(
            self.start), frame.global_to_local_coordinates(self.end)
        interior_new, center_new = frame.global_to_local_coordinates(
            self.interior), frame.global_to_local_coordinates(self.center)
        self._bbox = None

        # from :
        # https://math.stackexchange.com/questions/339126/how-to-draw-an-ellipse-if-a-center-and-3-arbitrary-points-on-it-are-given

        def theta_a_b(start_, iterior_, end_, center_):
            """
            center-and-3-arbitrary-points-on-it-are-given.

            theta= ellipse's inclination angle related to the horizontal
            (clockwise),A=semi major axis, B=semi minor axis.

            """
            x_start, y_start, x_interior, y_interior, x_end, y_end = start_[0] - center_[0], start_[1] - center_[1], \
                iterior_[0] - center_[0], iterior_[1] - center_[1], end_[0] - center_[0], end_[1] - center_[1]
            matrix_a = npy.array(([x_start ** 2, y_start ** 2, 2 * x_start * y_start],
                                  [x_interior ** 2, y_interior ** 2, 2 * x_interior * y_interior],
                                  [x_end ** 2, y_end ** 2, 2 * x_end * y_end]))
            inv_matrix_a = npy.linalg.inv(matrix_a)
            identity = npy.array(([1], [1], [1]))
            r1, r2, r3 = npy.dot(inv_matrix_a, identity)  # 3 item column matrix
            theta = 0.5 * math.atan(2 * r3 / (r2 - r1))
            c1 = r1 + r2
            c2 = (r2 - r1) / math.cos(2 * theta)
            gdaxe = math.sqrt((2 / (c1 - c2)))
            ptax = math.sqrt((2 / (c1 + c2)))
            return theta, gdaxe, ptax

        if start.is_close(end):
            extra_new = frame.global_to_local_coordinates(self.extra)
            theta, major_axis, minor_axis = theta_a_b(start_new, interior_new, extra_new, center_new)

        else:
            if not self.extra:
                theta, major_axis, minor_axis = theta_a_b(start_new, interior_new, end_new, center_new)
            else:
                extra_new = frame.global_to_local_coordinates(self.extra)
                theta, major_axis, minor_axis = theta_a_b(start_new, interior_new, extra_new, center_new)

        self.Gradius = major_axis
        self.Sradius = minor_axis
        self.theta = theta

        # Angle pour start
        start_u1, start_u2 = start_new.x / self.Gradius, start_new.y / self.Sradius
        angle1 = volmdlr.geometry.sin_cos_angle(start_u1, start_u2)
        self.angle_start = angle1
        # Angle pour end
        end_u3, end_u4 = end_new.x / self.Gradius, end_new.y / self.Sradius
        angle2 = volmdlr.geometry.sin_cos_angle(end_u3, end_u4)
        self.angle_end = angle2
        # Angle pour interior
        interior_u5, interior_u6 = interior_new.x / self.Gradius, interior_new.y / self.Sradius
        anglei = volmdlr.geometry.sin_cos_angle(interior_u5, interior_u6)
        self.angle_interior = anglei
        # Going trigo/clock wise from start to interior
        if anglei < angle1:
            trigowise_path = (anglei + volmdlr.TWO_PI) - angle1
            clockwise_path = angle1 - anglei
        else:
            trigowise_path = anglei - angle1
            clockwise_path = angle1 - anglei + volmdlr.TWO_PI

        # Going trigo wise from interior to interior
        if angle2 < anglei:
            trigowise_path += (angle2 + volmdlr.TWO_PI) - anglei
            clockwise_path += anglei - angle2
        else:
            trigowise_path += angle2 - anglei
            clockwise_path += anglei - angle2 + volmdlr.TWO_PI

        if clockwise_path > trigowise_path:
            self.is_trigo = True
            self.angle = trigowise_path
        else:
            # Clock wise
            self.is_trigo = False
            self.angle = clockwise_path

        if self.start.is_close(self.end):
            self.angle = volmdlr.TWO_PI

        if self.is_trigo:
            self.offset_angle = angle1
        else:
            self.offset_angle = angle2

        volmdlr.core.CompositePrimitive3D.__init__(self,
                                                   primitives=self.discretization_points(number_points=20),
                                                   name=name)

    def discretization_points(self, *, number_points: int = None, angle_resolution: int = 20):
        """
        Discretization of a Contour to have "n" points.

        :param number_points: the number of points (including start and end points)
             if unset, only start and end will be returned
        :param angle_resolution: if set, the sampling will be adapted to have a controlled angular distance. Useful
            to mesh an arc
        :return: a list of sampled points
        """
        if not number_points:
            if not angle_resolution:
                number_points = 2
            else:
                number_points = math.ceil(angle_resolution * abs(0.5 * self.angle / math.pi)) + 1
        if self.angle_start > self.angle_end:
            if self.angle_start >= self.angle_interior >= self.angle_end:
                angle_start = self.angle_end
                angle_end = self.angle_start
            else:
                angle_end = self.angle_end + volmdlr.TWO_PI
                angle_start = self.angle_start
        elif self.angle_start == self.angle_end:
            angle_start = 0
            angle_end = 2 * math.pi
        else:
            angle_end = self.angle_end
            angle_start = self.angle_start
        discretization_points = [self.frame.local_to_global_coordinates(
            volmdlr.Point3D(self.Gradius * math.cos(angle), self.Sradius * math.sin(angle), 0))
            for angle in npy.linspace(angle_start, angle_end, number_points)]
        return discretization_points

    def polygon_points(self, discretization_resolution: int):
        warnings.warn('polygon_points is deprecated,\
        please use discretization_points instead',
                      DeprecationWarning)
        return self.discretization_points(angle_resolution=discretization_resolution)

    def _get_points(self):
        return self.discretization_points(number_points=20)

    points = property(_get_points)

    def to_2d(self, plane_origin, x, y):
        """
        Transforms an Arc Ellipse 3D into an Arc Ellipse 2D, given a plane origin and an u and v plane vector.

        :param plane_origin: plane origin.
        :param x: plane u vector.
        :param y: plane v vector.
        :return: ArcEllipse2D.
        """
        point_start2d = self.start.to_2d(plane_origin, x, y)
        point_interior2d = self.interior.to_2d(plane_origin, x, y)
        point_end2d = self.end.to_2d(plane_origin, x, y)
        center = self.center.to_2d(plane_origin, x, y)
        point_major_dir = self.center + self.Gradius * self.major_dir
        point_major_dir_2d = point_major_dir.to_2d(plane_origin, x, y)
        vector_major_dir_2d = point_major_dir_2d - center
        vector_major_dir_2d.normalize()
        extra = self.extra
        if extra:
            extra = self.extra.to_2d(plane_origin, x, y)
        return ArcEllipse2D(point_start2d, point_interior2d, point_end2d, center, vector_major_dir_2d, extra,
                            name=self.name)

    def length(self):
        """Computes the length."""
        return self.angle * math.sqrt(
            (self.Gradius ** 2 + self.Sradius ** 2) / 2)

    def normal_vector(self, abscissa):
        raise NotImplementedError

    def direction_vector(self, abscissa):
        raise NotImplementedError

    def abscissa(self, point: volmdlr.Point3D):
        """
        Calculates the abscissa a given point.

        :param point: point to calculate abscissa.
        :return: abscissa
        """
        vector_2 = self.normal.cross(self.major_dir)
        ellipse_2d = self.to_2d(self.center, self.major_dir, vector_2)
        point2d = point.to_2d(self.center, self.major_dir, vector_2)
        return ellipse_2d.abscissa(point2d)

    def reverse(self):
        """
        Reverse the Arc Ellipse 3D.

        :return:
        """
        normal = None
        extra = None
        if self.normal:
            normal = self.normal.copy()
        if self.extra:
            extra = self.extra.copy()
        return self.__class__(self.end.copy(),
                              self.interior.copy(),
                              self.start.copy(),
                              self.center.copy(),
                              self.major_dir.copy(),
                              normal,
                              extra,
                              self.name)

    def plot(self, ax=None, edge_style: EdgeStyle = EdgeStyle()):
        """Plot the arc ellipse."""
        if ax is None:
            fig = plt.figure()
            ax = Axes3D(fig)
        else:
            fig = None

        ax.plot([self.interior[0]], [self.interior[1]], [self.interior[2]],
                color='b')
        ax.plot([self.start[0]], [self.start[1]], [self.start[2]], c='r')
        ax.plot([self.end[0]], [self.end[1]], [self.end[2]], c='r')
        ax.plot([self.interior[0]], [self.interior[1]], [self.interior[2]],
                c='g')
        x = []
        y = []
        z = []
        for px, py, pz in self.discretization_points(number_points=20):
            x.append(px)
            y.append(py)
            z.append(pz)

        ax.plot(x, y, z, edge_style.color, alpha=edge_style.alpha)
        if edge_style.edge_ends:
            self.start.plot(ax)
            self.end.plot(ax)
        return ax

    def plot2d(self, x3d: volmdlr.Vector3D = volmdlr.X3D, y3d: volmdlr.Vector3D = volmdlr.Y3D,
               ax=None, color='k'):
        """
        Plot 2d for an arc ellipse 3d.

        """
        if ax is None:
            fig = plt.figure()
            ax = fig.add_subplot(111, projection='3d')
        else:
            fig = ax.figure

        # TODO: Enhance this plot
        length = self.length()
        x = []
        y = []
        number_points = 30
        for i in range(number_points):
            point = self.point_at_abscissa(i / (number_points - 1) * length)
            xi, yi = point.plane_projection2d(x3d, y3d)
            x.append(xi)
            y.append(yi)
        ax.plot(x, y, color=color)
        return ax

    def triangulation(self):
        """
        Triangulation for an ArcEllipse3D.

        """
        return None

    @property
    def bounding_box(self):
        """
        Getter Bounding Box for an arc ellipse 3d.

        :return: bounding box.
        """
        if not self._bbox:
            self._bbox = self.get_bounding_box()
        return self._bbox

    @bounding_box.setter
    def bounding_box(self, new_bounding_box):
        """
        Bounding Box setter.

        :param new_bounding_box: new bounding box.
        """
        self._bbox = new_bounding_box

    def get_bounding_box(self):
        """
        Calculates the bounding box of the Arc3D.

        :return: a volmdlr.core.BoundingBox object.
        """
        # TODO: implement exact calculation

        points = self.discretization_points(angle_resolution=10)
        xmin = min(point.x for point in points)
        xmax = max(point.x for point in points)
        ymin = min(point.y for point in points)
        ymax = max(point.y for point in points)
        zmin = min(point.z for point in points)
        zmax = max(point.z for point in points)
        return volmdlr.core.BoundingBox(xmin, xmax, ymin, ymax, zmin, zmax)

    def frame_mapping(self, frame: volmdlr.Frame3D, side: str):
        """
        Changes frame_mapping and return a new ArcEllipse3D.

        :param frame: Local coordinate system.
        :type frame: volmdlr.Frame3D
        :param side: 'old' will perform a transformation from local to global coordinates. 'new' will
            perform a tranformation from global to local coordinates.
        :type side: str
        :return: A new transformed ArcEllipse3D.
        :rtype: ArcEllipse3D
        """
        if side == 'old':
            return ArcEllipse3D(frame.local_to_global_coordinates(self.start),
                                frame.local_to_global_coordinates(self.interior),
                                frame.local_to_global_coordinates(self.end),
                                frame.local_to_global_coordinates(self.center),
                                self.major_dir)
        if side == 'new':
            point_major_dir = self.center + self.major_dir * self.major_axis
            major_dir = frame.global_to_local_coordinates(point_major_dir).to_vector()
            major_dir.normalize()
            return ArcEllipse3D(frame.global_to_local_coordinates(self.start),
                                frame.global_to_local_coordinates(self.interior),
                                frame.global_to_local_coordinates(self.end),
                                frame.global_to_local_coordinates(self.center),
                                major_dir)
        raise ValueError('Side should be \'new\' \'old\'')

    def point_belongs(self, point):
        """
        Verifies if a given point lies on the Ellipse3D.

        :param point: point to be verified.
        :return: True is point lies on the Ellipse, False otherwise
        """
        new_point = self.frame.global_to_local_coordinates(point)
        return math.isclose(new_point.x ** 2 / self.Gradius ** 2 +
                            new_point.y ** 2 / self.Sradius ** 2, 1.0, abs_tol=1e-6)


class FullArcEllipse3D(ArcEllipse3D):
    """
    Defines a FullArcEllipse3D.
    """

    def __init__(self, start_end: volmdlr.Point3D, major_axis: float, minor_axis: float,
                 center: volmdlr.Point3D, normal: volmdlr.Vector3D, major_dir: volmdlr.Vector3D, name: str = ''):
        self.start_end = start_end
        self.major_axis = major_axis
        self.minor_axis = minor_axis
        self.center = center
        normal.normalize()
        self.normal = normal
        major_dir.normalize()
        self.major_dir = major_dir
        self.minor_dir = normal.cross(major_dir)
        frame = volmdlr.Frame3D(center, major_dir, self.minor_dir, normal)
        self.frame = frame

        interior = frame.local_to_global_coordinates(volmdlr.Point3D(self.major_axis * math.cos(0.25 * math.pi),
                                                                     self.minor_axis * math.sin(0.25 * math.pi),
                                                                     0.0))
        extra = frame.local_to_global_coordinates(volmdlr.Point3D(self.major_axis * math.cos(0.5 * math.pi),
                                                                  self.minor_axis * math.sin(0.5 * math.pi),
                                                                  0.0))
        ArcEllipse3D.__init__(self, start=start_end, interior=interior, end=start_end, center=center,
                              major_dir=major_dir, normal=normal, extra=extra, name=name)

    def length(self):
        """
        Calculates the length of the ellipse.

        Ramanujan's approximation for the perimeter of the ellipse.
        P = π (a + b) [ 1 + (3h) / (10 + √(4 - 3h) ) ], where h = (a - b)**2/(a + b)**2
        :return:
        """
        perimeter_formular_h = (self.major_axis - self.minor_axis) ** 2 / (self.major_axis + self.minor_axis) ** 2
        return math.pi * (self.major_axis + self.minor_axis) * \
            (1 + (3 * perimeter_formular_h / (10 + math.sqrt(4 - 3 * perimeter_formular_h))))

    def to_2d(self, plane_origin, x, y):
        """
        Transforms a FullArcEllipse3D into an FullArcEllipse2D, given an plane origin and a u and v plane vector.

        :param plane_origin: plane origin.
        :param x: plane u vector.
        :param y: plane v vector.
        :return: ArcEllipse2D.
        """
        point_start_end2d = self.start_end.to_2d(plane_origin, x, y)
        center2d = self.center.to_2d(plane_origin, x, y)
        point_major_dir = self.center + self.Gradius * self.major_dir
        point_major_dir_2d = point_major_dir.to_2d(plane_origin, x, y)
        vector_major_dir_2d = point_major_dir_2d - center2d
        vector_major_dir_2d.normalize()
        return FullArcEllipse2D(point_start_end2d, self.major_axis, self.minor_axis, center2d,
                                vector_major_dir_2d, name=self.name)

    def frame_mapping(self, frame: volmdlr.Frame3D, side: str):
        """
        Changes frame_mapping and return a new FullArcEllipse3D.

        :param frame: Local coordinate system.
        :type frame: volmdlr.Frame3D
        :param side: 'old' will perform a tranformation from local to global coordinates. 'new' will
            perform a tranformation from global to local coordinates.
        :type side: str
        :return: A new transformed FulLArcEllipse3D.
        :rtype: FullArcEllipse3D
        """
        if side == 'old':
            return FullArcEllipse3D(frame.local_to_global_coordinates(self.start_end),
                                    self.major_axis, self.minor_axis,
                                    frame.local_to_global_coordinates(self.center),
                                    frame.local_to_global_coordinates(self.normal), self.major_dir, self.name)
        if side == 'new':
            point_major_dir = self.center + self.major_dir * self.major_axis
            major_dir = frame.global_to_local_coordinates(point_major_dir).to_vector()
            major_dir.normalize()
            return FullArcEllipse3D(frame.global_to_local_coordinates(self.start_end),
                                    self.major_axis, self.minor_axis,
                                    frame.global_to_local_coordinates(self.center),
                                    frame.global_to_local_coordinates(self.normal), major_dir, self.name)
        raise ValueError('Side should be \'new\' \'old\'')

    def reverse(self):
        """
        Defines a new FullArcEllipse3D, identical to self, but in the opposite direction.

        """
        return self

    def point_at_abscissa(self, abscissa: float, resolution: int = 2500):
        # TODO: enhance this method to a more precise method
        points = self.discretization_points(number_points=resolution)
        approx_abscissa = 0
        last_point = None
        for p1, p2 in zip(points[:-1], points[1:]):
            if approx_abscissa <= abscissa:
                approx_abscissa += p1.point_distance(p2)
                last_point = p2
            else:
                break
        return last_point

    def point_belongs(self, point, abs_tol):
        """
        Verifies if a given point lies on the Ellipse3D.

        :param point: point to be verified.
        :return: True is point lies on the Ellipse, False otherwise
        """
        new_point = self.frame.global_to_local_coordinates(point)
        return math.isclose(new_point.x ** 2 / self.major_axis ** 2 +
                            new_point.y ** 2 / self.minor_axis ** 2, 1.0, abs_tol=abs_tol)

    def translation(self, offset: volmdlr.Vector3D):
        """
        FullArcEllipse3D translation.

        :param offset: translation vector.
        :return: A new translated Arc2D.
        """
        return FullArcEllipse3D(self.start_end.translation(offset), self.major_axis, self.minor_axis,
                                self.center.translation(offset), self.normal, self.major_dir, self.name)

    def straight_line_point_belongs(self, point):
        """
        Verifies if a point belongs to the surface created by closing the edge.

        :param point: Point to be verified
        :return: Return True if the point belongs to this surface,
            or False otherwise
        """
        raise NotImplementedError(f'the straight_line_point_belongs method must be'
                                  f' overloaded by {self.__class__.__name__}')<|MERGE_RESOLUTION|>--- conflicted
+++ resolved
@@ -240,8 +240,6 @@
                     touching_points.append(point)
         return touching_points
 
-<<<<<<< HEAD
-=======
     def abscissa(self, point, tol: float = 1e-6):
         """
         Computes the abscissa of an Edge.
@@ -255,7 +253,6 @@
         """
         raise NotImplementedError(f'the abscissa method must be overloaded by {self.__class__.__name__}')
 
->>>>>>> 5e36d5dc
     def local_discretization(self, point1, point2, number_points):
         """
         Gets n discretization points between two given points of the edge.
@@ -5991,17 +5988,11 @@
             y1 = (direction_vector.y / direction_vector.x) * (x1 - linesegment3d.start.x) + linesegment3d.start.y
             y2 = (direction_vector.y / direction_vector.x) * (x2 - linesegment3d.start.x) + linesegment3d.start.y
             return [volmdlr.Point3D(x1, y1, self.frame.origin.z), volmdlr.Point3D(x2, y2, self.frame.origin.z)]
-<<<<<<< HEAD
+
         constant = (self.frame.origin.z - linesegment.start.z) / direction_vector.z
         x_coordinate = constant * direction_vector.x + linesegment.start.x
         y_coordinate = constant * direction_vector.y + linesegment.start.y
-=======
-        if math.isclose(direction_vector.z, 0, abs_tol=1e-6):
-            print(True)
-        constant = (self.frame.origin.z - linesegment3d.start.z) / direction_vector.z
-        x_coordinate = constant * direction_vector.x + linesegment3d.start.x
-        y_coordinate = constant * direction_vector.y + linesegment3d.start.y
->>>>>>> 5e36d5dc
+
         if math.isclose((x_coordinate - self.frame.origin.x) ** 2 + (y_coordinate - self.frame.origin.y) ** 2,
                         self.radius ** 2, abs_tol=1e-6):
             return [volmdlr.Point3D(x_coordinate, y_coordinate, self.frame.origin.z)]
