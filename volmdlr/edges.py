--- conflicted
+++ resolved
@@ -2475,14 +2475,7 @@
     def straight_line_area(self):
         if self.angle >= math.pi:
             angle = volmdlr.TWO_PI - self.angle
-            area = math.pi * self.Gradius * self.Sradius - 0.5 * self.Gradius * self.Sradius * (
-<<<<<<< HEAD
-                angle - math.sin(angle))
-        else:
-            angle = self.angle
-            area = 0.5 * self.Gradius * self.Sradius * (angle - math.sin(angle))
-=======
-                    angle - math.sin(angle))
+            area = math.pi * self.Gradius * self.Sradius - 0.5 * self.Gradius * self.Sradius * (angle - math.sin(angle))
         else:
             angle = self.angle
             area = 0.5 * self.Gradius * self.Sradius * (angle - math.sin(angle))
@@ -2491,12 +2484,6 @@
             return area
         return -area
 
->>>>>>> cc29e1d1
-
-        if self.is_trigo:
-            return area
-        else:
-            return -area
 class Line3D(Line):
     _non_eq_attributes = ['name', 'basis_primitives', 'bounding_box']
 
