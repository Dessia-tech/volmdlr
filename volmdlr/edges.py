--- conflicted
+++ resolved
@@ -4379,10 +4379,6 @@
         self.bounding_box = new_bounding_box
         for prim in self.primitives:
             prim.translation_inplace(offset)
-<<<<<<< HEAD
-
-=======
->>>>>>> 2477ba33
 
     def plot(self, ax=None, color='k', alpha=1,
              edge_ends=False, edge_direction=False):
