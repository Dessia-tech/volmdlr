#!/usr/bin/env python3
# -*- coding: utf-8 -*-
"""

"""
from packaging import version
import math
import numpy as npy
import scipy as scp

from geomdl import utilities
from geomdl import BSpline

from geomdl.operations import length_curve, split_curve

from mpl_toolkits.mplot3d import Axes3D
from matplotlib import __version__ as _mpl_version
import matplotlib.pyplot as plt
import matplotlib.patches
from typing import List

import dessia_common as dc
import volmdlr.core
import volmdlr.geometry
import plot_data.core as plot_data


def standardize_knot_vector(knot_vector):
    u0 = knot_vector[0]
    u1 = knot_vector[-1]
    standard_u_knots = []
    if u0 != 0 or u1 != 1:
        x = 1 / (u1 - u0)
        y = u0 / (u0 - u1)
        for u in knot_vector:
            standard_u_knots.append(u * x + y)
        return standard_u_knots
    else:
        return knot_vector


class Edge(dc.DessiaObject):
    def __init__(self, start, end, name=''):
        self.start = start
        self.end = end
        dc.DessiaObject.__init__(self, name=name)

    def __getitem__(self, key):
        if key == 0:
            return self.start
        elif key == 1:
            return self.end
        else:
            raise IndexError

    def polygon_points(self, min_x_density=None, min_y_density=None):
        n = 0  # Number of points to insert between start and end
        if min_x_density:
            dx = abs(self.start[0] - self.end[0])
            n = max(n, math.floor(dx * min_x_density))
        if min_y_density:
            dy = abs(self.start[1] - self.end[1])
            n = max(n, math.floor(dy * min_y_density))

        if n:
            l = self.length()
            return [self.point_at_abscissa(i * l / (n + 1)) for i in
                    range(n + 2)]
        else:
            return [self.start, self.end]

    @classmethod
    def from_step(cls, arguments, object_dict):
        if object_dict[arguments[3]].__class__.__name__ == 'Line3D':
            return LineSegment3D(object_dict[arguments[1]],
                                 object_dict[arguments[2]], arguments[0][1:-1])

        elif object_dict[arguments[3]].__class__.__name__ == 'Circle3D':
            # We supposed that STEP file is reading on trigo way
            circle = object_dict[arguments[3]]
            p1 = object_dict[arguments[1]]
            p2 = object_dict[arguments[2]]

            if p1 == p2:
                return FullArc3D(circle.frame.origin, p1, circle.frame.w)
            else:
                p1, p2 = p2, p1
                circle.frame.normalize()
                interior3d = volmdlr.core.clockwise_interior_from_circle3d(
                    p1, p2, circle)
                return volmdlr.edges.Arc3D(p1, interior3d, p2,
                                           name=arguments[0][1:-1])

        elif object_dict[arguments[3]].__class__ is volmdlr.wires.Ellipse3D:
            majorax = object_dict[arguments[3]].major_axis
            minorax = object_dict[arguments[3]].minor_axis
            center = object_dict[arguments[3]].center
            normal = object_dict[arguments[3]].normal
            normal.normalize()
            majordir = object_dict[arguments[3]].major_dir
            majordir.normalize()
            minordir = normal.cross(majordir)
            minordir.normalize()
            frame = volmdlr.Frame3D(center, majordir, minordir, normal)
            p1 = object_dict[
                arguments[1]]  # on part du principe que p1 suivant majordir
            p2 = object_dict[arguments[2]]
            if p1 == p2:
                angle = 5 * math.pi / 4
                xtra = volmdlr.Point3D((majorax * math.cos(math.pi / 2),
                                        minorax * math.sin(math.pi / 2), 0))
                extra = frame.old_coordinates(xtra)
            else:
                extra = None
                ## Positionnement des points dans leur frame
                p1_new, p2_new = frame.new_coordinates(
                    p1), frame.new_coordinates(p2)
                # Angle pour le p1
                u1, u2 = p1_new.vector[0] / majorax, p1_new.vector[1] / minorax
                theta1 = volmdlr.sin_cos_angle(u1, u2)
                # Angle pour le p2
                u3, u4 = p2_new.vector[0] / majorax, p2_new.vector[1] / minorax
                theta2 = volmdlr.sin_cos_angle(u3, u4)

                if theta1 > theta2:  # sens trigo
                    angle = math.pi + (theta1 + theta2) / 2
                else:
                    angle = (theta1 + theta2) / 2

            p_3 = volmdlr.Point3D(
                (majorax * math.cos(angle), minorax * math.sin(angle), 0))
            p3 = frame.old_coordinates(p_3)

            arcellipse = ArcEllipse3D(p1, p3, p2, center, majordir, normal,
                                      arguments[0][1:-1], extra)

            return arcellipse

        elif object_dict[arguments[3]].__class__.__name__ == 'BSplineCurve3D':
            # BSplineCurve3D à couper à gauche et à droite avec les points ci dessus ?
            return object_dict[arguments[3]]

        else:
            raise NotImplementedError(
                'Unsupported: {}'.format(object_dict[arguments[3]]))


class Line(dc.DessiaObject):
    """
    Abstract class
    """

    def __init__(self, point1, point2, name=''):
        self.point1 = point1
        self.point2 = point2
        dc.DessiaObject.__init__(self, name=name)

    def __getitem__(self, key):
        if key == 0:
            return self.point1
        elif key == 1:
            return self.point2
        else:
            raise IndexError

    def unit_direction_vector(self, abscissa=0.):
        u = self.direction_vector()
        u.normalize()
        return u

    def direction_vector(self):
        return self.point2 - self.point1

    def normal_vector(self, abscissa=0.):
        return self.direction_vector().normal_vector()

    def unit_normal_vector(self):
        return self.unit_direction_vector().normal_vector()

    def point_projection(self, point):

        u = self.point2 - self.point1
        norm_u = u.norm()
        t = (point - self.point1).dot(u) / norm_u ** 2
        projection = self.point1 + t * u

        return projection, t * norm_u

    def abscissa(self, point):
        u = self.point2 - self.point1
        norm_u = u.norm()
        t = (point - self.point1).dot(u) / norm_u
        return t

    def split(self, split_point):
        return [self.__class__(self.point1, split_point),
                self.__class__(split_point, self.point2)]


class LineSegment(Edge):
    """
    Abstract class
    """

    def abscissa(self, point):
        u = self.end - self.start
        length = u.norm()
        t = (point - self.start).dot(u) / length
        if t < -1e-9 or t > length + 1e-9:
            raise ValueError(
                'Point is not on linesegment: abscissa={}'.format(t))
        return t

    def unit_direction_vector(self, abscissa=0.):
        u = self.direction_vector()
        u.normalize()
        return u

    def direction_vector(self, s=0):
        '''
        Returns end - start, not normalized
        '''
        return self.end - self.start

    def normal_vector(self):
        return self.unit_direction_vector().normal_vector()

    def point_projection(self, point):
        p1, p2 = self.points
        u = p2 - p1
        norm_u = u.norm()
        t = (point - p1).dot(u) / norm_u ** 2
        projection = p1 + t * u

        return projection, t * norm_u

    def split(self, split_point):
        return [self.__class__(self.start, split_point),
                self.__class__(split_point, self.end)]


class Line2D(Line):
    """
    Define an infinite line given by two points.
    """

    def __init__(self, point1, point2, *, name=''):
        self.points = [point1, point2]
        Line.__init__(self, point1, point2, name=name)

    def to_3d(self, plane_origin, x1, x2):
        p3D = [p.to_3d(plane_origin, x1, x2) for p in self.points]
        return Line2D(*p3D, self.name)

    def rotation(self, center, angle, copy=True):
        if copy:
            return Line2D(
                *[p.rotation(center, angle, copy=True) for p in self.points])
        else:
            for p in self.points:
                p.rotation(center, angle, copy=False)

    def translation(self, offset, copy=True):
        if copy:
            return Line2D(
                *[p.translation(offset, copy=True) for p in self.points])
        else:
            for p in self.points:
                p.translation(offset, copy=False)

    def plot(self, ax=None, color='k', dashed=True):
        if ax is None:
            fig, ax = plt.subplots()

        if version.parse(_mpl_version) >= version.parse('3.3.2'):
            if dashed:
                ax.axline((self.point1.x, self.point1.y),
                          (self.point2.x, self.point2.y),
                          dashes=[30, 5, 10, 5],
                          color=color)
            else:
                ax.axline((self.point1.x, self.point1.y),
                          (self.point2.x, self.point2.y),
                          color=color)
        else:
            u = self.direction_vector()
            p3 = self.point1 - 3 * u
            p4 = self.point2 + 4 * u
            if dashed:
                ax.plot([p3[0], p4[0]], [p3[1], p4[1]], color=color,
                        dashes=[30, 5, 10, 5])
            else:
                ax.plot([p3[0], p4[0]], [p3[1], p4[1]], color=color)

        return ax

<<<<<<< HEAD
    def plot_data(self, edge_style: plot_data.EdgeStyle = None):
=======
    # def plot_data(self, marker=None, color='black', stroke_width=1,
    #               dash=False, opacity=1, arrow=False):
    #     p1, p2 = self.points
    #     u = p2 - p1
    #     p3 = p1 - 3 * u
    #     p4 = p2 + 4 * u
    #     return {'type': 'line',
    #             'data': [p3[0], p3[1],
    #                      p4[0], p4[1]],
    #             'color': color,
    #             'marker': marker,
    #             'size': stroke_width,
    #             'dash': dash,
    #             'opacity': opacity,
    #             'arrow': arrow
    #             }
    def plot_data(self, edge_style=None):
        return plot_data.Line2D([self.point1.x, self.point1.y,
                                 self.point2.x, self.point2.y], edge_style=edge_style)
>>>>>>> 014323fa

        return plot_data.LineSegment(data=[self.point1.x, self.point1.y,
                                    self.point2.x, self.point2.y],
                                     edge_style=edge_style)

    def create_tangent_circle(self, point, other_line):
        """
        Computes the two circles that are tangent to 2 lines and intersect
        a point located on one of the two lines.
        """

        # point will be called I(x_I, y_I)
        # self will be (AB)
        # line will be (CD)

        if math.isclose(self.point_distance(point), 0, abs_tol=1e-10):
            I = volmdlr.Vector2D(point[0], point[1])
            A = volmdlr.Vector2D(self.points[0][0], self.points[0][1])
            B = volmdlr.Vector2D(self.points[1][0], self.points[1][1])
            C = volmdlr.Vector2D(other_line.points[0][0],
                                 other_line.points[0][1])
            D = volmdlr.Vector2D(other_line.points[1][0],
                                 other_line.points[1][1])

        elif math.isclose(other_line.point_distance(point), 0, abs_tol=1e-10):
            I = volmdlr.Vector2D(point[0], point[1])
            C = volmdlr.Vector2D(self.points[0][0], self.points[0][1])
            D = volmdlr.Vector2D(self.points[1][0], self.points[1][1])
            A = volmdlr.Vector2D(other_line.points[0][0],
                                 other_line.points[0][1])
            B = volmdlr.Vector2D(other_line.points[1][0],
                                 other_line.points[1][1])
        else:
            raise AttributeError("The point isn't on any of the two lines")

        # CHANGEMENT DE REPAIRE
        new_u = volmdlr.Vector2D((B - A))
        new_u.normalize()
        new_v = new_u.unit_normal_vector()
        new_basis = volmdlr.Frame2D(I, new_u, new_v)

        new_A = new_basis.new_coordinates(A)
        new_B = new_basis.new_coordinates(B)
        new_C = new_basis.new_coordinates(C)
        new_D = new_basis.new_coordinates(D)

        if new_C[1] == 0 and new_D[1] == 0:
            # Segments are on the same line: no solution
            return None, None

        elif math.isclose(self.unit_direction_vector().dot(
                other_line.unit_normal_vector()), 0, abs_tol=1e-06):
            # Parallel segments: one solution

            segments_distance = abs(new_C[1] - new_A[1])
            r = segments_distance / 2
            new_circle_center = volmdlr.Point2D(
                (0, npy.sign(new_C[1] - new_A[1]) * r))
            circle_center = new_basis.old_coordinates(new_circle_center)
            circle = volmdlr.wires.Circle2D(circle_center, r)

            return circle, None

        elif math.isclose(self.unit_direction_vector().dot(
                other_line.unit_direction_vector()), 0, abs_tol=1e-06):
            # Perpendicular segments: 2 solution
            line_AB = Line2D(volmdlr.Point2D(new_A), volmdlr.Point2D(new_B))
            line_CD = Line2D(volmdlr.Point2D(new_C), volmdlr.Point2D(new_D))
            new_pt_K = volmdlr.Point2D.line_intersection(line_AB, line_CD)

            r = abs(new_pt_K[0])
            new_circle_center1 = volmdlr.Point2D((0, r))
            new_circle_center2 = volmdlr.Point2D((0, -r))
            circle_center1 = new_basis.old_coordinates(new_circle_center1)
            circle_center2 = new_basis.old_coordinates(new_circle_center2)
            circle1 = volmdlr.wires.Circle2D(circle_center1, r)
            circle2 = volmdlr.wires.Circle2D(circle_center2, r)

            return circle1, circle2

        # =============================================================================
        # LES SEGMENTS SONT QUELCONQUES
        #   => 2 SOLUTIONS
        # =============================================================================
        else:

            line_AB = Line2D(volmdlr.Point2D(new_A), volmdlr.Point2D(new_B))
            line_CD = Line2D(volmdlr.Point2D(new_C), volmdlr.Point2D(new_D))
            new_pt_K = volmdlr.Point2D.line_intersection(line_AB, line_CD)
            pt_K = volmdlr.Point2D(new_basis.old_coordinates(new_pt_K))

            if pt_K == I:
                return None, None

            # CHANGEMENT DE REPERE:
            new_u2 = volmdlr.Vector2D(pt_K - I)
            new_u2.normalize()
            new_v2 = new_u2.normalVector(unit=True)
            new_basis2 = volmdlr.Frame2D(I, new_u2, new_v2)

            new_A = new_basis2.new_coordinates(A)
            new_B = new_basis2.new_coordinates(B)
            new_C = new_basis2.new_coordinates(C)
            new_D = new_basis2.new_coordinates(D)
            new_pt_K = new_basis2.new_coordinates(pt_K)

            teta1 = math.atan2(new_C[1], new_C[0] - new_pt_K[0])
            teta2 = math.atan2(new_D[1], new_D[0] - new_pt_K[0])

            if teta1 < 0:
                teta1 += math.pi
            if teta2 < 0:
                teta2 += math.pi

            if not math.isclose(teta1, teta2, abs_tol=1e-08):
                if math.isclose(teta1, math.pi, abs_tol=1e-08) or math.isclose(
                        teta1, 0., abs_tol=1e-08):
                    teta = teta2
                elif math.isclose(teta2, math.pi,
                                  abs_tol=1e-08) or math.isclose(teta2, 0.,
                                                                 abs_tol=1e-08):
                    teta = teta1
            else:
                teta = teta1

            r1 = new_pt_K[0] * math.sin(teta) / (1 + math.cos(teta))
            r2 = new_pt_K[0] * math.sin(teta) / (1 - math.cos(teta))

            new_circle_center1 = volmdlr.Point2D(0, -r1)
            new_circle_center2 = volmdlr.Point2D(0, r2)

            circle_center1 = new_basis2.old_coordinates(new_circle_center1)
            circle_center2 = new_basis2.old_coordinates(new_circle_center2)

            if new_basis.new_coordinates(circle_center1)[1] > 0:
                circle1 = volmdlr.wires.Circle2D(circle_center1, r1)
                circle2 = volmdlr.wires.Circle2D(circle_center2, r2)
            else:
                circle1 = volmdlr.wires.Circle2D(circle_center2, r2)
                circle2 = volmdlr.wires.Circle2D(circle_center1, r1)

            return circle1, circle2


class BSplineCurve2D(Edge):
    _non_serializable_attributes = ['curve']

    def __init__(self,
                 degree: int,
                 control_points: List[volmdlr.Point2D],
                 knot_multiplicities: List[int],
                 knots: List[float],
                 weights=None, periodic=False, name=''):
        self.control_points = control_points
        self.degree = degree
        knots = standardize_knot_vector(knots)
        self.knots = knots
        self.knot_multiplicities = knot_multiplicities
        self.weights = weights
        self.periodic = periodic

        curve = BSpline.Curve()
        curve.degree = degree
        if weights is None:
            P = [(control_points[i][0], control_points[i][1]) for i in
                 range(len(control_points))]
            curve.ctrlpts = P
        else:
            Pw = [(control_points[i][0] * weights[i],
                   control_points[i][1] * weights[i], weights[i]) for i in
                  range(len(control_points))]
            curve.ctrlptsw = Pw
        knot_vector = []
        for i, knot in enumerate(knots):
            knot_vector.extend([knot] * knot_multiplicities[i])
        curve.knotvector = knot_vector

        self.curve = curve
        start = self.point_at_abscissa(0.)
        end = self.point_at_abscissa(self.length())

        Edge.__init__(self, start, end, name=name)

    @classmethod
    def from_geomdl_curve(cls, curve):
        knots = list(sorted(set(curve.knotvector)))
        knot_multiplicities = [curve.knotvector.count(k) for k in knots]
        return BSplineCurve2D(degree=curve.degree,
                              control_points=curve.ctrlpts,
                              knots=knots,
                              knot_multiplicities=knot_multiplicities
                              )


    def length(self):
        return length_curve(self.curve)

    def point_at_abscissa(self, curvilinear_abscissa):
<<<<<<< HEAD
        l = self.length()
        adim_abs = curvilinear_abscissa/l
        if adim_abs > 1:
            adim_abs = 1
        if adim_abs < 0:
            adim_abs = 0.
        return volmdlr.Point2D(*self.curve.evaluate_single(adim_abs))

    def abscissa(self, point2d):
        l = self.length()
        res = scp.optimize.minimize_scalar(
            # f,
            lambda u:(point2d-self.point_at_abscissa(u)).norm(),
            method='bounded',
            bounds = (0., l)
        )
        if res.fun > 1e-4:
            print(res.fun)
            ax = self.plot()
            point2d.plot(ax=ax)
            best_point = self.point_at_abscissa(res.x)
            best_point.plot(ax=ax, color='r')
            raise ValueError('abscissa not found')


        return res.x

    def split(self, point2d):
        adim_abscissa = self.abscissa(point2d)/self.length()
        curve1, curve2 = split_curve(self.curve, adim_abscissa)

        return [BSplineCurve2D.from_geomdl_curve(curve1),
                BSplineCurve2D.from_geomdl_curve(curve2)]

=======
        adim_abs = curvilinear_abscissa / self.length()
        return self.curve.evaluate_single(adim_abs)
>>>>>>> 014323fa

    def plot(self, ax=None, color='k', alpha=1, plot_points=False):
        if ax is None:
            _, ax = plt.subplots()

        # self.curve.delta = 0.01
        # points = [volmdlr.Point2D(px, py) for (px, py) in self.curve.evalpts]
        l = self.length()
        points = [self.point_at_abscissa(l*i/50) for i in range(51)]

        xp = [p.x for p in points]
        yp = [p.y for p in points]
        ax.plot(xp, yp, color=color, alpha=alpha)

        return ax

    def to_3d(self, plane_origin, x1, x2):
        control_points3D = [p.to_3d(plane_origin, x1, x2) for p in
                            self.control_points]
        return BSplineCurve3D(self.degree, control_points3D,
                              self.knot_multiplicities, self.knots,
                              self.weights, self.periodic)

    def polygon_points(self):
        l = self.length()
        return [self.point_at_abscissa(i*l/10) for i in range(11)]

    def rotation(self, center, angle, copy=True):
        if copy:
            control_points = [p.rotation(center, angle, copy=True) \
                              for p in self.control_points]
            return BSplineCurve2D(self.degree, control_points,
                                  self.knot_multiplicities, self.knots,
                                  self.weights, self.periodic)
        else:
            for p in self.control_points:
                p.rotation(center, angle, copy=False)

    def translation(self, offset, copy=True):
        if copy:
            control_points = [p.translation(offset, copy=True) \
                              for p in self.control_points]
            return BSplineCurve2D(self.degree, control_points,
                                  self.knot_multiplicities, self.knots,
                                  self.weights, self.periodic)
        else:
            for p in self.control_points:
                p.translation(offset, copy=False)


    def line_intersections(self, line2d:Line2D):
        polygon_points = self.polygon_points()
        intersections = []
        for p1, p2 in zip(polygon_points[:-1], polygon_points[1:]):
            l = LineSegment2D(p1, p2)
            intersections.extend(l.line_intersections(line2d))
        return intersections
    
    def line_crossings(self, line2d:Line2D):
        polygon_points = self.polygon_points()
        crossings = []
        for p1, p2 in zip(polygon_points[:-1], polygon_points[1:]):
            l = LineSegment2D(p1, p2)
            crossings.extend(l.line_crossings(line2d))
        return crossings

class BezierCurve2D(BSplineCurve2D):

    def __init__(self, degree: int, control_points: List[volmdlr.Point2D],
                 name: str = ''):
        knotvector = utilities.generate_knot_vector(degree,
                                                    len(control_points))
        knot_multiplicity = [1] * len(knotvector)

        BSplineCurve2D.__init__(self, degree, control_points,
                                knot_multiplicity, knotvector,
                                None, False, name)


class LineSegment2D(LineSegment):
    """
    Define a line segment limited by two points
    """

    def __init__(self, start, end, *, name=''):
        self.points = [start, end]
        Edge.__init__(self, start, end, name=name)

    def length(self):
        return self.end.point_distance(self.start)

    def point_at_abscissa(self, curvilinear_abscissa):
        return self.start + self.unit_direction_vector() * curvilinear_abscissa

    def point_distance(self, point, return_other_point=False):
        """
        Computes the distance of a point to segment of line
        """
        if self.start == self.end:
            if return_other_point:
                return 0, point

            return 0
        distance, point = volmdlr.core_compiled.LineSegment2DPointDistance(
            [(self.start.x, self.start.y), (self.end.x, self.end.y)],
            (point.x, point.y))
        if return_other_point:
            return distance, point

        return distance

    def point_projection(self, point):
        """
        If the projection falls outside the LineSegment2D, returns None.
        """
        point, curv_abs = Line2D.point_projection(Line2D(self.start, self.end),
                                                  point)
        if curv_abs < 0 or curv_abs > self.length():
            return None, curv_abs
        return point, curv_abs

    def line_intersections(self, line: Line2D):
        point = volmdlr.Point2D.line_intersection(self, line)
        if point is not None:
            point_projection1, _ = self.point_projection(point)
            if point_projection1 is None:
                return []

            if line.__class__.__name__ == 'LineSegment2D':
                point_projection2, _ = line.point_projection(point)
                if point_projection2 is None:
                    return []

            return [point_projection1]
        else:
            return []

    def linesegment_intersections(self, linesegment: 'LineSegment2D'):
        point = volmdlr.Point2D.line_intersection(self, linesegment)
        if point is not None:
            point_projection1, _ = self.point_projection(point)
            if point_projection1 is None:
                return []

            point_projection2, _ = linesegment.point_projection(point)
            if point_projection2 is None:
                return []

            return [point_projection1]
        else:
            return []

    def line_crossings(self, line: 'Line2D'):
        if self.direction_vector().is_colinear_to(line.direction_vector()):
            return []
        else:
            return self.line_intersections(line)

    def linesegment_crossings(self, linesegment: 'LineSegment2D'):
        if self.direction_vector().is_colinear_to(
                linesegment.direction_vector()):
            return []
        else:
            return self.linesegment_intersections(linesegment)

    def discretise(self, n: float):
        segment_to_nodes = {}

        nodes = []
        if n * self.length() < 1:
            segment_to_nodes[self] = [self.start, self.end]
        else:
            n0 = int(math.ceil(n * self.length()))
            l0 = self.length() / n0

            for k in range(n0):
                node = self.point_at_abscissa(k * l0)
                nodes.append(node)

            if self.end not in nodes:
                nodes.append(self.end)

            if self.start not in nodes:
                nodes.insert(0, self.start)

            segment_to_nodes[self] = nodes

        return segment_to_nodes[self]

    def plot(self, ax=None, color='k', alpha=1, arrow=False, width=None,
             plot_points=False):
        if ax is None:
            fig, ax = plt.subplots()

        p1, p2 = self.start, self.end
        if arrow:
            if plot_points:
                ax.plot([p1[0], p2[0]], [p1[1], p2[1]], color=color,
                        alpha=alpha, style='o-')
            else:
                ax.plot([p1[0], p2[0]], [p1[1], p2[1]], color=color,
                        alpha=alpha)

            length = ((p1[0] - p2[0]) ** 2 + (p1[1] - p2[1]) ** 2) ** 0.5
            if width is None:
                width = length / 1000.
                head_length = length / 20.
                head_width = head_length / 2.
            else:
                head_width = 2 * width
                head_length = head_width
            ax.arrow(p1[0], p1[1],
                     (p2[0] - p1[0]) / length * (length - head_length),
                     (p2[1] - p1[1]) / length * (length - head_length),
                     head_width=head_width, fc='b', linewidth=0,
                     head_length=head_length, width=width, alpha=0.3)
        else:
            if width is None:
                width = 1
            if plot_points:
                ax.plot([p1[0], p2[0]], [p1[1], p2[1]], color=color,
                        marker='o', linewidth=width, alpha=alpha)
            else:
                ax.plot([p1[0], p2[0]], [p1[1], p2[1]], color=color,
                        linewidth=width, alpha=alpha)
        return ax

    def to_3d(self, plane_origin, x1, x2):
        start = self.start.to_3d(plane_origin, x1, x2)
        end = self.end.to_3d(plane_origin, x1, x2)
        return LineSegment3D(start, end, name=self.name)

    def reverse(self):
        return LineSegment2D(self.end.copy(), self.start.copy())

    def to_line(self):
        return Line2D(self.start, self.end)

    def rotation(self, center, angle, copy=True):
        if copy:
            return LineSegment2D(
                *[p.rotation(center, angle, copy=True) for p in self.points])
        else:
            for p in self.points:
                p.rotation(center, angle, copy=False)

    def translation(self, offset, copy=True):
        if copy:
            return LineSegment2D(
                *[p.translation(offset, copy=True) for p in
                  [self.start, self.end]])
        else:
            for p in [self.start, self.end]:
                p.translation(offset, copy=False)

    def frame_mapping(self, frame, side, copy=True):
        """
        side = 'old' or 'new'
        """
        if side == 'old':
            if copy:
                return LineSegment2D(
                    *[frame.old_coordinates(p) for p in self.points])
            else:
                self.points = [frame.old_coordinates(p) for p in self.points]
        if side == 'new':
            if copy:
                return LineSegment2D(
                    *[frame.new_coordinates(p) for p in self.points])
            else:
                self.points = [frame.new_coordinates(p) for p in self.points]

    def plot_data(self, edge_style: plot_data.EdgeStyle = None):
        return plot_data.LineSegment2D(data=[self.start.x, self.start.y,
                                             self.end.x, self.end.y],
                                       edge_style=edge_style)

    def CreateTangentCircle(self, point, other_line):
        circle1, circle2 = Line2D.CreateTangentCircle(other_line, point, self)
        if circle1 is not None:
            point_J1, curv_abs1 = Line2D.point_projection(self, circle1.center)
            if curv_abs1 < 0. or curv_abs1 > self.length():
                circle1 = None
        if circle2 is not None:
            point_J2, curv_abs2 = Line2D.point_projection(self, circle2.center)
            if curv_abs2 < 0. or curv_abs2 > self.length():
                circle2 = None
        return circle1, circle2

    def polygon_points(self, angle_resolution=0):
        return [self.start, self.end]

    def polygon_points(self, min_x_density=None, min_y_density=None):
        n = 0  # Number of points to insert between start and end
        if min_x_density:
            dx = abs(self.start[0] - self.end[0])
            n = max(n, math.floor(dx * min_x_density))
        if min_y_density:
            dy = abs(self.start[1] - self.end[1])
            n = max(n, math.floor(dy * min_y_density))

        if n:
            l = self.length()
            return [self.point_at_abscissa(i * l / (n + 1)) for i in
                    range(n + 2)]
        else:
            return [self.start, self.end]


class Arc2D(Edge):
    """
    angle: the angle measure always >= 0
    """

    def __init__(self,
                 start: volmdlr.Point2D,
                 interior: volmdlr.Point2D,
                 end: volmdlr.Point2D,
                 name: str = ''):

        Edge.__init__(self, start=start, end=end, name=name)
        self.interior = interior
        xi, yi = interior.x, interior.y
        xe, ye = end.x, end.y
        xs, ys = start.x, start.y
        try:
            A = volmdlr.Matrix22(2 * (xs - xi), 2 * (ys - yi),
                                 2 * (xs - xe), 2 * (ys - ye))
            b = - volmdlr.Vector2D(xi ** 2 + yi ** 2 - xs ** 2 - ys ** 2,
                                   xe ** 2 + ye ** 2 - xs ** 2 - ys ** 2)
            inv_A = A.inverse()
            x = inv_A.vector_multiplication(b)
            self.center = volmdlr.Point2D(x.x, x.y)
        except ValueError:
            A = npy.array([[2 * (xs - xi), 2 * (ys - yi)],
                           [2 * (xs - xe), 2 * (ys - ye)]])
            b = - npy.array([xi ** 2 + yi ** 2 - xs ** 2 - ys ** 2,
                             xe ** 2 + ye ** 2 - xs ** 2 - ys ** 2])
            self.center = volmdlr.Point2D(npy.linalg.solve(A, b))

        r1 = self.start - self.center
        r2 = self.end - self.center
        ri = self.interior - self.center

        self.radius = r1.norm()
        angle1 = math.atan2(r1.y, r1.x)
        anglei = math.atan2(ri.y, ri.x)
        angle2 = math.atan2(r2.y, r2.x)

        # Going trigo/clock wise from start to interior
        if anglei < angle1:
            trigowise_path = (anglei + volmdlr.TWO_PI) - angle1
            clockwise_path = angle1 - anglei
        else:
            trigowise_path = anglei - angle1
            clockwise_path = angle1 - anglei + volmdlr.TWO_PI

        # Going trigo wise from interior to interior
        if angle2 < anglei:
            trigowise_path += (angle2 + volmdlr.TWO_PI) - anglei
            clockwise_path += anglei - angle2
        else:
            trigowise_path += angle2 - anglei
            clockwise_path += anglei - angle2 + volmdlr.TWO_PI

        if clockwise_path > trigowise_path:
            self.is_trigo = True
            self.angle1 = angle1
            self.angle2 = angle2
            self.angle = trigowise_path
        else:
            # Clock wise
            self.is_trigo = False
            self.angle1 = angle2
            self.angle2 = angle1
            self.angle = clockwise_path

    def _get_points(self):
        return [self.start, self.interior, self.end]

    points = property(_get_points)

    def polygon_points(self, angle_resolution=10):
        number_points_tesselation = math.ceil(
            angle_resolution * abs(self.angle) / 2 / math.pi)
        number_points_tesselation = max(number_points_tesselation, 5)
        l = self.length()
        return [self.point_at_abscissa(
            i / (number_points_tesselation - 1) * l) for i in
            range(number_points_tesselation)]

    def point_belongs(self, point):
        """
        Computes if the point belongs to the pizza slice drawn by the arc and its center
        """
        circle = volmdlr.wires.Circle2D(self.center, self.radius)
        if not circle.point_belongs(point):
            return False
        vector_start = self.start - self.center
        vector_point = point - self.center
        vector_end = self.end - self.center
        if self.is_trigo:
            vector_start, vector_end = vector_end, vector_start
        arc_angle = volmdlr.core.clockwise_angle(vector_start, vector_end)
        point_angle = volmdlr.core.clockwise_angle(vector_start, vector_point)
        if point_angle <= arc_angle:
            return True

    def point_distance(self, point):
        vector_start = self.start - self.center
        vector_point = point - self.center
        vector_end = self.end - self.center
        if self.is_trigo:
            vector_start, vector_end = vector_end, vector_start
        arc_angle = volmdlr.core.clockwise_angle(vector_start, vector_end)
        point_angle = volmdlr.core.clockwise_angle(vector_start, vector_point)
        if point_angle <= arc_angle:
            return abs(
                LineSegment2D(point, self.center).length() - self.radius)
        else:
            return min(LineSegment2D(point, self.start).length(),
                       LineSegment2D(point, self.end).length())

    def line_intersections(self, line):
        circle = volmdlr.wires.Circle2D(self.center, self.radius)
        circle_intersection_points = circle.line_intersections(line)

        if circle_intersection_points is None:
            return None

        intersection_points = []
        for pt in circle_intersection_points:
            if self.point_belongs(pt):
                intersection_points.append(pt)
        return intersection_points

    def length(self):
        return self.radius * abs(self.angle)

    def point_at_abscissa(self, curvilinear_abscissa):
        if self.is_trigo:
            return self.start.rotation(self.center,
                                       curvilinear_abscissa / self.radius)
            # return self.start.rotation(self.center, curvilinear_abscissa*self.angle)
        else:
            return self.start.rotation(self.center,
                                       -curvilinear_abscissa / self.radius)
            # return self.start.rotation(self.center, -curvilinear_abscissa*self.angle)

    def abscissa(self, point2d: volmdlr.Point2D):
        theta = volmdlr.core.clockwise_angle(self.start - self.center,
                                             point2d - self.center)
        if self.is_trigo:
            theta = volmdlr.TWO_PI - theta

        if theta < 0 or theta > self.angle:
            raise ValueError('Point in not in arc')
        return self.radius * abs(theta)

    def middle_point(self):
        l = self.length()
        return self.point_at_abscissa(0.5 * l)

    def area(self):
        if self.angle2 < self.angle1:
            angle = self.angle2 + volmdlr.TWO_PI - self.angle1
        else:
            angle = self.angle2 - self.angle1
        return self.radius ** 2 * angle / 2

    def center_of_mass(self):
        #        u=self.middle.vector-self.center.vector
        u = self.middle_point() - self.center
        u.normalize()
        alpha = abs(self.angle)
        return self.center + 4 / (3 * alpha) * self.radius * math.sin(
            alpha * 0.5) * u

    def plot(self, ax=None, color='k', alpha=1, plot_points=False):
        if ax is None:
            fig, ax = plt.subplots()

        if plot_points:
            for p in [self.center, self.start, self.interior, self.end]:
                p.plot(ax=ax, color=color, alpha=alpha)

        ax.add_patch(matplotlib.patches.Arc(self.center, 2 * self.radius,
                                            2 * self.radius, angle=0,
                                            theta1=self.angle1 * 0.5 / math.pi * 360,
                                            theta2=self.angle2 * 0.5 / math.pi * 360,
                                            color=color,
                                            alpha=alpha))

        return ax

    def to_3d(self, plane_origin, x, y):
        ps = self.start.to_3d(plane_origin, x, y)
        pi = self.interior.to_3d(plane_origin, x, y)
        pe = self.end.to_3d(plane_origin, x, y)

        return volmdlr.edges.Arc3D(ps, pi, pe, name=self.name)

    def rotation(self, center, angle, copy=True):
        if copy:
            return Arc2D(*[p.rotation(center, angle, copy=True) for p in
                           [self.start, self.interior, self.end]])
        else:
            self.__init__(*[p.rotation(center, angle, copy=True) for p in
                            [self.start, self.interior, self.end]])

    def translation(self, offset, copy=True):
        if copy:
            return Arc2D(*[p.translation(offset, copy=True) for p in
                           [self.start, self.interior, self.end]])
        else:
            self.__init__(*[p.translation(offset, copy=True) for p in
                            [self.start, self.interior, self.end]])

    def frame_mapping(self, frame, side, copy=True):
        """
        side = 'old' or 'new'
        """
        if copy:
            return Arc2D(*[p.frame_mapping(frame, side, copy=True) for p in
                           [self.start, self.interior, self.end]])
        else:
            self.__init__(*[p.frame_mapping(frame, side, copy=True) for p in
                            [self.start, self.interior, self.end]])

    def SecondMomentArea(self, point):
        """
        Second moment area of part of disk
        """
        if self.angle2 < self.angle1:
            angle2 = self.angle2 + volmdlr.volmdlr.TWO_PI

        else:
            angle2 = self.angle2
        angle1 = self.angle1

        Ix = self.radius ** 4 / 8 * (angle2 - angle1 + 0.5 * (
                math.sin(2 * angle1) - math.sin(2 * angle2)))
        Iy = self.radius ** 4 / 8 * (angle2 - angle1 + 0.5 * (
                math.sin(2 * angle2) - math.sin(2 * angle1)))
        Ixy = self.radius ** 4 / 8 * (
                math.cos(angle1) ** 2 - math.cos(angle2) ** 2)
        Ic = npy.array([[Ix, Ixy], [Ixy, Iy]])

        return volmdlr.geometry.huygens2d(Ic, self.area(), self.center, point)

    def discretise(self, n: float):

        arc_to_nodes = {}
        nodes = []
        if n * self.length() < 1:
            arc_to_nodes[self] = [self.start, self.end]
        else:
            n0 = int(math.ceil(n * self.length()))
            l0 = self.length() / n0

            for k in range(n0):
                node = self.point_at_abscissa(k * l0)

                nodes.append(node)
            nodes.insert(len(nodes), self.end)

            arc_to_nodes[self] = nodes

        return arc_to_nodes[self]

    def plot_data(self, edge_style: plot_data.EdgeStyle = None,
                  anticlockwise: bool = None):

        list_node = self.polygon_points()
        data = []
        for nd in list_node:
            data.append({'x': nd.x, 'y': nd.y})
        return plot_data.Arc2D(cx=self.center.x,
                               cy=self.center.y,
                               r=self.radius,
                               start_angle=self.angle1,
                               end_angle=self.angle2,
                               edge_style=edge_style,
                               data=data,
                               anticlockwise=anticlockwise,
                               name=self.name)

    def copy(self):
        return Arc2D(self.start.copy(),
                     self.interior.copy(),
                     self.end.copy())

    def split(self, split_point: volmdlr.Point2D):
        abscissa = self.abscissa(split_point)

        return [Arc2D(self.start,
                      self.point_at_abscissa(0.5 * abscissa),
                      split_point),
                Arc2D(split_point,
                      self.point_at_abscissa(1.5 * abscissa),
                      self.end)
                ]

    def polygon_points(self, angle_resolution=10):

        # densities = []
        # for d in [min_x_density, min_y_density]:
        #     if d:
        #         densities.append(d)
        # if densities:
        #     number_points = max(number_points,
        #                         min(densities) * self.angle * self.radius)
        number_points = math.ceil(self.angle * angle_resolution)
        l = self.length()
        return [self.point_at_abscissa(i * l / number_points) \
                for i in range(number_points + 1)]


class FullArc2D(Edge):
    """
    An edge that starts at start_end, ends at the same point after having described
    a circle
    """

    def __init__(self, center: volmdlr.Point2D, start_end: volmdlr.Point2D,
                 name: str = ''):
        self.center = center
        self.radius = center.point_distance(start_end)
        self.angle = volmdlr.TWO_PI

        Edge.__init__(self, start_end, start_end,
                      name=name)  # !!! this is dangerous

    def __hash__(self):
        return hash(self.radius)
        # return hash(self.center) + 5*hash(self.start)

    def __eq__(self, other_arc):
        return (self.center == other_arc.center) \
               and (self.start_end == other_arc.start_end)

    def area(self):
        return math.pi * self.radius ** 2

    def to_3d(self, plane_origin, x, y):
        center = self.center.to_3d(plane_origin, x, y)
        start = self.start.to_3d(plane_origin, x, y)
        z = x.cross(y)
        z.normalize()

        return FullArc3D(center, start, z)

    def length(self):
        return volmdlr.TWO_PI * self.radius

    def point_at_abscissa(self, abscissa):
        angle = abscissa / self.radius
        return self.start.rotation(self.center, angle)

    def polygon_points(self, angle_resolution=10):
        number_points = math.ceil(self.angle * angle_resolution)
        l = self.length()
        return [self.point_at_abscissa(i * l / number_points) \
                for i in range(number_points + 1)]

    def polygonization(self):
        # def polygon_points(self, points_per_radian=10):
        # densities = []
        # for d in [min_x_density, min_y_density]:
        #     if d:
        #         densities.append(d)
        # if densities:
        #     number_points = max(number_points,
        #                         min(densities) * self.angle * self.radius)

        return volmdlr.wires.ClosedPolygon2D(self.polygon_points())

    def plot(self, ax=None, color='k', alpha=1, plot_points=False,
             linestyle='-', linewidth=1):
        if ax is None:
            fig, ax = plt.subplots()

        if self.radius > 0:
            ax.add_patch(matplotlib.patches.Arc((self.center.x, self.center.y),
                                                2 * self.radius,
                                                2 * self.radius,
                                                angle=0,
                                                theta1=0,
                                                theta2=360,
                                                color=color,
                                                linestyle=linestyle,
                                                linewidth=linewidth))
        if plot_points:
            ax.plot([self.start.x], [self.start.y], 'o',
                    color=color, alpha=alpha)
        return ax


class ArcEllipse2D(Edge):
    """

    """

    def __init__(self, start, interior, end, center, major_dir, name='',
                 extra=None):
        Edge.__init__(self, start, end, name)
        self.interior = interior
        self.center = center
        self.extra = extra
        self.major_dir = major_dir
        self.minor_dir = self.major_dir.deterministic_unit_normal_vector()

        frame = volmdlr.Frame2D(self.center, self.major_dir, self.minor_dir)
        start_new, end_new = frame.new_coordinates(
            self.start), frame.new_coordinates(self.end)
        interior_new, center_new = frame.new_coordinates(
            self.interior), frame.new_coordinates(self.center)

        #### from : https://math.stackexchange.com/questions/339126/how-to-draw-an-ellipse-if-a-center-and-3-arbitrary-points-on-it-are-given
        def theta_A_B(s, i, e,
                      c):  # theta=angle d'inclinaison ellipse par rapport à horizontal(sens horaire),A=demi grd axe, B=demi petit axe
            xs, ys, xi, yi, xe, ye = s[0] - c[0], s[1] - c[1], i[0] - c[0], i[
                1] - c[1], e[0] - c[0], e[1] - c[1]
            A = npy.array(([xs ** 2, ys ** 2, 2 * xs * ys],
                           [xi ** 2, yi ** 2, 2 * xi * yi],
                           [xe ** 2, ye ** 2, 2 * xe * ye]))
            invA = npy.linalg.inv(A)
            One = npy.array(([1],
                             [1],
                             [1]))
            C = npy.dot(invA, One)  # matrice colonne de taille 3
            theta = 0
            c1 = C[0] + C[1]
            c2 = (C[1] - C[0]) / math.cos(2 * theta)
            gdaxe = math.sqrt((2 / (c1 - c2)))
            ptax = math.sqrt((2 / (c1 + c2)))
            return theta, gdaxe, ptax

        if start == end:
            extra_new = frame.new_coordinates(self.extra)
            theta, A, B = theta_A_B(start_new, extra_new, interior_new,
                                    center_new)
        else:
            theta, A, B = theta_A_B(start_new, interior_new, end_new,
                                    center_new)

        self.Gradius = A
        self.Sradius = B
        self.theta = theta

        # Angle pour start
        u1, u2 = start_new.vector[0] / self.Gradius, start_new.vector[
            1] / self.Sradius
        angle1 = volmdlr.core.sin_cos_angle(u1, u2)
        # Angle pour end
        u3, u4 = end_new.vector[0] / self.Gradius, end_new.vector[
            1] / self.Sradius
        angle2 = volmdlr.core.sin_cos_angle(u3, u4)
        # Angle pour interior
        u5, u6 = interior_new.vector[0] / self.Gradius, interior_new.vector[
            1] / self.Sradius
        anglei = volmdlr.core.sin_cos_angle(u5, u6)

        # Going trigo/clock wise from start to interior
        if anglei < angle1:
            trigowise_path = (anglei + volmdlr.TWO_PI) - angle1
            clockwise_path = angle1 - anglei
        else:
            trigowise_path = anglei - angle1
            clockwise_path = angle1 - anglei + volmdlr.TWO_PI

        # Going trigo wise from interior to interior
        if angle2 < anglei:
            trigowise_path += (angle2 + volmdlr.TWO_PI) - anglei
            clockwise_path += anglei - angle2
        else:
            trigowise_path += angle2 - anglei
            clockwise_path += anglei - angle2 + volmdlr.TWO_PI

        if clockwise_path > trigowise_path:
            self.is_trigo = True
            self.angle = trigowise_path
        else:
            # Clock wise
            self.is_trigo = False
            self.angle = clockwise_path

        if self.start == self.end or self.angle == 0:
            self.angle = volmdlr.volmdlr.TWO_PI

        if self.is_trigo:  # sens trigo
            self.offset_angle = angle1
        else:
            self.offset_angle = angle2

    def _get_points(self):
        return self.polygon_points()

    points = property(_get_points)

    def polygon_points(self, angle_resolution=40):
        number_points_tesselation = math.ceil(
            angle_resolution * abs(0.5 * self.angle / math.pi))

        frame2d = volmdlr.Frame2D(self.center, self.major_dir, self.minor_dir)

        polygon_points_2D = [(volmdlr.Point2D((self.Gradius * math.cos(
            self.offset_angle + self.angle * i / (number_points_tesselation)),
                                               self.Sradius * math.sin(
                                                   self.offset_angle + self.angle * i / (
                                                       number_points_tesselation)))))
                             for i in
                             range(number_points_tesselation + 1)]

        global_points = []
        for pt in polygon_points_2D:
            global_points.append(frame2d.old_coordinates(pt))

        return global_points

    def to_3d(self, plane_origin, x, y):
        ps = self.start.to_3d(plane_origin, x, y)
        pi = self.interior.to_3d(plane_origin, x, y)
        pe = self.end.to_3d(plane_origin, x, y)
        pc = self.center.to_3d(plane_origin, x, y)
        if self.extra is None:
            pextra = None
        else:
            pextra = self.extra.to_3d(plane_origin, x, y)
        if ps == pe:
            p3 = pextra
        else:
            p3 = pe
        plane = volmdlr.faces.Plane3D.from_3_points(ps, pi, p3)
        n = plane.normal
        major_dir = self.major_dir.to_3d(plane_origin, x, y)
        major_dir.normalize()

        return ArcEllipse3D(ps, pi, pe, pc, major_dir, normal=n,
                            name=self.name, extra=pextra)

    def plot(self, ax=None, color='k', alpha=1):
        if ax is None:
            _, ax = plt.subplots()

        self.interior.plot(ax=ax, color='m')
        self.start.plot(ax=ax, color='r')
        self.end.plot(ax=ax, color='b')
        self.center.plot(ax=ax, color='y')

        x = []
        y = []
        for px, py in self.polygon_points():
            x.append(px)
            y.append(py)

        plt.plot(x, y, color=color, alpha=alpha)
        return ax


class Line3D(Line):
    _non_eq_attributes = ['name', 'basis_primitives', 'bounding_box']

    """
    Define an infinite line passing through the 2 points
    """

    def __init__(self, point1: volmdlr.Point3D, point2: volmdlr.Point3D,
                 name: str = ''):
        Line.__init__(self, point1, point2, name=name)
        self.bounding_box = self._bounding_box()

    def _bounding_box(self):
        points = [self.point1, self.point2]

        xmin = min([pt[0] for pt in points])
        xmax = max([pt[0] for pt in points])
        ymin = min([pt[1] for pt in points])
        ymax = max([pt[1] for pt in points])
        zmin = min([pt[2] for pt in points])
        zmax = max([pt[2] for pt in points])

        return volmdlr.core.BoundingBox(xmin, xmax, ymin, ymax, zmin, zmax)

    def point_at_abscissa(self, curvilinear_abscissa):
        return self.point1 + (
                self.point2 - self.point1) * curvilinear_abscissa

    def point_belongs(self, point3d):
        if point3d == self.point1:
            v = point3d - self.point2
        else:
            v = point3d - self.point1

        return self.direction_vector().is_colinear_to(v)

    def plot(self, ax=None, color='k', alpha=1, dashed=True):
        if ax is None:
            ax = Axes3D(plt.figure())

        # Line segment
        x = [self.point1.x, self.point2.x]
        y = [self.point1.y, self.point2.y]
        z = [self.point1.z, self.point2.z]
        ax.plot(x, y, z, color=color, alpha=alpha)

        # Drawing 3 times length of segment on each side
        u = self.point2 - self.points[0]
        x1, y1, z1 = (self.points[0] - 3 * u).vector
        x2, y2, z2 = (self.point2 + 3 * u).vector
        if dashed:
            ax.plot([x1, x2], [y1, y2], [z1, z2], color=color,
                    dashes=[30, 5, 10, 5])
        else:
            ax.plot([x1, x2], [y1, y2], [z1, z2], color=color)
        return ax

    def plane_projection2d(self, center, x, y):
        return Line2D(self.points[0].plane_projection2d(center, x, y),
                      self.point2.plane_projection2d(center, x, y))

    def minimum_distance_points(self, other_line):
        """
        Returns the points on this line and the other line that are the closest
        of lines
        """
        u = self.point2 - self.point1
        v = other_line.point2 - other_line.point1
        w = self.point1 - other_line.point1
        a = u.dot(u)
        b = u.dot(v)
        c = v.dot(v)
        d = u.dot(w)
        e = v.dot(w)

        s = (b * e - c * d) / (a * c - b ** 2)
        t = (a * e - b * d) / (a * c - b ** 2)
        p1 = self.point1 + s * u
        p2 = other_line.point1 + t * v
        return p1, p2

    def rotation(self, center, axis, angle, copy=True):
        if copy:
            return Line3D(*[p.rotation(center, axis, angle, copy=True) for p in
                            self.points])
        else:
            for p in self.points:
                p.rotation(center, axis, angle, copy=False)

    def translation(self, offset, copy=True):
        if copy:
            return Line3D(
                *[p.translation(offset, copy=True) for p in self.points])
        else:
            for p in self.points:
                p.translation(offset, copy=False)

    def frame_mapping(self, frame, side, copy=True):
        """
        side = 'old' or 'new'
        """
        if side == 'old':
            if copy:
                return Line3D(*[frame.old_coordinates(p) for p in self.points])
            else:
                for p in self.points:
                    self.points = [frame.old_coordinates(p) for p in
                                   self.points]
        if side == 'new':
            if copy:
                return Line3D(*[frame.new_coordinates(p) for p in self.points])
            else:
                for p in self.points:
                    self.points = [frame.new_coordinates(p) for p in
                                   self.points]

    def copy(self):
        return Line3D(*[p.copy() for p in self.points])

    @classmethod
    def from_step(cls, arguments, object_dict):
        point1 = object_dict[arguments[1]]
        direction = object_dict[arguments[2]]
        point2 = point1 + direction
        return cls(point1, point2, arguments[0][1:-1])

    def intersection(self, line2):

        x1 = self.point1.x
        y1 = self.point1.y
        z1 = self.point1.z
        x2 = self.point2.x
        y2 = self.point2.y
        z2 = self.point2.z
        x3 = line2.point1.x
        y3 = line2.point1.y
        z3 = line2.point1.z
        x4 = line2.point2.x
        y4 = line2.point2.y
        z4 = line2.point2.z

        if x3 == 0 and x4 == 0 and y4 - y3 == 0:
            x5, y5, z5 = x3, y3, z3
            x6, y6, z6 = x4, y4, z4
            x3, y3, z3 = x1, y1, z1
            x4, y4, z4 = x2, y2, z2
            x1, y1, z1 = x5, y5, z5
            x2, y2, z2 = x6, y6, z6

        elif y3 == 0 and y4 == 0 and x4 - x3 == 0:
            x5, y5, z5 = x3, y3, z3
            x6, y6, z6 = x4, y4, z4
            x3, y3, z3 = x1, y1, z1
            x4, y4, z4 = x2, y2, z2
            x1, y1, z1 = x5, y5, z5
            x2, y2, z2 = x6, y6, z6

        res, list_t1 = [], []

        # 2 unknown 3eq with t1 et t2 unknown

        if (x2 - x1 + y1 - y2) != 0 and (y4 - y3) != 0:
            t1 = (x3 - x1 + (x4 - x3) * (y1 - y3) / (y4 - y3)) / (
                    x2 - x1 + y1 - y2)
            t2 = (y1 - y3 + (y2 - y1) * t1) / (y4 - y3)
            res1 = z1 + (z2 - z1) * t1
            res2 = z3 + (z4 - z3) * t2
            list_t1.append(t1)
            res.append([res1, res2])

        if (z2 - z1 + y1 - y2) != 0 and (y4 - y3) != 0:
            t1 = (z3 - z1 + (z4 - z3) * (y1 - y3) / (y4 - y3)) / (
                    z2 - z1 + y1 - y2)
            t2 = (y1 - y3 + (y2 - y1) * t1) / (y4 - y3)
            res1 = x1 + (x2 - x1) * t1
            res2 = x3 + (x4 - x3) * t2
            list_t1.append(t1)
            res.append([res1, res2])

        if (z2 - z1 + x1 - x2) != 0 and (x4 - x3) != 0:
            t1 = (z3 - z1 + (z4 - z3) * (x1 - x3) / (x4 - x3)) / (
                    z2 - z1 + x1 - x2)
            t2 = (x1 - x3 + (x2 - x1) * t1) / (x4 - x3)
            res1 = y1 + (y2 - y1) * t1
            res2 = y3 + (y4 - y3) * t2
            list_t1.append(t1)
            res.append([res1, res2])

        if len(res) == 0:
            return None

        for pair, t1 in zip(res, list_t1):
            res1, res2 = pair[0], pair[1]
            if math.isclose(res1, res2,
                            abs_tol=1e-7):  # if there is an intersection point
                return volmdlr.Point3D(x1 + (x2 - x1) * t1,
                                       y1 + (y2 - y1) * t1,
                                       z1 + (z2 - z1) * t1)

        return None

    def to_step(self, current_id):
        p1_content, p1_id = self.point1.to_step(current_id)
        # p2_content, p2_id = self.point2.to_step(current_id+1)
        current_id = p1_id + 1
        u_content, u_id = volmdlr.Vector3D.to_step(
            self.unit_direction_vector(),
            current_id,
            vector=True)
        current_id = u_id + 1
        content = p1_content + u_content
        content += "#{} = LINE('{}',#{},#{});\n".format(current_id, self.name,
                                                        p1_id, u_id)
        return content, current_id


class LineSegment3D(LineSegment):
    """
    Define a line segment limited by two points
    """

    def __init__(self, start: volmdlr.Point3D, end: volmdlr.Point3D,
                 name: str = ''):
        LineSegment.__init__(self, start=start, end=end, name=name)
        self.bounding_box = self._bounding_box()

    def __hash__(self):
        return 2 + hash(self.start) + hash(self.end)

    def __eq__(self, other_linesegment3d):
        if other_linesegment3d.__class__ != self.__class__:
            return False
        return (self.start == other_linesegment3d.start
                and self.end == other_linesegment3d.end)

    def _bounding_box(self):
        points = [self.start, self.end]

        xmin = min(self.start.x, self.end.x)
        xmax = max(self.start.x, self.end.x)
        ymin = min(self.start.y, self.end.y)
        ymax = max(self.start.y, self.end.y)
        zmin = min(self.start.z, self.end.z)
        zmax = max(self.start.z, self.end.z)

        return volmdlr.core.BoundingBox(xmin, xmax, ymin, ymax, zmin, zmax)

    def length(self):
        return self.end.point_distance(self.start)

    def point_at_abscissa(self, curvilinear_abscissa):
        return self.start + curvilinear_abscissa * (
                self.end - self.start) / self.length()

    def normal_vector(self, abscissa=0.):
        return None

    def unit_normal_vector(self, abscissa=0.):
        return None

    def middle_point(self):
        l = self.length()
        return self.point_at_abscissa(0.5 * l)

    def plane_projection2d(self, center, x, y):
        return LineSegment2D(self.start.plane_projection2d(center, x, y),
                             self.point2.plane_projection2d(center, x, y))

    def intersection(self, segment2):
        x1 = self.start.x
        y1 = self.start.y
        z1 = self.start.z
        x2 = self.end.x
        y2 = self.end.y
        z2 = self.end.z
        x3 = segment2.start.x
        y3 = segment2.start.y
        z3 = segment2.start.z
        x4 = segment2.end.x
        y4 = segment2.end.y
        z4 = segment2.end.z

        if x3 == 0 and x4 == 0 and y4 - y3 == 0:
            x5, y5, z5 = x3, y3, z3
            x6, y6, z6 = x4, y4, z4
            x3, y3, z3 = x1, y1, z1
            x4, y4, z4 = x2, y2, z2
            x1, y1, z1 = x5, y5, z5
            x2, y2, z2 = x6, y6, z6

        elif y3 == 0 and y4 == 0 and x4 - x3 == 0:
            x5, y5, z5 = x3, y3, z3
            x6, y6, z6 = x4, y4, z4
            x3, y3, z3 = x1, y1, z1
            x4, y4, z4 = x2, y2, z2
            x1, y1, z1 = x5, y5, z5
            x2, y2, z2 = x6, y6, z6

        res, list_t1 = [], []

        # 2 unknown 3eq with t1 et t2 unknown
        if (x2 - x1 + y1 - y2) != 0 and (y4 - y3) != 0:
            t1 = (x3 - x1 + (x4 - x3) * (y1 - y3) / (y4 - y3)) / (
                    x2 - x1 + y1 - y2)
            t2 = (y1 - y3 + (y2 - y1) * t1) / (y4 - y3)
            res1 = z1 + (z2 - z1) * t1
            res2 = z3 + (z4 - z3) * t2
            list_t1.append(t1)
            res.append([res1, res2])

        if (z2 - z1 + y1 - y2) != 0 and (y4 - y3) != 0:
            t1 = (z3 - z1 + (z4 - z3) * (y1 - y3) / (y4 - y3)) / (
                    z2 - z1 + y1 - y2)
            t2 = (y1 - y3 + (y2 - y1) * t1) / (y4 - y3)
            res1 = x1 + (x2 - x1) * t1
            res2 = x3 + (x4 - x3) * t2
            list_t1.append(t1)
            res.append([res1, res2])

        if (z2 - z1 + x1 - x2) != 0 and (x4 - x3) != 0:
            t1 = (z3 - z1 + (z4 - z3) * (x1 - x3) / (x4 - x3)) / (
                    z2 - z1 + x1 - x2)
            t2 = (x1 - x3 + (x2 - x1) * t1) / (x4 - x3)
            res1 = y1 + (y2 - y1) * t1
            res2 = y3 + (y4 - y3) * t2
            list_t1.append(t1)
            res.append([res1, res2])

        if len(res) == 0:
            return None

        for pair, t1 in zip(res, list_t1):
            res1, res2 = pair[0], pair[1]
            if math.isclose(res1, res2,
                            abs_tol=1e-7):  # if there is an intersection point
                if t1 >= 0 or t1 <= 1:
                    return volmdlr.Point3D(x1 + (x2 - x1) * t1,
                                           y1 + (y2 - y1) * t1,
                                           z1 + (z2 - z1) * t1)

        return None

    def rotation(self, center, axis, angle, copy=True):
        if copy:
            return LineSegment3D(
                *[p.rotation(center, axis, angle, copy=True) for p in
                  self.points])
        else:
            Edge.rotation(self, center, axis, angle, copy=False)
            self.bounding_box = self._bounding_box()

    def __contains__(self, point):
        point1, point2 = self.start, self.end
        axis = point2 - point1
        test = point.rotation(point1, axis, math.pi)
        if test == point:
            return True
        else:
            return False

    def translation(self, offset, copy=True):
        if copy:
            return LineSegment3D(
                *[p.translation(offset, copy=True) for p in self.points])
        else:
            Edge.translation(self, offset, copy=False)
            self.bounding_box = self._bounding_box()

    def frame_mapping(self, frame, side, copy=True):
        """
        side = 'old' or 'new'
        """
        if side == 'old':
            if copy:
                return LineSegment3D(
                    *[frame.old_coordinates(p) for p in self.points])
            else:
                Edge.frame_mapping(self, frame, side, copy=False)
                self.bounding_box = self._bounding_box()
        if side == 'new':
            if copy:
                return LineSegment3D(
                    *[frame.new_coordinates(p) for p in self.points])
            else:
                Edge.frame_mapping(self, frame, side, copy=False)
                self.bounding_box = self._bounding_box()

    def copy(self):
        return LineSegment3D(self.start.copy(), self.end.copy())

    def plot(self, ax=None, color='k', alpha=1,
             edge_ends=False, edge_direction=False):
        if ax is None:
            fig = plt.figure()
            ax = fig.add_subplot(111, projection='3d')
        else:
            fig = ax.figure

        points = [self.start, self.end]
        x = [p.x for p in points]
        y = [p.y for p in points]
        z = [p.z for p in points]
        if edge_ends:
            ax.plot(x, y, z, color=color, alpha=alpha, marker='o')
        else:
            ax.plot(x, y, z, color=color, alpha=alpha)
        if edge_direction:
            x, y, z = self.point_at_abscissa(0.5 * self.length())
            u, v, w = 0.05 * self.direction_vector()
            ax.quiver(x, y, z, u, v, w, length=0.15 * self.length(),
                      pivot='tip')
        return ax

    def plot2d(self, x_3D, y_3D, ax=None, color='k', width=None):
        if ax is None:
            fig = plt.figure()
            ax = fig.add_subplot(111, projection='3d')
        else:
            fig = ax.figure

        edge2D = self.plane_projection2d(volmdlr.O3D, x_3D, y_3D)
        edge2D.plot(ax=ax, color=color, width=width)
        return ax

    def plot_data(self, x_3D, y_3D, marker=None, color='black', stroke_width=1,
                  dash=False, opacity=1, arrow=False):
        edge2D = self.plane_projection2d(volmdlr.O3D, x_3D, y_3D)
        return edge2D.plot_data(marker, color, stroke_width,
                                dash, opacity, arrow)

    def FreeCADExport(self, name, ndigits=6):
        name = 'primitive' + str(name)
        x1, y1, z1 = round(1000 * self.start, ndigits)
        x2, y2, z2 = round(1000 * self.end, ndigits)
        return '{} = Part.LineSegment(fc.Vector({},{},{}),fc.Vector({},{},{}))\n'.format(
            name, x1, y1, z1, x2, y2, z2)

    def to_line(self):
        return Line3D(self.start, self.end)

    def babylon_script(self, color=(1, 1, 1), name='line', type_='line',
                       parent=None):
        if type_ == 'line' or type_ == 'dashed':
            s = 'var myPoints = [];\n'
            s += 'var point1 = new BABYLON.Vector3({},{},{});\n'.format(
                *self.start)
            s += 'myPoints.push(point1);\n'
            s += 'var point2 = new BABYLON.Vector3({},{},{});\n'.format(
                *self.end)
            s += 'myPoints.push(point2);\n'
            if type_ == 'line':
                s += 'var {} = BABYLON.MeshBuilder.CreateLines("lines", {{points: myPoints}}, scene);\n'.format(
                    name)
            elif type_ == 'dashed':
                s += 'var {} = BABYLON.MeshBuilder.CreateDashedLines("lines", {{points: myPoints, dashNb:20}}, scene);'.format(
                    name)
            s += '{}.color = new BABYLON.Color3{};\n'.format(name,
                                                             tuple(color))
        elif type_ == 'tube':
            radius = 0.03 * self.start.point_distance(self.end)
            s = 'var points = [new BABYLON.Vector3({},{},{}), new BABYLON.Vector3({},{},{})];\n'.format(
                *self.start, *self.end)
            s += 'var {} = BABYLON.MeshBuilder.CreateTube("frame_U", {{path: points, radius: {}}}, {});'.format(
                name, radius, parent)
        #            s += 'line.material = red_material;\n'

        else:
            raise NotImplementedError

        if parent is not None:
            s += '{}.parent = {};\n'.format(name, parent)

        return s

    def to_2d(self, plane_origin, x1, x2):
        p2D = [p.to_2d(plane_origin, x1, x2) for p in (self.start, self.end)]
        return LineSegment2D(*p2D, name=self.name)

    def reverse(self):
        return LineSegment3D(self.end.copy(), self.start.copy())

    def minimum_distance_points(self, other_line):
        """
        Returns the points on this line and the other line that are the closest
        of lines
        """
        u = self.end - self.start
        v = other_line.end - other_line.start
        w = self.start - other_line.start
        a = u.dot(u)
        b = u.dot(v)
        c = v.dot(v)
        d = u.dot(w)
        e = v.dot(w)
        if (a * c - b ** 2) != 0:
            s = (b * e - c * d) / (a * c - b ** 2)
            t = (a * e - b * d) / (a * c - b ** 2)
            p1 = self.start + s * u
            p2 = other_line.start + t * v
            return p1, p2
        else:
            return self.start, other_line.start

    def Matrix_distance(self, other_line):
        u = self.direction_vector()
        v = other_line.direction_vector()
        w = other_line.start - self.start

        a = u.dot(u)
        b = -u.dot(v)
        d = v.dot(v)

        e = w.dot(u)
        f = -w.dot(v)

        A = npy.array([[a, b],
                       [b, d]])
        B = npy.array([e, f])

        res = scp.optimize.lsq_linear(A, B, bounds=(0, 1))
        p1 = self.point_at_abscissa(res.x[0] * self.length())
        p2 = other_line.point_at_abscissa(
            res.x[1] * other_line.length())
        return p1, p2

    def parallele_distance(self, other_linesegment):
        ptA, ptB, ptC = self.start, self.end, other_linesegment.points[0]
        u = volmdlr.Vector3D((ptA - ptB).vector)
        u.normalize()
        plane1 = volmdlr.faces.Plane3D.from_3_points(ptA, ptB, ptC)
        v = u.cross(plane1.normal)  # distance vector
        # ptA = k*u + c*v + ptC
        res = (ptA - ptC).vector
        x, y, z = res[0], res[1], res[2]
        u1, u2, u3 = u.vector[0], u.vector[1], u.vector[2]
        v1, v2, v3 = v.vector[0], v.vector[1], v.vector[2]

        if (u1 * v2 - v1 * u2) != 0 and u1 != 0:
            c = (y * u1 - x * u2) / (u1 * v2 - v1 * u2)
            k = (x - c * v1) / u1
            if math.isclose(k * u3 + c * v3, z, abs_tol=1e-7):
                return k
        elif (u1 * v3 - v1 * u3) != 0 and u1 != 0:
            c = (z * u1 - x * u3) / (u1 * v3 - v1 * u3)
            k = (x - c * v1) / u1
            if math.isclose(k * u2 + c * v2, y, abs_tol=1e-7):
                return k
        elif (v1 * u2 - v2 * u1) != 0 and u2 != 0:
            c = (u2 * x - y * u1) / (v1 * u2 - v2 * u1)
            k = (y - c * v2) / u2
            if math.isclose(k * u3 + c * v3, z, abs_tol=1e-7):
                return k
        elif (v3 * u2 - v2 * u3) != 0 and u2 != 0:
            c = (u2 * z - y * u3) / (v3 * u2 - v2 * u3)
            k = (y - c * v2) / u2
            if math.isclose(k * u1 + c * v1, x, abs_tol=1e-7):
                return k
        elif (u1 * v3 - v1 * u3) != 0 and u3 != 0:
            c = (z * u1 - x * u3) / (u1 * v3 - v1 * u3)
            k = (z - c * v3) / u3
            if math.isclose(k * u2 + c * v2, y, abs_tol=1e-7):
                return k
        elif (u2 * v3 - v2 * u3) != 0 and u3 != 0:
            c = (z * u2 - y * u3) / (u2 * v3 - v2 * u3)
            k = (z - c * v3) / u3
            if math.isclose(k * u1 + c * v1, x, abs_tol=1e-7):
                return k
        else:
            return NotImplementedError

    def minimum_distance(self, element, return_points=False):
        if element.__class__ is Arc3D or element.__class__ is volmdlr.wires.Circle3D:
            pt1, pt2 = element.minimum_distance_points_line(self)
            if return_points:
                return pt1.point_distance(pt2), pt1, pt2
            else:
                return pt1.point_distance(pt2)

        elif element.__class__ is LineSegment3D:
            p1, p2 = self.Matrix_distance(element)
            if return_points:
                return p1.point_distance(p2), p1, p2
            else:
                return p1.point_distance(p2)

        elif element.__class__ is BSplineCurve3D:
            points = element.points
            lines = []
            dist_min = math.inf
            for p1, p2 in zip(points[0:-1], points[1:]):
                lines.append(LineSegment3D(p1, p2))
            for l in lines:
                p1, p2 = self.Matrix_distance(l)
                dist = p1.point_distance(p2)
                if dist < dist_min:
                    dist_min = dist
                    min_points = (p1, p2)
            if return_points:
                p1, p2 = min_points
                return dist_min, p1, p2
            else:
                return dist_min

        else:
            return NotImplementedError

    def extrusion(self, extrusion_vector):
        u = self.unit_direction_vector()
        v = extrusion_vector.copy()
        v.normalize()
        w = u.cross(v)
        l1 = self.length()
        l2 = extrusion_vector.norm()
        # outer_contour = Polygon2D([O2D, Point2D((l1, 0.)),
        #                            Point2D((l1, l2)), Point2D((0., l2))])
        plane = volmdlr.faces.Plane3D(volmdlr.Frame3D(self.start, u, v, w))
        return [plane.rectangular_cut(0, l1, 0, l2)]

    def revolution(self, axis_point, axis, angle):
        axis_line3d = Line3D(axis_point, axis_point + axis)
<<<<<<< HEAD
        if axis_line3d.point_belongs(self.start) and axis_line3d.point_belongs(self.end):
            return []
=======
        if axis_line3d.point_belongs(self.start) and axis_line3d.point_belongs(
                self.end):
            return None
>>>>>>> 014323fa

        p1_proj, _ = axis_line3d.point_projection(self.start)
        p2_proj, _ = axis_line3d.point_projection(self.end)
        d1 = self.start.point_distance(p1_proj)
        d2 = self.end.point_distance(p2_proj)
        if not math.isclose(d1, 0., abs_tol=1e-9):
            u = (self.start - p1_proj)  # Unit vector from p1_proj to p1
            u.normalize()
        elif not math.isclose(d2, 0., abs_tol=1e-9):
            u = (self.end - p2_proj)  # Unit vector from p1_proj to p1
            u.normalize()
        else:
            return []
        if u.is_colinear_to(self.direction_vector()):
            # Planar face
            v = axis.cross(u)
            surface = volmdlr.faces.Plane3D(
                volmdlr.Frame3D(p1_proj, u, v, axis))
            r, R = sorted([d1, d2])
            if angle == volmdlr.TWO_PI:
                # Only 2 circles as countours
                outer_contour2d = volmdlr.wires.Circle2D(volmdlr.O2D, R)
                if not math.isclose(r, 0, abs_tol=1e-9):
                    inner_contours2d = [volmdlr.wires.Circle2D(volmdlr.O2D, r)]
                else:
                    inner_contours2d = []
            else:
                inner_contours2d = []
                if math.isclose(r, 0, abs_tol=1e-9):
                    # One arc and 2 lines (pizza slice)
                    arc2_e = volmdlr.Point2D(R, 0)
                    arc2_i = arc2_e.rotation(center=volmdlr.O2D,
                                             angle=0.5 * angle)
                    arc2_s = arc2_e.rotation(center=volmdlr.O2D, angle=angle)
                    arc2 = Arc2D(arc2_s, arc2_i, arc2_e)
                    line1 = LineSegment2D(arc2_e, volmdlr.O2D)
                    line2 = LineSegment2D(volmdlr.O2D, arc2_s)
                    outer_contour2d = volmdlr.wires.Contour2D([arc2, line1,
                                                               line2])

                else:
                    # Two arcs and lines
                    arc1_s = volmdlr.Point2D(R, 0)
                    arc1_i = arc1_s.rotation(center=volmdlr.O2D,
                                             angle=0.5 * angle)
                    arc1_e = arc1_s.rotation(center=volmdlr.O2D, angle=angle)
                    arc1 = Arc2D(arc1_s, arc1_i, arc1_e)

                    arc2_e = volmdlr.Point2D(r, 0)
                    arc2_i = arc2_e.rotation(center=volmdlr.O2D,
                                             angle=0.5 * angle)
                    arc2_s = arc2_e.rotation(center=volmdlr.O2D, angle=angle)
                    arc2 = Arc2D(arc2_s, arc2_i, arc2_e)

                    line1 = LineSegment2D(arc1_e, arc2_s)
                    line2 = LineSegment2D(arc2_e, arc1_s)

                    outer_contour2d = volmdlr.wires.Contour2D([arc1, line1,
                                                               arc2, line2])

<<<<<<< HEAD

            return [volmdlr.faces.PlaneFace3D(surface,
                                              volmdlr.faces.Surface2D(
=======
            return volmdlr.faces.PlaneFace3D(surface,
                                             volmdlr.faces.Surface2D(
>>>>>>> 014323fa
                                                 outer_contour2d,
                                                 inner_contours2d))]

        elif not math.isclose(d1, d2, abs_tol=1e-9):
            # Conical
            v = axis.cross(u)
            dv = self.direction_vector()
            dv.normalize()

            semi_angle = math.atan2(dv.dot(u), dv.dot(axis))
            cone_origin = p1_proj - d1 / math.tan(semi_angle) * axis
            if semi_angle > 0.5 * math.pi:
                semi_angle = math.pi - semi_angle

                cone_frame = volmdlr.Frame3D(cone_origin, u, -v, -axis)
                angle2 = -angle
            else:
                angle2 = angle
                cone_frame = volmdlr.Frame3D(cone_origin, u, v, axis)

            surface = volmdlr.faces.ConicalSurface3D(cone_frame,
                                                     semi_angle)
            z1 = d1 / math.tan(semi_angle)
            z2 = d2 / math.tan(semi_angle)
            return [surface.rectangular_cut(0, angle2, z1, z2)]
        else:
            # Cylindrical face
            v = axis.cross(u)
<<<<<<< HEAD
            surface = volmdlr.faces.CylindricalSurface3D(volmdlr.Frame3D(p1_proj, u, v, axis), d1)
            return [surface.rectangular_cut(0, angle,
                                            0, (self.end - self.start).dot(axis))]
=======
            surface = volmdlr.faces.CylindricalSurface3D(
                volmdlr.Frame3D(p1_proj, u, v, axis), d1)
            return surface.rectangular_cut(0, angle,
                                           0,
                                           (self.end - self.start).dot(axis))
>>>>>>> 014323fa

    def to_step(self, current_id, surface_id=None):
        line = self.to_line()
        content, line_id = line.to_step(current_id)

        if surface_id:
            content += "#{} = SURFACE_CURVE('',#{},(#{}),.PCURVE_S1.);\n".format(
                line_id + 1, line_id, surface_id)
            line_id += 1

        current_id = line_id + 1
        start_content, start_id = self.start.to_step(current_id, vertex=True)
        current_id = start_id + 1
        end_content, end_id = self.end.to_step(current_id + 1, vertex=True)
        content += start_content + end_content
        current_id = end_id + 1
        content += "#{} = EDGE_CURVE('{}',#{},#{},#{},.T.);\n".format(
            current_id, self.name,
            start_id, end_id, line_id)
        return content, [current_id]


class BSplineCurve3D(Edge):
    _non_serializable_attributes = ['curve']

    def __init__(self, degree, control_points, knot_multiplicities, knots,
                 weights=None, periodic=False, name=''):
        volmdlr.core.Primitive3D.__init__(self, name=name)
        self.control_points = control_points
        self.degree = degree
        knots = standardize_knot_vector(knots)
        self.knots = knots
        self.knot_multiplicities = knot_multiplicities
        self.weights = weights
        self.periodic = periodic
        self.name = name

        curve = BSpline.Curve()
        curve.degree = degree
        if weights is None:
            P = [(control_points[i][0], control_points[i][1],
                  control_points[i][2]) for i in range(len(control_points))]
            curve.ctrlpts = P
        else:
            Pw = [(control_points[i][0] * weights[i],
                   control_points[i][1] * weights[i],
                   control_points[i][2] * weights[i], weights[i]) for i in
                  range(len(control_points))]
            curve.ctrlptsw = Pw
        knot_vector = []
        for i, knot in enumerate(knots):
            knot_vector.extend([knot] * knot_multiplicities[i])
        curve.knotvector = knot_vector
        curve.delta = 0.1
        curve_points = curve.evalpts

        self.curve = curve
        self.points = [volmdlr.Point3D(p[0], p[1], p[2]) for p in curve_points]
        Edge.__init__(self, start=self.points[0], end=self.points[-1])

    def reverse(self):
        return self.__class__(degree=self.degree,
                              control_points=self.control_points[::-1],
                              knot_multiplicities=self.knot_multiplicities[
                                                  ::-1],
                              knots=self.knots[::-1],
                              weights=self.weights,
                              periodic=self.periodic)

    def length(self):
        """

        """
        # length = 0
        # for k in range(0, len(self.points) - 1):
        #     length += (self.points[k] - self.points[k + 1]).norm()
        # return length
        return length_curve(self.curve)

    def point_at_abscissa(self, curvilinear_abscissa):
        unit_abscissa = curvilinear_abscissa / self.length()
        return volmdlr.Point3D(*self.curve.evaluate_single(unit_abscissa))
        # # copy paste from wire3D
        # length = 0.
        # primitives = []
        # for k in range(0, len(self.points) - 1):
        #     primitives.append(
        #         LineSegment3D(self.points[k], self.points[k + 1]))
        # for primitive in primitives:
        #     primitive_length = primitive.length()
        #     if length + primitive_length >= curvilinear_abscissa:
        #         return primitive.point_at_abscissa(
        #             curvilinear_abscissa - length)
        #     length += primitive_length
        # # Outside of length
        # raise ValueError

    def FreeCADExport(self, ip, ndigits=3):
        name = 'primitive{}'.format(ip)
        points = '['
        for i in range(len(self.control_points)):
            point = 'fc.Vector({},{},{}),'.format(self.control_points[i][0],
                                                  self.control_points[i][1],
                                                  self.control_points[i][2])
            points += point
        points = points[:-1]
        points += ']'
        # !!! : A QUOI SERT LE DERNIER ARG DE BSplineCurve (False)?
        # LA MULTIPLICITE EN 3e ARG ET LES KNOTS EN 2e ARG ?
        return '{} = Part.BSplineCurve({},{},{},{},{},{},{})\n'.format(name,
                                                                       points,
                                                                       self.knot_multiplicities,
                                                                       self.knots,
                                                                       self.periodic,
                                                                       self.degree,
                                                                       self.weights,
                                                                       False)

    @classmethod
    def from_step(cls, arguments, object_dict):
        name = arguments[0][1:-1]
        degree = int(arguments[1])
        points = [object_dict[int(i[1:])] for i in arguments[2]]
        # curve_form = arguments[3]
        if arguments[4] == '.F.':
            closed_curve = False
        elif arguments[4] == '.T.':
            closed_curve = True
        else:
            raise ValueError
        # self_intersect = arguments[5]
        knot_multiplicities = [int(i) for i in arguments[6][1:-1].split(",")]
        knots = [float(i) for i in arguments[7][1:-1].split(",")]
        # knot_spec = arguments[8]
        knot_vector = []
        for i, knot in enumerate(knots):
            knot_vector.extend([knot] * knot_multiplicities[i])

        if 9 in range(len(arguments)):
            weight_data = [float(i) for i in arguments[9][1:-1].split(",")]
        else:
            weight_data = None

        # FORCING CLOSED_CURVE = FALSE:
        closed_curve = False
        return cls(degree, points, knot_multiplicities, knots, weight_data,
                   closed_curve, name)

    def point_distance(self, pt1):
        distances = []
        for point in self.points:
            #            vmpt = Point3D((point[1], point[2], point[3]))
            distances.append(pt1.point_distance(point))
        return min(distances)

    def rotation(self, center, axis, angle, copy=True):
        new_control_points = [p.rotation(center, axis, angle, True) for p in
                              self.control_points]
        new_BSplineCurve3D = BSplineCurve3D(self.degree, new_control_points,
                                            self.knot_multiplicities,
                                            self.knots, self.weights,
                                            self.periodic, self.name)
        if copy:
            return new_BSplineCurve3D
        else:
            self.control_points = new_control_points
            self.curve = new_BSplineCurve3D.curve
            self.points = new_BSplineCurve3D.points

    def translation(self, offset, copy=True):
        new_control_points = [p.translation(offset, True) for p in
                              self.control_points]
        new_BSplineCurve3D = BSplineCurve3D(self.degree, new_control_points,
                                            self.knot_multiplicities,
                                            self.knots, self.weights,
                                            self.periodic, self.name)
        if copy:
            return new_BSplineCurve3D
        else:
            self.control_points = new_control_points
            self.curve = new_BSplineCurve3D.curve
            self.points = new_BSplineCurve3D.points

    # Copy paste du LineSegment3D
    def plot(self, ax=None, edge_ends=False, color='k', alpha=1,
             edge_direction=False):
        if ax is None:
            fig = plt.figure()
            ax = fig.add_subplot(111, projection='3d')
        else:
            fig = ax.figure

        x = [p.x for p in self.points]
        y = [p.y for p in self.points]
        z = [p.z for p in self.points]
        ax.plot(x, y, z, color=color, alpha=alpha)
        if edge_ends:
            ax.plot(x, y, z, 'o', color=color, alpha=alpha)
        return ax

    def to_2d(self, plane_origin, x1, x2):
        control_points2D = [p.to_2d(plane_origin, x1, x2) for p in
                            self.control_points]
        return BSplineCurve2D(self.degree, control_points2D,
                              self.knot_multiplicities, self.knots,
                              self.weights, self.periodic, self.name)

    def polygon_points(self):
        return self.points


class BezierCurve3D(BSplineCurve3D):

    def __init__(self, degree: int, control_points: List[volmdlr.Point3D],
                 name: str = ''):
        knotvector = utilities.generate_knot_vector(degree,
                                                    len(control_points))
        knot_multiplicity = [1] * len(knotvector)

        BSplineCurve3D.__init__(self, degree, control_points,
                                knot_multiplicity, knotvector,
                                None, False, name)


class Arc3D(Edge):
    """
    An arc is defined by a starting point, an end point and an interior point

    """

    def __init__(self, start, interior, end, name=''):
        """

        """
        self.interior = interior
        Edge.__init__(self, start=start, end=end, name=name)
        self.setup_arc(start, interior, end, name=name)

    @classmethod
    def from_angle(cls, start: volmdlr.Point3D, angle: float,
                   axis_point: volmdlr.Point3D, axis: volmdlr.Vector3D):
        start_gen = start
        int_gen = start_gen.rotation(axis_point, axis, angle / 2, copy=True)
        end_gen = start_gen.rotation(axis_point, axis, angle, copy=True)
        if angle == volmdlr.volmdlr.TWO_PI:
            line = Line3D(axis_point, axis_point + axis)
            center, _ = line.point_projection(start)
            radius = center.point_distance(start)
            u = start - center
            v = axis.cross(u)
            return volmdlr.wires.Circle3D(volmdlr.Frame3D(center, u, v, axis),
                                          radius)
        return cls(start_gen, int_gen, end_gen, axis)

    def setup_arc(self, start, interior, end, name=''):
        u1 = (self.interior - self.start)
        u2 = (self.interior - self.end)
        try:
            u1.normalize()
            u2.normalize()
        except ZeroDivisionError:
            raise ValueError(
                'Start, end and interior points of an arc must be distincts')

        self.normal = u2.cross(u1)
        self.normal.normalize()

        if u1 == u2:
            u2 = self.normal.cross(u1)
            u2.normalize()

        v1 = self.normal.cross(u1)  # v1 is normal, equal u2
        v2 = self.normal.cross(u2)  # equal -u1

        p11 = 0.5 * (start + interior)  # Mid point of segment s,m
        p12 = p11 + v1
        p21 = 0.5 * (end + interior)  # Mid point of segment s,m
        p22 = p21 + v2

        l1 = Line3D(p11, p12)
        l2 = Line3D(p21, p22)

        try:
            c1, _ = l1.minimum_distance_points(l2)
        except ZeroDivisionError:
            raise ValueError(
                'Start, end and interior points  of an arc must be distincts')

        self.center = c1
        self.radius = (self.center - self.start).norm()

        # Determining angle

        vec1 = (self.start - self.center)
        vec1.normalize()
        vec2 = self.normal.cross(vec1)
        self.frame = volmdlr.Frame3D(self.center, vec1, vec2, self.normal)

        r1 = self.start.to_2d(self.center, vec1, vec2)
        r2 = self.end.to_2d(self.center, vec1, vec2)
        ri = self.interior.to_2d(self.center, vec1, vec2)

        angle1 = math.atan2(r1.y, r1.x)
        anglei = math.atan2(ri.y, ri.x)
        angle2 = math.atan2(r2.y, r2.x)

        # Going trigo/clock wise from start to interior
        if anglei < angle1:
            trigowise_path = (anglei + volmdlr.TWO_PI) - angle1
            clockwise_path = angle1 - anglei
        else:
            trigowise_path = anglei - angle1
            clockwise_path = angle1 - anglei + volmdlr.TWO_PI

        # Going trigo wise from interior to interior
        if angle2 < anglei:
            trigowise_path += (angle2 + volmdlr.TWO_PI) - anglei
            clockwise_path += anglei - angle2
        else:
            trigowise_path += angle2 - anglei
            clockwise_path += anglei - angle2 + volmdlr.TWO_PI

        if clockwise_path > trigowise_path:
            self.is_trigo = True
            self.angle = trigowise_path
        else:
            # Clock wise
            self.is_trigo = False
            self.angle = clockwise_path

        # if self.angle > math.pi:
        #     # Inverting normal to be sure to have a right defined normal for rotation
        #     self.normal = -self.normal

    @property
    def points(self):
        return [self.start, self.interior, self.end]

    def reverse(self):
        return self.__class__(self.end.copy(),
                              self.interior.copy(),
                              self.start.copy())

    def polygon_points(self, angle_resolution=40):
        number_points = int(angle_resolution * self.angle + 1)
        l = self.length()
        polygon_points_3D = [self.point_at_abscissa(
            l * i / (number_points)) for i in
            range(number_points + 1)]
        return polygon_points_3D

    def length(self):
        return self.radius * abs(self.angle)

    def point_at_abscissa(self, curvilinear_abscissa):
        return self.start.rotation(self.center, self.normal,
                                   curvilinear_abscissa / self.radius,
                                   copy=True)

    def unit_direction_vector(self, abscissa):
        theta = abscissa / self.radius
        t0 = self.normal.cross(self.start - self.center)
        t0.normalize()
        tangent = t0.rotation(self.center, self.normal, theta, copy=True)
        return tangent

    def unit_normal_vector(self, abscissa):
        return self.normal.cross(self.unit_direction_vector(abscissa))

    def rotation(self, rot_center, axis, angle, copy=True):
        if copy:
            new_start = self.start.rotation(rot_center, axis, angle, True)
            new_interior = self.interior.rotation(rot_center, axis, angle,
                                                  True)
            new_end = self.end.rotation(rot_center, axis, angle, True)
            return Arc3D(new_start, new_interior, new_end, name=self.name)
        else:
            self.center.rotation(rot_center, axis, angle, False)
            self.start.rotation(rot_center, axis, angle, False)
            self.interior.rotation(rot_center, axis, angle, False)
            self.end.rotation(rot_center, axis, angle, False)
            [p.rotation(rot_center, axis, angle, False) for p in
             self.primitives]

    def translation(self, offset, copy=True):
        if copy:
            new_start = self.start.translation(offset, True)
            new_interior = self.interior.translation(offset, True)
            new_end = self.end.translation(offset, True)
            return Arc3D(new_start, new_interior, new_end, name=self.name)
        else:
            self.center.translation(offset, False)
            self.start.translation(offset, False)
            self.interior.translation(offset, False)
            self.end.translation(offset, False)
            [p.translation(offset, False) for p in self.primitives]

    def plot(self, ax=None, color='k', alpha=1,
             edge_ends=False, edge_direction=False):
        if ax is None:
            fig = plt.figure()
            ax = Axes3D(fig)
        else:
            fig = None
        # if plot_points:
        #     ax.plot([self.interior[0]], [self.interior[1]], [self.interior[2]],
        #             color='b')
        #     ax.plot([self.start[0]], [self.start[1]], [self.start[2]], c='r')
        #     ax.plot([self.end[0]], [self.end[1]], [self.end[2]], c='r')
        #     ax.plot([self.interior[0]], [self.interior[1]], [self.interior[2]],
        #             c='g')
        x = []
        y = []
        z = []
        for px, py, pz in self.polygon_points():
            x.append(px)
            y.append(py)
            z.append(pz)

        ax.plot(x, y, z, color=color, alpha=alpha)
        if edge_ends:
            self.start.plot(ax=ax)
            self.end.plot(ax=ax)

        if edge_direction:
            x, y, z = self.point_at_abscissa(0.5 * self.length())
            u, v, w = 0.05 * self.unit_direction_vector(0.5 * self.length())
            ax.quiver(x, y, z, u, v, w, length=0.1,
                      arrow_length_ratio=0.01, normalize=True)

        return ax

    def plot2d(self, center=volmdlr.O3D,
               x3d=volmdlr.X3D, y3D=volmdlr.Y3D,
               ax=None, color='k'):
        if ax is None:
            fig = plt.figure()
            ax = fig.add_subplot(111, projection='3d')
        else:
            fig = ax.figure

        # TODO: Enhance this plot
        l = self.length()
        x = []
        y = []
        for i in range(30):
            p = self.point_at_abscissa(i / (29.) * l)
            xi, yi = p.plane_projection2d(center, volmdlr.X3D, volmdlr.Y3D)
            x.append(xi)
            y.append(yi)
        ax.plot(x, y, color=color)

        return ax

    def FreeCADExport(self, name, ndigits=6):
        xs, ys, zs = round(1000 * self.start, ndigits)
        xi, yi, zi = round(1000 * self.interior, ndigits)
        xe, ye, ze = round(1000 * self.end, ndigits)
        return '{} = Part.Arc(fc.Vector({},{},{}),fc.Vector({},{},{}),fc.Vector({},{},{}))\n' \
            .format(name, xs, ys, zs, xi, yi, zi, xe, ye, ze)

    def copy(self):
        return Arc3D(self.start.copy(), self.interior.copy(), self.end.copy())

    def frame_mapping(self, frame, side, copy=True):
        """
        side = 'old' or 'new'
        """
        if side == 'old':
            new_start = frame.old_coordinates(self.start.copy())
            new_interior = frame.old_coordinates(self.interior.copy())
            new_end = frame.old_coordinates(self.end.copy())
            if copy:
                return Arc3D(new_start, new_interior, new_end, normal=None,
                             name=self.name)
            else:
                self.start, self.interior, self.end = new_start, new_interior, new_end
                self.setup_arc(self.start, self.interior, self.end)

        if side == 'new':
            new_start = frame.new_coordinates(self.start.copy())
            new_interior = frame.new_coordinates(self.interior.copy())
            new_end = frame.new_coordinates(self.end.copy())
            if copy:
                return Arc3D(new_start, new_interior, new_end, normal=None,
                             name=self.name)
            else:
                self.start, self.interior, self.end = new_start, new_interior, new_end
                self.setup_arc(self.start, self.interior, self.end)

    def abscissa(self, point3d: volmdlr.Point3D):
        x, y, z = self.frame.new_coordinates(point3d)
        u1 = x / self.radius
        u2 = y / self.radius
        theta = volmdlr.core.sin_cos_angle(u1, u2)

        return self.radius * abs(theta)

    def split(self, split_point: volmdlr.Point3D):
        abscissa = self.abscissa(split_point)

        return [Arc3D(self.start,
                      self.point_at_abscissa(0.5 * abscissa),
                      split_point),
                Arc3D(split_point,
                      self.point_at_abscissa(1.5 * abscissa),
                      self.end)
                ]

    def to_2d(self, plane_origin, x, y):
        ps = self.start.to_2d(plane_origin, x, y)
        pi = self.interior.to_2d(plane_origin, x, y)
        pe = self.end.to_2d(plane_origin, x, y)
        return Arc2D(ps, pi, pe, name=self.name)

    def minimum_distance_points_arc(self, other_arc):

        u1 = self.start - self.center
        u1.normalize()
        u2 = self.normal.cross(u1)

        w = other_arc.center - self.center

        u3 = other_arc.start - other_arc.center
        u3.normalize()
        u4 = other_arc.normal.cross(u3)

        r1, r2 = self.radius, other_arc.radius

        a, b, c, d = u1.dot(u1), u1.dot(u2), u1.dot(u3), u1.dot(u4)
        e, f, g = u2.dot(u2), u2.dot(u3), u2.dot(u4)
        h, i = u3.dot(u3), u3.dot(u4)
        j = u4.dot(u4)
        k, l, m, n, o = w.dot(u1), w.dot(u2), w.dot(u3), w.dot(u4), w.dot(w)

        def distance_squared(x):
            return (a * ((math.cos(x[0])) ** 2) * r1 ** 2 + e * (
                    (math.sin(x[0])) ** 2) * r1 ** 2
                    + o + h * ((math.cos(x[1])) ** 2) * r2 ** 2 + j * (
                            (math.sin(x[1])) ** 2) * r2 ** 2
                    + b * math.sin(2 * x[0]) * r1 ** 2 - 2 * r1 * math.cos(
                        x[0]) * k
                    - 2 * r1 * r2 * math.cos(x[0]) * math.cos(x[1]) * c
                    - 2 * r1 * r2 * math.cos(x[0]) * math.sin(
                        x[1]) * d - 2 * r1 * math.sin(x[0]) * l
                    - 2 * r1 * r2 * math.sin(x[0]) * math.cos(x[1]) * f
                    - 2 * r1 * r2 * math.sin(x[0]) * math.sin(
                        x[1]) * g + 2 * r2 * math.cos(x[1]) * m
                    + 2 * r2 * math.sin(x[1]) * n + i * math.sin(
                        2 * x[1]) * r2 ** 2)

        x01 = npy.array([self.angle / 2, other_arc.angle / 2])

        res1 = scp.optimize.least_squares(distance_squared, x01,
                                          bounds=[(0, 0), (
                                              self.angle, other_arc.angle)])

        p1 = self.point_at_abscissa(res1.x[0] * r1)
        p2 = other_arc.point_at_abscissa(res1.x[1] * r2)

        return p1, p2

    def minimum_distance_points_line(self, other_line):

        u = other_line.direction_vector()
        k = self.start - self.center
        k.normalize()
        w = self.center - other_line.start
        v = self.normal.cross(k)

        r = self.radius

        a = u.dot(u)
        b = u.dot(v)
        c = u.dot(k)
        d = v.dot(v)
        e = v.dot(k)
        f = k.dot(k)
        g = w.dot(u)
        h = w.dot(v)
        i = w.dot(k)
        j = w.dot(w)

        # x = (s, theta)
        def distance_squared(x):
            return (a * x[0] ** 2 + j + d * (
                    (math.sin(x[1])) ** 2) * r ** 2 + f * (
                            (math.cos(x[1])) ** 2) * r ** 2
                    - 2 * x[0] * g - 2 * x[0] * r * math.sin(x[1]) * b - 2 * x[
                        0] * r * math.cos(x[1]) * c
                    + 2 * r * math.sin(x[1]) * h + 2 * r * math.cos(x[1]) * i
                    + math.sin(2 * x[1]) * e * r ** 2)

        x01 = npy.array([0.5, self.angle / 2])
        x02 = npy.array([0.5, 0])
        x03 = npy.array([0.5, self.angle])

        res1 = scp.optimize.least_squares(distance_squared, x01,
                                          bounds=[(0, 0), (1, self.angle)])
        res2 = scp.optimize.least_squares(distance_squared, x02,
                                          bounds=[(0, 0), (1, self.angle)])
        res3 = scp.optimize.least_squares(distance_squared, x03,
                                          bounds=[(0, 0), (1, self.angle)])

        p1 = other_line.point_at_abscissa(
            res1.x[0] * other_line.length())
        p2 = self.point_at_abscissa(res1.x[1] * r)

        res = [res2, res3]
        for couple in res:
            ptest1 = other_line.point_at_abscissa(
                couple.x[0] * other_line.length())
            ptest2 = self.point_at_abscissa(couple.x[1] * r)
            dtest = ptest1.point_distance(ptest2)
            if dtest < d:
                p1, p2 = ptest1, ptest2

        return p1, p2

    def minimum_distance(self, element, return_points=False):
        if element.__class__ is Arc3D or element.__class__.__name__ == 'Circle3D':
            p1, p2 = self.minimum_distance_points_arc(element)
            if return_points:
                return p1.point_distance(p2), p1, p2
            else:
                return p1.point_distance(p2)

        elif element.__class__ is LineSegment3D:
            pt1, pt2 = self.minimum_distance_points_line(element)
            if return_points:
                return pt1.point_distance(pt2), pt1, pt2
            else:
                return pt1.point_distance(pt2)
        else:
            return NotImplementedError

    def extrusion(self, extrusion_vector):
        if self.normal.is_colinear_to(extrusion_vector):
            u = self.start - self.center
            u.normalize()
            w = extrusion_vector.copy()
            w.normalize()
            v = w.cross(u)
            arc2d = self.to_2d(self.center, u, v)
<<<<<<< HEAD
            cylinder = volmdlr.faces.CylindricalSurface3D(volmdlr.Frame3D(self.center,
                                                                          u,
                                                                          v,
                                                                          w),
                                                          self.radius
                                                          )
            return [cylinder.rectangular_cut(arc2d.angle1,
=======
            cylinder = volmdlr.faces.CylindricalSurface3D(
                volmdlr.Frame3D(self.center,
                                u,
                                v,
                                w),
                self.radius
            )
            return cylinder.rectangular_cut(arc2d.angle1,
>>>>>>> 014323fa
                                            arc2d.angle2,
                                            0, extrusion_vector.norm())]
        else:
            raise NotImplementedError(
                'Elliptic faces not handled: dot={}'.format(
                    self.normal.dot(extrusion_vector)
                ))

    def revolution(self, axis_point: volmdlr.Point3D, axis: volmdlr.Vector3D,
                   angle: float):
        line3d = Line3D(axis_point, axis_point + axis)
        tore_center, _ = line3d.point_projection(self.center)
        if math.isclose(tore_center.point_distance(self.center), 0.,
                        abs_tol=1e-9):
            # Sphere
            start_p, _ = line3d.point_projection(self.start)
            u = self.start - start_p

            if math.isclose(u.norm(), 0, abs_tol=1e-9):
                end_p, _ = line3d.point_projection(self.end)
                u = self.end - end_p
                if math.isclose(u.norm(), 0, abs_tol=1e-9):
                    interior_p, _ = line3d.point_projection(self.interior)
                    u = self.interior - interior_p

            u.normalize()
            v = axis.cross(u)
            arc2d = self.to_2d(self.center, u, axis)

            surface = volmdlr.faces.SphericalSurface3D(
                volmdlr.Frame3D(self.center, u, v, axis), self.radius)
            surface.plot()
            return [surface.rectangular_cut(0, angle,
                                           arc2d.angle1, arc2d.angle2)]

        else:
            # Toroidal
            u = self.center - tore_center
            u.normalize()
            v = axis.cross(u)
            if not math.isclose(self.normal.dot(u), 0., abs_tol=1e-9):
                raise NotImplementedError(
                    'Outside of plane revolution not supported')

            R = tore_center.point_distance(self.center)
            surface = volmdlr.faces.ToroidalSurface3D(
                volmdlr.Frame3D(tore_center, u, v, axis), R,
                self.radius)
            arc2d = self.to_2d(tore_center, u, axis)
            return [surface.rectangular_cut(0, angle,
                                           arc2d.angle1, arc2d.angle2)]

    def to_step(self, current_id):
        if self.angle >= math.pi:
            l = self.length()
            arc1, arc2 = self.split(self.point_at_abscissa(0.33 * l))
            arc2, arc3 = arc2.split(self.point_at_abscissa(0.66 * l))
            content, arcs1_id = arc1.to_step_without_splitting(current_id)
            arc2_content, arcs2_id = arc2.to_step_without_splitting(
                arcs1_id[0] + 1)
            arc3_content, arcs3_id = arc3.to_step_without_splitting(
                arcs2_id[0] + 1)
            content += arc2_content + arc3_content
            return content, [arcs1_id[0], arcs2_id[0], arcs3_id[0]]
        else:
            return self.to_step_without_splitting(current_id)

    def to_step_without_splitting(self, current_id, surface_id=None):
        u = self.start - self.center
        u.normalize()
        v = self.normal.cross(u)
        frame = volmdlr.Frame3D(self.center, self.normal, u, v)

        content, frame_id = frame.to_step(current_id)
        curve_id = frame_id + 1
        content += "#{} = CIRCLE('{}', #{}, {});\n".format(curve_id, self.name,
                                                           frame_id,
                                                           round(
                                                               self.radius * 1000,
                                                               3))

        if surface_id:
            content += "#{} = SURFACE_CURVE('',#{},(#{}),.PCURVE_S1.);\n".format(
                curve_id + 1, curve_id, surface_id)
            curve_id += 1

        current_id = curve_id + 1
        start_content, start_id = self.start.to_step(current_id, vertex=True)
        end_content, end_id = self.end.to_step(start_id + 1, vertex=True)
        content += start_content + end_content
        current_id = end_id + 1
        content += "#{} = EDGE_CURVE('{}',#{},#{},#{},.T.);\n".format(
            current_id, self.name,
            start_id, end_id, curve_id)
        return content, [current_id]


class FullArc3D(Edge):
    """
    An edge that starts at start_end, ends at the same point after having described
    a circle
    """

    def __init__(self, center: volmdlr.Point3D, start_end: volmdlr.Point3D,
                 normal: volmdlr.Vector3D,
                 name: str = ''):
        self.center = center
        self.normal = normal
        self.radius = center.point_distance(start_end)
        self.angle = volmdlr.TWO_PI

        Edge.__init__(self, start_end, start_end,
                      name=name)  # !!! this is dangerous

    def __hash__(self):
        return hash(self.center) + 5 * hash(self.start_end)

    def __eq__(self, other_arc):
        return (self.center == other_arc.center) \
               and (self.start == other_arc.start)

    def to_2d(self, plane_origin, x1, x2):
        center = self.center.to_2d(plane_origin, x1, x2)
        start_end = self.start.to_2d(plane_origin, x1, x2)
        return FullArc2D(center, start_end)

    def length(self):
        return volmdlr.TWO_PI * self.radius

    def point_at_abscissa(self, abscissa):
        angle = abscissa / self.radius
        return self.start.rotation(self.center, self.normal, angle)

    def unit_direction_vector(self, curvilinear_abscissa):
        theta = curvilinear_abscissa / self.radius
        t0 = self.normal.cross(self.start - self.center)
        t0.normalize()
        tangent = t0.rotation(self.center, self.normal, theta, copy=True)
        return tangent

    def polygon_points(self, angle_resolution=10):
        npoints = int(angle_resolution * volmdlr.TWO_PI) + 2
        polygon_points_3D = [self.start.rotation(self.center,
                                                 self.normal,
                                                 volmdlr.TWO_PI / (
                                                         npoints - 1) * i
                                                 ) \
                             for i in range(npoints)]
        return polygon_points_3D

    def to_step(self, current_id, surface_id=None):
        # Not calling Circle3D.to_step because of circular imports
        u = self.start - self.center
        u.normalize()
        v = self.normal.cross(u)
        frame = volmdlr.Frame3D(self.center, self.normal, u, v)
        content, frame_id = frame.to_step(current_id)
        curve_id = frame_id + 1
        # Not calling Circle3D.to_step because of circular imports
        content += "#{} = CIRCLE('{}',#{},{});\n".format(curve_id, self.name,
                                                         frame_id,
                                                         round(
                                                             self.radius * 1000,
                                                             3))

        if surface_id:
            content += "#{} = SURFACE_CURVE('',#{},(#{}),.PCURVE_S1.);\n".format(
                curve_id + 1, curve_id, surface_id)
            curve_id += 1

        p1 = (self.center + u * self.radius).to_point()
        # p2 = self.center + v*self.radius
        # p3 = self.center - u*self.radius
        # p4 = self.center - v*self.radius

        p1_content, p1_id = p1.to_step(curve_id + 1, vertex=True)
        content += p1_content
        # p2_content, p2_id = p2.to_step(p1_id+1, vertex=True)
        # p3_content, p3_id = p3.to_step(p2_id+1, vertex=True)
        # p4_content, p4_id = p4.to_step(p3_id+1, vertex=True)
        # content += p1_content + p2_content + p3_content + p4_content 

        # arc1_id = p4_id + 1
        # content += "#{} = EDGE_CURVE('{}',#{},#{},#{},.T.);\n".format(arc1_id, self.name,
        #                                                             p1_id, p2_id,
        #                                                             circle_id)

        # arc2_id = arc1_id + 1
        # content += "#{} = EDGE_CURVE('{}',#{},#{},#{},.T.);\n".format(arc2_id, self.name,
        #                                                             p2_id, p3_id,
        #                                                             circle_id)

        # arc3_id = arc2_id + 1
        # content += "#{} = EDGE_CURVE('{}',#{},#{},#{},.T.);\n".format(arc3_id, self.name,
        #                                                             p3_id, p4_id,
        #                                                             circle_id)

        # arc4_id = arc3_id + 1
        # content += "#{} = EDGE_CURVE('{}',#{},#{},#{},.T.);\n".format(arc4_id, self.name,
        #                                                             p4_id, p1_id,
        #                                                             circle_id)

        edge_curve = p1_id + 1
        content += "#{} = EDGE_CURVE('{}',#{},#{},#{},.T.);\n".format(
            edge_curve, self.name,
            p1_id, p1_id,
            curve_id)
        curve_id += 1

        # return content, [arc1_id, arc2_id, arc3_id, arc4_id]
        return content, [edge_curve]

    def plot(self, ax=None, color='k', alpha=1., edge_ends=False,
             edge_direction=False):
        if ax is None:
            fig = plt.figure()
            ax = Axes3D(fig)

        x = []
        y = []
        z = []
        for px, py, pz in self.polygon_points():
            x.append(px)
            y.append(py)
            z.append(pz)
        x.append(x[0])
        y.append(y[0])
        z.append(z[0])
        ax.plot(x, y, z, color=color, alpha=alpha)

        if edge_ends:
            self.start.plot(ax=ax)
            self.end.plot(ax=ax)

        if edge_direction:
            s = 0.5 * self.length()
            x, y, z = self.point_at_abscissa(s)
            tangent = self.unit_direction_vector(s)
            arrow_length = 0.15 * s
            ax.quiver(x, y, z, *arrow_length * tangent,
                      pivot='tip')

        return ax


class ArcEllipse3D(Edge):
    """
    An arc is defined by a starting point, an end point and an interior point

    """

    def __init__(self, start, interior, end, center, major_dir,
                 name=''):  # , extra=None):
        # Extra is an additionnal point if start=end because you need 3 points on the arcellipse to define it
        Edge.__init__(self, start=start, end=end, name=name)
        self.interior = interior
        self.center = center
        major_dir.normalize()
        self.major_dir = major_dir  # Vector for Gradius
        # self.extra = extra

        u1 = (self.interior - self.start)
        u2 = (self.interior - self.end)
        u1.normalize()
        u2.normalize()

        if u1 == u2:
            u2 = (self.interior - self.extra)
            u2.normalize()

        # if normal is None:
        n = u2.cross(u1)
        n.normalize()
        self.normal = n
        # else:
        #     n = normal
        #     n.normalize()
        #     self.normal = normal

        self.minor_dir = self.normal.cross(self.major_dir)

        frame = volmdlr.Frame3D(self.center, self.major_dir, self.minor_dir,
                                self.normal)
        start_new, end_new = frame.new_coordinates(
            self.start), frame.new_coordinates(self.end)
        interior_new, center_new = frame.new_coordinates(
            self.interior), frame.new_coordinates(self.center)

        #### from : https://math.stackexchange.com/questions/339126/how-to-draw-an-ellipse-if-a-center-and-3-arbitrary-points-on-it-are-given
        def theta_A_B(s, i, e,
                      c):  # theta=angle d'inclinaison ellipse par rapport à horizontal(sens horaire),A=demi grd axe, B=demi petit axe
            xs, ys, xi, yi, xe, ye = s[0] - c[0], s[1] - c[1], i[0] - c[0], i[
                1] - c[1], e[0] - c[0], e[1] - c[1]
            A = npy.array(([xs ** 2, ys ** 2, 2 * xs * ys],
                           [xi ** 2, yi ** 2, 2 * xi * yi],
                           [xe ** 2, ye ** 2, 2 * xe * ye]))
            invA = npy.linalg.inv(A)
            One = npy.array(([1],
                             [1],
                             [1]))
            C = npy.dot(invA, One)  # matrice colonne de taille 3
            theta = 0.5 * math.atan(2 * C[2] / (C[1] - C[0]))
            c1 = C[0] + C[1]
            c2 = (C[1] - C[0]) / math.cos(2 * theta)
            gdaxe = math.sqrt((2 / (c1 - c2)))
            ptax = math.sqrt((2 / (c1 + c2)))
            return theta, gdaxe, ptax

        if start == end:
            extra_new = frame.new_coordinates(self.extra)
            theta, A, B = theta_A_B(start_new, extra_new, interior_new,
                                    center_new)
        else:
            theta, A, B = theta_A_B(start_new, interior_new, end_new,
                                    center_new)

        self.Gradius = A
        self.Sradius = B
        self.theta = theta

        # Angle pour start
        u1, u2 = start_new.vector[0] / self.Gradius, start_new.vector[
            1] / self.Sradius
        angle1 = volmdlr.sin_cos_angle(u1, u2)
        # Angle pour end
        u3, u4 = end_new.vector[0] / self.Gradius, end_new.vector[
            1] / self.Sradius
        angle2 = volmdlr.sin_cos_angle(u3, u4)
        # Angle pour interior
        u5, u6 = interior_new.vector[0] / self.Gradius, interior_new.vector[
            1] / self.Sradius
        anglei = volmdlr.sin_cos_angle(u5, u6)

        # Going trigo/clock wise from start to interior
        if anglei < angle1:
            trigowise_path = (anglei + volmdlr.TWO_PI) - angle1
            clockwise_path = angle1 - anglei
        else:
            trigowise_path = anglei - angle1
            clockwise_path = angle1 - anglei + volmdlr.TWO_PI

        # Going trigo wise from interior to interior
        if angle2 < anglei:
            trigowise_path += (angle2 + volmdlr.TWO_PI) - anglei
            clockwise_path += anglei - angle2
        else:
            trigowise_path += angle2 - anglei
            clockwise_path += anglei - angle2 + volmdlr.TWO_PI

        if clockwise_path > trigowise_path:
            self.is_trigo = True
            self.angle = trigowise_path
        else:
            # Clock wise
            self.is_trigo = False
            self.angle = clockwise_path

        if self.start == self.end:
            self.angle = volmdlr.TWO_PI

        if self.is_trigo:
            self.offset_angle = angle1
        else:
            self.offset_angle = angle2

        volmdlr.core.Primitive3D.__init__(self,
                                          basis_primitives=self.polygon_points(),
                                          name=name)

    def _get_points(self):
        return self.polygon_points()

    points = property(_get_points)

    def polygon_points(self, resolution_for_ellipse=40):
        number_points_tesselation = math.ceil(
            resolution_for_ellipse * abs(0.5 * self.angle / math.pi))

        plane3d = volmdlr.faces.Plane3D(self.center, self.major_dir,
                                        self.minor_dir,
                                        self.normal)
        frame3d = volmdlr.Frame3D(self.center, plane3d.vectors[0],
                                  plane3d.vectors[1],
                                  plane3d.normal)

        polygon_points_3D = [volmdlr.Point3D((self.Gradius * math.cos(
            self.offset_angle + self.angle * i / (number_points_tesselation)),
                                              self.Sradius * math.sin(
                                                  self.offset_angle + self.angle * i / (
                                                      number_points_tesselation)),
                                              0)) for i in
                             range(number_points_tesselation + 1)]

        global_points = []
        for pt in polygon_points_3D:
            global_points.append(frame3d.old_coordinates(pt))

        return global_points

    def to_2d(self, plane_origin, x, y):
        ps = self.start.to_2d(plane_origin, x, y)
        pi = self.interior.to_2d(plane_origin, x, y)
        pe = self.end.to_2d(plane_origin, x, y)
        center = self.center.to_2d(plane_origin, x, y)

        if self.extra is None:
            pextra = None
        else:
            pextra = self.extra.to_2d(plane_origin, x, y)

        maj_dir2d = self.major_dir.to_2d(plane_origin, x, y)
        maj_dir2d.normalize()
        return ArcEllipse2D(ps, pi, pe, center, maj_dir2d, name=self.name,
                            extra=pextra)

    def length(self):
        return self.angle * math.sqrt(
            (self.Gradius ** 2 + self.Sradius ** 2) / 2)

    def plot(self, ax=None):
        if ax is None:
            fig = plt.figure()
            ax = Axes3D(fig)
        else:
            fig = None

        ax.plot([self.interior[0]], [self.interior[1]], [self.interior[2]],
                color='b')
        ax.plot([self.start[0]], [self.start[1]], [self.start[2]], c='r')
        ax.plot([self.end[0]], [self.end[1]], [self.end[2]], c='r')
        ax.plot([self.interior[0]], [self.interior[1]], [self.interior[2]],
                c='g')
        x = []
        y = []
        z = []
        for px, py, pz in self.polygon_points():
            x.append(px)
            y.append(py)
            z.append(pz)

        ax.plot(x, y, z, 'k')
        return ax

    def plot2d(self, x3d, y3D, ax, color='k'):
        if ax is None:
            fig = plt.figure()
            ax = fig.add_subplot(111, projection='3d')
        else:
            fig = ax.figure

        # TODO: Enhance this plot
        l = self.length()
        x = []
        y = []
        for i in range(30):
            p = self.point_at_abscissa(i / (29.) * l)
            xi, yi = p.plane_projection2d(volmdlr.X3D, volmdlr.Y3D)
            x.append(xi)
            y.append(yi)
        ax.plot(x, y, color=color)

        return ax

    def FreeCADExport(self, name, ndigits=6):
        xs, ys, zs = round(1000 * self.start, ndigits).vector
        xi, yi, zi = round(1000 * self.interior, ndigits).vector
        xe, ye, ze = round(1000 * self.end, ndigits).vector
        return '{} = Part.Arc(fc.Vector({},{},{}),fc.Vector({},{},{}),fc.Vector({},{},{}))\n'.format(
            name, xs, ys, zs, xi, yi, zi, xe, ye, ze)<|MERGE_RESOLUTION|>--- conflicted
+++ resolved
@@ -294,33 +294,9 @@
 
         return ax
 
-<<<<<<< HEAD
-    def plot_data(self, edge_style: plot_data.EdgeStyle = None):
-=======
-    # def plot_data(self, marker=None, color='black', stroke_width=1,
-    #               dash=False, opacity=1, arrow=False):
-    #     p1, p2 = self.points
-    #     u = p2 - p1
-    #     p3 = p1 - 3 * u
-    #     p4 = p2 + 4 * u
-    #     return {'type': 'line',
-    #             'data': [p3[0], p3[1],
-    #                      p4[0], p4[1]],
-    #             'color': color,
-    #             'marker': marker,
-    #             'size': stroke_width,
-    #             'dash': dash,
-    #             'opacity': opacity,
-    #             'arrow': arrow
-    #             }
     def plot_data(self, edge_style=None):
         return plot_data.Line2D([self.point1.x, self.point1.y,
                                  self.point2.x, self.point2.y], edge_style=edge_style)
->>>>>>> 014323fa
-
-        return plot_data.LineSegment(data=[self.point1.x, self.point1.y,
-                                    self.point2.x, self.point2.y],
-                                     edge_style=edge_style)
 
     def create_tangent_circle(self, point, other_line):
         """
@@ -515,7 +491,6 @@
         return length_curve(self.curve)
 
     def point_at_abscissa(self, curvilinear_abscissa):
-<<<<<<< HEAD
         l = self.length()
         adim_abs = curvilinear_abscissa/l
         if adim_abs > 1:
@@ -550,10 +525,6 @@
         return [BSplineCurve2D.from_geomdl_curve(curve1),
                 BSplineCurve2D.from_geomdl_curve(curve2)]
 
-=======
-        adim_abs = curvilinear_abscissa / self.length()
-        return self.curve.evaluate_single(adim_abs)
->>>>>>> 014323fa
 
     def plot(self, ax=None, color='k', alpha=1, plot_points=False):
         if ax is None:
@@ -2034,14 +2005,8 @@
 
     def revolution(self, axis_point, axis, angle):
         axis_line3d = Line3D(axis_point, axis_point + axis)
-<<<<<<< HEAD
         if axis_line3d.point_belongs(self.start) and axis_line3d.point_belongs(self.end):
             return []
-=======
-        if axis_line3d.point_belongs(self.start) and axis_line3d.point_belongs(
-                self.end):
-            return None
->>>>>>> 014323fa
 
         p1_proj, _ = axis_line3d.point_projection(self.start)
         p2_proj, _ = axis_line3d.point_projection(self.end)
@@ -2102,14 +2067,8 @@
                     outer_contour2d = volmdlr.wires.Contour2D([arc1, line1,
                                                                arc2, line2])
 
-<<<<<<< HEAD
-
-            return [volmdlr.faces.PlaneFace3D(surface,
-                                              volmdlr.faces.Surface2D(
-=======
             return volmdlr.faces.PlaneFace3D(surface,
                                              volmdlr.faces.Surface2D(
->>>>>>> 014323fa
                                                  outer_contour2d,
                                                  inner_contours2d))]
 
@@ -2138,17 +2097,9 @@
         else:
             # Cylindrical face
             v = axis.cross(u)
-<<<<<<< HEAD
             surface = volmdlr.faces.CylindricalSurface3D(volmdlr.Frame3D(p1_proj, u, v, axis), d1)
             return [surface.rectangular_cut(0, angle,
                                             0, (self.end - self.start).dot(axis))]
-=======
-            surface = volmdlr.faces.CylindricalSurface3D(
-                volmdlr.Frame3D(p1_proj, u, v, axis), d1)
-            return surface.rectangular_cut(0, angle,
-                                           0,
-                                           (self.end - self.start).dot(axis))
->>>>>>> 014323fa
 
     def to_step(self, current_id, surface_id=None):
         line = self.to_line()
@@ -2793,7 +2744,6 @@
             w.normalize()
             v = w.cross(u)
             arc2d = self.to_2d(self.center, u, v)
-<<<<<<< HEAD
             cylinder = volmdlr.faces.CylindricalSurface3D(volmdlr.Frame3D(self.center,
                                                                           u,
                                                                           v,
@@ -2801,18 +2751,8 @@
                                                           self.radius
                                                           )
             return [cylinder.rectangular_cut(arc2d.angle1,
-=======
-            cylinder = volmdlr.faces.CylindricalSurface3D(
-                volmdlr.Frame3D(self.center,
-                                u,
-                                v,
-                                w),
-                self.radius
-            )
-            return cylinder.rectangular_cut(arc2d.angle1,
->>>>>>> 014323fa
-                                            arc2d.angle2,
-                                            0, extrusion_vector.norm())]
+                                             arc2d.angle2,
+                                             0, extrusion_vector.norm())]
         else:
             raise NotImplementedError(
                 'Elliptic faces not handled: dot={}'.format(
