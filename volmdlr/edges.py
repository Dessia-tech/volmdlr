#!/usr/bin/env python3
# -*- coding: utf-8 -*-
"""

"""

import math
import warnings
from typing import List, Dict, Any, Union

import matplotlib.patches
import matplotlib.pyplot as plt
import numpy as npy
import scipy as scp
import scipy.optimize
import scipy.integrate as scipy_integrate

from geomdl import utilities, BSpline, fitting, operations
from geomdl.operations import length_curve, split_curve
from matplotlib import __version__ as _mpl_version
from mpl_toolkits.mplot3d import Axes3D
from packaging import version

import dessia_common as dc
import plot_data.core as plot_data
import volmdlr.utils.intersections as vm_utils_intersections
import volmdlr.core_compiled
import volmdlr.core
import volmdlr.geometry


def standardize_knot_vector(knot_vector):
    u0 = knot_vector[0]
    u1 = knot_vector[-1]
    standard_u_knots = []
    if u0 != 0 or u1 != 1:
        x = 1 / (u1 - u0)
        y = u0 / (u0 - u1)
        for u in knot_vector:
            standard_u_knots.append(u * x + y)
        return standard_u_knots
    return knot_vector


def insert_knots_and_mutiplicity(knots, knot_mutiplicities, knot_to_add, num):
    new_knots = []
    new_knot_mutiplicities = []
    i = 0
    for i, knot in enumerate(knots):
        if knot > knot_to_add:
            new_knots.extend([knot_to_add])
            new_knot_mutiplicities.append(num)
            new_knots.extend(knots[i:])
            new_knot_mutiplicities.extend(knot_mutiplicities[i:])
            break
        new_knots.append(knot)
        new_knot_mutiplicities.append(knot_mutiplicities[i])
    return new_knots, new_knot_mutiplicities, i


class Edge(dc.DessiaObject):
    """
    Defines a simple edge Object.

    """

    def __init__(self, start, end, name=''):
        self.start = start
        self.end = end
        self._length = None
        self._direction_vector = None
        dc.DessiaObject.__init__(self, name=name)

    def __getitem__(self, key):
        if key == 0:
            return self.start
        if key == 1:
            return self.end
        raise IndexError

    def length(self):
        """
        Calculates the edge's length.
        """
        raise NotImplementedError(f'length method not implememented by {self.__class__.__name__}')

    def point_at_abscissa(self, abscissa):
        """
        Calcultes the point at given abscissa.
        """
        raise NotImplementedError(f'point_at_absciss method not implememented by {self.__class__.__name__}')

    def discretization_points(self, *, number_points: int = None, angle_resolution: int = None):
        """
        Discretizes an Edge to have "n" points.

        :param number_points: the number of points (including start and end
            points) if unset, only start and end will be returned
        :param angle_resolution: if set, the sampling will be adapted to have
            a controlled angular distance. Usefull to mesh an arc
        :return: a list of sampled points
        """
        if number_points is None:
            number_points = 2
        step = self.length() / (number_points - 1)
        return [self.point_at_abscissa(i * step) for i in range(number_points)]

    def polygon_points(self, discretization_resolution: int):
        warnings.warn('polygon_points is deprecated,\
        please use discretization_points instead',
                      DeprecationWarning)
        return self.discretization_points(discretization_resolution)

    @classmethod
    def from_step(cls, arguments, object_dict):
        obj = object_dict[arguments[3]]
        p1 = object_dict[arguments[1]]
        p2 = object_dict[arguments[2]]
        orientation = arguments[4]
        if orientation == '.F.':
            p1, p2 = p2, p1
        if obj.__class__.__name__ == 'LineSegment3D':
            return object_dict[arguments[3]]
        if obj.__class__.__name__ == 'Line3D':
            return LineSegment3D(p1, p2, arguments[0][1:-1])
        if hasattr(obj, 'trim'):
            if obj.__class__.__name__ == 'Circle3D':
                p1, p2 = p2, p1
            return obj.trim(p1, p2)

        raise NotImplementedError(f'Unsupported: {object_dict[arguments[3]]}')

    def normal_vector(self, abscissa):
        """
        Calculates the normal vector the edge at given abscissa.

        :return: the normal vector
        """
        raise NotImplementedError('the normal_vector method must be'
                                  'overloaded by subclassing class')

    def unit_normal_vector(self, abscissa):
        """
        Calculates the unit normal vector the edge at given abscissa.

        :param abscissa: edge abscissa
        :return: unit normal vector
        """
        raise NotImplementedError('the unit_normal_vector method must be'
                                  'overloaded by subclassing class')

    def direction_vector(self, abscissa):
        """
        Calculates the direction vector the edge at given abscissa.

        :param abscissa: edge abscissa
        :return: direction vector
        """
        raise NotImplementedError('the direction_vector method must be'
                                  'overloaded by subclassing class')

    def unit_direction_vector(self, abscissa):
        """
        Calculates the unit direction vector the edge at given abscissa.

        :param abscissa: edge abscissa
        :return: unit direction vector
        """
        raise NotImplementedError('the unit_direction_vector method must be'
                                  'overloaded by subclassing class')

    def straight_line_point_belongs(self, point):
        """
        Verifies if a point belongs to the surface created by closing the edge
        with a line between its start and end points.

        :param point: Point to be verified
        :return: Return True if the point belongs to this surface,
            or False otherwise
        """
        raise NotImplementedError(f'the unit_direction_vector method must be'
                                  f' overloaded by {self.__class__.__name__}')


class Line(dc.DessiaObject):
    """
    Abstract class.

    """

    def __init__(self, point1, point2, name=''):
        self.point1 = point1
        self.point2 = point2
        self._direction_vector = None
        dc.DessiaObject.__init__(self, name=name)

    def __getitem__(self, key):
        if key == 0:
            return self.point1
        if key == 1:
            return self.point2
        raise IndexError

    def unit_direction_vector(self, *args, **kwargs):
        vector = self.direction_vector()
        vector.normalize()
        return vector

    def direction_vector(self, *args, **kwargs):
        if not self._direction_vector:
            self._direction_vector = self.point2 - self.point1
        return self._direction_vector

    def normal_vector(self, *args, **kwargs):
        return self.direction_vector().normal_vector()

    def unit_normal_vector(self, abscissa=0.):
        return self.unit_direction_vector().normal_vector()

    def point_projection(self, point):

        vector = self.point2 - self.point1
        norm_u = vector.norm()
        t = (point - self.point1).dot(vector) / norm_u ** 2
        projection = self.point1 + t * vector
        projection = projection.to_point()
        return projection, t * norm_u

    def abscissa(self, point):
        vector = self.point2 - self.point1
        norm_u = vector.norm()
        t = (point - self.point1).dot(vector) / norm_u
        return t

    def sort_points_along_line(self, points):
        """
        Sort point along a line.

        :param points: list of points to be sorted.
        :return: sorted points.
        """
        return sorted(points, key=self.abscissa)

    def split(self, split_point):
        return [self.__class__(self.point1, split_point),
                self.__class__(split_point, self.point2)]

    def is_between_points(self, point1: volmdlr.Point2D,
                          point2: volmdlr.Point2D):
        """
        Verifies if a line is between two points.

        :param point1: first point.
        :type point1: volmdlr.Point2D.
        :param point2: second point.
        :type point2: volmdlr.Point2D.
        returns True is line is between the two given points or False if not.
        """

        if point1 == point2:
            return False

        line_segment = LineSegment2D(point1, point2)
        if line_segment.line_intersections(self):
            return True
        return False


class LineSegment(Edge):
    """
    Abstract class.

    """

    def length(self):
        if not self._length:
            self._length = self.end.point_distance(self.start)
        return self._length

    def abscissa(self, point, tol=1e-6):
        if point.point_distance(self.start) < tol:
            return 0
        if point.point_distance(self.end) < tol:
            return self.length()

        vector = self.end - self.start
        length = vector.norm()
        t = (point - self.start).dot(vector) / length
        if t < -1e-9 or t > length + 1e-9:
            raise ValueError(f'Point is not on linesegment: abscissa={t}')
        return t

    def unit_direction_vector(self, abscissa=0.):
        """
        Computes a unit direction vector for the line segment.

        :param abscissa: defines where in the line segement the unit
            direction vector is to be calculated.
        :return: The unit direction vector of the LineSegement.
        """
        direction_vector = self.direction_vector()
        direction_vector.normalize()
        return direction_vector

    def direction_vector(self, abscissa=0.):
        """
        :param abscissa: defines where in the line segement
            direction vector is to be calculated.
        :return: The direction vector of the LineSegement.
        """
        if not self._direction_vector:
            self._direction_vector = self.end - self.start
        return self._direction_vector

    def normal_vector(self, abscissa=0.):
        """
        :param abscissa: defines where in the line_segement
        normal vector is to be calculated.
        :return: The normal vector of the LineSegement.
        """
        return self.direction_vector(abscissa).normal_vector()

    def unit_normal_vector(self, abscissa=0.):
        """

        :param abscissa: defines where in the line_segement unit normal vector is to be calculated.
        :return: The unit normal vector of the LineSegement.
        """
        return self.unit_direction_vector(abscissa).normal_vector()

    def point_projection(self, point):
        p1, p2 = self.start, self.end
        vector = p2 - p1
        norm_u = vector.norm()
        t = (point - p1).dot(vector) / norm_u ** 2
        projection = p1 + t * vector

        return projection, t * norm_u

    def split(self, split_point):
        if split_point == self.start:
            return [None, self.copy()]
        elif split_point == self.end:
            return [self.copy(), None]
        return [self.__class__(self.start, split_point),
                self.__class__(split_point, self.end)]

    def middle_point(self):
        return 0.5 * (self.start + self.end)

    def point_at_abscissa(self, abscissa):
        return self.start + self.unit_direction_vector() * abscissa


class BSplineCurve(Edge):
    """
    An abstract class for B-spline curves. The following rule must be
    respected : `number of knots = number of control points + degree + 1`.

    :param degree: The degree of the B-spline curve.
    :type degree: int
    :param control_points: A list of 2 or 3 dimensional points
    :type control_points: Union[List[:class:`volmdlr.Point2D`],
        List[:class:`volmdlr.Point3D`]]
    :param knot_multiplicities: The vector of multiplicities for each knot
    :type knot_multiplicities: List[int]
    :param knots: The knot vector composed of values between 0 and 1
    :type knots: List[float]
    :param weights: The weight vector applied to the knot vector. Default
        value is None
    :type weights: List[float], optional
    :param periodic: If `True` the B-spline curve is periodic. Default value
        is False
    :type periodic: bool, optional
    :param name: The name of the B-spline curve. Default value is ''
    :type name: str, optional
    """
    _non_serializable_attributes = ['curve']

    def __init__(self,
                 degree: int,
                 control_points: Union[List[volmdlr.Point2D],
                                       List[volmdlr.Point3D]],
                 knot_multiplicities: List[int],
                 knots: List[float],
                 weights: List[float] = None,
                 periodic: bool = False,
                 name: str = ''):
        self.control_points = control_points
        self.degree = degree
        knots = standardize_knot_vector(knots)
        self.knots = knots
        self.knot_multiplicities = knot_multiplicities
        self.weights = weights
        self.periodic = periodic
        self.name = name

        curve = BSpline.Curve()
        curve.degree = degree
        if weights is None:
            points = [[*point] for point in control_points]
            curve.ctrlpts = points
        else:
            points_w = [[*point * weights[i], weights[i]] for i, point
                        in enumerate(control_points)]
            curve.ctrlptsw = points_w

        knot_vector = []
        for i, knot in enumerate(knots):
            knot_vector.extend([knot] * knot_multiplicities[i])
        curve.knotvector = knot_vector
        curve.delta = 0.01
        curve_points = curve.evalpts
        self.curve = curve

        self._length = None
        self.points = [getattr(volmdlr,
                               f'Point{self.__class__.__name__[-2::]}')(*p)
                       for p in curve_points]

        start = self.points[0]  # self.point_at_abscissa(0.)
        end = self.points[-1]  # self.point_at_abscissa(self.length())

        Edge.__init__(self, start, end, name=name)

    def reverse(self):
        """
        Reverses the B-spline's direction by reversing its control points.

        :return: A reversed B-spline curve.
        :rtype: :class:`volmdlr.edges.BSplineCurve`.
        """
        return self.__class__(
            degree=self.degree,
            control_points=self.control_points[::-1],
            knot_multiplicities=self.knot_multiplicities[::-1],
            knots=self.knots[::-1],
            weights=self.weights,
            periodic=self.periodic)

    @classmethod
    def from_geomdl_curve(cls, curve):
        """
        # TODO: to be completed

        :param curve:
        :type curve:
        :return: A reversed B-spline curve
        :rtype: :class:`volmdlr.edges.BSplineCurve`
        """
        point_dimension = f'Point{cls.__name__[-2::]}'

        knots = list(sorted(set(curve.knotvector)))
        knot_multiplicities = [curve.knotvector.count(k) for k in knots]

        return cls(degree=curve.degree,
                   control_points=[getattr(volmdlr, point_dimension)(*p)
                                   for p in curve.ctrlpts],
                   knots=knots,
                   knot_multiplicities=knot_multiplicities)

    def length(self):
        """
        Returns the length of the B-spline curve.

        :return: The length of the B-spline curve.
        :rtype: float
        """
        if not self._length:
            self._length = length_curve(self.curve)
        return self._length

    def unit_direction_vector(self, abscissa: float):
        """
        Computes the 2D or 3D unit direction vector of B-spline curve at
        a given abscissa.

        :param abscissa: The abscissa on the B-spline curve where the unit
            direction vector will be computed
        :type abscissa: float
        :return: The unit direction vector of the B-spline curve
        :rtype: Union[:class:`volmdlr.Vector2D`, :class:`volmdlr.Vector3D`]
        """
        direction_vector = self.direction_vector(abscissa)
        direction_vector.normalize()
        return direction_vector

    def middle_point(self):
        """
        Computes the 2D or 3D middle point of the B-spline curve.

        :return: The middle point
        :rtype: Union[:class:`volmdlr.Point2D`, :class:`volmdlr.Point3D`]
        """
        return self.point_at_abscissa(self.length() * 0.5)

    def abscissa(self, point: Union[volmdlr.Point2D, volmdlr.Point3D],
                 tol: float = 1e-4):
        """
        Computes the abscissa of a 2D or 3D point using the least square
        method.

        :param point: The point located on the B-spline curve.
        :type point: Union[:class:`volmdlr.Point2D`, :class:`volmdlr.Point3D`].
        :param tol: The precision in terms of distance. Default value is 1e-4.
        :type tol: float, optional.
        :return: The abscissa of the point.
        :rtype: float
        """
        length = self.length()
        for x0 in [0, length * 0.25, length * 0.5, length * 0.75, length]:
            res = scp.optimize.least_squares(
                lambda u: (point - self.point_at_abscissa(u)).norm(),
                x0=x0,
                bounds=([0], [length]),
                # ftol=tol / 10,
                # xtol=tol / 10,
                # loss='soft_l1'
            )
            if res.fun < tol:
                return res.x[0]

        print('distance =', res.cost)
        print('res.fun:', res.fun)
        # ax = self.plot()
        # point.plot(ax=ax)
        # best_point = self.point_at_abscissa(res.x)
        # best_point.plot(ax=ax, color='r')
        raise ValueError('abscissa not found')

    def split(self, point: Union[volmdlr.Point2D, volmdlr.Point3D],
              tol: float = 1e-5):
        """
        Splits of B-spline curve in two pieces using a 2D or 3D point.

        :param point: The point where the B-spline curve is split
        :type point: Union[:class:`volmdlr.Point2D`, :class:`volmdlr.Point3D`]
        :param tol: The precision in terms of distance. Default value is 1e-4
        :type tol: float, optional
        :return: A list containing the first and second split of the B-spline
            curve
        :rtype: List[:class:`volmdlr.edges.BSplineCurve`]
        """
        if point.point_distance(self.start) < tol:
            return [None, self.copy()]
        elif point.point_distance(self.end) < tol:
            return [self.copy(), None]
        adim_abscissa = self.abscissa(point) / self.length()
        curve1, curve2 = split_curve(self.curve, adim_abscissa)

        return [self.__class__.from_geomdl_curve(curve1),
                self.__class__.from_geomdl_curve(curve2)]

    def translation(self, offset: Union[volmdlr.Vector2D, volmdlr.Vector3D]):
        """
        Translates the B-spline curve.

        :param offset: The translation vector
        :type offset: Union[:class:`volmdlr.Vector2D`,
            :class:`volmdlr.Vector3D`]
        :return: A new translated BSplineCurve
        :rtype: :class:`volmdlr.edges.BSplineCurve`
        """
        control_points = [point.translation(offset)
                          for point in self.control_points]
        return self.__class__(self.degree, control_points,
                              self.knot_multiplicities, self.knots,
                              self.weights, self.periodic)

    def translation_inplace(self, offset: Union[volmdlr.Vector2D,
                                                volmdlr.Vector3D]):
        """
        Translates the B-spline curve and its parameters are modified inplace.

        :param offset: The translation vector
        :type offset: Union[:class:`volmdlr.Vector2D`,
            :class:`volmdlr.Vector3D`]
        :return: None
        :rtype: None
        """
        for point in self.control_points:
            point.translation_inplace(offset)

    def point_belongs(self, point: Union[volmdlr.Point2D, volmdlr.Point3D],
                      abs_tol: float = 1e-10):
        """
        Checks if a 2D or 3D point belongs to the B-spline curve or not. It
        uses the least square method.

        :param point: The point to be checked
        :type point: Union[:class:`volmdlr.Point2D`, :class:`volmdlr.Point3D`]
        :param abs_tol: The precision in terms of distance.
            Default value is 1e-4
        :type abs_tol: float, optional
        :return: `True` if the point belongs to the B-spline curve, `False`
            otherwise
        :rtype: bool
        """
        point_dimension = f'Point{self.__class__.__name__[-2::]}'

        def f(x):
            return (point - getattr(volmdlr, point_dimension)(*self.curve.evaluate_single(x))).norm()

        x = npy.linspace(0, 1, 5)
        x_init = []
        for xi in x:
            x_init.append(xi)

        for x0 in x_init:
            z = scp.optimize.least_squares(f, x0=x0, bounds=([0, 1]))
            if z.fun < abs_tol:
                return True
        return False

    def merge_with(self, bspline_curve: 'BSplineCurve'):
        """
        Merges consecutive B-spline curves to define a new merged one.

        :param bspline_curve: Another B-spline curve
        :type bspline_curve: :class:`volmdlr.edges.BSplineCurve`
        :return: A merged B-spline curve
        :rtype: :class:`volmdlr.edges.BSplineCurve`
        """
        point_dimension = f'Wire{self.__class__.__name__[-2::]}'
        wire = getattr(volmdlr.wires, point_dimension)(bspline_curve)
        ordered_wire = wire.order_wire()

        points, n = [], 10
        for primitive in ordered_wire.primitives:
            points.extend(primitive.polygon_points(n))
        points.pop(n + 1)

        return self.__class__.from_points_interpolation(
            points, min(self.degree, bspline_curve.degree))

    @classmethod
    def from_bsplines(cls, bsplines: List['BSplineCurve'],
                      discretization_points: int = 10):
        """
        Creates a B-spline curve from a list of B-spline curves.

        :param bsplines: A list of B-spline curve
        :type bsplines: List[:class:`volmdlr.edges.BSplineCurve`]
        :param discretization_points: The number of points for the
            discretization. Default value is 10
        :type discretization_points: int, optional
        :return: A merged B-spline curve
        :rtype: :class:`volmdlr.edges.BSplineCurve`
        """
        point_dimension = f'Wire{cls.__name__[-2::]}'
        wire = getattr(volmdlr.wires, point_dimension)(bsplines)
        ordered_wire = wire.order_wire()

        points, degree = [], []
        for i, primitive in enumerate(ordered_wire.primitives):
            degree.append(primitive.degree)
            if i == 0:
                points.extend(primitive.polygon_points(discretization_points))
            else:
                points.extend(
                    primitive.polygon_points(discretization_points)[1::])

        return cls.from_points_interpolation(points, min(degree))

    @classmethod
    def from_points_approximation(cls, points: Union[List[volmdlr.Point2D],
                                                     List[volmdlr.Point3D]],
                                  degree: int, **kwargs):
        """
        Creates a B-spline curve approximation using least squares method with
        fixed number of control points. It is recommanded to specify the
        number of control points.
        Please refer to The NURBS Book (2nd Edition), pp.410-413 for details.

        :param points: The data points
        :type points: Union[List[:class:`volmdlr.Point2D`],
            List[:class:`volmdlr.Point3D`]]
        :param degree: The degree of the output parametric curve
        :type degree: int
        :param kwargs: See below
        :return: A B-spline curve from points approximation
        :rtype: :class:`volmdlr.edges.BSplineCurve`
        :keyword centripetal: Activates centripetal parametrization method.
            Default value is False
        :keyword ctrlpts_size: Number of control points. Default value is
            len(points) - 1
        """
        curve = fitting.approximate_curve([[*point] for point in points],
                                          degree, **kwargs)
        return cls.from_geomdl_curve(curve)

    def tangent(self, position: float = 0.0):
        """
        Evaluates the tangent vector of the B-spline curve at the input
        parameter value.

        :param position: Value of the parameter, between 0 and 1
        :type position: float
        :return: The tangent vector
        :rtype: Union[:class:`volmdlr.Point2D`, :class:`volmdlr.Point3D`]
        """
        _, tangent = operations.tangent(self.curve, position,
                                        normalize=True)

        dimension = f'Vector{self.__class__.__name__[-2::]}'
        tangent = getattr(volmdlr, dimension)(*tangent)

        return tangent

    @classmethod
    def from_points_interpolation(cls, points: Union[List[volmdlr.Point2D],
                                                     List[volmdlr.Point3D]],
                                  degree: int, periodic: bool = False):
        """
        Creates a B-spline curve interpolation through the data points.
        Please refer to Algorithm A9.1 on The NURBS Book (2nd Edition),
        pp.369-370 for details.

        :param points: The data points
        :type points: Union[List[:class:`volmdlr.Point2D`],
            List[:class:`volmdlr.Point3D`]]
        :param degree: The degree of the output parametric curve
        :type degree: int
        :param periodic: `True` if the curve should be periodic. Default value
            is `False`
        :type periodic: bool, optional
        :return: A B-spline curve from points interpolation
        :rtype: :class:`volmdlr.edges.BSplineCurve`
        """
        curve = fitting.interpolate_curve([[*point] for point in points], degree)

        bsplinecurve = cls.from_geomdl_curve(curve)
        if not periodic:
            return bsplinecurve
        bsplinecurve.periodic = True
        return bsplinecurve

    def discretization_points(self, *, number_points: int = 20, angle_resolution: int = None):
        if angle_resolution:
            number_points = angle_resolution
        if len(self.points) == number_points:
            return self.points
        curve = self.curve
        curve.delta = 1 / number_points
        curve_points = curve.evalpts
        self.curve = curve

        point_dimension = f'Point{self.__class__.__name__[-2::]}'
        return [getattr(volmdlr, point_dimension)(*p) for p in curve_points]


class Line2D(Line):
    """
    Define an infinite line given by two points.

    """

    def __init__(self, point1: volmdlr.Point2D,
                 point2: volmdlr.Point2D, *, name=''):
        self.points = [point1, point2]
        Line.__init__(self, point1, point2, name=name)

    def to_3d(self, plane_origin, x1, x2):
        points_3d = [p.to_3d(plane_origin, x1, x2) for p in self.points]
        return Line3D(*points_3d, self.name)

    def rotation(self, center: volmdlr.Point2D, angle: float):
        """
        Line2D rotation.

        :param center: rotation center.
        :param angle: angle rotation.
        :return: a new rotated Line2D.
        """
        return Line2D(*[point.rotation(center, angle)
                        for point in self.points])

    def rotation_inplace(self, center: volmdlr.Point2D, angle: float):
        """
        Line2D rotation. Object is updated inplace.

        :param center: rotation center.
        :param angle: rotation angle.
        """
        for point in self.points:
            point.rotation_inplace(center, angle)

    def translation(self, offset: volmdlr.Vector2D):
        """
        Line2D translation.

        :param offset: translation vector.
        :return: A new translated Line2D.
        """
        return Line2D(*[point.translation(offset) for point in self.points])

    def translation_inplace(self, offset: volmdlr.Vector2D):
        """
        Line2D translation. Object is updated inplace.

        :param offset: translation vector.
        """
        for point in self.points:
            point.translation_inplace(offset)

    def frame_mapping(self, frame: volmdlr.Frame2D, side: str):
        return Line2D(*[point.frame_mapping(frame, side) for point in self.points])

    def plot(self, ax=None, color='k', dashed=True):
        if ax is None:
            _, ax = plt.subplots()

        if version.parse(_mpl_version) >= version.parse('3.3.2'):
            if dashed:
                ax.axline((self.point1.x, self.point1.y),
                          (self.point2.x, self.point2.y),
                          dashes=[30, 5, 10, 5],
                          color=color)
            else:
                ax.axline((self.point1.x, self.point1.y),
                          (self.point2.x, self.point2.y),
                          color=color)
        else:
            direction_vector = self.direction_vector()
            point3 = self.point1 - 3 * direction_vector
            point4 = self.point2 + 4 * direction_vector
            if dashed:
                ax.plot([point3[0], point4[0]], [point3[1], point4[1]], color=color,
                        dashes=[30, 5, 10, 5])
            else:
                ax.plot([point3[0], point4[0]], [point3[1], point4[1]], color=color)

        return ax

    def plot_data(self, edge_style=None):
        return plot_data.Line2D([self.point1.x, self.point1.y],
                                [self.point2.x, self.point2.y],
                                edge_style=edge_style)

    def line_intersections(self, line):

        point = volmdlr.Point2D.line_intersection(self, line)
        if point is not None:
            point_projection1, _ = self.point_projection(point)
            if point_projection1 is None:
                return []

            if line.__class__.__name__ == 'Line2D':
                point_projection2, _ = line.point_projection(point)
                if point_projection2 is None:
                    return []

            return [point_projection1]
        return []

    def create_tangent_circle(self, point, other_line):
        """
        Computes the two circles that are tangent to 2 lines and intersect
        a point located on one of the two lines.

        """

        # point will be called I(x_I, y_I)
        # self will be (AB)
        # line will be (CD)

        if math.isclose(self.point_distance(point), 0, abs_tol=1e-10):
            I = volmdlr.Vector2D(point[0], point[1])
            A = volmdlr.Vector2D(self.points[0][0], self.points[0][1])
            B = volmdlr.Vector2D(self.points[1][0], self.points[1][1])
            C = volmdlr.Vector2D(other_line.points[0][0],
                                 other_line.points[0][1])
            D = volmdlr.Vector2D(other_line.points[1][0],
                                 other_line.points[1][1])

        elif math.isclose(other_line.point_distance(point), 0, abs_tol=1e-10):
            I = volmdlr.Vector2D(point[0], point[1])
            C = volmdlr.Vector2D(self.points[0][0], self.points[0][1])
            D = volmdlr.Vector2D(self.points[1][0], self.points[1][1])
            A = volmdlr.Vector2D(other_line.points[0][0],
                                 other_line.points[0][1])
            B = volmdlr.Vector2D(other_line.points[1][0],
                                 other_line.points[1][1])
        else:
            raise AttributeError("The point isn't on any of the two lines")

        # CHANGEMENT DE REPAIRE
        new_u = volmdlr.Vector2D((B - A))
        new_u.normalize()
        new_v = new_u.unit_normal_vector()
        new_basis = volmdlr.Frame2D(I, new_u, new_v)

        new_a = new_basis.new_coordinates(A)
        new_b = new_basis.new_coordinates(B)
        new_c = new_basis.new_coordinates(C)
        new_d = new_basis.new_coordinates(D)

        if new_c[1] == 0 and new_d[1] == 0:
            # Segments are on the same line: no solution
            return None, None

        elif math.isclose(self.unit_direction_vector().dot(
                other_line.unit_normal_vector()), 0, abs_tol=1e-06):
            # Parallel segments: one solution

            segments_distance = abs(new_c[1] - new_a[1])
            r = segments_distance / 2
            new_circle_center = volmdlr.Point2D(
                (0, npy.sign(new_c[1] - new_a[1]) * r))
            circle_center = new_basis.old_coordinates(new_circle_center)
            circle = volmdlr.wires.Circle2D(circle_center, r)

            return circle, None

        elif math.isclose(self.unit_direction_vector().dot(
                other_line.unit_direction_vector()), 0, abs_tol=1e-06):
            # Perpendicular segments: 2 solution
            line_AB = Line2D(volmdlr.Point2D(new_a), volmdlr.Point2D(new_b))
            line_CD = Line2D(volmdlr.Point2D(new_c), volmdlr.Point2D(new_d))
            new_pt_k = volmdlr.Point2D.line_intersection(line_AB, line_CD)

            r = abs(new_pt_k[0])
            new_circle_center1 = volmdlr.Point2D((0, r))
            new_circle_center2 = volmdlr.Point2D((0, -r))
            circle_center1 = new_basis.old_coordinates(new_circle_center1)
            circle_center2 = new_basis.old_coordinates(new_circle_center2)
            circle1 = volmdlr.wires.Circle2D(circle_center1, r)
            circle2 = volmdlr.wires.Circle2D(circle_center2, r)

            return circle1, circle2

        # =============================================================================
        # LES SEGMENTS SONT QUELCONQUES
        #   => 2 SOLUTIONS
        # =============================================================================
        else:

            line_AB = Line2D(volmdlr.Point2D(new_a), volmdlr.Point2D(new_b))
            line_CD = Line2D(volmdlr.Point2D(new_c), volmdlr.Point2D(new_d))
            new_pt_k = volmdlr.Point2D.line_intersection(line_AB, line_CD)
            pt_K = volmdlr.Point2D(new_basis.old_coordinates(new_pt_k))

            if pt_K == I:
                return None, None

            # CHANGEMENT DE REPERE:
            new_u2 = volmdlr.Vector2D(pt_K - I)
            new_u2.normalize()
            new_v2 = new_u2.normalVector(unit=True)
            new_basis2 = volmdlr.Frame2D(I, new_u2, new_v2)

            new_a = new_basis2.new_coordinates(A)
            new_b = new_basis2.new_coordinates(B)
            new_c = new_basis2.new_coordinates(C)
            new_d = new_basis2.new_coordinates(D)
            new_pt_k = new_basis2.new_coordinates(pt_K)

            teta1 = math.atan2(new_c[1], new_c[0] - new_pt_k[0])
            teta2 = math.atan2(new_d[1], new_d[0] - new_pt_k[0])

            if teta1 < 0:
                teta1 += math.pi
            if teta2 < 0:
                teta2 += math.pi

            if not math.isclose(teta1, teta2, abs_tol=1e-08):
                if math.isclose(teta1, math.pi, abs_tol=1e-08) or math.isclose(
                        teta1, 0., abs_tol=1e-08):
                    teta = teta2
                elif math.isclose(teta2, math.pi,
                                  abs_tol=1e-08) or math.isclose(teta2, 0.,
                                                                 abs_tol=1e-08):
                    teta = teta1
            else:
                teta = teta1

            r1 = new_pt_k[0] * math.sin(teta) / (1 + math.cos(teta))
            r2 = new_pt_k[0] * math.sin(teta) / (1 - math.cos(teta))

            new_circle_center1 = volmdlr.Point2D(0, -r1)
            new_circle_center2 = volmdlr.Point2D(0, r2)

            circle_center1 = new_basis2.old_coordinates(new_circle_center1)
            circle_center2 = new_basis2.old_coordinates(new_circle_center2)

            if new_basis.new_coordinates(circle_center1)[1] > 0:
                circle1 = volmdlr.wires.Circle2D(circle_center1, r1)
                circle2 = volmdlr.wires.Circle2D(circle_center2, r2)
            else:
                circle1 = volmdlr.wires.Circle2D(circle_center2, r2)
                circle2 = volmdlr.wires.Circle2D(circle_center1, r1)

            return circle1, circle2

    def cut_between_two_points(self, point1, point2):
        return LineSegment2D(point1, point2)

    def point_distance(self, point2d):
        """
        Calculates the distance of a line2d to a point2d.

        :param point2d: point to calculate distance.
        :return: distance to point.
        """
        vector_r = self.point1 - point2d
        vector_v = self.normal_vector()
        return abs(vector_v.dot(vector_r)) / vector_v.norm()


class BSplineCurve2D(BSplineCurve):
    """
    A class for 2 dimensional B-spline curves. The following rule must be
    respected : `number of knots = number of control points + degree + 1`.

    :param degree: The degree of the 2 dimensional B-spline curve
    :type degree: int
    :param control_points: A list of 2 dimensional points
    :type control_points: List[:class:`volmdlr.Point2D`]
    :param knot_multiplicities: The vector of multiplicities for each knot
    :type knot_multiplicities: List[int]
    :param knots: The knot vector composed of values between 0 and 1
    :type knots: List[float]
    :param weights: The weight vector applied to the knot vector. Default
        value is None
    :type weights: List[float], optional
    :param periodic: If `True` the B-spline curve is periodic. Default value
        is False
    :type periodic: bool, optional
    :param name: The name of the B-spline curve. Default value is ''
    :type name: str, optional
    """

    _non_serializable_attributes = ['curve']

    def __init__(self,
                 degree: int,
                 control_points: List[volmdlr.Point2D],
                 knot_multiplicities: List[int],
                 knots: List[float],
                 weights: List[float] = None,
                 periodic: bool = False,
                 name: str = ''):

        BSplineCurve.__init__(self, degree,
                              control_points,
                              knot_multiplicities,
                              knots,
                              weights,
                              periodic,
                              name)

    def bounding_rectangle(self):
        """
        Computes the bounding rectangle of the 2 dimensional B-spline curve.

        :return: The bounding rectangle.
        :rtype: :class:`volmdlr.core.BoundingRectangle`
        """

        points = self.discretization_points(number_points=5)

        points_x = [p.x for p in points]
        points_y = [p.y for p in points]

        return volmdlr.core.BoundingRectangle(min(points_x), max(points_x),
                                              min(points_y), max(points_y))

    def length(self):
        """
        Computes the length of the 2 dimensional B-spline curve.

        :return: The length of the 2 dimensional B-spline curve
        :rtype: float
        """
        return length_curve(self.curve)

    def tangent(self, position: float = 0.0):
        """
        Computes the tangent at a given parameter between 0 and 1.

        :param position: The parameter at which the tangent is computed.
        :type position: float
        :return: A 2 dimensional point representing the tangent
        :rtype: :class:`volmdlr.Point2D`
        """
        _, tangent = operations.tangent(self.curve, position,
                                        normalize=True)
        tangent = volmdlr.Point2D(tangent[0], tangent[1])
        return tangent

    def point_at_abscissa(self, abscissa):
        length = self.length()
        adim_abs = max(min(abscissa / length, 1.), 0.)
        return volmdlr.Point2D(*self.curve.evaluate_single(adim_abs))

    def direction_vector(self, abscissa: float):
        """
        :param abscissa: defines where in the BSplineCurve2D the
        direction vector is to be calculated
        :return: The direection vector vector of the BSplineCurve2D
        """
        return self.tangent(abscissa)

    def normal_vector(self, abscissa: float):
        """
        :param abscissa: defines where in the BSplineCurve2D the
        normal vector is to be calculated
        :return: The normal vector of the BSplineCurve2D
        """
        tangent_vector = self.tangent(abscissa)
        normal_vector = tangent_vector.normal_vector()
        return normal_vector

    def unit_normal_vector(self, abscissa: float):
        """
        :param abscissa: defines where in the BSplineCurve2D the
        unit normal vector is to be calculated
        :return: The unit normal vector of the BSplineCurve2D
        """
        normal_vector = self.normal_vector(abscissa)
        normal_vector.normalize()
        return normal_vector

    def straight_line_area(self):
        points = self.discretization_points(number_points=100)
        x = [point.x for point in points]
        y = [point.y for point in points]
        x1 = [x[-1]] + x[0:-1]
        y1 = [y[-1]] + y[0:-1]
        return 0.5 * abs(sum(i * j for i, j in zip(x, y1))
                         - sum(i * j for i, j in zip(y, x1)))

    def straight_line_center_of_mass(self):
        polygon_points = self.discretization_points(number_points=100)
        cog = volmdlr.O2D
        for point in polygon_points:
            cog += point
        cog = cog / len(polygon_points)
        return cog

    def plot(self, ax=None, color='k', alpha=1, plot_points=False):
        if ax is None:
            _, ax = plt.subplots()

        # self.curve.delta = 0.01
        # points = [volmdlr.Point2D(px, py) for (px, py) in self.curve.evalpts]
        # length = self.length()
        # points = [self.point_at_abscissa(length * i / 50) for i in range(51)]
        points = self.discretization_points(number_points=50)

        x_points = [p.x for p in points]
        y_points = [p.y for p in points]
        ax.plot(x_points, y_points, color=color, alpha=alpha)
        if plot_points:
            for point in points:
                point.plot(ax, color=color)
        return ax

    def to_3d(self, plane_origin, x1, x2):
        control_points3D = [p.to_3d(plane_origin, x1, x2) for p in
                            self.control_points]
        return BSplineCurve3D(self.degree, control_points3D,
                              self.knot_multiplicities, self.knots,
                              self.weights, self.periodic)

    def to_step(self, current_id, surface_id=None):
        points_ids = []
        content = ''
        point_id = current_id
        for point in self.control_points:
            point_content, point_id = point.to_step(point_id,
                                                    vertex=False)
            content += point_content
            points_ids.append(point_id)
            point_id += 1

        content += "#{} = B_SPLINE_CURVE_WITH_KNOTS('{}',{},({})," \
                   ".UNSPECIFIED.,.F.,.F.,{},{}," \
                   ".UNSPECIFIED.);\n".format(
                        point_id, self.name, self.degree,
                        volmdlr.core.step_ids_to_str(points_ids),
                        tuple(self.knot_multiplicities),
                        tuple(self.knots))
        return content, point_id + 1

    def polygon_points(self, n: int = 15):
        warnings.warn('polygon_points is deprecated,\
        please use discretization_points instead',
                      DeprecationWarning)
        return self.discretization_points(number_points=n)

    def rotation(self, center: volmdlr.Point2D, angle: float):
        """
        BSplineCurve2D rotation.

        :param center: rotation center
        :param angle: angle rotation
        :return: a new rotated Line2D
        """
        control_points = [point.rotation(center, angle)
                          for point in self.control_points]
        return BSplineCurve2D(self.degree, control_points,
                              self.knot_multiplicities, self.knots,
                              self.weights, self.periodic)

    def rotation_inplace(self, center: volmdlr.Point2D, angle: float):
        """
        BSplineCurve2D rotation. Object is updated inplace.

        :param center: rotation center
        :param angle: rotation angle
        """
        for point in self.control_points:
            point.rotation_inplace(center, angle)

    def line_intersections(self, line2d: Line2D):
        polygon_points = self.discretization_points(number_points=100)
        list_intersections = []
        length = self.length()
        initial_abscissa = 0
        for points in zip(polygon_points[:-1], polygon_points[1:]):
            linesegment = LineSegment2D(points[0], points[1])
            intersections = linesegment.line_intersections(line2d)
            initial_abscissa += linesegment.length()
            if intersections:
                if initial_abscissa < length * 0.1:
                    list_abcissas = [initial_abscissa * n for n in
                                     npy.linspace(0, 1, 100)]
                else:
                    list_abcissas = [initial_abscissa * n for n in
                                     npy.linspace(0.9, 1, 100)]
                distance = npy.inf
                for abscissa in list_abcissas:
                    point_in_curve = self.point_at_abscissa(abscissa)
                    dist = point_in_curve.point_distance(intersections[0])
                    if dist < distance:
                        distance = dist
                        intersection = point_in_curve
                list_intersections.append(intersection)
        return list_intersections

    def line_crossings(self, line2d: Line2D):
        polygon_points = self.discretization_points(number_points=50)
        crossings = []
        for p1, p2 in zip(polygon_points[:-1], polygon_points[1:]):
            l = LineSegment2D(p1, p2)
            crossings.extend(l.line_crossings(line2d))
        return crossings

    def to_wire(self, n: int):
        """
        Convert a bspline curve to a wire2d defined with 'n' line_segments.

        """

        u = npy.linspace(0, 1, num=n + 1).tolist()
        points = []
        for u0 in u:
            p = self.curve.evaluate_single(u0)
            points.append(volmdlr.Point2D(p[0], p[1]))

        return volmdlr.wires.Wire2D.from_points(points)

    def reverse(self):
        """
        Reverse the bspline's direction by reversing its start and end points.

        """

        return self.__class__(degree=self.degree,
                              control_points=self.control_points[::-1],
                              knot_multiplicities=self.knot_multiplicities[::-1],
                              knots=self.knots[::-1],
                              weights=self.weights,
                              periodic=self.periodic)

    def point_distance(self, point):
        distance = math.inf
        polygon_points = self.discretization_points(number_points=20)
        for p1, p2 in zip(polygon_points[:-1], polygon_points[1:]):
            line = LineSegment2D(p1, p2)
            dist = line.point_distance(point)
            if dist < distance:
                distance = dist
        return distance

    def nearest_point_to(self, point):
        """
        Find out the nearest point on the linesegment to point.

        """

        points = self.polygon_points(500)
        return point.nearest_point(points)

    def linesegment_intersections(self, linesegment):
        """
        Calculates intersections between a BSplineCurve2D and a LineSegment2D.

        :param linesegment: linesegment to verify intersections.
        :return: list with the intersections points.
        """
        results = self.line_intersections(linesegment.to_line())
        intersections_points = []
        for result in results:
            if linesegment.point_belongs(result, 1e-6):
                intersections_points.append(result)
        return intersections_points

    def axial_symmetry(self, line):
        """
        Finds out the symmetric bsplinecurve2d according to a line.

        """

        points_symmetry = [point.axial_symmetry(line) for point in self.control_points]

        return self.__class__(degree=self.degree,
                              control_points=points_symmetry,
                              knot_multiplicities=self.knot_multiplicities[::-1],
                              knots=self.knots[::-1],
                              weights=self.weights,
                              periodic=self.periodic)


class BezierCurve2D(BSplineCurve2D):
    """
    A class for 2 dimensional Bezier curves.

    :param degree: The degree of the Bezier curve
    :type degree: int
    :param control_points: A list of 2 dimensional points
    :type control_points: List[:class:`volmdlr.Point2D`]
    :param name: The name of the B-spline curve. Default value is ''
    :type name: str, optional
    """

    def __init__(self, degree: int, control_points: List[volmdlr.Point2D],
                 name: str = ''):
        knotvector = utilities.generate_knot_vector(degree,
                                                    len(control_points))
        knot_multiplicity = [1] * len(knotvector)

        BSplineCurve2D.__init__(self, degree, control_points,
                                knot_multiplicity, knotvector,
                                None, False, name)


class LineSegment2D(LineSegment):
    """
    Define a line segment limited by two points.

    """

    def __init__(self, start: volmdlr.Point2D, end: volmdlr.Point2D, *, name: str = ''):
        if start == end:
            raise NotImplementedError
        self.points = [start, end]
        LineSegment.__init__(self, start, end, name=name)

    def __hash__(self):
        return self._data_hash()

    def _data_hash(self):
        return self.start._data_hash() + self.end._data_hash()

    def _data_eq(self, other_object):
        if self.__class__.__name__ != other_object.__class__.__name__:
            return False
        return self.start == other_object.start and self.end == other_object.end

    def __eq__(self, other_object):
        if self.__class__.__name__ != other_object.__class__.__name__:
            return False
        return self.start == other_object.start and self.end == other_object.end

    def to_dict(self, *args, **kwargs):
        return {'object_class': 'volmdlr.edges.LineSegment2D',
                'name': self.name,
                'start': self.start.to_dict(),
                'end': self.end.to_dict()
                }

    # def middle_point(self):
    #     return 0.5 * (self.start + self.end)
    #
    # def point_at_abscissa(self, abscissa):
    #     return self.start + self.unit_direction_vector() * abscissa

    def point_belongs(self, point, abs_tol=1e-6):
        point_distance = self.point_distance(point)
        if math.isclose(point_distance, 0, abs_tol=abs_tol):
            return True
        return False

    def bounding_rectangle(self):
        return volmdlr.core.BoundingRectangle(min(self.start.x, self.end.x), max(self.start.x, self.end.x),
                                              min(self.start.y, self.end.y), max(self.start.y, self.end.y))

    def straight_line_area(self):
        return 0.

    def straight_line_second_moment_area(self, point: volmdlr.Point2D):
        return 0, 0, 0

    def straight_line_center_of_mass(self):
        return 0.5 * (self.start + self.end)

    def straight_line_point_belongs(self, point):
        """
        Verifies if a point belongs to the surface created by closing the edge with a
        line between its start and end points.

        :param point: Point to be verified.
        :return: Return True if the point belongs to this surface, or False otherwise.
        """
        return self.point_belongs(point)

    def point_distance(self, point, return_other_point=False):
        """
        Computes the distance of a point to segment of line.

        :param point: point to calculate distance.
        :param return_other_points: Bool variable to return linesegment's corresponding point or not.
        """
        distance, point = volmdlr.LineSegment2DPointDistance(
            [(self.start.x, self.start.y), (self.end.x, self.end.y)],
            (point.x, point.y))
        if return_other_point:
            return distance, volmdlr.Point2D(*point)
        return distance

    def point_projection(self, point):
        """
        If the projection falls outside the LineSegment2D, returns None.
        """
        point, curv_abs = Line2D.point_projection(Line2D(self.start, self.end),
                                                  point)
        # print('curv_abs :', curv_abs, 'length :', self.length())
        if curv_abs < 0 or curv_abs > self.length():
            if abs(curv_abs) < 1e-6 or math.isclose(curv_abs, self.length(),
                                                    abs_tol=1e-6):
                return point, curv_abs
            return None, curv_abs
        return point, curv_abs

    def line_intersections(self, line: Line2D):
        point = volmdlr.Point2D.line_intersection(self, line)
        if point is not None:
            point_projection1, _ = self.point_projection(point)
            if point_projection1 is None:
                return []

            if line.__class__.__name__ == 'LineSegment2D':
                point_projection2, _ = line.point_projection(point)
                if point_projection2 is None:
                    return []

            return [point_projection1]
        else:
            vector1 = self.start - line.point1
            vector2 = self.start - line.point2
            vector3 = self.end - line.point1
            vector4 = self.end - line.point2
            if math.isclose(vector1.cross(vector2), 0, abs_tol=1e-6):
                return [self.start]
            if math.isclose(vector3.cross(vector4), 0, abs_tol=1e-6):
                return [self.end]
        return []

    def linesegment_intersections(self, linesegment: 'LineSegment2D'):
        """
        Touching linesegments does not intersect.

        """
        point = volmdlr.Point2D.line_intersection(self, linesegment)
        # TODO: May be these commented conditions should be used for linesegment_crossings
        if point:  # and (point != self.start) and (point != self.end):
            point_projection1, _ = self.point_projection(point)
            if point_projection1 is None:
                return []

            point_projection2, _ = linesegment.point_projection(point)
            if point_projection2 is None:
                return []

            return [point_projection1]
        else:
            return []

    def line_crossings(self, line: 'Line2D'):
        if self.direction_vector().is_colinear_to(line.direction_vector()):
            return []
        else:
            line_intersection = self.line_intersections(line)
            if line_intersection and (line_intersection[0] == self.end or line_intersection[0] == self.start):
                return []
            return line_intersection

    def linesegment_crossings(self, linesegment: 'LineSegment2D'):
        if self.direction_vector().is_colinear_to(
                linesegment.direction_vector()):
            return []
        else:
            return self.linesegment_intersections(linesegment)

    def plot(self, ax=None, color='k', alpha=1, arrow=False, width=None,
             plot_points=False):
        if ax is None:
            _, ax = plt.subplots()

        p1, p2 = self.start, self.end
        if arrow:
            if plot_points:
                ax.plot([p1[0], p2[0]], [p1[1], p2[1]], color=color,
                        alpha=alpha, style='o-')
            else:
                ax.plot([p1[0], p2[0]], [p1[1], p2[1]], color=color,
                        alpha=alpha)

            length = ((p1[0] - p2[0]) ** 2 + (p1[1] - p2[1]) ** 2) ** 0.5
            if width is None:
                width = length / 1000.
                head_length = length / 20.
                head_width = head_length / 2.
            else:
                head_width = 2 * width
                head_length = head_width
            ax.arrow(p1[0], p1[1],
                     (p2[0] - p1[0]) / length * (length - head_length),
                     (p2[1] - p1[1]) / length * (length - head_length),
                     head_width=head_width, fc='b', linewidth=0,
                     head_length=head_length, width=width, alpha=0.3)
        else:
            if width is None:
                width = 1
            if plot_points:
                ax.plot([p1[0], p2[0]], [p1[1], p2[1]], color=color,
                        marker='o', linewidth=width, alpha=alpha)
            else:
                ax.plot([p1[0], p2[0]], [p1[1], p2[1]], color=color,
                        linewidth=width, alpha=alpha)
        return ax

    def to_3d(self, plane_origin, x1, x2):
        start = self.start.to_3d(plane_origin, x1, x2)
        end = self.end.to_3d(plane_origin, x1, x2)
        return LineSegment3D(start, end, name=self.name)

    def reverse(self):
        return LineSegment2D(self.end.copy(), self.start.copy())

    def to_line(self):
        return Line2D(self.start, self.end)

    def rotation(self, center: volmdlr.Point2D, angle: float):
        """
        LineSegment2D rotation.

        :param center: rotation center
        :param angle: angle rotation
        :return: a new rotated LineSegment2D
        """
        return LineSegment2D(self.start.rotation(center, angle),
                             self.end.rotation(center, angle))

    def rotation_inplace(self, center: volmdlr.Point2D, angle: float):
        """
        LineSegment2D rotation. Object is updated inplace.

        :param center: rotation center.
        :param angle: rotation angle.
        """
        for point in [self.start, self.end]:
            point.rotation_inplace(center, angle)

    def translation(self, offset: volmdlr.Vector2D):
        """
        LineSegment2D translation.

        :param offset: translation vector.
        :return: A new translated LineSegment2D.
        """
        return LineSegment2D(self.start.translation(offset),
                             self.end.translation(offset))

    def translation_inplace(self, offset: volmdlr.Vector2D):
        """
        LineSegment2D translation. Object is updated inplace.

        :param offset: translation vector.
        """
        for point in [self.start, self.end]:
            point.translation_inplace(offset)

    def frame_mapping(self, frame: volmdlr.Frame2D, side: str):
        """
        Changes vector frame_mapping and return a new LineSegment2D.

        side = 'old' or 'new'.
        """
        if side == 'old':
            new_start = frame.old_coordinates(self.start)
            new_end = frame.old_coordinates(self.end)
        elif side == 'new':
            new_start = frame.new_coordinates(self.start)
            new_end = frame.new_coordinates(self.end)
        else:
            raise ValueError('Please Enter a valid side: old or new')
        return LineSegment2D(new_start, new_end)

    def frame_mapping_inplace(self, frame: volmdlr.Frame2D, side: str):
        """
        Changes vector frame_mapping and the object is updated inplace.

        :param frame: frame to execute the frame mapping.
        :param side: 'old' or 'new'.
        """
        if side == 'old':
            new_start = frame.old_coordinates(self.start)
            new_end = frame.old_coordinates(self.end)
        elif side == 'new':
            new_start = frame.new_coordinates(self.start)
            new_end = frame.new_coordinates(self.end)
        else:
            raise ValueError('Please Enter a valid side: old or new')
        self.start = new_start
        self.end = new_end

    def plot_data(self, edge_style: plot_data.EdgeStyle = None):
        return plot_data.LineSegment2D([self.start.x, self.start.y],
                                       [self.end.x, self.end.y],
                                       edge_style=edge_style)

    def create_tangent_circle(self, point, other_line):
        circle1, circle2 = Line2D.create_tangent_circle(other_line, point, self)
        if circle1 is not None:
            _, curv_abs1 = Line2D.point_projection(self, circle1.center)
            if curv_abs1 < 0. or curv_abs1 > self.length():
                circle1 = None
        if circle2 is not None:
            _, curv_abs2 = Line2D.point_projection(self, circle2.center)
            if curv_abs2 < 0. or curv_abs2 > self.length():
                circle2 = None
        return circle1, circle2

    def infinite_primitive(self, offset):
        n = self.normal_vector()
        offset_point_1 = self.start + offset * n

        offset_point_2 = self.end + offset * n

        return Line2D(offset_point_1, offset_point_2)

    def polygon_points(self, discretization_resolution: int):
        warnings.warn('polygon_points is deprecated,\
        please use discretization_points instead',
                      DeprecationWarning)
        return self.discretization_points(number_points=discretization_resolution)

    def to_wire(self, n: int):
        """
        Convert a linesegment2d to a wire2d defined with 'n' line_segments.

        """

        points = self.discretization_points(number_points=n + 1)
        return volmdlr.wires.Wire2D.from_points(points)

    def nearest_point_to(self, point):
        """
        Find out the nearest point on the linesegment to point.

        """

        points = self.discretization_points(number_points=500)
        return point.nearest_point(points)

    def axial_symmetry(self, line):
        """
        Finds out the symmetric linesegment2d according to a line.
        """

        points_symmetry = [point.axial_symmetry(line) for point in [self.start, self.end]]

        return self.__class__(points_symmetry[0], points_symmetry[1])


class Arc(Edge):
    def __init__(self, start,
                 end,
                 interior,
                 name: str = ''):
        Edge.__init__(self, start=start, end=end, name=name)
        self.interior = interior
        self._utd_clockwise_and_trigowise_paths = False
        self._clockwise_and_trigowise_paths = None
        self._radius = None

    @property
    def center(self):
        """
        Gets the arc's center.

        :return: The center of the arc.
        """
        raise NotImplementedError(
            'the property method center must be overloaded by subclassing'
            'class if not a given parameter')

    @property
    def angle(self):
        """
        Gets the angle of the arc.

        :return: The angle of the arc.
        """
        return NotImplementedError(
            'the property method angle must be overloaded by subclassing'
            'class if not a given parameter')

    @property
    def is_trigo(self):
        """
        Verifies if arc is trigowise or clockwise.

        :return: True if trigowise or False otherwise.
        """
        return NotImplementedError(
            'the property method is_trigo must be overloaded by subclassing'
            'class if not a given parameter')

    @property
    def radius(self):
        if not self._radius:
            self._radius = (self.start - self.center).norm()
        return self._radius

    def length(self):
        """
        Calculates the length of the Arc, with its radius and it arc angle.

        :return: the length fo the Arc.
        """
        return self.radius * abs(self.angle)

    def point_at_abscissa(self, abscissa):
        if self.is_trigo:
            return self.start.rotation(self.center,
                                       abscissa / self.radius)
        else:
            return self.start.rotation(self.center,
                                       -abscissa / self.radius)

    @staticmethod
    def get_clockwise_and_trigowise_paths(radius_1, radius_2, radius_i):
        """

        :param radius_1: radius from center to start point.
        :param radius_2: radius form center ro end point.
        :param radius_i: radius from center to interior point.
        :return: the clockwise and trigowise paths.
        """
        angle1 = math.atan2(radius_1.y, radius_1.x)
        anglei = math.atan2(radius_i.y, radius_i.x)
        angle2 = math.atan2(radius_2.y, radius_2.x)

        # Going trigo/clock wise from start to interior
        if anglei < angle1:
            trigowise_path = (anglei + volmdlr.TWO_PI) - angle1
            clockwise_path = angle1 - anglei
        else:
            trigowise_path = anglei - angle1
            clockwise_path = angle1 - anglei + volmdlr.TWO_PI

        # Going trigo wise from interior to interior
        if angle2 < anglei:
            trigowise_path += (angle2 + volmdlr.TWO_PI) - anglei
            clockwise_path += anglei - angle2
        else:
            trigowise_path += angle2 - anglei
            clockwise_path += anglei - angle2 + volmdlr.TWO_PI
        return clockwise_path, trigowise_path

    def middle_point(self):
        return self.point_at_abscissa(0.5 * self.length())

    def point_distance(self, point):
        points = self.discretization_points(angle_resolution=100)
        return point.point_distance(point.nearest_point(points))

    def discretization_points(self, *, number_points: int = None, angle_resolution: int = None):
        """
        Discretize a Edge to have "n" points.

        :param number_points: the number of points (including start and end points)
             if unset, only start and end will be returned
        :param angle_resolution: if set, the sampling will be adapted to have a controlled angular distance. Usefull
            to mesh an arc
        :return: a list of sampled points
        """
        if not number_points:
            if not angle_resolution:
                number_points = 2
            else:
                number_points = math.ceil(self.angle * angle_resolution) + 2

        step = self.length() / (number_points - 1)
        return [self.point_at_abscissa(i * step)
                for i in range(number_points)]

    def polygon_points(self, discretization_resolution: int):
        warnings.warn('polygon_points is deprecated,\
        please use discretization_points instead',
                      DeprecationWarning)
        return self.discretization_points(number_points=discretization_resolution)


class Arc2D(Arc):
    """
    angle: the angle measure always >= 0
    """

    def __init__(self,
                 start: volmdlr.Point2D,
                 interior: volmdlr.Point2D,
                 end: volmdlr.Point2D,
                 name: str = ''):
        self._center = None
        self._is_trigo = None
        self._angle = None
        Arc.__init__(self, start=start, end=end, interior=interior, name=name)
        start_to_center = start - self.center
        end_to_center = end - self.center
        angle1 = math.atan2(start_to_center.y, start_to_center.x)
        angle2 = math.atan2(end_to_center.y, end_to_center.x)
        if self.is_trigo:
            self.angle1 = angle1
            self.angle2 = angle2
        else:
            self.angle1 = angle2
            self.angle2 = angle1

    @property
    def center(self):
        if not self._center:
            self._center = self.get_center()
        return self._center

    def get_center(self):
        xi, yi = self.interior.x, self.interior.y
        xe, ye = self.end.x, self.end.y
        xs, ys = self.start.x, self.start.y
        try:
            A = volmdlr.Matrix22(2 * (xs - xi), 2 * (ys - yi),
                                 2 * (xs - xe), 2 * (ys - ye))
            b = - volmdlr.Vector2D(xi ** 2 + yi ** 2 - xs ** 2 - ys ** 2,
                                   xe ** 2 + ye ** 2 - xs ** 2 - ys ** 2)
            inv_A = A.inverse()
            x = inv_A.vector_multiplication(b)
            center = volmdlr.Point2D(x.x, x.y)
        except ValueError:
            A = npy.array([[2 * (xs - xi), 2 * (ys - yi)],
                           [2 * (xs - xe), 2 * (ys - ye)]])
            b = - npy.array([xi ** 2 + yi ** 2 - xs ** 2 - ys ** 2,
                             xe ** 2 + ye ** 2 - xs ** 2 - ys ** 2])
            center = volmdlr.Point2D(*npy.linalg.solve(A, b))
        return center

    @property
    def is_trigo(self):
        if not self._is_trigo:
            self._is_trigo = self.get_arc_direction()
        return self._is_trigo

    @property
    def clockwise_and_trigowise_paths(self):
        if not self._clockwise_and_trigowise_paths:
            radius_1 = self.start - self.center
            radius_2 = self.end - self.center
            radius_i = self.interior - self.center
            self._clockwise_and_trigowise_paths =\
                self.get_clockwise_and_trigowise_paths(radius_1,
                                                       radius_2,
                                                       radius_i)
            self._utd_clockwise_and_trigowise_paths = True
        return self._clockwise_and_trigowise_paths

    def get_arc_direction(self):
        clockwise_path, trigowise_path =\
            self.clockwise_and_trigowise_paths
        if clockwise_path > trigowise_path:
            return True
        return False

    @property
    def angle(self):
        if not self._angle:
            self._angle = self.get_angle()
        return self._angle

    def get_angle(self):
        clockwise_path, trigowise_path = \
            self.clockwise_and_trigowise_paths
        if self.is_trigo:
            return trigowise_path
        return clockwise_path

    def _get_points(self):
        return [self.start, self.interior, self.end]

    points = property(_get_points)

    def point_distance(self, point):
        vector_start = self.start - self.center
        vector_point = point - self.center
        vector_end = self.end - self.center
        if self.is_trigo:
            vector_start, vector_end = vector_end, vector_start
        arc_angle = volmdlr.core.clockwise_angle(vector_start, vector_end)
        point_angle = volmdlr.core.clockwise_angle(vector_start, vector_point)
        if point_angle <= arc_angle:
            return abs(
                LineSegment2D(point, self.center).length() - self.radius)
        else:
            return min(LineSegment2D(point, self.start).length(),
                       LineSegment2D(point, self.end).length())

    def point_belongs(self, point2d, abs_tol=1e-10):
        """
        Check if a Point2D belongs to the Arc2D.

        """
        vector_start = self.start - self.center
        vector_end = self.end - self.center
        vector_point = point2d - self.center
        r1 = vector_start.norm()
        cp = vector_point.norm()
        if math.isclose(cp, r1, abs_tol=abs_tol):
            if self.get_arc_direction():
                arc_angle = - volmdlr.core.clockwise_angle(vector_start,
                                                           vector_end)
                point_angle = - volmdlr.core.clockwise_angle(vector_start,
                                                             vector_point)

            else:
                arc_angle = volmdlr.core.clockwise_angle(vector_start,
                                                         vector_end)
                point_angle = volmdlr.core.clockwise_angle(vector_start,
                                                           vector_point)
            if point_angle <= arc_angle:
                return True
        return False

    # def to_circle(self):
    #     return volmdlr.wires.Circle2D(self.center, self.radius)

    def to_full_arc_2d(self):
        return FullArc2D(center=self.center,
                         start_end=self.point_at_abscissa(0),
                         name=self.name)

    def line_intersections(self, line2d: Line2D):
        # circle = self.to_circle()
        # circle_intersection_points = circle.line_intersections(line2d)
        full_arc_2d = self.to_full_arc_2d()
        fa2d_intersection_points = full_arc_2d.line_intersections(line2d)
        intersection_points = []
        for pt in fa2d_intersection_points:
            if self.point_belongs(pt):
                intersection_points.append(pt)
        return intersection_points

    def linesegment_intersections(self, linesegment2d: LineSegment2D):
        full_arc_2d = self.to_full_arc_2d()
        fa2d_intersection_points = full_arc_2d.linesegment_intersections(
            linesegment2d)
        intersection_points = []
        for pt in fa2d_intersection_points:
            if self.point_belongs(pt):
                intersection_points.append(pt)
        return intersection_points

    def abscissa(self, point2d: volmdlr.Point2D, tol=1e-9):
        if point2d.point_distance(self.start) < tol:
            return 0
        if point2d.point_distance(self.end) < tol:
            return self.length()

        p = point2d - self.center
        u = self.start - self.center
        u.normalize()
        if self.is_trigo:
            v = u.normal_vector()
        else:
            v = -u.normal_vector()

        x, y = p.dot(u), p.dot(v)
        theta = math.atan2(y, x)
        if theta < -tol or theta > self.angle + tol:
            raise ValueError('Point not in arc')

        if theta < 0:
            return 0.
        if theta > self.angle:
            return self.angle * self.radius

        return self.radius * theta

    def direction_vector(self, abscissa: float):
        """
        :param abscissa: defines where in the Arc2D the
        direction vector is to be calculated
        :return: The direction vector of the Arc2D
        """
        return -self.normal_vector(abscissa=abscissa).normal_vector()

    def unit_direction_vector(self, abscissa: float):
        """
        :param abscissa: defines where in the Arc2D the
        unit direction vector is to be calculated
        :return: The unit direction vector of the Arc2D
        """
        direction_vector = self.direction_vector(abscissa)
        direction_vector.normalize()
        return direction_vector

    def normal_vector(self, abscissa: float):
        """
        :param abscissa: defines where in the Arc2D the
        normal vector is to be calculated
        :return: The normal vector of the Arc2D
        """
        point = self.point_at_abscissa(abscissa)
        # if self.is_trigo:
        normal_vector = self.center - point
        # else:
        #     normal_vector = point - self.center
        return normal_vector

    def unit_normal_vector(self, abscissa: float):
        """
        :param abscissa: defines where in the Arc2D the
        unit normal vector is to be calculated
        :return: The unit normal vector of the Arc2D
        """
        normal_vector = self.normal_vector(abscissa)
        normal_vector.normalize()
        return normal_vector

    def area(self):
        return self.radius ** 2 * self.angle / 2

    def center_of_mass(self):
        #        u=self.middle.vector-self.center.vector
        u = self.middle_point() - self.center
        u.normalize()
        # alpha = abs(self.angle)
        return self.center + 4 / (3 * self.angle) * self.radius * math.sin(
            self.angle * 0.5) * u

    def bounding_rectangle(self):
        # TODO: Enhance this!!!
        return volmdlr.core.BoundingRectangle(self.center.x - self.radius, self.center.x + self.radius,
                                              self.center.y - self.radius, self.center.y + self.radius)

    def straight_line_area(self):
        if self.angle >= math.pi:
            angle = volmdlr.TWO_PI - self.angle
            area = math.pi * self.radius ** 2 - 0.5 * self.radius ** 2 * (
                angle - math.sin(angle))
        else:
            angle = self.angle
            area = 0.5 * self.radius ** 2 * (angle - math.sin(angle))

        if self.is_trigo:
            return area
        return -area

    def straight_line_second_moment_area(self, point: volmdlr.Point2D):

        if self.angle2 < self.angle1:
            angle2 = self.angle2 + volmdlr.TWO_PI

        else:
            angle2 = self.angle2
        angle1 = self.angle1

        # Full arc section
        Ix1 = self.radius ** 4 / 8 * (angle2 - angle1 + 0.5 * (
            math.sin(2 * angle1) - math.sin(2 * angle2)))
        Iy1 = self.radius ** 4 / 8 * (angle2 - angle1 + 0.5 * (
            math.sin(2 * angle2) - math.sin(2 * angle1)))
        Ixy1 = self.radius ** 4 / 8 * (
            math.cos(angle1) ** 2 - math.cos(angle2) ** 2)

        # Triangle
        xi, yi = (self.start - self.center)
        xj, yj = (self.end - self.center)
        Ix2 = (yi ** 2 + yi * yj + yj ** 2) * (xi * yj - xj * yi) / 12.
        Iy2 = (xi ** 2 + xi * xj + xj ** 2) * (xi * yj - xj * yi) / 12.
        Ixy2 = (xi * yj + 2 * xi * yi + 2 * xj * yj + xj * yi) * (
            xi * yj - xj * yi) / 24.
        if Ix2 < 0.:
            Ix2, Iy2, Ixy2 = -Ix2, -Iy2, -Ixy2
        if self.angle < math.pi:
            if self.is_trigo:
                Ix = Ix1 - Ix2
                Iy = Iy1 - Iy2
                Ixy = Ixy1 - Ixy2
            else:
                Ix = Ix2 - Ix1
                Iy = Iy2 - Iy1
                Ixy = Ixy2 - Ixy1
        else:
            # print('Ixy12', Ixy1, Ixy2)
            if self.is_trigo:
                Ix = Ix1 + Ix2
                Iy = Iy1 + Iy2
                Ixy = Ixy1 + Ixy2
            else:
                Ix = -Ix2 - Ix1
                Iy = -Iy2 - Iy1
                Ixy = -Ixy2 - Ixy1

        return volmdlr.geometry.huygens2d(Ix, Iy, Ixy,
                                          self.straight_line_area(),
                                          self.center,
                                          point)

    def straight_line_center_of_mass(self):
        if self.angle == math.pi:
            return self.center_of_mass()

        u = self.middle_point() - self.center
        u.normalize()
        if self.angle >= math.pi:
            u = -u
        bissec = Line2D(self.center, self.center + u)
        string = Line2D(self.start, self.end)
        p = volmdlr.Point2D.line_intersection(bissec, string)
        a = p.point_distance(self.start)
        h = p.point_distance(self.center)
        triangle_area = h * a
        # alpha = abs(self.angle)
        triangle_cog = self.center + 2 / 3. * h * u
        if self.angle < math.pi:
            cog = (
                self.center_of_mass() * self.area() - triangle_area * triangle_cog) / abs(
                self.straight_line_area())
        else:
            cog = (
                self.center_of_mass() * self.area() + triangle_area * triangle_cog) / abs(
                self.straight_line_area())

        # ax = self.plot()
        # bissec.plot(ax=ax, color='grey')
        # self.center.plot(ax=ax)
        # string.plot(ax=ax, color='grey')
        # triangle_cog.plot(ax=ax, color='green')
        # self.center_of_mass().plot(ax=ax, color='red')
        #
        # cog_line = Line2D(volmdlr.O2D, self.center_of_mass()*self.area()-triangle_area*triangle_cog)
        # cog_line.plot(ax=ax)
        #
        # cog.plot(ax=ax, color='b')
        # ax.set_aspect('equal')
        return cog

    def straight_line_point_belongs(self, point):
        """
        Verifies if a point belongs to the surface created by closing the edge with a
        line between its start and end points.

        :param point_2d: Point to be verified.
        :return: Return True if the point belongs to this surface, or False otherwise.
        """
        if self.point_belongs(point_2d):
            return True
        if self.start == self.end:
            if point_2d.point_distance(self.center) <= self.radius:
                return True
        center_distance_point = self.center.point_distance(point)
        straight_line = LineSegment2D(self.start, self.end)
        for edge in [self, straight_line]:
            line_passing_trough_point = Line2D(self.center, point)
            straight_line_intersections = edge.line_intersections(line_passing_trough_point)
            if straight_line_intersections:
                if self.center.point_distance(straight_line_intersections[0]) > center_distance_point:
                    return True
        return False

    def plot(self, ax=None, color='k', alpha=1, plot_points=False):
        if ax is None:
            _, ax = plt.subplots()

        if plot_points:
            for point in [self.center, self.start, self.interior, self.end]:
                point.plot(ax=ax, color=color, alpha=alpha)

        ax.add_patch(matplotlib.patches.Arc((self.center.x, self.center.y), 2 * self.radius,
                                            2 * self.radius, angle=0,
                                            theta1=self.angle1 * 0.5 / math.pi * 360,
                                            theta2=self.angle2 * 0.5 / math.pi * 360,
                                            color=color,
                                            alpha=alpha))
        return ax

    def to_3d(self, plane_origin, x, y):
        ps = self.start.to_3d(plane_origin, x, y)
        pi = self.interior.to_3d(plane_origin, x, y)
        pe = self.end.to_3d(plane_origin, x, y)

        return volmdlr.edges.Arc3D(ps, pi, pe, name=self.name)

    def rotation(self, center: volmdlr.Point2D, angle: float):
        """
        Arc2D rotation.

        :param center: rotation center
        :param angle: angle rotation.
        :return: a new rotated Arc2D.
        """
        return Arc2D(*[point.rotation(center, angle,) for point in
                       [self.start, self.interior, self.end]])

    def rotation_inplace(self, center: volmdlr.Point2D, angle: float):
        """
        Arc2D rotation. Object is updated inplace.

        :param center: rotation center.
        :param angle: rotation angle.
        """
        self.start.rotation_inplace(center, angle)
        self.interior.rotation_inplace(center, angle)
        self.end.rotation_inplace(center, angle)
        self._angle = None
        self._is_trigo = None
        self._center = None
        self._clockwise_and_trigowise_paths = None

    def translation(self, offset: volmdlr.Vector2D):
        """
        Arc2D translation.

        :param offset: translation vector.
        :return: A new translated Arc2D.
        """
        return Arc2D(*[point.translation(offset) for point in
                       [self.start, self.interior, self.end]])

    def translation_inplace(self, offset: volmdlr.Vector2D):
        """
        Arc2D translation. Object is updated inplace.

        :param offset: translation vector.
        """
        self.start.translation_inplace(offset)
        self.interior.translation_inplace(offset)
        self.end.translation_inplace(offset)
        self._angle = None
        self._is_trigo = None
        self._center = None
        self._clockwise_and_trigowise_paths = None

    def frame_mapping(self, frame: volmdlr.Frame2D, side: str):
        """
        Changes vector frame_mapping and return a new Arc2D.

        side = 'old' or 'new'
        """
        return Arc2D(*[point.frame_mapping(frame, side) for point in
                       [self.start, self.interior, self.end]])

    def frame_mapping_inplace(self, frame: volmdlr.Frame2D, side: str):
        """
        Changes vector frame_mapping and the object is updated inplace.
        side = 'old' or 'new'
        """
        self.__init__(*[point.frame_mapping(frame, side) for point in
                        [self.start, self.interior, self.end]])

    def second_moment_area(self, point):
        """
        Second moment area of part of disk.

        """
        if self.angle2 < self.angle1:
            angle2 = self.angle2 + volmdlr.TWO_PI

        else:
            angle2 = self.angle2
        angle1 = self.angle1

        Ix = self.radius ** 4 / 8 * (angle2 - angle1 + 0.5 * (
            math.sin(2 * angle1) - math.sin(2 * angle2)))
        Iy = self.radius ** 4 / 8 * (angle2 - angle1 + 0.5 * (
            math.sin(2 * angle2) - math.sin(2 * angle1)))
        Ixy = self.radius ** 4 / 8 * (
            math.cos(angle1) ** 2 - math.cos(angle2) ** 2)
        # Ic = npy.array([[Ix, Ixy], [Ixy, Iy]])

        # Must be computed at center, so huygens related to center
        return volmdlr.geometry.huygens2d(Ix, Iy, Ixy, self.area(),
                                          self.center, point)

    def plot_data(self, edge_style: plot_data.EdgeStyle = None,
                  anticlockwise: bool = None):

        list_node = self.discretization_points()
        data = []
        for nd in list_node:
            data.append({'x': nd.x, 'y': nd.y})
        return plot_data.Arc2D(cx=self.center.x,
                               cy=self.center.y,
                               r=self.radius,
                               start_angle=self.angle1,
                               end_angle=self.angle2,
                               edge_style=edge_style,
                               data=data,
                               anticlockwise=anticlockwise,
                               name=self.name)

    def copy(self, *args, **kwargs):
        return Arc2D(self.start.copy(),
                     self.interior.copy(),
                     self.end.copy())

    def split(self, split_point: volmdlr.Point2D):
        abscissa = self.abscissa(split_point)

        return [Arc2D(self.start,
                      self.point_at_abscissa(0.5 * abscissa),
                      split_point),
                Arc2D(split_point,
                      self.point_at_abscissa((self.abscissa(self.end)
                                              - abscissa) * 0.5 + abscissa),
                      self.end)
                ]

    def infinite_primitive(self, offset):

        if not self.is_trigo:
            radius = self.radius + offset
        else:
            radius = self.radius - offset

        return FullArc2D(self.center,
                         self.center + radius * volmdlr.Point2D(1, 0.))

    def complementary(self):

        interior = self.middle_point().rotation(self.center, math.pi)
        return Arc2D(self.start, interior, self.end)

    def to_wire(self, angle_resolution: float = 10.):
        """
        convert an arc to a wire2d defined with line_segments.

        """

        return volmdlr.wires.Wire2D.from_points(self.polygon_points(angle_resolution))

    def axial_symmetry(self, line):
        """
        Finds out the symmetric arc2d according to a line.

        """

        points_symmetry = [point.axial_symmetry(line) for point in [self.start, self.interior, self.end]]

        return self.__class__(start=points_symmetry[0],
                              interior=points_symmetry[1],
                              end=points_symmetry[2])


class FullArc2D(Arc2D):
    """
    An edge that starts at start_end, ends at the same point after having described
    a circle.

    """

    def __init__(self, center: volmdlr.Point2D, start_end: volmdlr.Point2D,
                 name: str = ''):
        self.start_end = start_end
        self.__center = center
        interior = start_end.rotation(center, math.pi)
        Arc2D.__init__(self, start=start_end, interior=interior,
                       end=start_end, name=name)  # !!! this is dangerous

    @property
    def is_trigo(self):
        return True

    @property
    def center(self):
        return self.__center

    @property
    def angle(self):
        return volmdlr.TWO_PI

    def to_dict(self, use_pointers: bool = False, memo=None, path: str = '#'):
        dict_ = self.base_dict()
        dict_['center'] = self.center.to_dict(use_pointers=use_pointers, memo=memo, path=path + '/center')
        dict_['radius'] = self.radius
        dict_['angle'] = self.angle
        dict_['is_trigo'] = self.is_trigo
        dict_['start_end'] = self.start.to_dict(use_pointers=use_pointers, memo=memo, path=path + '/start_end')
        dict_['name'] = self.name
        return dict_

    def copy(self, *args, **kwargs):
        return FullArc2D(self.center.copy(), self.start.copy())

    @classmethod
    def dict_to_object(cls, dict_, global_dict=None, pointers_memo: Dict[str, Any] = None, path: str = '#'):
        center = volmdlr.Point2D.dict_to_object(dict_['center'])
        start_end = volmdlr.Point2D.dict_to_object(dict_['start_end'])

        return cls(center, start_end, name=dict_['name'])

    def __hash__(self):
        return hash(self.radius)
        # return hash(self.center) + 5*hash(self.start)

    def __eq__(self, other_arc):
        if self.__class__.__name__ != other_arc.__class__.__name__:
            return False
        return (self.center == other_arc.center) \
            and (self.start_end == other_arc.start_end)

    def straight_line_area(self):
        area = self.area()
        return area

    def center_of_mass(self):
        return self.center

    def straight_line_center_of_mass(self):
        return self.center_of_mass()

    def straight_line_point_belongs(self, point):
        """
        Verifies if a point belongs to the surface created by closing the edge with a
        line between its start and end points.

        :param point2d: Point to be verified
        :return: Return True if the point belongs to this surface, or False otherwise
        """
        if point.point_distance(self.center) <= self.radius:
            return True
        return False

    def to_3d(self, plane_origin, x, y):
        center = self.center.to_3d(plane_origin, x, y)
        start = self.start.to_3d(plane_origin, x, y)
        z = x.cross(y)
        z.normalize()

        return FullArc3D(center, start, z)

    def rotation(self, center: volmdlr.Point2D, angle: float):
        new_center = self._center.rotation(center, angle, True)
        new_start_end = self.start.rotation(center, angle, True)
        return FullArc2D(new_center, new_start_end)

    def rotation_inplace(self, center: volmdlr.Point2D, angle: float):
        self._center.rotation(center, angle, False)
        self.start.rotation(center, angle, False)
        self.interior.rotation(center, angle, False)
        self.end.rotation(center, angle, False)

    def translation(self, offset: volmdlr.Vector2D):
        new_center = self._center.translation(offset)
        new_start_end = self.start.translation(offset)
        return FullArc2D(new_center, new_start_end)

    def translation_inplace(self, offset: volmdlr.Vector2D):
        self._center.translation_inplace(offset)
        self.start.translation_inplace(offset)
        self.end.translation_inplace(offset)
        self.interior.translation_inplace(offset)

    def frame_mapping(self, frame: volmdlr.Frame2D, side: str):
        """
        side = 'old' or 'new'
        """
        return FullArc2D(*[point.frame_mapping(frame, side) for point in
                           [self._center, self.start]])

    def frame_mapping_inplace(self, frame: volmdlr.Frame2D, side: str):
        for p in [self._center, self.start, self.end, self.interior]:
            p.frame_mapping_inplace(frame, side)

    def polygonization(self):
        return volmdlr.wires.ClosedPolygon2D(self.discretization_points(angle_resolution=15))

    def plot(self, ax=None, color='k', alpha=1, plot_points=False,
             linestyle='-', linewidth=1):
        if ax is None:
            _, ax = plt.subplots()

        if self.radius > 0:
            ax.add_patch(matplotlib.patches.Arc((self.center.x, self.center.y),
                                                2 * self.radius,
                                                2 * self.radius,
                                                angle=0,
                                                theta1=0,
                                                theta2=360,
                                                color=color,
                                                linestyle=linestyle,
                                                linewidth=linewidth))
        if plot_points:
            ax.plot([self.start.x], [self.start.y], 'o',
                    color=color, alpha=alpha)
        return ax

    def cut_between_two_points(self, point1, point2):

        x1, y1 = point1 - self.center
        x2, y2 = point2 - self.center

        angle1 = math.atan2(y1, x1)
        angle2 = math.atan2(y2, x2)
        if angle2 < angle1:
            angle2 += volmdlr.TWO_PI
        angle_i = 0.5 * (angle1 + angle2)
        interior = point1.rotation(self.center, angle_i)
        arc = Arc2D(point1, interior, point2)
        if self.is_trigo != arc.is_trigo:
            arc = arc.complementary()

        return arc

    def line_intersections(self, line2d: Line2D, tol=1e-9):
        try:
            if line2d.start == self.center:
                pt1 = line2d.end
                vec = line2d.start - line2d.end
            else:
                pt1 = line2d.start
                vec = line2d.end - line2d.start
        except AttributeError:
            if line2d.point1 == self.center:
                pt1 = line2d.point2
                vec = line2d.point1 - line2d.point2
            else:
                pt1 = line2d.point1
                vec = line2d.point2 - line2d.point1
        a = vec.dot(vec)
        b = 2 * vec.dot(pt1 - self.center)
        c = pt1.dot(pt1) + self.center.dot(self.center) \
            - 2 * pt1.dot(self.center) - self.radius ** 2

        disc = b ** 2 - 4 * a * c
        if math.isclose(disc, 0., abs_tol=tol):
            t1 = -b / (2 * a)
            return [pt1 + t1 * vec]

        elif disc > 0:
            sqrt_disc = math.sqrt(disc)
            t1 = (-b + sqrt_disc) / (2 * a)
            t2 = (-b - sqrt_disc) / (2 * a)
            return [pt1 + t1 * vec,
                    pt1 + t2 * vec]

        return []

    def linesegment_intersections(self, linesegment2d: LineSegment2D, tol=1e-9):
        try:
            if linesegment2d.start == self.center:
                pt1 = linesegment2d.end
                vec = linesegment2d.start - linesegment2d.end
            else:
                pt1 = linesegment2d.start
                vec = linesegment2d.end - linesegment2d.start
        except AttributeError:
            if linesegment2d.point1 == self.center:
                pt1 = linesegment2d.point2
                vec = linesegment2d.point1 - linesegment2d.point2
            else:
                pt1 = linesegment2d.point1
                vec = linesegment2d.point2 - linesegment2d.point1
        a = vec.dot(vec)
        b = 2 * vec.dot(pt1 - self.center)
        c = pt1.dot(pt1) + self.center.dot(self.center) \
            - 2 * pt1.dot(self.center) - self.radius ** 2

        disc = b ** 2 - 4 * a * c
        if math.isclose(disc, 0., abs_tol=tol):
            t1 = -b / (2 * a)
            points = [pt1 + t1 * vec]
            if linesegment2d.point_belongs(points[0]):
                return points
            return []

        elif disc > 0:
            sqrt_disc = math.sqrt(disc)
            t1 = (-b + sqrt_disc) / (2 * a)
            t2 = (-b - sqrt_disc) / (2 * a)
            points = [pt1 + t1 * vec, pt1 + t2 * vec]
            valid_points = [pt for pt in points if
                            linesegment2d.point_belongs(pt)]
            return valid_points

        return []


class ArcEllipse2D(Edge):
    """
    An 2 dimensional elliptical arc.

    :param start: The starting point of the elliptical arc
    :type start: :class:`volmdlr.Point2D`
    :param interior: An interior point of the elliptical arc
    :type interior: :class:`volmdlr.Point2D`
    :param end: The end point of the elliptical arc
    :type end: :class:`volmdlr.Point2D`
    :param center: The center of the ellipse
    :type center: :class:`volmdlr.Point2D`
    :param major_dir: The major direction of the ellipse
    :type major_dir: :class:`volmdlr.Vector2D`
    :param name: The name of the elliptical arc. Default value is ''
    :type name: str, optional
    :param extra: An extra interior point if start is equal to end. Default
        value is None
    :type extra: :class:`volmdlr.Point2D`, optional
    """

    def __init__(self, start: volmdlr.Point2D, interior: volmdlr.Point2D,
                 end: volmdlr.Point2D, center: volmdlr.Point2D,
                 major_dir: volmdlr.Vector2D, name: str = '',
                 extra: volmdlr.Point2D = None):
        Edge.__init__(self, start, end, name)
        self.interior = interior
        self.center = center
        self.extra = extra
        self.major_dir = major_dir
        self.minor_dir = self.major_dir.deterministic_unit_normal_vector()
        frame = volmdlr.Frame2D(self.center, self.major_dir, self.minor_dir)
        self.frame = frame
        start_new, end_new = frame.new_coordinates(self.start), frame.new_coordinates(self.end)
        interior_new, center_new = frame.new_coordinates(self.interior), frame.new_coordinates(self.center)

        def theta_A_B(s, i, e, c):
            """
            from : https://math.stackexchange.com/questions/339126/how-to-draw-an-ellipse-if-a-center-and-3-arbitrary-points-on-it-are-given
            theta=angle d'inclinaison ellipse par rapport à horizontal(sens horaire),A=demi grd axe, B=demi petit axe
            """
            xs, ys, xi, yi, xe, ye = s[0] - c[0], s[1] - c[1], i[0] - c[0], i[
                1] - c[1], e[0] - c[0], e[1] - c[1]
            A = npy.array(([xs ** 2, ys ** 2, 2 * xs * ys],
                           [xi ** 2, yi ** 2, 2 * xi * yi],
                           [xe ** 2, ye ** 2, 2 * xe * ye]))
            invA = npy.linalg.inv(A)
            One = npy.array(([1],
                             [1],
                             [1]))
            C = npy.dot(invA, One)  # matrice colonne de taille 3
            theta = 0.5 * math.atan(2 * C[2] / (C[1] - C[0]))
            c1 = C[0] + C[1]
            c2 = (C[1] - C[0]) / math.cos(2 * theta)
            gdaxe = math.sqrt((2 / (c1 - c2)))
            ptax = math.sqrt((2 / (c1 + c2)))
            return theta, gdaxe, ptax

        if start == end:
            extra_new = frame.new_coordinates(self.extra)
            theta, A, B = theta_A_B(start_new, extra_new, interior_new,
                                    center_new)
        else:
            theta, A, B = theta_A_B(start_new, interior_new, end_new,
                                    center_new)

        self.Gradius = A
        self.Sradius = B
        self.theta = theta

        # Angle pour start
        u1, u2 = start_new.x / self.Gradius, start_new.y / self.Sradius
        angle1 = volmdlr.core.sin_cos_angle(u1, u2)
        self.angle_start = angle1
        # Angle pour end
        u3, u4 = end_new.x / self.Gradius, end_new.y / self.Sradius
        angle2 = volmdlr.core.sin_cos_angle(u3, u4)
        self.angle_end = angle2
        # Angle pour interior
        u5, u6 = interior_new.x / self.Gradius, interior_new.y / self.Sradius
        anglei = volmdlr.core.sin_cos_angle(u5, u6)
        self.angle_interior = anglei

        # Going trigo/clock wise from start to interior
        if anglei < angle1:
            trigowise_path = (anglei + volmdlr.TWO_PI) - angle1
            clockwise_path = angle1 - anglei
        else:
            trigowise_path = anglei - angle1
            clockwise_path = angle1 - anglei + volmdlr.TWO_PI

        # Going trigo wise from interior to interior
        if angle2 < anglei:
            trigowise_path += (angle2 + volmdlr.TWO_PI) - anglei
            clockwise_path += anglei - angle2
        else:
            trigowise_path += angle2 - anglei
            clockwise_path += anglei - angle2 + volmdlr.TWO_PI

        if clockwise_path > trigowise_path:
            self.is_trigo = True
            self.angle = trigowise_path
        else:
            # Clock wise
            self.is_trigo = False
            self.angle = clockwise_path

        if self.start == self.end or self.angle == 0:
            self.angle = volmdlr.TWO_PI

        if self.is_trigo:  # sens trigo
            self.offset_angle = angle1
        else:
            self.offset_angle = angle2

    def _get_points(self):
        return self.discretization_points()

    points = property(_get_points)

    def length(self):
        """
        Calculates the length of the arcellipse2d.

        :return: arcellipse2d's length
        """
        length = self.abscissa(self.end)
        return length

    def point_belongs(self, point, abs_tol: float = 1e-6):
        """
        Verifies if a point belongs to the arcellipse2d.

        :param point: point to be verified
        :param abs_tol: tolerance applied during calculations
        :return: True if the point belongs, False otherwise
        """
        if not math.isclose((point.x - self.center.x) ** 2 / self.Gradius ** 2 +
                            (point.y - self.center.y) ** 2 / self.Sradius ** 2, 1, abs_tol=abs_tol) and not \
                math.isclose((point.x - self.center.x) ** 2 / self.Sradius ** 2 +
                             (point.y - self.center.y) ** 2 / self.Gradius ** 2, 1, abs_tol=abs_tol):
            return False
        new_point = self.frame.new_coordinates(point)
        u1, u2 = new_point.x / self.Gradius, new_point.y / self.Sradius
        angle_new_point = volmdlr.core.sin_cos_angle(u1, u2)
        if self.angle_start < self.angle_end and self.angle_end >= angle_new_point >= self.angle_start:
            return True
        if self.angle_start > self.angle_end and self.angle_end <= angle_new_point <= self.angle_start:
            return True
        return False

    def abscissa(self, point: volmdlr.Point2D):
        """
        Calculates the abscissa of a given point.

        :param point: point for calculating abscissa
        :return: a float, between 0 and the arcellise2d's lenght
        """
        if self.point_belongs(point):
            angle_abscissa = volmdlr.core.clockwise_angle(point - self.center, self.major_dir)
            angle_start = self.angle_start
            angle_end = angle_abscissa
            if self.angle_start > angle_abscissa > self.angle_end:
                angle_start = angle_abscissa
                angle_end = self.angle_start

            def arc_length(theta):
                return math.sqrt((self.Gradius ** 2) * math.sin(theta) ** 2 +
                                 (self.Sradius ** 2) * math.cos(theta) ** 2)

            res, _ = scipy_integrate.quad(arc_length, angle_start, angle_end)
            return res
        raise ValueError(f'point {point} does not belong to ellipse')

    def bounding_rectangle(self):
        """
        Calculates the bounding rectangle for the arcellipse2d.

        :return: volmdlr.core.BoudingRectangle object.
        """
        min_a, max_a = self.center - self.Gradius * self.major_dir, self.center + self.Gradius * self.major_dir
        min_b, max_b = self.center - self.Sradius * self.minor_dir, self.center + self.Sradius * self.minor_dir
        x_values = [point.x for point in [min_a, max_a, min_b, max_b]]
        y_values = [point.y for point in [min_a, max_a, min_b, max_b]]
        return volmdlr.core.BoundingRectangle(min(x_values), max(x_values), min(y_values), max(y_values))

    def straight_line_area(self):
        """
        Calculates the area of the elliptic arc, with line drwan from start to end.

        :return: straight_line_area.
        """
        if self.angle >= math.pi:
            angle = volmdlr.TWO_PI - self.angle
            area = math.pi * self.Gradius * self.Sradius - 0.5 * self.Gradius * self.Sradius * (
                    angle - math.sin(angle))
        else:
            angle = self.angle
            area = 0.5 * self.Gradius * self.Sradius * (angle - math.sin(angle))

        if self.is_trigo:
            return area
        return -area

    def discretization_points(self, *, number_points: int = None, angle_resolution: int = None):
        """
        discretize an Edge to have "n" points.

        :param number_points: the number of points (including start and end points)
             if unset, only start and end will be returned.
        :param angle_resolution: if set, the sampling will be adapted to have a controlled angular distance. Usefull
            to mesh an arc.
        :return: a list of sampled points.
        """
        if not number_points:
            if not angle_resolution:
                number_points = 2
            else:
                number_points = math.ceil(angle_resolution * abs(0.5 * self.angle / math.pi))
        is_trigo = True
        if self.angle_start > self.angle_end:
            if self.angle_start >= self.angle_interior >= self.angle_end:
                angle_start = self.angle_end
                angle_end = self.angle_start
                is_trigo = False
            else:
                angle_end = self.angle_end + volmdlr.TWO_PI
                angle_start = self.angle_start
        elif self.angle_start == self.angle_end:
            angle_start = 0
            angle_end = 2 * math.pi
        else:
            angle_end = self.angle_end
            angle_start = self.angle_start

        discretization_points = [self.frame.old_coordinates(
            volmdlr.Point2D(self.Gradius * math.cos(angle), self.Sradius * math.sin(angle)))
            for angle in npy.linspace(angle_start, angle_end, number_points)]
        if not is_trigo:
            discretization_points = discretization_points[::-1]
        return discretization_points

    def polygon_points(self, discretization_resolution: int):
        warnings.warn('polygon_points is deprecated,\
                please use discretization_points instead',
                      DeprecationWarning)
        return self.discretization_points(angle_resolution=discretization_resolution)

    def to_3d(self, plane_origin, x, y):
        point_start3d = self.start.to_3d(plane_origin, x, y)
        point_interior3d = self.interior.to_3d(plane_origin, x, y)
        point_end3d = self.end.to_3d(plane_origin, x, y)
        point_center3d = self.center.to_3d(plane_origin, x, y)

        a_max2d = self.center + self.major_dir * self.Gradius
        a_max3d = a_max2d.to_3d(plane_origin, x, y)
        new_major_dir = a_max3d - point_center3d
        new_major_dir.normalize()
        return ArcEllipse3D(point_start3d, point_interior3d, point_end3d,
                            point_center3d, new_major_dir, name=self.name)

    def plot(self, ax=None, color='k', alpha=1):
        if ax is None:
            _, ax = plt.subplots()

        self.interior.plot(ax=ax, color='m')
        self.start.plot(ax=ax, color='r')
        self.end.plot(ax=ax, color='b')
        self.center.plot(ax=ax, color='y')

        x = []
        y = []
        for px, py in self.discretization_points(number_points=100):
            x.append(px)
            y.append(py)

        plt.plot(x, y, color=color, alpha=alpha)
        return ax

    def normal_vector(self, abscissa):
        raise NotImplementedError

    def unit_normal_vector(self, abscissa):
        raise NotImplementedError

    def direction_vector(self, abscissa):
        raise NotImplementedError

    def unit_direction_vector(self, abscissa):
        raise NotImplementedError

    def reverse(self):
        return self.__class__(self.end.copy(), self.interior.copy(), self.start.copy(),
                              self.center.copy(), self.major_dir.copy(), self.name)


class Line3D(Line):
    """
    Define an infinite line passing through the 2 points.

    """
    _non_eq_attributes = ['name', 'basis_primitives', 'bounding_box']

    def __init__(self, point1: volmdlr.Point3D, point2: volmdlr.Point3D,
                 name: str = ''):
        Line.__init__(self, point1, point2, name=name)
        self.points = [point1, point2]
        self._bbox = None

    @property
    def bouding_box(self):
        if not self._bbox:
            self._bbox = self._bounding_box()
        return self._bbox

    def _bounding_box(self):
        # points = [self.point1, self.point2]
        # xmin = min([pt[0] for pt in points])
        # xmax = max([pt[0] for pt in points])
        # ymin = min([pt[1] for pt in points])
        # ymax = max([pt[1] for pt in points])
        # zmin = min([pt[2] for pt in points])
        # zmax = max([pt[2] for pt in points])

        xmin = min([self.point1[0], self.point2[0]])
        xmax = max([self.point1[0], self.point2[0]])
        ymin = min([self.point1[1], self.point2[1]])
        ymax = max([self.point1[1], self.point2[1]])
        zmin = min([self.point1[2], self.point2[2]])
        zmax = max([self.point1[2], self.point2[2]])

        return volmdlr.core.BoundingBox(xmin, xmax, ymin, ymax, zmin, zmax)

    def point_at_abscissa(self, abscissa):
        return self.point1 + (
            self.point2 - self.point1) * abscissa

    def point_belongs(self, point3d):
        if point3d == self.point1:
            return True
        return self.direction_vector().is_colinear_to(point3d - self.point1)

    def point_distance(self, point):
        vector1 = point - self.point1
        vector1.to_vector()
        vector2 = self.point2 - self.point1
        vector2.to_vector()
        return vector1.cross(vector2).norm() / vector2.norm()

    def line_distance(self, line2):
        """
        Calculates the distance between two Line3D.

        :param line2: other Line3D.
        :return: The distance between the two lines.
        """
        direction_vector1 = self.direction_vector()
        direction_vector2 = line2.direction_vector()
        if direction_vector1.is_colinear_to(direction_vector2):
            return direction_vector1.cross(line2.points[0] - self.points[0]).norm() / direction_vector1.norm()
        vector = line2.points[0] - self.points[0]
        line_distance = abs(vector.dot(direction_vector1.cross(direction_vector2))) / direction_vector1.cross(
            direction_vector2).norm()
        return line_distance

    def skew_to(self, line):
        """
        Verifies if two Line3D are skew to each other, that is, they are not parallel and never intersect.

        :param line: othe line.
        :return: True if they are skew, False otherwise.
        """
        if self.direction_vector().is_colinear_to(line.direction_vector()):
            return False
        if math.isclose(self.line_distance(line), 0, abs_tol=1e-6):
            return False
        return True

    def plot(self, ax=None, color='k', alpha=1, dashed=True):
        if ax is None:
            ax = Axes3D(plt.figure())

        # Line segment
        ax.plot([self.point1.x, self.point2.x], [self.point1.y, self.point2.y],
                [self.point1.z, self.point2.z], color=color, alpha=alpha)

        # Drawing 3 times length of segment on each side
        u = self.point2 - self.point1
        v1 = (self.point1 - 3 * u)
        x1, y1, z1 = v1.x, v1.y, v1.z
        v2 = (self.point2 - 3 * u)
        x2, y2, z2 = v2.x, v2.y, v2.z
        if dashed:
            ax.plot([x1, x2], [y1, y2], [z1, z2], color=color,
                    dashes=[30, 5, 10, 5])
        else:
            ax.plot([x1, x2], [y1, y2], [z1, z2], color=color)
        return ax

    def plane_projection2d(self, center, x, y):
        return Line2D(self.point1.plane_projection2d(center, x, y),
                      self.point2.plane_projection2d(center, x, y))

    def minimum_distance_points(self, other_line):
        """
        Returns the points on this line and the other line that are the closest
        of lines
        """
        u = self.point2 - self.point1
        v = other_line.point2 - other_line.point1
        w = self.point1 - other_line.point1
        a = u.dot(u)
        b = u.dot(v)
        c = v.dot(v)
        d = u.dot(w)
        e = v.dot(w)

        s = (b * e - c * d) / (a * c - b ** 2)
        t = (a * e - b * d) / (a * c - b ** 2)
        p1 = self.point1 + s * u
        p2 = other_line.point1 + t * v
        return p1, p2

    def rotation(self, center: volmdlr.Point3D, axis: volmdlr.Vector3D, angle: float):
        """
        Line3D rotation
        :param center: rotation center
        :param axis: rotation axis
        :param angle: angle rotation
        :return: a new rotated Line3D
        """

        return Line3D(*[p.rotation(center, axis, angle) for p in
                        [self.point1, self.point2]])

    def rotation_inplace(self, center: volmdlr.Point3D, axis: volmdlr.Vector3D, angle: float):
        """
        Line3D rotation. Object is updated inplace
        :param center: rotation center
        :param axis: rotation axis
        :param angle: rotation angle
        """
        for p in [self.point1, self.point2]:
            p.rotation_inplace(center, axis, angle)

    def translation(self, offset: volmdlr.Vector3D):
        """
        Line3D translation
        :param offset: translation vector
        :return: A new translated Line3D
        """
        return Line3D(*[point.translation(offset) for point in
                        [self.point1, self.point2]])

    def translation_inplace(self, offset: volmdlr.Vector3D):
        """
        Line3D translation. Object is updated inplace
        :param offset: translation vector
        """
        for point in [self.point1, self.point2]:
            point.translation_inplace(offset)

    def frame_mapping(self, frame: volmdlr.Frame3D, side: str):
        """
        Changes vector frame_mapping and return a new Line3D
        side = 'old' or 'new'
        """
        if side == 'old':
            new_start = frame.old_coordinates(self.point1)
            new_end = frame.old_coordinates(self.point2)
        elif side == 'new':
            new_start = frame.new_coordinates(self.point1)
            new_end = frame.new_coordinates(self.point2)
        else:
            raise ValueError('Please Enter a valid side: old or new')
        return Line3D(new_start, new_end)

    def frame_mapping_inplace(self, frame: volmdlr.Frame3D, side: str):
        """
        Changes Line3D frame_mapping and the object is updated inplace
        side = 'old' or 'new'
        """
        if side == 'old':
            new_start = frame.old_coordinates(self.point1)
            new_end = frame.old_coordinates(self.point2)
        elif side == 'new':
            new_start = frame.new_coordinates(self.point1)
            new_end = frame.new_coordinates(self.point2)
        else:
            raise ValueError('Please Enter a valid side: old or new')
        self.point1 = new_start
        self.point2 = new_end
        self.bounding_box = self._bounding_box()

    def trim(self, point1: volmdlr.Point3D, point2: volmdlr.Point3D):
        if not self.point_belongs(point1) or not self.point_belongs(point2):
            raise ValueError('Point not on curve')
        return Line3D(point1, point2)

    def copy(self, *args, **kwargs):
        return Line3D(*[p.copy() for p in [self.point1, self.point2]])

    @classmethod
    def from_step(cls, arguments, object_dict):
        point1 = object_dict[arguments[1]]
        direction = object_dict[arguments[2]]
        point2 = point1 + direction
        return cls(point1, point2, arguments[0][1:-1])

    # def intersection(self, line2):
    #
    #     x1 = self.point1.x
    #     y1 = self.point1.y
    #     z1 = self.point1.z
    #     x2 = self.point2.x
    #     y2 = self.point2.y
    #     z2 = self.point2.z
    #     x3 = line2.point1.x
    #     y3 = line2.point1.y
    #     z3 = line2.point1.z
    #     x4 = line2.point2.x
    #     y4 = line2.point2.y
    #     z4 = line2.point2.z
    #
    #     if x3 == 0 and x4 == 0 and y4 - y3 == 0:
    #         x5, y5, z5 = x3, y3, z3
    #         x6, y6, z6 = x4, y4, z4
    #         x3, y3, z3 = x1, y1, z1
    #         x4, y4, z4 = x2, y2, z2
    #         x1, y1, z1 = x5, y5, z5
    #         x2, y2, z2 = x6, y6, z6
    #
    #     elif y3 == 0 and y4 == 0 and x4 - x3 == 0:
    #         x5, y5, z5 = x3, y3, z3
    #         x6, y6, z6 = x4, y4, z4
    #         x3, y3, z3 = x1, y1, z1
    #         x4, y4, z4 = x2, y2, z2
    #         x1, y1, z1 = x5, y5, z5
    #         x2, y2, z2 = x6, y6, z6
    #
    #     res, list_t1 = [], []
    #
    #     # 2 unknown 3eq with t1 et t2 unknown
    #
    #     if (x2 - x1 + y1 - y2) != 0 and (y4 - y3) != 0:
    #         t1 = (x3 - x1 + (x4 - x3) * (y1 - y3) / (y4 - y3)) / (
    #             x2 - x1 + y1 - y2)
    #         t2 = (y1 - y3 + (y2 - y1) * t1) / (y4 - y3)
    #         res1 = z1 + (z2 - z1) * t1
    #         res2 = z3 + (z4 - z3) * t2
    #         list_t1.append(t1)
    #         res.append([res1, res2])
    #
    #     if (z2 - z1 + y1 - y2) != 0 and (y4 - y3) != 0:
    #         t1 = (z3 - z1 + (z4 - z3) * (y1 - y3) / (y4 - y3)) / (
    #             z2 - z1 + y1 - y2)
    #         t2 = (y1 - y3 + (y2 - y1) * t1) / (y4 - y3)
    #         res1 = x1 + (x2 - x1) * t1
    #         res2 = x3 + (x4 - x3) * t2
    #         list_t1.append(t1)
    #         res.append([res1, res2])
    #
    #     if (z2 - z1 + x1 - x2) != 0 and (x4 - x3) != 0:
    #         t1 = (z3 - z1 + (z4 - z3) * (x1 - x3) / (x4 - x3)) / (
    #             z2 - z1 + x1 - x2)
    #         t2 = (x1 - x3 + (x2 - x1) * t1) / (x4 - x3)
    #         res1 = y1 + (y2 - y1) * t1
    #         res2 = y3 + (y4 - y3) * t2
    #         list_t1.append(t1)
    #         res.append([res1, res2])
    #
    #     if len(res) == 0:
    #         return None
    #
    #     for pair, t1 in zip(res, list_t1):
    #         res1, res2 = pair[0], pair[1]
    #         if math.isclose(res1, res2,
    #                         abs_tol=1e-7):  # if there is an intersection point
    #             return volmdlr.Point3D(x1 + (x2 - x1) * t1,
    #                                    y1 + (y2 - y1) * t1,
    #                                    z1 + (z2 - z1) * t1)
    #
    #     return None

    def intersection(self, line):
        """
        Calculates the intersection between to Line3D, if there is an intersection
        :param line: other Line3D
        :return: None if there is no intersection between Lines. A volmdlr.Point3D if there existes an intersection
        """
        direction_vector1 = self.direction_vector()
        direction_vector2 = line.direction_vector()
        distance_to_line = self.line_distance(line)
        if direction_vector1.is_colinear_to(direction_vector2) or\
                not math.isclose(distance_to_line, 0, abs_tol=1e-6):
            return None
        if math.isclose(distance_to_line, 0, abs_tol=1e-6) and\
                math.isclose(direction_vector1.dot(direction_vector2), 0, abs_tol=1e-6):
            projected_point, _ = self.point_projection(line.points[0])
            return projected_point
        x1, y1, z1 = self.points[0].x, self.points[0].y, self.points[0].z
        x2, y2, z2 = line.points[0].x, line.points[0].y, line.points[0].z
        a, b, c = direction_vector1.x, direction_vector1.y, direction_vector1.z
        m, n, p = direction_vector2.x, direction_vector2.y, direction_vector2.z
        vector_components = [a, b, c, m, n, p]
        for i, component in enumerate(vector_components):
            if abs(component) <= 1e-5:
                vector_components[i] = 0.0
        a, b, c, m, n, p = vector_components
        # if a == m == 0 and x2 != x1:
        #     return None
        # if b == n == 0 and y2 != y1:
        #     if a == p == 0 and c != 0 != m:
        #         coefficient_t = (x2 - x1) / -m
        #         coefficient_s = (z2 - z1) / c
        #     else:
        #         return None
        # elif c == p == 0 and z2 != z1:
        #     return None
        # if a == b == 0 and (x2 - x1) * n == (y2 - y1) * m:
        if n * a != b * m:
            coefficient_t = (b * (x2 - x1) - a * (y2 - y1)) / (n * a - b * m)
            coefficient_s = (n * (x2 - x1) - m * (y2 - y1)) / (n * a - b * m)
        elif a == m == 0:
            if math.isclose(x2, x1, abs_tol=1e-5) and c * n != b * p:
                if b != 0:
                    coefficient_t = ((z2 - z1) * b - c * (y2 - y1)) / (c * n - b * p)
                    coefficient_s = ((y2 - y1) + n * coefficient_t) / b
                elif n != 0 and c != 0:
                    coefficient_t = (y2 - y1) / -n
                    coefficient_s = (z2 - z1 + p * coefficient_t) / c
            else:
                raise NotImplementedError
        elif b == n == 0.:
            if math.isclose(y2, y1, abs_tol=1e-5) and c * m != a * p:
                if a != 0.:
                    coefficient_t = ((z2 - z1) * a - c * (x2 - x1)) / (c * m - a * p)
                    coefficient_s = ((x2 - x1) + m * coefficient_t) / a
                elif m != 0 and c != 0:
                    coefficient_t = (x2 - x1) / -m
                    coefficient_s = (z2 - z1 + p * coefficient_t) / c
            else:
                raise NotImplementedError
        elif a == b == 0 and n != 0 != m:
            coefficient_t = (x2 - x1) / m
            coefficient_s = ((z2 - z1) + p * coefficient_t) / c
        elif a == 0 and m != 0 and b != 0:
            coefficient_t = - (x2 - x1) / m
            coefficient_s = ((y2 - y1) + n * coefficient_t) / b
        elif m == 0 and a != 0 and n != 0:
            coefficient_s = - (x2 - x1) / a
            coefficient_t = ((y2 - y1) - b * coefficient_s) / -n
        else:
            print(True)
            raise NotImplementedError
        if math.isclose(c * coefficient_s - p * coefficient_t, z2 - z1, abs_tol=1e-5):
            return volmdlr.Point3D(x1 + coefficient_s * a,
                                   y1 + coefficient_s * b,
                                   z1 + coefficient_s * c)
        return None

    def to_step(self, current_id, surface_id=None):
        p1_content, p1_id = self.point1.to_step(current_id)
        # p2_content, p2_id = self.point2.to_step(current_id+1)
        current_id = p1_id + 1
        u_content, u_id = volmdlr.Vector3D.to_step(
            self.unit_direction_vector(),
            current_id,
            vector=True)
        current_id = u_id + 1
        content = p1_content + u_content
        content += f"#{current_id} = LINE('{self.name}',#{p1_id},#{u_id});\n"
        return content, current_id

    def to_2d(self, plane_origin, x, y):
        """
        Tranforms a Line3D into an Line2D, given an plane origin and a u and v plane vector.

        :param plane_origin: plane origin.
        :param x: plane u vector.
        :param y: plane v vector.
        :return: Line2D.
        """
        p2d = [p.to_2d(plane_origin, x, y) for p in (self.point1, self.point2)]
        if p2d[0] == p2d[1]:
            return None
        return Line2D(*p2d, name=self.name)


class LineSegment3D(LineSegment):
    """
    Define a line segment limited by two points
    """

    def __init__(self, start: volmdlr.Point3D, end: volmdlr.Point3D,
                 name: str = ''):
        if start == end:
            raise NotImplementedError
        self.points = [start, end]
        LineSegment.__init__(self, start=start, end=end, name=name)
        self._bbox = None

    @property
    def bounding_box(self):
        if not self._bbox:
            self._bbox = self._bounding_box()
        return self._bbox

    @bounding_box.setter
    def bounding_box(self, new_bounding_box):
        self._bbox = new_bounding_box

    def __hash__(self):
        return 2 + hash(self.start) + hash(self.end)

    def __eq__(self, other_linesegment3d):
        if other_linesegment3d.__class__ != self.__class__:
            return False
        return (self.start == other_linesegment3d.start
                and self.end == other_linesegment3d.end)

    def _bounding_box(self):

        xmin = min(self.start.x, self.end.x)
        xmax = max(self.start.x, self.end.x)
        ymin = min(self.start.y, self.end.y)
        ymax = max(self.start.y, self.end.y)
        zmin = min(self.start.z, self.end.z)
        zmax = max(self.start.z, self.end.z)

        return volmdlr.core.BoundingBox(xmin, xmax, ymin, ymax, zmin, zmax)

    def to_dict(self, *args, **kwargs):
        return {'object_class': 'volmdlr.edges.LineSegment3D',
                'name': self.name,
                'start': self.start.to_dict(),
                'end': self.end.to_dict()
                }

    # def point_at_abscissa(self, abscissa):
    #     return self.start + abscissa * (
    #         self.end - self.start) / self.length()

    def point_belongs(self, point, abs_tol=1e-7):
        point_distance = self.point_distance(point)
        if math.isclose(point_distance, 0, abs_tol=abs_tol):
            return True
        return False

    def normal_vector(self, abscissa=0.):
        return None

    def unit_normal_vector(self, abscissa=0.):
        return None

    # def middle_point(self):
    #     return self.point_at_abscissa(0.5 * self.length())

    def point_distance(self, point):
        distance, point = volmdlr.LineSegment3DPointDistance(
            [(self.start.x, self.start.y, self.start.z),
             (self.end.x, self.end.y, self.end.z)],
            (point.x, point.y, point.z))
        return distance

    def plane_projection2d(self, center, x, y):
        start, end = self.start.plane_projection2d(center, x, y), self.end.plane_projection2d(center, x, y)
        if start != end:
            return LineSegment2D(start, end)
        return None

    # def intersection(self, segment2):
    #     x1 = self.start.x
    #     y1 = self.start.y
    #     z1 = self.start.z
    #     x2 = self.end.x
    #     y2 = self.end.y
    #     z2 = self.end.z
    #     x3 = segment2.start.x
    #     y3 = segment2.start.y
    #     z3 = segment2.start.z
    #     x4 = segment2.end.x
    #     y4 = segment2.end.y
    #     z4 = segment2.end.z
    #
    #     if x3 == 0 and x4 == 0 and y4 - y3 == 0:
    #         x5, y5, z5 = x3, y3, z3
    #         x6, y6, z6 = x4, y4, z4
    #         x3, y3, z3 = x1, y1, z1
    #         x4, y4, z4 = x2, y2, z2
    #         x1, y1, z1 = x5, y5, z5
    #         x2, y2, z2 = x6, y6, z6
    #
    #     elif y3 == 0 and y4 == 0 and x4 - x3 == 0:
    #         x5, y5, z5 = x3, y3, z3
    #         x6, y6, z6 = x4, y4, z4
    #         x3, y3, z3 = x1, y1, z1
    #         x4, y4, z4 = x2, y2, z2
    #         x1, y1, z1 = x5, y5, z5
    #         x2, y2, z2 = x6, y6, z6
    #
    #     res, list_t1 = [], []
    #
    #     # 2 unknown 3eq with t1 et t2 unknown
    #     if (x2 - x1 + y1 - y2) != 0 and (y4 - y3) != 0:
    #         t1 = (x3 - x1 + (x4 - x3) * (y1 - y3) / (y4 - y3)) / (
    #             x2 - x1 + y1 - y2)
    #         t2 = (y1 - y3 + (y2 - y1) * t1) / (y4 - y3)
    #         res1 = z1 + (z2 - z1) * t1
    #         res2 = z3 + (z4 - z3) * t2
    #         list_t1.append(t1)
    #         res.append([res1, res2])
    #
    #     if (z2 - z1 + y1 - y2) != 0 and (y4 - y3) != 0:
    #         t1 = (z3 - z1 + (z4 - z3) * (y1 - y3) / (y4 - y3)) / (
    #             z2 - z1 + y1 - y2)
    #         t2 = (y1 - y3 + (y2 - y1) * t1) / (y4 - y3)
    #         res1 = x1 + (x2 - x1) * t1
    #         res2 = x3 + (x4 - x3) * t2
    #         list_t1.append(t1)
    #         res.append([res1, res2])
    #
    #     if (z2 - z1 + x1 - x2) != 0 and (x4 - x3) != 0:
    #         t1 = (z3 - z1 + (z4 - z3) * (x1 - x3) / (x4 - x3)) / (
    #             z2 - z1 + x1 - x2)
    #         t2 = (x1 - x3 + (x2 - x1) * t1) / (x4 - x3)
    #         res1 = y1 + (y2 - y1) * t1
    #         res2 = y3 + (y4 - y3) * t2
    #         list_t1.append(t1)
    #         res.append([res1, res2])
    #
    #     if len(res) == 0:
    #         return None
    #
    #     for pair, t1 in zip(res, list_t1):
    #         res1, res2 = pair[0], pair[1]
    #         if math.isclose(res1, res2,
    #                         abs_tol=1e-7):  # if there is an intersection point
    #             if t1 >= 0 or t1 <= 1:
    #                 return volmdlr.Point3D(x1 + (x2 - x1) * t1,
    #                                        y1 + (y2 - y1) * t1,
    #                                        z1 + (z2 - z1) * t1)
    #
    #     return None

    def line_intersections(self, line):
        line_self = self.to_line()
        if line_self.skew_to(line):
            return None
        intersection = line_self.intersection(line)
        if intersection and self.point_belongs(intersection):
            return intersection
        return None

    def linesegment_intersection(self, linesegment):
        line1 = self.to_line()
        line2 = linesegment.to_line()
        intersection = line1.intersection(line2)
        if intersection and self.point_belongs(intersection) and linesegment.point_belongs(intersection):
            return intersection
        return None

    def rotation(self, center: volmdlr.Point3D,
                 axis: volmdlr.Vector3D, angle: float):
        """
        LineSegment3D rotation
        :param center: rotation center
        :param axis: rotation axis
        :param angle: angle rotation
        :return: a new rotated LineSegment3D
        """
        return LineSegment3D(
            *[point.rotation(center, axis, angle) for point in self.points])

    def rotation_inplace(self, center: volmdlr.Point3D,
                         axis: volmdlr.Vector3D, angle: float):
        """
        Line2D rotation. Object is updated inplace
        :param center: rotation center
        :param axis: rotation axis
        :param angle: rotation angle
        """
        for point in self.points:
            point.rotation_inplace(center, axis, angle)
        self.bounding_box = self._bounding_box()

    def __contains__(self, point):

        point1, point2 = self.start, self.end
        axis = point2 - point1
        test = point.rotation(point1, axis, math.pi)
        if test == point:
            return True

        return False

    def translation(self, offset: volmdlr.Vector3D):
        """
        LineSegment3D translation
        :param offset: translation vector
        :return: A new translated LineSegment3D
        """
        return LineSegment3D(
            *[point.translation(offset) for point in self.points])

    def translation_inplace(self, offset: volmdlr.Vector3D):
        """
        LineSegment3D translation. Object is updated inplace
        :param offset: translation vector
        """
        for point in self.points:
            point.translation_inplace(offset)
        self.bounding_box = self._bounding_box()

    def frame_mapping(self, frame: volmdlr.Frame3D, side: str):
        """
        Changes LineSegment3D frame_mapping and return a new LineSegment3D
        side = 'old' or 'new'
        """
        if side == 'old':
            return LineSegment3D(
                *[frame.old_coordinates(point) for point in self.points])
        elif side == 'new':
            return LineSegment3D(
                *[frame.new_coordinates(point) for point in self.points])
        raise ValueError('Please Enter a valid side: old or new')

    def frame_mapping_inplace(self, frame: volmdlr.Frame3D, side: str):
        """
        Changes vector frame_mapping and the object is updated inplace
        side = 'old' or 'new'
        """
        if side == 'old':
            new_start = frame.old_coordinates(self.start)
            new_end = frame.old_coordinates(self.end)
        elif side == 'new':
            new_start = frame.new_coordinates(self.start)
            new_end = frame.new_coordinates(self.end)
        else:
            raise ValueError('Please Enter a valid side: old or new')
        self.start = new_start
        self.end = new_end
        self.bounding_box = self._bounding_box()

    def copy(self, *args, **kwargs):
        return LineSegment3D(self.start.copy(), self.end.copy())

    def plot(self, ax=None, color='k', alpha=1,
             edge_ends=False, edge_direction=False):
        if ax is None:
            fig = plt.figure()
            ax = fig.add_subplot(111, projection='3d')
        else:
            fig = ax.figure

        points = [self.start, self.end]
        x = [p.x for p in points]
        y = [p.y for p in points]
        z = [p.z for p in points]
        if edge_ends:
            ax.plot(x, y, z, color=color, alpha=alpha, marker='o')
        else:
            ax.plot(x, y, z, color=color, alpha=alpha)
        if edge_direction:
            x, y, z = self.point_at_abscissa(0.5 * self.length())
            u, v, w = 0.05 * self.direction_vector()
            ax.quiver(x, y, z, u, v, w, length=self.length() / 100,
                      arrow_length_ratio=5, normalize=True,
                      pivot='tip', color=color)
        return ax

    def plot2d(self, x_3D, y_3D, ax=None, color='k', width=None):
        if ax is None:
            fig = plt.figure()
            ax = fig.add_subplot(111, projection='3d')
        else:
            fig = ax.figure

        edge2D = self.plane_projection2d(volmdlr.O3D, x_3D, y_3D)
        edge2D.plot(ax=ax, color=color, width=width)
        return ax

    def plot_data(self, x_3D, y_3D, marker=None, color='black', stroke_width=1,
                  dash=False, opacity=1, arrow=False):
        edge2D = self.plane_projection2d(volmdlr.O3D, x_3D, y_3D)
        return edge2D.plot_data(marker, color, stroke_width,
                                dash, opacity, arrow)

    def FreeCADExport(self, name, ndigits=6):
        name = 'primitive' + str(name)
        x1, y1, z1 = round(1000 * self.start, ndigits)
        x2, y2, z2 = round(1000 * self.end, ndigits)
        return '{} = Part.LineSegment(fc.Vector({},{},{}),fc.Vector({},{},{}))\n'.format(
            name, x1, y1, z1, x2, y2, z2)

    def to_line(self):
        return Line3D(self.start, self.end)

    def babylon_script(self, color=(1, 1, 1), name='line', type_='line',
                       parent=None):
        if type_ in ['line', 'dashed']:
            s = 'var myPoints = [];\n'
            s += 'var point1 = new BABYLON.Vector3({},{},{});\n'.format(
                *self.start)
            s += 'myPoints.push(point1);\n'
            s += 'var point2 = new BABYLON.Vector3({},{},{});\n'.format(
                *self.end)
            s += 'myPoints.push(point2);\n'
            if type_ == 'line':
                s += 'var {} = BABYLON.MeshBuilder.CreateLines("lines", {{points: myPoints}}, scene);\n'.format(
                    name)
            elif type_ == 'dashed':
                s += f'var {name} = BABYLON.MeshBuilder.CreateDashedLines("lines", {{points: myPoints, dashNb:20}}, scene);'
            s += '{}.color = new BABYLON.Color3{};\n'.format(name, tuple(color))
        elif type_ == 'tube':
            radius = 0.03 * self.start.point_distance(self.end)
            s = 'var points = [new BABYLON.Vector3({},{},{}), new BABYLON.Vector3({},{},{})];\n'.format(
                *self.start, *self.end)
            s += 'var {} = BABYLON.MeshBuilder.CreateTube("frame_U", {{path: points, radius: {}}}, {});'.format(
                name, radius, parent)
        #            s += 'line.material = red_material;\n'

        else:
            raise NotImplementedError

        if parent is not None:
            s += f'{name}.parent = {parent};\n'

        return s

    def to_2d(self, plane_origin, x, y):
        """
        Tranforms a LineSegment3D into an LineSegment2D, given an plane origin and a u and v plane vector.

        :param plane_origin: plane origin.
        :param x: plane u vector.
        :param y: plane v vector.
        :return: LineSegment2D.
        """
        p2d = [p.to_2d(plane_origin, x, y) for p in (self.start, self.end)]
        if p2d[0] == p2d[1]:
            return None
        return LineSegment2D(*p2d, name=self.name)

    def to_bspline_curve(self, resolution=10):
        """
        Convert a LineSegment3D to a BSplineCurve3D
        """
        degree = 1
        points = [self.point_at_abscissa(abscissa / self.length())
                  for abscissa in range(resolution + 1)]
        bspline_curve = BSplineCurve3D.from_points_interpolation(points,
                                                                 degree)
        return bspline_curve

    def reverse(self):
        return LineSegment3D(self.end.copy(), self.start.copy())

    def minimum_distance_points(self, other_line):
        """
        Returns the points on this line and the other line that are the closest
        of lines
        """
        u = self.end - self.start
        v = other_line.end - other_line.start
        w = self.start - other_line.start
        a = u.dot(u)
        b = u.dot(v)
        c = v.dot(v)
        d = u.dot(w)
        e = v.dot(w)
        if (a * c - b ** 2) != 0:
            s = (b * e - c * d) / (a * c - b ** 2)
            t = (a * e - b * d) / (a * c - b ** 2)
            p1 = self.start + s * u
            p2 = other_line.start + t * v
            return p1, p2
        else:
            return self.start, other_line.start

    def Matrix_distance(self, other_line):
        u = self.direction_vector()
        v = other_line.direction_vector()
        w = other_line.start - self.start

        a = u.dot(u)
        b = -u.dot(v)
        d = v.dot(v)

        e = w.dot(u)
        f = -w.dot(v)

        A = npy.array([[a, b],
                       [b, d]])
        B = npy.array([e, f])

        res = scp.optimize.lsq_linear(A, B, bounds=(0, 1))
        p1 = self.point_at_abscissa(res.x[0] * self.length())
        p2 = other_line.point_at_abscissa(
            res.x[1] * other_line.length())
        return p1, p2

    def parallel_distance(self, other_linesegment):
        pt_a, pt_b, pt_c = self.start, self.end, other_linesegment.points[0]
        vector = volmdlr.Vector3D((pt_a - pt_b).vector)
        vector.normalize()
        plane1 = volmdlr.faces.Plane3D.from_3_points(pt_a, pt_b, pt_c)
        v = vector.cross(plane1.frame.w)  # distance vector
        # pt_a = k*u + c*v + pt_c
        res = (pt_a - pt_c).vector
        x, y, z = res[0], res[1], res[2]
        u1, u2, u3 = vector.x, vector.y, vector.z
        v1, v2, v3 = v.x, v.y, v.z

        if (u1 * v2 - v1 * u2) != 0 and u1 != 0:
            c = (y * u1 - x * u2) / (u1 * v2 - v1 * u2)
            k = (x - c * v1) / u1
            if math.isclose(k * u3 + c * v3, z, abs_tol=1e-7):
                return k
        elif (u1 * v3 - v1 * u3) != 0 and u1 != 0:
            c = (z * u1 - x * u3) / (u1 * v3 - v1 * u3)
            k = (x - c * v1) / u1
            if math.isclose(k * u2 + c * v2, y, abs_tol=1e-7):
                return k
        elif (v1 * u2 - v2 * u1) != 0 and u2 != 0:
            c = (u2 * x - y * u1) / (v1 * u2 - v2 * u1)
            k = (y - c * v2) / u2
            if math.isclose(k * u3 + c * v3, z, abs_tol=1e-7):
                return k
        elif (v3 * u2 - v2 * u3) != 0 and u2 != 0:
            c = (u2 * z - y * u3) / (v3 * u2 - v2 * u3)
            k = (y - c * v2) / u2
            if math.isclose(k * u1 + c * v1, x, abs_tol=1e-7):
                return k
        elif (u1 * v3 - v1 * u3) != 0 and u3 != 0:
            c = (z * u1 - x * u3) / (u1 * v3 - v1 * u3)
            k = (z - c * v3) / u3
            if math.isclose(k * u2 + c * v2, y, abs_tol=1e-7):
                return k
        elif (u2 * v3 - v2 * u3) != 0 and u3 != 0:
            c = (z * u2 - y * u3) / (u2 * v3 - v2 * u3)
            k = (z - c * v3) / u3
            if math.isclose(k * u1 + c * v1, x, abs_tol=1e-7):
                return k
        else:
            return NotImplementedError

    def minimum_distance(self, element, return_points=False):
        if element.__class__ is Arc3D or element.__class__ is volmdlr.wires.Circle3D:
            pt1, pt2 = element.minimum_distance_points_line(self)
            if return_points:
                return pt1.point_distance(pt2), pt1, pt2
            else:
                return pt1.point_distance(pt2)

        elif element.__class__ is LineSegment3D:
            p1, p2 = self.Matrix_distance(element)
            if return_points:
                return p1.point_distance(p2), p1, p2
            else:
                return p1.point_distance(p2)

        elif element.__class__ is BSplineCurve3D:
            points = element.points
            dist_min = math.inf
            lines = [LineSegment3D(p1, p2) for p1, p2 in zip(points[0:-1], points[1:])]
            for line in lines:
                p1, p2 = self.Matrix_distance(line)
                dist = p1.point_distance(p2)
                if dist < dist_min:
                    dist_min = dist
                    min_points = (p1, p2)
            if return_points:
                p1, p2 = min_points
                return dist_min, p1, p2
            else:
                return dist_min

        else:
            return NotImplementedError

    def extrusion(self, extrusion_vector):
        u = self.unit_direction_vector()
        v = extrusion_vector.copy()
        v.normalize()
        w = u.cross(v)
        l1 = self.length()
        l2 = extrusion_vector.norm()
        # outer_contour = Polygon2D([O2D, Point2D((l1, 0.)),
        #                            Point2D((l1, l2)), Point2D((0., l2))])
        plane = volmdlr.faces.Plane3D(volmdlr.Frame3D(self.start, u, v, w))
        return [plane.rectangular_cut(0, l1, 0, l2)]

    def revolution(self, axis_point, axis, angle):
        axis_line3d = Line3D(axis_point, axis_point + axis)
        if axis_line3d.point_belongs(self.start) and axis_line3d.point_belongs(
                self.end):
            return []

        p1_proj, _ = axis_line3d.point_projection(self.start)
        p2_proj, _ = axis_line3d.point_projection(self.end)
        d1 = self.start.point_distance(p1_proj)
        d2 = self.end.point_distance(p2_proj)
        if not math.isclose(d1, 0., abs_tol=1e-9):
            u = (self.start - p1_proj)  # Unit vector from p1_proj to p1
            u.normalize()
        elif not math.isclose(d2, 0., abs_tol=1e-9):
            u = (self.end - p2_proj)  # Unit vector from p1_proj to p1
            u.normalize()
        else:
            return []
        if u.is_colinear_to(self.direction_vector()):
            # Planar face
            v = axis.cross(u)
            surface = volmdlr.faces.Plane3D(
                volmdlr.Frame3D(p1_proj, u, v, axis))
            r, R = sorted([d1, d2])
            if angle == volmdlr.TWO_PI:
                # Only 2 circles as countours
                outer_contour2d = volmdlr.wires.Circle2D(volmdlr.O2D, R)
                if not math.isclose(r, 0, abs_tol=1e-9):
                    inner_contours2d = [volmdlr.wires.Circle2D(volmdlr.O2D, r)]
                else:
                    inner_contours2d = []
            else:
                inner_contours2d = []
                if math.isclose(r, 0, abs_tol=1e-9):
                    # One arc and 2 lines (pizza slice)
                    arc2_e = volmdlr.Point2D(R, 0)
                    arc2_i = arc2_e.rotation(center=volmdlr.O2D,
                                             angle=0.5 * angle)
                    arc2_s = arc2_e.rotation(center=volmdlr.O2D, angle=angle)
                    arc2 = Arc2D(arc2_s, arc2_i, arc2_e)
                    line1 = LineSegment2D(arc2_e, volmdlr.O2D)
                    line2 = LineSegment2D(volmdlr.O2D, arc2_s)
                    outer_contour2d = volmdlr.wires.Contour2D([arc2, line1,
                                                               line2])

                else:
                    # Two arcs and lines
                    arc1_s = volmdlr.Point2D(R, 0)
                    arc1_i = arc1_s.rotation(center=volmdlr.O2D,
                                             angle=0.5 * angle)
                    arc1_e = arc1_s.rotation(center=volmdlr.O2D, angle=angle)
                    arc1 = Arc2D(arc1_s, arc1_i, arc1_e)

                    arc2_e = volmdlr.Point2D(r, 0)
                    arc2_i = arc2_e.rotation(center=volmdlr.O2D,
                                             angle=0.5 * angle)
                    arc2_s = arc2_e.rotation(center=volmdlr.O2D, angle=angle)
                    arc2 = Arc2D(arc2_s, arc2_i, arc2_e)

                    line1 = LineSegment2D(arc1_e, arc2_s)
                    line2 = LineSegment2D(arc2_e, arc1_s)

                    outer_contour2d = volmdlr.wires.Contour2D([arc1, line1,
                                                               arc2, line2])

            return [volmdlr.faces.PlaneFace3D(surface,
                                              volmdlr.faces.Surface2D(
                                                  outer_contour2d,
                                                  inner_contours2d))]

        elif not math.isclose(d1, d2, abs_tol=1e-9):
            # Conical
            v = axis.cross(u)
            dv = self.direction_vector()
            dv.normalize()

            semi_angle = math.atan2(dv.dot(u), dv.dot(axis))
            cone_origin = p1_proj - d1 / math.tan(semi_angle) * axis
            if semi_angle > 0.5 * math.pi:
                semi_angle = math.pi - semi_angle

                cone_frame = volmdlr.Frame3D(cone_origin, u, -v, -axis)
                angle2 = -angle
            else:
                angle2 = angle
                cone_frame = volmdlr.Frame3D(cone_origin, u, v, axis)

            surface = volmdlr.faces.ConicalSurface3D(cone_frame,
                                                     semi_angle)
            z1 = d1 / math.tan(semi_angle)
            z2 = d2 / math.tan(semi_angle)
            return [surface.rectangular_cut(0, angle2, z1, z2)]
        else:
            # Cylindrical face
            v = axis.cross(u)
            surface = volmdlr.faces.CylindricalSurface3D(
                volmdlr.Frame3D(p1_proj, u, v, axis), d1)
            return [surface.rectangular_cut(0, angle,
                                            0,
                                            (self.end - self.start).dot(axis))]

    def to_step(self, current_id, surface_id=None):
        line = self.to_line()
        content, line_id = line.to_step(current_id)

        current_id = line_id + 1
        start_content, start_id = self.start.to_step(current_id, vertex=True)
        current_id = start_id + 1
        end_content, end_id = self.end.to_step(current_id + 1, vertex=True)
        content += start_content + end_content
        current_id = end_id + 1
        content += "#{} = EDGE_CURVE('{}',#{},#{},#{},.T.);\n".format(
            current_id, self.name,
            start_id, end_id, line_id)
        return content, [current_id]


class BSplineCurve3D(BSplineCurve, volmdlr.core.Primitive3D):
    """
    A class for 3 dimensional B-spline curves. The following rule must be
    respected : `number of knots = number of control points + degree + 1`

    :param degree: The degree of the 3 dimensional B-spline curve
    :type degree: int
    :param control_points: A list of 3 dimensional points
    :type control_points: List[:class:`volmdlr.Point3D`]
    :param knot_multiplicities: The vector of multiplicities for each knot
    :type knot_multiplicities: List[int]
    :param knots: The knot vector composed of values between 0 and 1
    :type knots: List[float]
    :param weights: The weight vector applied to the knot vector. Default
        value is None
    :type weights: List[float], optional
    :param periodic: If `True` the B-spline curve is periodic. Default value
        is False
    :type periodic: bool, optional
    :param name: The name of the B-spline curve. Default value is ''
    :type name: str, optional
    """
    _non_serializable_attributes = ['curve']

    def __init__(self,
                 degree: int,
                 control_points: List[volmdlr.Point3D],
                 knot_multiplicities: List[int],
                 knots: List[float],
                 weights: List[float] = None,
                 periodic: bool = False,
                 name: str = ''):

        BSplineCurve.__init__(self, degree,
                              control_points,
                              knot_multiplicities,
                              knots,
                              weights,
                              periodic,
                              name)
        volmdlr.core.Primitive3D.__init__(self, name=name)

        self.bounding_box = self._bounding_box()

    def _bounding_box(self):
        bbox = self.curve.bbox
        return volmdlr.core.BoundingBox(bbox[0][0], bbox[1][0],
                                        bbox[0][1], bbox[1][1],
                                        bbox[0][2], bbox[1][2])

    def look_up_table(self, resolution: int = 20, start_parameter: float = 0,
                      end_parameter: float = 1):
        """
        Creates a table of equivalence between the parameter t (evaluation
        of the BSplineCurve) and the cumulative distance.

        :param resolution: The precision of the table. Autoadjusted by the
            algorithm. Default value set to 20
        :type resolution: int, optional
        :param start_parameter: First parameter evaluated in the table.
            Default value set to 0
        :type start_parameter: float, optional
        :param end_parameter: Last parameter evaluated in the table.
            Default value set to 1
        :type start_parameter: float, optional
        :return: Yields a list of tuples containing the parameter and the
            cumulated distance along the BSplineCruve3D from the evaluation of
            start_parameter
        :rtype: Tuple[float, float]
        """
        resolution = max(10, min(resolution, int(self.length() / 1e-4)))
        delta_param = 1 / resolution * (end_parameter - start_parameter)
        distance = 0
        for i in range(resolution + 1):
            if i == 0:
                yield start_parameter, 0
            else:
                param1 = start_parameter + (i - 1) * delta_param
                param2 = start_parameter + i * delta_param
                point1 = volmdlr.Point3D(*self.curve.evaluate_single(param1))
                point2 = volmdlr.Point3D(*self.curve.evaluate_single(param2))
                distance += point1.point_distance(point2)
                yield param2, distance

    def point_at_abscissa(self, abscissa: float, resolution: int = 1000):
        """
        Returns the 3 dimensional point at a given curvilinear abscissa.
        This is an approximation. Resolution parameter can be increased
        for more accurate result.

        :param abscissa: The distance on the BSplineCurve3D from its start
        :type abscissa: float
        :param resolution: The precision of the approximation. Default value
            set to 1000
        :type resolution: int, optional
        :return: The Point3D at the given curvilinear abscissa.
        :rtype: :class:`volmdlr.Point3D`
        """
        if math.isclose(abscissa, 0, abs_tol=1e-10):
            return self.start
        elif math.isclose(abscissa, self.length(), abs_tol=1e-10):
            return self.end
        lut = self.look_up_table(resolution=resolution)
        if 0 < abscissa < self.length():
            last_param = 0
            for t, dist in lut:
                if abscissa < dist:
                    t1 = last_param
                    t2 = t
                    return volmdlr.Point3D(
                        *self.curve.evaluate_single((t1 + t2) / 2))
                last_param = t
        else:
            raise ValueError('Curvilinear abscissa is bigger than length,'
                             ' or negative')

    def normal(self, position: float = 0.0):
        _, normal = operations.normal(self.curve, position, normalize=True)
        normal = volmdlr.Point3D(normal[0], normal[1], normal[2])
        return normal

    def direction_vector(self, abscissa=0.):
        l = self.length()
        if abscissa >= l:
            abscissa2 = l
            abscissa = abscissa2 - 0.001 * l

        else:
            abscissa2 = min(abscissa + 0.001 * l, l)

        tangent = self.point_at_abscissa(abscissa2) - self.point_at_abscissa(
            abscissa)
        return tangent

    def normal_vector(self, abscissa):
        return None

    def unit_normal_vector(self, abscissa):
        return None

    def point3d_to_parameter(self, point: volmdlr.Point3D):
        """
        Search for the value of the normalized evaluation parameter t
        (between 0 and 1) that would return the given point when the
        BSplineCurve3D is evaluated at the t value.
        """
        def f(param):
            p3d = volmdlr.Point3D(*self.curve.evaluate_single(param))
            return point.point_distance(p3d)
        res = scipy.optimize.minimize(fun=f, x0=(0.5), bounds=[(0, 1)],
                                      tol=1e-9)
        return res.x[0]

    def FreeCADExport(self, ip, ndigits=3):
        name = 'primitive{}'.format(ip)
        points = '['
        for i in range(len(self.control_points)):
            point = 'fc.Vector({},{},{}),'.format(self.control_points[i][0],
                                                  self.control_points[i][1],
                                                  self.control_points[i][2])
            points += point
        points = points[:-1]
        points += ']'
        # !!! : A QUOI SERT LE DERNIER ARG DE BSplineCurve (False)?
        # LA MULTIPLICITE EN 3e ARG ET LES KNOTS EN 2e ARG ?
        return '{} = Part.BSplineCurve({},{},{},{},{},{},{})\n'.format(name,
                                                                       points,
                                                                       self.knot_multiplicities,
                                                                       self.knots,
                                                                       self.periodic,
                                                                       self.degree,
                                                                       self.weights,
                                                                       False)

    @classmethod
    def from_step(cls, arguments, object_dict):
        name = arguments[0][1:-1]
        degree = int(arguments[1])
        points = [object_dict[int(i[1:])] for i in arguments[2]]
        lines = [LineSegment3D(pt1, pt2) for pt1, pt2 in zip(points[:-1], points[1:])]
        dir_vector = lines[0].unit_direction_vector()
        if all(line.unit_direction_vector() == dir_vector for line in lines):
            return LineSegment3D(points[0], points[-1])
        # curve_form = arguments[3]
        if arguments[4] == '.F.':
            closed_curve = False
        elif arguments[4] == '.T.':
            closed_curve = True
        else:
            raise ValueError
        # self_intersect = arguments[5]
        knot_multiplicities = [int(i) for i in arguments[6][1:-1].split(",")]
        knots = [float(i) for i in arguments[7][1:-1].split(",")]
        # knot_spec = arguments[8]
        knot_vector = []
        for i, knot in enumerate(knots):
            knot_vector.extend([knot] * knot_multiplicities[i])

        if 9 in range(len(arguments)):
            weight_data = [float(i) for i in arguments[9][1:-1].split(",")]
        else:
            weight_data = None

        # FORCING CLOSED_CURVE = FALSE:
        # closed_curve = False
        return cls(degree, points, knot_multiplicities, knots, weight_data,
                   closed_curve, name)

    def to_step(self, current_id, surface_id=None, curve2d=None):

        points_ids = []
        content = ''
        point_id = current_id
        for point in self.control_points:
            point_content, point_id = point.to_step(point_id,
                                                    vertex=False)
            content += point_content
            points_ids.append(point_id)
            point_id += 1

        curve_id = point_id
        content += "#{} = B_SPLINE_CURVE_WITH_KNOTS('{}',{},({})," \
                   ".UNSPECIFIED.,.F.,.F.,{},{}," \
                   ".UNSPECIFIED.);\n".format(
                       curve_id, self.name, self.degree,
                       volmdlr.core.step_ids_to_str(points_ids),
                       tuple(self.knot_multiplicities),
                       tuple(self.knots))

        if surface_id:
            content += "#{} = SURFACE_CURVE('',#{},(#{}),.PCURVE_S1.);\n".format(
                curve_id + 1, curve_id, curve_id + 2)
            content += "#{} = PCURVE('',#{},#{});\n".format(
                curve_id + 2, surface_id, curve_id + 3)

            # 2D parametric curve
            curve2d_content, curve2d_id = curve2d.to_step(curve_id + 5)

            content += "#{} = DEFINITIONAL_REPRESENTATION('',(#{}),#{});\n".format(
                curve_id + 3, curve2d_id - 1, curve_id + 4)
            content += f"#{curve_id + 4} = ( GEOMETRIC_REPRESENTATION_CONTEXT(2)" \
                       f"PARAMETRIC_REPRESENTATION_CONTEXT() REPRESENTATION_CONTEXT('2D SPACE','') );\n"

            content += curve2d_content
            current_id = curve2d_id
        else:
            current_id = curve_id + 1

        start_content, start_id = self.start.to_step(current_id, vertex=True)
        current_id = start_id + 1
        end_content, end_id = self.end.to_step(current_id + 1, vertex=True)
        content += start_content + end_content
        current_id = end_id + 1
        if surface_id:
            content += "#{} = EDGE_CURVE('{}',#{},#{},#{},.T.);\n".format(
                current_id, self.name,
                start_id, end_id, curve_id + 1)
        else:
            content += "#{} = EDGE_CURVE('{}',#{},#{},#{},.T.);\n".format(
                current_id, self.name,
                start_id, end_id, curve_id)
        return content, [current_id]

    def point_distance(self, pt1):
        distances = []
        for point in self.points:
            #            vmpt = Point3D((point[1], point[2], point[3]))
            distances.append(pt1.point_distance(point))
        return min(distances)

    # def point_belongs(self, point):
    #     polygon_points = self.polygon_points()
    #     for p1, p2 in zip(polygon_points[:-1], polygon_points[1:]):
    #         line = LineSegment3D(p1, p2)
    #         if line.point_belongs(point):
    #             return True
    #     return False

    def rotation(self, center: volmdlr.Point3D, axis: volmdlr.Vector3D, angle: float):
        """
        BSplineCurve3D rotation
        :param center: rotation center
        :param axis: rotation axis
        :param angle: angle rotation
        :return: a new rotated BSplineCurve3D
        """
        new_control_points = [p.rotation(center, axis, angle) for p in
                              self.control_points]
        new_bsplinecurve3d = BSplineCurve3D(self.degree, new_control_points,
                                            self.knot_multiplicities,
                                            self.knots, self.weights,
                                            self.periodic, self.name)
        return new_bsplinecurve3d

    def rotation_inplace(self, center: volmdlr.Point3D, axis: volmdlr.Vector3D, angle: float):
        """
        BSplineCurve3D rotation. Object is updated inplace
        :param center: rotation center
        :param axis: rotation axis
        :param angle: rotation angle
        """
        new_control_points = [p.rotation(center, axis, angle) for p in
                              self.control_points]
        new_bsplinecurve3d = BSplineCurve3D(self.degree, new_control_points,
                                            self.knot_multiplicities,
                                            self.knots, self.weights,
                                            self.periodic, self.name)

        self.control_points = new_control_points
        self.curve = new_bsplinecurve3d.curve
        self.points = new_bsplinecurve3d.points

    def trim(self, point1: volmdlr.Point3D, point2: volmdlr.Point3D):
        if (point1 == self.start and point2 == self.end) \
                or (point1 == self.end and point2 == self.start):
            return self

        elif point1 == self.start and point2 != self.end:
            parameter2 = self.point3d_to_parameter(point2)
            return self.cut_after(parameter2)

        elif point2 == self.start and point1 != self.end:
            parameter1 = self.point3d_to_parameter(point1)
            return self.cut_after(parameter1)

        elif point1 != self.start and point2 == self.end:
            parameter1 = self.point3d_to_parameter(point1)
            return self.cut_before(parameter1)

        elif point2 != self.start and point1 == self.end:
            parameter2 = self.point3d_to_parameter(point2)
            return self.cut_before(parameter2)

        parameter1 = self.point3d_to_parameter(point1)
        parameter2 = self.point3d_to_parameter(point2)
        if parameter1 is None or parameter2 is None:
            raise ValueError('Point not on BSplineCurve for trim method')

        if parameter1 > parameter2:
            parameter1, parameter2 = parameter2, parameter1
            point1, point2 = point2, point1

        bspline_curve = self.cut_before(parameter1)
        new_param2 = bspline_curve.point3d_to_parameter(point2)
        trimmed_bspline_cruve = bspline_curve.cut_after(new_param2)
        return trimmed_bspline_cruve

    def trim_between_evaluations(self, parameter1: float, parameter2: float):
        print('Use BSplineCurve3D.trim instead of trim_between_evaluation')
        parameter1, parameter2 = min([parameter1, parameter2]), \
            max([parameter1, parameter2])

        if math.isclose(parameter1, 0, abs_tol=1e-7) \
                and math.isclose(parameter2, 1, abs_tol=1e-7):
            return self
        elif math.isclose(parameter1, 0, abs_tol=1e-7):
            return self.cut_after(parameter2)
        elif math.isclose(parameter2, 1, abs_tol=1e-7):
            return self.cut_before(parameter1)

        # Cut before
        bspline_curve = self.insert_knot(parameter1, num=self.degree)
        if bspline_curve.weights is not None:
            raise NotImplementedError

        # Cut after
        bspline_curve = bspline_curve.insert_knot(parameter2, num=self.degree)
        if bspline_curve.weights is not None:
            raise NotImplementedError

        # Que faire quand on rajoute un noeud au milieu ?
        # plus simple de passer par cut_after cut_before
        new_ctrlpts = bspline_curve.control_points[bspline_curve.degree:
                                                   -bspline_curve.degree]
        new_multiplicities = bspline_curve.knot_multiplicities[1:-1]
        # new_multiplicities = bspline_curve.knot_multiplicities[2:-5]
        new_multiplicities[-1] += 1
        new_multiplicities[0] += 1
        new_knots = bspline_curve.knots[1:-1]
        # new_knots = bspline_curve.knots[2:-5]
        new_knots = standardize_knot_vector(new_knots)

        return BSplineCurve3D(degree=bspline_curve.degree,
                              control_points=new_ctrlpts,
                              knot_multiplicities=new_multiplicities,
                              knots=new_knots,
                              weights=None,
                              periodic=bspline_curve.periodic,
                              name=bspline_curve.name)

    def cut_before(self, parameter: float):
        # Is a value of parameter below 4e-3 a real need for precision ?
        if math.isclose(parameter, 0, abs_tol=4e-3):
            return self
        elif math.isclose(parameter, 1, abs_tol=4e-3):
            raise ValueError('Nothing will be left from the BSplineCurve3D')
        curves = operations.split_curve(self.curve, parameter)
        return self.from_geomdl_curve(curves[1])

    def cut_after(self, parameter: float):
        # Is a value of parameter below 4e-3 a real need for precision ?
        if math.isclose(parameter, 0, abs_tol=4e-3):
            raise ValueError('Nothing will be left from the BSplineCurve3D')
        if math.isclose(parameter, 1, abs_tol=4e-3):
            return self
        curves = operations.split_curve(self.curve, parameter)
        return self.from_geomdl_curve(curves[0])

    def insert_knot(self, knot: float, num: int = 1):
        """
        Returns a new BSplineCurve3D
        """
        curve_copy = self.curve.__deepcopy__({})
        modified_curve = operations.insert_knot(curve_copy, [knot], num=[num])
        return self.from_geomdl_curve(modified_curve)

    # Copy paste du LineSegment3D
    def plot(self, ax=None, edge_ends=False, color='k', alpha=1,
             edge_direction=False):
        if ax is None:
            fig = plt.figure()
            ax = fig.add_subplot(111, projection='3d')
        else:
            fig = ax.figure

        x = [p.x for p in self.points]
        y = [p.y for p in self.points]
        z = [p.z for p in self.points]
        ax.plot(x, y, z, color=color, alpha=alpha)
        if edge_ends:
            ax.plot(x, y, z, 'o', color=color, alpha=alpha)
        return ax

    def to_2d(self, plane_origin, x, y):
        """
        Tranforms a BSplineCurve3D into an BSplineCurve2D, given an plane origin and a u and v plane vector.

        :param plane_origin: plane origin.
        :param x: plane u vector.
        :param y: plane v vector.
        :return: BSplineCurve2D.
        """
        control_points2d = [p.to_2d(plane_origin, x, y) for p in
                            self.control_points]
        return BSplineCurve2D(self.degree, control_points2d,
                              self.knot_multiplicities, self.knots,
                              self.weights, self.periodic, self.name)

    def polygon_points(self):
        warnings.warn('polygon_points is deprecated,\
        please use discretization_points instead',
                      DeprecationWarning)
        return self.discretization_points()

    def curvature(self, u: float, point_in_curve: bool = False):
        # u should be in the interval [0,1]
        curve = self.curve
        ders = curve.derivatives(u, 3)  # 3 first derivative
        c1, c2 = volmdlr.Point3D(*ders[1]), volmdlr.Point3D(*ders[2])
        denom = c1.cross(c2)
        if c1 == volmdlr.O3D or c2 == volmdlr.O3D or denom.norm() == 0.0:
            if point_in_curve:
                return 0., volmdlr.Point3D(*ders[0])
            return 0.
        r_c = ((c1.norm()) ** 3) / denom.norm()
        point = volmdlr.Point3D(*ders[0])
        if point_in_curve:
            return 1 / r_c, point
        return 1 / r_c

    def global_maximum_curvature(self, nb_eval: int = 21, point_in_curve: bool = False):
        check = [i / (nb_eval - 1) for i in range(nb_eval)]
        curvatures = []
        for u in check:
            curvatures.append(self.curvature(u, point_in_curve))
        return curvatures

    def maximum_curvature(self, point_in_curve: bool = False):
        """
        Returns the maximum curvature of a curve and the point where it is located
        """
        if point_in_curve:
            maximum_curvarture, point = max(self.global_maximum_curvature(nb_eval=21, point_in_curve=point_in_curve))
            return maximum_curvarture, point
        # print(self.global_maximum_curvature(point_in_curve))
        maximum_curvarture = max(self.global_maximum_curvature(nb_eval=21, point_in_curve=point_in_curve))
        return maximum_curvarture

    def minimum_radius(self, point_in_curve=False):
        """
        Returns the minimum curvature radius of a curve and the point where it is located
        """
        if point_in_curve:
            maximum_curvarture, point = self.maximum_curvature(point_in_curve)
            return 1 / maximum_curvarture, point
        maximum_curvarture = self.maximum_curvature(point_in_curve)
        return 1 / maximum_curvarture

    @classmethod
    def from_geomdl_curve(cls, curve):
        knots = list(sorted(set(curve.knotvector)))
        knot_multiplicities = [curve.knotvector.count(k) for k in knots]
        return cls(degree=curve.degree,
                   control_points=[volmdlr.Point3D(*pts)
                                   for pts in curve.ctrlpts],
                   knots=knots,
                   knot_multiplicities=knot_multiplicities)

    def global_minimum_curvature(self, nb_eval: int = 21):
        check = [i / (nb_eval - 1) for i in range(nb_eval)]
        radius = []
        for u in check:
            radius.append(self.minimum_curvature(u))
        return radius

    def triangulation(self):
        return None

    def linesegment_intersection(self, linesegment: LineSegment3D):
        points = self.discretization_points()
        linesegments = [LineSegment3D(start, end) for start, end in zip(points[:-1], points[1:])]
        for line_segment in linesegments:
            intersection = line_segment.linesegment_intersection(linesegment)
            if intersection:
                return intersection
        return None


class BezierCurve3D(BSplineCurve3D):
    """
    A class for 3 dimensional Bezier curves.

    :param degree: The degree of the Bezier curve
    :type degree: int
    :param control_points: A list of 3 dimensional points
    :type control_points: List[:class:`volmdlr.Point3D`]
    :param name: The name of the B-spline curve. Default value is ''
    :type name: str, optional
    """

    def __init__(self, degree: int, control_points: List[volmdlr.Point3D],
                 name: str = ''):
        knotvector = utilities.generate_knot_vector(degree,
                                                    len(control_points))
        knot_multiplicity = [1] * len(knotvector)

        BSplineCurve3D.__init__(self, degree, control_points,
                                knot_multiplicity, knotvector,
                                None, False, name)


class Arc3D(Arc):
    """
    An arc is defined by a starting point, an end point and an interior point
    """

    def __init__(self, start, interior, end, name=''):
        self._utd_normal = False
        self._utd_center = False
        self._utd_frame = False
        self._utd_is_trigo = False
        self._utd_angle = False
        self._normal = None
        self._frame = None
        self._center = None
        self._is_trigo = None
        self._angle = None
        # self._utd_clockwise_and_trigowise_paths = False
        Arc.__init__(self, start=start, end=end, interior=interior, name=name)
        self._bbox = None
        # self.bounding_box = self._bounding_box()

    @property
    def bounding_box(self):
        if not self._bbox:
            self._bbox = self.get_bounding_box()
        return self._bbox

    @bounding_box.setter
    def bounding_box(self, new_bounding_box):
        self._bbox = new_bounding_box

    def get_bounding_box(self):
        """
        Calculates the bounding box of the Arc3D.

        :return: a volmdlr.core.BoundingBox object.
        """
        # TODO: implement exact calculation

        points = self.polygon_points()
        xmin = min(point.x for point in points)
        xmax = max(point.x for point in points)
        ymin = min(point.y for point in points)
        ymax = max(point.y for point in points)
        zmin = min(point.z for point in points)
        zmax = max(point.z for point in points)
        return volmdlr.core.BoundingBox(xmin, xmax, ymin, ymax, zmin, zmax)

    @classmethod
    def from_angle(cls, start: volmdlr.Point3D, angle: float,
                   axis_point: volmdlr.Point3D, axis: volmdlr.Vector3D):
        start_gen = start
        int_gen = start_gen.rotation(axis_point, axis, angle / 2)
        end_gen = start_gen.rotation(axis_point, axis, angle)
        if angle == volmdlr.TWO_PI:
            line = Line3D(axis_point, axis_point + axis)
            center, _ = line.point_projection(start)
            radius = center.point_distance(start)
            u = start - center
            v = axis.cross(u)
            return volmdlr.wires.Circle3D(volmdlr.Frame3D(center, u, v, axis),
                                          radius)
        return cls(start_gen, int_gen, end_gen, axis)

    @property
    def normal(self):
        if not self._utd_normal:
            self._normal = self.get_normal()
            self._utd_normal = True
        return self._normal

    def get_normal(self):
        u1 = self.interior - self.start
        u2 = self.interior - self.end
        try:
            u1.normalize()
            u2.normalize()
        except ZeroDivisionError:
            raise ValueError(
                'Start, end and interior points of an arc must be distincts') from ZeroDivisionError

        normal = u2.cross(u1)
        normal.normalize()
        return normal

    @property
    def center(self):
        if not self._utd_center:
            self._center = self.get_center()
            self._utd_center = True
        return self._center

    def get_center(self):
        u1 = self.interior - self.start
        u2 = self.interior - self.end
        if u1 == u2:
            u2 = self.normal.cross(u1)
            u2.normalize()

        v1 = self.normal.cross(u1)  # v1 is normal, equal u2
        v2 = self.normal.cross(u2)  # equal -u1

        p11 = 0.5 * (self.start + self.interior)  # Mid point of segment s,m
        p12 = p11 + v1
        p21 = 0.5 * (self.end + self.interior)  # Mid point of segment s,m
        p22 = p21 + v2

        l1 = Line3D(p11, p12)
        l2 = Line3D(p21, p22)

        try:
            center, _ = l1.minimum_distance_points(l2)
        except ZeroDivisionError:
            raise ValueError(
                'Start, end and interior points  of an arc must be distincts') from ZeroDivisionError

        return center

    @property
    def frame(self):
        if not self._utd_frame:
            self._frame = self.get_frame()
            self._utd_frame = True
        return self._frame

    def get_frame(self):
        vec1 = (self.start - self.center)
        vec1.normalize()
        vec2 = self.normal.cross(vec1)
        frame = volmdlr.Frame3D(self.center, vec1, vec2, self.normal)
        return frame

    @property
    def is_trigo(self):
        if not self._utd_is_trigo:
            self._is_trigo = self.get_arc_direction()
            self._utd_is_trigo = True
        return self._is_trigo

    def get_arc_direction(self):
        """
        Verifies if arc is clockwise of trigowise
        :return:
        """
        clockwise_path, trigowise_path = self.clockwise_and_trigowise_paths
        if clockwise_path > trigowise_path:
            return True
        return False

    @property
    def clockwise_and_trigowise_paths(self):
        """
        :return: clockwise path and trigonomectric path property
        """
        if not self._utd_clockwise_and_trigowise_paths:
            vec1 = (self.start - self.center)
            vec1.normalize()
            vec2 = self.normal.cross(vec1)
            radius_1 = self.start.to_2d(self.center, vec1, vec2)
            radius_2 = self.end.to_2d(self.center, vec1, vec2)
            radius_i = self.interior.to_2d(self.center, vec1, vec2)
            self._clockwise_and_trigowise_paths = \
                self.get_clockwise_and_trigowise_paths(radius_1,
                                                       radius_2,
                                                       radius_i)
            self._utd_clockwise_and_trigowise_paths = True
        return self._clockwise_and_trigowise_paths

    @property
    def angle(self):
        """
        Arc angle property
        :return: arc angle
        """
        if not self._utd_angle:
            self._angle = self.get_angle()
            self._utd_angle = True
        return self._angle

    def get_angle(self):
        """
        Gets the arc angle
        :return: arc angle
        """
        clockwise_path, trigowise_path = \
            self.clockwise_and_trigowise_paths
        if self.is_trigo:
            return trigowise_path
        return clockwise_path

    @property
    def points(self):
        return [self.start, self.interior, self.end]

    def reverse(self):
        """
        Defines a new Arc3D, odentical to self, but in the oposite direction.

        """
        return self.__class__(self.end.copy(),
                              self.interior.copy(),
                              self.start.copy())

    def point_at_abscissa(self, abscissa):
        """
        Calculates a point in the Arc2D at a given abscissa.

        :param abscissa: abscissa where in the curve the point should be calculated.
        :return: Corresponding point.
        """
        return self.start.rotation(self.center, self.normal,
                                   abscissa / self.radius)

    def normal_vector(self, abscissa):
        """
        Calculates a normal vector at a given abscissa of the Arc3D.

        :param abscissa: abscissa where in the curve the normal vector should be calculated.
        :return: Corresponding normal vector.
        """
        theta = abscissa / self.radius
        n_0 = self.center - self.start
        normal = n_0.rotation(self.center, self.normal, theta)
        return normal

    def unit_normal_vector(self, abscissa):
        """
        Calculates a unit normal vector at a given abscissa of the Arc3D.

        :param abscissa: abscissa where in the curve the unit normal vector should be calculated.
        :return: Corresponding unit normal vector.
        """
        normal_vector = self.normal_vector(abscissa)
        normal_vector.normalize()
        return normal_vector

    def direction_vector(self, abscissa):
        """
        Calculates a direction vector at a given abscissa of the Arc3D.

        :param abscissa: abscissa where in the curve the direction vector should be calculated.
        :return: Corresponding direction vector.
        """
        normal_vector = self.normal_vector(abscissa)
        tangent = normal_vector.cross(self.normal)
        return tangent

    def unit_direction_vector(self, abscissa):
        """
        Calculates a unit direction vector at a given abscissa of the Arc3D.

        :param abscissa: abscissa where in the curve the unit direction vector should be calculated.
        :return: Corresponding unit direction vector.
        """
        direction_vector = self.direction_vector(abscissa)
        direction_vector.normalize()
        return direction_vector

    def rotation(self, center: volmdlr.Point3D,
                 axis: volmdlr.Vector3D, angle: float):
        """
        Arc3D rotation.

        :param center: rotation center
        :param axis: rotation axis
        :param angle: angle rotation
        :return: a new rotated Arc3D
        """
        new_start = self.start.rotation(center, axis, angle)
        new_interior = self.interior.rotation(center, axis, angle)
        new_end = self.end.rotation(center, axis, angle)
        return Arc3D(new_start, new_interior, new_end, name=self.name)

    def rotation_inplace(self, center: volmdlr.Point3D,
                         axis: volmdlr.Vector3D, angle: float):
        """
        Arc3D rotation. Object is updated inplace.

        :param center: rotation center
        :param axis: rotation axis
        :param angle: rotation angle
        """
        self.center.rotation_inplace(center, axis, angle)
        self.start.rotation_inplace(center, axis, angle)
        self.interior.rotation_inplace(center, axis, angle)
        self.end.rotation_inplace(center, axis, angle)
        new_bounding_box = self.get_bounding_box()
        self.bounding_box = new_bounding_box
        for prim in self.primitives:
            prim.rotation_inplace(center, axis, angle)

    def translation(self, offset: volmdlr.Vector3D):
        """
        Arc3D translation.

        :param offset: translation vector
        :return: A new translated Arc3D
        """
        new_start = self.start.translation(offset)
        new_interior = self.interior.translation(offset)
        new_end = self.end.translation(offset)
        return Arc3D(new_start, new_interior, new_end, name=self.name)

    def translation_inplace(self, offset: volmdlr.Vector3D):
        """
        Arc3D translation. Object is updated inplace.

        :param offset: translation vector.
        """
        self.center.translation_inplace(offset)
        self.start.translation_inplace(offset)
        self.interior.translation_inplace(offset)
        self.end.translation_inplace(offset)
        new_bounding_box = self.get_bounding_box()
        self.bounding_box = new_bounding_box
        for prim in self.primitives:
            prim.translation_inplace(offset)

    def plot(self, ax=None, color='k', alpha=1,
             edge_ends=False, edge_direction=False):
        if ax is None:
            fig = plt.figure()
            ax = Axes3D(fig)
        else:
            fig = None
        # if plot_points:
        #     ax.plot([self.interior[0]], [self.interior[1]], [self.interior[2]],
        #             color='b')
        #     ax.plot([self.start[0]], [self.start[1]], [self.start[2]], c='r')
        #     ax.plot([self.end[0]], [self.end[1]], [self.end[2]], c='r')
        #     ax.plot([self.interior[0]], [self.interior[1]], [self.interior[2]],
        #             c='g')
        x = []
        y = []
        z = []
        for pointx, pointy, pointz in self.discretization_points(number_points=25):
            x.append(pointx)
            y.append(pointy)
            z.append(pointz)

        ax.plot(x, y, z, color=color, alpha=alpha)
        if edge_ends:
            self.start.plot(ax=ax)
            self.end.plot(ax=ax)

        if edge_direction:
            x, y, z = self.point_at_abscissa(0.5 * self.length())
            u, v, w = 0.05 * self.unit_direction_vector(0.5 * self.length())
            ax.quiver(x, y, z, u, v, w, length=self.length() / 100,
                      arrow_length_ratio=5, normalize=True,
                      pivot='tip', color=color)
        return ax

    def plot2d(self, center: volmdlr.Point3D = volmdlr.O3D,
               x3d: volmdlr.Vector3D = volmdlr.X3D, y3d: volmdlr.Vector3D = volmdlr.Y3D,
               ax=None, color='k'):

        if ax is None:
            fig = plt.figure()
            ax = fig.add_subplot(111, projection='3d')
        else:
            fig = ax.figure

        # TODO: Enhance this plot
        l = self.length()
        x = []
        y = []
        for i in range(30):
            p = self.point_at_abscissa(i / (29.) * l)
            xi, yi = p.plane_projection2d(center, x3d, y3d)
            x.append(xi)
            y.append(yi)
        ax.plot(x, y, color=color)

        return ax

    def FreeCADExport(self, name, ndigits=6):
        xs, ys, zs = round(1000 * self.start, ndigits)
        xi, yi, zi = round(1000 * self.interior, ndigits)
        xe, ye, ze = round(1000 * self.end, ndigits)
        return '{} = Part.Arc(fc.Vector({},{},{}),fc.Vector({},{},{}),fc.Vector({},{},{}))\n' \
            .format(name, xs, ys, zs, xi, yi, zi, xe, ye, ze)

    def copy(self, *args, **kwargs):
        return Arc3D(self.start.copy(), self.interior.copy(), self.end.copy())

    def frame_mapping_parameters(self, frame: volmdlr.Frame3D, side: str):
        if side == 'old':
            new_start = frame.old_coordinates(self.start.copy())
            new_interior = frame.old_coordinates(self.interior.copy())
            new_end = frame.old_coordinates(self.end.copy())
        elif side == 'new':
            new_start = frame.new_coordinates(self.start.copy())
            new_interior = frame.new_coordinates(self.interior.copy())
            new_end = frame.new_coordinates(self.end.copy())
        else:
            raise ValueError('side value not valid, please specify'
                             'a correct value: \'old\' or \'new\'')
        return new_start, new_interior, new_end

    def frame_mapping(self, frame: volmdlr.Frame3D, side: str):
        """
        Changes vector frame_mapping and return a new Arc3D.

        side = 'old' or 'new'
        """
        new_start, new_interior, new_end =\
            self.frame_mapping_parameters(frame, side)

        return Arc3D(new_start, new_interior, new_end, name=self.name)

    def frame_mapping_inplace(self, frame: volmdlr.Frame3D, side: str):
        """
        Changes vector frame_mapping and the object is updated inplace.

        side = 'old' or 'new'
        """
        new_start, new_interior, new_end = \
            self.frame_mapping_parameters(frame, side)
        self.start, self.interior, self.end = new_start, new_interior, new_end

    def abscissa(self, point3d: volmdlr.Point3D):
        """
        Calculates the abscissa given a point in the Arc3D.

        :param point3d: point to calculate the abscissa.
        :return: corresponding abscissa.
        """
        x, y, _ = self.frame.new_coordinates(point3d)
        u1 = x / self.radius
        u2 = y / self.radius
        theta = volmdlr.core.sin_cos_angle(u1, u2)

        return self.radius * abs(theta)

    def split(self, split_point: volmdlr.Point3D):
        """
        Splits the Arc2D in two at a given point.

        :param split_point: splitting point
        :return: two Arc2D.
        """
        abscissa = self.abscissa(split_point)

        return [Arc3D(self.start,
                      self.point_at_abscissa(0.5 * abscissa),
                      split_point),
                Arc3D(split_point,
                      self.point_at_abscissa(1.5 * abscissa),
                      self.end)
                ]

    def to_2d(self, plane_origin, x, y):
        """
        Tranforms a Arc3D into an Arc2D, given an plane origin and a u and v plane vector.

        :param plane_origin: plane origin.
        :param x: plane u vector.
        :param y: plane v vector.
        :return: Arc2D.
        """
        ps = self.start.to_2d(plane_origin, x, y)
        pi = self.interior.to_2d(plane_origin, x, y)
        pe = self.end.to_2d(plane_origin, x, y)
        return Arc2D(ps, pi, pe, name=self.name)

    def minimum_distance_points_arc(self, other_arc):

        u1 = self.start - self.center
        u1.normalize()
        u2 = self.normal.cross(u1)

        w = other_arc.center - self.center

        u3 = other_arc.start - other_arc.center
        u3.normalize()
        u4 = other_arc.normal.cross(u3)

        r1, r2 = self.radius, other_arc.radius

        a, b, c, d = u1.dot(u1), u1.dot(u2), u1.dot(u3), u1.dot(u4)
        e, f, g = u2.dot(u2), u2.dot(u3), u2.dot(u4)
        h, i = u3.dot(u3), u3.dot(u4)
        j = u4.dot(u4)
        k, l, m, n, o = w.dot(u1), w.dot(u2), w.dot(u3), w.dot(u4), w.dot(w)

        def distance_squared(x):
            return (a * ((math.cos(x[0])) ** 2) * r1 ** 2 + e * (
                    (math.sin(x[0])) ** 2) * r1 ** 2
                    + o + h * ((math.cos(x[1])) ** 2) * r2 ** 2 + j * (
                (math.sin(x[1])) ** 2) * r2 ** 2
                + b * math.sin(2 * x[0]) * r1 ** 2 - 2 * r1 * math.cos(
                        x[0]) * k
                - 2 * r1 * r2 * math.cos(x[0]) * math.cos(x[1]) * c
                - 2 * r1 * r2 * math.cos(x[0]) * math.sin(
                        x[1]) * d - 2 * r1 * math.sin(x[0]) * l
                - 2 * r1 * r2 * math.sin(x[0]) * math.cos(x[1]) * f
                - 2 * r1 * r2 * math.sin(x[0]) * math.sin(
                        x[1]) * g + 2 * r2 * math.cos(x[1]) * m
                + 2 * r2 * math.sin(x[1]) * n + i * math.sin(
                        2 * x[1]) * r2 ** 2)

        x01 = npy.array([self.angle / 2, other_arc.angle / 2])

        res1 = scp.optimize.least_squares(distance_squared, x01,
                                          bounds=[(0, 0), (
                                              self.angle, other_arc.angle)])

        p1 = self.point_at_abscissa(res1.x[0] * r1)
        p2 = other_arc.point_at_abscissa(res1.x[1] * r2)

        return p1, p2

    def minimum_distance_points_line(self, other_line):

        u = other_line.direction_vector()
        k = self.start - self.center
        k.normalize()
        w = self.center - other_line.start
        v = self.normal.cross(k)

        r = self.radius

        a = u.dot(u)
        b = u.dot(v)
        c = u.dot(k)
        d = v.dot(v)
        e = v.dot(k)
        f = k.dot(k)
        g = w.dot(u)
        h = w.dot(v)
        i = w.dot(k)
        j = w.dot(w)

        # x = (s, theta)
        def distance_squared(x):
            return (a * x[0] ** 2 + j + d * (
                    (math.sin(x[1])) ** 2) * r ** 2 + f * (
                (math.cos(x[1])) ** 2) * r ** 2
                - 2 * x[0] * g - 2 * x[0] * r * math.sin(x[1]) * b - 2 * x[
                        0] * r * math.cos(x[1]) * c
                + 2 * r * math.sin(x[1]) * h + 2 * r * math.cos(x[1]) * i
                + math.sin(2 * x[1]) * e * r ** 2)

        x01 = npy.array([0.5, self.angle / 2])
        x02 = npy.array([0.5, 0])
        x03 = npy.array([0.5, self.angle])

        res1 = scp.optimize.least_squares(distance_squared, x01,
                                          bounds=[(0, 0), (1, self.angle)])
        res2 = scp.optimize.least_squares(distance_squared, x02,
                                          bounds=[(0, 0), (1, self.angle)])
        res3 = scp.optimize.least_squares(distance_squared, x03,
                                          bounds=[(0, 0), (1, self.angle)])

        p1 = other_line.point_at_abscissa(
            res1.x[0] * other_line.length())
        p2 = self.point_at_abscissa(res1.x[1] * r)

        res = [res2, res3]
        for couple in res:
            ptest1 = other_line.point_at_abscissa(
                couple.x[0] * other_line.length())
            ptest2 = self.point_at_abscissa(couple.x[1] * r)
            dtest = ptest1.point_distance(ptest2)
            if dtest < d:
                p1, p2 = ptest1, ptest2

        return p1, p2

    def minimum_distance(self, element, return_points=False):
        if element.__class__ is Arc3D or element.__class__.__name__ == 'Circle3D':
            p1, p2 = self.minimum_distance_points_arc(element)
            if return_points:
                return p1.point_distance(p2), p1, p2
            else:
                return p1.point_distance(p2)

        elif element.__class__ is LineSegment3D:
            pt1, pt2 = self.minimum_distance_points_line(element)
            if return_points:
                return pt1.point_distance(pt2), pt1, pt2
            else:
                return pt1.point_distance(pt2)
        else:
            return NotImplementedError

    def extrusion(self, extrusion_vector):
        if self.normal.is_colinear_to(extrusion_vector):
            u = self.start - self.center
            u.normalize()
            w = extrusion_vector.copy()
            w.normalize()
            v = w.cross(u)
            arc2d = self.to_2d(self.center, u, v)
            angle1, angle2 = arc2d.angle1, arc2d.angle2
            if angle2 < angle1:
                angle2 += volmdlr.TWO_PI
            cylinder = volmdlr.faces.CylindricalSurface3D(
                volmdlr.Frame3D(self.center,
                                u,
                                v,
                                w),
                self.radius
            )
            return [cylinder.rectangular_cut(angle1,
                                             angle2,
                                             0, extrusion_vector.norm())]
        else:
            raise NotImplementedError(
                'Elliptic faces not handled: dot={}'.format(
                    self.normal.dot(extrusion_vector)
                ))

    def revolution(self, axis_point: volmdlr.Point3D, axis: volmdlr.Vector3D,
                   angle: float):
        line3d = Line3D(axis_point, axis_point + axis)
        tore_center, _ = line3d.point_projection(self.center)
        if math.isclose(tore_center.point_distance(self.center), 0.,
                        abs_tol=1e-9):
            # Sphere
            start_p, _ = line3d.point_projection(self.start)
            u = self.start - start_p

            if math.isclose(u.norm(), 0, abs_tol=1e-9):
                end_p, _ = line3d.point_projection(self.end)
                u = self.end - end_p
                if math.isclose(u.norm(), 0, abs_tol=1e-9):
                    interior_p, _ = line3d.point_projection(self.interior)
                    u = self.interior - interior_p

            u.normalize()
            v = axis.cross(u)
            arc2d = self.to_2d(self.center, u, axis)

            surface = volmdlr.faces.SphericalSurface3D(
                volmdlr.Frame3D(self.center, u, v, axis), self.radius)

            return [surface.rectangular_cut(0, angle,
                                            arc2d.angle1, arc2d.angle2)]

        else:
            # Toroidal
            u = self.center - tore_center
            u.normalize()
            v = axis.cross(u)
            if not math.isclose(self.normal.dot(u), 0., abs_tol=1e-9):
                raise NotImplementedError(
                    'Outside of plane revolution not supported')

            R = tore_center.point_distance(self.center)
            surface = volmdlr.faces.ToroidalSurface3D(
                volmdlr.Frame3D(tore_center, u, v, axis), R,
                self.radius)
            arc2d = self.to_2d(tore_center, u, axis)
            return [surface.rectangular_cut(0, angle,
                                            arc2d.angle1, arc2d.angle2)]

    def to_step(self, current_id, surface_id=None):
        if self.angle >= math.pi:
            l = self.length()
            arc1, arc2 = self.split(self.point_at_abscissa(0.33 * l))
            arc2, arc3 = arc2.split(self.point_at_abscissa(0.66 * l))
            content, arcs1_id = arc1.to_step_without_splitting(current_id)
            arc2_content, arcs2_id = arc2.to_step_without_splitting(
                arcs1_id[0] + 1)
            arc3_content, arcs3_id = arc3.to_step_without_splitting(
                arcs2_id[0] + 1)
            content += arc2_content + arc3_content
            return content, [arcs1_id[0], arcs2_id[0], arcs3_id[0]]
        return self.to_step_without_splitting(current_id)

    def to_step_without_splitting(self, current_id, surface_id=None):
        u = self.start - self.center
        u.normalize()
        v = self.normal.cross(u)
        frame = volmdlr.Frame3D(self.center, self.normal, u, v)

        content, frame_id = frame.to_step(current_id)
        curve_id = frame_id + 1
        content += "#{} = CIRCLE('{}', #{}, {:.6f});\n".format(curve_id,
                                                               self.name,
                                                               frame_id,
                                                               self.radius * 1000,
                                                               )

        if surface_id:
            content += "#{} = SURFACE_CURVE('',#{},(#{}),.PCURVE_S1.);\n".format(
                curve_id + 1, curve_id, surface_id)
            curve_id += 1

        current_id = curve_id + 1
        start_content, start_id = self.start.to_step(current_id, vertex=True)
        end_content, end_id = self.end.to_step(start_id + 1, vertex=True)
        content += start_content + end_content
        current_id = end_id + 1
        content += "#{} = EDGE_CURVE('{}',#{},#{},#{},.T.);\n".format(
            current_id, self.name,
            start_id, end_id, curve_id)
        return content, [current_id]

    def point_belongs(self, point3d, abs_tol: float = 1e-6):
        """
        Check if a point3d belongs to the arc_3d or not.

        :param point3d: point to be verified is on arc
        :return: True if point is on Arc, False otherwise.
        """
        if not math.isclose(point3d.point_distance(self.center), self.radius, abs_tol=abs_tol):
            return False
        vector1 = self.start - self.center
        vector2 = self.interior - self.center
        vector3 = point3d - self.center
        if not math.isclose(vector1.dot(vector2.cross(vector3)), 0.0, abs_tol=abs_tol):
            return False
        point_abscissa = self.abscissa(point3d)
        abscissa_start = self.abscissa(self.start)
        abscissa_end = self.abscissa(self.end)
        if abscissa_start <= point_abscissa <= abscissa_end:
            return True
        return False

    def triangulation(self):
        return None

    def middle_point(self):
        return self.point_at_abscissa(self.length() / 2)

    def line_intersections(self, line3d: Line3D):
        """
        Calculates intersections between an Arc3D and a Line3D.

        :param linesegment3d: linesegment to verify intersections.
        :return: list with intersections points between line and Arc3D.
        """
        circle3d_lineseg_inters = vm_utils_intersections.circle_3d_linesegment_intersections(self, line3d)
        linesegment_intersections = []
        for intersection in circle3d_lineseg_inters:
            if self.point_belongs(intersection, 1e-6):
                linesegment_intersections.append(intersection)
        return linesegment_intersections

    def linesegment_intersections(self, linesegment3d: LineSegment3D):
        """
        Calculates intersections between an Arc3D and a LineSegment3D.

        :param linesegment3d: linesegment to verify intersections.
        :return: list with intersections points between linesegment and Arc3D.
        """
        linesegment_intersections = []
        intersections = self.line_intersections(linesegment3d)
        for intersection in intersections:
            if linesegment3d.point_belongs(intersection):
                linesegment_intersections.append(intersection)
        return linesegment_intersections


class FullArc3D(Arc3D):
    """
    An edge that starts at start_end, ends at the same point after having described
    a circle
    """

    def __init__(self, center: volmdlr.Point3D, start_end: volmdlr.Point3D,
                 normal: volmdlr.Vector3D,
                 name: str = ''):
        self.__center = center
        self.__normal = normal
        interior = start_end.rotation(center, normal, math.pi)
        Arc3D.__init__(self, start=start_end, end=start_end,
                       interior=interior, name=name)  # !!! this is dangerous

    def __hash__(self):
        return hash(self.center) + 5 * hash(self.start_end)

    def __eq__(self, other_arc):
        return (self.center == other_arc.center) \
            and (self.start == other_arc.start)

    @property
    def center(self):
        return self.__center

    @property
    def angle(self):
        return volmdlr.TWO_PI

    @property
    def normal(self):
        return self.__normal

    @property
    def is_trigo(self):
        return True

    def copy(self, *args, **kwargs):
        return FullArc3D(self._center.copy(), self.end.copy(), self._normal.copy())

    def to_2d(self, plane_origin, x, y):
<<<<<<< HEAD
=======
        """
        Tranforms a FullArc3D into an FullArc2D, given an plane origin and a u and v plane vector.

        :param plane_origin: plane origin.
        :param x: plane u vector.
        :param y: plane v vector.
        :return: FullArc2D.
        """
>>>>>>> 0217ec9d
        center = self.center.to_2d(plane_origin, x, y)
        start_end = self.start.to_2d(plane_origin, x, y)
        return FullArc2D(center, start_end)

    def to_step(self, current_id, surface_id=None):
        # Not calling Circle3D.to_step because of circular imports
        u = self.start - self.center
        u.normalize()
        v = self.normal.cross(u)
        frame = volmdlr.Frame3D(self.center, self.normal, u, v)
        content, frame_id = frame.to_step(current_id)
        curve_id = frame_id + 1
        # Not calling Circle3D.to_step because of circular imports
        content += "#{} = CIRCLE('{}',#{},{:.6f});\n".format(curve_id,
                                                             self.name,
                                                             frame_id,
                                                             self.radius * 1000,
                                                             )

        if surface_id:
            content += "#{} = SURFACE_CURVE('',#{},(#{}),.PCURVE_S1.);\n".format(
                curve_id + 1, curve_id, surface_id)
            curve_id += 1

        p1 = (self.center + u * self.radius).to_point()
        # p2 = self.center + v*self.radius
        # p3 = self.center - u*self.radius
        # p4 = self.center - v*self.radius

        p1_content, p1_id = p1.to_step(curve_id + 1, vertex=True)
        content += p1_content
        # p2_content, p2_id = p2.to_step(p1_id+1, vertex=True)
        # p3_content, p3_id = p3.to_step(p2_id+1, vertex=True)
        # p4_content, p4_id = p4.to_step(p3_id+1, vertex=True)
        # content += p1_content + p2_content + p3_content + p4_content

        # arc1_id = p4_id + 1
        # content += "#{} = EDGE_CURVE('{}',#{},#{},#{},.T.);\n".format(arc1_id, self.name,
        #                                                             p1_id, p2_id,
        #                                                             circle_id)

        # arc2_id = arc1_id + 1
        # content += "#{} = EDGE_CURVE('{}',#{},#{},#{},.T.);\n".format(arc2_id, self.name,
        #                                                             p2_id, p3_id,
        #                                                             circle_id)

        # arc3_id = arc2_id + 1
        # content += "#{} = EDGE_CURVE('{}',#{},#{},#{},.T.);\n".format(arc3_id, self.name,
        #                                                             p3_id, p4_id,
        #                                                             circle_id)

        # arc4_id = arc3_id + 1
        # content += "#{} = EDGE_CURVE('{}',#{},#{},#{},.T.);\n".format(arc4_id, self.name,
        #                                                             p4_id, p1_id,
        #                                                             circle_id)

        edge_curve = p1_id + 1
        content += f"#{edge_curve} = EDGE_CURVE('{self.name}',#{p1_id},#{p1_id},#{curve_id},.T.);\n"
        curve_id += 1

        # return content, [arc1_id, arc2_id, arc3_id, arc4_id]
        return content, [edge_curve]

    def plot(self, ax=None, color='k', alpha=1., edge_ends=False,
             edge_direction=False):
        if ax is None:
            ax = Axes3D(plt.figure())

        x = []
        y = []
        z = []
        for px, py, pz in self.discretization_points(number_points=20):
            x.append(px)
            y.append(py)
            z.append(pz)
        x.append(x[0])
        y.append(y[0])
        z.append(z[0])
        ax.plot(x, y, z, color=color, alpha=alpha)

        if edge_ends:
            self.start.plot(ax=ax)
            self.end.plot(ax=ax)

        if edge_direction:
            s = 0.5 * self.length()
            x, y, z = self.point_at_abscissa(s)
            tangent = self.unit_direction_vector(s)
            arrow_length = 0.15 * s
            ax.quiver(x, y, z, *arrow_length * tangent,
                      pivot='tip')

        return ax

    def rotation(self, center: volmdlr.Point3D, axis: volmdlr.Vector3D, angle: float):
        new_start_end = self.start.rotation(center, axis, angle, True)
        new_center = self._center.rotation(center, axis, angle, True)
        new_normal = self._normal.rotation(center, axis, angle, True)
        return FullArc3D(new_center, new_start_end,
                         new_normal, name=self.name)

    def rotation_inplace(self, center: volmdlr.Point3D, axis: volmdlr.Vector3D, angle: float):
        self.start.rotation(center, axis, angle, False)
        self.end.rotation(center, axis, angle, False)
        self._center.rotation(center, axis, angle, False)
        self.interior.rotation(center, axis, angle, False)

    def translation(self, offset: volmdlr.Vector3D):
        new_start_end = self.start.translation(offset, True)
        new_center = self._center.translation(offset, True)
        new_normal = self._normal.translation(offset, True)
        return FullArc3D(new_center, new_start_end,
                         new_normal, name=self.name)

    def translation_inplace(self, offset: volmdlr.Vector3D):
        self.start.translation(offset, False)
        self.end.translation(offset, False)
        self._center.translation(offset, False)
        self.interior.translation(offset, False)

    def linesegment_intersections(self, linesegment: LineSegment3D):
        """
        Calculates the intersections between a fullarc3d and a linesegment3d
        :param linesegment: linesegment3d to verifie intersections
        :return: list of points3d, if there are any intersections, an empty list if otherwise
        """
        distance_center_lineseg = linesegment.point_distance(self.frame.origin)
        if distance_center_lineseg > self.radius:
            return []
        direction_vector = linesegment.direction_vector()
        if math.isclose(self.frame.w.dot(direction_vector), 0, abs_tol=1e-6) and \
                not math.isclose(linesegment.start.z - self.frame.origin.z, 0, abs_tol=1e-6):
            return []

        if linesegment.start.z == linesegment.end.z == self.frame.origin.z:
            quadratic_equation_a = (1 + (direction_vector.y ** 2 / direction_vector.x ** 2))
            quadratic_equation_b = (-2 * (direction_vector.y ** 2 / direction_vector.x ** 2) * linesegment.start.x +
                                    2 * (direction_vector.y / direction_vector.x) * linesegment.start.y)
            quadratic_equation_c = ((linesegment.start.y - (direction_vector.y / direction_vector.x) *
                                     linesegment.start.x) ** 2 - self.radius ** 2)
            delta = (quadratic_equation_b ** 2 - 4 * quadratic_equation_a * quadratic_equation_c)
            x1 = (- quadratic_equation_b + math.sqrt(delta)) / (2 * quadratic_equation_a)
            x2 = (- quadratic_equation_b - math.sqrt(delta)) / (2 * quadratic_equation_a)
            y1 = (direction_vector.y / direction_vector.x) * (x1 - linesegment.start.x) + linesegment.start.y
            y2 = (direction_vector.y / direction_vector.x) * (x2 - linesegment.start.x) + linesegment.start.y
            return [volmdlr.Point3D(x1, y1, self.frame.origin.z), volmdlr.Point3D(x2, y2, self.frame.origin.z)]
        if math.isclose(direction_vector.z, 0, abs_tol=1e-6):
            print(True)
        constant = (self.frame.origin.z - linesegment.start.z) / direction_vector.z
        x_coordinate = constant * direction_vector.x + linesegment.start.x
        y_coordinate = constant * direction_vector.y + linesegment.start.y
        if math.isclose((x_coordinate - self.frame.origin.x) ** 2 + (y_coordinate - self.frame.origin.y) ** 2,
                        self.radius ** 2, abs_tol=1e-6):
            return [volmdlr.Point3D(x_coordinate, y_coordinate, self.frame.origin.z)]
        return []


class ArcEllipse3D(Edge):
    """
    An arc is defined by a starting point, an end point and an interior point
    """

    def __init__(self, start, interior, end, center, major_dir,
                 name=''):  # , extra=None):
        # Extra is an additionnal point if start=end because you need 3 points on the arcellipse to define it
        Edge.__init__(self, start=start, end=end, name=name)
        self.interior = interior
        self.center = center
        major_dir.normalize()
        self.major_dir = major_dir  # Vector for Gradius
        # self.extra = extra

        u1 = (self.interior - self.start)
        u2 = (self.interior - self.end)
        u1.normalize()
        u2.normalize()

        if u1 == u2:
            u2 = (self.interior - self.extra)
            u2.normalize()

        # if normal is None:
        n = u2.cross(u1)
        n.normalize()
        self.normal = n
        # else:
        #     n = normal
        #     n.normalize()
        #     self.normal = normal

        self.minor_dir = self.normal.cross(self.major_dir)

        frame = volmdlr.Frame3D(self.center, self.major_dir, self.minor_dir, self.normal)
        self.frame = frame
        start_new, end_new = frame.new_coordinates(
            self.start), frame.new_coordinates(self.end)
        interior_new, center_new = frame.new_coordinates(
            self.interior), frame.new_coordinates(self.center)

        # from :
        # https://math.stackexchange.com/questions/339126/how-to-draw-an-ellipse-if-a-center-and-3-arbitrary-points-on-it-are-given
        def theta_A_B(s, i, e, c):
            # theta=angle d'inclinaison ellipse par rapport à horizontal(sens horaire),A=demi
            # grd axe, B=demi petit axe
            xs, ys, xi, yi, xe, ye = s[0] - c[0], s[1] - c[1], i[0] - c[0], i[
                1] - c[1], e[0] - c[0], e[1] - c[1]
            A = npy.array(([xs ** 2, ys ** 2, 2 * xs * ys],
                           [xi ** 2, yi ** 2, 2 * xi * yi],
                           [xe ** 2, ye ** 2, 2 * xe * ye]))
            invA = npy.linalg.inv(A)
            One = npy.array(([1],
                             [1],
                             [1]))
            C = npy.dot(invA, One)  # matrice colonne de taille 3
            theta = 0.5 * math.atan(2 * C[2] / (C[1] - C[0]))
            c1 = C[0] + C[1]
            c2 = (C[1] - C[0]) / math.cos(2 * theta)
            gdaxe = math.sqrt((2 / (c1 - c2)))
            ptax = math.sqrt((2 / (c1 + c2)))
            return theta, gdaxe, ptax

        if start == end:
            extra_new = frame.new_coordinates(self.extra)
            theta, A, B = theta_A_B(start_new, extra_new, interior_new,
                                    center_new)
        else:
            theta, A, B = theta_A_B(start_new, interior_new, end_new,
                                    center_new)

        self.Gradius = A
        self.Sradius = B
        self.theta = theta

        # Angle pour start
        u1, u2 = start_new.x / self.Gradius, start_new.y / self.Sradius
        angle1 = volmdlr.core.sin_cos_angle(u1, u2)
        self.angle_start = angle1
        # Angle pour end
        u3, u4 = end_new.x / self.Gradius, end_new.y / self.Sradius
        angle2 = volmdlr.core.sin_cos_angle(u3, u4)
        self.angle_end = angle2
        # Angle pour interior
        u5, u6 = interior_new.x / self.Gradius, interior_new.y / self.Sradius
        anglei = volmdlr.core.sin_cos_angle(u5, u6)
        self.angle_interior = anglei

        # Going trigo/clock wise from start to interior
        if anglei < angle1:
            trigowise_path = (anglei + volmdlr.TWO_PI) - angle1
            clockwise_path = angle1 - anglei
        else:
            trigowise_path = anglei - angle1
            clockwise_path = angle1 - anglei + volmdlr.TWO_PI

        # Going trigo wise from interior to interior
        if angle2 < anglei:
            trigowise_path += (angle2 + volmdlr.TWO_PI) - anglei
            clockwise_path += anglei - angle2
        else:
            trigowise_path += angle2 - anglei
            clockwise_path += anglei - angle2 + volmdlr.TWO_PI

        if clockwise_path > trigowise_path:
            self.is_trigo = True
            self.angle = trigowise_path
        else:
            # Clock wise
            self.is_trigo = False
            self.angle = clockwise_path

        if self.start == self.end:
            self.angle = volmdlr.TWO_PI

        if self.is_trigo:
            self.offset_angle = angle1
        else:
            self.offset_angle = angle2

        volmdlr.core.CompositePrimitive3D.__init__(self,
                                                   primitives=self.discretization_points(),
                                                   name=name)

    def discretization_points(self, *, number_points: int = None, angle_resolution: int = 20):
        """
        discretize a Contour to have "n" points
        :param number_points: the number of points (including start and end points)
             if unset, only start and end will be returned
        :param angle_resolution: if set, the sampling will be adapted to have a controlled angular distance. Usefull
            to mesh an arc
        :return: a list of sampled points
        """

        if not number_points:
            if not angle_resolution:
                number_points = 2
            else:
                number_points = math.ceil(angle_resolution * abs(0.5 * self.angle / math.pi)) + 1
        if self.angle_start > self.angle_end:
            if self.angle_start >= self.angle_interior >= self.angle_end:
                angle_start = self.angle_end
                angle_end = self.angle_start
            else:
                angle_end = self.angle_end + volmdlr.TWO_PI
                angle_start = self.angle_start
        elif self.angle_start == self.angle_end:
            angle_start = 0
            angle_end = 2 * math.pi
        else:
            angle_end = self.angle_end
            angle_start = self.angle_start

        discretization_points = [self.frame.old_coordinates(
            volmdlr.Point3D(self.Gradius * math.cos(angle), self.Sradius * math.sin(angle), 0))
            for angle in npy.linspace(angle_start, angle_end, number_points)]
        return discretization_points

    def polygon_points(self, discretization_resolution: int):
        warnings.warn('polygon_points is deprecated,\
        please use discretization_points instead',
                      DeprecationWarning)
        return self.discretization_points(angle_resolution=discretization_resolution)

    def _get_points(self):
        return self.discretization_points()

    points = property(_get_points)

    def to_2d(self, plane_origin, x, y):
        """
        Tranforms a ArcEllipse3D into an ArcEllipse2D, given an plane origin and a u and v plane vector.

        :param plane_origin: plane origin.
        :param x: plane u vector.
        :param y: plane v vector.
        :return: ArcEllipse2D.
        """
        point_start2d = self.start.to_2d(plane_origin, x, y)
        point_interior2d = self.interior.to_2d(plane_origin, x, y)
        point_end2d = self.end.to_2d(plane_origin, x, y)
        center = self.center.to_2d(plane_origin, x, y)
        point_major_dir = self.center + self.Gradius * self.major_dir
        point_major_dir_2d = point_major_dir.to_2d(plane_origin, x, y)
        vector_major_dir_2d = point_major_dir_2d - center
        vector_major_dir_2d.normalize()
        return ArcEllipse2D(point_start2d, point_interior2d, point_end2d, center, vector_major_dir_2d, name=self.name)

    def length(self):
        return self.angle * math.sqrt(
            (self.Gradius ** 2 + self.Sradius ** 2) / 2)

    def normal_vector(self, abscissa):
        raise NotImplementedError

    def unit_normal_vector(self, abscissa):
        raise NotImplementedError

    def direction_vector(self, abscissa):
        raise NotImplementedError

    def unit_direction_vector(self, abscissa):
        raise NotImplementedError

    def reverse(self):
        return self.__class__(self.end.copy(),
                              self.interior.copy(),
                              self.start.copy(),
                              self.center.copy(),
                              self.major_dir.copy(),
                              self.name)

    def plot(self, ax=None, color: str = 'k', alpha=1.0, edge_ends=False, edge_direction=False):
        if ax is None:
            fig = plt.figure()
            ax = Axes3D(fig)
        else:
            fig = None

        ax.plot([self.interior[0]], [self.interior[1]], [self.interior[2]],
                color='b')
        ax.plot([self.start[0]], [self.start[1]], [self.start[2]], c='r')
        ax.plot([self.end[0]], [self.end[1]], [self.end[2]], c='r')
        ax.plot([self.interior[0]], [self.interior[1]], [self.interior[2]],
                c='g')
        x = []
        y = []
        z = []
        for px, py, pz in self.discretization_points(number_points=20):
            x.append(px)
            y.append(py)
            z.append(pz)

        ax.plot(x, y, z, 'k')
        ax.plot(x, y, z, color, alpha=alpha)
        if edge_ends:
            self.start.plot(ax)
            self.end.plot(ax)
        return ax

    def plot2d(self, x3d: volmdlr.Vector3D = volmdlr.X3D, y3d: volmdlr.Vector3D = volmdlr.Y3D,
               ax=None, color='k'):
        if ax is None:
            fig = plt.figure()
            ax = fig.add_subplot(111, projection='3d')
        else:
            fig = ax.figure

        # TODO: Enhance this plot
        l = self.length()
        x = []
        y = []
        for i in range(30):
            p = self.point_at_abscissa(i / (29.) * l)
            xi, yi = p.plane_projection2d(x3d, y3d)
            x.append(xi)
            y.append(yi)
        ax.plot(x, y, color=color)
        return ax

    def FreeCADExport(self, name, ndigits=6):
        xs, ys, zs = round(1000 * self.start, ndigits).vector
        xi, yi, zi = round(1000 * self.interior, ndigits).vector
        xe, ye, ze = round(1000 * self.end, ndigits).vector
        return '{} = Part.Arc(fc.Vector({},{},{}),fc.Vector({},{},{}),fc.Vector({},{},{}))\n'.format(
            name, xs, ys, zs, xi, yi, zi, xe, ye, ze)

    def triangulation(self):
        return None<|MERGE_RESOLUTION|>--- conflicted
+++ resolved
@@ -5268,8 +5268,6 @@
         return FullArc3D(self._center.copy(), self.end.copy(), self._normal.copy())
 
     def to_2d(self, plane_origin, x, y):
-<<<<<<< HEAD
-=======
         """
         Tranforms a FullArc3D into an FullArc2D, given an plane origin and a u and v plane vector.
 
@@ -5278,7 +5276,7 @@
         :param y: plane v vector.
         :return: FullArc2D.
         """
->>>>>>> 0217ec9d
+
         center = self.center.to_2d(plane_origin, x, y)
         start_end = self.start.to_2d(plane_origin, x, y)
         return FullArc2D(center, start_end)
